-- Copyright 2004-2006 Canonical Ltd.  All rights reserved.

/* This is created as a function so the same definition can be used with
    many tables
*/

CREATE OR REPLACE FUNCTION valid_name(text) RETURNS boolean
LANGUAGE plpythonu IMMUTABLE RETURNS NULL ON NULL INPUT AS
$$
    import re
    name = args[0]
    pat = r"^[a-z0-9][a-z0-9\+\.\-]*$"
    if re.match(pat, name):
        return 1
    return 0
$$;

COMMENT ON FUNCTION valid_name(text)
    IS 'validate a name.

    Names must contain only lowercase letters, numbers, ., & -. They
    must start with an alphanumeric. They are ASCII only. Names are useful 
    for mneumonic identifiers such as nicknames and as URL components.
    This specification is the same as the Debian product naming policy.

    Note that a valid name might be all integers, so there is a possible
    namespace conflict if URL traversal is possible by name as well as id.';


CREATE OR REPLACE FUNCTION valid_branch_name(text) RETURNS boolean
LANGUAGE plpythonu IMMUTABLE RETURNS NULL ON NULL INPUT AS
$$
    import re
    name = args[0]
    pat = r"^(?i)[a-z0-9][a-z0-9+\.\-@_]+$"
    if re.match(pat, name):
        return 1
    return 0
$$;

COMMENT ON FUNCTION valid_branch_name(text)
    IS 'validate a branch name.

    As per valid_name, except we allow uppercase and @';


CREATE OR REPLACE FUNCTION valid_bug_name(text) RETURNS boolean
LANGUAGE plpythonu IMMUTABLE RETURNS NULL ON NULL INPUT AS
$$
    import re
    name = args[0]
    pat = r"^[a-z][a-z0-9+\.\-]+$"
    if re.match(pat, name):
        return 1
    return 0
$$;

COMMENT ON FUNCTION valid_bug_name(text) IS 'validate a bug name

    As per valid_name, except numeric-only names are not allowed (including
    names that look like floats).';


CREATE OR REPLACE FUNCTION valid_debian_version(text) RETURNS boolean
LANGUAGE plpythonu IMMUTABLE RETURNS NULL ON NULL INPUT AS
$$
    import re
    m = re.search("""^(?ix)
        ([0-9]+:)?
        ([0-9a-z][a-z0-9+:.~-]*?)
        (-[a-z0-9+.~]+)?
        $""", args[0])
    if m is None:
        return 0
    epoch, version, revision = m.groups()
    if not epoch:
        # Can''t contain : if no epoch
        if ":" in version:
            return 0
    if not revision:
        # Can''t contain - if no revision
        if "-" in version:
            return 0
    return 1
$$;

COMMENT ON FUNCTION valid_debian_version(text) IS 'validate a version number as per Debian Policy';


CREATE OR REPLACE FUNCTION sane_version(text) RETURNS boolean
LANGUAGE plpythonu IMMUTABLE RETURNS NULL ON NULL INPUT AS
$$
    import re
    if re.search("""^(?ix)
        [0-9a-z]
        ( [0-9a-z] | [0-9a-z.-]*[0-9a-z] )*
        $""", args[0]):
        return 1
    return 0
$$;

COMMENT ON FUNCTION sane_version(text) IS 'A sane version number for use by ProductRelease and DistroRelease. We may make it less strict if required, but it would be nice if we can enforce simple version strings because we use them in URLs';


CREATE OR REPLACE FUNCTION valid_cve(text) RETURNS boolean
LANGUAGE plpythonu IMMUTABLE RETURNS NULL ON NULL INPUT AS
$$
    import re
    name = args[0]
    pat = r"^(19|20)\d{2}-\d{4}$"
    if re.match(pat, name):
        return 1
    return 0
$$;

COMMENT ON FUNCTION valid_cve(text) IS 'validate a common vulnerability number as defined on www.cve.mitre.org, minus the CAN- or CVE- prefix.';


CREATE OR REPLACE FUNCTION valid_absolute_url(text) RETURNS boolean
LANGUAGE plpythonu IMMUTABLE RETURNS NULL ON NULL INPUT AS
$$
    from urlparse import urlparse
    (scheme, netloc, path, params, query, fragment) = urlparse(args[0])
    if scheme == "sftp":
        return 1
    if not (scheme and netloc):
        return 0
    return 1
$$;

COMMENT ON FUNCTION valid_absolute_url(text) IS 'Ensure the given test is a valid absolute URL, containing both protocol and network location';


CREATE OR REPLACE FUNCTION valid_fingerprint(text) RETURNS boolean
LANGUAGE plpythonu IMMUTABLE RETURNS NULL ON NULL INPUT AS
$$
    import re
    if re.match(r"[\dA-F]{40}", args[0]) is not None:
        return 1
    else:
        return 0
$$;

COMMENT ON FUNCTION valid_fingerprint(text) IS 'Returns true if passed a valid GPG fingerprint. Valid GPG fingerprints are a 40 character long hexadecimal number in uppercase.';


CREATE OR REPLACE FUNCTION valid_keyid(text) RETURNS boolean
LANGUAGE plpythonu IMMUTABLE RETURNS NULL ON NULL INPUT AS
$$
    import re
    if re.match(r"[\dA-F]{8}", args[0]) is not None:
        return 1
    else:
        return 0
$$;

COMMENT ON FUNCTION valid_keyid(text) IS 'Returns true if passed a valid GPG keyid. Valid GPG keyids are an 8 character long hexadecimal number in uppercase (in reality, they are 16 characters long but we are using the \'common\' definition.';


CREATE OR REPLACE FUNCTION valid_regexp(text) RETURNS boolean
LANGUAGE plpythonu IMMUTABLE RETURNS NULL ON NULL INPUT AS
$$
    import re
    try:
        re.compile(args[0])
    except:
        return False
    else:
        return True
$$;

COMMENT ON FUNCTION valid_regexp(text)
    IS 'Returns true if the input can be compiled as a regular expression.';


CREATE OR REPLACE FUNCTION sha1(text) RETURNS char(40)
LANGUAGE plpythonu IMMUTABLE RETURNS NULL ON NULL INPUT AS
$$
    import sha
    return sha.new(args[0]).hexdigest()
$$;

COMMENT ON FUNCTION sha1(text) IS
    'Return the SHA1 one way cryptographic hash as a string of 40 hex digits';


CREATE OR REPLACE FUNCTION you_are_your_own_member() RETURNS trigger
LANGUAGE plpgsql AS
$$
    BEGIN
        IF NEW.teamowner IS NULL THEN
            INSERT INTO TeamParticipation (person, team)
                VALUES (NEW.id, NEW.id);
        END IF;
        RETURN NULL;
    END;
$$;

COMMENT ON FUNCTION you_are_your_own_member() IS
    'Trigger function to ensure that every row added to the Person table gets a corresponding row in the TeamParticipation table, as per the TeamParticipationUsage page on the Launchpad wiki';

SET check_function_bodies=false; -- Handle forward references

CREATE OR REPLACE FUNCTION is_team(integer) returns boolean
LANGUAGE sql STABLE RETURNS NULL ON NULL INPUT AS
$$
    SELECT count(*)>0 FROM Person WHERE id=$1 AND teamowner IS NOT NULL;
$$;

COMMENT ON FUNCTION is_team(integer) IS
    'True if the given id identifies a team in the Person table';


CREATE OR REPLACE FUNCTION is_team(text) returns boolean
LANGUAGE sql STABLE RETURNS NULL ON NULL INPUT AS 
$$
    SELECT count(*)>0 FROM Person WHERE name=$1 AND teamowner IS NOT NULL;
$$;

COMMENT ON FUNCTION is_team(text) IS
    'True if the given name identifies a team in the Person table';


CREATE OR REPLACE FUNCTION is_person(text) returns boolean
LANGUAGE sql STABLE RETURNS NULL ON NULL INPUT AS
$$
    SELECT count(*)>0 FROM Person WHERE name=$1 AND teamowner IS NULL;
$$;

COMMENT ON FUNCTION is_person(text) IS
    'True if the given name identifies a person in the Person table';
    
SET check_function_bodies=true;


CREATE OR REPLACE FUNCTION is_printable_ascii(text) RETURNS boolean
LANGUAGE plpythonu IMMUTABLE RETURNS NULL ON NULL INPUT AS
$$
    import re, string
    try:
        text = args[0].decode("ASCII")
    except UnicodeError:
        return False
    if re.search(r"^[%s]*$" % re.escape(string.printable), text) is None:
        return False
    return True
$$;

COMMENT ON FUNCTION is_printable_ascii(text) IS
    'True if the string is pure printable US-ASCII';


CREATE OR REPLACE FUNCTION sleep_for_testing(double precision) RETURNS boolean
LANGUAGE plpythonu AS
$$
    import time
    time.sleep(args[0])
    return True
$$;

COMMENT ON FUNCTION sleep_for_testing(double precision) IS
    'Sleep for the given number of seconds and return True.  This function is intended to be used by tests to trigger timeout conditions.';


CREATE OR REPLACE FUNCTION mv_pillarname_distribution() RETURNS TRIGGER
LANGUAGE plpgsql VOLATILE SECURITY DEFINER AS
$$
BEGIN
    IF TG_OP = 'INSERT' THEN
        INSERT INTO PillarName (name, distribution)
        VALUES (NEW.name, NEW.id);
    ELSIF NEW.name != OLD.name THEN
        UPDATE PillarName SET name=NEW.name WHERE distribution=NEW.id;
    END IF;
    RETURN NULL; -- Ignored - this is an AFTER trigger
END;
$$;

COMMENT ON FUNCTION mv_pillarname_distribution() IS
    'Trigger maintaining the PillarName table';


CREATE OR REPLACE FUNCTION mv_pillarname_product() RETURNS TRIGGER
LANGUAGE plpgsql VOLATILE SECURITY DEFINER AS
$$
BEGIN
    IF TG_OP = 'INSERT' THEN
        INSERT INTO PillarName (name, product)
        VALUES (NEW.name, NEW.id);
    ELSIF NEW.name != OLD.name THEN
        UPDATE PillarName SET name=NEW.name WHERE product=NEW.id;
    END IF;
    RETURN NULL; -- Ignored - this is an AFTER trigger
END;
$$;

COMMENT ON FUNCTION mv_pillarname_product() IS
    'Trigger maintaining the PillarName table';


CREATE OR REPLACE FUNCTION mv_pillarname_project() RETURNS TRIGGER
LANGUAGE plpgsql VOLATILE SECURITY DEFINER AS $$
BEGIN
    IF TG_OP = 'INSERT' THEN
        INSERT INTO PillarName (name, project)
        VALUES (NEW.name, NEW.id);
    ELSIF NEW.name != OLD.name THEN
        UPDATE PillarName SET name=NEW.name WHERE project=NEW.id;
    END IF;
    RETURN NULL; -- Ignored - this is an AFTER trigger
END;
$$;

COMMENT ON FUNCTION mv_pillarname_project() IS
    'Trigger maintaining the PillarName table';


CREATE OR REPLACE FUNCTION mv_validpersonorteamcache_person() RETURNS TRIGGER
LANGUAGE plpythonu VOLATILE SECURITY DEFINER AS $$
    # This trigger function could be simplified by simply issuing
    # one DELETE followed by one INSERT statement. However, we want to minimize
    # expensive writes so we use this more complex logic.
    PREF = 4 # Constant indicating preferred email address

    if not SD.has_key("delete_plan"):
        param_types = ["int4"]

        SD["delete_plan"] = plpy.prepare("""
            DELETE FROM ValidPersonOrTeamCache WHERE id = $1
            """, param_types)

        SD["maybe_insert_plan"] = plpy.prepare("""
            INSERT INTO ValidPersonOrTeamCache (id)
            SELECT Person.id
            FROM Person
                LEFT OUTER JOIN EmailAddress
                    ON Person.id = EmailAddress.person AND status = %(PREF)d
                LEFT OUTER JOIN ValidPersonOrTeamCache
                    ON Person.id = ValidPersonOrTeamCache.id
            WHERE Person.id = $1
                AND ValidPersonOrTeamCache.id IS NULL
                AND merged IS NULL
                AND (teamowner IS NOT NULL OR (
                    password IS NOT NULL AND EmailAddress.id IS NOT NULL
                    ))
            """ % vars(), param_types)

    new = TD["new"]
    old = TD["old"]

    # We should always have new, as this is not a DELETE trigger
    assert new is not None, 'New is None'

    person_id = new["id"]
    query_params = [person_id] # All the same

    # Short circuit if this is a new person (not team), as it cannot
    # be valid until a status == 4 EmailAddress entry has been created
    # (unless it is a team, in which case it is valid on creation)
    if old is None:
        if new["teamowner"] is not None:
            plpy.execute(SD["maybe_insert_plan"], query_params)
        return

    # Short circuit if there are no relevant changes
    if (new["teamowner"] == old["teamowner"]
        and new["password"] == old["password"]
        and new["merged"] == old["merged"]):
        return

    # This function is only dealing with updates to the Person table.
    # This means we do not have to worry about EmailAddress changes here

    if (new["merged"] is not None
        or (new["teamowner"] is None and new["password"] is None)
        ):
        plpy.execute(SD["delete_plan"], query_params)
    else:
        plpy.execute(SD["maybe_insert_plan"], query_params)
$$;

COMMENT ON FUNCTION mv_validpersonorteamcache_person() IS 'A trigger for maintaining the ValidPersonOrTeamCache eager materialized view when changes are made to the Person table';


CREATE OR REPLACE FUNCTION mv_validpersonorteamcache_emailaddress()
RETURNS TRIGGER LANGUAGE plpythonu VOLATILE SECURITY DEFINER AS $$
    # This trigger function keeps the ValidPersonOrTeamCache materialized
    # view in sync when updates are made to the EmailAddress table.
    # Note that if the corresponding person is a team, changes to this table
    # have no effect.
    PREF = 4 # Constant indicating preferred email address

    if not SD.has_key("delete_plan"):
        param_types = ["int4"]

        SD["is_team"] = plpy.prepare("""
            SELECT teamowner IS NOT NULL AS is_team FROM Person WHERE id = $1
            """, param_types)

        SD["delete_plan"] = plpy.prepare("""
            DELETE FROM ValidPersonOrTeamCache WHERE id = $1
            """, param_types)

        SD["insert_plan"] = plpy.prepare("""
            INSERT INTO ValidPersonOrTeamCache (id) VALUES ($1)
            """, param_types)

        SD["maybe_insert_plan"] = plpy.prepare("""
            INSERT INTO ValidPersonOrTeamCache (id)
            SELECT Person.id
            FROM Person
                JOIN EmailAddress ON Person.id = EmailAddress.person
                LEFT OUTER JOIN ValidPersonOrTeamCache
                    ON Person.id = ValidPersonOrTeamCache.id
            WHERE Person.id = $1
                AND ValidPersonOrTeamCache.id IS NULL
                AND status = %(PREF)d
                AND merged IS NULL
                AND password IS NOT NULL
            """ % vars(), param_types)

    def is_team(person_id):
        """Return true if person_id corresponds to a team"""
        if person_id is None:
            return False
        return plpy.execute(SD["is_team"], [person_id], 1)[0]["is_team"]

    class NoneDict:
        def __getitem__(self, key):
            return None

    old = TD["old"] or NoneDict()
    new = TD["new"] or NoneDict()

    #plpy.info("old.id     == %s" % old["id"])
    #plpy.info("old.person == %s" % old["person"])
    #plpy.info("old.status == %s" % old["status"])
    #plpy.info("new.id     == %s" % new["id"])
    #plpy.info("new.person == %s" % new["person"])
    #plpy.info("new.status == %s" % new["status"])

    # Short circuit if neither person nor status has changed
    if old["person"] == new["person"] and old["status"] == new["status"]:
        return

    # Short circuit if we are not mucking around with preferred email
    # addresses
    if old["status"] != PREF and new["status"] != PREF:
        return

    # Note that we have a constraint ensuring that there is only one
    # status == PREF email address per person at any point in time.
    # This simplifies our logic, as we know that if old.status == PREF,
    # old.person does not have any other preferred email addresses.
    # Also if new.status == PREF, we know new.person previously did not
    # have a preferred email address.

    if old["person"] != new["person"]:
        if old["status"] == PREF and not is_team(old["person"]):
            # old.person is no longer valid, unless they are a team
            plpy.execute(SD["delete_plan"], [old["person"]])
        if new["status"] == PREF and not is_team(new["person"]):
            # new["person"] is now valid, or unchanged if they are a team
            plpy.execute(SD["insert_plan"], [new["person"]])

    elif old["status"] == PREF and not is_team(old["person"]):
        # No longer valid, or unchanged if they are a team
        plpy.execute(SD["delete_plan"], [old["person"]])

    elif new["status"] == PREF and not is_team(new["person"]):
        # May now be valid, or unchanged if they are a team.
        plpy.execute(SD["maybe_insert_plan"], [new["person"]])
$$;

COMMENT ON FUNCTION mv_validpersonorteamcache_emailaddress() IS 'A trigger for maintaining the ValidPersonOrTeamCache eager materialized view when changes are made to the EmailAddress table';


<<<<<<< HEAD
CREATE OR REPLACE FUNCTION mv_pofiletranslator_posubmission() RETURNS TRIGGER
VOLATILE SECURITY DEFINER AS $$
DECLARE
    v_pofile INTEGER;
    v_trash_old BOOLEAN;
BEGIN
    -- If we are deleting a row, we need to remove the existing
    -- POFileTranslator row and reinsert the historical data if it exists.
    -- We also treat UPDATEs that change the key (person, pofile) the same
    -- as deletes. UPDATEs that don't change these columns are treated like
    -- INSERTs below.
    IF TG_OP = 'INSERT' THEN
        v_trash_old := FALSE;
    ELSIF TG_OP = 'DELETE' THEN
        v_trash_old := TRUE;
    ELSE -- UPDATE
        v_trash_old = (
            OLD.person != NEW.person OR OLD.pomsgset != NEW.pomsgset
            );
    END IF;

    IF v_trash_old THEN

        -- Delete the old record.
        DELETE FROM POFileTranslator USING POMsgSet
        WHERE POFileTranslator.pofile = POMsgSet.pofile
            AND POFileTranslator.person = OLD.person
            AND POMsgSet.id = OLD.pomsgset;

        -- Insert a past record if there is one.
        INSERT INTO POFileTranslator (
            person, pofile, latest_posubmission, date_last_touched
            )
            SELECT DISTINCT ON (POSubmission.person, POMsgSet.pofile)
                POSubmission.person, POMsgSet.pofile,
                POSubmission.id, POSubmission.datecreated
            FROM POSubmission, POMsgSet
            WHERE POSubmission.pomsgset = POMsgSet.id
                AND POSubmission.pomsgset = OLD.pomsgset
                AND POSubmission.person = OLD.person
            ORDER BY
                POSubmission.person, POMsgSet.pofile,
                POSubmission.datecreated DESC, POSubmission.id DESC;

        -- No NEW with DELETE, so we can short circuit and leave.
        IF TG_OP = 'DELETE' THEN
            RETURN NULL; -- Ignored because this is an AFTER trigger
        END IF;
    END IF;

    -- Get our new pofile id
    SELECT INTO v_pofile POMsgSet.pofile FROM POMsgSet
    WHERE POMsgSet.id = NEW.pomsgset;

    -- Standard 'upsert' loop to avoid race conditions.
    LOOP
        UPDATE POFileTranslator
            SET
                date_last_touched = CURRENT_TIMESTAMP AT TIME ZONE 'UTC',
                latest_posubmission = NEW.id
            WHERE
                person = NEW.person
                AND pofile = v_pofile;
        IF found THEN
            RETURN NULL; -- Return value ignored as this is an AFTER trigger
        END IF;

        BEGIN
            INSERT INTO POFileTranslator (person, pofile, latest_posubmission)
            VALUES (NEW.person, v_pofile, NEW.id);
            RETURN NULL; -- Return value ignored as this is an AFTER trigger
        EXCEPTION WHEN unique_violation THEN
            -- do nothing
        END;
    END LOOP;
END;
$$ LANGUAGE plpgsql;

COMMENT ON FUNCTION mv_pofiletranslator_posubmission() IS
    'Trigger maintaining the POFileTranslator table';


CREATE OR REPLACE FUNCTION mv_pofiletranslator_pomsgset() RETURNS TRIGGER
VOLATILE SECURITY INVOKER AS $$
BEGIN
    IF TG_OP = 'DELETE' THEN
        RAISE EXCEPTION
            'Deletions from POMsgSet not supported by the POFileTranslator materialized view';
    ELSIF TG_OP = 'UPDATE' THEN
        IF OLD.pofile != NEW.pofile THEN
            RAISE EXCEPTION
                'Changing POMsgSet.pofile not supported by the POFileTranslator materialized view';
        END IF;
    END IF;
    RETURN NEW;
END;
$$ LANGUAGE plpgsql;

COMMENT ON FUNCTION mv_pofiletranslator_pomsgset() IS
    'Trigger enforing no POMsgSet deletions or POMsgSet.pofile changes';


=======
>>>>>>> 37c3be90
CREATE OR REPLACE FUNCTION person_sort_key(displayname text, name text)
RETURNS text
LANGUAGE plpythonu IMMUTABLE RETURNS NULL ON NULL INPUT AS
$$
    # NB: If this implementation is changed, the person_sort_idx needs to be
    # rebuilt along with any other indexes using it.
    import re

    try:
        strip_re = SD["strip_re"]
    except KeyError:
        strip_re = re.compile("(?:[^\w\s]|[\d_])", re.U)
        SD["strip_re"] = strip_re

    displayname, name = args

    # Strip noise out of displayname. We do not have to bother with
    # name, as we know it is just plain ascii.
    displayname = strip_re.sub('', displayname.decode('UTF-8').lower())
    return ("%s, %s" % (displayname.strip(), name)).encode('UTF-8')
$$;

COMMENT ON FUNCTION person_sort_key(text,text) IS 'Return a string suitable for sorting people on, generated by stripping noise out of displayname and concatenating name';


CREATE OR REPLACE FUNCTION debversion_sort_key(version text) RETURNS text
LANGUAGE plpythonu IMMUTABLE RETURNS NULL ON NULL INPUT AS
$$
    # If this method is altered, then any functional indexes using it
    # need to be rebuilt.
    import re

    VERRE = re.compile("(?:([0-9]+):)?(.+?)(?:-([^-]+))?$")

    MAP = "0123456789ABCDEFGHIJKLMNOPQRSTUV"

    epoch, version, release = VERRE.match(args[0]).groups()
    key = []
    for part, part_weight in ((epoch, 3000), (version, 2000), (release, 1000)):
        if not part:
            continue
        i = 0
        l = len(part)
        while i != l:
            c = part[i]
            if c.isdigit():
                key.append(part_weight)
                j = i
                while i != l and part[i].isdigit(): i += 1
                key.append(part_weight+int(part[j:i] or "0"))
            elif c == "~":
                key.append(0)
                i += 1
            elif c.isalpha():
                key.append(part_weight+ord(c))
                i += 1
            else:
                key.append(part_weight+256+ord(c))
                i += 1
        if not key or key[-1] != part_weight:
            key.append(part_weight)
            key.append(part_weight)
    key.append(1)

    # Encode our key and return it
    #
    result = []
    for value in key:
        if not value:
            result.append("000")
        else:
            element = []
            while value:
                element.insert(0, MAP[value & 0x1F])
                value >>= 5
            element_len = len(element)
            if element_len < 3:
                element.insert(0, "0"*(3-element_len))
            elif element_len == 3:
                pass
            elif element_len < 35:
                element.insert(0, MAP[element_len-4])
                element.insert(0, "X")
            elif element_len < 1027:
                element.insert(0, MAP[(element_len-4) & 0x1F])
                element.insert(0, MAP[(element_len-4) & 0x3E0])
                element.insert(0, "Y")
            else:
                raise ValueError("Number too large")
            result.extend(element)
    return "".join(result)
$$;

COMMENT ON FUNCTION debversion_sort_key(text) IS 'Return a string suitable for sorting debian version strings on';


CREATE OR REPLACE FUNCTION name_blacklist_match(text) RETURNS int4
LANGUAGE plpythonu STABLE RETURNS NULL ON NULL INPUT AS
$$
    import re
    name = args[0].decode("UTF-8")
    if not SD.has_key("select_plan"):
        SD["select_plan"] = plpy.prepare("""
            SELECT id, regexp FROM NameBlacklist ORDER BY id
            """)
        SD["compiled"] = {}
    compiled = SD["compiled"]
    for row in plpy.execute(SD["select_plan"]):
        regexp_id = row["id"]
        regexp_txt = row["regexp"]
        if (compiled.get(regexp_id) is None
            or compiled[regexp_id][0] != regexp_txt):
            regexp = re.compile(
                regexp_txt, re.IGNORECASE | re.UNICODE | re.VERBOSE
                )
            compiled[regexp_id] = (regexp_txt, regexp)
        else:
            regexp = compiled[regexp_id][1]
        if regexp.search(name) is not None:
            return regexp_id
    return None
$$;

COMMENT ON FUNCTION name_blacklist_match(text) IS 'Return the id of the row in the NameBlacklist table that matches the given name, or NULL if no regexps in the NameBlacklist table match.';


CREATE OR REPLACE FUNCTION is_blacklisted_name(text) RETURNS boolean
LANGUAGE SQL STABLE RETURNS NULL ON NULL INPUT AS
$$
    SELECT COALESCE(name_blacklist_match($1)::boolean, FALSE);
$$;

COMMENT ON FUNCTION is_blacklisted_name(text) IS 'Return TRUE if any regular expressions stored in the NameBlacklist table match the givenname, otherwise return FALSE.';
<|MERGE_RESOLUTION|>--- conflicted
+++ resolved
@@ -475,7 +475,6 @@
 COMMENT ON FUNCTION mv_validpersonorteamcache_emailaddress() IS 'A trigger for maintaining the ValidPersonOrTeamCache eager materialized view when changes are made to the EmailAddress table';
 
 
-<<<<<<< HEAD
 CREATE OR REPLACE FUNCTION mv_pofiletranslator_posubmission() RETURNS TRIGGER
 VOLATILE SECURITY DEFINER AS $$
 DECLARE
@@ -578,8 +577,6 @@
     'Trigger enforing no POMsgSet deletions or POMsgSet.pofile changes';
 
 
-=======
->>>>>>> 37c3be90
 CREATE OR REPLACE FUNCTION person_sort_key(displayname text, name text)
 RETURNS text
 LANGUAGE plpythonu IMMUTABLE RETURNS NULL ON NULL INPUT AS
