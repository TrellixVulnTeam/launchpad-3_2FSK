--- conflicted
+++ resolved
@@ -29,8 +29,7 @@
       for="canonical.launchpad.interfaces.ICodeReviewMessage"
       name="+fragment"
       permission="zope.Public"
-<<<<<<< HEAD
-      template="../templates/codereviewmessage-macros.pt" />
+      template="../templates/codereviewmessage-fragment.pt" />
     <browser:page
         name="+reply"
         facet="branches"
@@ -39,7 +38,4 @@
         permission="launchpad.AnyPerson"
         template="../templates/codereviewmessage-reply.pt"
         />
-=======
-      template="../templates/codereviewmessage-fragment.pt" />
->>>>>>> 788f6cbb
 </configure>