--- conflicted
+++ resolved
@@ -14,10 +14,7 @@
     'BranchLifecycleStatusVocabulary',
     'BranchLifecycleStatusFilterVocabulary',
     'BranchReviewStatusVocabulary',
-<<<<<<< HEAD
     'BranchSubscriptionDiffSizeVocabulary',
-=======
->>>>>>> 4ec639f5
     'BranchSubscriptionNotificationLevelVocabulary',
     'BugAttachmentTypeVocabulary',
     'BugRefVocabulary',
@@ -56,25 +53,11 @@
     'UpstreamFileTypeVocabulary',
     ]
 
-import operator
-
 from canonical.lp import dbschema
 
-from canonical.launchpad.webapp.vocabulary import vocab_factory
+from canonical.launchpad.webapp.vocabulary import (
+    sortkey_ordered_vocab_factory, vocab_factory)
 
-def sortkey_ordered_vocab_factory(schema, noshow=[]):
-    """Another factory for IDBSchema -> IVocabulary.
-
-    This function returns a callable object that creates a vocabulary
-    from a dbschema ordered by that schema's sortkey.
-    """
-    def factory(context, schema=schema, noshow=noshow):
-        """Adapt IDBSchema to IVocabulary."""
-        items = [(item.title, item) for item in
-                 sorted(schema.items, key=operator.attrgetter('sortkey'))
-                 if item not in noshow]
-        return SimpleVocabulary.fromItems(items)
-    return factory
 
 # DB Schema Vocabularies
 
@@ -85,11 +68,8 @@
 BranchLifecycleStatusFilterVocabulary = \
     vocab_factory(dbschema.BranchLifecycleStatusFilter)
 BranchReviewStatusVocabulary = vocab_factory(dbschema.BranchReviewStatus)
-<<<<<<< HEAD
 BranchSubscriptionDiffSizeVocabulary = \
     sortkey_ordered_vocab_factory(dbschema.BranchSubscriptionDiffSize)
-=======
->>>>>>> 4ec639f5
 BranchSubscriptionNotificationLevelVocabulary = \
     vocab_factory(dbschema.BranchSubscriptionNotificationLevel)
 BugAttachmentTypeVocabulary = vocab_factory(dbschema.BugAttachmentType)
