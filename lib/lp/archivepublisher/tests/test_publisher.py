--- conflicted
+++ resolved
@@ -21,12 +21,6 @@
 from zope.component import getUtility
 from zope.security.proxy import removeSecurityProxy
 
-<<<<<<< HEAD
-from canonical.config import config
-from canonical.database.constants import UTC_NOW
-from canonical.testing.layers import ZopelessDatabaseLayer
-=======
->>>>>>> e2c170e4
 from lp.archivepublisher.config import getPubConfig
 from lp.archivepublisher.diskpool import DiskPool
 from lp.archivepublisher.interfaces.archivesigningkey import (
@@ -45,11 +39,8 @@
     pocketsuffix,
     )
 from lp.registry.interfaces.series import SeriesStatus
-<<<<<<< HEAD
-=======
 from lp.services.config import config
 from lp.services.database.constants import UTC_NOW
->>>>>>> e2c170e4
 from lp.services.gpg.interfaces import IGPGHandler
 from lp.services.log.logger import (
     BufferLogger,
