--- conflicted
+++ resolved
@@ -257,11 +257,8 @@
     message_count = IntCol(notNull=True, default=0)
     users_affected_count = IntCol(notNull=True, default=0)
     users_unaffected_count = IntCol(notNull=True, default=0)
-<<<<<<< HEAD
+    heat = IntCol(notNull=True, default=0)
     latest_patch_uploaded = UtcDateTimeCol(default=None)
-=======
-    heat = IntCol(notNull=True, default=0)
->>>>>>> 9d692927
 
     @property
     def comment_count(self):
