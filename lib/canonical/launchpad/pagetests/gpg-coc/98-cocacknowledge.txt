--- conflicted
+++ resolved
@@ -24,11 +24,7 @@
   >>> admin_browser.getControl(name='searchfor').value = ["all"]
   >>> admin_browser.getControl(name='name').value = "mark"
   >>> admin_browser.getControl(name='search').click()
-<<<<<<< HEAD
-  >>> ': paper submission accepted by Foo Bar' in admin_browser.contents
-=======
   >>> 'paper submission accepted by Foo Bar' in admin_browser.contents
->>>>>>> 8522e461
   True
   >>> '<a href="/people/sabdfl">' in admin_browser.contents
   True
