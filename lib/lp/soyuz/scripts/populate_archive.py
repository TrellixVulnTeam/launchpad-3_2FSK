--- conflicted
+++ resolved
@@ -53,11 +53,7 @@
         self, from_archive, from_distribution, from_suite, from_user,
         component, to_distribution, to_suite, to_archive, to_user, reason,
         include_binaries, arch_tags, merge_copy_flag,
-<<<<<<< HEAD
-        packageset_delta_flag, packageset_tags):
-=======
-        packageset_delta_flag, nonvirtualized):
->>>>>>> bef5155d
+        packageset_delta_flag, packageset_tags, nonvirtualized):
         """Create archive, populate it with packages and builds.
 
         Please note: if a component was specified for the origin then the
@@ -329,11 +325,8 @@
             opts.from_user, opts.component, opts.to_distribution,
             opts.to_suite, opts.to_archive, opts.to_user, opts.reason,
             opts.include_binaries, opts.arch_tags, opts.merge_copy_flag,
-<<<<<<< HEAD
-            opts.packageset_delta_flag, opts.packageset_tags)
-=======
-            opts.packageset_delta_flag, opts.nonvirtualized)
->>>>>>> bef5155d
+            opts.packageset_delta_flag, opts.packageset_tags,
+            opts.nonvirtualized)
 
     def add_my_options(self):
         """Parse command line arguments for copy archive creation/population.
@@ -398,15 +391,14 @@
                 'archive. Destination archive must exist already.'))
 
         self.parser.add_option(
-<<<<<<< HEAD
             "--package-set", dest="packageset_tags", action="append",
             help=(
                 'Limit to copying packages in the selected packagesets.'))
-=======
+
+        self.parser.add_option(
             "--nonvirtualized", dest="nonvirtualized", default=False,
             action="store_true",
             help='Create the archive as nonvirtual if specified.')
->>>>>>> bef5155d
 
     def _createMissingBuilds(
         self, distroseries, archive, proc_families):
