--- conflicted
+++ resolved
@@ -87,8 +87,7 @@
       </tr>
       <tr>
         <td tal:content="structure view/status_widget" />
-<<<<<<< HEAD
-        <td>
+        <td title="Available only if you are a maintainer or bug contact of the product, package, or distribution">
           <img tal:condition="not:view/userCanEditImportance" src="/@@/padlock" />
           <span tal:content="structure view/importance_widget" />
         </td>
@@ -96,14 +95,6 @@
           <img tal:condition="not:view/userCanEditMilestone" src="/@@/padlock" />
           <span tal:content="structure view/milestone_widget" />
         </td>
-=======
-        <td
-          tal:content="structure view/importance_widget"
-          title="Available only if you are a driver or maintainer of the product, package, or distribution."
-        />
-        <td tal:condition="view/milestone_widget"
-            tal:content="structure view/milestone_widget" />
->>>>>>> 6d7f0f09
       </tr>
     </table>
     <table>
