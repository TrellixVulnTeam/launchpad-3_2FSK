--- conflicted
+++ resolved
@@ -667,12 +667,9 @@
         count of the existing one by the given amount.
         """
 
-<<<<<<< HEAD
-=======
     def getPackageDownloadTotal(bpr):
         """Get the total download count for a given package."""
 
->>>>>>> 060e9d9a
 
 class IArchiveView(IHasBuildRecords):
     """Archive interface for operations restricted by view privilege."""
