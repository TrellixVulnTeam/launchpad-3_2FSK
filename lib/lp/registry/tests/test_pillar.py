# Copyright 2009 Canonical Ltd.  This software is licensed under the
# GNU Affero General Public License version 3 (see the file LICENSE).

"""Unit tests for methods of PillarName and PillarNameSet."""

from zope.component import getUtility

from lp.registry.interfaces.pillar import (
    IPillarNameSet,
    IPillarPerson,
    )
from lp.registry.model.pillar import PillarPerson
<<<<<<< HEAD

=======
>>>>>>> 16adf4c2
from lp.testing import (
    login,
    TestCaseWithFactory,
    )
from lp.testing.layers import (
    DatabaseFunctionalLayer,
    LaunchpadFunctionalLayer,
    )
from lp.testing.matchers import Provides


class TestPillarNameSet(TestCaseWithFactory):

    layer = LaunchpadFunctionalLayer

    def test_search_correctly_ranks_by_aliases(self):
        """When we use a pillar's alias to search, that pillar will be the
        first one on the list.
        """
        login('mark@example.com')
        self.factory.makeProduct(name='lz-foo')
        self.factory.makeProduct(name='lz-bar')
        launchzap = self.factory.makeProduct(name='launchzap')
        launchzap.setAliases(['lz'])
        pillar_set = getUtility(IPillarNameSet)
        result_names = [
            pillar.name for pillar in pillar_set.search('lz', limit=5)]
        self.assertEquals(result_names, [u'launchzap', u'lz-bar', u'lz-foo'])


class TestPillarPerson(TestCaseWithFactory):

    layer = DatabaseFunctionalLayer

    def test_implements(self):
        pillar = self.factory.makeProduct()
        person = self.factory.makePerson()
        pillar_person = PillarPerson(pillar, person)
        self.assertThat(pillar_person, Provides(IPillarPerson))<|MERGE_RESOLUTION|>--- conflicted
+++ resolved
@@ -10,10 +10,6 @@
     IPillarPerson,
     )
 from lp.registry.model.pillar import PillarPerson
-<<<<<<< HEAD
-
-=======
->>>>>>> 16adf4c2
 from lp.testing import (
     login,
     TestCaseWithFactory,
