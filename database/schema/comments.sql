/*
  Add Comments to Launchpad database. Please keep these alphabetical by
  table.
*/

/* Branch */

COMMENT ON TABLE Branch IS 'Bzr branch';
COMMENT ON COLUMN Branch.mirror_status_message IS 'The last message we got when mirroring this branch.';
COMMENT ON COLUMN Branch.last_mirrored IS 'The time when the branch was last mirrored.';
COMMENT ON COLUMN Branch.last_mirrored_id IS 'The revision ID of the branch when it was last mirrored.';
COMMENT ON COLUMN Branch.last_scanned IS 'The time when the branch was last scanned.';
COMMENT ON COLUMN Branch.last_scanned_id IS 'The revision ID of the branch when it was last scanned.';

/* Bug */

COMMENT ON TABLE Bug IS 'A software bug that requires fixing. This particular bug may be linked to one or more products or source packages to identify the location(s) that this bug is found.';
COMMENT ON COLUMN Bug.name IS 'A lowercase name uniquely identifying the bug';
COMMENT ON COLUMN Bug.private IS 'Is this bug private? If so, only explicit subscribers will be able to see it';
COMMENT ON COLUMN Bug.security_related IS 'Is this bug a security issue?';
COMMENT ON COLUMN Bug.description IS 'A detailed description of the bug. Initially this will be set to the contents of the initial email or bug filing comment, but later it can be edited to give a more accurate description of the bug itself rather than the symptoms observed by the reporter.';

/* BugBranch */
COMMENT ON TABLE BugBranch IS 'A branch related to a bug, most likely a branch for fixing the bug.';
COMMENT ON COLUMN BugBranch.bug IS 'The bug associated with this branch.';
COMMENT ON COLUMN BugBranch.branch IS 'The branch associated to the bug.';
COMMENT ON COLUMN BugBranch.revision_hint IS 'An optional revision at which this branch became interesting to this bug, and/or may contain a fix for the bug.';
COMMENT ON COLUMN BugBranch.status IS 'The status of the bugfix in this branch.';
COMMENT ON COLUMN BugBranch.whiteboard IS 'Additional information about the status of the bugfix in this branch.';

/* BugTag */
COMMENT ON TABLE BugTag IS 'Attaches simple text tags to a bug.';
COMMENT ON COLUMN BugTag.bug IS 'The bug the tags is attached to.';
COMMENT ON COLUMN BugTag.tag IS 'The text representation of the tag.';

/* BugTask */

COMMENT ON TABLE BugTask IS 'Links a given Bug to a particular (sourcepackagename, distro) or product.';
COMMENT ON COLUMN BugTask.targetnamecache IS 'A cached value of the target name of this bugtask, to make it easier to sort and search on the target name.';
COMMENT ON COLUMN BugTask.bug IS 'The bug that is assigned to this (sourcepackagename, distro) or product.';
COMMENT ON COLUMN BugTask.product IS 'The product in which this bug shows up.';
COMMENT ON COLUMN BugTask.sourcepackagename IS 'The name of the sourcepackage in which this bug shows up.';
COMMENT ON COLUMN BugTask.distribution IS 'The distro of the named sourcepackage.';
COMMENT ON COLUMN BugTask.status IS 'The general health of the bug, e.g. Accepted, Rejected, etc.';
COMMENT ON COLUMN BugTask.importance IS 'The importance of fixing the bug.';
COMMENT ON COLUMN BugTask.priority IS 'Obsolete.';
COMMENT ON COLUMN BugTask.binarypackagename IS 'The name of the binary package built from the source package. This column may only contain a value if this bug task is linked to a sourcepackage (not a product)';
COMMENT ON COLUMN BugTask.assignee IS 'The person who has been assigned to fix this bug in this product or (sourcepackagename, distro)';
COMMENT ON COLUMN BugTask.date_assigned IS 'The date on which the bug in this (sourcepackagename, distro) or product was assigned to someone to fix';
COMMENT ON COLUMN BugTask.datecreated IS 'A timestamp for the creation of this bug assignment. Note that this is not the date the bug was created (though it might be), it''s the date the bug was assigned to this product, which could have come later.';
COMMENT ON COLUMN BugTask.date_confirmed IS 'The date when this bug transitioned from an unconfirmed status to a confirmed one. If the state regresses to a one that logically occurs before Confirmed, e.g., Unconfirmed, this date is cleared.';
COMMENT ON COLUMN BugTask.date_inprogress IS 'The date on which this bug transitioned from not being in progress to a state >= In Progress. If the status moves back to a pre-In Progress state, this date is cleared';
COMMENT ON COLUMN BugTask.date_closed IS 'The date when this bug transitioned to a resolved state, e.g., Rejected, Fix Released, etc. If the state changes back to a pre-closed state, this date is cleared';
COMMENT ON COLUMN BugTask.milestone IS 'A way to mark a bug for grouping purposes, e.g. to say it needs to be fixed by version 1.2';
COMMENT ON COLUMN BugTask.statusexplanation IS 'A place to store bug task specific information as free text';
COMMENT ON COLUMN BugTask.bugwatch IS 'This column allows us to link a bug
task to a bug watch. In other words, we are connecting the state of the task
to the state of the bug in a different bug tracking system. To the best of
our ability we\'ll try and keep the bug task syncronised with the state of
the remote bug watch.';


-- BugExternalRef

COMMENT ON TABLE BugExternalRef IS 'A table to store web links to related content for bugs.';
COMMENT ON COLUMN BugExternalRef.bug IS 'The bug to which this URL is relevant.';
COMMENT ON COLUMN BugExternalRef.owner IS 'This refers to the person who created the link.';


-- BugNotification

COMMENT ON TABLE BugNotification IS 'The text representation of changes to a bug, which are used to send email notifications to bug changes.';
COMMENT ON COLUMN BugNotification.bug IS 'The bug that was changed.';
COMMENT ON COLUMN BugNotification.message IS 'The message the contains the textual representation of the change.';
COMMENT ON COLUMN BugNotification.is_comment IS 'Is the change a comment addition.';
COMMENT ON COLUMN BugNotification.date_emailed IS 'When this notification was emailed to the bug subscribers.';


/* BugPackageInfestation */

COMMENT ON TABLE BugPackageInfestation IS 'A BugPackageInfestation records the impact that a bug is known to have on a specific sourcepackagerelease. This allows us to track the versions of a package that are known to be affected or unaffected by a bug.';
COMMENT ON COLUMN BugPackageInfestation.bug IS 'The Bug that infests this source package release.';
COMMENT ON COLUMN BugPackageInfestation.sourcepackagerelease IS 'The package (software) release that is infested with the bug. This points at the specific source package release version, such as "apache 2.0.48-1".';
COMMENT ON COLUMN BugPackageInfestation.explicit IS 'This field records whether or not the infestation was documented by a user of the system, or inferred from some other source such as the fact that it is documented to affect prior and subsequent releases of the package.';
COMMENT ON COLUMN BugPackageInfestation.infestationstatus IS 'The nature of the bug infestation for this source package release. Values are documented in dbschema.BugInfestationStatus, and include AFFECTED, UNAFFECTED, FIXED and VICTIMISED. See the dbschema.py file for details.';
COMMENT ON COLUMN BugPackageInfestation.creator IS 'The person who recorded this infestation. Typically, this is the user who reports the specific problem on that specific package release.';
COMMENT ON COLUMN BugPackageInfestation.verifiedby IS 'The person who verified that this infestation affects this specific package.';
COMMENT ON COLUMN BugPackageInfestation.dateverified IS 'The timestamp when the problem was verified on that specific release. This a small step towards a complete workflow for defect verification and management on specific releases.';
COMMENT ON COLUMN BugPackageInfestation.lastmodified IS 'The timestamp when this infestation report was last modified in any way. For example, when the infestation was adjusted, or it was verified, or otherwise modified.';
COMMENT ON COLUMN BugPackageInfestation.lastmodifiedby IS 'The person who touched this infestation report last, in any way.';

/* BugProductInfestation */

COMMENT ON TABLE BugProductInfestation IS 'A BugProductInfestation records the impact that a bug is known to have on a specific productrelease. This allows us to track the versions of a product that are known to be affected or unaffected by a bug.';
COMMENT ON COLUMN BugProductInfestation.bug IS 'The Bug that infests this product release.';
COMMENT ON COLUMN BugProductInfestation.productrelease IS 'The product (software) release that is infested with the bug. This points at the specific release version, such as "apache 2.0.48".';
COMMENT ON COLUMN BugProductInfestation.explicit IS 'This field records whether or not the infestation was documented by a user of the system, or inferred from some other source such as the fact that it is documented to affect prior and subsequent releases of the product.';
COMMENT ON COLUMN BugProductInfestation.infestationstatus IS 'The nature of the bug infestation for this product release. Values are documented in dbschema.BugInfestationStatus, and include AFFECTED, UNAFFECTED, FIXED and VICTIMISED. See the dbschema.py file for details.';
COMMENT ON COLUMN BugProductInfestation.creator IS 'The person who recorded this infestation. Typically, this is the user who reports the specific problem on that specific product release.';
COMMENT ON COLUMN BugProductInfestation.verifiedby IS 'The person who verified that this infestation affects this specific product release.';
COMMENT ON COLUMN BugProductInfestation.dateverified IS 'The timestamp when the problem was verified on that specific release. This a small step towards a complete workflow for defect verification and management on specific releases.';
COMMENT ON COLUMN BugProductInfestation.lastmodified IS 'The timestamp when this infestation report was last modified in any way. For example, when the infestation was adjusted, or it was verified, or otherwise modified.';
COMMENT ON COLUMN BugProductInfestation.lastmodifiedby IS 'The person who touched this infestation report last, in any way.';

/* BugTracker */

COMMENT ON TABLE BugTracker IS 'A bug tracker in some other project. Malone allows us to link Malone bugs with bugs recorded in other bug tracking systems, and to keep the status of the relevant bug task in sync with the status in that upstream bug tracker. So, for example, you might note that Malone bug #43224 is the same as a bug in the Apache bugzilla, number 534536. Then when the upstream guys mark that bug fixed in their bugzilla, Malone know that the bug is fixed upstream.';
COMMENT ON COLUMN BugTracker.bugtrackertype IS 'The type of bug tracker, a pointer to the table of bug tracker types. Currently we know about debbugs and bugzilla bugtrackers, and plan to support roundup and sourceforge as well.';
COMMENT ON COLUMN BugTracker.name IS 'The unique name of this bugtracker, allowing us to refer to it directly.';
COMMENT ON COLUMN BugTracker.summary IS 'A brief summary of this bug tracker, which might for example list any interesting policies regarding the use of the bug tracker. The summary is displayed in bold at the top of the bug tracker page.';
COMMENT ON COLUMN BugTracker.title IS 'A title for the bug tracker, used in listings of all the bug trackers and also displayed at the top of the descriptive page for the bug tracker.';
COMMENT ON COLUMN BugTracker.contactdetails IS 'The contact details of the people responsible for that bug tracker. This allows us to coordinate the syncing of bugs to and from that bug tracker with the responsible people on the other side.';
COMMENT ON COLUMN BugTracker.baseurl IS 'The base URL for this bug tracker. Using our knowledge of the bugtrackertype, and the details in the BugWatch table we are then able to calculate relative URL\'s for relevant pages in the bug tracker based on this baseurl.';
COMMENT ON COLUMN BugTracker.owner IS 'The person who created this bugtracker entry and who thus has permission to modify it. Ideally we would like this to be the person who coordinates the running of the actual bug tracker upstream.';


/* BugCve */

COMMENT ON TABLE BugCve IS 'A table that records the link between a given malone bug number, and a CVE entry.';


/* CVE */

COMMENT ON TABLE CVE IS 'A CVE Entry. The formal database of CVE entries is available at http://cve.mitre.org/ and we sync that database into Launchpad on a regular basis.';
COMMENT ON COLUMN CVE.sequence IS 'The official CVE entry number. It takes the form XXXX-XXXX where the first four digits are a year indicator, like 2004, and the latter four are the sequence number of the vulnerability in that year.';
COMMENT ON COLUMN CVE.status IS 'The current status of the CVE. The values are documented in dbschema.CVEState, and are Entry, Candidate, and Deprecated.';
COMMENT ON COLUMN CVE.datemodified IS 'The last time this CVE entry changed in some way - including addition or modification of references.';


/* CveReference */

COMMENT ON TABLE CveReference IS 'A reference in the CVE system that shows what outside tracking numbers are associated with the CVE. These are tracked in the CVE database and extracted from the daily XML dump that we fetch.';
COMMENT ON COLUMN CveReference.source IS 'The SOURCE of the CVE reference. This is a text string, like XF or BUGTRAQ or MSKB. Each string indicates a different kind of reference. The list of known types is documented on the CVE web site. At some future date we might turn this into an enum rather than a text, but for the moment we prefer to keep it fluid and just suck in what CVE gives us. This means that CVE can add new source types without us having to update our code.';
COMMENT ON COLUMN CveReference.url IS 'The URL to this reference out there on the web, if it was present in the CVE database.';
COMMENT ON COLUMN CveReference.content IS 'The content of the ref in the CVE database. This is sometimes a comment, sometimes a description, sometimes a bug number... it is not predictable.';


-- DevelopmentManifest
COMMENT ON TABLE DevelopmentManifest IS 'A table that keeps track of the "intermediate commits" during the development of a source package. A developer using HCT will make regular commits (stored locally, as Bazaar revisions). On occasion, the developer will "publish" the current state of the package. This results in the Bazaar branches being made available on a public server, and a DevelopmentManifest being created. Other people will then see the existence of the Development Manifest and know that the person is currently working on a variation of the package. When the developer believes that the page is actually ready to build, they can "release" the package. This results in a SourcePackageRelease being assembled, based on the existing development manifest.';
COMMENT ON COLUMN DevelopmentManifest.distrorelease IS 'The distribution release for which this source package is being developed. Note that the source package may very well be built and published in other releases as well - this information is purely a starting point indicator.';
COMMENT ON COLUMN DevelopmentManifest.sourcepackagename IS 'Again, this is just an indicator of the place the developer is primarily targeting the work. This same package may actually be uploaded under a different name somewhere else eventually.';


/* DistributionSourcePackageCache */

COMMENT ON TABLE DistributionSourcePackageCache IS 'A cache of the text associated with binary and source packages in the distribution. This table allows for fast queries to find a source packagename that matches a given text.';
COMMENT ON COLUMN DistributionSourcePackageCache.distribution IS 'The distribution in which we are checking.';
COMMENT ON COLUMN DistributionSourcePackageCache.sourcepackagename IS 'The source package name for which we are caching details.';
COMMENT ON COLUMN DistributionSourcePackageCache.name IS 'The source package name itself. This is just a copy of the value of sourcepackagename.name. We have it here so it can be part of the full text index.';
COMMENT ON COLUMN DistributionSourcePackageCache.binpkgnames IS 'The binary package names of binary packages generated from these source packages across all architectures.';
COMMENT ON COLUMN DistributionSourcePackageCache.binpkgsummaries IS 'The aggregated summaries of all the binary packages generated from these source packages in this distribution.';
COMMENT ON COLUMN DistributionSourcePackageCache.binpkgdescriptions IS 'The aggregated description of all the binary packages generated from these source packages in this distribution.';


/* DistroReleasePackageCache */

COMMENT ON TABLE DistroReleasePackageCache IS 'A cache of the text associated with binary packages in the distrorelease. This table allows for fast queries to find a binary packagename that matches a given text.';
COMMENT ON COLUMN DistroReleasePackageCache.distrorelease IS 'The distrorelease in which we are checking.';
COMMENT ON COLUMN DistroReleasePackageCache.binarypackagename IS 'The binary package name for which we are caching details.';
COMMENT ON COLUMN DistroReleasePackageCache.name IS 'The binary package name itself. This is just a copy of the value of binarypackagename.name. We have it here so it can be part of the full text index.';
COMMENT ON COLUMN DistroReleasePackageCache.summary IS 'A single summary for one of the binary packages of this name in this distrorelease. We could potentially have binary packages in different architectures with the same name and different summaries, so this is a way of collapsing to one arbitrarily-chosen one, for display purposes. The chances of actually having different summaries and descriptions is pretty small. It could happen, though, because of the way package superseding works when a package does not build on a specific architecture.';
COMMENT ON COLUMN DistroReleasePackageCache.summaries IS 'The aggregated summaries of all the binary packages with this name in this distrorelease.';
COMMENT ON COLUMN DistroReleasePackageCache.descriptions IS 'The aggregated description of all the binary packages with this name in this distrorelease.';


-- EmailAddress

COMMENT ON COLUMN EmailAddress.email IS 'An email address used by a Person. The email address is stored in a casesensitive way, but must be case insensitivly unique.';
COMMENT ON INDEX emailaddress_person_key IS 'Ensures that a person only has one preferred email address';


-- KarmaCategory

COMMENT ON TABLE KarmaCategory IS 'A category of karma. This allows us to
present an overall picture of the different areas where a user has been
active.';


-- LaunchpadStatistic

COMMENT ON TABLE LaunchpadStatistic IS 'A store of system-wide statistics or other integer values, keyed by names. The names are unique and the values can be any integer. Each field has a place to store the timestamp when it was last updated, so it is possible to know how far out of date any given statistic is.';


-- Product
COMMENT ON TABLE Product IS 'Product: a DOAP Product. This table stores core information about an open source product. In Launchpad, anything that can be shipped as a tarball would be a product, and in some cases there might be products for things that never actually ship, depending on the project. For example, most projects will have a \'website\' product, because that allows you to file a Malone bug against the project website. Note that these are not actual product releases, which are stored in the ProductRelease table.';
COMMENT ON COLUMN Product.owner IS 'The Product owner would typically be the person who createed this product in Launchpad. But we will encourage the upstream maintainer of a product to become the owner in Launchpad. The Product owner can edit any aspect of the Product, as well as appointing people to specific roles with regard to the Product. Also, the owner can add a new ProductRelease and also edit Rosetta POTemplates associated with this product.';
COMMENT ON COLUMN Product.summary IS 'A brief summary of the product. This will be displayed in bold at the top of the product page, above the description.';
COMMENT ON COLUMN Product.description IS 'A detailed description of the product, highlighting primary features of the product that may be of interest to end-users. The description may also include links and other references to useful information on the web about this product. The description will be displayed on the product page, below the product summary.';
COMMENT ON COLUMN Product.project IS 'Every Product belongs to one and only one Project, which is referenced in this column.';
COMMENT ON COLUMN Product.listurl IS 'This is the URL where information about a mailing list for this Product can be found. The URL might point at a web archive or at the page where one can subscribe to the mailing list.';
COMMENT ON COLUMN Product.programminglang IS 'This field records, in plain text, the name of any significant programming languages used in this product. There are no rules, conventions or restrictions on this field at present, other than basic sanity. Examples might be "Python", "Python, C" and "Java".';
COMMENT ON COLUMN Product.downloadurl IS 'The download URL for a Product should be the best place to download that product, typically off the relevant Project web site. This should not point at the actual file, but at a web page with download information.';
COMMENT ON COLUMN Product.lastdoap IS 'This column stores a cached copy of the last DOAP description we saw for this product. See the Project.lastdoap field for more info.';
COMMENT ON COLUMN Product.sourceforgeproject IS 'The SourceForge project name for this product. This is not unique as SourceForge doesn\'t use the same project/product structure as DOAP.';
COMMENT ON COLUMN Product.freshmeatproject IS 'The FreshMeat project name for this product. This is not unique as FreshMeat does not have the same project/product structure as DOAP';
COMMENT ON COLUMN Product.reviewed IS 'Whether or not someone at Canonical has reviewed this product.';
COMMENT ON COLUMN Product.active IS 'Whether or not this product should be considered active.';
COMMENT ON COLUMN Product.translationgroup IS 'The TranslationGroup that is responsible for translations for this product. Note that the Product may be part of a Project which also has a TranslationGroup, in which case the translators from both the product and project translation group have permission to edit the translations of this product.';
COMMENT ON COLUMN Product.translationpermission IS 'The level of openness of this product\'s translation process. The enum lists different approaches to translation, from the very open (anybody can edit any translation in any language) to the completely closed (only designated translators can make any changes at all).';
COMMENT ON COLUMN Product.calendar IS 'The calendar associated with this product.';
COMMENT ON COLUMN Product.official_rosetta IS 'Whether or not this product upstream uses Rosetta for its official translation team and coordination. This is a useful indicator in terms of whether translations in Rosetta for this upstream will quickly move upstream.';
COMMENT ON COLUMN Product.official_malone IS 'Whether or not this product upstream uses Malone for an official bug tracker. This is useful to help indicate whether or not people are likely to pick up on bugs registered in Malone.';
COMMENT ON COLUMN Product.bugcontact IS 'Person who will be automatically subscribed to bugs targetted to this product';
COMMENT ON COLUMN Product.security_contact IS 'The person or team who handles security-related issues in the product.';
COMMENT ON COLUMN Product.driver IS 'This is a driver for the overall product. This driver will be able to approve nominations of bugs and specs to any series in the product, including backporting to old stable series. You want the smallest group of "overall drivers" here, because you can add specific drivers to each series individually.';
/*COMMENT ON COLUMN Product.bugtracker IS 'The external bug tracker that is used to track bugs primarily for this product, if it\'s different from the project bug tracker.'; */
COMMENT ON COLUMN Product.development_focus IS 'The product series that is the current focus of development.';

/* ProductLabel */

COMMENT ON TABLE ProductLabel IS 'The Product label table. We have not yet clearly defined the nature of product labels, so please do not refer to this table yet. If you have a need for tags or labels on Products, please contact Mark.';


-- ProductRelease

COMMENT ON TABLE ProductRelease IS 'A Product Release. This is table stores information about a specific \'upstream\' software release, like Apache 2.0.49 or Evolution 1.5.4.';
COMMENT ON COLUMN ProductRelease.version IS 'This is a text field containing the version string for this release, such as \'1.2.4\' or \'2.0.38\' or \'7.4.3\'.';
--COMMENT ON COLUMN ProductRelease.codename IS 'This is the GSV Name of this release, like \'that, and a pair of testicles\' or \'All your base-0 are belong to us\'. Many upstream projects are assigning fun names to their releases - these go in this field.';
COMMENT ON COLUMN ProductRelease.summary IS 'A summary of this ProductRelease. This should be a very brief overview of changes and highlights, just a short paragraph of text. The summary is usually displayed in bold at the top of a page for this product release, above the more detailed description or changelog.';
COMMENT ON COLUMN ProductRelease.productseries IS 'A pointer to the Product Series this release forms part of. Using a Product Series allows us to distinguish between releases on stable and development branches of a product even if they are interspersed in time.';


-- ProductSeries
COMMENT ON TABLE ProductSeries IS 'A ProductSeries is a set of product releases that are related to a specific version of the product. Typically, each major release of the product starts a new ProductSeries. These often map to a branch in the revision control system of the project, such as "2_0_STABLE". A few conventional Series names are "head" for releases of the HEAD branch, "1.0" for releases with version numbers like "1.0.0" and "1.0.1".  Each product has at least one ProductSeries';
COMMENT ON COLUMN ProductSeries.name IS 'The name of the ProductSeries is like a unix name, it should not contain any spaces and should start with a letter or number. Good examples are "2.0", "3.0", "head" and "development".';
COMMENT ON COLUMN ProductSeries.summary IS 'A summary of this Product Series. A good example would include the date the series was initiated and whether this is the current recommended series for people to use. The summary is usually displayed at the top of the page, in bold, just beneath the title and above the description, if there is a description field.';
COMMENT ON COLUMN ProductSeries.driver IS 'This is a person or team who can approve spes and bugs for implementation or fixing in this specific series. Note that the product drivers and project drivers can also do this for any series in the product or project, so use this only for the specific team responsible for this specific series.';
COMMENT ON COLUMN ProductSeries.importstatus IS 'A status flag which
gives the state of our efforts to import the upstream code from its revision
control system and publish that in the baz revision control system. The
allowed values are documented in dbschema.BazImportStatus.';
COMMENT ON COLUMN ProductSeries.rcstype IS 'The revision control system used
by upstream for this product series. The value is defined in
dbschema.RevisionControlSystems.  If NULL, then there should be no CVS or
SVN information attached to this productseries, otherwise the relevant
fields for CVS or SVN etc should be filled out.';
COMMENT ON COLUMN ProductSeries.cvsroot IS 'The CVS root where this
productseries hosts its code. Only used if rcstype is CVS.';
COMMENT ON COLUMN ProductSeries.cvsmodule IS 'The CVS module which contains
the upstream code for this productseries. Only used if rcstype is CVS.';
COMMENT ON COLUMN ProductSeries.cvsmodule IS 'The CVS branch that contains
the upstream code for this productseries.  Only used if rcstype is CVS.';
COMMENT ON COLUMN ProductSeries.cvstarfileurl IS 'The URL of a tarfile of
the CVS repository for this productseries. This is an optimisation of the
CVS import process - instead of hitting the server to pass us every set of
changes in history, we can sometimes arrange to be given a tarfile of the
CVS repository and then process it all locally. Once imported, we switch
back to using the CVS server for ongoing syncronization.  Only used if
rcstype is CVS.';
COMMENT ON COLUMN ProductSeries.svnrepository IS 'The URL of the SVN branch
where the upstream productseries code can be found. This single URL is the
equivalent of the cvsroot, cvsmodule and cvsbranch for CVS. Only used if
rcstype is SVN.';
<<<<<<< HEAD
COMMENT ON COLUMN ProductSeries.bkrepository IS 'The URL of the BK branch
where the upstream productseries code can be found. This single URL is the
equivalent of the cvsroot, cvsmodule and cvsbranch. Only used if rcstype is
BK.';
=======
COMMENT ON COLUMN ProductSeries.releaseroot IS 'The URL to the directory
which holds upstream releases for this productseries. This allows us to
monitor the upstream site and detect new upstream release tarballs.';
>>>>>>> a29826ec
COMMENT ON COLUMN ProductSeries.releasefileglob IS 'A fileglob that lets us
see which URLs are potentially new upstream tarball releases. For example:
http://ftp.gnu.org/gnu/libtool/libtool-1.5.*.gz.';
COMMENT ON COLUMN ProductSeries.releaseverstyle IS 'An enum giving the style
of this product series release version numbering system.  The options are
documented in dbschema.UpstreamReleaseVersionStyle.  Most applications use
Gnu style numbering, but there are other alternatives.';
COMMENT ON COLUMN ProductSeries.dateprocessapproved IS 'The timestamp when
this upstream import was certified for processing. Processing means it has
passed autotesting, and is being moved towards production syncing. If the
sync goes well, it will be approved for sync and then be fully in
production.';
COMMENT ON COLUMN ProductSeries.datesyncapproved IS 'The timestamp when this
upstream import was certified for ongoing syncronisation.';
COMMENT ON COLUMN ProductSeries.dateautotested IS 'This upstream revision
control system target has passed automatic testing. It can probably be moved
towards production sync status. This date is the timestamp when it passed
the autotester. The autotester allows us to find the low hanging fruit that
is easily brought into the bazaar import system by highlighting repositories
which had no apparent difficulty in being imported.';
COMMENT ON COLUMN ProductSeries.datestarted IS 'The timestamp when we last
initiated an import test or sync of this upstream repository.';
COMMENT ON COLUMN ProductSeries.datefinished IS 'The timestamp when we last
completed an import test or sync of this upstream repository. If this is
NULL and datestarted is NOT NULL, then there is a sync in progress.';
COMMENT ON COLUMN ProductSeries.import_branch IS 'The VCS imports branch for
this product series.  If user_branch is not set, then this is considered the
product series branch.';
COMMENT ON COLUMN ProductSeries.user_branch IS 'The branch for this product
series, as set by the user.  If this is not set, then import_branch is
considered to be the product series branch';


-- Project
COMMENT ON TABLE Project IS 'Project: A DOAP Project. This table is the core of the DOAP section of the Launchpad database. It contains details of a single open source Project and is the anchor point for products, potemplates, and translationefforts.';
COMMENT ON COLUMN Project.owner IS 'The owner of the project will initially be the person who creates this Project in the system. We will encourage upstream project leaders to take on this role. The Project owner is able to edit the project.';
COMMENT ON COLUMN Project.driver IS 'This person or team has the ability to approve specs as goals for any series in any product in the project. Similarly, this person or team can approve bugs as targets for fixing in any series, or backporting of fixes to any series.';
COMMENT ON COLUMN Project.summary IS 'A brief summary of this project. This
will be displayed in bold text just above the description and below the
title. It should be a single paragraph of not more than 80 words.';
COMMENT ON COLUMN Project.description IS 'A detailed description of this
project. This should primarily be focused on the organisational aspects of
the project, such as the people involved and the structures that the project
uses to govern itself. It might refer to the primary products of the project
but the detailed descriptions of those products should be in the
Product.description field, not here. So, for example, useful information
such as the dates the project was started and the way the project
coordinates itself are suitable here.';
COMMENT ON COLUMN Project.homepageurl IS 'The home page URL of this project. Note that this could well be the home page of the main product of this project as well, if the project is too small to have a separate home page for project and product.';
COMMENT ON COLUMN Project.wikiurl IS 'This is the URL of a wiki that includes information about the project. It might be a page in a bigger wiki, or it might be the top page of a wiki devoted to this project.';
COMMENT ON COLUMN Project.lastdoap IS 'This column stores a cached copy of the last DOAP description we saw for this project. We cache the last DOAP fragment for this project because there may be some aspects of it which we are unable to represent in the database (such as multiple homepageurl\'s instead of just a single homepageurl) and storing the DOAP file allows us to re-parse it later and recover this information when our database model has been updated appropriately.';
COMMENT ON COLUMN Project.name IS 'A short lowercase name uniquely identifying the product. Use cases include being used as a key in URL traversal.';
COMMENT ON COLUMN Project.sourceforgeproject IS 'The SourceForge project name for this project. This is not unique as SourceForge doesn\'t use the same project/product structure as DOAP.';
COMMENT ON COLUMN Project.freshmeatproject IS 'The FreshMeat project name for this project. This is not unique as FreshMeat does not have the same project/product structure as DOAP';
COMMENT ON COLUMN Project.reviewed IS 'Whether or not someone at Canonical has reviewed this project.';
COMMENT ON COLUMN Project.active IS 'Whether or not this project should be considered active.';
COMMENT ON COLUMN Project.translationgroup IS 'The translation group that has permission to edit translations across all products in this project. Note that individual products may have their own translationgroup, in which case those translators will also have permission to edit translations for that product.';
COMMENT ON COLUMN Project.translationpermission IS 'The level of openness of
this project\'s translation process. The enum lists different approaches to
translation, from the very open (anybody can edit any translation in any
language) to the completely closed (only designated translators can make any
changes at all).';
COMMENT ON COLUMN Project.calendar IS 'The calendar associated with this project.';
/* COMMENT ON COLUMN Project.bugtracker IS 'The external bug tracker that is used to track bugs primarily for products within this project.'; */


-- ProjectRelationship
COMMENT ON TABLE ProjectRelationship IS 'Project Relationships. This table stores information about the way projects are related to one another in the open source world. The actual nature of the relationship is stored in the \'label\' field, and possible values are given by the ProjectRelationship enum in dbschema.py. Examples are AGGREGATES ("the Gnome Project AGGREGATES EOG and Evolution and Gnumeric and AbiWord") and SIMILAR ("the Evolution project is SIMILAR to the Mutt project").';
COMMENT ON COLUMN ProjectRelationship.subject IS 'The subject of the relationship. Relationships are generally unidirectional - A AGGREGATES B is not the same as B AGGREGATES A. In the example "Gnome AGGREGATES Evolution", Gnome is the subject.';
COMMENT ON COLUMN ProjectRelationship.object IS 'The object of the relationship. In the example "Gnome AGGREGATES Evolution", Evolution is the object.';
COMMENT ON COLUMN ProjectRelationship.label IS 'The nature of the relationship. This integer takes one of the values enumerated in dbschema.py ProjectRelationship';


-- POTMsgSet
COMMENT ON TABLE POTMsgSet IS 'POTMsgSet: This table is stores a collection of msgids without their translations and all kind of information associated to that set of messages that could be found in a potemplate file.';

COMMENT ON COLUMN POTMsgSet.primemsgid IS 'The id of a pomgsid that identify this message set.';
COMMENT ON COLUMN POTMsgSet."sequence" IS 'The position of this message set inside the potemplate.';
COMMENT ON COLUMN POTMsgSet.potemplate IS 'The potemplate where this message set is stored.';
COMMENT ON COLUMN POTMsgSet.commenttext IS 'The comment text that is associated to this message set.';
COMMENT ON COLUMN POTMsgSet.filereferences IS 'The list of files and their line number where this message set was extracted from.';
COMMENT ON COLUMN POTMsgSet.sourcecomment IS 'The comment that was extracted from the source code.';
COMMENT ON COLUMN POTMsgSet.flagscomment IS 'The flags associated with this set (like c-format).';

-- POTemplate
COMMENT ON TABLE POTemplate IS 'This table stores a pot file for a given product.';
COMMENT ON COLUMN POTemplate.sourcepackagename IS 'A reference to a sourcepackage name from where this POTemplate comes.';
COMMENT ON COLUMN POTemplate.distrorelease IS 'A reference to the distribution from where this POTemplate comes.';
COMMENT ON COLUMN POTemplate.sourcepackageversion IS 'The sourcepackage version string from where this potemplate was imported last time with our buildd <-> Rosetta gateway.';
COMMENT ON COLUMN POTemplate.header IS 'The header of a .pot file when we import it. Most important info from it is POT-Creation-Date and custom headers.';
COMMENT ON COLUMN POTemplate.potemplatename IS 'A reference to a POTemplateName row that tells us the name/domain for this POTemplate.';
COMMENT ON COLUMN POTemplate.productseries IS 'A reference to a ProductSeries from where this POTemplate comes.';
COMMENT ON COLUMN POTemplate.path IS 'The path to the .pot source file inside the tarball tree, including the filename.';
COMMENT ON COLUMN POTemplate.from_sourcepackagename IS 'The sourcepackagename from where the last .pot file came (only if it\'s different from POTemplate.sourcepackagename)';

-- POTemplateName
COMMENT ON TABLE POTemplateName IS 'POTemplate Name. This table stores the domains/names of a set of POTemplate rows.';
COMMENT ON COLUMN POTemplateName.name IS 'The name of the POTemplate set. It must be unique';
COMMENT ON COLUMN POTemplateName.title IS 'The title we are going to use every time that we render a view of this POTemplateName row.';
COMMENT ON COLUMN POTemplateName.description IS 'A brief text about this POTemplateName so the user could know more about it.';
COMMENT ON COLUMN POTemplateName.translationdomain IS 'The translation domain name for this POTemplateName';

-- POFile
COMMENT ON TABLE POFile IS 'This table stores a PO file for a given PO template.';
COMMENT ON COLUMN POFile.exportfile IS 'The Library file alias of an export of this PO file.';
COMMENT ON COLUMN POFile.exporttime IS 'The time at which the file referenced by exportfile was generated.';
COMMENT ON COLUMN POFile.path IS 'The path (included the filename) inside the tree from where the content was imported.';
COMMENT ON COLUMN POFile.from_sourcepackagename IS 'The sourcepackagename from where the last .po file came (only if it\'s different from POFile.potemplate.sourcepackagename)';

-- POSelection
COMMENT ON TABLE POSelection IS 'This table captures the full set
of all the translations ever submitted for a given pomsgset and pluralform.
It also indicates which of those is currently active.';
COMMENT ON COLUMN POSelection.pomsgset IS 'The messageset for
which we are recording a selection.';
COMMENT ON COLUMN POSelection.pluralform IS 'The pluralform of
this selected translation.';
COMMENT ON COLUMN POSelection.activesubmission IS 'The submission which made
this the active translation in rosetta for this pomsgset and pluralform.';
COMMENT ON COLUMN POSelection.publishedsubmission IS 'The submission in which
we noted this as the current translation published in revision control (or
in the public po files for this translation template, in the package or
tarball or branch which is considered the source of it).';

-- POSubmission
COMMENT ON TABLE POSubmission IS 'This table records the fact
that we saw, or someone submitted, a particular translation for a particular
msgset under a particular licence, at a specific time.';
COMMENT ON COLUMN POSubmission.pomsgset IS 'The message set for which the
submission or sighting was made.';
COMMENT ON COLUMN POSubmission.pluralform IS 'The plural form of the
submission which was made.';
COMMENT ON COLUMN POSubmission.potranslation IS 'The translation that was
submitted or sighted.';
COMMENT ON COLUMN POSubmission.person IS 'The person that made
the submission through the web to rosetta, or the last-translator on the
pofile that we are processing, or the person who uploaded that pofile to
rosetta. In short, our best guess as to the person who is contributing that
translation.';
COMMENT ON COLUMN POSubmission.origin IS 'The source of this
translation. This indicates whether the translation was in a pofile that we
parsed (probably one published in a package or branch or tarball), or was
submitted through the web.';
COMMENT ON COLUMN POSubmission.validationstatus IS 'Says whether or not we have validated this translation. Its value is specified by dbschema.TranslationValidationStatus, with 0 the value that says this row has not been validated yet.';

-- POMsgSet
COMMENT ON COLUMN POMsgSet.publishedfuzzy IS 'This indicates that this
POMsgSet was fuzzy when it was last imported from a published PO file. By
comparing the current fuzzy state (in the "fuzzy" field) to that, we know if
we have changed the fuzzy condition of the messageset in Rosetta.';
COMMENT ON COLUMN POMsgSet.publishedcomplete IS 'This indicates that this
POMsgSet was complete when it was last imported from a published PO file. By
"complete" we mean "has a translation for every expected plural form". We
can compare the current completeness state (in the "iscomplete" field) to
this, to know if we have changed the completeness of the messageset in
Rosetta since it was imported.';
COMMENT ON COLUMN POMsgSet.isfuzzy IS 'This indicates if the msgset is
currently fuzzy in Rosetta. The other indicator, publishedfuzzy, shows the
same status for the last published pofile we pulled in.';
COMMENT ON COLUMN POMsgSet.iscomplete IS 'This indicates if we believe that
Rosetta has an active translation for every expected plural form of this
message set.';


/* Sprint */
COMMENT ON TABLE Sprint IS 'A meeting, sprint or conference. This is a convenient way to keep track of a collection of specs that will be discussed, and the people that will be attending.';
COMMENT ON COLUMN Sprint.driver IS 'The driver (together with the registrant or owner) is responsible for deciding which topics will be accepted onto the agenda of the sprint.';
COMMENT ON COLUMN Sprint.time_zone IS 'The timezone of the sprint, stored in text format from the Olsen database names, like "US/Eastern".';


/* SprintAttendance */
COMMENT ON TABLE SprintAttendance IS 'The record that someone will be attending a particular sprint or meeting.';
COMMENT ON COLUMN SprintAttendance.time_starts IS 'The time from which the person will be available to participate in meetings at the sprint.';
COMMENT ON COLUMN SprintAttendance.time_ends IS 'The time of departure from the sprint or conference - this is the last time at which the person is available for meetings during the sprint.';


/* SprintSpecification */
COMMENT ON TABLE SprintSpecification IS 'The link between a sprint and a specification, so that we know which specs are going to be discussed at which sprint.';
COMMENT ON COLUMN SprintSpecification.status IS 'Whether or not the spec has been approved on the agenda for this sprint.';
COMMENT ON COLUMN SprintSpecification.whiteboard IS 'A place to store comments specifically related to this spec being on the agenda of this meeting.';
COMMENT ON COLUMN SprintSpecification.registrant IS 'The person who nominated this specification for the agenda of the sprint.';
COMMENT ON COLUMN SprintSpecification.decider IS 'The person who approved or declined this specification for the sprint agenda.';
COMMENT ON COLUMN SprintSpecification.date_decided IS 'The date this specification was approved or declined for the agenda.';


/* Ticket */
COMMENT ON TABLE Ticket IS 'A trouble ticket, or support request, for a distribution or for an application. Such tickets are created by end users who need support on a particular feature or package or product.';
COMMENT ON COLUMN Ticket.assignee IS 'The person who has been assigned to resolve this support ticket. Note that there is no requirement that every ticket be assigned somebody. Anybody can chip in to help resolve a ticket, and if they think they have done so we call them the "answerer".';
COMMENT ON COLUMN Ticket.answerer IS 'The person who last claimed to have "answered" this support ticket, giving a response that they believe should be sufficient to close the ticket. This will move the status of the ticket to "answered". Note that the only person who can actually set the status to "closed" (other than an admin) is the person who made the support request.';
COMMENT ON COLUMN Ticket.product IS 'The upstream product to which this support request is related. Note that a support request MUST be linked either to a product, or to a distribution. In future, we may allow a request to be linked to both.';
COMMENT ON COLUMN Ticket.distribution IS 'The distribution for which a support request was filed. Note that a request MUST be linked either to a product or a distribution, and in future, we may allow it to be linked to both.';
COMMENT ON COLUMN Ticket.sourcepackagename IS 'An optional source package name. This only makes sense if the ticket is bound to a distribution. It then allows us to guess the correct upstream product, allowing the user to "publish this request upstream too".';
COMMENT ON COLUMN Ticket.datelastquery IS 'The date we last saw a comment from the requester (owner).';
COMMENT ON COLUMN Ticket.datelastresponse IS 'The date we last saw a comment from somebody other than the requester.';
COMMENT ON COLUMN Ticket.dateaccepted IS 'The date we "confirmed" or "accepted" this support request. It is usually set to the date of the first response by someone other than the requester. This allows us to track the time between first request and first response.';
COMMENT ON COLUMN Ticket.datedue IS 'The date this ticket is "due", if such a date can be established. Usually this will be set automatically on the basis of a support contract SLA commitment.';
COMMENT ON COLUMN Ticket.dateanswered IS 'The date this ticket was last "answered", in the sense of receiving a comment from someone other than the requester that they considered sufficient to close the ticket.';
COMMENT ON COLUMN Ticket.dateclosed IS 'The date the requester marked this ticket CLOSED.';
COMMENT ON COLUMN Ticket.whiteboard IS 'A general status whiteboard. This is a scratch space to which arbitrary data can be added (there is only one constant whiteboard with no history). It is displayed at the top of the ticket. So its a useful way for projects to add their own semantics or metadata to the support tracker.';

/* TicketBug */

COMMENT ON TABLE TicketBug IS 'A link between a ticket and a bug, showing that the bug is somehow related to this support request.';

/* TicketMessage */

COMMENT ON TABLE TicketMessage IS 'A link between a support ticket and a message. This means that the message will be displayed on the ticket page.';

/* TicketReopening */

COMMENT ON TABLE TicketReopening IS 'A record of the times when a ticket was re-opened. In each case we store the time that it happened, the person who did it, and the person who had previously answered / rejected the ticket.';
COMMENT ON COLUMN TicketReopening.reopener IS 'The person who reopened the ticket.';
COMMENT ON COLUMN TicketReopening.answerer IS 'The person who was previously listed as the answerer of the ticket.';
COMMENT ON COLUMN TicketReopening.priorstate IS 'The state of the ticket before it was reopened. You can reopen a ticket that is ANSWERED, or CLOSED, or REJECTED.';


/* TicketSubscription */

COMMENT ON TABLE TicketSubscription IS 'A subscription of a person to a particular support request.';


/* DistroReleaseLanguage */

COMMENT ON TABLE DistroReleaseLanguage IS 'A cache of the current translation status of that language across an entire distrorelease.';
COMMENT ON COLUMN DistroReleaseLanguage.dateupdated IS 'The date these statistucs were last updated.';
COMMENT ON COLUMN DistroReleaseLanguage.currentcount IS 'As per IRosettaStats.';
COMMENT ON COLUMN DistroReleaseLanguage.updatescount IS 'As per IRosettaStats.';
COMMENT ON COLUMN DistroReleaseLanguage.rosettacount IS 'As per IRosettaStats.';
COMMENT ON COLUMN DistroReleaseLanguage.contributorcount IS 'The total number of contributors to the translation of this distrorelease into this language.';

/* Manifest */

COMMENT ON TABLE Manifest IS 'A Manifest describes the branches that go into
making up a source package or product release. This allows us to describe
the source package or product release in a way that HCT can pull down the
sources directly from The Bazaar and allow people to branch and edit
immediately. Note that a Manifest does not have an owner, please ensure that
ANYTHING that points TO a manifest, such as ProductRelease or
SourcePackageRelease, has an owner, so that we do not end up with orphaned
manifests.';

/* Calendar */

COMMENT ON TABLE Calendar IS 'A Calendar attached to some other Launchpad object (currently People, Projects or Products)';
COMMENT ON COLUMN Calendar.title IS 'The title of the Calendar';
COMMENT ON COLUMN Calendar.revision IS 'An monotonically increasing counter indicating a particular version of the calendar';


-- CalendarSubscription
COMMENT ON TABLE CalendarSubscription IS 'A subscription relationship between two calendars';
COMMENT ON COLUMN CalendarSubscription.subject IS 'The subject of the subscription relationship';
COMMENT ON COLUMN CalendarSubscription.object IS 'The object of the subscription relationship';
COMMENT ON COLUMN CalendarSubscription.colour IS 'The colour used to display events from calendar \'object\' when in the context of calendar \'subject\'';

COMMENT ON TABLE CalendarEvent IS 'Events belonging to calendars';
COMMENT ON COLUMN CalendarEvent.uid IS 'A globally unique identifier for the event.  This identifier should be preserved through when importing events from a desktop calendar application';
COMMENT ON COLUMN CalendarEvent.calendar IS 'The calendar this event belongs to';
COMMENT ON COLUMN CalendarEvent.dtstart IS 'The start time for the event in UTC';
COMMENT ON COLUMN CalendarEvent.duration IS 'The duration of the event';
COMMENT ON COLUMN CalendarEvent.title IS 'A one line description of the event';
COMMENT ON COLUMN CalendarEvent.description IS 'A multiline description of the event';
COMMENT ON COLUMN CalendarEvent.location IS 'A location associated with the event';

COMMENT ON COLUMN SourcePackageName.name IS
    'A lowercase name identifying one or more sourcepackages';
COMMENT ON COLUMN BinaryPackageName.name IS
    'A lowercase name identifying one or more binarypackages';
COMMENT ON COLUMN BinaryPackageRelease.architecturespecific IS 'This field indicates whether or not a binarypackage is architecture-specific. If it is not specific to any given architecture then it can automatically be included in all the distroarchreleases which pertain.';


/* Distribution */

COMMENT ON COLUMN Distribution.lucilleconfig IS 'Configuration
information which lucille will use when processing uploads and
generating archives for this distribution';
COMMENT ON COLUMN Distribution.members IS 'Person or team with upload and commit priviledges relating to this distribution. Other rights may be assigned to this role in the future.';
COMMENT ON COLUMN Distribution.mirror_admin IS 'Person or team with privileges to mark a mirror as official.';
COMMENT ON COLUMN Distribution.driver IS 'The team or person responsible for approving goals for each release in the distribution. This should usually be a very small team because the Distribution driver can approve items for backporting to past releases as well as the current release under development. Each distrorelease has its own driver too, so you can have the small superset in the Distribution driver, and then specific teams per distrorelease for backporting, for example, or for the current release management team on the current development focus release.';
COMMENT ON COLUMN Distribution.translationgroup IS 'The translation group that is responsible for all translation work in this distribution.';
COMMENT ON COLUMN Distribution.translationpermission IS 'The level of openness of this distribution\'s translation process. The enum lists different approaches to translation, from the very open (anybody can edit any translation in any language) to the completely closed (only designated translators can make any changes at all).';
COMMENT ON COLUMN Distribution.bugcontact IS 'Person who will be automatically subscribed to every bug targeted to this distribution.';
COMMENT ON COLUMN Distribution.security_contact IS 'The person or team who handles security-related issues in the distribution.';
COMMENT ON COLUMN Distribution.official_rosetta IS 'Whether or not this distribution uses Rosetta for its official translation team and coordination.';
COMMENT ON COLUMN Distribution.official_malone IS 'Whether or not this distribution uses Malone for an official bug tracker.';
COMMENT ON COLUMN Distribution.translation_focus IS 'The DistroRelease that should get the translation effort focus.';

/* DistroRelease */

COMMENT ON COLUMN DistroRelease.lucilleconfig IS 'Configuration
information which lucille will use when processing uploads and
generating archives for this distro release';
COMMENT ON COLUMN DistroRelease.summary IS 'A brief summary of the distro release. This will be displayed in bold at the top of the distrorelease page, above the distrorelease description. It should include any high points that are particularly important to draw to the attention of users.';
COMMENT ON COLUMN DistroRelease.description IS 'An extensive list of the features in this release of the distribution. This will be displayed on the main distro release page, below the summary.';
COMMENT ON COLUMN DistroRelease.datelastlangpack IS
'The date we last generated a base language pack for this release. Language
update packs for this release will only include translations added after that
date.';
COMMENT ON COLUMN DistroRelease.messagecount IS 'This is a cached value and may be a few hours out of sync with reality. It should, however, be in sync with the values in DistroReleaseLanguage, and should never be updated separately. The total number of translation messages in this distro release, as per IRosettaStats.';
COMMENT ON COLUMN DistroRelease.nominatedarchindep IS 'This is the DistroArchRelease nominated to build architecture independent packages within this DistroRelase, it is mandatory for buildable distroreleases, i.e., Auto Build System will avoid to create build jobs for a DistroRelease with no nominatedarchindep, but the database model allow us to do it (for non-buildable DistroReleases). See further info in NominatedArchIndep specification.';
COMMENT ON COLUMN DistroRelease.binarycount IS 'A cache of the number of distinct binary package names published in this distro release.';
COMMENT ON COLUMN DistroRelease.sourcecount IS 'A cache of the number of distinct source package names published in this distro release.';

-- DistroReleaseQueue
COMMENT ON TABLE DistroReleaseQueue IS 'An upload queue item. This table stores information pertaining to in-progress package uploads to a given DistroRelease.';

COMMENT ON COLUMN DistroReleaseQueue.status IS 'This is an integer field containing the current queue status of the queue item. Possible values are given by the DistroQueueStatus class in dbschema.py';

COMMENT ON COLUMN DistroReleaseQueue.distrorelease IS 'This integer field refers to the DistroRelease to which this upload is targeted';

COMMENT ON COLUMN DistroReleaseQueue.pocket IS 'This is the pocket the upload is targeted at.';

COMMENT ON COLUMN DistroReleaseQueue.changesfile IS 'The changes file associated with this upload.';

-- DistroReleaseQueueSource
COMMENT ON TABLE DistroReleaseQueueSource IS 'An upload queue source package. This table stores information pertaining to the source files in an in-progress package upload.';

COMMENT ON COLUMN DistroReleaseQueueSource.distroreleasequeue IS 'This integer field refers to the DistroQueue row that this source belongs to.';

COMMENT ON COLUMN DistroReleaseQueueSource.sourcepackagerelease IS 'This integer field refers to the SourcePackageRelease record related to this upload.';

-- DistroReleaseQueueBuild
COMMENT ON TABLE DistroReleaseQueueBuild IS 'An upload queue binary build. This table stores information pertaining to the builds in an in-progress package upload.';

COMMENT ON COLUMN DistroReleaseQueueBuild.distroreleasequeue IS 'This integer field refers to the DistroQueue row that this source belongs to.';

COMMENT ON COLUMN DistroReleaseQueueBuild.build IS 'This integer field refers to the Build record related to this upload.';

-- DistroReleaseQueueCustom
COMMENT ON TABLE DIstroReleaseQueueCustom IS 'An upload queue custom format upload. This table stores information pertaining to the custom upload formats in an in-progress package upload.';

COMMENT ON COLUMN DistroReleaseQueueCustom.distroreleasequeue IS 'The queue item this refers to.';

COMMENT ON COLUMN DistroReleaseQueueCustom.customformat IS 'The format of this particular custom uploaded file.';

COMMENT ON COLUMN DistroReleaseQueueCustom.libraryfilealias IS 'The actual file as a librarian alias.';

-- SourcePackageName
COMMENT ON COLUMN SourcePackageName.name IS
    'A lowercase name identifying one or more sourcepackages';
COMMENT ON COLUMN BinaryPackageName.name IS
    'A lowercase name identifying one or more binarypackages';

COMMENT ON COLUMN BinaryPackageRelease.architecturespecific IS 'This field indicates whether or not a binarypackage is architecture-specific. If it is not specific to any given architecture then it can automatically be included in all the distroarchreleases which pertain.';


-- SourcePackageRelease
COMMENT ON COLUMN SourcePackageRelease.section IS 'This integer field references the Section which the source package claims to be in';

/* SourcePackagePublishing and BinaryPackagePublishing */

COMMENT ON COLUMN SourcePackagePublishing.datepublished IS 'This column contains the timestamp at which point the SourcePackageRelease progressed from a pending publication to being published in the respective DistroRelease';

COMMENT ON COLUMN SourcePackagePublishing.scheduleddeletiondate IS 'This column is only used when the the publishing record is PendingRemoval. It indicates the earliest time that this record can be removed. When a publishing record is removed, the files it embodies are made candidates for removal from the pool.';

COMMENT ON COLUMN SourcePackagePublishing.datepublished IS 'This column contains the timestamp at which point the Build progressed from a pending publication to being published in the respective DistroRelease';

COMMENT ON COLUMN SourcePackagePublishing.scheduleddeletiondate IS 'This column is only used when the the publishing record is PendingRemoval. It indicates the earliest time that this record can be removed. When a publishing record is removed, the files it embodies are made candidates for removal from the pool.';

COMMENT ON COLUMN SourcePackagePublishing.status IS 'This column contains the status of the publishing record. The valid states are described in dbschema.py in PackagePublishingStatus. Example states are "Pending" and "Published"';

COMMENT ON COLUMN BinaryPackagePublishing.status IS 'This column contains the status of the publishing record. The valid states are described in dbschema.py in PackagePublishingStatus. Example states are "Pending" and "Published"';

-- SecureBinaryPackagePublishingHistory
COMMENT ON TABLE SecureBinaryPackagePublishingHistory IS 'PackagePublishingHistory: The history of a BinaryPackagePublishing record. This table represents the lifetime of a publishing record from inception to deletion. Records are never removed from here and in time the publishing table may become a view onto this table. A column being NULL indicates there''s no data for that state transition. E.g. a package which is removed without being superseded won''t have datesuperseded or supersededby filled in.';
COMMENT ON COLUMN SecureBinaryPackagePublishingHistory.binarypackagerelease IS 'The binarypackage being published.';
COMMENT ON COLUMN SecureBinaryPackagePublishingHistory.distroarchrelease IS 'The distroarchrelease into which the binarypackage is being published.';
COMMENT ON COLUMN SecureBinaryPackagePublishingHistory.status IS 'The current status of the publishing.';
COMMENT ON COLUMN SecureBinaryPackagePublishingHistory.component IS 'The component into which the publishing takes place.';
COMMENT ON COLUMN SecureBinaryPackagePublishingHistory.section IS 'The section into which the publishing takes place.';
COMMENT ON COLUMN SecureBinaryPackagePublishingHistory.priority IS 'The priority at which the publishing takes place.';
COMMENT ON COLUMN SecureBinaryPackagePublishingHistory.datecreated IS 'The date/time on which the publishing record was created.';
COMMENT ON COLUMN SecureBinaryPackagePublishingHistory.datepublished IS 'The date/time on which the source was actually published into an archive.';
COMMENT ON COLUMN SecureBinaryPackagePublishingHistory.datesuperseded IS 'The date/time on which the source was superseded by a new source.';
COMMENT ON COLUMN SecureBinaryPackagePublishingHistory.supersededby IS 'The build which superseded this package. This seems odd but it is important because a new build may not actually build a given binarypackage and we need to supersede it appropriately';
COMMENT ON COLUMN SecureBinaryPackagePublishingHistory.datemadepending IS 'The date/time on which this publishing record was made to be pending removal from the archive.';
COMMENT ON COLUMN SecureBinaryPackagePublishingHistory.scheduleddeletiondate IS 'The date/time at which the package is/was scheduled to be deleted.';
COMMENT ON COLUMN SecureBinaryPackagePublishingHistory.dateremoved IS 'The date/time at which the package was actually deleted.';
COMMENT ON COLUMN SecureBinaryPackagePublishingHistory.pocket IS 'The pocket into which this record is published. The RELEASE pocket (zero) provides behaviour as normal. Other pockets may append things to the distrorelease name such as the UPDATES pocket (-updates) or the SECURITY pocket (-security).';
COMMENT ON COLUMN SecureBinaryPackagePublishingHistory.embargo IS 'The publishing record is embargoed from publication if this is set to TRUE. When TRUE, this column prevents the publication record from even showing up in the publishing tables.';
COMMENT ON COLUMN SecureBinaryPackagePublishingHistory.embargolifted IS 'The date and time when we lifted the embargo on this publishing record. I.E. when embargo was set to FALSE having previously been set to TRUE.';
COMMENT ON VIEW BinaryPackagePublishingHistory IS 'View on SecureBinaryPackagePublishingHistory that restricts access to embargoed entries';

COMMENT ON VIEW PublishedPackageView IS
    'A very large view that brings together all the information about
    packages that are currently being published within a distribution. This
    view was designed for the page which shows packages published in the
    distribution, but may be more widely used.';

-- ProcessorFamily

COMMENT ON TABLE ProcessorFamily IS 'An architecture, that might consist of several actual processors. Different distributions call these architectures different things, so we have an "architecturetag" in DistroArchRelease that might be different to the architecture\'s name.';
COMMENT ON COLUMN ProcessorFamily.name IS 'The name of the architecture. This is a short unix-style name such as i386 or amd64';
COMMENT ON COLUMN ProcessorFamily.title IS 'A title for the architecture. For example "Intel i386 Compatible".';
COMMENT ON COLUMN ProcessorFamily.description IS 'A description for this processor family. It might include any gotchas such as the fact that i386 does not necessarily mean that code would run on a 386... Ubuntu for example requires a 486.';

-- Processor

COMMENT ON TABLE Processor IS 'A single processor for which code might be compiled. For example, i386, P2, P3, P4, Itanium1, Itanium2... each processor belongs to a ProcessorFamily, and it might be that a package is compiled several times for a given Family, with different optimisation settings for each processor.';
COMMENT ON COLUMN Processor.name IS 'The name of this processor, for example, i386, Pentium, P2, P3, P4, Itanium, Itanium2, K7, Athlon, Opteron... it should be short and unique.';
COMMENT ON COLUMN Processor.family IS 'The ProcessorFamily for this Processor.';

-- DistroArchRelease

COMMENT ON COLUMN DistroArchRelease.processorfamily IS 'A link to the ProcessorFamily table, giving the architecture of this DistroArchRelease.';
COMMENT ON COLUMN DistroArchRelease.architecturetag IS 'The name of this architecture in the context of this specific distro release. For example, some distributions might label amd64 as amd64, others might call is x86_64. This information is used, for example, in determining the names of the actual package files... such as the "amd64" part of "apache2_2.0.56-1_amd64.deb"';
COMMENT ON COLUMN DistroArchRelease.official IS 'Whether or not this architecture or "port" is an official release. If it is not official then you may not be able to install it or get all the packages for it.';
COMMENT ON COLUMN DistroArchRelease.package_count IS 'A cache of the number of binary packages published in this distro arch release. The count only includes packages published in the release pocket.';

-- LauncpadDatabaseRevision
COMMENT ON TABLE LaunchpadDatabaseRevision IS 'This table has a single row which specifies the most recently applied patch number.';
COMMENT ON COLUMN LaunchpadDatabaseRevision.major IS 'Major number. This is incremented every update to production.';
COMMENT ON COLUMN LaunchpadDatabaseRevision.minor IS 'Minor number. Patches made during development each increment the minor number.';
COMMENT ON COLUMN LaunchpadDatabaseRevision.patch IS 'The patch number will hopefully always be ''0'', as it exists to support emergency patches made to the production server. eg. If production is running ''4.0.0'' and needs to have a patch applied ASAP, we would create a ''4.0.1'' patch and roll it out. We then may need to refactor all the existing ''4.x.0'' patches.';

-- Karma
COMMENT ON TABLE Karma IS 'Used to quantify all the ''operations'' a user performs inside the system, which maybe reporting and fixing bugs, uploading packages, end-user support, wiki editting, etc.';
COMMENT ON COLUMN Karma.action IS 'A foreign key to the KarmaAction table.';
COMMENT ON COLUMN Karma.datecreated IS 'A timestamp for the assignment of this Karma.';
COMMENT ON COLUMN Karma.Person IS 'The Person for wich this Karma was assigned.';
COMMENT ON COLUMN Karma.product IS 'The Product on which a person performed an action that resulted on this karma.';
COMMENT ON COLUMN Karma.distribution IS 'The Distribution on which a person performed an action that resulted on this karma.';
COMMENT ON COLUMN Karma.sourcepackagename IS 'The SourcePackageName on which a person performed an action that resulted on this karma.';

-- KarmaAction
COMMENT ON TABLE KarmaAction IS 'Stores all the actions that would give karma to the user which performed it.';
COMMENT ON COLUMN KarmaAction.name IS 'The unique name of this action.';
COMMENT ON COLUMN KarmaAction.category IS 'A dbschema value used to group actions together.';
COMMENT ON COLUMN KarmaAction.points IS 'The number of points this action is worth of.';

-- KarmaCache
COMMENT ON TABLE KarmaCache IS 'Stores a cached value of a person\'s karma points, grouped by the action category and the context where that action was performed.';
COMMENT ON COLUMN KarmaCache.Person IS 'The person which performed the actions of this category, and thus got the karma.';
COMMENT ON COLUMN KarmaCache.Category IS 'The category of the actions.';
COMMENT ON COLUMN KarmaCache.KarmaValue IS 'The karma points of all actions of this category performed by this person on this context (product/distribution).';
COMMENT ON COLUMN Karma.product IS 'The Product on which a person performed an action that resulted on this karma.';
COMMENT ON COLUMN Karma.distribution IS 'The Distribution on which a person performed an action that resulted on this karma.';
COMMENT ON COLUMN Karma.sourcepackagename IS 'The SourcePackageName on which a person performed an action that resulted on this karma.';

-- KarmaPersonCategoryCacheView
COMMENT ON VIEW KarmaPersonCategoryCacheView IS 'A View to store a cached value of a person\'s karma points, grouped by the action category.';
COMMENT ON COLUMN KarmaPersonCategoryCacheView.id IS 'The id in this view is the smallest id of all KarmaCache entries for a given person and category. We need to do this because SQLObject requires an id column and we use a GROUP BY when creating the view.';
COMMENT ON COLUMN KarmaPersonCategoryCacheView.Person IS 'The person which performed the actions of this category, and thus got the karma.';
COMMENT ON COLUMN KarmaPersonCategoryCacheView.Category IS 'The category of the actions.';
COMMENT ON COLUMN KarmaPersonCategoryCacheView.KarmaValue IS 'The karma points of all actions of this category performed by this person.';

-- Person
COMMENT ON TABLE Person IS 'Central user and group storage. A row represents a person if teamowner is NULL, and represents a team (group) if teamowner is set.';
COMMENT ON COLUMN Person.displayname IS 'Person or group''s name as it should be rendered to screen';
COMMENT ON COLUMN Person.password IS 'SSHA digest encrypted password.';
COMMENT ON COLUMN Person.teamowner IS 'id of the team owner. Team owners will have authority to add or remove people from the team.';
COMMENT ON COLUMN Person.teamdescription IS 'Informative description of the team. Format and restrictions are as yet undefined.';
COMMENT ON COLUMN Person.name IS 'Short mneumonic name uniquely identifying this person or team. Useful for url traversal or in places where we need to unambiguously refer to a person or team (as displayname is not unique).';
COMMENT ON COLUMN Person.language IS 'Preferred language for this person (unset for teams). UI should be displayed in this language wherever possible.';
COMMENT ON COLUMN Person.calendar IS 'The calendar associated with this person.';
COMMENT ON COLUMN Person.timezone IS 'The name of the time zone this person prefers (if unset, UTC is used).  UI should display dates and times in this time zone wherever possible.';
COMMENT ON COLUMN Person.homepage_content IS 'A home page for this person in the Launchpad. In short, this is like a personal wiki page. The person will get to edit their own page, and it will be published on /people/foo/. Note that this is in text format, and will migrate to being in Moin format as a sort of mini-wiki-homepage.';
COMMENT ON COLUMN Person.emblem IS 'The library file alias to a small image (16x16 max, it\'s a tiny little thing) to be used as an emblem or icon whenever we are referring to that person.';
COMMENT ON COLUMN Person.hackergotchi IS 'The library file alias of a hackergotchi image to display as the "face" of a person, on their home page.';

COMMENT ON TABLE ValidPersonOrTeamCache IS 'A materialized view listing the Person.ids of all valid people and teams.';

-- PersonLanguage
COMMENT ON TABLE PersonLanguage IS 'PersonLanguage: This table stores the preferred languages that a Person has, it''s used in Rosetta to select the languages that should be showed to be translated.';
COMMENT ON COLUMN PersonLanguage.person IS 'This field is a reference to a Person object that has this preference.';
COMMENT ON COLUMN PersonLanguage.language IS 'This field is a reference to a Language object that says that the Person associated to this row knows how to translate/understand this language.';

-- Bounty
COMMENT ON TABLE Bounty IS 'A set of bounties for work to be done by the open source community. These bounties will initially be offered only by Canonical, but later we will create the ability for people to offer the bounties themselves, using us as a clearing house.';
COMMENT ON COLUMN Bounty.usdvalue IS 'This is the ESTIMATED value in US Dollars of the bounty. We say "estimated" because the bounty might one day be offered in one of several currencies, or people might contribute different amounts in different currencies to each bounty. This field will reflect an estimate based on recent currency exchange rates of the value of this bounty in USD.';
COMMENT ON COLUMN Bounty.difficulty IS 'An estimate of the difficulty of the bounty, as a dbschema.BountyDifficulty.';
COMMENT ON COLUMN Bounty.bountystatus IS 'The current status of this bounty
- an indicator of whether or not it is open, closed, or withdrawn.';
COMMENT ON COLUMN Bounty.reviewer IS 'The person who will review this bounty regularly for progress. The reviewer is the person who is responsible for establishing when the bounty is complete.';
COMMENT ON COLUMN Bounty.owner IS 'The person who created the bounty. The owner can update the specification of the bounty, and appoints the reviewer.';

COMMENT ON TABLE BountySubscription IS 'This table records whether or not someone it interested in a bounty. Subscribers will show up on the page with the bounty details.';
COMMENT ON COLUMN BountySubscription.bounty IS 'The bounty to which the person is subscribed.';
COMMENT ON COLUMN BountySubscription.person IS 'The person being subscribed to this bounty.';

COMMENT ON TABLE ProductBounty IS 'This table records a simple link between a bounty and a product. This bounty will be listed on the product web page, and the product will be mentioned on the bounty web page.';

COMMENT ON TABLE DistributionBounty IS 'This table records a simple link between a bounty and a distribution. This bounty will be listed on the distribution web page, and the distribution will be mentioned on the bounty web page.';

COMMENT ON TABLE ProjectBounty IS 'This table records a simple link between a bounty and a project. This bounty will be listed on the project web page, and the project will be mentioned on the bounty web page.';

-- Messaging subsytem
COMMENT ON TABLE BugMessage IS 'This table maps a message to a bug. In other words, it shows that a particular message is associated with a particular bug.';
COMMENT ON TABLE Message IS 'This table stores a single RFC822-style message. Messages can be threaded (using the parent field). These messages can then be referenced from elsewhere in the system, such as the BugMessage table, integrating messageboard facilities with the rest of The Launchpad.';
COMMENT ON COLUMN Message.parent IS 'A "parent message". This allows for some level of threading in Messages.';
COMMENT ON COLUMN Message.subject IS 'The title text of the message, or the subject if it was an email.';
COMMENT ON COLUMN Message.distribution IS 'The distribution in which this message originated, if we know it.';
COMMENT ON COLUMN Message.raw IS 'The original unadulterated message if it arrived via email. This is required to provide access to the original, undecoded message.';

COMMENT ON TABLE MessageChunk IS 'This table stores a single chunk of a possibly multipart message. There will be at least one row in this table for each message. text/* parts are stored in the content column. All other parts are stored in the Librarian and referenced via the blob column. If both content and blob are NULL, then this chunk has been removed (eg. offensive, legal reasons, virus etc.)';
COMMENT ON COLUMN MessageChunk.content IS 'Text content for this chunk of the message. This content is full text searchable.';
COMMENT ON COLUMN MessageChunk.blob IS 'Binary content for this chunk of the message.';
COMMENT ON COLUMN MessageChunk.sequence IS 'Order of a particular chunk. Chunks are orders in ascending order starting from 1.';

-- Comments on Lucille views
COMMENT ON VIEW SourcePackageFilePublishing IS 'This view is used mostly by Lucille while performing publishing and unpublishing operations. It lists all the files associated with a sourcepackagerelease and collates all the textual representations needed for publishing components etc to allow rapid queries from SQLObject.';
COMMENT ON VIEW BinaryPackageFilePublishing IS 'This view is used mostly by Lucille while performing publishing and unpublishing operations. It lists all the files associated with a binarypackage and collates all the textual representations needed for publishing components etc to allow rapid queries from SQLObject.';
COMMENT ON VIEW SourcePackagePublishingView IS 'This view is used mostly by Lucille while performing publishing¸ unpublishing, domination, superceding and other such operations. It provides an ID equal to the underlying SourcePackagePublishing record to permit as direct a change to publishing details as is possible. The view also collates useful textual data to permit override generation etc.';
COMMENT ON VIEW BinaryPackagePublishingView IS 'This view is used mostly by Lucille while performing publishing¸ unpublishing, domination, superceding and other such operations. It provides an ID equal to the underlying BinaryPackagePublishing record to permit as direct a change to publishing details as is possible. The view also collates useful textual data to permit override generation etc.';

-- SourcePackageRelease

COMMENT ON TABLE SourcePackageRelease IS 'SourcePackageRelease: A source
package release. This table represents a specific release of a source
package. Source package releases may be published into a distrorelease, or
even multiple distroreleases.';
COMMENT ON COLUMN SourcePackageRelease.creator IS 'The creator of this
sourcepackagerelease. This is the person referred to in the top entry in the
package changelog in debian terms. Note that a source package maintainer in
Ubuntu might be person A, but a particular release of that source package
might in fact have been created by a different person B. The maintainer
would be recorded in the Maintainership table, while the creator of THIS
release would be recorded in the SourcePackageRelease.creator field.';
COMMENT ON COLUMN SourcePackageRelease.version IS 'The version string for
this source package release. E.g. "1.0-2" or "1.4-5ubuntu9.1". Note that, in
ubuntu-style and redhat-style distributions, the version+sourcepackagename
is unique, even across distroreleases. In other words, you cannot have a
foo-1.2-1 package in Hoary that is different from foo-1.2-1 in Warty.';
COMMENT ON COLUMN SourcePackageRelease.dateuploaded IS 'The date/time that
this sourcepackagerelease was first uploaded to the Launchpad.';
COMMENT ON COLUMN SourcePackageRelease.urgency IS 'The urgency of the
upload. This is generally used to prioritise buildd activity but may also be
used for "testing" systems or security work in the future. The "urgency" is
set by the uploader, in the DSC file.';
COMMENT ON COLUMN SourcePackageRelease.dscsigningkey IS 'The GPG key used to
sign the DSC. This is not necessarily the maintainer\'s key, or the
creator\'s key. For example, it\'s possible to produce a package, then ask a
sponsor to upload it.';
COMMENT ON COLUMN SourcePackageRelease.component IS 'The component in which
this sourcepackagerelease is intended (by the uploader) to reside. E.g.
main, universe, restricted. Note that the distribution managers will often
override this data and publish the package in an entirely different
component.';
COMMENT ON COLUMN SourcePackageRelease.changelog IS 'The changelog of this
source package release.';
COMMENT ON COLUMN SourcePackageRelease.builddepends IS 'The build
dependencies for this source package release.';
COMMENT ON COLUMN SourcePackageRelease.builddependsindep IS 'The
architecture-independant build dependancies for this source package release.';
COMMENT ON COLUMN SourcePackageRelease.architecturehintlist IS 'The
architectures which this source package release believes it should be built.
This is used as a hint to the build management system when deciding what
builds are still needed.';
COMMENT ON COLUMN SourcePackageRelease.format IS 'The format of this
sourcepackage release, e.g. DPKG, RPM, EBUILD, etc. This is an enum, and the
values are listed in dbschema.SourcePackageFormat';
COMMENT ON COLUMN SourcePackageRelease.dsc IS 'The "Debian Source Control"
file for the sourcepackagerelease, from its upload into Ubuntu for the
first time.';
COMMENT ON COLUMN SourcePackageRelease.uploaddistrorelease IS 'The
distrorelease into which this source package release was uploaded into
Launchpad / Ubuntu for the first time. In general, this will be the
development Ubuntu release into which this package was uploaded. For a
package which was unchanged between warty and hoary, this would show Warty.
For a package which was uploaded into Hoary, this would show Hoary.';



-- SourcePackageName

COMMENT ON TABLE SourcePackageName IS 'SourcePackageName: A soyuz source package name.';

-- Specification
COMMENT ON TABLE Specification IS 'A feature specification. At the moment we do not store the actual specification, we store a URL for the spec, which is managed in a wiki somewhere else. We store the overall state of the spec, as well as queueing information about who needs to review the spec, and why.';
COMMENT ON COLUMN Specification.assignee IS 'The person who has been assigned to implement this specification.';
COMMENT ON COLUMN Specification.drafter IS 'The person who has been asked to draft this specification. They are responsible for getting the spec to "approved" state.';
COMMENT ON COLUMN Specification.approver IS 'The person who is responsible for approving the specification in due course, and who will probably be required to review the code itself when it is being implemented.';
COMMENT ON COLUMN Specification.product IS 'The product for which this is a feature specification. The specification must be connected either to a product, or to a distribution.';
COMMENT ON COLUMN Specification.distribution IS 'The distribution for which this is a feature specification. The specification must be connected either to a product, or to a distribution.';
COMMENT ON COLUMN Specification.distrorelease IS 'If this is not NULL, then it means that the release managers have targeted this feature to be released in the given distrorelease. It is not necessary to target a distrorelease, but this is a useful way of know which specifications are, for example, BreezyGoals.';
COMMENT ON COLUMN Specification.productseries IS 'This is an indicator that the specification is planned, or targeted, for implementation in a given product series. It is not necessary to target a spec to a series, but it is a useful way of showing which specs are planned to implement for a given series.';
COMMENT ON COLUMN Specification.milestone IS 'This is an indicator that the feature defined in this specification is expected to be delivered for a given milestone. Note that milestones are not necessarily releases, they are a way of identifying a point in time and grouping bugs and features around that.';
COMMENT ON COLUMN Specification.informational IS 'An indicator as to whether or not the spec is purely informational, or is actually supposed to be implemented. High level overview specs, for example, are often marked "informational" and will be considered implemented once the spec is approved.';
COMMENT ON COLUMN Specification.status IS 'An enum called SpecificationStatus that shows what the current status (new, draft, implemented etc) the spec is currently in.';
COMMENT ON COLUMN Specification.priority IS 'An enum that gives the implementation priority (low, medium, high, emergency) of the feature defined in this specification.';
COMMENT ON COLUMN Specification.specurl IS 'The URL where the specification itself can be found. This is usually a wiki page somewhere.';
COMMENT ON COLUMN Specification.whiteboard IS 'As long as the specification is somewhere else (i.e. not in Launchpad) it will be useful to have a place to hold some arbitrary message or status flags that have meaning to the project, not Launchpad. This whiteboard is just the place for it.';
COMMENT ON COLUMN Specification.superseded_by IS 'The specification which replaced this specification.';
COMMENT ON COLUMN Specification.delivery IS 'The implementation status of this
specification. This field is used to track the actual delivery of the feature
(implementing the spec), as opposed to the definition of expected behaviour
(writing the spec).';
COMMENT ON COLUMN Specification.goalstatus IS 'Whether or not the drivers for the goal product series or distro release have accepted this specification as a goal.';
COMMENT ON COLUMN Specification.goal_proposer IS 'The person who proposed this spec as a goal for the productseries or distrorelease.';
COMMENT ON COLUMN Specification.date_goal_proposed IS 'The date the spec was proposed as a goal.';
COMMENT ON COLUMN Specification.goal_decider IS 'The person who approved or declined this goal.';
COMMENT ON COLUMN Specification.date_goal_decided IS 'The date this goal was accepted or declined.';
COMMENT ON COLUMN Specification.completer IS 'The person who changed the state of the spec in such a way that it was determined to be completed.';
COMMENT ON COLUMN Specification.date_completed IS 'The date this specification was completed or marked obsolete. This lets us chart the progress of a project (or a release) over time in terms of features implemented.';
COMMENT ON CONSTRAINT specification_completion_recorded_chk ON Specification IS 'A constraint to ensure that we have recorded the date of completion if the specification is in fact considered completed. The SQL behind the completion test is repeated at a code level in database/specification.py: as Specification.completeness, please ensure that the constraint is kept in sync with the code.';
COMMENT ON CONSTRAINT specification_completion_fully_recorded_chk ON Specification IS 'A constraint that ensures, where we have a date_completed, that we also have a completer. This means that the resolution was fully recorded.';

-- SpecificationFeedback
COMMENT ON TABLE SpecificationFeedback IS 'A table representing a review request of a specification, from one user to another, with an optional message.';
COMMENT ON COLUMN SpecificationFeedback.reviewer IS 'The person who has been asked to do the review.';
COMMENT ON COLUMN SpecificationFeedback.requester IS 'The person who made the request.';
COMMENT ON COLUMN SpecificationFeedback.queuemsg IS 'An optional text message for the reviewer, from the requester.';

-- SpecificationBug
COMMENT ON TABLE SpecificationBug IS 'A table linking a specification and a bug. This is used to provide for easy navigation from bugs to related specs, and vice versa.';

-- SpecificationSubscription
COMMENT ON TABLE SpecificationSubscription IS 'A table capturing a subscription of a person to a specification.';
COMMENT ON COLUMN SpecificationSubscription.essential IS 'A field that indicates whether or not this person is essential to discussions on the planned feature. This is used by the meeting scheduler to ensure that all the essential people are at any automatically scheduled BOFs discussing that spec.';

-- SpecificationDependency
COMMENT ON TABLE SpecificationDependency IS 'A table that stores information about which specification needs to be implemented before another specification can be implemented. We can create a chain of dependencies, and use that information for scheduling and prioritisation of work.';
COMMENT ON COLUMN SpecificationDependency.specification IS 'The spec for which we are creating a dependency.';
COMMENT ON COLUMN SpecificationDependency.dependency IS 'The spec on which it is dependant.';

-- BinaryPackageRelease

COMMENT ON TABLE BinaryPackageRelease IS 'BinaryPackageRelease: A soyuz binary package representation. This table stores the records for each binary package uploaded into the system. Each sourcepackagerelease may build various binarypackages on various architectures.';
COMMENT ON COLUMN BinaryPackageRelease.binarypackagename IS 'A reference to the name of the binary package';
COMMENT ON COLUMN BinaryPackageRelease.version IS 'The version of the binary package. E.g. "1.0-2"';
COMMENT ON COLUMN BinaryPackageRelease.summary IS 'A summary of the binary package. Commonly used on listings of binary packages';
COMMENT ON COLUMN BinaryPackageRelease.description IS 'A longer more detailed description of the binary package';
COMMENT ON COLUMN BinaryPackageRelease.build IS 'The build in which this binarypackage was produced';
COMMENT ON COLUMN BinaryPackageRelease.binpackageformat IS 'The binarypackage format. E.g. RPM, DEB etc';
COMMENT ON COLUMN BinaryPackageRelease.component IS 'The archive component that this binarypackage is in. E.g. main, universe etc';
COMMENT ON COLUMN BinaryPackageRelease.section IS 'The archive section that this binarypackage is in. E.g. devel, libdevel, editors';
COMMENT ON COLUMN BinaryPackageRelease.priority IS 'The priority that this package has. E.g. Base, Standard, Extra, Optional';
COMMENT ON COLUMN BinaryPackageRelease.shlibdeps IS 'The shared library dependencies of this binary package';
COMMENT ON COLUMN BinaryPackageRelease.depends IS 'The list of packages this binarypackage depends on';
COMMENT ON COLUMN BinaryPackageRelease.recommends IS 'The list of packages this binarypackage recommends. Recommended packages often enhance the behaviour of a package.';
COMMENT ON COLUMN BinaryPackageRelease.suggests IS 'The list of packages this binarypackage suggests.';
COMMENT ON COLUMN BinaryPackageRelease.conflicts IS 'The list of packages this binarypackage conflicts with.';
COMMENT ON COLUMN BinaryPackageRelease.replaces IS 'The list of packages this binarypackage replaces files in. Often this is used to provide an upgrade path between two binarypackages of different names';
COMMENT ON COLUMN BinaryPackageRelease.provides IS 'The list of virtual packages (or real packages under some circumstances) which this binarypackage provides.';
COMMENT ON COLUMN BinaryPackageRelease.essential IS 'Whether or not this binarypackage is essential to the smooth operation of a base system';
COMMENT ON COLUMN BinaryPackageRelease.installedsize IS 'What the installed size of the binarypackage is. This is represented as a number of kilobytes of storage.';
COMMENT ON COLUMN BinaryPackageRelease.copyright IS 'The copyright associated with this binarypackage. Often in the case of debian packages this is found in /usr/share/doc/<binarypackagename>/copyright';
COMMENT ON COLUMN BinaryPackageRelease.licence IS 'The licence that this binarypackage is under.';


-- BinaryPackageFile

COMMENT ON TABLE BinaryPackageFile IS 'BinaryPackageFile: A soyuz <-> librarian link table. This table represents the ownership in the librarian of a file which represents a binary package';
COMMENT ON COLUMN BinaryPackageFile.binarypackagerelease IS 'The binary package which is represented by the file';
COMMENT ON COLUMN BinaryPackageFile.libraryfile IS 'The file in the librarian which represents the package';
COMMENT ON COLUMN BinaryPackageFile.filetype IS 'The "type" of the file. E.g. DEB, RPM';

-- BinaryPackageName

COMMENT ON TABLE BinaryPackageName IS 'BinaryPackageName: A soyuz binary package name.';

-- Distribution

COMMENT ON TABLE Distribution IS 'Distribution: A soyuz distribution. A distribution is a collection of DistroReleases. Distributions often group together policy and may be referred to by a name such as "Ubuntu" or "Debian"';
COMMENT ON COLUMN Distribution.name IS 'The unique name of the distribution as a short lowercase name suitable for use in a URL.';
COMMENT ON COLUMN Distribution.title IS 'The title of the distribution. More a "display name" as it were. E.g. "Ubuntu" or "Debian GNU/Linux"';
COMMENT ON COLUMN Distribution.description IS 'A description of the distribution. More detailed than the title, this column may also contain information about the project this distribution is run by.';
COMMENT ON COLUMN Distribution.domainname IS 'The domain name of the distribution. This may be used both for linking to the distribution and for context-related stuff.';
COMMENT ON COLUMN Distribution.owner IS 'The person in launchpad who is in ultimate-charge of this distribution within launchpad.';
COMMENT ON COLUMN Distribution.upload_sender IS 'The email address (and name) of the default sender used by the upload processor. If NULL, we fall back to the default sender in the launchpad config.';
COMMENT ON COLUMN Distribution.upload_admin IS 'Person foreign key which have access to modify the queue ui. If NULL, we fall back to launchpad admin members';

-- DistroRelease

COMMENT ON TABLE DistroRelease IS 'DistroRelease: A soyuz distribution release. A DistroRelease is a given version of a distribution. E.g. "Warty" "Hoary" "Sarge" etc.';
COMMENT ON COLUMN DistroRelease.distribution IS 'The distribution which contains this distrorelease.';
COMMENT ON COLUMN DistroRelease.name IS 'The unique name of the distrorelease. This is a short name in lower case and would be used in sources.list configuration and in generated URLs. E.g. "warty" "sarge" "sid"';
COMMENT ON COLUMN DistroRelease.title IS 'The display-name title of the distrorelease E.g. "Warty Warthog"';
COMMENT ON COLUMN DistroRelease.description IS 'The long detailed description of the release. This may describe the focus of the release or other related information.';
COMMENT ON COLUMN DistroRelease.version IS 'The version of the release. E.g. warty would be "4.10" and hoary would be "5.4"';
COMMENT ON COLUMN DistroRelease.releasestatus IS 'The current release status of this distrorelease. E.g. "pre-release freeze" or "released"';
COMMENT ON COLUMN DistroRelease.datereleased IS 'The date on which this distrorelease was released. (obviously only valid for released distributions)';
COMMENT ON COLUMN DistroRelease.parentrelease IS 'The parent release on which this distribution is based. This is related to the inheritance stuff.';
COMMENT ON COLUMN DistroRelease.owner IS 'The ultimate owner of this distrorelease.';
COMMENT ON COLUMN DistroRelease.driver IS 'This is a person or team who can act as a driver for this specific release - note that the distribution drivers can also set goals for any release.';
COMMENT ON COLUMN DistroRelease.changeslist IS 'The email address (name name) of the changes announcement list for this distrorelease. If NULL, no announcement mail will be sent.';


-- DistroArchRelease

COMMENT ON TABLE DistroArchRelease IS 'DistroArchRelease: A soyuz distribution release for a given architecture. A distrorelease runs on various architectures. The distroarchrelease groups that architecture-specific stuff.';
COMMENT ON COLUMN DistroArchRelease.distrorelease IS 'The distribution which this distroarchrelease is part of.';


-- DistroComponentUploader

COMMENT ON TABLE DistroComponentUploader IS 'DistroComponentUploader: A record of who can upload what to where. Distributions are permitted to have multiple components. Those components are often subject to different uploader constraints. This table represents those variable constraints by linking a team to a distribution,component tuple.';
COMMENT ON COLUMN DistroComponentUploader.distribution IS 'The distribution to which this upload permission applies.';
COMMENT ON COLUMN DistroComponentUploader.component IS 'The component to which this upload permission applies.';
COMMENT ON COLUMN DIstroComponentUploader.uploader IS 'The uploader(s) permitted to upload to the given component in the given distribution. This is commonly a team but may be a single person in the case of a simple distribution.';


-- LibraryFileContent

COMMENT ON TABLE LibraryFileContent IS 'LibraryFileContent: A librarian file\'s contents. The librarian stores files in a safe and transactional way. This table represents the contents of those files within the database.';
COMMENT ON COLUMN LibraryFileContent.datecreated IS 'The date on which this librarian file was created';
COMMENT ON COLUMN LibraryFileContent.datemirrored IS 'When the file was mirrored from the librarian onto the backup server';
COMMENT ON COLUMN LibraryFileContent.filesize IS 'The size of the file';
COMMENT ON COLUMN LibraryFileContent.sha1 IS 'The SHA1 sum of the file\'s contents';
COMMENT ON COLUMN LibraryFileContent.md5 IS 'The MD5 sum of the file\'s contents';
COMMENT ON COLUMN LibraryFileContent.deleted IS 'This file has been removed from disk by the librarian garbage collector.';

-- LibraryFileAlias

COMMENT ON TABLE LibraryFileAlias IS 'LibraryFileAlias: A librarian file\'s alias. The librarian stores, along with the file contents, a record stating the file name and mimetype. This table represents it.';
COMMENT ON COLUMN LibraryFileAlias.content IS 'The libraryfilecontent which is the data in this file.';
COMMENT ON COLUMN LibraryFileAlias.filename IS 'The name of the file. E.g. "foo_1.0-1_i386.deb"';
COMMENT ON COLUMN LibraryFileAlias.mimetype IS 'The mime type of the file. E.g. "application/x-debian-package"';
COMMENT ON COLUMN LibraryFileAlias.expires IS 'The expiry date of this file. If NULL, this item may be removed as soon as it is no longer referenced. If set, the item will not be removed until this date. Once the date is passed, the file may be removed from disk even if this item is still being referenced (in which case content.deleted will be true)';
COMMENT ON COLUMN LibraryFileAlias.last_accessed IS 'Roughly when this file was last retrieved from the Librarian. Initially set to this item''s creation date.';

-- PackagePublishing

COMMENT ON VIEW BinaryPackagePublishing IS 'PackagePublishing: Publishing records for Soyuz/Lucille. Lucille publishes binarypackages in distroarchreleases. This view represents the publishing of each binarypackage not yet deleted from the distroarchrelease.';
COMMENT ON COLUMN BinaryPackagePublishing.binarypackagerelease IS 'The binarypackage which is being published';
COMMENT ON COLUMN BinaryPackagePublishing.distroarchrelease IS 'The distroarchrelease in which the binarypackage is published';
COMMENT ON COLUMN BinaryPackagePublishing.component IS 'The component in which the binarypackage is published';
COMMENT ON COLUMN BinaryPackagePublishing.section IS 'The section in which the binarypackage is published';
COMMENT ON COLUMN BinaryPackagePublishing.priority IS 'The priority at which the binarypackage is published';
COMMENT ON COLUMN BinaryPackagePublishing.scheduleddeletiondate IS 'The datetime at which this publishing entry is scheduled to be removed from the distroarchrelease';
COMMENT ON COLUMN BinaryPackagePublishing.status IS 'The current status of the packagepublishing record. For example "PUBLISHED" "PENDING" or "PENDINGREMOVAL"';

-- SourcePackagePublishing

COMMENT ON VIEW SourcePackagePublishing IS 'SourcePackagePublishing: Publishing records for Soyuz/Lucille. Lucille publishes sourcepackagereleases in distroreleases. This table represents the currently active publishing of each sourcepackagerelease. For history see SecureSourcePackagePublishingHistory.';
COMMENT ON COLUMN SourcePackagePublishing.distrorelease IS 'The distrorelease which is having the sourcepackagerelease being published into it.';
COMMENT ON COLUMN SourcePackagePublishing.sourcepackagerelease IS 'The sourcepackagerelease being published into the distrorelease.';
COMMENT ON COLUMN SourcePackagePublishing.status IS 'The current status of the sourcepackage publishing record. For example "PUBLISHED" "PENDING" or "PENDINGREMOVAL"';
COMMENT ON COLUMN SourcePackagePublishing.component IS 'The component in which the sourcepackagerelease is published';
COMMENT ON COLUMN SourcePackagePublishing.section IS 'The section in which the sourcepackagerelease is published';
COMMENT ON COLUMN SourcePackagePublishing.scheduleddeletiondate IS 'The datetime at which this publishing entry is scheduled to be removed from the distrorelease.';
COMMENT ON COLUMN SourcePackagePublishing.datepublished IS 'THIS COLUMN IS PROBABLY UNUSED';

-- SourcePackageReleaseFile

COMMENT ON TABLE SourcePackageReleaseFile IS 'SourcePackageReleaseFile: A soyuz source package release file. This table links sourcepackagerelease records to the files which comprise the input.';
COMMENT ON COLUMN SourcePackageReleaseFile.libraryfile IS 'The libraryfilealias embodying this file';
COMMENT ON COLUMN SourcePackageReleaseFile.filetype IS 'The type of the file. E.g. TAR, DIFF, DSC';
COMMENT ON COLUMN SourcePackageReleaseFile.sourcepackagerelease IS 'The sourcepackagerelease that this file belongs to';

COMMENT ON TABLE LoginToken IS 'LoginToken stores one time tokens used for validating email addresses and other tasks that require verifying an email address is valid such as password recovery and account merging. This table will be cleaned occasionally to remove expired tokens. Expiry time is not yet defined.';
COMMENT ON COLUMN LoginToken.requester IS 'The Person that made this request. This will be null for password recovery requests.';
COMMENT ON COLUMN LoginToken.requesteremail IS 'The email address that was used to login when making this request. This provides an audit trail to help the end user confirm that this is a valid request. It is not a link to the EmailAddress table as this may be changed after the request is made. This field will be null for password recovery requests.';
COMMENT ON COLUMN LoginToken.email IS 'The email address that this request was sent to.';
COMMENT ON COLUMN LoginToken.created IS 'The timestamp that this request was made.';
COMMENT ON COLUMN LoginToken.tokentype IS 'The type of request, as per dbschema.TokenType.';
COMMENT ON COLUMN LoginToken.token IS 'The token (not the URL) emailed used to uniquely identify this request. This token will be used to generate a URL that when clicked on will continue a workflow.';
COMMENT ON COLUMN LoginToken.fingerprint IS 'The GPG key fingerprint to be validated on this transaction, it means that a new register will be created relating this given key with the requester in question. The requesteremail still passing for the same usual checks.';
COMMENT ON COLUMN LoginToken.date_consumed IS 'The date and time when this token was consumed. It\'s NULL if it hasn\'t been consumed yet.';

COMMENT ON TABLE Milestone IS 'An identifier that helps a maintainer group together things in some way, e.g. "1.2" could be a Milestone that bazaar developers could use to mark a task as needing fixing in bazaar 1.2.';
COMMENT ON COLUMN Milestone.name IS 'The identifier text, e.g. "1.2."';
COMMENT ON COLUMN Milestone.product IS 'The product for which this is a milestone.';
COMMENT ON COLUMN Milestone.distribution IS 'The distribution to which this milestone belongs, if it is a distro milestone.';
COMMENT ON COLUMN Milestone.distrorelease IS 'The distrorelease for which this is a milestone. A milestone on a distrorelease is ALWAYS also a milestone for the same distribution. This is because milestones started out on products/distributions but are moving to being on series/distroreleases.';
COMMENT ON COLUMN Milestone.productseries IS 'The productseries for which this is a milestone. A milestone on a productseries is ALWAYS also a milestone for the same product. This is because milestones started out on products/distributions but are moving to being on series/distroreleases.';
COMMENT ON COLUMN Milestone.dateexpected IS 'If set, the date on which we expect this milestone to be delivered. This allows for optional sorting by date.';
COMMENT ON COLUMN Milestone.visible IS 'Whether or not this milestone should be displayed in general listings. All milestones will be visible on the "page of milestones for product foo", but we want to be able to screen out obviously old milestones over time, for the general listings and vocabularies.';

COMMENT ON TABLE PushMirrorAccess IS 'Records which users can update which push mirrors';
COMMENT ON COLUMN PushMirrorAccess.name IS 'Name of an arch archive on the push mirror, e.g. lord@emf.net--2003-example';
COMMENT ON COLUMN PushMirrorAccess.person IS 'A person that has access to update the named archive';

-- Build
COMMENT ON TABLE Builder IS 'Build: This table stores the build procedure information of a sourcepackagerelease and its results (binarypackagereleases) for a given distroarchrelease.';
COMMENT ON COLUMN Build.datecreated IS 'When the build record was created.';
COMMENT ON COLUMN Build.datebuilt IS 'When the build record was processed.';
COMMENT ON COLUMN Build.buildduration IS 'How long this build took to be processed.';
COMMENT ON COLUMN Build.distroarchrelease IS 'Points the target Distroarchrelease for this build.';
COMMENT ON COLUMN Build.processor IS 'Points to the Distroarchrelease available processor target for this build.';
COMMENT ON COLUMN Build.sourcepackagerelease IS 'Sourcepackagerelease which originated this build.';
COMMENT ON COLUMN Build.buildstate IS 'Stores the current build procedure state.';
COMMENT ON COLUMN Build.buildlog IS 'Points to the buildlog file stored in librarian.';
COMMENT ON COLUMN Build.builder IS 'Points to the builder which has once processed it.';
COMMENT ON COLUMN Build.pocket IS 'Stores the target pocket identifier for this build.';
COMMENT ON COLUMN Build.dependencies IS 'Contains a debian-like dependency line specifying the current missing-dependencies for this package.';

-- Builder
COMMENT ON TABLE Builder IS 'Builder: This table stores the build-slave registry and status information as: name, url, trusted, builderok, builderaction, failnotes.';
COMMENT ON COLUMN Builder.builderok IS 'Should a builder fail for any reason, from out-of-disk-space to not responding to the buildd master, the builderok flag is set to false and the failnotes column is filled with a reason.';
COMMENT ON COLUMN Builder.failnotes IS 'This column gets filled out with a textual description of how/why a builder has failed. If the builderok column is true then the value in this column is irrelevant and should be treated as NULL or empty.';
COMMENT ON COLUMN Builder.trusted IS 'Whether or not the builder is cleared to do SECURITY pocket builds. Such a builder will have firewall access to the embargo archives etc.';
COMMENT ON COLUMN Builder.url IS 'The url to the build slave. There may be more than one build slave on a given host so this url includes the port number to use. The default port number for a build slave is 8221';
COMMENT ON COLUMN Builder.manual IS 'Whether or not builder was manual mode, i.e., collect any result from the it, but do not dispach anything to it automatically.';


-- BuildQueue
COMMENT ON TABLE BuildQueue IS 'BuildQueue: The queue of builds in progress/scheduled to run. This table is the core of the build daemon master. It lists all builds in progress or scheduled to start.';
COMMENT ON COLUMN BuildQueue.build IS 'The build for which this queue item exists. This is how the buildd master will find all the files it needs to perform the build';
COMMENT ON COLUMN BuildQueue.builder IS 'The builder assigned to this build. Some builds will have a builder assigned to queue them up; some will be building on the specified builder already; others will not have a builder yet (NULL) and will be waiting to be assigned into a builder''s queue';
COMMENT ON COLUMN BuildQueue.created IS 'The timestamp of the creation of this row. This is used by the buildd master scheduling algorithm to decide how soon to schedule a build to run on a given builder.';
COMMENT ON COLUMN BuildQueue.buildstart IS 'The timestamp of the start of the build run on the given builder. If this is NULL then the build is not running yet.';
COMMENT ON COLUMN BuildQueue.logtail IS 'The tail end of the log of the current build. This is updated regularly as the buildd master polls the buildd slaves. Once the build is complete; the full log will be lodged with the librarian and linked into the build table.';
COMMENT ON COLUMN BuildQueue.lastscore IS 'The last score ascribed to this build record. This can be used in the UI among other places.';
COMMENT ON COLUMN BuildQueue.manual IS 'Indicates if the current record was or not rescored manually, if so it get skipped from the auto-score procedure.';

-- Mirrors

COMMENT ON TABLE Mirror IS 'Stores general information about mirror sites. Both regular pull mirrors and top tier mirrors are included.';
COMMENT ON COLUMN Mirror.baseurl IS 'The base URL to the mirror, including protocol and optional trailing slash.';
COMMENT ON COLUMN Mirror.country IS 'The country where the mirror is located.';
COMMENT ON COLUMN Mirror.name IS 'Unique name for the mirror, suitable for use in URLs.';
COMMENT ON COLUMN Mirror.description IS 'Description of the mirror.';
COMMENT ON COLUMN Mirror.freshness IS 'dbschema.MirrorFreshness enumeration indicating freshness.';
COMMENT ON COLUMN Mirror.lastcheckeddate IS 'UTC timestamp of when the last check for freshness and consistency was made. NULL indicates no check has ever been made.';
COMMENT ON COLUMN Mirror.approved IS 'True if this mirror has been approved by the Ubuntu/Canonical mirror manager, otherwise False.';

COMMENT ON TABLE MirrorContent IS 'Stores which distroarchreleases and compoenents a given mirror has.';
COMMENT ON COLUMN MirrorContent.distroarchrelease IS 'A distroarchrelease that this mirror contains.';
COMMENT ON COLUMN MirrorContent.component IS 'What component of the distroarchrelease that this mirror contains.';

COMMENT ON TABLE MirrorSourceContent IS 'Stores which distrorelease and components a given mirror that includes source packages has.';
COMMENT ON COLUMN MirrorSourceContent.distrorelease IS 'A distrorelease that this mirror contains.';
COMMENT ON COLUMN MirrorSourceContent.component IS 'What component of the distrorelease that this sourcepackage mirror contains.';

-- SecureSourcePackagePublishingHistory
COMMENT ON TABLE SecureSourcePackagePublishingHistory IS 'SourcePackagePublishingHistory: The history of a SourcePackagePublishing record. This table represents the lifetime of a publishing record from inception to deletion. Records are never removed from here and in time the publishing table may become a view onto this table. A column being NULL indicates there''s no data for that state transition. E.g. a package which is removed without being superseded won''t have datesuperseded or supersededby filled in.';
COMMENT ON COLUMN SecureSourcePackagePublishingHistory.sourcepackagerelease IS 'The sourcepackagerelease being published.';
COMMENT ON COLUMN SecureSourcePackagePublishingHistory.distrorelease IS 'The distrorelease into which the sourcepackagerelease is being published.';
COMMENT ON COLUMN SecureSourcePackagePublishingHistory.status IS 'The current status of the publishing.';
COMMENT ON COLUMN SecureSourcePackagePublishingHistory.component IS 'The component into which the publishing takes place.';
COMMENT ON COLUMN SecureSourcePackagePublishingHistory.section IS 'The section into which the publishing takes place.';
COMMENT ON COLUMN SecureSourcePackagePublishingHistory.datecreated IS 'The date/time on which the publishing record was created.';
COMMENT ON COLUMN SecureSourcePackagePublishingHistory.datepublished IS 'The date/time on which the source was actually published into an archive.';
COMMENT ON COLUMN SecureSourcePackagePublishingHistory.datesuperseded IS 'The date/time on which the source was superseded by a new source.';
COMMENT ON COLUMN SecureSourcePackagePublishingHistory.supersededby IS 'The source which superseded this one.';
COMMENT ON COLUMN SecureSourcePackagePublishingHistory.datemadepending IS 'The date/time on which this publishing record was made to be pending removal from the archive.';
COMMENT ON COLUMN SecureSourcePackagePublishingHistory.scheduleddeletiondate IS 'The date/time at which the source is/was scheduled to be deleted.';
COMMENT ON COLUMN SecureSourcePackagePublishingHistory.dateremoved IS 'The date/time at which the source was actually deleted.';
COMMENT ON COLUMN SecureSourcePackagePublishingHistory.pocket IS 'The pocket into which this record is published. The RELEASE pocket (zero) provides behaviour as normal. Other pockets may append things to the distrorelease name such as the UPDATES pocket (-updates), the SECURITY pocket (-security) and the PROPOSED pocket (-proposed)';
COMMENT ON COLUMN SecureSourcePackagePublishingHistory.embargo IS 'The publishing record is embargoed from publication if this is set to TRUE. When TRUE, this column prevents the publication record from even showing up in the publishing tables.';
COMMENT ON COLUMN SecureSourcePackagePublishingHistory.embargolifted IS 'The date and time when we lifted the embargo on this publishing record. I.E. when embargo was set to FALSE having previously been set to TRUE.';
COMMENT ON VIEW SourcePackagePublishingHistory IS 'A view on SecureSourcePackagePublishingHistory that restricts access to embargoed entries';


-- Packaging
COMMENT ON TABLE Packaging IS 'DO NOT JOIN THROUGH THIS TABLE. This is a set
of information linking upstream product series (branches) to distro
packages, but it\'s not planned or likely to be complete, in the sense that
we do not attempt to have information for every branch in every derivative
distro managed in Launchpad. So don\'t join through this table to get from
product to source package, or vice versa. Rather, use the
ProductSeries.sourcepackages attribute, or the
SourcePackage.productseries attribute. You may need to create a
SourcePackage with a given sourcepackagename and distrorelease, then use its
.productrelease attribute. The code behind those methods does more than just
join through the tables, it is also smart enough to look at related
distro\'s and parent distroreleases, and at Ubuntu in particular.';
COMMENT ON COLUMN Packaging.productseries IS 'The upstream product series
that has been packaged in this distrorelease sourcepackage.';
COMMENT ON COLUMN Packaging.sourcepackagename IS 'The source package name for
the source package that includes the upstream productseries described in
this Packaging record. There is no requirement that such a sourcepackage
actually be published in the distro.';
COMMENT ON COLUMN Packaging.distrorelease IS 'The distrorelease in which the
productseries has been packaged.';
COMMENT ON COLUMN Packaging.packaging IS 'A dbschema Enum (PackagingType)
describing the way the upstream productseries has been packaged. Generally
it will be of type PRIME, meaning that the upstream productseries is the
primary substance of the package, but it might also be INCLUDES, if the
productseries has been included as a statically linked library, for example.
This allows us to say that a given Source Package INCLUDES libneon but is a
PRIME package of tla, for example. By INCLUDES we mean that the code is
actually lumped into the package as ancilliary support material, rather
than simply depending on a separate packaging of that code.';
COMMENT ON COLUMN Packaging.owner IS 'This is not the "owner" in the sense
of giving the person any special privileges to edit the Packaging record,
it is simply a record of who told us about this packaging relationship. Note
that we do not keep a history of these, so if someone sets it correctly,
then someone else sets it incorrectly, we lose the first setting.';

-- Translator / TranslationGroup

COMMENT ON TABLE TranslationGroup IS 'This represents an organised translation group that spans multiple languages. Effectively it consists of a list of people (pointers to Person), and each Person is associated with a Language. So, for each TranslationGroup we can ask the question "in this TranslationGroup, who is responsible for translating into Arabic?", for example.';
COMMENT ON TABLE Translator IS 'A translator is a person in a TranslationGroup who is responsible for a particular language. At the moment, there can only be one person in a TranslationGroup who is the Translator for a particular language. If you want multiple people, then create a launchpad team and assign that team to the language.';
COMMENT ON COLUMN Translator.translationgroup IS 'The TranslationGroup for which this Translator is working.';
COMMENT ON COLUMN Translator.language IS 'The language for which this Translator is responsible in this TranslationGroup. Note that the same person may be responsible for multiple languages, but any given language can only have one Translator within the TranslationGroup.';
COMMENT ON COLUMN Translator.translator IS 'The Person who is responsible for this language in this translation group.';

-- PocketChroot
COMMENT ON TABLE PocketChroot IS 'PocketChroots: Which chroot belongs to which pocket of which distroarchrelease. Any given pocket of any given distroarchrelease needs a specific chroot in order to be built. This table links it all together.';
COMMENT ON COLUMN PocketChroot.distroarchrelease IS 'Which distroarchrelease this chroot applies to.';
COMMENT ON COLUMN PocketChroot.pocket IS 'Which pocket of the distroarchrelease this chroot applies to. Valid values are specified in dbschema.PackagePublishingPocket';
COMMENT ON COLUMN PocketChroot.chroot IS 'The chroot used by the pocket of the distroarchrelease.';

-- POExportRequest
COMMENT ON TABLE POExportRequest IS
'A request from a user that a PO template or a PO file be exported
asynchronously.';
COMMENT ON COLUMN POExportRequest.person IS
'The person who made the request.';
COMMENT ON COLUMN POExportRequest.potemplate IS
'The PO template being requested.';
COMMENT ON COLUMN POExportRequest.pofile IS
'The PO file being requested, or NULL.';
COMMENT ON COLUMN POExportRequest.format IS
'The format the user would like the export to be in. See the RosettaFileFormat DB schema for possible values.';

-- GPGKey
COMMENT ON TABLE GPGKey IS 'A GPG key belonging to a Person';
COMMENT ON COLUMN GPGKey.keyid IS 'The 8 character GPG key id, uppercase and no whitespace';
COMMENT ON COLUMN GPGKey.fingerprint IS 'The 40 character GPG fingerprint, uppercase and no whitespace';
COMMENT ON COLUMN GPGKey.active IS 'True if this key is active for use in Launchpad context, false could be deactivated by user or revoked in the global key ring.';
COMMENT ON COLUMN GPGKey.algorithm IS 'The algorithm used to generate this key. Valid values defined in dbschema.GPGKeyAlgorithms';
COMMENT ON COLUMN GPGKey.keysize IS 'Size of the key in bits, as reported by GPG. We may refuse to deal with keysizes < 768 bits in the future.';
COMMENT ON COLUMN GPGKey.can_encrypt IS 'Whether the key has been validated for use in encryption (as opposed to just signing)';

-- Poll
COMMENT ON TABLE Poll IS 'The polls belonging to teams.';
COMMENT ON COLUMN Poll.team IS 'The team this poll belongs to';
COMMENT ON COLUMN Poll.name IS 'The unique name of this poll.';
COMMENT ON COLUMN Poll.title IS 'The title of this poll.';
COMMENT ON COLUMN Poll.dateopens IS 'The date and time when this poll opens.';
COMMENT ON COLUMN Poll.datecloses IS 'The date and time when this poll closes.';
COMMENT ON COLUMN Poll.proposition IS 'The proposition that is going to be voted.';
COMMENT ON COLUMN Poll.type IS 'The type of this poll (Simple, Preferential, etc).';
COMMENT ON COLUMN Poll.allowspoilt IS 'If people can spoil their votes.';
COMMENT ON COLUMN Poll.secrecy IS 'If people votes are SECRET (no one can see), ADMIN (team administrators can see) or PUBLIC (everyone can see).';

-- PollOption
COMMENT ON TABLE PollOption IS 'The options belonging to polls.';
COMMENT ON COLUMN PollOption.poll IS 'The poll this options belongs to.';
COMMENT ON COLUMN PollOption.name IS 'The name of this option.';
COMMENT ON COLUMN PollOption.title IS 'A short title for this option.';
COMMENT ON COLUMN PollOption.active IS 'If TRUE, people will be able to vote on this option. Otherwise they don\'t.';

-- Vote
COMMENT ON TABLE Vote IS 'The table where we store the actual votes of people.  It may or may not have a reference to the person who voted, depending on the poll\'s secrecy.';
COMMENT ON COLUMN Vote.person IS 'The person who voted. It\'s NULL for secret polls.';
COMMENT ON COLUMN Vote.poll IS 'The poll for which this vote applies.';
COMMENT ON COLUMN Vote.preference IS 'Used to identify in what order the options were chosen by a given user (in case of preferential voting).';
COMMENT ON COLUMN Vote.option IS 'The choosen option.';
COMMENT ON COLUMN Vote.token IS 'A unique token that\'s give to the user so he can change his vote later.';

-- VoteCast
COMMENT ON TABLE VoteCast IS 'Here we store who has already voted in a poll, to ensure they do not vote again, and potentially to notify people that they may still vote.';
COMMENT ON COLUMN VoteCast.person IS 'The person who voted.';
COMMENT ON COLUMN VoteCast.poll IS 'The poll in which this person voted.';

-- ShippingRequest
COMMENT ON TABLE ShippingRequest IS 'A shipping request made through ShipIt.';
COMMENT ON COLUMN ShippingRequest.recipient IS 'The person who requested.';
COMMENT ON COLUMN ShippingRequest.daterequested IS 'The date this request was made.';
COMMENT ON COLUMN ShippingRequest.shockandawe IS 'The Shock and Awe program that generated this request, in case this is part of a SA program.';
COMMENT ON COLUMN ShippingRequest.status IS 'The status of the request.';
COMMENT ON COLUMN ShippingRequest.whoapproved IS 'The person who approved this.';
COMMENT ON COLUMN ShippingRequest.whocancelled IS 'The person who cancelled this.';
COMMENT ON COLUMN ShippingRequest.reason IS 'A comment from the requester explaining why he want the CDs.';
COMMENT ON COLUMN ShippingRequest.highpriority IS 'Is this a high priority request?';
COMMENT ON COLUMN ShippingRequest.city IS 'The city to which this request should be shipped.';
COMMENT ON COLUMN ShippingRequest.phone IS 'The phone number of the requester.';
COMMENT ON COLUMN ShippingRequest.country IS 'The country to which this request should be shipped.';
COMMENT ON COLUMN ShippingRequest.province IS 'The province to which this request should be shipped.';
COMMENT ON COLUMN ShippingRequest.postcode IS 'The postcode to which this request should be shipped.';
COMMENT ON COLUMN ShippingRequest.addressline1 IS 'The address (first line) to which this request should be shipped.';
COMMENT ON COLUMN ShippingRequest.addressline2 IS 'The address (second line) to which this request should be shipped.';
COMMENT ON COLUMN ShippingRequest.organization IS 'The organization requesting the CDs.';
COMMENT ON COLUMN ShippingRequest.recipientdisplayname IS 'Used as the recipient\'s name when a request is made by a ShipIt admin in behalf of someone else';
COMMENT ON COLUMN ShippingRequest.shipment IS 'The corresponding Shipment record for this request, generated on export.';

-- RequestedCDs
COMMENT ON TABLE RequestedCDs IS 'The requested CDs of a Shipping Request.';
COMMENT ON COLUMN RequestedCDs.quantity IS 'The number of CDs.';
COMMENT ON COLUMN RequestedCDs.quantityapproved IS 'The number of CDs that were approved for shipping, in case the request was approved.';
COMMENT ON COLUMN RequestedCDs.request IS 'The request itself.';
COMMENT ON COLUMN RequestedCDs.distrorelease IS 'The distrorelease of the CDs (e.g. Ubuntu Breezy).';
COMMENT ON COLUMN RequestedCDs.architecture IS 'The architecture the CDs are meant to be installed on (e.g. x86).';
COMMENT ON COLUMN RequestedCDs.flavour IS 'The flavour of the distrorelease (e.g. EdUbuntu).';

-- StandardShipItRequest
COMMENT ON TABLE StandardShipItRequest IS 'The Standard ShipIt Requests. This is what we want most of the people to choose, having only a few people placing custom requests.';
COMMENT ON COLUMN StandardShipItRequest.flavour IS 'The Distribution Flavour';
COMMENT ON COLUMN StandardShipItRequest.quantityx86 IS 'The quantity of X86 CDs';
COMMENT ON COLUMN StandardShipItRequest.quantityamd64 IS 'The quantity of AMD64 CDs';
COMMENT ON COLUMN StandardShipItRequest.quantityppc IS 'The quantity of PowerPC CDs';
COMMENT ON COLUMN StandardShipItRequest.isdefault IS 'Is this the order that is pre-selected in the options we give for the user?';

-- ShockAndAwe
COMMENT ON TABLE ShockAndAwe IS 'Information about specific Shock And Awe programs.';
COMMENT ON COLUMN ShockAndAwe.name IS 'The name of the Shock And Awe program';
COMMENT ON COLUMN ShockAndAwe.title IS 'The title of the Shock And Awe program';
COMMENT ON COLUMN ShockAndAwe.description IS 'The description of the Shock And Awe program';

-- Shipment
COMMENT ON TABLE Shipment IS 'A shipment is the link between a ShippingRequest and a ShippingRun. When a Shipment is created for a ShippingRequest, it gets locked and can\'t be changed anymore.';
COMMENT ON COLUMN Shipment.logintoken IS 'A unique token used to identify users that come back after receiving CDs as part of an shock and awe campaign.';
COMMENT ON COLUMN Shipment.shippingrun IS 'The shippingrun to which this shipment belongs.';
COMMENT ON COLUMN Shipment.dateshipped IS 'The date when this shipment was shipped by the shipping company.';
COMMENT ON COLUMN Shipment.shippingservice IS 'The shipping service used for this shipment.';
COMMENT ON COLUMN Shipment.trackingcode IS 'A code used to track the shipment after it\'s shipped.';

-- ShippingRun
COMMENT ON TABLE ShippingRun IS 'A shipping run is a set of shipments that are sent to the shipping company in the same date.';
COMMENT ON COLUMN ShippingRun.datecreated IS 'The date this shipping run was created.';
COMMENT ON COLUMN ShippingRun.sentforshipping IS 'The exported file was sent to the shipping company already?';
COMMENT ON COLUMN ShippingRun.csvfile IS 'A csv file with all requests of this shipping run, to be sent to the shipping company.';
COMMENT ON COLUMN ShippingRun.requests_count IS 'A cache of the number of requests that are part of this ShippingRun, to avoid an expensive COUNT(*) query to get this data.';

-- Language
COMMENT ON TABLE Language IS 'A human language.';
COMMENT ON COLUMN Language.code IS 'The ISO 639 code for this language';
COMMENT ON COLUMN Language.englishname IS 'The english name for this language';
COMMENT ON COLUMN Language.nativename IS 'The name of this language in the language itself';
COMMENT ON COLUMN Language.pluralforms IS 'The number of plural forms this language has';
COMMENT ON COLUMN Language.pluralexpression IS 'The plural expression for this language, as used by gettext';
COMMENT ON COLUMN Language.visible IS 'Whether this language should usually be visible or not';
COMMENT ON COLUMN Language.direction IS 'The direction that text is written in this language';

-- PackageBugContact
COMMENT ON TABLE PackageBugContact IS 'Defines the bug contact for a given sourcepackage in a given distribution. The bug contact will be automatically subscribed to every bug filed on this sourcepackage in this distribution.';

-- ShipItReport
COMMENT ON TABLE ShipItReport IS 'A report generated with the ShipIt data.';
COMMENT ON COLUMN ShipItReport.datecreated IS 'The date this report run was created.';
COMMENT ON COLUMN ShipItReport.csvfile IS 'A csv file with the report';

-- Continent
COMMENT ON TABLE Continent IS 'A continent in this huge world.';
COMMENT ON COLUMN Continent.code IS 'A two-letter code for a continent.';
COMMENT ON COLUMN Continent.name IS 'The name of the continent.';

-- DistributionMirror
COMMENT ON TABLE DistributionMirror IS 'A mirror of a given distribution.';
COMMENT ON COLUMN DistributionMirror.distribution IS 'The distribution to which the mirror refers to.';
COMMENT ON COLUMN DistributionMirror.name IS 'The unique name of the mirror.';
COMMENT ON COLUMN DistributionMirror.http_base_url IS 'The HTTP URL used to access the mirror.';
COMMENT ON COLUMN DistributionMirror.ftp_base_url IS 'The FTP URL used to access the mirror.';
COMMENT ON COLUMN DistributionMirror.rsync_base_url IS 'The Rsync URL used to access the mirror.';
COMMENT ON COLUMN DistributionMirror.displayname IS 'The displayname of the mirror.';
COMMENT ON COLUMN DistributionMirror.description IS 'A description of the mirror.';
COMMENT ON COLUMN DistributionMirror.owner IS 'The owner of the mirror.';
COMMENT ON COLUMN DistributionMirror.speed IS 'The speed of the mirror\'s Internet link.';
COMMENT ON COLUMN DistributionMirror.country IS 'The country where the mirror is located.';
COMMENT ON COLUMN DistributionMirror.content IS 'The content that is mirrored.';
COMMENT ON COLUMN DistributionMirror.file_list IS 'A file containing the list of files the mirror contains. Used only in case the mirror\'s pulse_type is PULL';
COMMENT ON COLUMN DistributionMirror.official_candidate IS 'Is the mirror a candidate for becoming an official mirror?';
COMMENT ON COLUMN DistributionMirror.official_approved IS 'Is the mirror approved as one of the official ones?';
COMMENT ON COLUMN DistributionMirror.enabled IS 'Is this mirror enabled?';
COMMENT ON COLUMN DistributionMirror.pulse_type IS 'The method we should use to check if the mirror is up to date.';
COMMENT ON COLUMN DistributionMirror.pulse_source IS 'A URL that we will use to check if the mirror is up to date, when the pulse_type is PULL.';

-- MirrorDistroArchRelease
COMMENT ON TABLE MirrorDistroArchRelease IS 'The mirror of the packages of a given Distro Arch Release.';
COMMENT ON COLUMN MirrorDistroArchRelease.distribution_mirror IS 'The distribution mirror.';
COMMENT ON COLUMN MirrorDistroArchRelease.distro_arch_release IS 'The distro arch release.';
COMMENT ON COLUMN MirrorDistroArchRelease.status IS 'The status of the mirror, that is, how up-to-date it is.';
COMMENT ON COLUMN MirrorDistroArchRelease.pocket IS 'The PackagePublishingPocket.';

-- MirrorDistroReleaseSource
COMMENT ON TABLE MirrorDistroReleaseSource IS 'The mirror of a given Distro Release';
COMMENT ON COLUMN MirrorDistroReleaseSource.distribution_mirror IS 'The distribution mirror.';
COMMENT ON COLUMN MirrorDistroReleaseSource.distrorelease IS 'The Distribution Release.';
COMMENT ON COLUMN MirrorDistroReleaseSource.status IS 'The status of the mirror, that is, how up-to-date it is.';

-- MirrorCDImageDistroRelease
COMMENT ON TABLE MirrorCDImageDistroRelease IS 'The mirror of a given CD/DVD image.';
COMMENT ON COLUMN MirrorCDImageDistroRelease.distribution_mirror IS 'The distribution mirror.';
COMMENT ON COLUMN MirrorCDImageDistroRelease.distrorelease IS 'The Distribution Release.';
COMMENT ON COLUMN MirrorCDImageDistroRelease.flavour IS 'The Distribution Release Flavour.';

-- MirrorProbeRecord
COMMENT ON TABLE MirrorProbeRecord IS 'Records stored when a mirror is probed.';
COMMENT ON COLUMN MirrorProbeRecord.distribution_mirror IS 'The DistributionMirror.';
COMMENT ON COLUMN MirrorProbeRecord.log_file IS 'The log file of the probe.';
COMMENT ON COLUMN MirrorProbeRecord.date_created IS 'The date and time the probe was performed.';

-- TranslationImportQueueEntry
COMMENT ON TABLE TranslationImportQueueEntry IS 'Queue with translatable resources pending to be imported into Rosetta.';
COMMENT ON COLUMN TranslationImportQueueEntry.path IS 'The path (included the filename) where this file was stored when we imported it.';
COMMENT ON COLUMN TranslationImportQueueEntry.content IS 'The file content that is being imported.';
COMMENT ON COLUMN TranslationImportQueueEntry.importer IS 'The person that did the import.';
COMMENT ON COLUMN TranslationImportQueueEntry.dateimported IS 'The timestamp when the import was done.';
COMMENT ON COLUMN TranslationImportQueueEntry.distrorelease IS 'The distribution release related to this import.';
COMMENT ON COLUMN TranslationImportQueueEntry.sourcepackagename IS 'The source package name related to this import.';
COMMENT ON COLUMN TranslationImportQueueEntry.productseries IS 'The product series related to this import.';
COMMENT ON COLUMN TranslationImportQueueEntry.is_published IS 'Notes whether is a published upload.';
COMMENT ON COLUMN TranslationImportQueueEntry.pofile IS 'Link to the POFile where this import will end.';
COMMENT ON COLUMN TranslationImportQueueEntry.potemplate IS 'Link to the POTemplate where this import will end.';
COMMENT ON COLUMN TranslationImportQueueEntry.date_status_changed IS 'The date when the status of this entry was changed.';
COMMENT ON COLUMN TranslationImportQueueEntry.status IS 'The status of the import: 1 Approved, 2 Imported, 3 Deleted, 4 Failed, 5 Needs Review, 6 Blocked.';

-- SupportContact
COMMENT ON TABLE PackageBugContact IS 'Defines the support contact for a given ticket target. The support contact will be automatically subscribed to every support request filed on the ticket target.';

-- PersonalPackageArchive
COMMENT ON TABLE PersonalPackageArchive IS 'Contains the information about the archives generated based on personal packages.';
COMMENT ON COLUMN PersonalPackageArchive.person IS 'Owner of this personal archive.';
COMMENT ON COLUMN PersonalPackageArchive.distrorelease IS 'Target Distrorelease for this personal archive.';
COMMENT ON COLUMN PersonalPackageArchive.packages IS 'Cache of the generated Packages file.';
COMMENT ON COLUMN PersonalPackageArchive.sources IS 'Cache of the generated Sources file.';
COMMENT ON COLUMN PersonalPackageArchive.release IS 'Cache of the generated Release file.';
COMMENT ON COLUMN PersonalPackageArchive.release_gpg IS 'Cache of the detached GPG signature of the cached Release file.';
COMMENT ON COLUMN PersonalPackageArchive.datelastupdated IS 'Time when cache of the archive files was last updated.';

-- PersonalSourcepackagePublication
COMMENT ON TABLE PersonalSourcePackagePublication IS 'Contains the information about which sourcepackagerelease is included in a Personal Package Archive.';
COMMENT ON COLUMN PersonalSourcePackagePublication.personalpackagearchive IS 'Target Personal Package Archive.';
COMMENT ON COLUMN PersonalSourcePackagePublication.sourcepackagerelease IS 'Target Sourcepackagerelease.';


-- Component
COMMENT ON TABLE Component IS 'Known components in Launchpad';
COMMENT ON COLUMN Component.name IS 'Component name text';


-- Section
COMMENT ON TABLE Section IS 'Known sections in Launchpad';
COMMENT ON COLUMN Section.name IS 'Section name text';


-- ComponentSelection
COMMENT ON TABLE ComponentSelection IS 'Allowed components in a given distrorelease.';
COMMENT ON COLUMN ComponentSelection.distrorelease IS 'Refers to the distrorelease in question.';
COMMENT ON COLUMN ComponentSelection.component IS 'Refers to the component in qestion.';


-- SectionSelection
COMMENT ON TABLE SectionSelection IS 'Allowed sections in a given distrorelease.';
COMMENT ON COLUMN SectionSelection.distrorelease IS 'Refers to the distrorelease in question.';
COMMENT ON COLUMN SectionSelection.section IS 'Refers to the section in question.';

-- PillarName
COMMENT ON TABLE PillarName IS 'A cache of the names of our "Pillar''s" (distribution, product, project) to ensure uniqueness in this shared namespace. This is a materialized view maintained by database triggers.';
<|MERGE_RESOLUTION|>--- conflicted
+++ resolved
@@ -251,16 +251,6 @@
 where the upstream productseries code can be found. This single URL is the
 equivalent of the cvsroot, cvsmodule and cvsbranch for CVS. Only used if
 rcstype is SVN.';
-<<<<<<< HEAD
-COMMENT ON COLUMN ProductSeries.bkrepository IS 'The URL of the BK branch
-where the upstream productseries code can be found. This single URL is the
-equivalent of the cvsroot, cvsmodule and cvsbranch. Only used if rcstype is
-BK.';
-=======
-COMMENT ON COLUMN ProductSeries.releaseroot IS 'The URL to the directory
-which holds upstream releases for this productseries. This allows us to
-monitor the upstream site and detect new upstream release tarballs.';
->>>>>>> a29826ec
 COMMENT ON COLUMN ProductSeries.releasefileglob IS 'A fileglob that lets us
 see which URLs are potentially new upstream tarball releases. For example:
 http://ftp.gnu.org/gnu/libtool/libtool-1.5.*.gz.';
