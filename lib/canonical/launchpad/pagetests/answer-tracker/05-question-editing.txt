= Editing Questions =

To edit the title and description of question, one uses the 'Edit Question'
menu item. You need to be logged in to perform that action:

  >>> anon_browser.open('http://launchpad.dev/firefox/+ticket/2')
  >>> anon_browser.getLink('Edit question').click()
  Traceback (most recent call last):
    ...
  Unauthorized...

  >>> user_browser.open('http://launchpad.dev/firefox/+ticket/2')
  >>> user_browser.getLink('Edit question').click()
  >>> user_browser.url
  '.../firefox/+ticket/2/+edit'

When we post the form, we should be redirected back to the question page.

  >>> description = (
  ...   "Hi! I'm trying to learn about SVG but I can't get it to work at "
  ...   "all in firefox. Maybe there is a plugin? Help! Thanks. Mark")
  >>> user_browser.getControl('Description').value = description
  >>> summary = "Problem showing the SVG demo on W3C web site"
  >>> user_browser.getControl('Summary').value = summary
  >>> user_browser.getControl('Continue').click()

  >>> user_browser.url
  '.../firefox/+ticket/2'

And viewing that page should show the updated information.

  >>> from BeautifulSoup import BeautifulSoup
  >>> soup = BeautifulSoup(user_browser.contents)
  >>> print soup.first('div', 'report').renderContents().strip()
  <p>Hi! I'm trying to learn about SVG but I can't get it to work at
  all in firefox. Maybe there is a plugin? Help! Thanks. Mark</p>
  >>> print soup.first('h1').renderContents()
  Problem showing the SVG demo on W3C web site

You can even modify the title and description of 'Answered' and
'Invalid' questions:

  >>> user_browser.open('http://launchpad.dev/ubuntu/+ticket/3')
  >>> from BeautifulSoup import BeautifulSoup
  >>> soup = BeautifulSoup(user_browser.contents)
  >>> soup.first('b', text='Status:').next.strip()
  u'Invalid'
  >>> user_browser.getLink('Edit question')
  <Link...>


== Source Package ==

Distribution questions can have a source package associated with them.
Any logged in user can change the question source package on the
'Edit Question' page.

  >>> user_browser.open('http://launchpad.dev/ubuntu/+ticket/5')
  >>> user_browser.getLink('Edit question').click()
  >>> user_browser.getControl('Source Package').value = 'linux-source-2.6.15'
  >>> user_browser.getControl('Continue').click()

  >>> soup = BeautifulSoup(user_browser.contents)
  >>> print soup.first('b', text='For:').next.strip()
  ubuntu linux-source-2.6.15

Of course, that item doesn't appear for product questions:

  >>> user_browser.open('http://launchpad.dev/firefox/+ticket/2')
  >>> user_browser.getLink('Edit question').click()
  >>> user_browser.getControl('Source Package')
  Traceback (most recent call last):
    ...
  LookupError...

== Changing Other Metadata ==

A user with 'launchpad.Admin' privilege (usually the product or
distribution owner) can also change the question Assignee, Priority and
edit the Status Whiteboard using the 'Edit Question' page.

  >>> browser.addHeader(
  ...   'Authorization', 'Basic jeff.waugh@ubuntulinux.com:jdub')
  >>> browser.open('http://localhost/ubuntu/+ticket/5')
  >>> browser.getLink('Edit question').click()

  >>> browser.getControl('Priority').value = ['Wishlist']
  >>> browser.getControl('Assignee').value = 'name16'
  >>> browser.getControl('Status Whiteboard').value = 'Some note'
  >>> browser.getControl('Continue').click()

  >>> soup = BeautifulSoup(browser.contents)
  >>> print soup.first('b', text='Whiteboard:').findNext('td').renderContents()
  Some note
<<<<<<< HEAD
  >>> print extract_text(soup.first('b', text='Assignee:').findNext('a'))
  Foo Bar
=======
  >>> 'Foo Bar' in extract_text(soup.first('b', text='Assignee:').findNext('a'))
  True
>>>>>>> 995ed94d
  >>> print soup.first('b', text='Priority:').next.strip()
  Wishlist

Since the assignee is notified of changes to the question, his name also
appears under the 'Also notified' list in the 'Subscribers' portlet:

    >>> portlet = soup.first('div', id='question-subscribers')
    >>> also_notified = portlet.first('b')
    >>> also_notified
    <b>Also notified:</b>
    >>> also_notified.findNextSibling('ul')
    <ul class="person">
      <li>
        <a href=".../~name16">Foo Bar</a>
      </li>
    </ul>

These fields cannot be modified by a non-privileged user:

  >>> user_browser.open('http://localhost/ubuntu/+ticket/5')
  >>> user_browser.getLink('Edit question').click()
  >>> user_browser.getControl('Priority')
  Traceback (most recent call last):
    ...
  LookupError...
  >>> user_browser.getControl('Assignee')
  Traceback (most recent call last):
    ...
  LookupError...
  >>> user_browser.getControl('Status Whiteboard')
  Traceback (most recent call last):
    ...
  LookupError...<|MERGE_RESOLUTION|>--- conflicted
+++ resolved
@@ -92,13 +92,8 @@
   >>> soup = BeautifulSoup(browser.contents)
   >>> print soup.first('b', text='Whiteboard:').findNext('td').renderContents()
   Some note
-<<<<<<< HEAD
-  >>> print extract_text(soup.first('b', text='Assignee:').findNext('a'))
-  Foo Bar
-=======
   >>> 'Foo Bar' in extract_text(soup.first('b', text='Assignee:').findNext('a'))
   True
->>>>>>> 995ed94d
   >>> print soup.first('b', text='Priority:').next.strip()
   Wishlist
 
