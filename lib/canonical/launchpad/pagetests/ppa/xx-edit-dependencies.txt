= Editing PPA dependencies =

The PPA 'Edit dependency' view allows users to remove or add
dependencies to their PPAs via the web UI.

Only the owner of the PPA and Launchpad administrators may access this page.

Anonymous and unprivileged users cannot access Celso's PPA interface to
edit dependencies, even if they try the URL directly.

    >>> anon_browser.open('http://launchpad.dev/~cprov/+archive')
    >>> anon_browser.getLink('Edit dependencies').click()
    Traceback (most recent call last):
    ...
    LinkNotFoundError

    >>> anon_browser.open(
    ...     'http://launchpad.dev/~cprov/+archive/ppa/+edit-dependencies')
    Traceback (most recent call last):
    ...
    Unauthorized: ..., 'launchpad.Edit')

    >>> user_browser.open('http://launchpad.dev/~cprov/+archive/ppa')
    >>> user_browser.getLink('Edit dependencies').click()
    Traceback (most recent call last):
    ...
    LinkNotFoundError

    >>> user_browser.open(
    ...    'http://launchpad.dev/~cprov/+archive/ppa/+edit-dependencies')
    Traceback (most recent call last):
    ...
    Unauthorized: ..., 'launchpad.Edit')

Only Celso and an administrator can access the 'Edit dependencies'
page for Celso's PPA.

    >>> cprov_browser = setupBrowser(
    ...     auth="Basic celso.providelo@canonical.com:cprov")
    >>> cprov_browser.open('http://launchpad.dev/~cprov/+archive/ppa')
    >>> cprov_browser.getLink('Edit dependencies').click()
    >>> print cprov_browser.url
    http://launchpad.dev/~cprov/+archive/ppa/+edit-dependencies
    >>> cprov_browser.title
    'Edit dependencies for PPA for Celso Providelo'

    >>> admin_browser.open('http://launchpad.dev/~cprov/+archive/ppa')
    >>> admin_browser.getLink('Edit dependencies').click()
    >>> print admin_browser.url
    http://launchpad.dev/~cprov/+archive/ppa/+edit-dependencies
    >>> admin_browser.title
    'Edit dependencies for PPA for Celso Providelo'

Once accessed the page provides a way to remove recorded dependencies
via the POST form.

    >>> def print_ppa_dependencies(contents):
    ...     empty_dep = find_tag_by_id(contents, 'empty-dependencies')
    ...     if empty_dep is not None:
    ...         print extract_text(empty_dep)
    ...     dependencies = find_tags_by_class(contents, 'ppa-dependencies')
    ...     for dep in dependencies:
    ...         print extract_text(dep)

When the 'Edit dependencies' page is loaded it will list all dependencies.

    >>> print_ppa_dependencies(admin_browser.contents)
    No dependencies recorded for this PPA yet.


== Adding dependencies ==

As we can see Celso's PPA contains no dependencies, let's try
to add some.

The adding dependency input offers a interface to look for PPAs based
on the PPA fti and/or the PPA owner's fti via a IHugeVocabulary
popup. A valid term is the owner username.

An empty request doesn't change anything.

    >>> admin_browser.getControl("Add PPA dependency").value = ''
    >>> admin_browser.getControl("Save").click()

    >>> print_ppa_dependencies(admin_browser.contents)
    No dependencies recorded for this PPA yet.

An unknown term results in an error.

    >>> admin_browser.getControl("Add PPA dependency").value = 'whatever'
    >>> admin_browser.getControl("Save").click()
    >>> messages = get_feedback_messages(admin_browser.contents)
    >>> for msg in messages:
    ...     print msg
    There is 1 error.
    Invalid value

When a valid PPA is chosen the dependency is added, a notification
is rendered on top of the page and the list of dependencies available
for removal is updated.

    >>> admin_browser.getControl("Add PPA dependency").value = 'sabdfl'
    >>> admin_browser.getControl("Save").click()
    >>> messages = get_feedback_messages(admin_browser.contents)
    >>> for msg in messages:
    ...     print msg
    Dependency added: PPA for Mark Shuttleworth

    >>> admin_browser.reload()
    >>> print_ppa_dependencies(admin_browser.contents)
    PPA for Mark Shuttleworth

Trying to add a dependency that is already recorded results in a error.

    >>> admin_browser.getControl("Add PPA dependency").value = 'sabdfl'
    >>> admin_browser.getControl("Save").click()
    >>> messages = get_feedback_messages(admin_browser.contents)
    >>> for msg in messages:
    ...     print msg
    There is 1 error.
    This dependency is already registered.

Trying to add a dependency for the context PPA itself also results in
a error.

    >>> admin_browser.getControl("Add PPA dependency").value = 'cprov'
    >>> admin_browser.getControl("Save").click()
    >>> messages = get_feedback_messages(admin_browser.contents)
    >>> for msg in messages:
    ...     print msg
    There is 1 error.
    An archive should not depend on itself.

If it's a new dependency everything is fine.

    >>> admin_browser.getControl("Add PPA dependency").value = 'no-priv'
    >>> admin_browser.getControl("Save").click()
    >>> messages = get_feedback_messages(admin_browser.contents)
    >>> for msg in messages:
    ...     print msg
    Dependency added: PPA for No Privileges Person

Now Celso's PPA will list Mark's and No-Priv's PPA as its dependencies.

    >>> admin_browser.reload()
    >>> print_ppa_dependencies(admin_browser.contents)
    PPA for Mark Shuttleworth
    PPA for No Privileges Person

The dependencies are presented in a separated section (bellow the
sources.list widget).

    >>> user_browser.open('http://launchpad.dev/~cprov/+archive/ppa')
    >>> print extract_text(
    ...     find_tag_by_id(user_browser.contents, 'archive-dependencies'))
    PPA dependencies
    PPA for Mark Shuttleworth (included ... ago)
    PPA for No Privileges Person (included ... ago)


== Removing dependencies ==

One or more dependencies can be removed via this page, they are
presented as a vertical array of check-boxes labelled by dependency PPA
title.

If no dependency is selected and the configuration is save, no
dependencies get removed.

    >>> admin_browser.getControl("Save").click()
    >>> messages = get_feedback_messages(admin_browser.contents)

    >>> print_ppa_dependencies(admin_browser.contents)
    PPA for Mark Shuttleworth
    PPA for No Privileges Person

On successful removals, a notification is rendered and the list of
dependencies is refreshed.

    >>> admin_browser.getControl(
    ...     name="field.selected_dependencies").value = ['sabdfl', 'no-priv']
    >>> admin_browser.getControl("Save").click()
    >>> messages = get_feedback_messages(admin_browser.contents)
    >>> for msg in messages:
    ...     print msg
    Dependencies removed:
    PPA for Mark Shuttleworth
    PPA for No Privileges Person

    >>> print_ppa_dependencies(admin_browser.contents)
    No dependencies recorded for this PPA yet.

Once the dependencies are removed, the 'dependency-section' (including
the warning message) are omitted from the PPA overview page

<<<<<<< HEAD
    >>> user_browser.open('http://launchpad.dev/~cprov/+archive')
=======
    >>> user_browser.open('http://launchpad.dev/~cprov/+archive/ppa')
>>>>>>> 04dfed0a
    >>> print find_tag_by_id(user_browser.contents, 'archive-dependencies')
    None

== Primary dependencies ==

A user can modify how a PPA depends on its corresponding
primary archive.

A set of predefined options is presented as a radio button
selection.

When the page is loaded the selected option for 'Ubuntu dependencies'
field represents the current state of the PPA.

    >>> print_radio_button_field(
    ...     admin_browser.contents, 'primary_dependencies')
    ( ) Basic (only released packages).
    ( ) Security (basic dependencies and important security updates).
    (*) Default (security dependencies and recommended updates).
    ( ) Proposed (default dependencies and proposed updates).
    ( ) Backports (default dependencies and unsupported updates).

Same for the 'Ubuntu components' field:

    >>> print_radio_button_field(
    ...     admin_browser.contents, 'primary_components')
    (*) Use all Ubuntu components available.
    ( ) Use the same components used for each source in the Ubuntu
        primary archive.

The user can modify this aspect by selecting a different option and
clicking on 'Save'.

He will see a notification containing a summary of what was changed.

    >>> admin_browser.getControl(
    ...     "Proposed (default dependencies and proposed updates"
    ...     ).selected = True
    >>> admin_browser.getControl("Save").click()
    >>> messages = get_feedback_messages(admin_browser.contents)
    >>> for msg in messages:
    ...     print msg
    Primary dependency added: Primary Archive for Ubuntu Linux -
    PROPOSED (main, restricted, universe, multiverse)

The option submitted by the user is now selected when the page loads.

    >>> print_radio_button_field(
    ...     admin_browser.contents, 'primary_dependencies')
    ( ) Basic (only released packages).
    ( ) Security (basic dependencies and important security updates).
    ( ) Default (security dependencies and recommended updates).
    (*) Proposed (default dependencies and proposed updates).
    ( ) Backports (default dependencies and unsupported updates).

We will override the primary dependency configuration to only RELEASE
pocket.

    >>> admin_browser.getControl(
    ...     "Basic (only released packages).").selected = True
    >>> admin_browser.getControl("Save").click()
    >>> messages = get_feedback_messages(admin_browser.contents)
    >>> for msg in messages:
    ...     print msg
    Primary dependency added: Primary Archive for Ubuntu Linux -
    RELEASE (main, restricted, universe, multiverse)

Now we see a PPA configured to depend only on RELEASE pocket.

    >>> print_radio_button_field(
    ...     admin_browser.contents, 'primary_dependencies')
    (*) Basic (only released packages).
    ( ) Security (basic dependencies and important security updates).
    ( ) Default (security dependencies and recommended updates).
    ( ) Proposed (default dependencies and proposed updates).
    ( ) Backports (default dependencies and unsupported updates).

    >>> print_radio_button_field(
    ...     admin_browser.contents, 'primary_components')
    (*) Use all Ubuntu components available.
    ( ) Use the same components used for each source in the Ubuntu
        primary archive.

In order to make the PPA use the default dependencies again the user
can simply select this pre-defined option and the form will restore
the default dependencies for him.

    >>> admin_browser.getControl(
    ...     "Default (security dependencies and recommended updates"
    ...     ).selected = True
    >>> admin_browser.getControl("Save").click()
    >>> messages = get_feedback_messages(admin_browser.contents)
    >>> for msg in messages:
    ...     print msg
    Default primary dependencies restored.

The default option is now selected.

    >>> print_radio_button_field(
    ...     admin_browser.contents, 'primary_dependencies')
    ( ) Basic (only released packages).
    ( ) Security (basic dependencies and important security updates).
    (*) Default (security dependencies and recommended updates).
    ( ) Proposed (default dependencies and proposed updates).
    ( ) Backports (default dependencies and unsupported updates).

    >>> print_radio_button_field(
    ...     admin_browser.contents, 'primary_components')
    (*) Use all Ubuntu components available.
    ( ) Use the same components used for each source in the Ubuntu
        primary archive.

Now we can simply change the primary archive components field.

    >>> admin_browser.getControl(
    ...     "Use the same components used for each source in the Ubuntu "
    ...     "primary archive."
    ...     ).selected = True
    >>> admin_browser.getControl("Save").click()
    >>> messages = get_feedback_messages(admin_browser.contents)
    >>> for msg in messages:
    ...     print msg
    Primary dependency added: Primary Archive for Ubuntu Linux - UPDATES

    >>> print_radio_button_field(
    ...     admin_browser.contents, 'primary_dependencies')
    ( ) Basic (only released packages).
    ( ) Security (basic dependencies and important security updates).
    (*) Default (security dependencies and recommended updates).
    ( ) Proposed (default dependencies and proposed updates).
    ( ) Backports (default dependencies and unsupported updates).

    >>> print_radio_button_field(
    ...     admin_browser.contents, 'primary_components')
    ( ) Use all Ubuntu components available.
    (*) Use the same components used for each source in the Ubuntu
        primary archive.


== Everything in one click ==

The form can perform multiple actions in a single submit.

First we will create a PPA dependency for No privileged' PPA.

    >>> admin_browser.getControl("Add PPA dependency").value = 'no-priv'
    >>> admin_browser.getControl("Save").click()
    >>> messages = get_feedback_messages(admin_browser.contents)
    >>> for msg in messages:
    ...     print msg
    Dependency added: PPA for No Privileges Person

Now the PPA uses the default primary dependency configuration and
contains a extra dependency.

    >>> print_radio_button_field(
    ...     admin_browser.contents, 'primary_dependencies')
    ( ) Basic (only released packages).
    ( ) Security (basic dependencies and important security updates).
    (*) Default (security dependencies and recommended updates).
    ( ) Proposed (default dependencies and proposed updates).
    ( ) Backports (default dependencies and unsupported updates).
<<<<<<< HEAD
=======

    >>> print_radio_button_field(
    ...     admin_browser.contents, 'primary_components')
    ( ) Use all Ubuntu components available.
    (*) Use the same components used for each source in the Ubuntu
        primary archive.
>>>>>>> 04dfed0a

    >>> print_ppa_dependencies(admin_browser.contents)
    PPA for No Privileges Person

In a single submit we will remove the PPA dependency, add another one
from 'Mark Shuttleworth' PPA and modify the primary dependency to
RELEASE.

    >>> admin_browser.getControl(
    ...     name="field.selected_dependencies").value = ['no-priv']

    >>> admin_browser.getControl(
    ...     "Use all Ubuntu components available.").selected = True

    >>> admin_browser.getControl("Add PPA dependency").value = 'sabdfl'

    >>> admin_browser.getControl(
    ...     "Basic (only released packages).").selected = True

    >>> admin_browser.getControl("Save").click()
    >>> messages = get_feedback_messages(admin_browser.contents)
    >>> for msg in messages:
    ...     print msg
    Primary dependency added:
       Primary Archive for Ubuntu Linux - RELEASE
       (main, restricted, universe, multiverse)
    Dependency added:
       PPA for Mark Shuttleworth
    Dependencies removed:
       PPA for No Privileges Person

All the modifications are immediately visible once the form is
processed.

    >>> print_radio_button_field(
    ...     admin_browser.contents, 'primary_dependencies')
    (*) Basic (only released packages).
    ( ) Security (basic dependencies and important security updates).
    ( ) Default (security dependencies and recommended updates).
    ( ) Proposed (default dependencies and proposed updates).
    ( ) Backports (default dependencies and unsupported updates).
<<<<<<< HEAD
=======

    >>> print_radio_button_field(
    ...     admin_browser.contents, 'primary_components')
    (*) Use all Ubuntu components available.
    ( ) Use the same components used for each source in the Ubuntu
        primary archive.
>>>>>>> 04dfed0a

    >>> print_ppa_dependencies(admin_browser.contents)
    PPA for Mark Shuttleworth


== Primary dependencies in the PPA index page ==

Primary dependencies are presented with pocket information in the PPA
index page (see `IArchivedependency.title`).

    >>> admin_browser.open('http://launchpad.dev/~cprov/+archive')
    >>> print admin_browser.title
    PPA for Celso Providelo

    >>> print extract_text(
    ...     find_tag_by_id(admin_browser.contents, 'archive-dependencies'))
    PPA dependencies
    PPA for Mark Shuttleworth (included ... ago)
    Primary Archive for Ubuntu Linux - RELEASE
    (main, restricted, universe, multiverse) (included ... ago)


== Cancelling a form request ==

At anytime the form can be cancelled and the user will be taken to the
PPA context page and the action won't be executed.

    >>> admin_browser.getLink('Edit dependencies').click()
<<<<<<< HEAD

    >>> admin_browser.getControl("Add PPA dependency").value = 'no-priv'
    >>> admin_browser.getControl(
    ...     name="field.selected_dependencies").value = ['sabdfl']
    >>> admin_browser.getControl(
    ...     "Default (security dependencies and recommended updates)."
    ...     ).selected = True

=======

    >>> admin_browser.getControl("Add PPA dependency").value = 'no-priv'
    >>> admin_browser.getControl(
    ...     name="field.selected_dependencies").value = ['sabdfl']
    >>> admin_browser.getControl(
    ...     "Default (security dependencies and recommended updates)."
    ...     ).selected = True

>>>>>>> 04dfed0a
    >>> admin_browser.getLink("Cancel").click()
    >>> print admin_browser.title
    PPA for Celso Providelo

The dependencies were not modified.

    >>> print extract_text(
    ...     find_tag_by_id(admin_browser.contents, 'archive-dependencies'))
    PPA dependencies
    PPA for Mark Shuttleworth (included ... ago)
    Primary Archive for Ubuntu Linux - RELEASE
    (main, restricted, universe, multiverse) (included ... ago)<|MERGE_RESOLUTION|>--- conflicted
+++ resolved
@@ -193,11 +193,7 @@
 Once the dependencies are removed, the 'dependency-section' (including
 the warning message) are omitted from the PPA overview page
 
-<<<<<<< HEAD
-    >>> user_browser.open('http://launchpad.dev/~cprov/+archive')
-=======
     >>> user_browser.open('http://launchpad.dev/~cprov/+archive/ppa')
->>>>>>> 04dfed0a
     >>> print find_tag_by_id(user_browser.contents, 'archive-dependencies')
     None
 
@@ -360,15 +356,12 @@
     (*) Default (security dependencies and recommended updates).
     ( ) Proposed (default dependencies and proposed updates).
     ( ) Backports (default dependencies and unsupported updates).
-<<<<<<< HEAD
-=======
 
     >>> print_radio_button_field(
     ...     admin_browser.contents, 'primary_components')
     ( ) Use all Ubuntu components available.
     (*) Use the same components used for each source in the Ubuntu
         primary archive.
->>>>>>> 04dfed0a
 
     >>> print_ppa_dependencies(admin_browser.contents)
     PPA for No Privileges Person
@@ -410,15 +403,12 @@
     ( ) Default (security dependencies and recommended updates).
     ( ) Proposed (default dependencies and proposed updates).
     ( ) Backports (default dependencies and unsupported updates).
-<<<<<<< HEAD
-=======
 
     >>> print_radio_button_field(
     ...     admin_browser.contents, 'primary_components')
     (*) Use all Ubuntu components available.
     ( ) Use the same components used for each source in the Ubuntu
         primary archive.
->>>>>>> 04dfed0a
 
     >>> print_ppa_dependencies(admin_browser.contents)
     PPA for Mark Shuttleworth
@@ -447,7 +437,6 @@
 PPA context page and the action won't be executed.
 
     >>> admin_browser.getLink('Edit dependencies').click()
-<<<<<<< HEAD
 
     >>> admin_browser.getControl("Add PPA dependency").value = 'no-priv'
     >>> admin_browser.getControl(
@@ -456,16 +445,6 @@
     ...     "Default (security dependencies and recommended updates)."
     ...     ).selected = True
 
-=======
-
-    >>> admin_browser.getControl("Add PPA dependency").value = 'no-priv'
-    >>> admin_browser.getControl(
-    ...     name="field.selected_dependencies").value = ['sabdfl']
-    >>> admin_browser.getControl(
-    ...     "Default (security dependencies and recommended updates)."
-    ...     ).selected = True
-
->>>>>>> 04dfed0a
     >>> admin_browser.getLink("Cancel").click()
     >>> print admin_browser.title
     PPA for Celso Providelo
