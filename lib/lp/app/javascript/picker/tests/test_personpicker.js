/* Copyright 2011 Canonical Ltd.  This software is licensed under the * GNU Affero General Public License version 3 (see the file LICENSE).
 */

YUI().use('test', 'console', 'plugin',
           'lazr.picker', 'lazr.person-picker', 'lp.app.picker',
           'lp.app.mustache', 'node-event-simulate', function(Y) {

    var Assert = Y.Assert;

    /* Helper function to clean up a dynamically added widget instance. */
    function cleanup_widget(widget) {
        // Nuke the boundingBox, but only if we've touched the DOM.
        if (widget.get('rendered')) {
            var bb = widget.get('boundingBox');
            bb.get('parentNode').removeChild(bb);
        }
        // Kill the widget itself.
        widget.destroy();
        var data_box = Y.one('#picker_id .yui3-activator-data-box');
        var link = data_box.one('a');
        if (link) {
            link.get('parentNode').removeChild(link);
        }
    }

    /*
     * A wrapper for the Y.Event.simulate() function.  The wrapper accepts
     * CSS selectors and Node instances instead of raw nodes.
     */
    function simulate(widget, selector, evtype, options) {
        var rawnode = Y.Node.getDOMNode(widget.one(selector));
        Y.Event.simulate(rawnode, evtype, options);
    }

    var suite = new Y.Test.Suite("PersonPicker Tests");

    /*
     * Test cases for person picker functionality.
     */
    var commonPersonPickerTests = {

        name: 'common_person_picker',

        setUp: function() {
            this.ME = '/~me';
            window.LP = {
                    links: {me: this.ME},
                cache: {}
            };
            this.vocabulary = [
                {
                    "value": "me",
                    "metadata": "person",
                    "title": "Me",
                    "css": "sprite-person",
                    "description": "me@example.com",
                    "api_uri": "/~me"
                },
                {
                    "value": "someteam",
                    "metadata": "team",
                    "title": "Some Team",
                    "css": "sprite-team",
                    "description": "someone@example.com",
                    "api_uri": "/~someteam"
                }
            ];

            // We patch Launchpad client to return some fake data for the patch
            // operation.
            Y.lp.client.Launchpad = function() {};
            Y.lp.client.Launchpad.prototype.patch =
                function(uri, representation, config, headers) {
                    // our setup assumes success, so we just do the success
                    // callback.
                    var entry_repr = {
                      'test_link': representation.test_link,
                      'lp_html': {
                          'test_link':
                              '<a href="' + representation.test_link +
                                  '">Content</a>'}
                    };
                    var result = new Y.lp.client.Entry(
                        null, entry_repr, "a_self_link");
                    config.on.success(result);
                };
        },

        tearDown: function() {
            cleanup_widget(this.picker);
            delete window.LP;
        },

        _picker_params: function(
            show_assign_me_button, show_remove_button, show_create_team,
            selected_value, selected_value_metadata) {
            return {
                "show_assign_me_button": show_assign_me_button,
                "show_remove_button": show_remove_button,
                "show_create_team": show_create_team,
                "selected_value": selected_value,
                "selected_value_metadata": selected_value_metadata
            };
        },

        _check_button_state: function(btn_class, is_visible) {
            var assign_me_button = Y.one(btn_class);
            Assert.isNotNull(assign_me_button);
            if (is_visible) {
                Assert.isFalse(
                    assign_me_button.hasClass('yui3-picker-hidden'),
                    btn_class + " should be visible but is hidden");
            } else {
                Assert.isTrue(
                    assign_me_button.hasClass('yui3-picker-hidden'),
                    btn_class + " should be hidden but is visible");
            }
        },

        _check_assign_me_button_state: function(is_visible) {
            this._check_button_state('.yui-picker-assign-me-button',
                is_visible);
        },

        _check_remove_button_state: function(is_visible) {
            this._check_button_state('.yui-picker-remove-button', is_visible);
        },

        test_min_search_chars: function() {
            // The minimum search term is 2 characters.
            this.create_picker(this._picker_params(true, true));
            Assert.areEqual(2, this.picker.get('min_search_chars'));
        },

        test_search_field_focus: function () {
            // The search field has focus when the picker is shown.
            this.create_picker(this._picker_params(true, true));
            this.picker.render();
            this.picker.hide();

            var got_focus = false;
            this.picker._search_input.on('focus', function(e) {
                got_focus = true;
            });
            this.picker.show();
            Y.Assert.isTrue(got_focus, "search input did not get focus.");
        },

        test_buttons_save: function () {
            // The assign/remove links save the correct values.
            this.create_picker(this._picker_params(true, true));
            this.picker.render();
            this.picker.show();

            // Patch the picker so the assign_me and remove methods can be
            // tested.
            var data = null;
            this.picker.on('save', function (result) {
                data = result.value;
            });
            var remove = Y.one('.yui-picker-remove-button');
            remove.simulate('click');
            Y.Assert.areEqual(null, data);

            var assign_me = Y.one('.yui-picker-assign-me-button');
            assign_me.simulate('click');
            Y.Assert.areEqual('me', data);
        },

        test_picker_assign_me_button_text: function() {
            // The assign me button text is correct.
            this.create_picker(this._picker_params(true, true));
            this.picker.render();
            var assign_me_button = Y.one('.yui-picker-assign-me-button');
            Assert.areEqual('Assign Moi', assign_me_button.get('innerHTML'));
        },

        test_picker_assign_me_button_not_shown_when_not_logged_in: function() {
            // The assign me button is hidden when the user is not logged-in.
            delete window.LP.links.me;  // Log-out.
            this.create_picker(this._picker_params(true, true));
            this.picker.render();
            var assign_me_button = Y.one('.yui-picker-assign-me-button');
            Assert.isNull(assign_me_button);
        },

        test_picker_remove_person_button_text: function() {
            // The remove button text is correct.
            this.create_picker(this._picker_params(
                true, true, false, "fred", "person"));
            this.picker.render();
            var remove_button = Y.one('.yui-picker-remove-button');
            Assert.areEqual('Remove someone', remove_button.get('innerHTML'));
        },

        test_picker_remove_team_button_text: function() {
            // The remove button text is correct.
            this.create_picker(this._picker_params(
                true, true, false, "cats", "team"));
            this.picker.render();
            var remove_button = Y.one('.yui-picker-remove-button');
            Assert.areEqual('Remove some team', remove_button.get('innerHTML'));
        },

        test_picker_has_assign_me_button: function() {
            // The assign me button is shown.
            this.create_picker(this._picker_params(true, true));
            this.picker.render();
            this._check_assign_me_button_state(true);
        },

        test_picker_no_assign_me_button_unless_configured: function() {
            // The assign me button is only rendered if show_assign_me_button
            // config setting is true.
            this.create_picker(this._picker_params(false, true));
            this.picker.render();
            Assert.isNull(Y.one('.yui-picker-assign-me-button'));
        },

        test_picker_no_assign_me_button_if_value_is_me: function() {
            // The assign me button is not shown if the picker is created for a
            // field where the value is "me".
            this.create_picker(this._picker_params(
                true, true, false, "me"), this.ME);
            this.picker.render();
            this._check_assign_me_button_state(false);
        },

        test_picker_no_remove_button_if_null_value: function() {
            // The remove button is not shown if the picker is created for a
            // field which has a null value.
            this.create_picker(this._picker_params(true, true));
            this.picker.render();
            this._check_remove_button_state(false);
        },

        test_picker_has_remove_button_if_value: function() {
            // The remove button is shown if the picker is created for a field
            // which has a value.
            this.create_picker(this._picker_params(
                true, true, false, "me"), this.ME);
            this.picker.render();
            this._check_remove_button_state(true);
        },

        test_picker_no_remove_button_unless_configured: function() {
            // The remove button is only rendered if show_remove_button
            // setting is true.
            this.create_picker(this._picker_params(
                true, false, false, "me"), this.ME);
            this.picker.render();
            Assert.isNull(Y.one('.yui-picker-remove-button'));
<<<<<<< HEAD
=======
        }
    };

    /*
     * Test cases for person picker functionality when created using
     * addPickerPatcher.
     */
    var pickerPatcherPersonPickerTests = {

        name: 'picker_patcher_person_picker',

        create_picker: function(params, field_value) {
            if (field_value !== undefined) {
                var data_box = Y.one('#picker_id .yui3-activator-data-box');
                data_box.appendChild(Y.Node.create('<a>Content</a>'));
                data_box.one('a').set('href', field_value);
            }

            var config = {
                "picker_type": "person",
                "step_title": "Choose someone",
                "header": "Pick Someone",
                "validate_callback": null,
                "show_search_box": true,
                "show_assign_me_button": params.show_assign_me_button,
                "show_remove_button": params.show_remove_button,
                "selected_value": params.selected_value,
                "selected_value_metadata": params.selected_value_metadata,
                "assign_me_text": "Assign Moi",
                "remove_person_text": "Remove someone",
                "remove_team_text": "Remove some team"
                };
            this.picker = Y.lp.app.picker.addPickerPatcher(
                    this.vocabulary,
                    "foo/bar",
                    "test_link",
                    "picker_id",
                    config);
            console.log(this.picker);
>>>>>>> 7c080189
        },

        test_picker_assign_me_button_hide_on_save: function() {
            // The assign me button is shown initially but hidden if the picker
            // saves a value equal to 'me'.
            this.create_picker(this._picker_params(true, true));
            this._check_assign_me_button_state(true);
            this.picker.set('results', this.vocabulary);
            this.picker.render();
            simulate(
                this.picker.get('boundingBox').one('.yui3-picker-results'),
                    'li:nth-child(1)', 'click');
            this._check_assign_me_button_state(false);
        },

        test_picker_remove_button_clicked: function() {
            // The remove button is hidden once a picker value has been removed.
            // And the assign me button is shown.
            this.create_picker(this._picker_params(
                true, true, false, "me"), this.ME);
            this.picker.render();
            this._check_assign_me_button_state(false);
            var remove = Y.one('.yui-picker-remove-button');
            remove.simulate('click');
            this._check_remove_button_state(false);
            this._check_assign_me_button_state(true);
        },

        test_picker_assign_me_button_clicked: function() {
            // The assign me button is hidden once it is clicked.
            // And the remove button is shown.
            this.create_picker(this._picker_params(true, true));
            this.picker.render();
            var assign_me = Y.one('.yui-picker-assign-me-button');
            assign_me.simulate('click');
            this._check_remove_button_state(true);
            this._check_assign_me_button_state(false);
        },

        test_picker_assign_me_updates_remove_text: function() {
            // When Assign me is used, the Remove button text is updated from
            // the team removal text to the person removal text.
            this.create_picker(this._picker_params(
                true, true, false, "cats", "team"));
            this.picker.render();
            var remove_button = Y.one('.yui-picker-remove-button');
            Assert.areEqual('Remove some team', remove_button.get('innerHTML'));
            var assign_me = Y.one('.yui-picker-assign-me-button');
            assign_me.simulate('click');
            Assert.areEqual('Remove someone', remove_button.get('innerHTML'));
        },

        test_picker_save_updates_remove_text: function() {
            // When save is called, the Remove button text is updated
            // according to the newly saved value.
            this.create_picker(this._picker_params(
                true, true, false, "me"), this.ME);
            var remove_button = Y.one('.yui-picker-remove-button');
            Assert.areEqual('Remove someone', remove_button.get('innerHTML'));
            this.picker.set('results', this.vocabulary);
            this.picker.render();
            simulate(
                this.picker.get('boundingBox').one('.yui3-picker-results'),
                    'li:nth-child(2)', 'click');
            Assert.areEqual('Remove some team', remove_button.get('innerHTML'));
        },

        test_picker_no_team_button_unless_configured: function() {
            // The new team button is only rendered if show_create_team
            // setting is true.
            this.create_picker(this._picker_params(true, false, false));
            this.picker.render();
            Assert.isNull(Y.one('.yui-picker-new-team-button'));
        },

        test_picker_new_team_button_click_shows_form: function() {
            // Clicking the new team button displays the new team form.
            this.create_picker(this._picker_params(true, true, true));
            this.picker.render();
            var new_team = this.picker.get('boundingBox')
                .one('.yui-picker-new-team-button');
            new_team.simulate('click');
            Y.Assert.areEqual(
                'Enter new team details',
                this.picker.get('headerContent').get('text'));
            Y.Assert.isNotNull(
                this.picker.get('contentBox').one('[id=field.name]'));
            Y.Assert.areEqual('none',
                this.picker.get('contentBox').one('.yui3-widget-bd')
                    .getStyle('display'));
        },

        test_picker_new_team_cancel: function() {
            // Clicking the cancel button on the new team form reverts back to
            // the normal picker.
            this.create_picker(this._picker_params(true, true, true));
            this.picker.render();
            var new_team = this.picker.get('boundingBox')
                .one('.yui-picker-new-team-button');
            new_team.simulate('click');
            Y.Assert.areEqual(
                'Enter new team details',
                this.picker.get('headerContent').get('text'));
            var form_buttons = this.picker.get('contentBox')
                .one('.extra-form-buttons');
            simulate(
                form_buttons, 'button:nth-child(2)', 'click');
            Y.Assert.areEqual(
                'Pick Someone',
                this.picker.get('headerContent').get('text'));
            Y.Assert.isNull(
                this.picker.get('contentBox').one('[id=field.name]'));
            Y.Assert.isNotNull(
                this.picker.get('contentBox').one('.yui3-picker-search'));
        },

        test_picker_new_team_save: function() {
            // Clicking the save button on the new team form fires a 'save'
            // event with the expected data.
            this.create_picker(this._picker_params(true, true, true));
            this.picker.render();

            var result_published = false;
            this.picker.subscribe('save', function(e) {
                var saved_value =
                    e.details[Y.lazr.picker.Picker.SAVE_RESULT];
                Y.Assert.areEqual('/~fred', saved_value.api_uri);
                Y.Assert.areEqual('fred', saved_value.value);
                result_published = true;
            });

            var picker_content = this.picker.get('boundingBox');
            var new_team =
                picker_content.one('.yui-picker-new-team-button');
            new_team.simulate('click');
            var team_name = picker_content.one('[id=field.name]');
            Y.Node.getDOMNode(team_name).value = 'fred';
            var form_buttons = picker_content.one('.extra-form-buttons');
            simulate(
                form_buttons, 'button:nth-child(1)', 'click');
            Y.Assert.isTrue(result_published);
        }
    };

    /*
     * Test cases for person picker functionality when created using
     * addPickerPatcher.
     */
    var pickerPatcherPersonPickerTests = {

        name: 'picker_patcher_person_picker',

        create_picker: function(params, field_value) {
            if (field_value !== undefined) {
                var data_box = Y.one('#picker_id .yui3-activator-data-box');
                data_box.appendChild(Y.Node.create('<a>Content</a>'));
                data_box.one('a').set('href', field_value);
            }

            var config = {
                "use_animation": false,
                "picker_type": "person",
                "step_title": "Choose someone",
                "header": "Pick Someone",
                "validate_callback": null,
                "show_search_box": true,
                "show_assign_me_button": params.show_assign_me_button,
                "show_remove_button": params.show_remove_button,
                "selected_value": params.selected_value,
                "selected_value_metadata": params.selected_value_metadata,
                "show_create_team": params.show_create_team,
                "assign_me_text": "Assign Moi",
                "remove_person_text": "Remove someone",
                "remove_team_text": "Remove some team"
                };
            this.picker = Y.lp.app.picker.addPickerPatcher(
                    this.vocabulary,
                    "foo/bar",
                    "test_link",
                    "picker_id",
                    config);
        }
    };

    /*
     * Test cases for person picker functionality when created using
     * addPickerPatcher.
     */
    var createDirectPersonPickerTests = {

        name: 'create_direct_person_picker',

        tearDown: function() {
            cleanup_widget(this.picker);
            this.search_input.remove();
            delete window.LP;
        },

        create_picker: function(params, field_value) {
            var associated_field_id;
            this.search_input = Y.Node.create(
                    '<input id="field_initval" value="foo"/>');
            Y.one(document.body).appendChild(this.search_input);
            associated_field_id = 'field_initval';
            var text_field = Y.one('#field_initval');
            if (field_value !== undefined) {
                text_field.set('text', field_value);
            }
            var config = {
                "picker_type": "person",
                "header": "Pick Someone",
                "associated_field_id": associated_field_id,
                "show_assign_me_button": params.show_assign_me_button,
                "show_remove_button": params.show_remove_button,
                "show_create_team": params.show_create_team,
                "selected_value": params.selected_value,
                "selected_value_metadata": params.selected_value_metadata,
                "assign_me_text": "Assign Moi",
                "remove_person_text": "Remove someone",
                "remove_team_text": "Remove some team"
                };
            this.picker = Y.lp.app.picker.create(
                                this.vocabulary, config, associated_field_id);
        }
    };

    suite.add(new Y.Test.Case(
      Y.merge(
          commonPersonPickerTests,
          pickerPatcherPersonPickerTests)
    ));

    suite.add(new Y.Test.Case(
      Y.merge(
          commonPersonPickerTests,
          createDirectPersonPickerTests)
    ));

    // Hook for the test runner to get test results.
    var handle_complete = function(data) {
        window.status = '::::' + JSON.stringify(data);
    };
    Y.Test.Runner.on('complete', handle_complete);
    Y.Test.Runner.add(suite);

    var console = new Y.Console({newestOnTop: false});
    console.render('#log');

    Y.on('domready', function() {
        Y.Test.Runner.run();
    });

});<|MERGE_RESOLUTION|>--- conflicted
+++ resolved
@@ -250,48 +250,6 @@
                 true, false, false, "me"), this.ME);
             this.picker.render();
             Assert.isNull(Y.one('.yui-picker-remove-button'));
-<<<<<<< HEAD
-=======
-        }
-    };
-
-    /*
-     * Test cases for person picker functionality when created using
-     * addPickerPatcher.
-     */
-    var pickerPatcherPersonPickerTests = {
-
-        name: 'picker_patcher_person_picker',
-
-        create_picker: function(params, field_value) {
-            if (field_value !== undefined) {
-                var data_box = Y.one('#picker_id .yui3-activator-data-box');
-                data_box.appendChild(Y.Node.create('<a>Content</a>'));
-                data_box.one('a').set('href', field_value);
-            }
-
-            var config = {
-                "picker_type": "person",
-                "step_title": "Choose someone",
-                "header": "Pick Someone",
-                "validate_callback": null,
-                "show_search_box": true,
-                "show_assign_me_button": params.show_assign_me_button,
-                "show_remove_button": params.show_remove_button,
-                "selected_value": params.selected_value,
-                "selected_value_metadata": params.selected_value_metadata,
-                "assign_me_text": "Assign Moi",
-                "remove_person_text": "Remove someone",
-                "remove_team_text": "Remove some team"
-                };
-            this.picker = Y.lp.app.picker.addPickerPatcher(
-                    this.vocabulary,
-                    "foo/bar",
-                    "test_link",
-                    "picker_id",
-                    config);
-            console.log(this.picker);
->>>>>>> 7c080189
         },
 
         test_picker_assign_me_button_hide_on_save: function() {
