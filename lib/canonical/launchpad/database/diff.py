--- conflicted
+++ resolved
@@ -20,19 +20,6 @@
 from canonical.launchpad.interfaces.librarian import ILibraryFileAliasSet
 
 
-<<<<<<< HEAD
-class BranchJobType(DBEnumeratedType):
-    """Values that ICodeImportJob.state can take."""
-
-    STATIC_DIFF = DBItem(0, """
-        Static Diff
-
-        This job runs against a branch to produce a diff that cannot change.
-        """)
-
-
-=======
->>>>>>> 04144839
 class Diff(SQLBase):
     """See `IDiff`."""
 
