# Copyright 2004-2007 Canonical Ltd.  All rights reserved.
# pylint: disable-msg=E0611,W0212

"""Database classes for a distribution series."""

__metaclass__ = type

__all__ = [
    'DistroSeries',
    'DistroSeriesSet',
    ]

import logging
from cStringIO import StringIO

from sqlobject import (
    BoolCol, StringCol, ForeignKey, SQLMultipleJoin, IntCol,
    SQLObjectNotFound, SQLRelatedJoin)
from zope.component import getUtility
from zope.interface import implements

from canonical.cachedproperty import cachedproperty

from canonical.launchpad.components.packagelocation import PackageLocation
from canonical.database.constants import DEFAULT, UTC_NOW
from canonical.database.datetimecol import UtcDateTimeCol
from canonical.database.enumcol import EnumCol
from canonical.database.sqlbase import (cursor, flush_database_caches,
    flush_database_updates, quote_like, quote, SQLBase, sqlvalues)
from canonical.launchpad.database.binarypackagename import (
    BinaryPackageName)
from canonical.launchpad.database.binarypackagerelease import (
        BinaryPackageRelease)
from canonical.launchpad.database.bug import (
    get_bug_tags, get_bug_tags_open_count)
from canonical.launchpad.database.bugtarget import BugTargetBase
from canonical.launchpad.database.bugtask import BugTaskSet
from canonical.launchpad.database.component import Component
from canonical.launchpad.database.distroarchseries import DistroArchSeries
from canonical.launchpad.database.distroseriesbinarypackage import (
    DistroSeriesBinaryPackage)
from canonical.launchpad.database.distroserieslanguage import (
    DistroSeriesLanguage, DummyDistroSeriesLanguage)
from canonical.launchpad.database.distroseriespackagecache import (
    DistroSeriesPackageCache)
from canonical.launchpad.database.distroseriessourcepackagerelease import (
    DistroSeriesSourcePackageRelease)
from canonical.launchpad.database.distroseries_translations_copy import (
    copy_active_translations)
from canonical.launchpad.database.language import Language
from canonical.launchpad.database.languagepack import LanguagePack
from canonical.launchpad.database.milestone import Milestone
from canonical.launchpad.database.packagecloner import clone_packages
from canonical.launchpad.database.packaging import Packaging
from canonical.launchpad.database.potemplate import POTemplate
from canonical.launchpad.database.publishing import (
    BinaryPackagePublishingHistory, SourcePackagePublishingHistory)
from canonical.launchpad.database.queue import (
    PackageUpload, PackageUploadQueue)
from canonical.launchpad.database.section import Section
from canonical.launchpad.database.sourcepackage import SourcePackage
from canonical.launchpad.database.sourcepackagename import SourcePackageName
from canonical.launchpad.database.sourcepackagerelease import (
    SourcePackageRelease)
from canonical.launchpad.database.specification import (
    HasSpecificationsMixin, Specification)
from canonical.launchpad.database.translationimportqueue import (
    HasTranslationImportsMixin)
from canonical.launchpad.database.structuralsubscription import (
    StructuralSubscriptionTargetMixin)

from canonical.launchpad.helpers import shortlist

from canonical.launchpad.interfaces import (
    ArchivePurpose, DistroSeriesStatus, IArchiveSet, IBinaryPackageName,
    IBuildSet, ICanPublishPackages, IDistroSeries, IDistroSeriesSet,
    IHasBuildRecords, IHasQueueItems, IHasTranslationTemplates,
    ILibraryFileAliasSet, IPublishedPackageSet, ISourcePackage,
    ISourcePackageName, ISourcePackageNameSet, IStructuralSubscriptionTarget,
    LanguagePackType, NotFoundError, PackagePublishingPocket,
    PackagePublishingStatus, PackageUploadStatus, SpecificationFilter,
    SpecificationGoalStatus, SpecificationImplementationStatus,
    SpecificationSort)
from canonical.launchpad.interfaces.publishing import active_publishing_status

from canonical.launchpad.mail import signed_message_from_string

from canonical.launchpad.validators.person import validate_public_person


class DistroSeries(SQLBase, BugTargetBase, HasSpecificationsMixin,
                   HasTranslationImportsMixin,
                   StructuralSubscriptionTargetMixin):
    """A particular series of a distribution."""
    implements(
        ICanPublishPackages, IDistroSeries, IHasBuildRecords, IHasQueueItems,
        IHasTranslationTemplates, IStructuralSubscriptionTarget)

    _table = 'DistroSeries'
    _defaultOrder = ['distribution', 'version']

    distribution = ForeignKey(
        dbName='distribution', foreignKey='Distribution', notNull=True)
    name = StringCol(notNull=True)
    displayname = StringCol(notNull=True)
    title = StringCol(notNull=True)
    summary = StringCol(notNull=True)
    description = StringCol(notNull=True)
    version = StringCol(notNull=True)
    status = EnumCol(
        dbName='releasestatus', notNull=True, schema=DistroSeriesStatus)
    date_created = UtcDateTimeCol(notNull=False, default=UTC_NOW)
    datereleased = UtcDateTimeCol(notNull=False, default=None)
    parent_series =  ForeignKey(
        dbName='parent_series', foreignKey='DistroSeries', notNull=False)
    owner = ForeignKey(
        dbName='owner', foreignKey='Person',
        storm_validator=validate_public_person, notNull=True)
    driver = ForeignKey(
        dbName="driver", foreignKey="Person",
        storm_validator=validate_public_person, notNull=False, default=None)
    lucilleconfig = StringCol(notNull=False, default=None)
    changeslist = StringCol(notNull=False, default=None)
    nominatedarchindep = ForeignKey(
        dbName='nominatedarchindep',foreignKey='DistroArchSeries',
        notNull=False, default=None)
    messagecount = IntCol(notNull=True, default=0)
    binarycount = IntCol(notNull=True, default=DEFAULT)
    sourcecount = IntCol(notNull=True, default=DEFAULT)
    defer_translation_imports = BoolCol(notNull=True, default=True)
    hide_all_translations = BoolCol(notNull=True, default=True)
    language_pack_base = ForeignKey(
        foreignKey="LanguagePack", dbName="language_pack_base", notNull=False,
        default=None)
    language_pack_delta = ForeignKey(
        foreignKey="LanguagePack", dbName="language_pack_delta",
        notNull=False, default=None)
    language_pack_proposed = ForeignKey(
        foreignKey="LanguagePack", dbName="language_pack_proposed",
        notNull=False, default=None)
    language_pack_full_export_requested = BoolCol(notNull=True, default=False)

    architectures = SQLMultipleJoin(
        'DistroArchSeries', joinColumn='distroseries',
        orderBy='architecturetag')
    language_packs = SQLMultipleJoin(
        'LanguagePack', joinColumn='distroseries', orderBy='-date_exported')
    sections = SQLRelatedJoin(
        'Section', joinColumn='distroseries', otherColumn='section',
        intermediateTable='SectionSelection')

    @property
    def upload_components(self):
        """See `IDistroSeries`."""
        return Component.select("""
            ComponentSelection.distroseries = %s AND
            Component.id = ComponentSelection.component
            """ % self.id,
            clauseTables=["ComponentSelection"])

    @property
    def components(self):
        """See `IDistroSeries`."""
        # XXX julian 2007-06-25
        # This is filtering out the partner component for now, until
        # the second stage of the partner repo arrives in 1.1.8.
        return Component.select("""
            ComponentSelection.distroseries = %s AND
            Component.id = ComponentSelection.component AND
            Component.name != 'partner'
            """ % self.id,
            clauseTables=["ComponentSelection"])

    @property
    def virtualized_architectures(self):
        return DistroArchSeries.select("""
        DistroArchSeries.distroseries = %s AND
        DistroArchSeries.supports_virtualized = True
        """ % sqlvalues(self), orderBy='architecturetag')

    @property
    def all_milestones(self):
        """See IDistroSeries."""
        return Milestone.selectBy(
            distroseries=self, orderBy=['-dateexpected', 'name'])

    @property
    def milestones(self):
        """See `IDistroSeries`."""
        return Milestone.selectBy(
            distroseries=self, visible=True,
            orderBy=['-dateexpected', 'name'])

    @property
    def parent(self):
        """See `IDistroSeries`."""
        return self.distribution

    @property
    def drivers(self):
        """See `IDistroSeries`."""
        drivers = set()
        drivers.add(self.driver)
        drivers = drivers.union(self.distribution.drivers)
        drivers.discard(None)
        return sorted(drivers, key=lambda driver: driver.browsername)

    @property
    def bug_supervisor(self):
        """See `IDistroSeries`."""
        return self.distribution.bug_supervisor

    @property
    def security_contact(self):
        """See `IDistroSeries`."""
        return self.distribution.security_contact

    @property
    def sortkey(self):
        """A string to be used for sorting distro seriess.

        This is designed to sort alphabetically by distro and series name,
        except that Ubuntu will be at the top of the listing.
        """
        result = ''
        if self.distribution.name == 'ubuntu':
            result += '-'
        result += self.distribution.name + self.name
        return result

    @property
    def packagings(self):
        # We join through sourcepackagename to be able to ORDER BY it,
        # and this code also uses prejoins to avoid fetching data later
        # on.
        packagings = Packaging.select(
            "Packaging.sourcepackagename = SourcePackageName.id "
            "AND DistroSeries.id = Packaging.distroseries "
            "AND DistroSeries.id = %d" % self.id,
            prejoinClauseTables=["SourcePackageName", ],
            clauseTables=["SourcePackageName", "DistroSeries"],
            prejoins=["productseries", "productseries.product"],
            orderBy=["SourcePackageName.name"]
            )
        return packagings

    @property
    def supported(self):
        return self.status in [
            DistroSeriesStatus.CURRENT,
            DistroSeriesStatus.SUPPORTED
            ]

    @property
    def active(self):
        return self.status in [
            DistroSeriesStatus.DEVELOPMENT,
            DistroSeriesStatus.FROZEN,
            DistroSeriesStatus.CURRENT,
            DistroSeriesStatus.SUPPORTED
            ]

    @property
    def distroserieslanguages(self):
        result = DistroSeriesLanguage.select(
            "DistroSeriesLanguage.language = Language.id AND "
            "DistroSeriesLanguage.distroseries = %d AND "
            "Language.visible = TRUE" % self.id,
            prejoinClauseTables=["Language"],
            clauseTables=["Language"],
            prejoins=["distroseries"],
            orderBy=["Language.englishname"])
        return result

    @cachedproperty('_previous_serieses_cached')
    def previous_serieses(self):
        """See `IDistroSeries`."""
        # This property is cached because it is used intensely inside
        # sourcepackage.py; avoiding regeneration reduces a lot of
        # count(*) queries.
        datereleased = self.datereleased
        # if this one is unreleased, use the last released one
        if not datereleased:
            datereleased = 'NOW'
        results = DistroSeries.select('''
                distribution = %s AND
                datereleased < %s
                ''' % sqlvalues(self.distribution.id, datereleased),
                orderBy=['-datereleased'])
        return list(results)

    @property
    def bug_reporting_guidelines(self):
        """See `IBugTarget`."""
        return self.distribution.bug_reporting_guidelines

    def canUploadToPocket(self, pocket):
        """See `IDistroSeries`."""
        # Allow everything for distroseries in FROZEN state.
        if self.status == DistroSeriesStatus.FROZEN:
            return True

        # Define stable/released states.
        stable_states = (DistroSeriesStatus.SUPPORTED,
                         DistroSeriesStatus.CURRENT)

        # Deny uploads for RELEASE pocket in stable states.
        if (pocket == PackagePublishingPocket.RELEASE and
            self.status in stable_states):
            return False

        # Deny uploads for post-release pockets in unstable states.
        if (pocket != PackagePublishingPocket.RELEASE and
            self.status not in stable_states):
            return False

        # Allow anything else.
        return True

    def updatePackageCount(self):
        """See `IDistroSeries`."""

        # first update the source package count
        query = """
            SourcePackagePublishingHistory.distroseries = %s AND
            SourcePackagePublishingHistory.archive IN %s AND
            SourcePackagePublishingHistory.status = %s AND
            SourcePackagePublishingHistory.pocket = %s AND
            SourcePackagePublishingHistory.sourcepackagerelease =
                SourcePackageRelease.id AND
            SourcePackageRelease.sourcepackagename =
                SourcePackageName.id
            """ % sqlvalues(
                    self,
                    self.distribution.all_distro_archive_ids,
                    PackagePublishingStatus.PUBLISHED,
                    PackagePublishingPocket.RELEASE)
        self.sourcecount = SourcePackageName.select(
            query, distinct=True,
            clauseTables=['SourcePackageRelease',
                          'SourcePackagePublishingHistory']).count()


        # next update the binary count
        clauseTables = ['DistroArchSeries', 'BinaryPackagePublishingHistory',
                        'BinaryPackageRelease']
        query = """
            BinaryPackagePublishingHistory.binarypackagerelease =
                BinaryPackageRelease.id AND
            BinaryPackageRelease.binarypackagename =
                BinaryPackageName.id AND
            BinaryPackagePublishingHistory.status = %s AND
            BinaryPackagePublishingHistory.pocket = %s AND
            BinaryPackagePublishingHistory.distroarchseries =
                DistroArchSeries.id AND
            DistroArchSeries.distroseries = %s AND
            BinaryPackagePublishingHistory.archive IN %s
            """ % sqlvalues(
                    PackagePublishingStatus.PUBLISHED,
                    PackagePublishingPocket.RELEASE,
                    self,
                    self.distribution.all_distro_archive_ids)
        ret = BinaryPackageName.select(
            query, distinct=True, clauseTables=clauseTables).count()
        self.binarycount = ret

    @property
    def architecturecount(self):
        """See `IDistroSeries`."""
        return self.architectures.count()

    @property
    def fullseriesname(self):
        return "%s %s" % (
            self.distribution.name.capitalize(), self.name.capitalize())

    @property
    def bugtargetname(self):
        """See IBugTarget."""
        return self.fullseriesname
        # XXX mpt 2007-07-10 bugs 113258, 113262:
        # The distribution's and series' names should be used instead
        # of fullseriesname.

    @property
    def bugtargetdisplayname(self):
        """See IBugTarget."""
        return self.fullseriesname

    @property
    def last_full_language_pack_exported(self):
        return LanguagePack.selectFirstBy(
            distroseries=self, type=LanguagePackType.FULL,
            orderBy='-date_exported')

    @property
    def last_delta_language_pack_exported(self):
        return LanguagePack.selectFirstBy(
            distroseries=self, type=LanguagePackType.DELTA,
            updates=self.language_pack_base, orderBy='-date_exported')

    def searchTasks(self, search_params):
        """See `IHasBugs`."""
        search_params.setDistroSeries(self)
        return BugTaskSet().search(search_params)

    def getUsedBugTags(self):
        """See `IHasBugs`."""
        return get_bug_tags("BugTask.distroseries = %s" % sqlvalues(self))

    def getUsedBugTagsWithOpenCounts(self, user):
        """See `IHasBugs`."""
        return get_bug_tags_open_count(
            "BugTask.distroseries = %s" % sqlvalues(self), user)

    @property
    def has_any_specifications(self):
        """See IHasSpecifications."""
        return self.all_specifications.count()

    @property
    def all_specifications(self):
        return self.specifications(filter=[SpecificationFilter.ALL])

    def specifications(self, sort=None, quantity=None, filter=None,
                       prejoin_people=True):
        """See IHasSpecifications.

        In this case the rules for the default behaviour cover three things:

          - acceptance: if nothing is said, ACCEPTED only
          - completeness: if nothing is said, ANY
          - informationalness: if nothing is said, ANY

        """

        # Make a new list of the filter, so that we do not mutate what we
        # were passed as a filter
        if not filter:
            # filter could be None or [] then we decide the default
            # which for a distroseries is to show everything approved
            filter = [SpecificationFilter.ACCEPTED]

        # defaults for completeness: in this case we don't actually need to
        # do anything, because the default is ANY

        # defaults for acceptance: in this case, if nothing is said about
        # acceptance, we want to show only accepted specs
        acceptance = False
        for option in [
            SpecificationFilter.ACCEPTED,
            SpecificationFilter.DECLINED,
            SpecificationFilter.PROPOSED]:
            if option in filter:
                acceptance = True
        if acceptance is False:
            filter.append(SpecificationFilter.ACCEPTED)

        # defaults for informationalness: we don't have to do anything
        # because the default if nothing is said is ANY

        # sort by priority descending, by default
        if sort is None or sort == SpecificationSort.PRIORITY:
            order = ['-priority', 'Specification.definition_status',
                     'Specification.name']
        elif sort == SpecificationSort.DATE:
            # we are showing specs for a GOAL, so under some circumstances
            # we care about the order in which the specs were nominated for
            # the goal, and in others we care about the order in which the
            # decision was made.

            # we need to establish if the listing will show specs that have
            # been decided only, or will include proposed specs.
            show_proposed = set([
                SpecificationFilter.ALL,
                SpecificationFilter.PROPOSED,
                ])
            if len(show_proposed.intersection(set(filter))) > 0:
                # we are showing proposed specs so use the date proposed
                # because not all specs will have a date decided.
                order = ['-Specification.datecreated', 'Specification.id']
            else:
                # this will show only decided specs so use the date the spec
                # was accepted or declined for the sprint
                order = ['-Specification.date_goal_decided',
                         '-Specification.datecreated',
                         'Specification.id']

        # figure out what set of specifications we are interested in. for
        # distroseries, we need to be able to filter on the basis of:
        #
        #  - completeness.
        #  - goal status.
        #  - informational.
        #
        base = 'Specification.distroseries = %s' % self.id
        query = base
        # look for informational specs
        if SpecificationFilter.INFORMATIONAL in filter:
            query += (' AND Specification.implementation_status = %s' %
              quote(SpecificationImplementationStatus.INFORMATIONAL))

        # filter based on completion. see the implementation of
        # Specification.is_complete() for more details
        completeness =  Specification.completeness_clause

        if SpecificationFilter.COMPLETE in filter:
            query += ' AND ( %s ) ' % completeness
        elif SpecificationFilter.INCOMPLETE in filter:
            query += ' AND NOT ( %s ) ' % completeness

        # look for specs that have a particular goalstatus (proposed,
        # accepted or declined)
        if SpecificationFilter.ACCEPTED in filter:
            query += ' AND Specification.goalstatus = %d' % (
                SpecificationGoalStatus.ACCEPTED.value)
        elif SpecificationFilter.PROPOSED in filter:
            query += ' AND Specification.goalstatus = %d' % (
                SpecificationGoalStatus.PROPOSED.value)
        elif SpecificationFilter.DECLINED in filter:
            query += ' AND Specification.goalstatus = %d' % (
                SpecificationGoalStatus.DECLINED.value)

        # ALL is the trump card
        if SpecificationFilter.ALL in filter:
            query = base

        # Filter for specification text
        for constraint in filter:
            if isinstance(constraint, basestring):
                # a string in the filter is a text search filter
                query += ' AND Specification.fti @@ ftq(%s) ' % quote(
                    constraint)

        results = Specification.select(query, orderBy=order, limit=quantity)
        if prejoin_people:
            results = results.prejoin(['assignee', 'approver', 'drafter'])
        return results

    def getSpecification(self, name):
        """See ISpecificationTarget."""
        return self.distribution.getSpecification(name)

    def getDistroSeriesLanguage(self, language):
        """See `IDistroSeries`."""
        return DistroSeriesLanguage.selectOneBy(
            distroseries=self, language=language)

    def getDistroSeriesLanguageOrDummy(self, language):
        """See `IDistroSeries`."""
        drl = self.getDistroSeriesLanguage(language)
        if drl is not None:
            return drl
        return DummyDistroSeriesLanguage(self, language)

    def updateStatistics(self, ztm):
        """See `IDistroSeries`."""
        # first find the set of all languages for which we have pofiles in
        # the distribution that are visible and not English
        langidset = set(
            language.id for language in Language.select('''
                Language.visible = TRUE AND
                Language.id = POFile.language AND
                Language.code != 'en' AND
                POFile.potemplate = POTemplate.id AND
                POTemplate.distroseries = %s AND
                POTemplate.iscurrent = TRUE
                ''' % sqlvalues(self.id),
                orderBy=['code'],
                distinct=True,
                clauseTables=['POFile', 'POTemplate'])
            )
        # now run through the existing DistroSeriesLanguages for the
        # distroseries, and update their stats, and remove them from the
        # list of languages we need to have stats for
        for distroserieslanguage in self.distroserieslanguages:
            distroserieslanguage.updateStatistics(ztm)
            langidset.discard(distroserieslanguage.language.id)
        # now we should have a set of languages for which we NEED
        # to have a DistroSeriesLanguage
        for langid in langidset:
            drl = DistroSeriesLanguage(distroseries=self, languageID=langid)
            drl.updateStatistics(ztm)
        # lastly, we need to update the message count for this distro
        # series itself
        messagecount = 0
        for potemplate in self.getCurrentTranslationTemplates():
            messagecount += potemplate.messageCount()
        self.messagecount = messagecount
        ztm.commit()

    def getSourcePackage(self, name):
        """See `IDistroSeries`."""
        if not ISourcePackageName.providedBy(name):
            try:
                name = SourcePackageName.byName(name)
            except SQLObjectNotFound:
                return None
        return SourcePackage(sourcepackagename=name, distroseries=self)

    def getBinaryPackage(self, name):
        """See `IDistroSeries`."""
        if not IBinaryPackageName.providedBy(name):
            try:
                name = BinaryPackageName.byName(name)
            except SQLObjectNotFound:
                return None
        return DistroSeriesBinaryPackage(self, name)

    def getSourcePackageRelease(self, sourcepackagerelease):
        """See `IDistroSeries`."""
        return DistroSeriesSourcePackageRelease(self, sourcepackagerelease)

    def getCurrentSourceReleases(self, source_package_names):
        """See `IDistroSeries`."""
        source_package_ids = [
            package_name.id for package_name in source_package_names]
        releases = SourcePackageRelease.select("""
            SourcePackageName.id IN %s AND
            SourcePackageRelease.id =
                SourcePackagePublishingHistory.sourcepackagerelease AND
            SourcePackagePublishingHistory.id = (
                SELECT max(spph.id)
                FROM SourcePackagePublishingHistory spph,
                     SourcePackageRelease spr, SourcePackageName spn
                WHERE
                    spn.id = SourcePackageName.id AND
                    spr.sourcepackagename = spn.id AND
                    spph.sourcepackagerelease = spr.id AND
                    spph.archive IN %s AND
                    spph.status IN %s AND
                    spph.distroseries = %s)
            """ % sqlvalues(
                source_package_ids, self.distribution.all_distro_archive_ids,
                active_publishing_status, self),
            clauseTables=[
                'SourcePackageName', 'SourcePackagePublishingHistory'])
        return dict(
            (self.getSourcePackage(release.sourcepackagename),
             DistroSeriesSourcePackageRelease(self, release))
            for release in releases)

    def __getitem__(self, archtag):
        """See `IDistroSeries`."""
        item = DistroArchSeries.selectOneBy(
            distroseries=self, architecturetag=archtag)
        if item is None:
            raise NotFoundError('Unknown architecture %s for %s %s' % (
                archtag, self.distribution.name, self.name))
        return item

    def getTranslatableSourcePackages(self):
        """See `IDistroSeries`."""
        query = """
            POTemplate.sourcepackagename = SourcePackageName.id AND
            POTemplate.iscurrent = TRUE AND
            POTemplate.distroseries = %s""" % sqlvalues(self.id)
        result = SourcePackageName.select(query, clauseTables=['POTemplate'],
            orderBy=['name'], distinct=True)
        return [SourcePackage(sourcepackagename=spn, distroseries=self) for
            spn in result]

    def getUnlinkedTranslatableSourcePackages(self):
        """See `IDistroSeries`."""
        # Note that both unlinked packages and
        # linked-with-no-productseries packages are considered to be
        # "unlinked translatables".
        query = """
            SourcePackageName.id NOT IN (SELECT DISTINCT
             sourcepackagename FROM Packaging WHERE distroseries = %s) AND
            POTemplate.sourcepackagename = SourcePackageName.id AND
            POTemplate.distroseries = %s""" % sqlvalues(self.id, self.id)
        unlinked = SourcePackageName.select(
            query, clauseTables=['POTemplate'], orderBy=['name'])
        query = """
            Packaging.sourcepackagename = SourcePackageName.id AND
            Packaging.productseries = NULL AND
            POTemplate.sourcepackagename = SourcePackageName.id AND
            POTemplate.distroseries = %s""" % sqlvalues(self.id)
        linked_but_no_productseries = SourcePackageName.select(
            query, clauseTables=['POTemplate', 'Packaging'], orderBy=['name'])
        result = unlinked.union(linked_but_no_productseries)
        return [SourcePackage(sourcepackagename=spn, distroseries=self) for
            spn in result]

    def getPublishedReleases(self, sourcepackage_or_name, version=None,
                             pocket=None, include_pending=False,
                             exclude_pocket=None, archive=None):
        """See `IDistroSeries`."""
        # XXX cprov 2006-02-13 bug 31317:
        # We need a standard and easy API, no need
        # to support multiple type arguments, only string name should be
        # the best choice in here, the call site will be clearer.
        if ISourcePackage.providedBy(sourcepackage_or_name):
            spn = sourcepackage_or_name.name
        elif ISourcePackageName.providedBy(sourcepackage_or_name):
            spn = sourcepackage_or_name
        else:
            spns = getUtility(ISourcePackageNameSet)
            spn = spns.queryByName(sourcepackage_or_name)
            if spn is None:
                return []

        queries = ["""
        sourcepackagerelease=sourcepackagerelease.id AND
        sourcepackagerelease.sourcepackagename=%s AND
        distroseries=%s
        """ % sqlvalues(spn.id, self.id)]

        if pocket is not None:
            queries.append("pocket=%s" % sqlvalues(pocket.value))

        if version is not None:
            queries.append("version=%s" % sqlvalues(version))

        if exclude_pocket is not None:
            queries.append("pocket!=%s" % sqlvalues(exclude_pocket.value))

        if include_pending:
            queries.append("status in (%s, %s)" % sqlvalues(
                PackagePublishingStatus.PUBLISHED,
                PackagePublishingStatus.PENDING))
        else:
            queries.append("status=%s" % sqlvalues(
                PackagePublishingStatus.PUBLISHED))

        archives = self.distribution.getArchiveIDList(archive)
        queries.append("archive IN %s" % sqlvalues(archives))

        published = SourcePackagePublishingHistory.select(
            " AND ".join(queries), clauseTables = ['SourcePackageRelease'],
            orderBy=['-id'])

        return shortlist(published)

    def isUnstable(self):
        """See `IDistroSeries`."""
        return self.status in [
            DistroSeriesStatus.FROZEN,
            DistroSeriesStatus.DEVELOPMENT,
            DistroSeriesStatus.EXPERIMENTAL,
        ]

    def getAllPublishedSources(self):
        """See `IDistroSeries`."""
        # Consider main archives only, and return all sources in
        # the PUBLISHED state.
        archives = self.distribution.getArchiveIDList()
        return SourcePackagePublishingHistory.select("""
            distroseries = %s AND
            status = %s AND
            archive in %s
            """ % sqlvalues(self, PackagePublishingStatus.PUBLISHED,
                            archives),
            orderBy="id")

    def getAllPublishedBinaries(self):
        """See `IDistroSeries`."""
        # Consider main archives only, and return all binaries in
        # the PUBLISHED state.
        archives = self.distribution.getArchiveIDList()
        return BinaryPackagePublishingHistory.select("""
            BinaryPackagePublishingHistory.distroarchseries =
                DistroArchSeries.id AND
            DistroArchSeries.distroseries = DistroSeries.id AND
            DistroSeries.id = %s AND
            BinaryPackagePublishingHistory.status = %s AND
            BinaryPackagePublishingHistory.archive in %s
            """ % sqlvalues(self, PackagePublishingStatus.PUBLISHED,
                            archives),
            clauseTables=["DistroArchSeries", "DistroSeries"],
            orderBy="BinaryPackagePublishingHistory.id")

    def getSourcesPublishedForAllArchives(self):
        """See `IDistroSeries`."""
        # Both, PENDING and PUBLISHED sources will be considered for
        # as PUBLISHED. It's part of the assumptions made in:
        # https://launchpad.net/soyuz/+spec/build-unpublished-source
        pend_build_statuses = (
            PackagePublishingStatus.PENDING,
            PackagePublishingStatus.PUBLISHED,
            )

        query = """
            SourcePackagePublishingHistory.distroseries = %s AND
            SourcePackagePublishingHistory.archive = Archive.id AND
            SourcePackagePublishingHistory.status in %s
         """ % sqlvalues(self, pend_build_statuses)

        if not self.isUnstable():
            # Stable distroseries don't allow builds for the release
            # pockets for the primary archives, but they do allow them for
            # the PPA and PARTNER archives.

            # XXX: this should come from a single location where this
            # is specified, not sprinkled around the code.
            allow_release_builds = (
                ArchivePurpose.PPA, ArchivePurpose.PARTNER)

            query += ("""AND (Archive.purpose in %s OR
                            SourcePackagePublishingHistory.pocket != %s)""" %
                      sqlvalues(allow_release_builds,
                                PackagePublishingPocket.RELEASE))

        return SourcePackagePublishingHistory.select(
            query, clauseTables=['Archive'], orderBy="id")

    def getSourcePackagePublishing(self, status, pocket, component=None,
                                   archive=None):
        """See `IDistroSeries`."""
        archives = self.distribution.getArchiveIDList(archive)

        clause = """
            SourcePackagePublishingHistory.sourcepackagerelease=
                SourcePackageRelease.id AND
            SourcePackageRelease.sourcepackagename=
                SourcePackageName.id AND
            SourcePackagePublishingHistory.distroseries=%s AND
            SourcePackagePublishingHistory.archive IN %s AND
            SourcePackagePublishingHistory.status=%s AND
            SourcePackagePublishingHistory.pocket=%s
            """ %  sqlvalues(self, archives, status, pocket)

        if component:
            clause += (
                " AND SourcePackagePublishingHistory.component=%s"
                % sqlvalues(component)
                )

        orderBy = ['SourcePackageName.name']
        clauseTables = ['SourcePackageRelease', 'SourcePackageName']

        return SourcePackagePublishingHistory.select(
            clause, orderBy=orderBy, clauseTables=clauseTables)

    def getBinaryPackagePublishing(
        self, name=None, version=None, archtag=None, sourcename=None,
        orderBy=None, pocket=None, component=None, archive=None):
        """See `IDistroSeries`."""
        archives = self.distribution.getArchiveIDList(archive)

        query = ["""
        BinaryPackagePublishingHistory.binarypackagerelease =
            BinaryPackageRelease.id AND
        BinaryPackagePublishingHistory.distroarchseries =
            DistroArchSeries.id AND
        BinaryPackageRelease.binarypackagename =
            BinaryPackageName.id AND
        BinaryPackageRelease.build =
            Build.id AND
        Build.sourcepackagerelease =
            SourcePackageRelease.id AND
        SourcePackageRelease.sourcepackagename =
            SourcePackageName.id AND
        DistroArchSeries.distroseries = %s AND
        BinaryPackagePublishingHistory.archive IN %s AND
        BinaryPackagePublishingHistory.status = %s
        """ % sqlvalues(self, archives, PackagePublishingStatus.PUBLISHED)]

        if name:
            query.append('BinaryPackageName.name = %s' % sqlvalues(name))

        if version:
            query.append('BinaryPackageRelease.version = %s'
                      % sqlvalues(version))

        if archtag:
            query.append('DistroArchSeries.architecturetag = %s'
                      % sqlvalues(archtag))

        if sourcename:
            query.append(
                'SourcePackageName.name = %s' % sqlvalues(sourcename))

        if pocket:
            query.append(
                'BinaryPackagePublishingHistory.pocket = %s'
                % sqlvalues(pocket))

        if component:
            query.append(
                'BinaryPackagePublishingHistory.component = %s'
                % sqlvalues(component))

        query = " AND ".join(query)

        clauseTables = ['BinaryPackagePublishingHistory', 'DistroArchSeries',
                        'BinaryPackageRelease', 'BinaryPackageName', 'Build',
                        'SourcePackageRelease', 'SourcePackageName' ]

        result = BinaryPackagePublishingHistory.select(
            query, distinct=False, clauseTables=clauseTables, orderBy=orderBy)

        return result

    def publishedBinaryPackages(self, component=None):
        """See `IDistroSeries`."""
        # XXX sabdfl 2005-07-04: This can become a utility when that works
        # this is used by the debbugs import process, mkdebwatches
        pubpkgset = getUtility(IPublishedPackageSet)
        result = pubpkgset.query(distroseries=self, component=component)
        return [BinaryPackageRelease.get(pubrecord.binarypackagerelease)
                for pubrecord in result]

    def getBuildRecords(self, build_state=None, name=None, pocket=None,
                        user=None):
        """See IHasBuildRecords"""
        # Ignore "user", since it would not make any difference to the
        # records returned here (private builds are only in PPA right
        # now).

        # Find out the distroarchseries in question.
        arch_ids = [arch.id for arch in self.architectures]
        # Use the facility provided by IBuildSet to retrieve the records.
        return getUtility(IBuildSet).getBuildsByArchIds(
            arch_ids, build_state, name, pocket)

    def createUploadedSourcePackageRelease(
        self, sourcepackagename, version, maintainer, builddepends,
        builddependsindep, architecturehintlist, component, creator,
        urgency, changelog_entry, dsc, dscsigningkey, section,
        dsc_maintainer_rfc822, dsc_standards_version, dsc_format,
        dsc_binaries, archive, copyright, build_conflicts,
        build_conflicts_indep, dateuploaded=DEFAULT):
        """See `IDistroSeries`."""
        return SourcePackageRelease(
            upload_distroseries=self, sourcepackagename=sourcepackagename,
            version=version, maintainer=maintainer, dateuploaded=dateuploaded,
            builddepends=builddepends, builddependsindep=builddependsindep,
            architecturehintlist=architecturehintlist, component=component,
            creator=creator, urgency=urgency, changelog_entry=changelog_entry,
            dsc=dsc, dscsigningkey=dscsigningkey, section=section,
            copyright=copyright, upload_archive=archive,
            dsc_maintainer_rfc822=dsc_maintainer_rfc822,
            dsc_standards_version=dsc_standards_version,
            dsc_format=dsc_format, dsc_binaries=dsc_binaries,
            build_conflicts=build_conflicts,
            build_conflicts_indep=build_conflicts_indep)

    def getComponentByName(self, name):
        """See `IDistroSeries`."""
        comp = Component.byName(name)
        if comp is None:
            raise NotFoundError(name)
        permitted = set(self.components)
        if comp in permitted:
            return comp
        raise NotFoundError(name)

    def getSectionByName(self, name):
        """See `IDistroSeries`."""
        section = Section.byName(name)
        if section is None:
            raise NotFoundError(name)
        permitted = set(self.sections)
        if section in permitted:
            return section
        raise NotFoundError(name)

    def getBinaryPackageCaches(self, archive=None):
        """See `IDistroSeries`."""
        if archive is not None:
            archives = [archive.id]
        else:
            archives = self.distribution.all_distro_archive_ids

        caches = DistroSeriesPackageCache.select("""
            distroseries = %s AND
            archive IN %s
        """ % sqlvalues(self, archives),
        orderBy="name")

        return caches

    def removeOldCacheItems(self, archive, log):
        """See `IDistroSeries`."""

        # get the set of package names that should be there
        bpns = set(BinaryPackageName.select("""
            BinaryPackagePublishingHistory.distroarchseries =
                DistroArchSeries.id AND
            DistroArchSeries.distroseries = %s AND
            BinaryPackagePublishingHistory.archive = %s AND
            BinaryPackagePublishingHistory.binarypackagerelease =
                BinaryPackageRelease.id AND
            BinaryPackageRelease.binarypackagename =
                BinaryPackageName.id AND
            BinaryPackagePublishingHistory.dateremoved is NULL
            """ % sqlvalues(self, archive),
            distinct=True,
            clauseTables=['BinaryPackagePublishingHistory',
                          'DistroArchSeries',
                          'BinaryPackageRelease']))

        # remove the cache entries for binary packages we no longer want
        for cache in self.getBinaryPackageCaches(archive):
            if cache.binarypackagename not in bpns:
                log.debug(
                    "Removing binary cache for '%s' (%s)"
                    % (cache.name, cache.id))
                cache.destroySelf()

    def updateCompletePackageCache(self, archive, log, ztm, commit_chunk=500):
        """See `IDistroSeries`."""
        # Get the set of package names to deal with.
        bpns = list(BinaryPackageName.select("""
            BinaryPackagePublishingHistory.distroarchseries =
                DistroArchSeries.id AND
            DistroArchSeries.distroseries = %s AND
            BinaryPackagePublishingHistory.archive = %s AND
            BinaryPackagePublishingHistory.binarypackagerelease =
                BinaryPackageRelease.id AND
            BinaryPackageRelease.binarypackagename =
                BinaryPackageName.id AND
            BinaryPackagePublishingHistory.dateremoved is NULL
            """ % sqlvalues(self, archive),
            distinct=True,
            clauseTables=['BinaryPackagePublishingHistory',
                          'DistroArchSeries',
                          'BinaryPackageRelease']))

        number_of_updates = 0
        chunk_size = 0
        for bpn in bpns:
            log.debug("Considering binary '%s'" % bpn.name)
            self.updatePackageCache(bpn, archive, log)
            number_of_updates += 1
            chunk_size += 1
            if chunk_size == commit_chunk:
                chunk_size = 0
                log.debug("Committing")
                ztm.commit()

        return number_of_updates

    def updatePackageCache(self, binarypackagename, archive, log):
        """See `IDistroSeries`."""

        # get the set of published binarypackagereleases
        bprs = BinaryPackageRelease.select("""
            BinaryPackageRelease.binarypackagename = %s AND
            BinaryPackageRelease.id =
                BinaryPackagePublishingHistory.binarypackagerelease AND
            BinaryPackagePublishingHistory.distroarchseries =
                DistroArchSeries.id AND
            DistroArchSeries.distroseries = %s AND
            BinaryPackagePublishingHistory.archive = %s AND
            BinaryPackagePublishingHistory.dateremoved is NULL
            """ % sqlvalues(binarypackagename, self, archive),
            orderBy='-datecreated',
            clauseTables=['BinaryPackagePublishingHistory',
                          'DistroArchSeries'],
            distinct=True)
        if bprs.count() == 0:
            log.debug("No binary releases found.")
            return

        # find or create the cache entry
        cache = DistroSeriesPackageCache.selectOne("""
            distroseries = %s AND
            archive = %s AND
            binarypackagename = %s
            """ % sqlvalues(self, archive, binarypackagename))
        if cache is None:
            log.debug("Creating new binary cache entry.")
            cache = DistroSeriesPackageCache(
                archive=archive,
                distroseries=self,
                binarypackagename=binarypackagename)

        # make sure the cached name, summary and description are correct
        cache.name = binarypackagename.name
        cache.summary = bprs[0].summary
        cache.description = bprs[0].description

        # get the sets of binary package summaries, descriptions. there is
        # likely only one, but just in case...

        summaries = set()
        descriptions = set()
        for bpr in bprs:
            log.debug("Considering binary version %s" % bpr.version)
            summaries.add(bpr.summary)
            descriptions.add(bpr.description)

        # and update the caches
        cache.summaries = ' '.join(sorted(summaries))
        cache.descriptions = ' '.join(sorted(descriptions))

    def searchPackages(self, text):
        """See `IDistroSeries`."""
        package_caches = DistroSeriesPackageCache.select("""
            distroseries = %s AND
            archive IN %s AND
            (fti @@ ftq(%s) OR
            DistroSeriesPackageCache.name ILIKE '%%' || %s || '%%')
            """ % (quote(self),
                   quote(self.distribution.all_distro_archive_ids),
                   quote(text), quote_like(text)),
            selectAlso='rank(fti, ftq(%s)) AS rank' % sqlvalues(text),
            orderBy=['-rank'],
            prejoins=['binarypackagename'],
            distinct=True)
        return [DistroSeriesBinaryPackage(
            distroseries=self,
            binarypackagename=cache.binarypackagename, cache=cache)
            for cache in package_caches]

    def newArch(self, architecturetag, processorfamily, official, owner,
                supports_virtualized=False):
        """See `IDistroSeries`."""
        distroarchseries = DistroArchSeries(
            architecturetag=architecturetag, processorfamily=processorfamily,
            official=official, distroseries=self, owner=owner,
            supports_virtualized=supports_virtualized)
        return distroarchseries

    def newMilestone(self, name, dateexpected=None, description=None):
        """See `IDistroSeries`."""
        return Milestone(
            name=name, dateexpected=dateexpected, description=description,
            distribution=self.distribution, distroseries=self)

    def getLatestUploads(self):
        """See `IDistroSeries`."""
        query = """
        sourcepackagerelease.id=packageuploadsource.sourcepackagerelease
        AND sourcepackagerelease.sourcepackagename=sourcepackagename.id
        AND packageuploadsource.packageupload=packageupload.id
        AND packageupload.status=%s
        AND packageupload.distroseries=%s
        AND packageupload.archive IN %s
        """ % sqlvalues(
                PackageUploadStatus.DONE,
                self,
                self.distribution.all_distro_archive_ids)

        last_uploads = SourcePackageRelease.select(
            query, limit=5, prejoins=['sourcepackagename'],
            clauseTables=['SourcePackageName', 'PackageUpload',
                          'PackageUploadSource'],
            orderBy=['-packageupload.id'])

        distro_sprs = [
            self.getSourcePackageRelease(spr) for spr in last_uploads]

        return distro_sprs

    def createQueueEntry(self, pocket, changesfilename, changesfilecontent,
                         archive, signing_key=None):
        """See `IDistroSeries`."""
        # We store the changes file in the librarian to avoid having to
        # deal with broken encodings in these files; this will allow us
        # to regenerate these files as necessary.
        #
        # The use of StringIO here should be safe: we do not encoding of
        # the content in the changes file (as doing so would be guessing
        # at best, causing unpredictable corruption), and simply pass it
        # off to the librarian.

        # The PGP signature is stripped from all changesfiles for PPAs
        # to avoid replay attacks (see bug 159304).
        if archive.is_ppa:
            signed_message = signed_message_from_string(changesfilecontent)
            if signed_message is not None:
                # Overwrite `changesfilecontent` with the text stripped
                # of the PGP signature.
                new_content = signed_message.signedContent
                if new_content is not None:
                    changesfilecontent = signed_message.signedContent

        changes_file = getUtility(ILibraryFileAliasSet).create(
            changesfilename, len(changesfilecontent),
            StringIO(changesfilecontent), 'text/plain',
            restricted=archive.private)

        return PackageUpload(
            distroseries=self, status=PackageUploadStatus.NEW,
            pocket=pocket, archive=archive,
            changesfile=changes_file, signing_key=signing_key)

    def getPackageUploadQueue(self, state):
        """See `IDistroSeries`."""
        return PackageUploadQueue(self, state)

    def getQueueItems(self, status=None, name=None, version=None,
                      exact_match=False, pocket=None, archive=None):
        """See `IDistroSeries`."""

        default_clauses = ["""
            packageupload.distroseries = %s""" % sqlvalues(self)]

        # Restrict result to given archives.
        archives = self.distribution.getArchiveIDList(archive)

        default_clauses.append("""
        packageupload.archive IN %s""" % sqlvalues(archives))

        # restrict result to a given pocket
        if pocket is not None:
            if not isinstance(pocket, list):
                pocket = [pocket]
            default_clauses.append("""
            packageupload.pocket IN %s""" % sqlvalues(pocket))

        # XXX cprov 2006-06-06:
        # We may reorganise this code, creating some new methods provided
        # by IPackageUploadSet, as: getByStatus and getByName.
        if not status:
            assert not version and not exact_match
            return PackageUpload.select(
                " AND ".join(default_clauses), orderBy=['-id'])

        if not isinstance(status, list):
            status = [status]

        default_clauses.append("""
        packageupload.status IN %s""" % sqlvalues(status))

        if not name:
            assert not version and not exact_match
            return PackageUpload.select(
                " AND ".join(default_clauses), orderBy=['-id'])

        source_where_clauses = default_clauses + ["""
            packageupload.id = packageuploadsource.packageupload
            """]

        build_where_clauses = default_clauses + ["""
            packageupload.id = packageuploadbuild.packageupload
            """]

        custom_where_clauses = default_clauses + ["""
            packageupload.id = packageuploadcustom.packageupload
            """]

        # modify source clause to lookup on sourcepackagerelease
        source_where_clauses.append("""
            packageuploadsource.sourcepackagerelease =
            sourcepackagerelease.id""")
        source_where_clauses.append(
            "sourcepackagerelease.sourcepackagename = sourcepackagename.id")

        # modify build clause to lookup on binarypackagerelease
        build_where_clauses.append(
            "packageuploadbuild.build = binarypackagerelease.build")
        build_where_clauses.append(
            "binarypackagerelease.binarypackagename = binarypackagename.id")

        # modify custom clause to lookup on libraryfilealias
        custom_where_clauses.append(
            "packageuploadcustom.libraryfilealias = "
            "libraryfilealias.id")

        # attempt to exact or similar names in builds, sources and custom
        if exact_match:
            source_where_clauses.append(
                "sourcepackagename.name = '%s'" % name)
            build_where_clauses.append("binarypackagename.name = '%s'" % name)
            custom_where_clauses.append(
                "libraryfilealias.filename='%s'" % name)
        else:
            source_where_clauses.append(
                "sourcepackagename.name LIKE '%%' || %s || '%%'"
                % quote_like(name))

            build_where_clauses.append(
                "binarypackagename.name LIKE '%%' || %s || '%%'"
                % quote_like(name))

            custom_where_clauses.append(
                "libraryfilealias.filename LIKE '%%' || %s || '%%'"
                % quote_like(name))

        # attempt for given version argument, except by custom
        if version:
            # exact or similar matches
            if exact_match:
                source_where_clauses.append(
                    "sourcepackagerelease.version = '%s'" % version)
                build_where_clauses.append(
                    "binarypackagerelease.version = '%s'" % version)
            else:
                source_where_clauses.append(
                    "sourcepackagerelease.version LIKE '%%' || %s || '%%'"
                    % quote_like(version))
                build_where_clauses.append(
                    "binarypackagerelease.version LIKE '%%' || %s || '%%'"
                    % quote_like(version))

        source_clauseTables = [
            'PackageUploadSource',
            'SourcePackageRelease',
            'SourcePackageName',
            ]
        source_orderBy = ['-sourcepackagerelease.dateuploaded']

        build_clauseTables = [
            'PackageUploadBuild',
            'BinaryPackageRelease',
            'BinaryPackageName',
            ]
        build_orderBy = ['-binarypackagerelease.datecreated']

        custom_clauseTables = [
            'PackageUploadCustom',
            'LibraryFileAlias',
            ]
        custom_orderBy = ['-LibraryFileAlias.id']

        source_where_clause = " AND ".join(source_where_clauses)
        source_results = PackageUpload.select(
            source_where_clause, clauseTables=source_clauseTables,
            orderBy=source_orderBy)

        build_where_clause = " AND ".join(build_where_clauses)
        build_results = PackageUpload.select(
            build_where_clause, clauseTables=build_clauseTables,
            orderBy=build_orderBy)

        custom_where_clause = " AND ".join(custom_where_clauses)
        custom_results = PackageUpload.select(
            custom_where_clause, clauseTables=custom_clauseTables,
            orderBy=custom_orderBy)

        return source_results.union(build_results.union(custom_results))

<<<<<<< HEAD
=======
    def createBug(self, bug_params):
        """See canonical.launchpad.interfaces.IBugTarget."""
        # We don't currently support opening a new bug on an IDistroSeries,
        # because internally bugs are reported against IDistroSeries only when
        # targeted to be fixed in that series, which is rarely the case for a
        # brand new bug report.
        raise NotImplementedError(
            "A new bug cannot be filed directly on a distribution series, "
            "because series are meant for \"targeting\" a fix to a specific "
            "version. It's possible that we may change this behaviour to "
            "allow filing a bug on a distribution series in the "
            "not-too-distant future. For now, you probably meant to file "
            "the bug on the distribution instead.")

>>>>>>> b34f01df
    def _getBugTaskContextClause(self):
        """See BugTargetBase."""
        return 'BugTask.distroseries = %s' % sqlvalues(self)

    def initialiseFromParent(self):
        """See `IDistroSeries`."""
        archives = self.distribution.all_distro_archive_ids
        assert self.parent_series is not None, "Parent series must be present"
        assert SourcePackagePublishingHistory.select("""
            Distroseries = %s AND
            Archive IN %s""" % sqlvalues(self.id, archives)).count() == 0, (
            "Source Publishing must be empty")
        for arch in self.architectures:
            assert BinaryPackagePublishingHistory.select("""
            DistroArchSeries = %s AND
            Archive IN %s""" % sqlvalues(arch, archives)).count() == 0, (
                "Binary Publishing must be empty")
            try:
                parent_arch = self.parent_series[arch.architecturetag]
                assert parent_arch.processorfamily == arch.processorfamily, (
                       "The arch tags must match the processor families.")
            except KeyError:
                raise AssertionError("Parent series lacks %s" % (
                    arch.architecturetag))
        assert self.nominatedarchindep is not None, (
               "Must have a nominated archindep architecture.")
        assert self.components.count() == 0, (
               "Component selections must be empty.")
        assert self.sections.count() == 0, (
               "Section selections must be empty.")

        # MAINTAINER: dsilvers: 20051031
        # Here we go underneath the SQLObject caching layers in order to
        # generate what will potentially be tens of thousands of rows
        # in various tables. Thus we flush pending updates from the SQLObject
        # layer, perform our work directly in the transaction and then throw
        # the rest of the SQLObject cache away to make sure it hasn't cached
        # anything that is no longer true.

        # Prepare for everything by flushing updates to the database.
        flush_database_updates()
        cur = cursor()

        # Perform the copies
        self._copy_component_and_section_selections(cur)

        # Prepare the list of distroarchseries for which binary packages
        # shall be copied.
        distroarchseries_list = []
        for arch in self.architectures:
            parent_arch = self.parent_series[arch.architecturetag]
            distroarchseries_list.append((parent_arch, arch))
        # Now copy source and binary packages.
        self._copy_publishing_records(distroarchseries_list)
        self._copy_lucille_config(cur)

        # Finally, flush the caches because we've altered stuff behind the
        # back of sqlobject.
        flush_database_caches()

    def _copy_lucille_config(self, cur):
        """Copy all lucille related configuration from our parent series."""
        cur.execute('''
            UPDATE DistroSeries SET lucilleconfig=(
                SELECT pdr.lucilleconfig FROM DistroSeries AS pdr
                WHERE pdr.id = %s)
            WHERE id = %s
            ''' % sqlvalues(self.parent_series.id, self.id))

    def _copy_publishing_records(self, distroarchseries_list):
        """Copy the publishing records from the parent arch series
        to the given arch series in ourselves.

        We copy all PENDING and PUBLISHED records as PENDING into our own
        publishing records.

        We copy only the RELEASE pocket in the PRIMARY and PARTNER
        archives.
        """
        archive_set = getUtility(IArchiveSet)

        for archive in self.parent_series.distribution.all_distro_archives:
            # We only want to copy PRIMARY and PARTNER archives.
            allowed_purposes = (
                ArchivePurpose.PRIMARY,
                ArchivePurpose.PARTNER,
                )
            if archive.purpose not in allowed_purposes:
                continue

            # XXX cprov 20080612: Implicitly creating a PARTNER archive for
            # the destination distroseries is bad. Why are we copying
            # partner to a series in another distribution anyway ?
            # See bug #239807 for further information.
            target_archive = archive_set.getByDistroPurpose(
                self.distribution, archive.purpose)
            if target_archive is None:
                target_archive = archive_set.new(
                    distribution=self.distribution, purpose=archive.purpose,
                    owner=self.distribution.owner)

            origin = PackageLocation(
                archive, self.parent_series.distribution, self.parent_series,
                PackagePublishingPocket.RELEASE)
            destination = PackageLocation(
                target_archive, self.distribution, self,
                PackagePublishingPocket.RELEASE)
            clone_packages(origin, destination, distroarchseries_list)

    def _copy_component_and_section_selections(self, cur):
        """Copy the section and component selections from the parent distro
        series into this one.
        """
        # Copy the component selections
        cur.execute('''
            INSERT INTO ComponentSelection (distroseries, component)
            SELECT %s AS distroseries, cs.component AS component
            FROM ComponentSelection AS cs WHERE cs.distroseries = %s
            ''' % sqlvalues(self.id, self.parent_series.id))
        # Copy the section selections
        cur.execute('''
            INSERT INTO SectionSelection (distroseries, section)
            SELECT %s as distroseries, ss.section AS section
            FROM SectionSelection AS ss WHERE ss.distroseries = %s
            ''' % sqlvalues(self.id, self.parent_series.id))

    def copyMissingTranslationsFromParent(self, transaction, logger=None):
        """See `IDistroSeries`."""
        if logger is None:
            logger = logging

        assert self.defer_translation_imports, (
            "defer_translation_imports not set!"
            " That would corrupt translation data mixing new imports"
            " with the information being copied.")

        flush_database_updates()
        flush_database_caches()
        copy_active_translations(self, transaction, logger)

    def getPendingPublications(self, archive, pocket, is_careful):
        """See ICanPublishPackages."""
        queries = ['distroseries = %s' % sqlvalues(self)]

        # Query main archive for this distroseries
        queries.append('archive=%s' % sqlvalues(archive))

        # Careful publishing should include all PUBLISHED rows, normal run
        # only includes PENDING ones.
        statuses = [PackagePublishingStatus.PENDING]
        if is_careful:
            statuses.append(PackagePublishingStatus.PUBLISHED)
        queries.append('status IN %s' % sqlvalues(statuses))

        # Restrict to a specific pocket.
        queries.append('pocket = %s' % sqlvalues(pocket))

        # Exclude RELEASE pocket if the distroseries was already released,
        # since it should not change for main archive.
        # We allow RELEASE publishing for PPAs.
        # We also allow RELEASE publishing for partner.
        if (not self.isUnstable() and
            not archive.allowUpdatesToReleasePocket()):
            queries.append(
            'pocket != %s' % sqlvalues(PackagePublishingPocket.RELEASE))

        publications = SourcePackagePublishingHistory.select(
            " AND ".join(queries), orderBy="-id")

        return publications

    def publish(self, diskpool, log, archive, pocket, is_careful=False):
        """See ICanPublishPackages."""
        log.debug("Publishing %s-%s" % (self.title, pocket.name))
        log.debug("Attempting to publish pending sources.")

        dirty_pockets = set()
        for spph in self.getPendingPublications(archive, pocket, is_careful):
            if not self.checkLegalPocket(spph, is_careful, log):
                continue
            spph.publish(diskpool, log)
            dirty_pockets.add((self.name, spph.pocket))

        # propagate publication request to each distroarchseries.
        for dar in self.architectures:
            more_dirt = dar.publish(
                diskpool, log, archive, pocket, is_careful)
            dirty_pockets.update(more_dirt)

        return dirty_pockets

    def checkLegalPocket(self, publication, is_careful, log):
        """Check if the publication can happen in the archive."""
        # 'careful' mode re-publishes everything:
        if is_careful:
            return True

        # PPA and PARTNER allow everything.
        if publication.archive.allowUpdatesToReleasePocket():
            return True

        # FROZEN state also allow all pockets to be published.
        if self.status == DistroSeriesStatus.FROZEN:
            return True

        # If we're not republishing, we want to make sure that
        # we're not publishing packages into the wrong pocket.
        # Unfortunately for careful mode that can't hold true
        # because we indeed need to republish everything.
        if (self.isUnstable() and
            publication.pocket != PackagePublishingPocket.RELEASE):
            log.error("Tried to publish %s (%s) into a non-release "
                      "pocket on unstable series %s, skipping"
                      % (publication.displayname, publication.id,
                         self.displayname))
            return False
        if (not self.isUnstable() and
            publication.pocket == PackagePublishingPocket.RELEASE):
            log.error("Tried to publish %s (%s) into release pocket "
                      "on stable series %s, skipping"
                      % (publication.displayname, publication.id,
                         self.displayname))
            return False

        return True

    @property
    def main_archive(self):
        return self.distribution.main_archive

    def getTranslationTemplates(self):
        """See `IHasTranslationTemplates`."""
        result = POTemplate.selectBy(distroseries=self,
                                     orderBy=['-priority', 'name'])
        return shortlist(result, 2000)

    def getCurrentTranslationTemplates(self):
        """See `IHasTranslationTemplates`."""
        result = POTemplate.select('''
            distroseries = %s AND
            iscurrent IS TRUE AND
            distroseries = DistroSeries.id AND
            DistroSeries.distribution = Distribution.id AND
            Distribution.official_rosetta IS TRUE
            ''' % sqlvalues(self),
            clauseTables = ['DistroSeries', 'Distribution'],
            orderBy=['-priority', 'name'])
        return shortlist(result, 2000)

    def getObsoleteTranslationTemplates(self):
        """See `IHasTranslationTemplates`."""
        result = POTemplate.select('''
            distroseries = %s AND
            distroseries = DistroSeries.id AND
            DistroSeries.distribution = Distribution.id AND
            (iscurrent IS FALSE OR Distribution.official_rosetta IS FALSE)
            ''' % sqlvalues(self),
            clauseTables = ['DistroSeries', 'Distribution'],
            orderBy=['-priority', 'name'])
        return shortlist(result, 300)


class DistroSeriesSet:
    implements(IDistroSeriesSet)

    def get(self, distroseriesid):
        """See `IDistroSeriesSet`."""
        return DistroSeries.get(distroseriesid)

    def translatables(self):
        """See `IDistroSeriesSet`."""
        return DistroSeries.select(
            "POTemplate.distroseries=DistroSeries.id",
            clauseTables=['POTemplate'], distinct=True)

    def findByName(self, name):
        """See `IDistroSeriesSet`."""
        return DistroSeries.selectBy(name=name)

    def queryByName(self, distribution, name):
        """See `IDistroSeriesSet`."""
        return DistroSeries.selectOneBy(distribution=distribution, name=name)

    def findByVersion(self, version):
        """See `IDistroSeriesSet`."""
        return DistroSeries.selectBy(version=version)

    def search(self, distribution=None, isreleased=None, orderBy=None):
        """See `IDistroSeriesSet`."""
        where_clause = ""
        if distribution is not None:
            where_clause += "distribution = %s" % sqlvalues(distribution.id)
        if isreleased is not None:
            if where_clause:
                where_clause += " AND "
            if isreleased:
                # The query is filtered on released releases.
                where_clause += "releasestatus in (%s, %s)" % sqlvalues(
                    DistroSeriesStatus.CURRENT,
                    DistroSeriesStatus.SUPPORTED)
            else:
                # The query is filtered on unreleased releases.
                where_clause += "releasestatus in (%s, %s, %s)" % sqlvalues(
                    DistroSeriesStatus.EXPERIMENTAL,
                    DistroSeriesStatus.DEVELOPMENT,
                    DistroSeriesStatus.FROZEN)
        if orderBy is not None:
            return DistroSeries.select(where_clause, orderBy=orderBy)
        else:
            return DistroSeries.select(where_clause)

    def new(self, distribution, name, displayname, title, summary,
            description, version, parent_series, owner):
        """See `IDistroSeriesSet`."""
        return DistroSeries(
            distribution=distribution,
            name=name,
            displayname=displayname,
            title=title,
            summary=summary,
            description=description,
            version=version,
            status=DistroSeriesStatus.EXPERIMENTAL,
            parent_series=parent_series,
            owner=owner)
<|MERGE_RESOLUTION|>--- conflicted
+++ resolved
@@ -1325,8 +1325,6 @@
 
         return source_results.union(build_results.union(custom_results))
 
-<<<<<<< HEAD
-=======
     def createBug(self, bug_params):
         """See canonical.launchpad.interfaces.IBugTarget."""
         # We don't currently support opening a new bug on an IDistroSeries,
@@ -1341,7 +1339,6 @@
             "not-too-distant future. For now, you probably meant to file "
             "the bug on the distribution instead.")
 
->>>>>>> b34f01df
     def _getBugTaskContextClause(self):
         """See BugTargetBase."""
         return 'BugTask.distroseries = %s' % sqlvalues(self)
