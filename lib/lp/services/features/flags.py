--- conflicted
+++ resolved
@@ -41,18 +41,18 @@
 # NOTE: "default behaviour" does not specify a default value.  It
 # merely documents the code's behaviour if no value is specified.
 flag_info = sorted([
-<<<<<<< HEAD
+    ('baselayout.careers_link.disabled',
+     'boolean',
+     'Hide the link to the Canonical Careers site.',
+     '',
+     '',
+     ''),
     ('bugs.affected_count_includes_dupes.disabled',
      'boolean',
      ("Disable adding up affected users across all duplicate bugs."),
-=======
-    ('baselayout.careers_link.disabled',
-     'boolean',
-     'Hide the link to the Canonical Careers site.',
-     '',
-     '',
->>>>>>> cbb280b3
-     ''),
+     '',
+     '',
+     'https://bugs.launchpad.net/launchpad/+bug/678090'),
     ('bugs.bugtracker_components.enabled',
      'boolean',
      ('Enables the display of bugtracker components.'),
