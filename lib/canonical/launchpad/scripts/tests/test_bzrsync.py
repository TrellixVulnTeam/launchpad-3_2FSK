--- conflicted
+++ resolved
@@ -21,24 +21,14 @@
 from canonical.lp.dbschema import (
     BranchSubscriptionDiffSize, BranchSubscriptionNotificationLevel)
 from canonical.launchpad.database import (
-<<<<<<< HEAD
-    Revision, RevisionNumber, RevisionParent, RevisionAuthor)
-from canonical.launchpad.ftests.harness import LaunchpadZopelessTestSetup
+    BranchRevision, Revision, RevisionAuthor, RevisionParent)
 from canonical.launchpad.mail import stub
 from canonical.launchpad.interfaces import IBranchSet, IPersonSet, IRevisionSet
-=======
-    BranchRevision, Revision, RevisionAuthor, RevisionParent)
-from canonical.launchpad.interfaces import IBranchSet, IRevisionSet
->>>>>>> a2925734
 from canonical.launchpad.scripts.bzrsync import BzrSync, RevisionModifiedError
 from canonical.launchpad.scripts.importd.tests.helpers import (
     instrument_method, InstrumentedMethodObserver)
 from canonical.launchpad.scripts.tests.webserver_helper import WebserverHelper
-<<<<<<< HEAD
-from canonical.testing import LaunchpadZopelessLayer, ZopelessLayer
-=======
 from canonical.testing import LaunchpadZopelessLayer
->>>>>>> a2925734
 
 
 class BzrlibZopelessLayer(LaunchpadZopelessLayer):
@@ -80,28 +70,13 @@
         LaunchpadZopelessLayer.switchDbUser(config.branchscanner.dbuser)
         self.webserver_helper = WebserverHelper()
         self.webserver_helper.setUp()
-<<<<<<< HEAD
-        self.zopeless_helper = LaunchpadZopelessTestSetup(
-            dbuser=config.launchpad.dbuser)
-        self.zopeless_helper.setUp()
-        self.txn = self.zopeless_helper.txn
-=======
         self.txn = LaunchpadZopelessLayer.txn
->>>>>>> a2925734
         self.setUpBzrBranch()
         self.setUpDBBranch()
-        self.txn.abort()
-        self.txn.uninstall()
-        self.txn = initZopeless(dbuser=config.branchscanner.dbuser)
-        LaunchpadZopelessTestSetup.txn = self.txn
         self.setUpAuthor()
-<<<<<<< HEAD
         stub.test_emails = []
-        
-=======
         self.bzrsync = None
 
->>>>>>> a2925734
     def tearDown(self):
         if self.bzrsync is not None and self.bzrsync.db_branch is not None:
             self.bzrsync.close()
@@ -449,11 +424,7 @@
         sync = BzrSync(self.txn, self.db_branch)
         try:
             revision = sync.bzr_branch.repository.get_revision(first_revision)
-<<<<<<< HEAD
             diff = sync.getDiff(revision)
-=======
-            diff_lines = sync.getDiffLines(revision)
->>>>>>> a2925734
 
             expected = ("=== added file 'hello.txt'\n"
                         "--- a/hello.txt\t1970-01-01 00:00:00 +0000\n"
@@ -474,11 +445,7 @@
 
 
             revision = sync.bzr_branch.repository.get_revision(second_revision)
-<<<<<<< HEAD
             diff = sync.getDiff(revision)
-=======
-            diff_lines = sync.getDiffLines(revision)
->>>>>>> a2925734
 
             expected = ("=== modified file 'hello.txt'\n"
                         "--- a/hello.txt\t2001-09-09 01:46:40 +0000\n"
