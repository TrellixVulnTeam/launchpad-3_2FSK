--- conflicted
+++ resolved
@@ -998,110 +998,6 @@
         transaction.commit()
 
 
-<<<<<<< HEAD
-=======
-class SpecificationWorkitemMigrator(TunableLoop):
-    """Migrate work-items from Specification.whiteboard to
-    SpecificationWorkItem.
-
-    Migrating work items from the whiteboard is an all-or-nothing thing; if we
-    encounter any errors when parsing the whiteboard of a spec, we abort the
-    transaction and leave its whiteboard unchanged.
-
-    On a test with production data, only 100 whiteboards (out of almost 2500)
-    could not be migrated. On 24 of those the assignee in at least one work
-    item is not valid, on 33 the status of a work item is not valid and on 42
-    one or more milestones are not valid.
-    """
-
-    maximum_chunk_size = 500
-    offset = 0
-    projects_to_migrate = [
-        'linaro-graphics-misc', 'linaro-powerdebug', 'linaro-mm-sig',
-        'linaro-patchmetrics', 'linaro-android-mirror', 'u-boot-linaro',
-        'lava-dashboard-tool', 'lava-celery', 'smartt', 'linaro-power-kernel',
-        'linaro-django-xmlrpc', 'linaro-multimedia-testcontent',
-        'linaro-status-website', 'linaro-octo-armhf', 'svammel', 'libmatrix',
-        'glproxy', 'lava-test', 'cbuild', 'linaro-ci',
-        'linaro-multimedia-ucm', 'linaro-ubuntu',
-        'linaro-android-infrastructure', 'linaro-wordpress-registration-form',
-        'linux-linaro', 'lava-server', 'linaro-android-build-tools',
-        'linaro-graphics-dashboard', 'linaro-fetch-image', 'unity-gles',
-        'lava-kernel-ci-views', 'cortex-strings', 'glmark2-extra',
-        'lava-dashboard', 'linaro-multimedia-speex', 'glcompbench',
-        'igloocommunity', 'linaro-validation-misc', 'linaro-websites',
-        'linaro-graphics-tests', 'linaro-android',
-        'jenkins-plugin-shell-status', 'binutils-linaro',
-        'linaro-multimedia-project', 'lava-qatracker',
-        'linaro-toolchain-binaries', 'linaro-image-tools',
-        'linaro-toolchain-misc', 'qemu-linaro', 'linaro-toolchain-benchmarks',
-        'lava-dispatcher', 'gdb-linaro', 'lava-android-test', 'libjpeg-turbo',
-        'lava-scheduler-tool', 'glmark2', 'linaro-infrastructure-misc',
-        'lava-lab', 'linaro-android-frontend', 'linaro-powertop',
-        'linaro-license-protection', 'gcc-linaro', 'lava-scheduler',
-        'linaro-offspring', 'linaro-python-dashboard-bundle',
-        'linaro-power-qa', 'lava-tool', 'linaro']
-
-    def __init__(self, log, abort_time=None):
-        super(SpecificationWorkitemMigrator, self).__init__(
-            log, abort_time=abort_time)
-
-        if not getFeatureFlag('garbo.workitem_migrator.enabled'):
-            self.log.info(
-                "Not migrating work items. Change the "
-                "garbo.workitem_migrator.enabled feature flag if you want "
-                "to enable this.")
-            # This will cause isDone() to return True, thus skipping the work
-            # item migration.
-            self.total = 0
-            return
-
-        query = ("product in (select id from product where name in %s)"
-            % ",".join(sqlvalues(self.projects_to_migrate)))
-        # Get only the specs which contain "work items" in their whiteboard
-        # and which don't have any SpecificationWorkItems.
-        query += " and whiteboard ilike '%%' || %s || '%%'" % quote_like(
-            'work items')
-        query += (" and id not in (select distinct specification from "
-                  "SpecificationWorkItem)")
-        self.specs = IMasterStore(Specification).find(Specification, query)
-        self.total = self.specs.count()
-        self.log.info(
-            "Migrating work items from the whiteboard of %d specs"
-            % self.total)
-
-    def getNextBatch(self, chunk_size):
-        end_at = self.offset + int(chunk_size)
-        return self.specs[self.offset:end_at]
-
-    def isDone(self):
-        """See `TunableLoop`."""
-        return self.offset >= self.total
-
-    def __call__(self, chunk_size):
-        """See `TunableLoop`."""
-        for spec in self.getNextBatch(chunk_size):
-            try:
-                work_items = extractWorkItemsFromWhiteboard(spec)
-            except Exception as e:
-                self.log.info(
-                    "Failed to parse whiteboard of %s: %s" % (
-                        spec, unicode(e)))
-                transaction.abort()
-                continue
-
-            if len(work_items) > 0:
-                self.log.info(
-                    "Migrated %d work items from the whiteboard of %s" % (
-                        len(work_items), spec))
-                transaction.commit()
-            else:
-                self.log.info(
-                    "No work items found on the whiteboard of %s" % spec)
-        self.offset += chunk_size
-
-
->>>>>>> bbba601e
 class BugTaskFlattener(TunableLoop):
     """A `TunableLoop` to populate BugTaskFlat for all bugtasks."""
 
