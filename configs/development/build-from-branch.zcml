<!-- Copyright 2010 Canonical Ltd.  This software is licensed under the
     GNU Affero General Public License version 3 (see the file LICENSE).
-->

<configure
    xmlns="http://namespaces.zope.org/zope"
    xmlns:browser="http://namespaces.zope.org/browser"
    xmlns:i18n="http://namespaces.zope.org/i18n"
    xmlns:xmlrpc="http://namespaces.zope.org/xmlrpc"
    i18n_domain="launchpad">
    <facet facet="branches">

        <browser:defaultView
            for="lp.code.interfaces.sourcepackagerecipe.ISourcePackageRecipe"
            name="+index"
            layer="canonical.launchpad.layers.CodeLayer"/>
        <browser:page
            for="lp.code.interfaces.sourcepackagerecipe.ISourcePackageRecipe"
            class="lp.code.browser.sourcepackagerecipe.SourcePackageRecipeView"
            name="+index"
            template="../../lib/lp/code/templates/sourcepackagerecipe-index.pt"
            permission="zope.Public"/>
        <browser:page
            for="lp.code.interfaces.sourcepackagerecipe.ISourcePackageRecipe"
            class="lp.code.browser.sourcepackagerecipe.SourcePackageRecipeRequestBuildsView"
            name="+request-builds"
            template="../../lib/lp/code/templates/sourcepackagerecipe-request-builds.pt"
            permission="zope.Public"/>
    </facet>
    <facet facet="branches">
        <browser:defaultView
            for="lp.code.interfaces.sourcepackagerecipebuild.ISourcePackageRecipeBuild"
            name="+index"
            layer="canonical.launchpad.layers.CodeLayer"/>
        <browser:page
            for="lp.code.interfaces.sourcepackagerecipebuild.ISourcePackageRecipeBuild"
            class="lp.code.browser.sourcepackagerecipe.SourcePackageRecipeBuildView"
            name="+index"
            template="../../lib/lp/code/templates/sourcepackagerecipe-index.pt"
            permission="zope.Public"/>
<<<<<<< HEAD


    <browser:page
        for="lp.code.interfaces.branch.IBranch"
        class="lp.code.browser.sourcepackagerecipelisting.BranchRecipeListingView"
        permission="zope.Public"
        facet="branches"
        name="+recipes"
        template="../../lib/lp/code/templates/sourcepackagerecipe-listing.pt"/>
    <browser:page
        for="lp.registry.interfaces.product.IProduct"
        class="lp.code.browser.sourcepackagerecipelisting.ProductRecipeListingView"
        permission="zope.Public"
        facet="branches"
        name="+recipes"
        template="../../lib/lp/code/templates/sourcepackagerecipe-listing.pt"/>
    <browser:page
        for="lp.registry.interfaces.person.IPerson"
        class="lp.code.browser.sourcepackagerecipelisting.PersonRecipeListingView"
        permission="zope.Public"
        facet="branches"
        name="+recipes"
        template="../../lib/lp/code/templates/sourcepackagerecipe-listing.pt"/>
=======
        <browser:menus
            classes="SourcePackageRecipeContextMenu"
            module="lp.code.browser.sourcepackagerecipe"/>
>>>>>>> 6173a4e3

    </facet>
  <securedutility
    name="BuildableDistroSeries"
    component="lp.code.browser.sourcepackagerecipe.buildable_distroseries_vocabulary"
    provides="zope.schema.interfaces.IVocabularyFactory"
    >
    <allow interface="zope.schema.interfaces.IVocabularyFactory"/>
  </securedutility>
  <securedutility
    name="TargetPPAs"
    component="lp.code.browser.sourcepackagerecipe.target_ppas_vocabulary"
    provides="zope.schema.interfaces.IVocabularyFactory"
    >
    <allow interface="zope.schema.interfaces.IVocabularyFactory"/>
  </securedutility>
</configure><|MERGE_RESOLUTION|>--- conflicted
+++ resolved
@@ -38,35 +38,32 @@
             name="+index"
             template="../../lib/lp/code/templates/sourcepackagerecipe-index.pt"
             permission="zope.Public"/>
-<<<<<<< HEAD
 
-
-    <browser:page
-        for="lp.code.interfaces.branch.IBranch"
-        class="lp.code.browser.sourcepackagerecipelisting.BranchRecipeListingView"
-        permission="zope.Public"
-        facet="branches"
-        name="+recipes"
-        template="../../lib/lp/code/templates/sourcepackagerecipe-listing.pt"/>
-    <browser:page
-        for="lp.registry.interfaces.product.IProduct"
-        class="lp.code.browser.sourcepackagerecipelisting.ProductRecipeListingView"
-        permission="zope.Public"
-        facet="branches"
-        name="+recipes"
-        template="../../lib/lp/code/templates/sourcepackagerecipe-listing.pt"/>
-    <browser:page
-        for="lp.registry.interfaces.person.IPerson"
-        class="lp.code.browser.sourcepackagerecipelisting.PersonRecipeListingView"
-        permission="zope.Public"
-        facet="branches"
-        name="+recipes"
-        template="../../lib/lp/code/templates/sourcepackagerecipe-listing.pt"/>
-=======
         <browser:menus
             classes="SourcePackageRecipeContextMenu"
             module="lp.code.browser.sourcepackagerecipe"/>
->>>>>>> 6173a4e3
+
+        <browser:page
+            for="lp.code.interfaces.branch.IBranch"
+            class="lp.code.browser.sourcepackagerecipelisting.BranchRecipeListingView"
+            permission="zope.Public"
+            facet="branches"
+            name="+recipes"
+            template="../../lib/lp/code/templates/sourcepackagerecipe-listing.pt"/>
+        <browser:page
+            for="lp.registry.interfaces.product.IProduct"
+            class="lp.code.browser.sourcepackagerecipelisting.ProductRecipeListingView"
+            permission="zope.Public"
+            facet="branches"
+            name="+recipes"
+            template="../../lib/lp/code/templates/sourcepackagerecipe-listing.pt"/>
+        <browser:page
+            for="lp.registry.interfaces.person.IPerson"
+            class="lp.code.browser.sourcepackagerecipelisting.PersonRecipeListingView"
+            permission="zope.Public"
+            facet="branches"
+            name="+recipes"
+            template="../../lib/lp/code/templates/sourcepackagerecipe-listing.pt"/>
 
     </facet>
   <securedutility
