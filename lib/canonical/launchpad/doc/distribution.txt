= Distributions =

From the DerivationOverview spec
<https://launchpad.canonical.com/DerivationOverview>:

    A distribution of GNU/Linux comprises a set of packages, an installer,
    possibly a live-CD, some amount of metadata associated with the arrangement
    of those elements and also a lot of information on managing it.

In Launchpad, one distribution is mapped to one row in the Distribution table.
To retrieve a distribution, use the IDistributionSet utility. If you've already
used IPersonSet to retrieve a Person, or IBugTaskSet to retrieve a task, this
syntax should look familiar.

The IDistributionSet utility is accessed in the usual fashion:

    >>> from zope.component import getUtility
    >>> from zope.interface.verify import verifyObject
    >>> from canonical.launchpad.interfaces import (
    ...     IDistribution, IDistributionSet)
    >>> from canonical.lp.dbschema import PackagePublishingPocket
    >>> distroset = getUtility(IDistributionSet)

To retrieve a specific distribution, use IDistributionSet.get:

    >>> ubuntu = distroset.get(1)
    >>> print ubuntu.name
    ubuntu

Or, to grab one by name, use:

    >>> gentoo = distroset.getByName("gentoo")

Let's make sure a distribution object properly implements its interfaces.

    >>> IDistribution.providedBy(gentoo)
    True
    >>> verifyObject(IDistribution, gentoo)
    True

Once you've got a distribution, you can retrieve a source package if you
have a SourcePackageName object for it.

    >>> from canonical.launchpad.database.sourcepackagename import (
    ...                                          SourcePackageName)
    >>> from canonical.launchpad.interfaces import (
    ...     IDistributionSourcePackage,
    ...     IDistributionSourcePackageRelease)

    >>> evo = SourcePackageName.byName("evolution")
    >>> evo_ubuntu = ubuntu.getSourcePackage(evo)
    >>> print evo_ubuntu.name
    evolution

    >>> IDistributionSourcePackage.providedBy(evo_ubuntu)
    True

    >>> from canonical.launchpad.database.sourcepackagerelease import (
    ...                                           SourcePackageRelease)
    >>> sourcepackagerelease = SourcePackageRelease.selectOneBy(
    ...     sourcepackagenameID=evo.id, version='1.0')
    >>> sourcepackagerelease.name
    u'evolution'

    >>> evo_ubuntu_rel = ubuntu.getSourcePackageRelease(
    ...                    sourcepackagerelease)
    >>> IDistributionSourcePackageRelease.providedBy(evo_ubuntu_rel)
    True

You can also get a release by name:

    >>> hoary = ubuntu.getSeries("hoary")
    >>> print hoary.name
    hoary

Or by version:

    >>> v504 = ubuntu.getSeries("5.04")
    >>> print v504.name
    hoary

You can list development distroseriess:

    >>> devdists = ubuntu.getDevelopmentSerieses()
    >>> for devdist in devdists:
    ...     print devdist.name
    hoary


== Guessing package names ==

IDistribution allows us to retrieve packages by name, returning a tuple
of Source/BinaryPackageName instances published within this
distribution:

    >>> from canonical.launchpad.interfaces import (
    ...     ISourcePackageName, IBinaryPackageName)
    >>> source_name, bin_name = ubuntu.guessPackageNames('pmount')
    >>> ISourcePackageName.providedBy(source_name)
    True
    >>> IBinaryPackageName.providedBy(bin_name)
    True
    >>> source_name.name, bin_name.name
    (u'pmount', u'pmount')

Prevents wrong usage by and assertion error:

    >>> name_tuple = ubuntu.guessPackageNames(ubuntu)
    Traceback (most recent call last):
    ...
    AssertionError: Expected string. Got: <Distribution ...>

Raises NotFoundError for following conditions:

    >>> name_tuple = ubuntu.guessPackageNames('@#$')
    Traceback (most recent call last):
    ...
    NotFoundError: 'Invalid package name: @#$'

    >>> name_tuple = ubuntu.guessPackageNames('zeca')
    Traceback (most recent call last):
    ...
    NotFoundError: 'Unknown package: zeca'

    >>> name_tuple = ubuntu.guessPackageNames('1234')
    Traceback (most recent call last):
    ...
    NotFoundError: 'Unknown package: 1234'

It also raises NotFoundError on distributions with no series:

    >>> source_name, bin_name = gentoo.guessPackageNames('pmount')
    Traceback (most recent call last):
    ...
    NotFoundError: u"Gentoo has no series; 'pmount' was never published in it"

Even if we add a series to Gentoo, no packages have ever been published
in it, and therefore guessPackageNames will still fail:

    >>> from canonical.launchpad.interfaces import IDistroSeriesSet
    >>> from canonical.database.sqlbase import flush_database_updates
    >>> distroseriesset = getUtility(IDistroSeriesSet)
    >>> gentoo_two = distroseriesset.new(gentoo, 'gentoo-two', 'Gentoo Two',
    ...                                   'Gentoo Two Dot Oh', 'Gentoo 2', 'G2',
    ...                                   '2.0', None, gentoo.owner)
    >>> source_name, bin_name = gentoo.guessPackageNames('pmount')
    Traceback (most recent call last):
    ...
    NotFoundError: u'Package pmount not published in Gentoo'

It also works if we look for a package name which is the name of both
binary and source packages but for which only the source is published:

    >>> from canonical.launchpad.interfaces import ILaunchpadCelebrities
    >>> debian = getUtility(ILaunchpadCelebrities).debian
    >>> source_name, bin_name = debian.guessPackageNames('alsa-utils')
    >>> print bin_name
    None
    >>> source_name.name
    u'alsa-utils'

It's possible for a binary package to have the same name as a source
package, yet not be derived from that source package. In this case, we
want to prefer the source package with that name.

First, we need a function to help testing:

    >>> def print_guessed_names(package_name):
    ...     source, binary = ubuntu.guessPackageNames(package_name)
    ...     print "source: %r" % source.name
    ...     print "binary: %r" % getattr(binary, 'name', None)

Note that source packages can produces lots of differently named
binary packages so only return a match if it's got the same name as
the source package rather than returning an arbitrary binary package:

Both iceweasel and mozilla-firefox source packages produce
mozilla-firefox binary packages.

    >>> print_guessed_names('mozilla-firefox')
    source: u'mozilla-firefox'
    binary: u'mozilla-firefox'
    >>> print_guessed_names('iceweasel')
    source: u'iceweasel'
    binary: None

If we don't get a hit on the source package we search binary
packages. Because there is a many to one relationship from binary
packages to source packages we can always return a source package
name even if it differs:

    >>> print_guessed_names('linux-2.6.12')
    source: u'linux-source-2.6.15'
    binary: u'linux-2.6.12'

== Distribution Sorting ==

If you ask for all the distributions in the DistributionSet you should get
Ubuntu first and the rest alphabetically:

    >>> for item in distroset:
    ...     print item.name
    ubuntu
    kubuntu
    ubuntutest
    debian
    gentoo
    guadalinex
    redhat


=== Searching for DistributionSourcePackages ===

The distribution also allows you to look for source packages that match
a certain string through the magic of fti. For instance:

    >>> packages = ubuntu.searchSourcePackages("mozilla")
    >>> print len(packages)
    1

The search also matches on exact package names which fti doesn't like,
and even on substrings:

    >>> packages = ubuntu.searchSourcePackages("linux-source-2.6.15")
    >>> print len(packages)
    1
    >>> packages = ubuntu.searchSourcePackages("nux-sour")
    >>> print len(packages)
    1


=== Finding distroseriess and pockets from distribution names ===

A distribution knows what distroseriess it has. Those distroseriess have
pockets which have suffixes used by the archive publisher. Because we sometimes
need to talk about distroseriess such as ubuntu/hoary-security we need some
way to decompose that into the distroseries and the pocket. Distribution
can do that for us.

If we ask for a totally unknown distroseries, we raise NotFoundError
    >>> ubuntu.getDistroSeriesAndPocket('unknown')
    Traceback (most recent call last):
    ...
    NotFoundError: 'unknown'

If we ask for a plain distroseries, it should come back with the RELEASE
pocket as the pocket.
    >>> dr, pocket = ubuntu.getDistroSeriesAndPocket('hoary')
    >>> print dr.name
    hoary
    >>> print pocket.name
    RELEASE

If we ask for a security pocket in a known distroseries it should come out
on the other side.
    >>> dr, pocket = ubuntu.getDistroSeriesAndPocket('hoary-security')
    >>> print dr.name
    hoary
    >>> print pocket.name
    SECURITY

Find the backports pocket, too:
    >>> dr, pocket = ubuntu.getDistroSeriesAndPocket('hoary-backports')
    >>> print dr.name
    hoary
    >>> print pocket.name
    BACKPORTS

If we ask for a valid distroseries which doesn't have a given pocket it should
raise NotFoundError for us
    >>> ubuntu.getDistroSeriesAndPocket('hoary-bullshit')
    Traceback (most recent call last):
    ...
    NotFoundError: 'hoary-bullshit'


=== Upload related stuff ===

When uploading to a distribution we need to query its uploaders. Each
uploader record is in fact a DistroComponentUploader record which
tells us what component is uploadable to by what person or group of
people.

   >>> for dcu in sorted(ubuntu.uploaders,
   ...                   key=lambda dcu: dcu.component.name):
   ...     assert dcu.distribution == ubuntu
   ...     print dcu.component.name
   ...     print dcu.uploader.displayname
   main
   Ubuntu Team
   restricted
   Ubuntu Team
   universe
   Ubuntu Team

When processing an upload we may want to find a file (E.g. if an
incomplete source is uploaded).

    >>> ubuntu.getFileByName('mozilla-firefox_0.9_i386.deb').getURL()
    'http://localhost:58000/40/mozilla-firefox_0.9_i386.deb'
    >>> ubuntu.getFileByName(
    ...     'mozilla-firefox_0.9_i386.deb', source=False).getURL()
    'http://localhost:58000/40/mozilla-firefox_0.9_i386.deb'
    >>> ubuntu.getFileByName('mozilla-firefox_0.9_i386.deb', binary=False)
    Traceback (most recent call last):
    ...
    NotFoundError: 'mozilla-firefox_0.9_i386.deb'
    >>> ubuntu.getFileByName('', source=False, binary=False)
    Traceback (most recent call last):
    ...
    AssertionError: searching in an explicitly empty space is pointless


=== Launchpad Usage ===

A distribution can specify if it uses Malone, Rosetta, or Answers 
officially. Ubuntu uses all of them:

    >>> ubuntu = getUtility(ILaunchpadCelebrities).ubuntu
    >>> ubuntu.official_malone
    True
    >>> ubuntu.official_rosetta
    True
    >>> ubuntu.official_answers
    True
    
While Debian uses none:

    >>> debian.official_malone
    False
    >>> debian.official_rosetta
    False
    >>> debian.official_answers
    False

Gentoo only uses Malone

    >>> print gentoo.official_malone
    True
    >>> print gentoo.official_rosetta
    False
    >>> print gentoo.official_answers
    False


=== Specification Listings ===

We should be able to get lists of specifications in different states
related to a distro.

Basically, we can filter by completeness, and by whether or not the spec is
informational.

 >>> kubuntu = distroset.getByName("kubuntu")

 >>> from canonical.lp.dbschema import SpecificationFilter

First, there should be one informational spec for kubuntu, but it is
complete so it will not show up unless we explicitly ask for complete specs:

 >>> filter = [SpecificationFilter.INFORMATIONAL]
 >>> kubuntu.specifications(filter=filter).count()
 0
 >>> filter = [SpecificationFilter.INFORMATIONAL,
 ...           SpecificationFilter.COMPLETE]
 >>> kubuntu.specifications(filter=filter).count()
 1


There are 2 completed specs for Kubuntu:

 >>> filter = [SpecificationFilter.COMPLETE]
 >>> for spec in kubuntu.specifications(filter=filter):
 ...    print spec.name, spec.is_complete
 thinclient-local-devices True
 usplash-on-hibernation True


And there are four incomplete specs:

 >>> filter = [SpecificationFilter.INCOMPLETE]
 >>> for spec in kubuntu.specifications(filter=filter):
 ...    print spec.name, spec.is_complete
 cluster-installation False
 revu False
 kde-desktopfile-langpacks False
 krunch-desktop-plan False


If we ask for all specs, we get them in the order of priority.

 >>> filter = [SpecificationFilter.ALL]
 >>> for spec in kubuntu.specifications(filter=filter):
 ...    print spec.priority.title, spec.name
 Essential cluster-installation
 High revu
 Medium thinclient-local-devices
 Low usplash-on-hibernation
 Undefined kde-desktopfile-langpacks
 Not krunch-desktop-plan


And if we ask just for specs, we get the incomplete ones.

 >>> for spec in kubuntu.specifications():
 ...     print spec.name, spec.is_complete
 cluster-installation False
 revu False
 kde-desktopfile-langpacks False
 krunch-desktop-plan False

We can filter for specifications that contain specific text:

 >>> for spec in kubuntu.specifications(filter=['package']):
 ...     print spec.name
 revu

We can get only valid specs (those that are not obsolete or superseded):

 >>> from canonical.lp.dbschema import SpecificationDefinitionStatus
 >>> from canonical.launchpad.ftests import login
 >>> login('mark@hbd.com')
 >>> for spec in kubuntu.specifications():
 ...     if spec.name in ['cluster-installation', 'revu']:
 ...         spec.definition_status = SpecificationDefinitionStatus.OBSOLETE
 ...     if spec.name in ['krunch-desktop-plan']:
 ...         spec.definition_status = SpecificationDefinitionStatus.SUPERSEDED
 ...     shim = spec.updateLifecycleStatus(spec.owner)
 >>> flush_database_updates()
 >>> for spec in kubuntu.valid_specifications:
 ...     print spec.name
 kde-desktopfile-langpacks

== Milestones ==

We can use IDistribution.milestones to get all milestones associated with any
series of a distribution.

    >>> from datetime import datetime
    >>> [milestone.name for milestone in debian.milestones]
    [u'3.1-rc1', u'3.1']

    >>> woody = debian['woody']
    >>> debian_milestone = woody.newMilestone(
    ...     name='woody-rc1', dateexpected=datetime(2028, 10, 1))

They're ordered by dateexpected.

    >>> [(milestone.name, milestone.dateexpected.strftime('%Y-%m-%d'))
    ...  for milestone in debian.milestones]
    [(u'woody-rc1', '2028-10-01'), (u'3.1-rc1', '2056-02-16'),
     (u'3.1', '2056-05-16')]

Only milestones which have visible=True are returned by the .milestones
property.

    >>> debian_milestone.visible = False
    >>> flush_database_updates()
    >>> [milestone.name for milestone in debian.milestones]
    [u'3.1-rc1', u'3.1']

To get all milestones of a given distro we have the .all_milestones property.

    >>> [milestone.name for milestone in debian.all_milestones]
    [u'woody-rc1', u'3.1-rc1', u'3.1']


== Handling Personal Package Archives ==

`IDistribution` provides a seriesof methods to lookup PPAs:

 * getAllPPAs
 * searchPPAs
 * getPendingAcceptancePPAs
 * getPendingPublicationPPAs

    >>> from canonical.launchpad.interfaces import IPersonSet
    >>> cprov = getUtility(IPersonSet).getByName('cprov')
    >>> no_priv = getUtility(IPersonSet).getByName('no-priv')
    >>> sabdfl = getUtility(IPersonSet).getByName('sabdfl')


<<<<<<< HEAD
  >>> [archive.owner.name for archive in debian.getAllPPAs()]
  []

== Distribution Archives ==

`IDistribution.all_distro_archives` returns all archives associated with
the distribution.  This list does not, therefore, include PPAs.

  >>> ubuntutest = getUtility(IDistributionSet)['ubuntutest']
  >>> for archive in ubuntutest.all_distro_archives:
  ...     print archive.purpose.title
  Primary Archive.
  Commercial Archive.

`IDistribution.getArchiveByComponent` retrieves an IArchive given a component
name.  If the component is unknown, None is returned.

  >>> commercial_archive = ubuntutest.getArchiveByComponent('commercial')
  >>> commercial_archive.description
  u'Commercial archive'

  >>> other_archive = ubuntutest.getArchiveByComponent('dodgycomponent')
  >>> print other_archive
  None
=======
=== Iteration over all PPAs  ===

getAllPPAs method provides all returns, as the suggests, all PPAs for
the distribution in question:

    >>> [archive.owner.name for archive in ubuntu.getAllPPAs()]
    [u'cprov', u'sabdfl', u'no-priv']

    >>> [archive.owner.name for archive in debian.getAllPPAs()]
    []


=== Searchin PPAs ===

Via searchPPAs, the callsites are able to look for PPA given a string
matching Person.fti or PPA.description and also restrict the result to
active/inactive (whether the PPA contains or not valid publications):

There is only one 'active' PPA:

    >>> cprov.archive.getPublishedSources().count()
    3
    >>> sabdfl.archive.getPublishedSources().count()
    0
    >>> no_priv.archive.getPublishedSources().count()
    0
  
    >>> result = ubuntu.searchPPAs()
    >>> [archive.owner.name for archive in result]
    [u'cprov']
  
PPAs can be reached passing a filter matching (substring) its
description or the person string indexes:

    >>> print cprov.archive.description
    packages to help my friends.
  
    >>> result = ubuntu.searchPPAs(text='friend')
    >>> [archive.owner.name for archive in result]
    [u'cprov']
  
    >>> result = ubuntu.searchPPAs(text='celso')
    >>> [archive.owner.name for archive in result]
    [u'cprov']
  
    >>> result = ubuntu.searchPPAs(text='oink')
    >>> [archive.owner.name for archive in result]
    []

Incluing 'inactive' PPAs:

    >>> result = ubuntu.searchPPAs(show_inactive=True)
    >>> [archive.owner.name for archive in result]
    [u'cprov', u'no-priv', u'sabdfl']
  
    >>> result = ubuntu.searchPPAs(text='priv', show_inactive=True)
    >>> [archive.owner.name for archive in result]
    [u'no-priv']
  
    >>> print sabdfl.archive.description
    packages to help the humanity (you know, ubuntu)
  
    >>> result = ubuntu.searchPPAs(text='ubuntu', show_inactive=True)
    >>> [archive.owner.name for archive in result]
    [u'sabdfl']


== Retrieving only pending-acceptance PPAs ==

'getPendingAcceptancePPAs' lookup will only return PPA which have
Package Upload (queue) records in ACCEPTED state, it it used in
'process-accepted' in '--ppa' mode to avoid quering all PPAs:

Nothing is pending-acceptance in sampledata:

      >>> ubuntu.getPendingAcceptancePPAs().count()
      0

Create a NEW PackageUpload record for cprov PPA:

      >>> hoary = ubuntu['hoary']

      >>> from canonical.lp.dbschema import PackagePublishingPocket
      >>> queue = hoary.createQueueEntry(
      ...      pocket=PackagePublishingPocket.RELEASE, archive=cprov.archive,
      ...      changesfilename='foo', changesfilecontent='bar')
      >>> queue.status.name
      'NEW'

Records in NEW do not make cprov PPA pending-acceptance:

      >>> ubuntu.getPendingAcceptancePPAs().count()
      0

Neither in UNAPPROVED:

      >>> queue.setUnapproved()
      >>> from canonical.launchpad.ftests import syncUpdate
      >>> syncUpdate(queue)
      >>> queue.status.name
      'UNAPPROVED'

      >>> ubuntu.getPendingAcceptancePPAs().count()
      0

Only records in ACCEPTED does:

      >>> queue.setAccepted()
      >>> syncUpdate(queue)
      >>> queue.status.name
      'ACCEPTED'

      >>> pending_ppas = ubuntu.getPendingAcceptancePPAs()
      >>> [pending_ppa] = pending_ppas
      >>> pending_ppa.id == cprov.archive.id
      True

Records in DONE also do not trigger pending-acceptance state in PPAs:

      >>> queue.setDone()
      >>> syncUpdate(queue)
      >>> queue.status.name
      'DONE'
      
      >>> ubuntu.getPendingAcceptancePPAs().count()
      0


== Retrieving only pending-acceptance PPAs ==


'getPendingPublicationPPAs'lookup will only return PPA which have
PENDING publishing records, it's used in 'publish-distro' in '--ppa'
mode to avoiding querying all PPAs.

Nothing is pending-publication in sampledata:

      >>> ubuntu.getPendingPublicationPPAs().count()
      0

Making cprov PPA pending publication by creating a new source
publishing record: 

      >>> from canonical.database.constants import UTC_NOW
      >>> from canonical.launchpad.database.publishing import (
      ...     SecureSourcePackagePublishingHistory, 
      ...     SecureBinaryPackagePublishingHistory) 
      >>> from canonical.lp.dbschema import PackagePublishingStatus

      >>> pmount = hoary.getSourcePackage('pmount')
      >>> pmount_spr = pmount.currentrelease.sourcepackagerelease

      >>> src_pub = SecureSourcePackagePublishingHistory(
      ...     distroseries=hoary, sourcepackagerelease=pmount_spr,
      ...     component=pmount_spr.component, section=pmount_spr.section,
      ...     embargo=False, datecreated=UTC_NOW,
      ...     status=PackagePublishingStatus.PENDING,
      ...     pocket=PackagePublishingPocket.RELEASE,
      ...     archive=cprov.archive)

      >>> pending_ppas = ubuntu.getPendingPublicationPPAs()
      >>> [pending_ppa] = pending_ppas
      >>> pending_ppa.id == cprov.archive.id
      True

Publishing the record removing cprov PPA from pending-publication
state: 

      >>> src_pub.status = PackagePublishingStatus.PUBLISHED
      >>> syncUpdate(src_pub)

      >>> ubuntu.getPendingPublicationPPAs().count()
      0

Binary pending publications also moves PPA to the pending-publication
state: 

      >>> hoary_i386 = hoary['i386']
      >>> pmount_bin = hoary_i386.getBinaryPackage('pmount')
      >>> pmount_bpr = pmount_bin.currentrelease.binarypackagerelease

      >>> bin_pub = SecureBinaryPackagePublishingHistory(
      ...     binarypackagerelease=pmount_bpr,
      ...     distroarchseries=hoary_i386, priority=pmount_bpr.priority,
      ...     component=pmount_bpr.component, section=pmount_bpr.section,
      ...     datecreated=UTC_NOW, embargo=False, archive=cprov.archive,
      ...     status=PackagePublishingStatus.PENDING,
      ...     pocket=PackagePublishingPocket.RELEASE)

      >>> pending_ppas = ubuntu.getPendingPublicationPPAs()
      >>> [pending_ppa] = pending_ppas
      >>> pending_ppa.id == cprov.archive.id
      True

Similarly to sources, binary publishing the record removes the PPA
from pending-publication state:

      >>> bin_pub.status = PackagePublishingStatus.PUBLISHED
      >>> syncUpdate(bin_pub)

      >>> ubuntu.getPendingPublicationPPAs().count()
      0
>>>>>>> a942c20b
<|MERGE_RESOLUTION|>--- conflicted
+++ resolved
@@ -467,7 +467,7 @@
 
 == Handling Personal Package Archives ==
 
-`IDistribution` provides a seriesof methods to lookup PPAs:
+`IDistribution` provides a series of methods to lookup PPAs:
 
  * getAllPPAs
  * searchPPAs
@@ -480,32 +480,6 @@
     >>> sabdfl = getUtility(IPersonSet).getByName('sabdfl')
 
 
-<<<<<<< HEAD
-  >>> [archive.owner.name for archive in debian.getAllPPAs()]
-  []
-
-== Distribution Archives ==
-
-`IDistribution.all_distro_archives` returns all archives associated with
-the distribution.  This list does not, therefore, include PPAs.
-
-  >>> ubuntutest = getUtility(IDistributionSet)['ubuntutest']
-  >>> for archive in ubuntutest.all_distro_archives:
-  ...     print archive.purpose.title
-  Primary Archive.
-  Commercial Archive.
-
-`IDistribution.getArchiveByComponent` retrieves an IArchive given a component
-name.  If the component is unknown, None is returned.
-
-  >>> commercial_archive = ubuntutest.getArchiveByComponent('commercial')
-  >>> commercial_archive.description
-  u'Commercial archive'
-
-  >>> other_archive = ubuntutest.getArchiveByComponent('dodgycomponent')
-  >>> print other_archive
-  None
-=======
 === Iteration over all PPAs  ===
 
 getAllPPAs method provides all returns, as the suggests, all PPAs for
@@ -518,7 +492,7 @@
     []
 
 
-=== Searchin PPAs ===
+=== Searching PPAs ===
 
 Via searchPPAs, the callsites are able to look for PPA given a string
 matching Person.fti or PPA.description and also restrict the result to
@@ -708,4 +682,26 @@
 
       >>> ubuntu.getPendingPublicationPPAs().count()
       0
->>>>>>> a942c20b
+
+
+== Distribution Archives ==
+
+`IDistribution.all_distro_archives` returns all archives associated with
+the distribution.  This list does not, therefore, include PPAs.
+
+  >>> ubuntutest = getUtility(IDistributionSet)['ubuntutest']
+  >>> for archive in ubuntutest.all_distro_archives:
+  ...     print archive.purpose.title
+  Primary Archive.
+  Commercial Archive.
+
+`IDistribution.getArchiveByComponent` retrieves an IArchive given a component
+name.  If the component is unknown, None is returned.
+
+  >>> commercial_archive = ubuntutest.getArchiveByComponent('commercial')
+  >>> commercial_archive.description
+  u'Commercial archive'
+
+  >>> other_archive = ubuntutest.getArchiveByComponent('dodgycomponent')
+  >>> print other_archive
+  None
