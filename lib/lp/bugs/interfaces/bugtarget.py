# Copyright 2010 Canonical Ltd.  This software is licensed under the
# GNU Affero General Public License version 3 (see the file LICENSE).

# pylint: disable-msg=E0211,E0213

"""Interfaces related to bugs."""

__metaclass__ = type


__all__ = [
    'BugDistroSeriesTargetDetails',
    'IBugTarget',
    'IHasBugs',
    'IHasOfficialBugTags',
    'IOfficialBugTag',
    'IOfficialBugTagTarget',
    'IOfficialBugTagTargetPublic',
    'IOfficialBugTagTargetRestricted',
    ]

from zope.interface import Interface, Attribute
from zope.schema import Bool, Choice, List, Object, Text, TextLine

from canonical.launchpad import _
from canonical.launchpad.fields import Tag
from lp.bugs.interfaces.bugtask import (
    BugTagsSearchCombinator, IBugTask, IBugTaskSearch)
from lazr.enum import DBEnumeratedType
from lazr.restful.fields import Reference
from lazr.restful.interface import copy_field
from lazr.restful.declarations import (
    LAZR_WEBSERVICE_EXPORTED, REQUEST_USER, call_with,
    export_as_webservice_entry, export_read_operation, export_write_operation,
    exported, operation_parameters, operation_returns_collection_of)


class IHasBugs(Interface):
    """An entity which has a collection of bug tasks."""

    export_as_webservice_entry()

    # XXX Tom Berger 2008-09-26, Bug #274735
    # The following are attributes, rather than fields, and must remain
    # so, to make sure that they are not being copied into snapshots.
    # Eventually, we'd like to remove these attributes from the content
    # class altogether.
    open_bugtasks = Attribute("A list of open bugTasks for this target.")
    closed_bugtasks = Attribute("A list of closed bugTasks for this target.")
    inprogress_bugtasks = Attribute(
        "A list of in-progress bugTasks for this target.")
    critical_bugtasks = Attribute(
        "A list of critical BugTasks for this target.")
    new_bugtasks = Attribute("A list of New BugTasks for this target.")
    unassigned_bugtasks = Attribute(
        "A list of unassigned BugTasks for this target.")
    all_bugtasks = Attribute(
        "A list of all BugTasks ever reported for this target.")
<<<<<<< HEAD
    has_bugtasks = Attribute(
        "True if at least one BugTask has ever been reported for this target.")
=======
    max_bug_heat = Attribute(
        "The current highest bug heat value for this target.")
>>>>>>> 1cf0373d

    @call_with(search_params=None, user=REQUEST_USER)
    @operation_parameters(
        order_by=List(
            title=_('List of fields by which the results are ordered.'),
            value_type=Text(),
            required=False),
        search_text=copy_field(IBugTaskSearch['searchtext']),
        status=copy_field(IBugTaskSearch['status']),
        importance=copy_field(IBugTaskSearch['importance']),
        assignee=Reference(schema=Interface),
        bug_reporter=Reference(schema=Interface),
        bug_supervisor=Reference(schema=Interface),
        bug_commenter=Reference(schema=Interface),
        bug_subscriber=Reference(schema=Interface),
        owner=Reference(schema=Interface),
        affected_user=Reference(schema=Interface),
        has_patch=copy_field(IBugTaskSearch['has_patch']),
        has_cve=copy_field(IBugTaskSearch['has_cve']),
        tags=copy_field(IBugTaskSearch['tag']),
        tags_combinator=copy_field(IBugTaskSearch['tags_combinator']),
        omit_duplicates=copy_field(IBugTaskSearch['omit_dupes']),
        omit_targeted=copy_field(IBugTaskSearch['omit_targeted']),
        status_upstream=copy_field(IBugTaskSearch['status_upstream']),
        milestone_assignment=copy_field(
            IBugTaskSearch['milestone_assignment']),
        milestone=copy_field(IBugTaskSearch['milestone']),
        component=copy_field(IBugTaskSearch['component']),
        nominated_for=Reference(schema=Interface),
        has_no_package=copy_field(IBugTaskSearch['has_no_package']),
        hardware_bus=Choice(
            title=u'The bus of a hardware device related to a bug',
            # The vocabulary should be HWBus; this is fixed in
            # _schema_circular_imports to avoid circular imports.
            vocabulary=DBEnumeratedType, required=False),
        hardware_vendor_id=TextLine(
            title=(
                u"The vendor ID of a hardware device related to a bug."),
            description=(
                u"Allowed values of the vendor ID depend on the bus of the "
                "device.\n\n"
                "Vendor IDs of PCI, PCCard and USB devices are hexadecimal "
                "string representations of 16 bit integers in the format "
                "'0x01ab': The prefix '0x', followed by exactly 4 digits; "
                "where a digit is one of the characters 0..9, a..f. The "
                "characters A..F are not allowed.\n\n"
                "SCSI vendor IDs are strings with exactly 8 characters. "
                "Shorter names are right-padded with space (0x20) characters."
                "\n\n"
                "IDs for other buses may be arbitrary strings."),
            required=False),
        hardware_product_id=TextLine(
            title=(
                u"The product ID of a hardware device related to a bug."),
            description=(
                u"Allowed values of the product ID depend on the bus of the "
                "device.\n\n"
                "Product IDs of PCI, PCCard and USB devices are hexadecimal "
                "string representations of 16 bit integers in the format "
                "'0x01ab': The prefix '0x', followed by exactly 4 digits; "
                "where a digit is one of the characters 0..9, a..f. The "
                "characters A..F are not allowed.\n\n"
                "SCSI product IDs are strings with exactly 16 characters. "
                "Shorter names are right-padded with space (0x20) characters."
                "\n\n"
                "IDs for other buses may be arbitrary strings."),
            required=False),
        hardware_driver_name=TextLine(
            title=(
                u"The driver controlling a hardware device related to a "
                "bug."),
            required=False),
        hardware_driver_package_name=TextLine(
            title=(
                u"The package of the driver which controls a hardware "
                "device related to a bug."),
            required=False),
        hardware_owner_is_bug_reporter=Bool(
            title=(
                u"Search for bugs reported by people who own the given "
                "device or who use the given hardware driver."),
            required=False),
        hardware_owner_is_affected_by_bug=Bool(
            title=(
                u"Search for bugs where people affected by a bug own the "
                "given device or use the given hardware driver."),
            required=False),
        hardware_owner_is_subscribed_to_bug=Bool(
            title=(
                u"Search for bugs where a bug subscriber owns the "
                "given device or uses the given hardware driver."),
            required=False),
        hardware_is_linked_to_bug=Bool(
            title=(
                u"Search for bugs which are linked to hardware reports "
                "wich contain the given device or whcih contain a device"
                "contolled by the given driver."),
            required=False))
    @operation_returns_collection_of(IBugTask)
    @export_read_operation()
    def searchTasks(search_params, user=None,
                    order_by=None, search_text=None,
                    status=None, importance=None,
                    assignee=None, bug_reporter=None, bug_supervisor=None,
                    bug_commenter=None, bug_subscriber=None, owner=None,
                    affected_user=None, has_patch=None, has_cve=None,
                    distribution=None, tags=None,
                    tags_combinator=BugTagsSearchCombinator.ALL,
                    omit_duplicates=True, omit_targeted=None,
                    status_upstream=None, milestone_assignment=None,
                    milestone=None, component=None, nominated_for=None,
                    sourcepackagename=None, has_no_package=None,
                    hardware_bus=None, hardware_vendor_id=None,
                    hardware_product_id=None, hardware_driver_name=None,
                    hardware_driver_package_name=None,
                    hardware_owner_is_bug_reporter=None,
                    hardware_owner_is_affected_by_bug=False,
                    hardware_owner_is_subscribed_to_bug=False,
                    hardware_is_linked_to_bug=False, linked_branches=None):
        """Search the IBugTasks reported on this entity.

        :search_params: a BugTaskSearchParams object

        Return an iterable of matching results.

        Note: milestone is currently ignored for all IBugTargets
        except IProduct.

        In order to search bugs that are related to a given hardware
        device, you must specify the bus, the vendor ID, the product
        ID of the device and set at least one of
        hardware_owner_is_bug_reporter,
        hardware_owner_is_affected_by_bug,
        hardware_owner_is_subscribed_to_bug,
        hardware_is_linked_to_bug to True.
        """

    def getBugCounts(user, statuses=None):
        """Return a dict with the number of bugs in each possible status.

            :user: Only bugs the user has permission to view will be
                   counted.
            :statuses: Only bugs with these statuses will be counted. If
                       None, all statuses will be included.
        """

    def setMaxBugHeat(heat):
        """Set the max_bug_heat for this context."""

    def recalculateMaxBugHeat():
        """Recalculate and set the max_bug_heat for this context."""



class IBugTarget(IHasBugs):
    """An entity on which a bug can be reported.

    Examples include an IDistribution, an IDistroSeries and an
    IProduct.
    """

    export_as_webservice_entry()

    # XXX Brad Bollenbach 2006-08-02 bug=54974: This attribute name smells.
    bugtargetdisplayname = Attribute("A display name for this bug target")
    bugtargetname = Attribute("The target as shown in mail notifications.")

    bug_reporting_guidelines = exported(
        Text(
            title=(
                u"If I\N{right single quotation mark}m reporting a bug, "
                u"I should include, if possible"),
            description=(
                u"These guidelines will be shown to "
                "anyone reporting a bug."),
            required=False,
            max_length=50000))

    def createBug(bug_params):
        """Create a new bug on this target.

        bug_params is an instance of
        canonical.launchpad.interfaces.CreateBugParams.
        """

# We assign the schema for an `IBugTask` attribute here
# in order to avoid circular dependencies.
IBugTask['target'].schema = IBugTarget
IBugTask['transitionToTarget'].getTaggedValue(
    LAZR_WEBSERVICE_EXPORTED)['params']['target'].schema = IBugTarget


class BugDistroSeriesTargetDetails:
    """The details of a bug targeted to a specific IDistroSeries.

    The following attributes are provided:

    :series: The IDistroSeries.
    :istargeted: Is there a fix targeted to this series?
    :sourcepackage: The sourcepackage to which the fix would be targeted.
    :assignee: An IPerson, or None if no assignee.
    :status: A BugTaskStatus dbschema item, or None, if series is not targeted.
    """
    def __init__(self, series, istargeted=False, sourcepackage=None,
                 assignee=None, status=None):
        self.series = series
        self.istargeted = istargeted
        self.sourcepackage = sourcepackage
        self.assignee = assignee
        self.status = status


class IHasOfficialBugTags(Interface):
    """An entity that exposes a set of official bug tags."""

    official_bug_tags = exported(List(
        title=_("Official Bug Tags"),
        description=_("The list of bug tags defined as official."),
        value_type=Tag(),
        readonly=True))

    def getUsedBugTags():
        """Return the tags used by the context as a sorted list of strings."""

    def getUsedBugTagsWithOpenCounts(user):
        """Return name and bug count of tags having open bugs.

        It returns a list of tuples contining the tag name, and the
        number of open bugs having that tag. Only the bugs that the user
        has permission to see are counted, and only tags having open
        bugs will be returned.
        """


class IOfficialBugTagTargetPublic(IHasOfficialBugTags):
    """Public attributes for `IOfficialBugTagTarget`."""

    official_bug_tags = copy_field(
        IHasOfficialBugTags['official_bug_tags'], readonly=False)


class IOfficialBugTagTargetRestricted(Interface):
    """Restricted methods for `IOfficialBugTagTarget`."""

    @operation_parameters(
        tag=Tag(title=u'The official bug tag', required=True))
    @export_write_operation()
    def addOfficialBugTag(tag):
        """Add tag to the official bug tags of this target."""

    @operation_parameters(
        tag=Tag(title=u'The official bug tag', required=True))
    @export_write_operation()
    def removeOfficialBugTag(tag):
        """Remove tag from the official bug tags of this target."""


class IOfficialBugTagTarget(IOfficialBugTagTargetPublic,
                            IOfficialBugTagTargetRestricted):
    """An entity for which official bug tags can be defined."""
    # XXX intellectronica 2009-03-16 bug=342413
    # We can start using straight inheritance once it becomes possible
    # to export objects implementing multiple interfaces in the
    # webservice API.


class IOfficialBugTag(Interface):
    """Official bug tags for a product, a project or a distribution."""
    tag = Tag(
        title=u'The official bug tag', required=True)

    target = Object(
        title=u'The target of this bug tag.',
        schema=IOfficialBugTagTarget,
        description=
            u'The distribution or product having this official bug tag.')<|MERGE_RESOLUTION|>--- conflicted
+++ resolved
@@ -56,13 +56,10 @@
         "A list of unassigned BugTasks for this target.")
     all_bugtasks = Attribute(
         "A list of all BugTasks ever reported for this target.")
-<<<<<<< HEAD
+    max_bug_heat = Attribute(
+        "The current highest bug heat value for this target.")
     has_bugtasks = Attribute(
         "True if at least one BugTask has ever been reported for this target.")
-=======
-    max_bug_heat = Attribute(
-        "The current highest bug heat value for this target.")
->>>>>>> 1cf0373d
 
     @call_with(search_params=None, user=REQUEST_USER)
     @operation_parameters(
