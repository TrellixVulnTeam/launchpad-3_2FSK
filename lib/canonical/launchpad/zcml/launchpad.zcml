--- conflicted
+++ resolved
@@ -128,16 +128,6 @@
       />
 
   <browser:page
-<<<<<<< HEAD
-=======
-      for="canonical.launchpad.webapp.interfaces.ILaunchpadApplication"
-      permission="launchpad.AnyPerson"
-      class="canonical.launchpad.browser.RedirectToEditLanguagesView"
-      name="+editmylanguages"
-      />
-
-  <browser:page
->>>>>>> 188c3b78
       for="*"
       attribute="logout"
       class="canonical.launchpad.webapp.login.CookieLogoutPage"
@@ -171,13 +161,6 @@
       />
 
   <!-- Other non-application-specific pages. -->
-
-  <browser:page
-      name="+search"
-      for="canonical.launchpad.webapp.interfaces.ILaunchpadApplication"
-      class="canonical.launchpad.browser.SearchProjectsView"
-      template="../templates/launchpad-search.pt"
-      permission="zope.Public" />
 
   <browser:page
       for="canonical.launchpad.webapp.interfaces.ILaunchpadApplication"
