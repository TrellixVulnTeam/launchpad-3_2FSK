--- conflicted
+++ resolved
@@ -1,89 +1,3 @@
-<<<<<<< HEAD
-# XXX: Test disabled due to Bug #82788 -- StuartBishop 20070202
-#
-# = Voting on polls =
-# 
-# # XXX: Merge this test with standalone/xx-poll-voting.txt
-# # -- Guilherme Salgado, 2006-01-19
-# 
-# For convenience we provide an option for when the user doesn't want to vote
-# yet.
-# 
-#   >>> team_admin_browser = browser
-#   >>> team_admin_browser.addHeader(
-#   ...     'Authorization', 'Basic jeff.waugh@ubuntulinux.com:jdub')
-#   >>> team_admin_browser.open(
-#   ...   'http://launchpad.dev/~ubuntu-team/+poll/never-closes/+vote-simple')
-#   >>> not_yet_voted_message = 'You have not yet voted in this poll.'
-#   >>> not_yet_voted_message in team_admin_browser.contents
-#   True
-# 
-#   >>> team_admin_browser.getControl(name='newoption').value = ["donotvote"]
-#   >>> team_admin_browser.getControl(name='continue').click()
-# 
-#   >>> chose_not_to_vote_message = "You chose not to vote yet."
-#   >>> chose_not_to_vote_message in team_admin_browser.contents
-#   True
-# 
-# 
-# == Closed polls ==
-# 
-# It's not possible to vote on closed polls, even if we manually craft the URL.
-# 
-#     >>> team_admin_browser.open(
-#     ...     'http://launchpad.dev/~ubuntu-team/+poll/leader-2004')
-#     >>> print find_tag_by_id(
-#     ...     team_admin_browser.contents, 'region-content').renderContents()
-#     <BLANKLINE>
-#     ...
-#     <h2>Voting has closed</h2>
-#     ...
-# 
-#     >>> team_admin_browser.open(
-#     ...     'http://launchpad.dev/~ubuntu-team/+poll/leader-2004/+vote-simple')
-#     >>> print find_tag_by_id(
-#     ...     team_admin_browser.contents, 'region-content').renderContents()
-#     <BLANKLINE>
-#     <div>
-#     <p class="informational message">
-#           This poll is already closed.
-#         </p>
-#     </div>
-#     <BLANKLINE>
-# 
-#     >>> team_admin_browser.getControl(name='continue')
-#     Traceback (most recent call last):
-#     ...
-#     LookupError: name 'continue'
-# 
-# The same is true for condorcet polls too.
-# 
-#     >>> team_admin_browser.open(
-#     ...     'http://launchpad.dev/~ubuntu-team/+poll/director-2004')
-#     >>> print find_tag_by_id(
-#     ...     team_admin_browser.contents, 'region-content').renderContents()
-#     <BLANKLINE>
-#     ...
-#     <h2>Voting has closed</h2>
-#     ...
-# 
-#     >>> team_admin_browser.getControl(name='continue')
-#     Traceback (most recent call last):
-#     ...
-#     LookupError: name 'continue'
-# 
-#     >>> team_admin_browser.open(
-#     ...     'http://launchpad.dev/~ubuntu-team/+poll/director-2004/+vote-condorcet')
-#     >>> print find_tag_by_id(
-#     ...     team_admin_browser.contents, 'region-content').renderContents()
-#     <BLANKLINE>
-#     <div>
-#     <p class="informational message">
-#           This poll is already closed.
-#         </p>
-#     </div>
-#     <BLANKLINE>
-=======
 = Voting on polls =
 
 Foo Bar (a member of the ubuntu-team) wants to vote on the 'never-closes'
@@ -262,5 +176,4 @@
           This poll is already closed.
         </p>
     </div>
-    <BLANKLINE>
->>>>>>> 2186858f
+    <BLANKLINE>