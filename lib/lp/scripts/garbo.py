# Copyright 2009-2010 Canonical Ltd.  This software is licensed under the
# GNU Affero General Public License version 3 (see the file LICENSE).

"""Database garbage collection."""

__metaclass__ = type
__all__ = [
    'DailyDatabaseGarbageCollector',
    'HourlyDatabaseGarbageCollector',
    ]

from datetime import (
    datetime,
    timedelta,
    )
import logging
import os
import threading
import time

from contrib.glock import (
    GlobalLock,
    LockAlreadyAcquired,
    )
import multiprocessing
from psycopg2 import IntegrityError
import pytz
from storm.expr import (
    In,
    )
from storm.locals import (
    Max,
    Min,
    SQL,
    )
import transaction
from zope.component import getUtility
from zope.security.proxy import removeSecurityProxy

from canonical.config import config
from canonical.database import postgresql
from canonical.database.constants import UTC_NOW
from canonical.database.sqlbase import (
    cursor,
    session_store,
    sqlvalues,
    )
from canonical.launchpad.database.emailaddress import EmailAddress
from canonical.launchpad.database.librarian import TimeLimitedToken
from canonical.launchpad.database.oauth import OAuthNonce
from canonical.launchpad.database.openidconsumer import OpenIDConsumerNonce
from canonical.launchpad.interfaces.account import AccountStatus
from canonical.launchpad.interfaces.emailaddress import EmailAddressStatus
from canonical.launchpad.interfaces.lpstorm import IMasterStore
from canonical.launchpad.utilities.looptuner import TunableLoop
from canonical.launchpad.webapp.interfaces import (
    IStoreSelector,
    MAIN_STORE,
    MASTER_FLAVOR,
    )
from lp.answers.model.answercontact import AnswerContact
from lp.bugs.interfaces.bug import IBugSet
from lp.bugs.interfaces.bugtask import (
    BugTaskStatus,
    BugTaskStatusSearch,
    )
from lp.bugs.model.bug import Bug
from lp.bugs.model.bugattachment import BugAttachment
from lp.bugs.model.bugnotification import BugNotification
from lp.bugs.model.bugtask import BugTask
from lp.bugs.model.bugwatch import BugWatchActivity
from lp.bugs.scripts.checkwatches.scheduler import (
    BugWatchScheduler,
    MAX_SAMPLE_SIZE,
    )
from lp.code.interfaces.revision import IRevisionSet
from lp.code.model.codeimportevent import CodeImportEvent
from lp.code.model.codeimportresult import CodeImportResult
from lp.code.model.revision import (
    RevisionAuthor,
    RevisionCache,
    )
from lp.hardwaredb.model.hwdb import HWSubmission
from lp.registry.model.person import Person
from lp.services.job.model.job import Job
from lp.services.log.logger import PrefixFilter
from lp.services.propertycache import cachedproperty
from lp.services.scripts.base import (
    LaunchpadCronScript,
    LOCK_PATH,
    SilentLaunchpadScriptFailure,
    )
from lp.services.session.model import SessionData
from lp.soyuz.model.publishing import (
    BinaryPackagePublishingHistory,
    SourcePackagePublishingHistory,
    )
from lp.translations.interfaces.potemplate import IPOTemplateSet
from lp.translations.model.potranslation import POTranslation
from lp.translations.model.potmsgset import POTMsgSet
from lp.translations.model.translationmessage import TranslationMessage
from lp.translations.model.translationtemplateitem import (
    TranslationTemplateItem,
    )


ONE_DAY_IN_SECONDS = 24 * 60 * 60


class BulkPruner(TunableLoop):
    """A abstract ITunableLoop base class for simple pruners.

    This is designed for the case where calculating the list of items
    is expensive, and this list may be huge. For this use case, it
    is impractical to calculate a batch of ids to remove each
    iteration.

    One approach is using a temporary table, populating it
    with the set of items to remove at the start. However, this
    approach can perform badly as you either need to prune the
    temporary table as you go, or using OFFSET to skip to the next
    batch to remove which gets slower as we progress further through
    the list.

    Instead, this implementation declares a CURSOR that can be used
    across multiple transactions, allowing us to calculate the set
    of items to remove just once and iterate over it, avoiding the
    seek-to-batch issues with a temporary table and OFFSET yet
    deleting batches of rows in separate transactions.
    """

    # The Storm database class for the table we are removing records
    # from. Must be overridden.
    target_table_class = None

    # The column name in target_table we use as the key. The type must
    # match that returned by the ids_to_prune_query and the
    # target_table_key_type. May be overridden.
    target_table_key = 'id'

    # SQL type of the target_table_key. May be overridden.
    target_table_key_type = 'id integer'

    # An SQL query returning a list of ids to remove from target_table.
    # The query must return a single column named 'id' and should not
    # contain duplicates. Must be overridden.
    ids_to_prune_query = None

    # See `TunableLoop`. May be overridden.
    maximum_chunk_size = 10000

    def getStore(self):
        """The master Store for the table we are pruning.

        May be overridden.
        """
        return IMasterStore(self.target_table_class)

    _unique_counter = 0

    def __init__(self, log, abort_time=None):
        super(BulkPruner, self).__init__(log, abort_time)

        self.store = self.getStore()
        self.target_table_name = self.target_table_class.__storm_table__

        self._unique_counter += 1
        self.cursor_name = (
            'bulkprunerid_%s_%d'
            % (self.__class__.__name__, self._unique_counter)).lower()

        # Open the cursor.
        self.store.execute(
            "DECLARE %s NO SCROLL CURSOR WITH HOLD FOR %s"
            % (self.cursor_name, self.ids_to_prune_query))

    _num_removed = None

    def isDone(self):
        """See `ITunableLoop`."""
        return self._num_removed == 0

    def __call__(self, chunk_size):
        """See `ITunableLoop`."""
        result = self.store.execute("""
            DELETE FROM %s
            WHERE (%s) IN (
                SELECT * FROM
                cursor_fetch('%s', %d) AS f(%s))
            """
            % (
                self.target_table_name, self.target_table_key,
                self.cursor_name, chunk_size, self.target_table_key_type))
        self._num_removed = result.rowcount
        transaction.commit()

    def cleanUp(self):
        """See `ITunableLoop`."""
        self.store.execute("CLOSE %s" % self.cursor_name)


class POTranslationPruner(BulkPruner):
    """Remove unlinked POTranslation entries.

    XXX bug=723596 StuartBishop: This job only needs to run once per month.
    """
    target_table_class = POTranslation
    ids_to_prune_query = """
        SELECT POTranslation.id AS id FROM POTranslation
        EXCEPT (
            SELECT msgstr0 FROM TranslationMessage
                WHERE msgstr0 IS NOT NULL

            UNION ALL SELECT msgstr1 FROM TranslationMessage
                WHERE msgstr1 IS NOT NULL

            UNION ALL SELECT msgstr2 FROM TranslationMessage
                WHERE msgstr2 IS NOT NULL

            UNION ALL SELECT msgstr3 FROM TranslationMessage
                WHERE msgstr3 IS NOT NULL

            UNION ALL SELECT msgstr4 FROM TranslationMessage
                WHERE msgstr4 IS NOT NULL

            UNION ALL SELECT msgstr5 FROM TranslationMessage
                WHERE msgstr5 IS NOT NULL
            )
        """


class SessionPruner(BulkPruner):
    """Base class for session removal."""

    target_table_class = SessionData
    target_table_key = 'client_id'
    target_table_key_type = 'id text'


class AntiqueSessionPruner(SessionPruner):
    """Remove sessions not accessed for 60 days"""

    ids_to_prune_query = """
        SELECT client_id AS id FROM SessionData
        WHERE last_accessed < CURRENT_TIMESTAMP - CAST('60 days' AS interval)
        """


class UnusedSessionPruner(SessionPruner):
    """Remove sessions older than 1 day with no authentication credentials."""

    ids_to_prune_query = """
        SELECT client_id AS id FROM SessionData
        WHERE
            last_accessed < CURRENT_TIMESTAMP - CAST('1 day' AS interval)
            AND client_id NOT IN (
                SELECT client_id
                FROM SessionPkgData
                WHERE
                    product_id = 'launchpad.authenticateduser'
                    AND key='logintime')
        """


class DuplicateSessionPruner(SessionPruner):
    """Remove all but the most recent 6 authenticated sessions for a user.

    We sometimes see users with dozens or thousands of authenticated
    sessions. To limit exposure to replay attacks, we remove all but
    the most recent 6 of them for a given user.
    """

    ids_to_prune_query = """
        SELECT client_id AS id
        FROM (
            SELECT
                sessiondata.client_id,
                last_accessed,
                rank() OVER pickle AS rank
            FROM SessionData, SessionPkgData
            WHERE
                SessionData.client_id = SessionPkgData.client_id
                AND product_id = 'launchpad.authenticateduser'
                AND key='accountid'
            WINDOW pickle AS (PARTITION BY pickle ORDER BY last_accessed DESC)
            ) AS whatever
        WHERE
            rank > 6
            AND last_accessed < CURRENT_TIMESTAMP AT TIME ZONE 'UTC'
                - CAST('1 hour' AS interval)
        """


class OAuthNoncePruner(BulkPruner):
    """An ITunableLoop to prune old OAuthNonce records.

    We remove all OAuthNonce records older than 1 day.
    """
    target_table_key = 'access_token, request_timestamp, nonce'
    target_table_key_type = (
        'access_token integer, request_timestamp timestamp without time zone,'
        ' nonce text')
    target_table_class = OAuthNonce
    ids_to_prune_query = """
        SELECT access_token, request_timestamp, nonce FROM OAuthNonce
        WHERE request_timestamp
            < CURRENT_TIMESTAMP AT TIME ZONE 'UTC' - CAST('1 day' AS interval)
        """


class BugSummaryJournalRollup(TunableLoop):
    """Rollup BugSummaryJournal rows into BugSummary."""
    maximum_chunk_size = 5000

    def __init__(self, log, abort_time=None):
        super(BugSummaryJournalRollup, self).__init__(log, abort_time)
        self.store = getUtility(IStoreSelector).get(MAIN_STORE, MASTER_FLAVOR)

    def isDone(self):
        has_more = self.store.execute(
            "SELECT EXISTS (SELECT TRUE FROM BugSummaryJournal LIMIT 1)"
            ).get_one()[0]
        return not has_more

    def __call__(self, chunk_size):
        chunk_size = int(chunk_size + 0.5)
        self.store.execute(
            "SELECT bugsummary_rollup_journal(%s)", (chunk_size,),
            noresult=True)
        self.store.commit()


class OpenIDConsumerNoncePruner(TunableLoop):
    """An ITunableLoop to prune old OpenIDConsumerNonce records.

    We remove all OpenIDConsumerNonce records older than 1 day.
    """
    maximum_chunk_size = 6 * 60 * 60  # 6 hours in seconds.

    def __init__(self, log, abort_time=None):
        super(OpenIDConsumerNoncePruner, self).__init__(log, abort_time)
        self.store = getUtility(IStoreSelector).get(MAIN_STORE, MASTER_FLAVOR)
        self.earliest_timestamp = self.store.find(
            Min(OpenIDConsumerNonce.timestamp)).one()
        utc_now = int(time.mktime(time.gmtime()))
        self.earliest_wanted_timestamp = utc_now - ONE_DAY_IN_SECONDS

    def isDone(self):
        return (
            self.earliest_timestamp is None
            or self.earliest_timestamp >= self.earliest_wanted_timestamp)

    def __call__(self, chunk_size):
        self.earliest_timestamp = min(
            self.earliest_wanted_timestamp,
            self.earliest_timestamp + chunk_size)

        self.log.debug(
            "Removing OpenIDConsumerNonce rows older than %s"
            % self.earliest_timestamp)

        self.store.find(
            OpenIDConsumerNonce,
            OpenIDConsumerNonce.timestamp < self.earliest_timestamp).remove()
        transaction.commit()


class OpenIDConsumerAssociationPruner(TunableLoop):
    minimum_chunk_size = 3500
    maximum_chunk_size = 50000

    table_name = 'OpenIDConsumerAssociation'

    _num_removed = None

    def __init__(self, log, abort_time=None):
        super(OpenIDConsumerAssociationPruner, self).__init__(log, abort_time)
        self.store = getUtility(IStoreSelector).get(MAIN_STORE, MASTER_FLAVOR)

    def __call__(self, chunksize):
        result = self.store.execute("""
            DELETE FROM %s
            WHERE (server_url, handle) IN (
                SELECT server_url, handle FROM %s
                WHERE issued + lifetime <
                    EXTRACT(EPOCH FROM CURRENT_TIMESTAMP)
                LIMIT %d
                )
            """ % (self.table_name, self.table_name, int(chunksize)))
        self._num_removed = result.rowcount
        transaction.commit()

    def isDone(self):
        return self._num_removed == 0


class RevisionCachePruner(TunableLoop):
    """A tunable loop to remove old revisions from the cache."""

    maximum_chunk_size = 100

    def isDone(self):
        """We are done when there are no old revisions to delete."""
        epoch = datetime.now(pytz.UTC) - timedelta(days=30)
        store = IMasterStore(RevisionCache)
        results = store.find(
            RevisionCache, RevisionCache.revision_date < epoch)
        return results.count() == 0

    def __call__(self, chunk_size):
        """Delegate to the `IRevisionSet` implementation."""
        getUtility(IRevisionSet).pruneRevisionCache(chunk_size)
        transaction.commit()


class CodeImportEventPruner(BulkPruner):
    """Prune `CodeImportEvent`s that are more than a month old.

    Events that happened more than 30 days ago are really of no
    interest to us.
    """
    target_table_class = CodeImportEvent
    ids_to_prune_query = """
        SELECT id FROM CodeImportEvent
        WHERE date_created < CURRENT_TIMESTAMP AT TIME ZONE 'UTC'
            - CAST('30 days' AS interval)
        """


class CodeImportResultPruner(BulkPruner):
    """A TunableLoop to prune unwanted CodeImportResult rows.

    Removes CodeImportResult rows if they are older than 30 days
    and they are not one of the most recent results for that
    CodeImport.
    """
    target_table_class = CodeImportResult
    ids_to_prune_query = """
        SELECT id FROM (
            SELECT id, date_created, rank() OVER w AS rank
            FROM CodeImportResult
            WINDOW w AS (PARTITION BY code_import ORDER BY date_created DESC)
            ) AS whatever
        WHERE
            rank > %s
            AND date_created < CURRENT_TIMESTAMP AT TIME ZONE 'UTC'
                - CAST('30 days' AS interval)
            """ % sqlvalues(config.codeimport.consecutive_failure_limit - 1)


class RevisionAuthorEmailLinker(TunableLoop):
    """A TunableLoop that links `RevisionAuthor` objects to `Person` objects.

    `EmailAddress` objects are looked up for `RevisionAuthor` objects
    that have not yet been linked to a `Person`.  If the
    `EmailAddress` is linked to a person, then the `RevisionAuthor` is
    linked to the same.
    """

    maximum_chunk_size = 1000

    def __init__(self, log, abort_time=None):
        super(RevisionAuthorEmailLinker, self).__init__(log, abort_time)
        self.author_store = IMasterStore(RevisionAuthor)
        self.email_store = IMasterStore(EmailAddress)

        (self.min_author_id,
         self.max_author_id) = self.author_store.find(
            (Min(RevisionAuthor.id), Max(RevisionAuthor.id))).one()

        self.next_author_id = self.min_author_id

    def isDone(self):
        return (self.min_author_id is None or
                self.next_author_id > self.max_author_id)

    def __call__(self, chunk_size):
        result = self.author_store.find(
            RevisionAuthor,
            RevisionAuthor.id >= self.next_author_id,
            RevisionAuthor.personID == None,
            RevisionAuthor.email != None)
        result.order_by(RevisionAuthor.id)
        authors = list(result[:chunk_size])

        # No more authors found.
        if len(authors) == 0:
            self.next_author_id = self.max_author_id + 1
            transaction.commit()
            return

        emails = dict(self.email_store.find(
            (EmailAddress.email.lower(), EmailAddress.personID),
            EmailAddress.email.lower().is_in(
                    [author.email.lower() for author in authors]),
            EmailAddress.status.is_in([EmailAddressStatus.PREFERRED,
                                       EmailAddressStatus.VALIDATED]),
            EmailAddress.personID != None))

        if emails:
            for author in authors:
                personID = emails.get(author.email.lower())
                if personID is None:
                    continue
                author.personID = personID

        self.next_author_id = authors[-1].id + 1
        transaction.commit()


class HWSubmissionEmailLinker(TunableLoop):
    """A TunableLoop that links `HWSubmission` objects to `Person` objects.

    `EmailAddress` objects are looked up for `HWSubmission` objects
    that have not yet been linked to a `Person`.  If the
    `EmailAddress` is linked to a person, then the `HWSubmission` is
    linked to the same.
    """
    maximum_chunk_size = 50000

    def __init__(self, log, abort_time=None):
        super(HWSubmissionEmailLinker, self).__init__(log, abort_time)
        self.submission_store = IMasterStore(HWSubmission)
        self.submission_store.execute(
            "DROP TABLE IF EXISTS NewlyMatchedSubmission")
        # The join with the Person table is to avoid any replication
        # lag issues - EmailAddress.person might reference a Person
        # that does not yet exist.
        self.submission_store.execute("""
            CREATE TEMPORARY TABLE NewlyMatchedSubmission AS
            SELECT
                HWSubmission.id AS submission,
                EmailAddress.person AS owner
            FROM HWSubmission, EmailAddress, Person
            WHERE HWSubmission.owner IS NULL
                AND EmailAddress.person = Person.id
                AND EmailAddress.status IN %s
                AND lower(HWSubmission.raw_emailaddress)
                    = lower(EmailAddress.email)
            """ % sqlvalues(
                [EmailAddressStatus.VALIDATED, EmailAddressStatus.PREFERRED]),
            noresult=True)
        self.submission_store.execute("""
            CREATE INDEX newlymatchsubmission__submission__idx
            ON NewlyMatchedSubmission(submission)
            """, noresult=True)
        self.matched_submission_count = self.submission_store.execute("""
            SELECT COUNT(*) FROM NewlyMatchedSubmission
            """).get_one()[0]
        self.offset = 0

    def isDone(self):
        return self.offset >= self.matched_submission_count

    def __call__(self, chunk_size):
        self.submission_store.execute("""
            UPDATE HWSubmission
            SET owner=NewlyMatchedSubmission.owner
            FROM (
                SELECT submission, owner
                FROM NewlyMatchedSubmission
                ORDER BY submission
                OFFSET %d
                LIMIT %d
                ) AS NewlyMatchedSubmission
            WHERE HWSubmission.id = NewlyMatchedSubmission.submission
            """ % (self.offset, chunk_size), noresult=True)
        self.offset += chunk_size
        transaction.commit()


class PersonPruner(TunableLoop):

    maximum_chunk_size = 1000

    def __init__(self, log, abort_time=None):
        super(PersonPruner, self).__init__(log, abort_time)
        self.offset = 1
        self.store = IMasterStore(Person)
        self.log.debug("Creating LinkedPeople temporary table.")
        self.store.execute(
            "CREATE TEMPORARY TABLE LinkedPeople(person integer primary key)")
        # Prefill with Person entries created after our OpenID provider
        # started creating personless accounts on signup.
        self.log.debug(
            "Populating LinkedPeople with post-OpenID created Person.")
        self.store.execute("""
            INSERT INTO LinkedPeople
            SELECT id FROM Person
            WHERE datecreated > '2009-04-01'
            """)
        transaction.commit()
        for (from_table, from_column, to_table, to_column, uflag, dflag) in (
                postgresql.listReferences(cursor(), 'person', 'id')):
            # Skip things that don't link to Person.id or that link to it from
            # TeamParticipation or EmailAddress, as all Person entries will be
            # linked to from these tables.  Similarly, PersonSettings can
            # simply be deleted if it exists, because it has a 1 (or 0) to 1
            # relationship with Person.
            if (to_table != 'person' or to_column != 'id'
                or from_table in ('teamparticipation', 'emailaddress',
                                  'personsettings')):
                continue
            self.log.debug(
                "Populating LinkedPeople from %s.%s"
                % (from_table, from_column))
            self.store.execute("""
                INSERT INTO LinkedPeople
                SELECT DISTINCT %(from_column)s AS person
                FROM %(from_table)s
                WHERE %(from_column)s IS NOT NULL
                EXCEPT ALL
                SELECT person FROM LinkedPeople
                """ % dict(from_table=from_table, from_column=from_column))
            transaction.commit()

        self.log.debug("Creating UnlinkedPeople temporary table.")
        self.store.execute("""
            CREATE TEMPORARY TABLE UnlinkedPeople(
                id serial primary key, person integer);
            """)
        self.log.debug("Populating UnlinkedPeople.")
        self.store.execute("""
            INSERT INTO UnlinkedPeople (person) (
                SELECT id AS person FROM Person
                WHERE teamowner IS NULL
                EXCEPT ALL
                SELECT person FROM LinkedPeople);
            """)
        transaction.commit()
        self.log.debug("Indexing UnlinkedPeople.")
        self.store.execute("""
            CREATE UNIQUE INDEX unlinkedpeople__person__idx ON
                UnlinkedPeople(person);
            """)
        self.log.debug("Analyzing UnlinkedPeople.")
        self.store.execute("""
            ANALYZE UnlinkedPeople;
            """)
        self.log.debug("Counting UnlinkedPeople.")
        self.max_offset = self.store.execute(
            "SELECT MAX(id) FROM UnlinkedPeople").get_one()[0]
        if self.max_offset is None:
            self.max_offset = -1  # Trigger isDone() now.
            self.log.debug("No Person records to remove.")
        else:
            self.log.info("%d Person records to remove." % self.max_offset)
        # Don't keep any locks open - we might block.
        transaction.commit()

    def isDone(self):
        return self.offset > self.max_offset

    def __call__(self, chunk_size):
        subquery = """
            SELECT person FROM UnlinkedPeople
            WHERE id BETWEEN %d AND %d
            """ % (self.offset, self.offset + chunk_size - 1)
        people_ids = ",".join(
            str(item[0]) for item in self.store.execute(subquery).get_all())
        self.offset += chunk_size
        try:
            # This would be dangerous if we were deleting a
            # team, so join with Person to ensure it isn't one
            # even in the rare case a person is converted to
            # a team during this run.
            self.store.execute("""
                DELETE FROM TeamParticipation
                USING Person
                WHERE TeamParticipation.person = Person.id
                    AND Person.teamowner IS NULL
                    AND Person.id IN (%s)
                """ % people_ids)
            self.store.execute("""
                UPDATE EmailAddress SET person=NULL
                WHERE person IN (%s)
                """ % people_ids)
            # This cascade deletes any PersonSettings records.
            self.store.execute("""
                DELETE FROM Person
                WHERE id IN (%s)
                """ % people_ids)
            transaction.commit()
            self.log.debug(
                "Deleted the following unlinked people: %s" % people_ids)
        except IntegrityError:
            # This case happens when a Person is linked to something
            # during the run. It is unlikely to occur, so just ignore
            # it again. Everything will clear up next run.
            transaction.abort()
            self.log.warning(
                "Failed to delete %d Person records. Left for next time."
                % chunk_size)


class BugNotificationPruner(BulkPruner):
    """Prune `BugNotificationRecipient` records no longer of interest.

    We discard all rows older than 30 days that have been sent. We
    keep 30 days worth or records to help diagnose email delivery issues.
    """
    target_table_class = BugNotification
    ids_to_prune_query = """
        SELECT BugNotification.id FROM BugNotification
        WHERE date_emailed < CURRENT_TIMESTAMP AT TIME ZONE 'UTC'
            - CAST('30 days' AS interval)
        """


class AnswerContactPruner(BulkPruner):
    """Remove old answer contacts which are no longer required.

    Remove a person as an answer contact if:
      their account has been deactivated for more than one day, or
      suspended for more than one week.
    """
    target_table_class = AnswerContact
    ids_to_prune_query = """
        SELECT DISTINCT AnswerContact.id
        FROM AnswerContact, Person, Account
        WHERE
            AnswerContact.person = Person.id
            AND Person.account = Account.id
            AND (
                (Account.date_status_set <
                CURRENT_TIMESTAMP AT TIME ZONE 'UTC'
                - CAST('1 day' AS interval)
                AND Account.status = %s)
                OR
                (Account.date_status_set <
                CURRENT_TIMESTAMP AT TIME ZONE 'UTC'
                - CAST('7 days' AS interval)
                AND Account.status = %s)
            )
        """ % (AccountStatus.DEACTIVATED.value, AccountStatus.SUSPENDED.value)


class BranchJobPruner(BulkPruner):
    """Prune `BranchJob`s that are in a final state and more than a month old.

    When a BranchJob is completed, it gets set to a final state.  These jobs
    should be pruned from the database after a month.
    """
    target_table_class = Job
    ids_to_prune_query = """
        SELECT DISTINCT Job.id
        FROM Job, BranchJob
        WHERE
            Job.id = BranchJob.job
            AND Job.date_finished < CURRENT_TIMESTAMP AT TIME ZONE 'UTC'
                - CAST('30 days' AS interval)
        """


class BugHeatUpdater(TunableLoop):
    """A `TunableLoop` for bug heat calculations."""

    maximum_chunk_size = 5000

    def __init__(self, log, abort_time=None, max_heat_age=None):
        super(BugHeatUpdater, self).__init__(log, abort_time)
        self.transaction = transaction
        self.total_processed = 0
        self.is_done = False
        self.offset = 0
        if max_heat_age is None:
            max_heat_age = config.calculate_bug_heat.max_heat_age
        self.max_heat_age = max_heat_age

        self.store = IMasterStore(Bug)

    @property
    def _outdated_bugs(self):
        outdated_bugs = getUtility(IBugSet).getBugsWithOutdatedHeat(
            self.max_heat_age)
        # We remove the security proxy so that we can access the set()
        # method of the result set.
        return removeSecurityProxy(outdated_bugs)

    def isDone(self):
        """See `ITunableLoop`."""
        # When the main loop has no more Bugs to process it sets
        # offset to None. Until then, it always has a numerical
        # value.
        return self._outdated_bugs.is_empty()

    def __call__(self, chunk_size):
        """Retrieve a batch of Bugs and update their heat.

        See `ITunableLoop`.
        """
        chunk_size = int(chunk_size + 0.5)
        outdated_bugs = self._outdated_bugs[:chunk_size]
        # We don't use outdated_bugs.set() here to work around
        # Storm Bug #820290.
        outdated_bug_ids = [bug.id for bug in outdated_bugs]
        self.log.debug("Updating heat for %s bugs", len(outdated_bug_ids))
        IMasterStore(Bug).find(
            Bug, Bug.id.is_in(outdated_bug_ids)).set(
                heat=SQL('calculate_bug_heat(Bug.id)'),
                heat_last_updated=UTC_NOW)
        transaction.commit()


class BugTaskIncompleteMigrator(TunableLoop):
    """Migrate BugTaskStatus 'INCOMPLETE' to a concrete WITH/WITHOUT value."""

    maximum_chunk_size = 20000
    minimum_chunk_size = 100

    def __init__(self, log, abort_time=None, max_heat_age=None):
        super(BugTaskIncompleteMigrator, self).__init__(log, abort_time)
        self.transaction = transaction
        self.total_processed = 0
        self.is_done = False
        self.offset = 0
        self.store = IMasterStore(BugTask)
        self.query = self.store.find((BugTask, Bug),
            BugTask._status==BugTaskStatus.INCOMPLETE,
            BugTask.bugID==Bug.id)

    def isDone(self):
        """See `ITunableLoop`."""
        return self.query.is_empty()

    def __call__(self, chunk_size):
        """See `ITunableLoop`."""
        transaction.begin()
        tasks = list(self.query[:chunk_size])
        for (task, bug) in tasks:
            if (bug.date_last_message is None or
                task.date_incomplete > bug.date_last_message):
                task._status = BugTaskStatusSearch.INCOMPLETE_WITHOUT_RESPONSE
            else:
                task._status = BugTaskStatusSearch.INCOMPLETE_WITH_RESPONSE
        self.log.debug("Updated status on %d tasks" % len(tasks))
        transaction.commit()


class BugWatchActivityPruner(BulkPruner):
    """A TunableLoop to prune BugWatchActivity entries."""
    target_table_class = BugWatchActivity
    # For each bug_watch, remove all but the most recent MAX_SAMPLE_SIZE
    # entries.
    ids_to_prune_query = """
        SELECT id FROM (
            SELECT id, rank() OVER w AS rank
            FROM BugWatchActivity
            WINDOW w AS (PARTITION BY bug_watch ORDER BY id DESC)
            ) AS whatever
        WHERE rank > %s
        """ % sqlvalues(MAX_SAMPLE_SIZE)


class ObsoleteBugAttachmentPruner(BulkPruner):
    """Delete bug attachments without a LibraryFileContent record.

    Our database schema allows LibraryFileAlias records that have no
    corresponding LibraryFileContent records.

    This class deletes bug attachments that reference such "content free"
    and thus completely useless LFA records.
    """
    target_table_class = BugAttachment
    ids_to_prune_query = """
        SELECT BugAttachment.id
        FROM BugAttachment, LibraryFileAlias
        WHERE
            BugAttachment.libraryfile = LibraryFileAlias.id
            AND LibraryFileAlias.content IS NULL
        """


class OldTimeLimitedTokenDeleter(TunableLoop):
    """Delete expired url access tokens from the session DB."""

    maximum_chunk_size = 24 * 60 * 60  # 24 hours in seconds.

    def __init__(self, log, abort_time=None):
        super(OldTimeLimitedTokenDeleter, self).__init__(log, abort_time)
        self.store = session_store()
        self._update_oldest()

    def _update_oldest(self):
        self.oldest_age = self.store.execute("""
            SELECT COALESCE(EXTRACT(EPOCH FROM
                CURRENT_TIMESTAMP AT TIME ZONE 'UTC'
                - MIN(created)), 0)
            FROM TimeLimitedToken
            """).get_one()[0]

    def isDone(self):
        return self.oldest_age <= ONE_DAY_IN_SECONDS

    def __call__(self, chunk_size):
        self.oldest_age = max(
            ONE_DAY_IN_SECONDS, self.oldest_age - chunk_size)

        self.log.debug(
            "Removed TimeLimitedToken rows older than %d seconds"
            % self.oldest_age)
        self.store.find(
            TimeLimitedToken,
            TimeLimitedToken.created < SQL(
                "CURRENT_TIMESTAMP AT TIME ZONE 'UTC' - interval '%d seconds'"
                % ONE_DAY_IN_SECONDS)).remove()
        transaction.commit()
        self._update_oldest()


class SuggestiveTemplatesCacheUpdater(TunableLoop):
    """Refresh the SuggestivePOTemplate cache.

    This isn't really a TunableLoop.  It just pretends to be one to fit
    in with the garbo crowd.
    """
    maximum_chunk_size = 1

    done = False

    def isDone(self):
        """See `TunableLoop`."""
        return self.done

    def __call__(self, chunk_size):
        """See `TunableLoop`."""
        utility = getUtility(IPOTemplateSet)
        utility.wipeSuggestivePOTemplatesCache()
        utility.populateSuggestivePOTemplatesCache()
        transaction.commit()
        self.done = True


class UnusedPOTMsgSetPruner(TunableLoop):
    """Cleans up unused POTMsgSets."""

    done = False
    offset = 0
    maximum_chunk_size = 50000

    def isDone(self):
        """See `TunableLoop`."""
        return self.offset >= len(self.msgset_ids_to_remove)

    @cachedproperty
    def msgset_ids_to_remove(self):
        """Return the IDs of the POTMsgSets to remove."""
        query = """
            -- Get all POTMsgSet IDs which are obsolete (sequence == 0)
            -- and are not used (sequence != 0) in any other template.
            SELECT POTMsgSet
              FROM TranslationTemplateItem tti
              WHERE sequence=0 AND
              NOT EXISTS(
                SELECT id
                  FROM TranslationTemplateItem
                  WHERE potmsgset = tti.potmsgset AND sequence != 0)
            UNION
            -- Get all POTMsgSet IDs which are not referenced
            -- by any of the templates (they must have TTI rows for that).
            (SELECT POTMsgSet.id
               FROM POTMsgSet
               LEFT OUTER JOIN TranslationTemplateItem
                 ON TranslationTemplateItem.potmsgset = POTMsgSet.id
               WHERE
                 TranslationTemplateItem.potmsgset IS NULL);
            """
        store = IMasterStore(POTMsgSet)
        results = store.execute(query)
        ids_to_remove = [id for (id,) in results.get_all()]
        return ids_to_remove

    def __call__(self, chunk_size):
        """See `TunableLoop`."""
        # We cast chunk_size to an int to avoid issues with slicing
        # (DBLoopTuner passes in a float).
        chunk_size = int(chunk_size)
        msgset_ids_to_remove = (
            self.msgset_ids_to_remove[self.offset:][:chunk_size])
        # Remove related TranslationTemplateItems.
        store = IMasterStore(POTMsgSet)
        related_ttis = store.find(
            TranslationTemplateItem,
            In(TranslationTemplateItem.potmsgsetID, msgset_ids_to_remove))
        related_ttis.remove()
        # Remove related TranslationMessages.
        related_translation_messages = store.find(
            TranslationMessage,
            In(TranslationMessage.potmsgsetID, msgset_ids_to_remove))
        related_translation_messages.remove()
        store.find(
            POTMsgSet, In(POTMsgSet.id, msgset_ids_to_remove)).remove()
        self.offset = self.offset + chunk_size
        transaction.commit()


# XXX: StevenK 2011-09-14 bug=849683: This can be removed when done.
class SourcePackagePublishingHistorySPNPopulator(TunableLoop):
    """Populate the new sourcepackagename column of SPPH."""

    done = False
    maximum_chunk_size = 5000

    def findSPPHs(self):
        return IMasterStore(SourcePackagePublishingHistory).find(
            SourcePackagePublishingHistory,
            SourcePackagePublishingHistory.sourcepackagename == None
            ).order_by(SourcePackagePublishingHistory.id)

    def isDone(self):
        """See `TunableLoop`."""
        return self.done

    def __call__(self, chunk_size):
        """See `TunableLoop`."""
        spphs = self.findSPPHs()[:chunk_size]
        for spph in spphs:
            spph.sourcepackagename = (
                spph.sourcepackagerelease.sourcepackagename)
        transaction.commit()
        self.done = self.findSPPHs().is_empty()


# XXX: StevenK 2011-09-14 bug=849683: This can be removed when done.
class BinaryPackagePublishingHistoryBPNPopulator(TunableLoop):
    """Populate the new binarypackagename column of BPPH."""

    done = False
    maximum_chunk_size = 5000

    def findBPPHs(self):
        return IMasterStore(BinaryPackagePublishingHistory).find(
            BinaryPackagePublishingHistory,
            BinaryPackagePublishingHistory.binarypackagename == None
            ).order_by(BinaryPackagePublishingHistory.id)

    def isDone(self):
        """See `TunableLoop`."""
        return self.done

    def __call__(self, chunk_size):
        """See `TunableLoop`."""
        bpphs = self.findBPPHs()[:chunk_size]
        for bpph in bpphs:
            bpph.binarypackagename = (
                bpph.binarypackagerelease.binarypackagename)
        transaction.commit()
        self.done = self.findBPPHs().is_empty()


class BaseDatabaseGarbageCollector(LaunchpadCronScript):
    """Abstract base class to run a collection of TunableLoops."""
    script_name = None  # Script name for locking and database user. Override.
    tunable_loops = None  # Collection of TunableLoops. Override.
    continue_on_failure = False  # If True, an exception in a tunable loop
                                 # does not cause the script to abort.

    # Default run time of the script in seconds. Override.
    default_abort_script_time = None

    # _maximum_chunk_size is used to override the defined
    # maximum_chunk_size to allow our tests to ensure multiple calls to
    # __call__ are required without creating huge amounts of test data.
    _maximum_chunk_size = None

    def __init__(self, test_args=None):
        super(BaseDatabaseGarbageCollector, self).__init__(
            self.script_name,
            dbuser=self.script_name.replace('-', '_'),
            test_args=test_args)

    def add_my_options(self):

        self.parser.add_option("-x", "--experimental", dest="experimental",
            default=False, action="store_true",
            help="Run experimental jobs. Normally this is just for staging.")
        self.parser.add_option("--abort-script",
            dest="abort_script", default=self.default_abort_script_time,
            action="store", type="float", metavar="SECS",
            help="Abort script after SECS seconds [Default %d]."
            % self.default_abort_script_time)
        self.parser.add_option("--abort-task",
            dest="abort_task", default=None, action="store", type="float",
            metavar="SECS", help="Abort a task if it runs over SECS seconds "
                "[Default (threads * abort_script / tasks)].")
        self.parser.add_option("--threads",
            dest="threads", default=multiprocessing.cpu_count(),
            action="store", type="int", metavar='NUM',
            help="Run NUM tasks in parallel [Default %d]."
            % multiprocessing.cpu_count())

    def main(self):
        self.start_time = time.time()

        # Stores the number of failed tasks.
        self.failure_count = 0

        # Copy the list so we can safely consume it.
        tunable_loops = list(self.tunable_loops)
        if self.options.experimental:
            tunable_loops.extend(self.experimental_tunable_loops)

        threads = set()
        for count in range(0, self.options.threads):
            thread = threading.Thread(
                target=self.run_tasks_in_thread,
                name='Worker-%d' % (count + 1,),
                args=(tunable_loops,))
            thread.start()
            threads.add(thread)

        # Block until all the worker threads have completed. We block
        # until the script timeout is hit, plus 60 seconds. We wait the
        # extra time because the loops are supposed to shut themselves
        # down when the script timeout is hit, and the extra time is to
        # give them a chance to clean up.
        for thread in threads:
            time_to_go = self.get_remaining_script_time() + 60
            if time_to_go > 0:
                thread.join(time_to_go)
            else:
                break

        # If the script ran out of time, warn.
        if self.get_remaining_script_time() < 0:
            self.logger.warn(
                "Script aborted after %d seconds.", self.script_timeout)

        if tunable_loops:
            self.logger.warn("%d tasks did not run.", len(tunable_loops))

        if self.failure_count:
            self.logger.error("%d tasks failed.", self.failure_count)
            raise SilentLaunchpadScriptFailure(self.failure_count)

    def get_remaining_script_time(self):
        return self.start_time + self.script_timeout - time.time()

    @property
    def script_timeout(self):
        a_very_long_time = 31536000  # 1 year
        return self.options.abort_script or a_very_long_time

    def get_loop_logger(self, loop_name):
        """Retrieve a logger for use by a particular task.

        The logger will be configured to add the loop_name as a
        prefix to all log messages, making interleaved output from
        multiple threads somewhat readable.
        """
        loop_logger = logging.getLogger('garbo.' + loop_name)
        for filter in loop_logger.filters:
            if isinstance(filter, PrefixFilter):
                return loop_logger  # Already have a PrefixFilter attached.
        loop_logger.addFilter(PrefixFilter(loop_name))
        return loop_logger

    def get_loop_abort_time(self, num_remaining_tasks):
        # How long until the task should abort.
        if self.options.abort_task is not None:
            # Task timeout specified on command line.
            abort_task = self.options.abort_task

        elif num_remaining_tasks <= self.options.threads:
            # We have a thread for every remaining task. Let
            # the task run until the script timeout.
            self.logger.debug2(
                "Task may run until script timeout.")
            abort_task = self.get_remaining_script_time()

        else:
            # Evenly distribute the remaining time to the
            # remaining tasks.
            abort_task = (
                self.options.threads
                * self.get_remaining_script_time() / num_remaining_tasks)

        return min(abort_task, self.get_remaining_script_time())

    def run_tasks_in_thread(self, tunable_loops):
        """Worker thread target to run tasks.

        Tasks are removed from tunable_loops and run one at a time,
        until all tasks that can be run have been run or the script
        has timed out.
        """
        self.logger.debug(
            "Worker thread %s running.", threading.currentThread().name)
        self.login()

        while True:
            # How long until the script should abort.
            if self.get_remaining_script_time() <= 0:
                # Exit silently. We warn later.
                self.logger.debug(
                    "Worker thread %s detected script timeout.",
                    threading.currentThread().name)
                break

            num_remaining_tasks = len(tunable_loops)
            if not num_remaining_tasks:
                break
            tunable_loop_class = tunable_loops.pop(0)

            loop_name = tunable_loop_class.__name__

            loop_logger = self.get_loop_logger(loop_name)

            # Aquire a lock for the task. Multiple garbo processes
            # might be running simultaneously.
            loop_lock_path = os.path.join(
                LOCK_PATH, 'launchpad-garbo-%s.lock' % loop_name)
            # No logger - too noisy, so report issues ourself.
            loop_lock = GlobalLock(loop_lock_path, logger=None)
            try:
                loop_lock.acquire()
                loop_logger.debug("Aquired lock %s.", loop_lock_path)
            except LockAlreadyAcquired:
                # If the lock cannot be acquired, but we have plenty
                # of time remaining, just put the task back to the
                # end of the queue.
                if self.get_remaining_script_time() > 60:
                    loop_logger.debug3(
                        "Unable to acquire lock %s. Running elsewhere?",
                        loop_lock_path)
                    time.sleep(0.3)  # Avoid spinning.
                    tunable_loops.append(tunable_loop_class)
                # Otherwise, emit a warning and skip the task.
                else:
                    loop_logger.warn(
                        "Unable to acquire lock %s. Running elsewhere?",
                        loop_lock_path)
                continue

            try:
                loop_logger.info("Running %s", loop_name)

                abort_time = self.get_loop_abort_time(num_remaining_tasks)
                loop_logger.debug2(
                    "Task will be terminated in %0.3f seconds",
                    abort_time)

                tunable_loop = tunable_loop_class(
                    abort_time=abort_time, log=loop_logger)

                # Allow the test suite to override the chunk size.
                if self._maximum_chunk_size is not None:
                    tunable_loop.maximum_chunk_size = (
                        self._maximum_chunk_size)

                try:
                    tunable_loop.run()
                    loop_logger.debug(
                        "%s completed sucessfully.", loop_name)
                except Exception:
                    loop_logger.exception("Unhandled exception")
                    self.failure_count += 1

            finally:
                loop_lock.release()
                loop_logger.debug("Released lock %s.", loop_lock_path)
                transaction.abort()


class FrequentDatabaseGarbageCollector(BaseDatabaseGarbageCollector):
    """Run every 5 minutes.

    This may become even more frequent in the future.

    Jobs with low overhead can go here to distribute work more evenly.
    """
    script_name = 'garbo-frequently'
    tunable_loops = [
        BugSummaryJournalRollup,
        OAuthNoncePruner,
        OpenIDConsumerNoncePruner,
        OpenIDConsumerAssociationPruner,
        AntiqueSessionPruner,
        ]
    experimental_tunable_loops = []

    # 5 minmutes minus 20 seconds for cleanup. This helps ensure the
    # script is fully terminated before the next scheduled hourly run
    # kicks in.
    default_abort_script_time = 60 * 5 - 20


class HourlyDatabaseGarbageCollector(BaseDatabaseGarbageCollector):
    """Run every hour.

    Jobs we want to run fairly often but have noticable overhead go here.
    """
    script_name = 'garbo-hourly'
    tunable_loops = [
        RevisionCachePruner,
        BugWatchScheduler,
        UnusedSessionPruner,
        DuplicateSessionPruner,
        BugHeatUpdater,
<<<<<<< HEAD
        SourcePackagePublishingHistorySPNPopulator,
        BinaryPackagePublishingHistoryBPNPopulator,
=======
        BugTaskIncompleteMigrator,
>>>>>>> 49eb9606
        ]
    experimental_tunable_loops = []

    # 1 hour, minus 5 minutes for cleanup. This ensures the script is
    # fully terminated before the next scheduled hourly run kicks in.
    default_abort_script_time = 60 * 55


class DailyDatabaseGarbageCollector(BaseDatabaseGarbageCollector):
    """Run every day.

    Jobs that don't need to be run frequently.

    If there is low overhead, consider putting these tasks in more
    frequently invoked lists to distribute the work more evenly.
    """
    script_name = 'garbo-daily'
    tunable_loops = [
        AnswerContactPruner,
        BranchJobPruner,
        BugNotificationPruner,
        BugWatchActivityPruner,
        CodeImportEventPruner,
        CodeImportResultPruner,
        HWSubmissionEmailLinker,
        ObsoleteBugAttachmentPruner,
        OldTimeLimitedTokenDeleter,
        RevisionAuthorEmailLinker,
        SuggestiveTemplatesCacheUpdater,
        POTranslationPruner,
        UnusedPOTMsgSetPruner,
        ]
    experimental_tunable_loops = [
        PersonPruner,
        ]

    # 1 day, minus 30 minutes for cleanup. This ensures the script is
    # fully terminated before the next scheduled daily run kicks in.
    default_abort_script_time = 60 * 60 * 23.5<|MERGE_RESOLUTION|>--- conflicted
+++ resolved
@@ -1297,12 +1297,9 @@
         UnusedSessionPruner,
         DuplicateSessionPruner,
         BugHeatUpdater,
-<<<<<<< HEAD
         SourcePackagePublishingHistorySPNPopulator,
         BinaryPackagePublishingHistoryBPNPopulator,
-=======
         BugTaskIncompleteMigrator,
->>>>>>> 49eb9606
         ]
     experimental_tunable_loops = []
 
