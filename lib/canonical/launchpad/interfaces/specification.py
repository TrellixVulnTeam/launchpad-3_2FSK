--- conflicted
+++ resolved
@@ -22,10 +22,7 @@
 from canonical.launchpad.validators import LaunchpadValidationError
 from canonical.launchpad.validators.name import name_validator
 from canonical.launchpad.interfaces import IHasOwner, IProject
-<<<<<<< HEAD
-=======
 from canonical.launchpad.interfaces.mentoringoffer import ICanBeMentored
->>>>>>> 41f1e0fd
 from canonical.launchpad.interfaces.validation import valid_webref
 from canonical.launchpad.interfaces.specificationtarget import (
     IHasSpecifications)
@@ -125,11 +122,7 @@
     owner = Choice(title=_('Owner'), required=True, readonly=True,
         vocabulary='ValidPersonOrTeam')
     # target
-<<<<<<< HEAD
-    product = Choice(title=_('Product'), required=False,
-=======
     product = Choice(title=_('Project'), required=False,
->>>>>>> 41f1e0fd
         vocabulary='Product')
     distribution = Choice(title=_('Distribution'), required=False,
         vocabulary='Distribution')
