# Copyright 2004-2005 Canonical Ltd.  All rights reserved.

__metaclass__ = type
__all__ = ['Distribution', 'DistributionSet', 'DistroPackageFinder']

from zope.interface import implements
from zope.component import getUtility

from sqlobject import (
    RelatedJoin, SQLObjectNotFound, StringCol, ForeignKey, MultipleJoin)

from canonical.database.sqlbase import SQLBase, quote, sqlvalues

from canonical.launchpad.database.bugtask import BugTask, BugTaskSet
from canonical.launchpad.database.binarypackagename import (
    BinaryPackageName)
from canonical.launchpad.database.binarypackagerelease import (
    BinaryPackageRelease)
from canonical.launchpad.database.bug import BugSet
from canonical.launchpad.database.distributionbounty import DistributionBounty
from canonical.launchpad.database.distributionsourcepackage import (
    DistributionSourcePackage)
from canonical.launchpad.database.distributionsourcepackagerelease import (
    DistributionSourcePackageRelease)
from canonical.launchpad.database.distributionsourcepackagecache import (
    DistributionSourcePackageCache)
from canonical.launchpad.database.distrorelease import DistroRelease
from canonical.launchpad.database.sourcepackagename import (
    SourcePackageName)
from canonical.launchpad.database.sourcepackagerelease import (
    SourcePackageRelease)
from canonical.launchpad.database.milestone import Milestone
from canonical.launchpad.database.specification import Specification
from canonical.launchpad.database.ticket import Ticket
from canonical.launchpad.database.publishing import (
    SourcePackageFilePublishing, BinaryPackageFilePublishing,
    SourcePackagePublishing)
from canonical.launchpad.database.publishedpackage import PublishedPackage
from canonical.launchpad.database.librarian import LibraryFileAlias

from canonical.lp.dbschema import (
    EnumCol, BugTaskStatus, DistributionReleaseStatus,
    TranslationPermission, SpecificationSort)

from canonical.launchpad.interfaces import (
    IDistribution, IDistributionSet, IDistroPackageFinder, NotFoundError,
<<<<<<< HEAD
    IHasBuildRecords, ISourcePackageName, UNRESOLVED_BUGTASK_STATUSES,
    RESOLVED_BUGTASK_STATUSES)
=======
    IHasBuildRecords, ISourcePackageName, IBuildSet,
    UNRESOLVED_BUGTASK_STATUSES, RESOLVED_BUGTASK_STATUSES)
>>>>>>> 638b690b

from sourcerer.deb.version import Version

from canonical.launchpad.validators.name import valid_name


class Distribution(SQLBase):
    """A distribution of an operating system, e.g. Debian GNU/Linux."""
    implements(IDistribution, IHasBuildRecords)

    _defaultOrder = 'name'

    name = StringCol(notNull=True, alternateID=True, unique=True)
    displayname = StringCol(notNull=True)
    title = StringCol(notNull=True)
    summary = StringCol(notNull=True)
    description = StringCol(notNull=True)
    domainname = StringCol(notNull=True)
    owner = ForeignKey(dbName='owner', foreignKey='Person', notNull=True)
    bugcontact = ForeignKey(
        dbName='bugcontact', foreignKey='Person', notNull=False, default=None)
    members = ForeignKey(dbName='members', foreignKey='Person', notNull=True)
    translationgroup = ForeignKey(dbName='translationgroup',
        foreignKey='TranslationGroup', notNull=False, default=None)
    translationpermission = EnumCol(dbName='translationpermission',
        notNull=True, schema=TranslationPermission,
        default=TranslationPermission.OPEN)
    lucilleconfig = StringCol(notNull=False, default=None)
    uploadsender = StringCol(notNull=False, default=None)
    uploadadmin = StringCol(notNull=False, default=None)

    bounties = RelatedJoin(
        'Bounty', joinColumn='distribution', otherColumn='bounty',
        intermediateTable='DistributionBounty')
    bugtasks = MultipleJoin('BugTask', joinColumn='distribution')
    milestones = MultipleJoin('Milestone', joinColumn='distribution')
    uploaders = MultipleJoin('DistroComponentUploader',
        joinColumn='distribution')
    source_package_caches = MultipleJoin('DistributionSourcePackageCache',
        joinColumn='distribution', orderBy='name')

    @property
    def releases(self):
        ret = DistroRelease.selectBy(distributionID=self.id)
        return sorted(ret, key=lambda a: Version(a.version), reverse=True)

    def searchTasks(self, search_params):
        """See canonical.launchpad.interfaces.IBugTarget."""
        search_params.setDistribution(self)
        return BugTaskSet().search(search_params)

    def createBug(self, owner, title, comment, private=False):
        """See canonical.launchpad.interfaces.IBugTarget."""
        return BugSet().createBug(
            distribution=self, comment=comment, title=title, owner=owner,
            private=private)

    @property
    def open_cve_bugtasks(self):
        """See IDistribution."""
        open_bugtask_status_sql_values = "(%s)" % (
            ', '.join(sqlvalues(*UNRESOLVED_BUGTASK_STATUSES)))

        result = BugTask.select("""
            CVE.id = BugCve.cve AND
            BugCve.bug = Bug.id AND
            BugTask.bug = Bug.id AND
            BugTask.distribution=%d AND
            BugTask.status IN %s
            """ % (self.id, open_bugtask_status_sql_values),
            clauseTables=['Bug', 'Cve', 'BugCve'],
            orderBy=['-severity', 'datecreated'])

        return result

    @property
    def resolved_cve_bugtasks(self):
        """See IDistribution."""
        resolved_bugtask_status_sql_values = "(%s)" % (
            ', '.join(sqlvalues(*RESOLVED_BUGTASK_STATUSES)))

        result = BugTask.select("""
            CVE.id = BugCve.cve AND
            BugCve.bug = Bug.id AND
            BugTask.bug = Bug.id AND
            BugTask.distribution=%d AND
            BugTask.status IN %s
            """ % (self.id, resolved_bugtask_status_sql_values),
            clauseTables=['Bug', 'Cve', 'BugCve'],
            orderBy=['-severity', 'datecreated'])
        return result

    @property
    def currentrelease(self):
        # If we have a frozen one, return that.
        for rel in self.releases:
            if rel.releasestatus == DistributionReleaseStatus.FROZEN:
                return rel
        # If we have one in development, return that.
        for rel in self.releases:
            if rel.releasestatus == DistributionReleaseStatus.DEVELOPMENT:
                return rel
        # If we have a stable one, return that.
        for rel in self.releases:
            if rel.releasestatus == DistributionReleaseStatus.CURRENT:
                return rel
        # If we have ANY, return the first one.
        if len(self.releases) > 0:
            return self.releases[0]
        return None

    def __getitem__(self, name):
        for release in self.releases:
            if release.name == name:
                return release
        raise NotFoundError(name)

    def __iter__(self):
        return iter(self.releases)

    def bugCounter(self):
        counts = []

        severities = [
            BugTaskStatus.NEW,
            BugTaskStatus.ACCEPTED,
            BugTaskStatus.REJECTED,
            BugTaskStatus.FIXED]

        query = ("bugtask.distribution = %s AND "
                 "bugtask.bugstatus = %i")

        for severity in severities:
            query = query % (quote(self.id), severity)
            count = BugTask.select(query).count()
            counts.append(count)

        return counts
    bugCounter = property(bugCounter)

    def getRelease(self, name_or_version):
        """See IDistribution."""
        distrorelease = DistroRelease.selectOneBy(
            distributionID=self.id, name=name_or_version)
        if distrorelease is None:
            distrorelease = DistroRelease.selectOneBy(
                distributionID=self.id, version=name_or_version)
            if distrorelease is None:
                raise NotFoundError(name_or_version)
        return distrorelease

    def getDevelopmentReleases(self):
        """See IDistribution."""
        return DistroRelease.selectBy(
            distributionID = self.id,
            releasestatus = DistributionReleaseStatus.DEVELOPMENT)

    def getMilestone(self, name):
        """See IDistribution."""
        return Milestone.selectOne("""
            distribution = %s AND
            name = %s
            """ % sqlvalues(self.id, name))

    def getSourcePackage(self, name):
        """See IDistribution."""
        if ISourcePackageName.providedBy(name):
            sourcepackagename = name
        else:
            try:
                sourcepackagename = SourcePackageName.byName(name)
            except SQLObjectNotFound:
                return None
        return DistributionSourcePackage(self, sourcepackagename)

    def getSourcePackageRelease(self, sourcepackagerelease):
        """See IDistribution."""
        return DistributionSourcePackageRelease(self, sourcepackagerelease)

    def specifications(self, sort=None, quantity=None):
        """See IHasSpecifications."""
        if sort is None or sort == SpecificationSort.DATE:
            order = ['-datecreated', 'id']
        elif sort == SpecificationSort.PRIORITY:
            order = ['-priority', 'status', 'name']
        return Specification.selectBy(distributionID=self.id,
            orderBy=order)[:quantity]

    def getSpecification(self, name):
        """See ISpecificationTarget."""
        return Specification.selectOneBy(distributionID=self.id, name=name)

    def tickets(self, quantity=None):
        """See ITicketTarget."""
        return Ticket.select("""
            distribution = %s
            """ % sqlvalues(self.id),
            orderBy='-datecreated',
            limit=quantity)

    def newTicket(self, owner, title, description):
        """See ITicketTarget."""
        return Ticket(
            title=title, description=description, owner=owner,
            distribution=self)

    def getTicket(self, ticket_num):
        """See ITicketTarget."""
        # First see if there is a ticket with that number.
        try:
            ticket = Ticket.get(ticket_num)
        except SQLObjectNotFound:
            return None
        # Now verify that that ticket is actually for this target.
        if ticket.target != self:
            return None
        return ticket

    def ensureRelatedBounty(self, bounty):
        """See IDistribution."""
        for curr_bounty in self.bounties:
            if bounty.id == curr_bounty.id:
                return None
        DistributionBounty(distribution=self, bounty=bounty)

    def getDistroReleaseAndPocket(self, distrorelease_name):
        """See IDistribution."""
        from canonical.archivepublisher.publishing import suffixpocket

        # Get the list of suffixes.
        suffixes = [suffix for suffix, ignored in suffixpocket.items()]
        # Sort it longest string first.
        suffixes.sort(key=len, reverse=True)

        for suffix in suffixes:
            if distrorelease_name.endswith(suffix):
                try:
                    left_size = len(distrorelease_name) - len(suffix)
                    return (self[distrorelease_name[:left_size]],
                            suffixpocket[suffix])
                except KeyError:
                    # Swallow KeyError to continue round the loop.
                    pass

        raise NotFoundError(distrorelease_name)

    def getFileByName(self, filename, source=True, binary=True):
        """See IDistribution."""
        assert (source or binary), "searching in an explicitly empty " \
               "space is pointless"
        if source:
            candidate = SourcePackageFilePublishing.selectOneBy(
                distribution=self.id,
                libraryfilealiasfilename=filename)
            if candidate is not None:
                return LibraryFileAlias.get(candidate.libraryfilealias)
        if binary:
            candidate = BinaryPackageFilePublishing.selectOneBy(
                distribution=self.id,
                libraryfilealiasfilename=filename)
            if candidate is not None:
                return LibraryFileAlias.get(candidate.libraryfilealias)
        raise NotFoundError(filename)


    def getBuildRecords(self, status=None):
        """See IHasBuildRecords"""
        # Find out the distroarchreleases in question.
        arch_ids = []
        # concatenate architectures list since they are distinct.
        for release in self.releases:
            arch_ids += [arch.id for arch in release.architectures]

        # use facility provided by IBuildSet to retrieve the records
        return getUtility(IBuildSet).getBuildsByArchIds(arch_ids, status)

    def removeOldCacheItems(self):
        """See IDistribution."""

        # Get the set of source package names to deal with.
        spns = set(SourcePackageName.select("""
            SourcePackagePublishing.distrorelease =
                DistroRelease.id AND
            DistroRelease.distribution = %s AND
            SourcePackagePublishing.sourcepackagerelease =
                SourcePackageRelease.id AND
            SourcePackageRelease.sourcepackagename =
                SourcePackageName.id
            """ % sqlvalues(self.id),
            distinct=True,
            clauseTables=['SourcePackagePublishing', 'DistroRelease',
                'SourcePackageRelease']))

        # Remove the cache entries for packages we no longer publish.
        for cache in self.source_package_caches:
            if cache.sourcepackagename not in spns:
                cache.destroySelf()

    def updateCompleteSourcePackageCache(self, ztm=None):
        """See IDistribution."""

        # Get the set of source package names to deal with.
        spns = list(SourcePackageName.select("""
            SourcePackagePublishing.distrorelease =
                DistroRelease.id AND
            DistroRelease.distribution = %s AND
            SourcePackagePublishing.sourcepackagerelease =
                SourcePackageRelease.id AND
            SourcePackageRelease.sourcepackagename =
                SourcePackageName.id
            """ % sqlvalues(self.id),
            distinct=True,
            clauseTables=['SourcePackagePublishing', 'DistroRelease',
                'SourcePackageRelease']))

        # Now update, committing every 50 packages.
        counter = 0
        for spn in spns:
            self.updateSourcePackageCache(spn)
            counter += 1
            if counter > 49:
                counter = 0
                if ztm is not None:
                    ztm.commit()

    def updateSourcePackageCache(self, sourcepackagename):
        """See IDistribution."""

        # Get the set of published sourcepackage releases.
        sprs = list(SourcePackageRelease.select("""
            SourcePackageRelease.sourcepackagename = %s AND
            SourcePackageRelease.id =
                SourcePackagePublishing.sourcepackagerelease AND
            SourcePackagePublishing.distrorelease =
                DistroRelease.id AND
            DistroRelease.distribution = %s
            """ % sqlvalues(sourcepackagename.id, self.id),
            orderBy='id',
            clauseTables=['SourcePackagePublishing', 'DistroRelease'],
            distinct=True))
        if len(sprs) == 0:
            return

        # Find or create the cache entry.
        cache = DistributionSourcePackageCache.selectOne("""
            distribution = %s AND
            sourcepackagename = %s
            """ % sqlvalues(self.id, sourcepackagename.id))
        if cache is None:
            cache = DistributionSourcePackageCache(
                distribution=self,
                sourcepackagename=sourcepackagename)

        # Make sure the name is correct.
        cache.name = sourcepackagename.name

        # Get the sets of binary package names, summaries, descriptions.
        binpkgnames = set()
        binpkgsummaries = set()
        binpkgdescriptions = set()
        for spr in sprs:
            binpkgs = BinaryPackageRelease.select("""
                BinaryPackageRelease.build = Build.id AND
                Build.sourcepackagerelease = %s
                """ % sqlvalues(spr.id),
                clauseTables=['Build'])
            for binpkg in binpkgs:
                binpkgnames.add(binpkg.name)
                binpkgsummaries.add(binpkg.summary)
                binpkgdescriptions.add(binpkg.description)

        # Update the caches.
        cache.binpkgnames = ' '.join(sorted(binpkgnames))
        cache.binpkgsummaries = ' '.join(sorted(binpkgsummaries))
        cache.binpkgdescriptions = ' '.join(sorted(binpkgdescriptions))

    def searchSourcePackages(self, text):
        """See IDistribution."""
        dspcaches = DistributionSourcePackageCache.select("""
            distribution = %s AND
            fti @@ ftq(%s)
            """ % sqlvalues(self.id, text),
            selectAlso='rank(fti, ftq(%s)) AS rank' % sqlvalues(text),
            orderBy=['-rank'],
            distinct=True)
        return [DistributionSourcePackage(
            distribution=self,
            sourcepackagename=dspc.sourcepackagename) for dspc in dspcaches]

    def getPackageNames(self, pkgname):
        """See IDistribution"""
        # We should only ever get a pkgname as a string.
        assert isinstance(pkgname, str), "Only ever call this with a string"

        # Clean it up and make sure it's a valid package name.
        pkgname = pkgname.strip().lower()
        if not valid_name(pkgname):
            raise NotFoundError('Invalid package name: %s' % pkgname)

        # First, we try assuming it's a binary package. let's try and find
        # a binarypackagename for it.
        binarypackagename = BinaryPackageName.selectOneBy(name=pkgname)
        if binarypackagename is None:
            # Is it a sourcepackagename?
            sourcepackagename = SourcePackageName.selectOneBy(name=pkgname)
            if sourcepackagename is not None:

                # It's definitely only a sourcepackagename. Let's make sure it
                # is published in the current distro release.
                publishing = SourcePackagePublishing.select('''
                    SourcePackagePublishing.distrorelease = %s AND
                    SourcePackagePublishing.sourcepackagerelease =
                        SourcePackageRelease.id AND
                    SourcePackageRelease.sourcepackagename = %s
                    ''' % sqlvalues(self.currentrelease.id,
                        sourcepackagename.id),
                    clauseTables=['SourcePackageRelease'],
                    distinct=True).count()
                if publishing == 0:
                    # Yes, it's a sourcepackage, but we don't know about it in
                    # this distro.
                    raise NotFoundError('Unpublished source package: %s'
                                        % pkgname)
                return (sourcepackagename, None)
            # It's neither a sourcepackage, nor a binary package name.
            raise NotFoundError('Unknown package: %s' % pkgname)

        # Ok, so we have a binarypackage with that name. let's see if it's
        # published, and what its sourcepackagename is.
        publishings = PublishedPackage.selectBy(
            binarypackagename=binarypackagename.name,
            distrorelease=self.currentrelease.id,
            orderBy=['id'])
        if publishings.count() == 0:
            # Ok, we have a binary package name, but it's not published in the
            # target distro release. let's see if it's published anywhere.
            publishings = PublishedPackage.selectBy(
                binarypackagename=binarypackagename.name,
                orderBy=['id'])
            if publishings.count() == 0:
                # There are no publishing records anywhere for this beast,
                # sadly.
                raise NotFoundError('Unpublished binary package: %s' % pkgname)

        # PublishedPackageView uses the actual text names.
        for p in publishings:
            sourcepackagenametxt = p.sourcepackagename
            break
        sourcepackagename = SourcePackageName.byName(sourcepackagenametxt)
        return (sourcepackagename, binarypackagename)


class DistributionSet:
    """This class is to deal with Distribution related stuff"""

    implements(IDistributionSet)

    def __init__(self):
        self.title = "Launchpad Distributions"

    def __iter__(self):
        return iter(Distribution.select())

    def __getitem__(self, name):
        try:
            return Distribution.byName(name)
        except SQLObjectNotFound:
            raise NotFoundError(name)

    def get(self, distributionid):
        """See canonical.launchpad.interfaces.IDistributionSet."""
        return Distribution.get(distributionid)

    def count(self):
        return Distribution.select().count()

    def getDistros(self):
        """Returns all Distributions available on the database"""
        return Distribution.select()

    def getByName(self, name):
        """Returns a Distribution with name = name"""
        return self[name]

    def new(self, name, displayname, title, description, summary, domainname,
            members, owner):
        return Distribution(
            name=name,
            displayname=displayname,
            title=title,
            description=description,
            summary=summary,
            domainname=domainname,
            members=members,
            owner=owner)

class DistroPackageFinder:

    implements(IDistroPackageFinder)

    def __init__(self, distribution=None, processorfamily=None):
        self.distribution = distribution
        # XXX kiko: and what about processorfamily?<|MERGE_RESOLUTION|>--- conflicted
+++ resolved
@@ -44,13 +44,8 @@
 
 from canonical.launchpad.interfaces import (
     IDistribution, IDistributionSet, IDistroPackageFinder, NotFoundError,
-<<<<<<< HEAD
-    IHasBuildRecords, ISourcePackageName, UNRESOLVED_BUGTASK_STATUSES,
-    RESOLVED_BUGTASK_STATUSES)
-=======
     IHasBuildRecords, ISourcePackageName, IBuildSet,
     UNRESOLVED_BUGTASK_STATUSES, RESOLVED_BUGTASK_STATUSES)
->>>>>>> 638b690b
 
 from sourcerer.deb.version import Version
 
