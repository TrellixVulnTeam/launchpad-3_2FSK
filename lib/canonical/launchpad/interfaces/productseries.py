--- conflicted
+++ resolved
@@ -42,19 +42,6 @@
             return self.context.getSeries(name)
 
 
-<<<<<<< HEAD
-class IProductSeriesSet(Interface):
-    """The set of product series."""
-
-    def get(productseriesid):
-        """Return the product series with the given productseriesid.
-
-        If the product series can't be found, a NotFoundError is raised.
-        """
-
-
-class IProductSeries(IHasDrivers, IHasOwner, IBugTarget, ISpecificationGoal):
-=======
 def validate_cvs_root(cvsroot):
     try:
         root = CVSRoot(cvsroot)
@@ -96,8 +83,7 @@
         raise LaunchpadValidationError('Invalid release URL pattern.')
 
 
-class IProductSeries(IHasDrivers, IHasOwner, ISpecificationGoal):
->>>>>>> 7a95f0cb
+class IProductSeries(IHasDrivers, IHasOwner, IBugTarget, ISpecificationGoal):
     """A series of releases. For example '2.0' or '1.3' or 'dev'."""
     # XXX Mark Shuttleworth 14/10/04 would like to get rid of id in
     # interfaces, as soon as SQLobject allows using the object directly
