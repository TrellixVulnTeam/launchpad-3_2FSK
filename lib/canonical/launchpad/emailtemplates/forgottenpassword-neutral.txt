--- conflicted
+++ resolved
@@ -2,19 +2,8 @@
 
 You have requested a new password for your Launchpad Login Service account.
 
-<<<<<<< HEAD
-To reset your password, follow the link below.  On the resulting page,
-enter your email address and your new password.
-=======
 To change your password:
 %(token_url)s
->>>>>>> 8e7bceea
 
 
-<<<<<<< HEAD
-Thanks,
-
-The Launchpad Login Service Team
-=======
-If you don't know what this is about, then someone else has entered your e-mail address at the Launchpad Login Service. Sorry about that. You don't need to do anything further, just delete this message.
->>>>>>> 8e7bceea
+If you don't know what this is about, then someone else has entered your e-mail address at the Launchpad Login Service. Sorry about that. You don't need to do anything further, just delete this message.