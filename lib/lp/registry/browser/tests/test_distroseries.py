# Copyright 2011 Canonical Ltd.  This software is licensed under the
# GNU Affero General Public License version 3 (see the file LICENSE).

"""Tests for `lp.registry.browser.distroseries`."""

__metaclass__ = type

import difflib
import re
from textwrap import TextWrapper

from BeautifulSoup import BeautifulSoup
from lxml import html
import soupmatchers
from storm.zope.interfaces import IResultSet
from testtools.content import (
    Content,
    text_content,
    )
from testtools.content_type import UTF8_TEXT
from testtools.matchers import (
    EndsWith,
    LessThan,
    Not,
    )
from zope.component import getUtility
from zope.security.proxy import removeSecurityProxy

from canonical.config import config
from canonical.database.constants import UTC_NOW
from canonical.database.sqlbase import flush_database_caches
from canonical.launchpad.interfaces.launchpad import ILaunchpadCelebrities
from canonical.launchpad.testing.pages import find_tag_by_id
from canonical.launchpad.webapp.batching import BatchNavigator
from canonical.launchpad.webapp.publisher import canonical_url
from canonical.testing.layers import (
    DatabaseFunctionalLayer,
    LaunchpadFunctionalLayer,
    LaunchpadZopelessLayer,
    )
from lp.registry.browser.distroseries import (
    BLACKLISTED,
    HIGHER_VERSION_THAN_PARENT,
    NON_BLACKLISTED,
    RESOLVED,
    )
from lp.registry.enum import (
    DistroSeriesDifferenceStatus,
    DistroSeriesDifferenceType,
    )
from lp.registry.interfaces.pocket import PackagePublishingPocket
from lp.registry.interfaces.series import SeriesStatus
from lp.services.features import (
    get_relevant_feature_controller,
    getFeatureFlag,
    install_feature_controller,
    )
from lp.services.features.flags import FeatureController
from lp.services.features.model import (
    FeatureFlag,
    getFeatureStore,
    )
from lp.soyuz.enums import (
    PackagePublishingStatus,
    SourcePackageFormat,
    )
from lp.soyuz.interfaces.distributionjob import (
    IInitialiseDistroSeriesJobSource,
    )
from lp.soyuz.interfaces.sourcepackageformat import (
    ISourcePackageFormatSelectionSet,
    )
from lp.testing import (
    celebrity_logged_in,
    feature_flags,
    login_person,
    person_logged_in,
    set_feature_flag,
    StormStatementRecorder,
    TestCaseWithFactory,
    )
from lp.testing.matchers import HasQueryCount
from lp.testing.views import create_initialized_view


def set_derived_series_ui_feature_flag(test_case):
    # Helper to set the feature flag enabling the derived series ui.
    getFeatureStore().add(FeatureFlag(
        scope=u'default', flag=u'soyuz.derived-series-ui.enabled',
        value=u'on', priority=1))

    # XXX Michael Nelson 2010-09-21 bug=631884
    # Currently LaunchpadTestRequest doesn't set per-thread
    # features.
    def in_scope(value):
        return True
    install_feature_controller(FeatureController(in_scope))
    test_case.addCleanup(install_feature_controller, None)


class TestDistroSeriesView(TestCaseWithFactory):
    """Test the distroseries +index view."""

    layer = LaunchpadZopelessLayer

    def test_needs_linking(self):
        ubuntu = getUtility(ILaunchpadCelebrities).ubuntu
        distroseries = self.factory.makeDistroSeries(distribution=ubuntu)
        view = create_initialized_view(distroseries, '+index')
        self.assertEqual(view.needs_linking, None)

    def _createDifferenceAndGetView(self, difference_type):
        # Helper function to create a valid DSD.
<<<<<<< HEAD
        distroseries = self.factory.makeDistroSeries(
            parent_series=self.factory.makeDistroSeries())
        self.factory.makeDistroSeriesDifference(
            derived_series=distroseries, difference_type=difference_type)
        return create_initialized_view(distroseries, '+index')
=======
        dsp = self.factory.makeDistroSeriesParent()
        self.factory.makeDistroSeriesDifference(
            derived_series=dsp.derived_series,
            difference_type=difference_type)
        return create_initialized_view(dsp.derived_series, '+index')
>>>>>>> 42436b7a

    def test_num_differences(self):
        diff_type = DistroSeriesDifferenceType.DIFFERENT_VERSIONS
        view = self._createDifferenceAndGetView(diff_type)
        self.assertEqual(1, view.num_differences)

    def test_num_differences_in_parent(self):
        diff_type = DistroSeriesDifferenceType.MISSING_FROM_DERIVED_SERIES
        view = self._createDifferenceAndGetView(diff_type)
        self.assertEqual(1, view.num_differences_in_parent)

    def test_num_differences_in_child(self):
        diff_type = DistroSeriesDifferenceType.UNIQUE_TO_DERIVED_SERIES
        view = self._createDifferenceAndGetView(diff_type)
        self.assertEqual(1, view.num_differences_in_child)


class DistroSeriesIndexFunctionalTestCase(TestCaseWithFactory):
    """Test the distroseries +index page."""

    layer = DatabaseFunctionalLayer

    def _setupDifferences(self, name, parent_name, nb_diff_versions,
                          nb_diff_child, nb_diff_parent):
        # Helper to create DSD of the different types.
        derived_series = self.factory.makeDistroSeries(name=name)
        parent_series = self.factory.makeDistroSeries(name=parent_name)
        self.factory.makeDistroSeriesParent(
            derived_series=derived_series, parent_series=parent_series)
        self.simple_user = self.factory.makePerson()
        for i in range(nb_diff_versions):
            diff_type = DistroSeriesDifferenceType.DIFFERENT_VERSIONS
            self.factory.makeDistroSeriesDifference(
                derived_series=derived_series,
                difference_type=diff_type)
        for i in range(nb_diff_child):
            diff_type = DistroSeriesDifferenceType.MISSING_FROM_DERIVED_SERIES
            self.factory.makeDistroSeriesDifference(
                derived_series=derived_series,
                difference_type=diff_type)
        for i in range(nb_diff_parent):
            diff_type = DistroSeriesDifferenceType.UNIQUE_TO_DERIVED_SERIES
            self.factory.makeDistroSeriesDifference(
                derived_series=derived_series,
                difference_type=diff_type)
        return derived_series

    def test_differences_no_flag_no_portlet(self):
        # The portlet is not displayed if the feature flag is not enabled.
        derived_series = self._setupDifferences('deri', 'sid', 1, 2, 2)
        portlet_header = soupmatchers.HTMLContains(
            soupmatchers.Tag(
                'Derivation portlet header', 'h2',
                text='Derived from Sid'),
            )

        with person_logged_in(self.simple_user):
            view = create_initialized_view(
                derived_series,
                '+index',
                principal=self.simple_user)
            html_text = view()

        self.assertEqual(
            None, getFeatureFlag('soyuz.derived-series-ui.enabled'))
        self.assertThat(html_text, Not(portlet_header))

    def test_differences_portlet_all_differences(self):
        # The difference portlet shows the differences with the parent
        # series.
        set_derived_series_ui_feature_flag(self)
        derived_series = self._setupDifferences('deri', 'sid', 1, 2, 3)
        portlet_display = soupmatchers.HTMLContains(
            soupmatchers.Tag(
                'Derivation portlet header', 'h2',
                text='Derived from Sid'),
            soupmatchers.Tag(
                'Differences link', 'a',
                text=re.compile('\s*1 package with differences\s*'),
                attrs={'href': re.compile('.*/\+localpackagediffs')}),
            soupmatchers.Tag(
                'Parent diffs link', 'a',
                text=re.compile('\s*2 packages only in Sid\s*'),
                attrs={'href': re.compile('.*/\+missingpackages')}),
            soupmatchers.Tag(
                'Child diffs link', 'a',
                text=re.compile('\s*3 packages only in Deri\s*'),
                attrs={'href': re.compile('.*/\+uniquepackages')}))

        with person_logged_in(self.simple_user):
            view = create_initialized_view(
                derived_series,
                '+index',
                principal=self.simple_user)
            # XXX rvb 2011-04-12 bug=758649: LaunchpadTestRequest overrides
            # self.features to NullFeatureController.
            view.request.features = get_relevant_feature_controller()
            html_text = view()

        self.assertThat(html_text, portlet_display)

    def test_differences_portlet_no_differences(self):
        # The difference portlet displays 'No differences' if there is no
        # differences with the parent.
        set_derived_series_ui_feature_flag(self)
        derived_series = self._setupDifferences('deri', 'sid', 0, 0, 0)
        portlet_display = soupmatchers.HTMLContains(
            soupmatchers.Tag(
                'Derivation portlet header', 'h2',
                text='Derived from Sid'),
            soupmatchers.Tag(
                'Child diffs link', True,
                text=re.compile('\s*No differences\s*')),
              )

        with person_logged_in(self.simple_user):
            view = create_initialized_view(
                derived_series,
                '+index',
                principal=self.simple_user)
            # XXX rvb 2011-04-12 bug=758649: LaunchpadTestRequest overrides
            # self.features to NullFeatureController.
            view.request.features = get_relevant_feature_controller()
            html_text = view()

        self.assertThat(html_text, portlet_display)

    def test_differences_portlet_initialising(self):
        # The difference portlet displays 'The series is initialising.' if
        # there is an initialising job for the series.
        set_derived_series_ui_feature_flag(self)
        derived_series = self._setupDifferences('deri', 'sid', 0, 0, 0)
        job_source = getUtility(IInitialiseDistroSeriesJobSource)
        job_source.create(derived_series.parent, derived_series)
        portlet_display = soupmatchers.HTMLContains(
            soupmatchers.Tag(
                'Derived series', 'h2',
                text='Series initialisation in progress'),
            soupmatchers.Tag(
                'Init message', True,
                text=re.compile('\s*This series is initialising.\s*')),
              )

        with person_logged_in(self.simple_user):
            view = create_initialized_view(
                derived_series,
                '+index',
                principal=self.simple_user)
            # XXX rvb 2011-04-12 bug=758649: LaunchpadTestRequest overrides
            # self.features to NullFeatureController.
            view.request.features = get_relevant_feature_controller()
            html_text = view()

        self.assertTrue(derived_series.is_initialising)
        self.assertThat(html_text, portlet_display)


class TestMilestoneBatchNavigatorAttribute(TestCaseWithFactory):
    """Test the series.milestone_batch_navigator attribute."""

    layer = LaunchpadZopelessLayer

    def test_distroseries_milestone_batch_navigator(self):
        ubuntu = getUtility(ILaunchpadCelebrities).ubuntu
        distroseries = self.factory.makeDistroSeries(distribution=ubuntu)
        for name in ('a', 'b', 'c', 'd'):
            distroseries.newMilestone(name)
        view = create_initialized_view(distroseries, name='+index')
        self._check_milestone_batch_navigator(view)

    def test_productseries_milestone_batch_navigator(self):
        product = self.factory.makeProduct()
        for name in ('a', 'b', 'c', 'd'):
            product.development_focus.newMilestone(name)

        view = create_initialized_view(
            product.development_focus, name='+index')
        self._check_milestone_batch_navigator(view)

    def _check_milestone_batch_navigator(self, view):
        config.push('default-batch-size', """
        [launchpad]
        default_batch_size: 2
        """)
        self.assert_(
            isinstance(view.milestone_batch_navigator, BatchNavigator),
            'milestone_batch_navigator is not a BatchNavigator object: %r'
            % view.milestone_batch_navigator)
        self.assertEqual(4, view.milestone_batch_navigator.batch.total())
        expected = [
            'd',
            'c',
            ]
        milestone_names = [
            item.name
            for item in view.milestone_batch_navigator.currentBatch()]
        self.assertEqual(expected, milestone_names)
        config.pop('default-batch-size')


class TestDistroSeriesAddView(TestCaseWithFactory):

    layer = DatabaseFunctionalLayer

    def test_submit(self):
        # When creating a new DistroSeries via DistroSeriesAddView, the title
        # is set to the same as the displayname (title is, in any case,
        # deprecated), the description is left empty, and parent_series is
        # None (DistroSeriesInitializeView takes care of setting that).
        user = self.factory.makePerson()
        distribution = self.factory.makeDistribution(owner=user)
        form = {
            "field.name": u"polished",
            "field.version": u"12.04",
            "field.displayname": u"Polished Polecat",
            "field.summary": u"Even The Register likes it.",
            "field.actions.create": u"Add Series",
            }
        with person_logged_in(user):
            create_initialized_view(distribution, "+addseries", form=form)
        distroseries = distribution.getSeries(u"polished")
        self.assertEqual(u"polished", distroseries.name)
        self.assertEqual(u"12.04", distroseries.version)
        self.assertEqual(u"Polished Polecat", distroseries.displayname)
        self.assertEqual(u"Polished Polecat", distroseries.title)
        self.assertEqual(u"Even The Register likes it.", distroseries.summary)
        self.assertEqual(u"", distroseries.description)
        self.assertIs(None, distroseries.parent_series)
        self.assertEqual(user, distroseries.owner)


class TestDistroSeriesInitializeView(TestCaseWithFactory):

    layer = DatabaseFunctionalLayer

    def test_init(self):
        # There exists a +initseries view for distroseries.
        distroseries = self.factory.makeDistroSeries()
        view = create_initialized_view(distroseries, "+initseries")
        self.assertTrue(view)

    def test_is_derived_series_feature_enabled(self):
        # The feature is disabled by default, but can be enabled by setting
        # the soyuz.derived-series-ui.enabled flag.
        distroseries = self.factory.makeDistroSeries()
        view = create_initialized_view(distroseries, "+initseries")
        with feature_flags():
            self.assertFalse(view.is_derived_series_feature_enabled)
        with feature_flags():
            set_feature_flag(u"soyuz.derived-series-ui.enabled", u"true")
            self.assertTrue(view.is_derived_series_feature_enabled)

    def test_form_hidden_when_derived_series_feature_disabled(self):
        # The form is hidden when the feature flag is not set.
        distroseries = self.factory.makeDistroSeries()
        view = create_initialized_view(distroseries, "+initseries")
        with feature_flags():
            root = html.fromstring(view())
            self.assertEqual(
                [], root.cssselect("#initseries-form-container"))
            # Instead an explanatory message is shown.
            [message] = root.cssselect("p.error.message")
            self.assertIn(
                u"The Derivative Distributions feature is under development",
                message.text)

    def test_form_shown_when_derived_series_feature_enabled(self):
        # The form is shown when the feature flag is set.
        distroseries = self.factory.makeDistroSeries()
        view = create_initialized_view(distroseries, "+initseries")
        with feature_flags():
            set_feature_flag(u"soyuz.derived-series-ui.enabled", u"true")
            root = html.fromstring(view())
            self.assertNotEqual(
                [], root.cssselect("#initseries-form-container"))
            # A different explanatory message is shown for clients that don't
            # process Javascript.
            [message] = root.cssselect("p.error.message")
            self.assertIn(
                u"Javascript is required to use this page",
                message.text)
            self.assertIn(
                u"javascript-disabled",
                message.get("class").split())


class DistroSeriesDifferenceMixin:
    """A helper class for testing differences pages"""

    def _test_packagesets(self, html_text, packageset_text,
                          packageset_class, msg_text):
        parent_packagesets = soupmatchers.HTMLContains(
            soupmatchers.Tag(
                msg_text, 'td',
                attrs={'class': packageset_class},
                text=packageset_text))

        self.assertThat(html_text, parent_packagesets)
<<<<<<< HEAD
=======

    def _create_child_and_parent(self):
        derived_series = self.factory.makeDistroSeries(name='derilucid')
        parent_series = self.factory.makeDistroSeries(name='lucid')
        self.factory.makeDistroSeriesParent(
            derived_series=derived_series, parent_series=parent_series)
        return (derived_series, parent_series)
>>>>>>> 42436b7a


class TestDistroSeriesLocalDifferences(
    DistroSeriesDifferenceMixin, TestCaseWithFactory):
    """Test the distroseries +localpackagediffs page."""

    layer = DatabaseFunctionalLayer

    def setUp(self):
        super(TestDistroSeriesLocalDifferences,
              self).setUp('foo.bar@canonical.com')
        set_derived_series_ui_feature_flag(self)
        self.simple_user = self.factory.makePerson()

    def test_filter_form_if_differences(self):
        # Test that the page includes the filter form if differences
        # are present
        login_person(self.simple_user)
        derived_series, parent_series = self._create_child_and_parent()
        self.factory.makeDistroSeriesDifference(
            derived_series=derived_series)

        view = create_initialized_view(
            derived_series, '+localpackagediffs', principal=self.simple_user)

        self.assertIsNot(
            None,
            find_tag_by_id(view(), 'distroseries-localdiff-search-filter'),
            "Form filter should be shown when there are differences.")

    def test_filter_noform_if_nodifferences(self):
        # Test that the page doesn't includes the filter form if no
        # differences are present
        login_person(self.simple_user)
        derived_series, parent_series = self._create_child_and_parent()

        view = create_initialized_view(
            derived_series, '+localpackagediffs', principal=self.simple_user)

        self.assertIs(
            None,
            find_tag_by_id(view(), 'distroseries-localdiff-search-filter'),
            "Form filter should not be shown when there are no differences.")

    def test_parent_packagesets_localpackagediffs(self):
        # +localpackagediffs displays the parent packagesets.
        ds_diff = self.factory.makeDistroSeriesDifference()
        with celebrity_logged_in('admin'):
            ps = self.factory.makePackageset(
                packages=[ds_diff.source_package_name],
                distroseries=ds_diff.parent_series)

        with person_logged_in(self.simple_user):
            view = create_initialized_view(
                ds_diff.derived_series,
                '+localpackagediffs',
                principal=self.simple_user)
            html_text = view()

        packageset_text = re.compile('\s*' + ps.name)
        self._test_packagesets(
            html_text, packageset_text, 'parent-packagesets',
            'Parent packagesets')

    def test_parent_packagesets_localpackagediffs_sorts(self):
        # Multiple packagesets are sorted in a comma separated list.
        ds_diff = self.factory.makeDistroSeriesDifference()
        unsorted_names = [u"zzz", u"aaa"]
        with celebrity_logged_in('admin'):
            for name in unsorted_names:
                self.factory.makePackageset(
                    name=name,
                    packages=[ds_diff.source_package_name],
                    distroseries=ds_diff.parent_series)

        with person_logged_in(self.simple_user):
            view = create_initialized_view(
                ds_diff.derived_series,
                '+localpackagediffs',
                principal=self.simple_user)
            html_text = view()

        packageset_text = re.compile(
            '\s*' + ', '.join(sorted(unsorted_names)))
        self._test_packagesets(
            html_text, packageset_text, 'parent-packagesets',
            'Parent packagesets')

    def test_queries(self):
        # With no DistroSeriesDifferences the query count should be low and
        # fairly static. However, with some DistroSeriesDifferences the query
        # count will be higher, but it should remain the same no matter how
        # many differences there are.
        login_person(self.simple_user)
        dsp = self.factory.makeDistroSeriesParent()
        derived_series = dsp.derived_series

        def add_differences(num):
            for index in xrange(num):
                version = self.factory.getUniqueInteger()
                versions = {
                    'base': u'1.%d' % version,
                    'derived': u'1.%dderived1' % version,
                    'parent': u'1.%d-1' % version,
                    }
                dsd = self.factory.makeDistroSeriesDifference(
                    derived_series=derived_series,
                    versions=versions)

                # Push a base_version in... not sure how better to do it.
                removeSecurityProxy(dsd).base_version = versions["base"]

                # Add a couple of comments.
                self.factory.makeDistroSeriesDifferenceComment(dsd)
                self.factory.makeDistroSeriesDifferenceComment(dsd)

                # Update the spr, some with recipes, some with signing keys.
                # SPR.uploader references both, and the uploader is referenced
                # in the page.
                spr = dsd.source_pub.sourcepackagerelease
                if index % 2 == 0:
                    removeSecurityProxy(spr).source_package_recipe_build = (
                        self.factory.makeSourcePackageRecipeBuild(
                            sourcename=spr.sourcepackagename.name,
                            distroseries=derived_series))
                else:
                    removeSecurityProxy(spr).dscsigningkey = (
                        self.factory.makeGPGKey(owner=spr.creator))

        def flush_and_render():
            flush_database_caches()
            # Pull in the calling user's location so that it isn't recorded in
            # the query count; it causes the total to be fragile for no
            # readily apparent reason.
            self.simple_user.location
            with StormStatementRecorder() as recorder:
                view = create_initialized_view(
                    derived_series, '+localpackagediffs',
                    principal=self.simple_user)
                view()
            return recorder, view.cached_differences.batch.trueSize

        def statement_differ(rec1, rec2):
            wrapper = TextWrapper(break_long_words=False)

            def prepare_statements(rec):
                for statement in rec.statements:
                    for line in wrapper.wrap(statement):
                        yield line
                    yield "-" * wrapper.width

            def statement_diff():
                diff = difflib.ndiff(
                    list(prepare_statements(rec1)),
                    list(prepare_statements(rec2)))
                for line in diff:
                    yield "%s\n" % line

            return statement_diff

        # Render without differences and check the query count isn't silly.
        recorder1, batch_size = flush_and_render()
        self.assertThat(recorder1, HasQueryCount(LessThan(30)))
        self.addDetail(
            "statement-count-0-differences",
            text_content(u"%d" % recorder1.count))
        # Add some differences and render.
        add_differences(2)
        recorder2, batch_size = flush_and_render()
        self.addDetail(
            "statement-count-2-differences",
            text_content(u"%d" % recorder2.count))
        # Add more differences and render again.
        add_differences(2)
        recorder3, batch_size = flush_and_render()
        self.addDetail(
            "statement-count-4-differences",
            text_content(u"%d" % recorder3.count))
        # The last render should not need more queries than the previous.
        self.addDetail(
            "statement-diff", Content(
                UTF8_TEXT, statement_differ(recorder2, recorder3)))
        # Details about the number of statements per row.
        statement_count_per_row = (
            (recorder3.count - recorder1.count) / float(batch_size))
        self.addDetail(
            "statement-count-per-row-average",
            text_content(u"%.2f" % statement_count_per_row))
        # XXX: GavinPanella 2011-04-12 bug=760733: Reducing the query count
        # further needs work. Ideally this test would be along the lines of
        # recorder3.count == recorder2.count. 4 queries above the recorder2
        # count is 2 queries per difference which is not acceptable, but is
        # *far* better than without the changes introduced by landing this.
        compromise_statement_count = recorder2.count + 4
        self.assertThat(
            recorder3, HasQueryCount(
                LessThan(compromise_statement_count + 1)))


class TestDistroSeriesLocalDifferencesZopeless(TestCaseWithFactory):
    """Test the distroseries +localpackagediffs view."""

    layer = LaunchpadZopelessLayer

    def _create_child_and_parent(self):
        parent_series = self.factory.makeDistroSeries(name='lucid')
        derived_series = self.factory.makeDistroSeries(name='derilucid')
        self.factory.makeDistroSeriesParent(
            derived_series=derived_series, parent_series=parent_series)
        return (derived_series, parent_series)

    def test_view_redirects_without_feature_flag(self):
        # If the feature flag soyuz.derived-series-ui.enabled is not set the
        # view simply redirects to the derived series.
        derived_series, parent_series = self._create_child_and_parent()

        self.assertIs(
            None, getFeatureFlag('soyuz.derived-series-ui.enabled'))
        view = create_initialized_view(
            derived_series, '+localpackagediffs')

        response = view.request.response
        self.assertEqual(302, response.getStatus())
        self.assertEqual(
            canonical_url(derived_series), response.getHeader('location'))

    def test_label(self):
        # The view label includes the names of both series.
        derived_series, parent_series = self._create_child_and_parent()

        view = create_initialized_view(
            derived_series, '+localpackagediffs')

        self.assertEqual(
            "Source package differences between 'Derilucid' and "
            "parent series 'Lucid'",
            view.label)

    def test_batch_includes_needing_attention_only(self):
        # The differences attribute includes differences needing
        # attention only.
        derived_series, parent_series = self._create_child_and_parent()
        current_difference = self.factory.makeDistroSeriesDifference(
            derived_series=derived_series)
        self.factory.makeDistroSeriesDifference(
            derived_series=derived_series,
            status=DistroSeriesDifferenceStatus.RESOLVED)

        view = create_initialized_view(
            derived_series, '+localpackagediffs')

        self.assertContentEqual(
            [current_difference], view.cached_differences.batch)

    def test_batch_includes_different_versions_only(self):
        # The view contains differences of type DIFFERENT_VERSIONS only.
        derived_series, parent_series = self._create_child_and_parent()
        different_versions_diff = self.factory.makeDistroSeriesDifference(
            derived_series=derived_series)
        self.factory.makeDistroSeriesDifference(
            derived_series=derived_series,
            difference_type=(
                DistroSeriesDifferenceType.UNIQUE_TO_DERIVED_SERIES))

        view = create_initialized_view(
            derived_series, '+localpackagediffs')

        self.assertContentEqual(
            [different_versions_diff], view.cached_differences.batch)

    def test_template_includes_help_link(self):
        # The help link for popup help is included.
        derived_series, parent_series = self._create_child_and_parent()
        set_derived_series_ui_feature_flag(self)
        view = create_initialized_view(
            derived_series, '+localpackagediffs')

        soup = BeautifulSoup(view())
        help_links = soup.findAll(
            'a', href='/+help/soyuz/derived-series-syncing.html')
        self.assertEqual(1, len(help_links))

    def test_diff_row_includes_last_comment_only(self):
        # The most recent comment is rendered for each difference.
        derived_series, parent_series = self._create_child_and_parent()
        difference = self.factory.makeDistroSeriesDifference(
            derived_series=derived_series)
        difference.addComment(difference.owner, "Earlier comment")
        difference.addComment(difference.owner, "Latest comment")

        set_derived_series_ui_feature_flag(self)
        view = create_initialized_view(
            derived_series, '+localpackagediffs')

        # Find all the rows within the body of the table
        # listing the differences.
        soup = BeautifulSoup(view())
        diff_table = soup.find('table', {'class': 'listing'})
        rows = diff_table.tbody.findAll('tr')

        self.assertEqual(1, len(rows))
        self.assertIn("Latest comment", unicode(rows[0]))
        self.assertNotIn("Earlier comment", unicode(rows[0]))

    def test_diff_row_links_to_extra_details(self):
        # The source package name links to the difference details.
        derived_series, parent_series = self._create_child_and_parent()
        difference = self.factory.makeDistroSeriesDifference(
            derived_series=derived_series)

        set_derived_series_ui_feature_flag(self)
        view = create_initialized_view(
            derived_series, '+localpackagediffs')
        soup = BeautifulSoup(view())
        diff_table = soup.find('table', {'class': 'listing'})
        row = diff_table.tbody.findAll('tr')[0]

        href = canonical_url(difference).replace('http://launchpad.dev', '')
        links = row.findAll('a', href=href)
        self.assertEqual(1, len(links))
        self.assertEqual(difference.source_package_name.name, links[0].string)

    def test_diff_row_shows_version_attached(self):
        # The +localpackagediffs page shows the version attached to the
        # DSD and not the last published version (bug=745776).
        package_name = 'package-1'
        derived_series, parent_series = self._create_child_and_parent()
        versions = {
            'base': u'1.0',
            'derived': u'1.0derived1',
            'parent': u'1.0-1',
        }
        new_version = u'1.2'

        difference = self.factory.makeDistroSeriesDifference(
            versions=versions,
            source_package_name_str=package_name,
            derived_series=derived_series)

        # Create a more recent source package publishing history.
        sourcepackagename = self.factory.getOrMakeSourcePackageName(
            package_name)
        self.factory.makeSourcePackagePublishingHistory(
            sourcepackagename=sourcepackagename,
            distroseries=derived_series,
            version=new_version)

        set_derived_series_ui_feature_flag(self)
        view = create_initialized_view(
            derived_series, '+localpackagediffs')
        soup = BeautifulSoup(view())
        diff_table = soup.find('table', {'class': 'listing'})
        row = diff_table.tbody.tr
        links = row.findAll('a', {'class': 'derived-version'})

        # The version displayed is the version attached to the
        # difference.
        self.assertEqual(1, len(links))
        self.assertEqual(versions['derived'], links[0].string.strip())

        link = canonical_url(difference.source_pub.sourcepackagerelease)
        self.assertTrue(link, EndsWith(new_version))
        # The link points to the sourcepackagerelease referenced in the
        # difference.
        self.assertTrue(
            links[0].get('href'), EndsWith(difference.source_version))

    def test_diff_row_no_published_version(self):
        # The +localpackagediffs page shows only the version (no link)
        # if we fail to fetch the published version.
        package_name = 'package-1'
        derived_series, parent_series = self._create_child_and_parent()
        versions = {
            'base': u'1.0',
            'derived': u'1.0derived1',
            'parent': u'1.0-1',
        }

        difference = self.factory.makeDistroSeriesDifference(
            versions=versions,
            source_package_name_str=package_name,
            derived_series=derived_series)

        # Delete the publications.
        difference.source_pub.status = PackagePublishingStatus.DELETED
        difference.parent_source_pub.status = PackagePublishingStatus.DELETED
        # Flush out the changes and invalidate caches (esp. property caches).
        flush_database_caches()

        set_derived_series_ui_feature_flag(self)
        view = create_initialized_view(
            derived_series, '+localpackagediffs')
        soup = BeautifulSoup(view())
        diff_table = soup.find('table', {'class': 'listing'})
        row = diff_table.tbody.tr

        # The table feature a simple span since we were unable to fetch a
        # published sourcepackage.
        derived_span = row.findAll('span', {'class': 'derived-version'})
        parent_span = row.findAll('span', {'class': 'parent-version'})
        self.assertEqual(1, len(derived_span))
        self.assertEqual(1, len(parent_span))

        # The versions displayed are the versions attached to the
        # difference.
        self.assertEqual(versions['derived'], derived_span[0].string.strip())
        self.assertEqual(versions['parent'], parent_span[0].string.strip())


class TestDistroSeriesLocalDifferencesFunctional(TestCaseWithFactory):

    layer = LaunchpadFunctionalLayer

    def _create_child_and_parent(self):
        parent_series = self.factory.makeDistroSeries(name='lucid')
        derived_series = self.factory.makeDistroSeries(name='derilucid')
        self.factory.makeDistroSeriesParent(
            derived_series=derived_series, parent_series=parent_series)
        return (derived_series, parent_series)


    def test_higher_radio_mentions_parent(self):
        set_derived_series_ui_feature_flag(self)
        derived_series, parent_series = self._create_child_and_parent()
        self.factory.makeDistroSeriesDifference(
            derived_series=derived_series,
            source_package_name_str="my-src-package")
        view = create_initialized_view(
            derived_series,
            '+localpackagediffs')

        radio_title = \
            "&nbsp;Blacklisted packages with a higher version than in 'Lucid'"
        radio_option_matches = soupmatchers.HTMLContains(
            soupmatchers.Tag(
                "radio displays parent's name", 'label',
                text=radio_title),
            )
        self.assertThat(view.render(), radio_option_matches)

    def _set_source_selection(self, series):
        # Set up source package format selection so that copying will
        # work with the default dsc_format used in
        # makeSourcePackageRelease.
        getUtility(ISourcePackageFormatSelectionSet).add(
            series, SourcePackageFormat.FORMAT_1_0)

    def test_batch_filtered(self):
        # The name_filter parameter allows filtering of packages by name.
        set_derived_series_ui_feature_flag(self)
        derived_series, parent_series = self._create_child_and_parent()
        diff1 = self.factory.makeDistroSeriesDifference(
            derived_series=derived_series,
            source_package_name_str="my-src-package")
        diff2 = self.factory.makeDistroSeriesDifference(
            derived_series=derived_series,
            source_package_name_str="my-second-src-package")

        filtered_view = create_initialized_view(
            derived_series,
            '+localpackagediffs',
            query_string='field.name_filter=my-src-package')
        unfiltered_view = create_initialized_view(
            derived_series,
            '+localpackagediffs')

        self.assertContentEqual(
            [diff1], filtered_view.cached_differences.batch)
        self.assertContentEqual(
            [diff2, diff1], unfiltered_view.cached_differences.batch)

    def test_batch_non_blacklisted(self):
        # The default filter is all non blacklisted differences.
        set_derived_series_ui_feature_flag(self)
        derived_series, parent_series = self._create_child_and_parent()
        diff1 = self.factory.makeDistroSeriesDifference(
            derived_series=derived_series,
            source_package_name_str="my-src-package")
        diff2 = self.factory.makeDistroSeriesDifference(
            derived_series=derived_series,
            source_package_name_str="my-second-src-package")
        self.factory.makeDistroSeriesDifference(
            derived_series=derived_series,
            status=DistroSeriesDifferenceStatus.BLACKLISTED_CURRENT)

        filtered_view = create_initialized_view(
            derived_series,
            '+localpackagediffs',
            query_string='field.package_type=%s' % NON_BLACKLISTED)
        filtered_view2 = create_initialized_view(
            derived_series,
            '+localpackagediffs')

        self.assertContentEqual(
            [diff2, diff1], filtered_view.cached_differences.batch)
        self.assertContentEqual(
            [diff2, diff1], filtered_view2.cached_differences.batch)

    def test_batch_differences_packages(self):
        # field.package_type parameter allows to list only
        # blacklisted differences.
        set_derived_series_ui_feature_flag(self)
        derived_series, parent_series = self._create_child_and_parent()
        blacklisted_diff = self.factory.makeDistroSeriesDifference(
            derived_series=derived_series,
            status=DistroSeriesDifferenceStatus.BLACKLISTED_CURRENT)

        blacklisted_view = create_initialized_view(
            derived_series,
            '+localpackagediffs',
            query_string='field.package_type=%s' % BLACKLISTED)
        unblacklisted_view = create_initialized_view(
            derived_series,
            '+localpackagediffs')

        self.assertContentEqual(
            [blacklisted_diff], blacklisted_view.cached_differences.batch)
        self.assertContentEqual(
            [], unblacklisted_view.cached_differences.batch)

    def test_batch_blacklisted_differences_with_higher_version(self):
        # field.package_type parameter allows to list only
        # blacklisted differences with a child's version higher than parent's.
        set_derived_series_ui_feature_flag(self)
        derived_series, parent_series = self._create_child_and_parent()
        blacklisted_diff_higher = self.factory.makeDistroSeriesDifference(
            derived_series=derived_series,
            status=DistroSeriesDifferenceStatus.BLACKLISTED_CURRENT,
            versions={'base': '1.1', 'parent': '1.3', 'derived': '1.10'})
        self.factory.makeDistroSeriesDifference(
            derived_series=derived_series,
            status=DistroSeriesDifferenceStatus.BLACKLISTED_CURRENT,
            versions={'base': '1.1', 'parent': '1.12', 'derived': '1.10'})

        blacklisted_view = create_initialized_view(
            derived_series,
            '+localpackagediffs',
            query_string='field.package_type=%s' % HIGHER_VERSION_THAN_PARENT)
        unblacklisted_view = create_initialized_view(
            derived_series,
            '+localpackagediffs')

        self.assertContentEqual(
            [blacklisted_diff_higher],
            blacklisted_view.cached_differences.batch)
        self.assertContentEqual(
            [], unblacklisted_view.cached_differences.batch)

    def test_batch_resolved_differences(self):
        # Test that we can search for differences that we marked
        # resolved.
        set_derived_series_ui_feature_flag(self)
        derived_series, parent_series = self._create_child_and_parent()

        self.factory.makeDistroSeriesDifference(
            derived_series=derived_series,
            source_package_name_str="my-src-package")
        self.factory.makeDistroSeriesDifference(
            derived_series=derived_series,
            source_package_name_str="my-second-src-package")
        resolved_diff = self.factory.makeDistroSeriesDifference(
            derived_series=derived_series,
            status=DistroSeriesDifferenceStatus.RESOLVED)

        filtered_view = create_initialized_view(
            derived_series,
            '+localpackagediffs',
            query_string='field.package_type=%s' % RESOLVED)

        self.assertContentEqual(
            [resolved_diff], filtered_view.cached_differences.batch)

    def _setUpDSD(self, src_name='src-name', versions=None,
                  difference_type=None):
        # Helper to create a derived series with fixed names and proper
        # source package format selection along with a DSD.
        parent_series = self.factory.makeDistroSeries(name='warty')
        derived_series = self.factory.makeDistroSeries(
            distribution=self.factory.makeDistribution(name='deribuntu'),
            name='derilucid')
        self.factory.makeDistroSeriesParent(
            derived_series=derived_series, parent_series=parent_series)
        self._set_source_selection(derived_series)
        self.factory.makeDistroSeriesDifference(
            source_package_name_str=src_name,
            derived_series=derived_series, versions=versions,
            difference_type=difference_type)
        sourcepackagename = self.factory.getOrMakeSourcePackageName(
            src_name)
        set_derived_series_ui_feature_flag(self)
        return derived_series, parent_series, sourcepackagename

    def test_canPerformSync_non_editor(self):
        # Non-editors do not see options to sync.
        derived_series, parent_series = self._create_child_and_parent()
        self.factory.makeDistroSeriesDifference(
            derived_series=derived_series)

        set_derived_series_ui_feature_flag(self)
        with person_logged_in(self.factory.makePerson()):
            view = create_initialized_view(
                derived_series, '+localpackagediffs')

        self.assertFalse(view.canPerformSync())

    def test_canPerformSync_editor(self):
        # Editors are presented with options to perform syncs.
        derived_series, parent_series = self._create_child_and_parent()
        self.factory.makeDistroSeriesDifference(
            derived_series=derived_series)

        set_derived_series_ui_feature_flag(self)
        with person_logged_in(derived_series.owner):
            view = create_initialized_view(
                derived_series, '+localpackagediffs')
            self.assertTrue(view.canPerformSync())

    def _syncAndGetView(self, derived_series, person, sync_differences,
                        difference_type=None, view_name='+localpackagediffs'):
        # A helper to get the POST'ed sync view.
        with person_logged_in(person):
            view = create_initialized_view(
                derived_series, view_name,
                method='POST', form={
                    'field.selected_differences': sync_differences,
                    'field.actions.sync': 'Sync',
                    })
            return view

    def test_sync_notification_on_success(self):
        # Syncing one or more diffs results in a stub notification.
        versions = {
            'base': '1.0',
            'derived': '1.0derived1',
            'parent': '1.0-1',
        }
        parent_series = self.factory.makeDistroSeries(name='warty')
        derived_distro = self.factory.makeDistribution(name='deribuntu')
        derived_series = self.factory.makeDistroSeries(
            distribution=derived_distro, name='derilucid')
        self.factory.makeDistroSeriesParent(
            derived_series=derived_series, parent_series=parent_series)
        self._set_source_selection(derived_series)
        difference = self.factory.makeDistroSeriesDifference(
            source_package_name_str='my-src-name',
            derived_series=derived_series, versions=versions)

        # The inital state is that 1.0-1 is not in the derived series.
        pubs = derived_series.main_archive.getPublishedSources(
            name='my-src-name', version=versions['parent'],
            distroseries=derived_series).any()
        self.assertIs(None, pubs)

        # Now, sync the source from the parent using the form.
        set_derived_series_ui_feature_flag(self)
        with person_logged_in(derived_series.owner):
            view = create_initialized_view(
                derived_series, '+localpackagediffs',
                method='POST', form={
                    'field.selected_differences': [
                        difference.source_package_name.name,
                        ],
                    'field.actions.sync': 'Sync',
                    })

        # The parent's version should now be in the derived series:
        pub = derived_series.main_archive.getPublishedSources(
            name='my-src-name', version=versions['parent'],
            distroseries=derived_series).one()
        self.assertIsNot(None, pub)
        self.assertEqual(versions['parent'], pub.sourcepackagerelease.version)

        # The view should show no errors, and the notification should
        # confirm the sync worked.
        self.assertEqual(0, len(view.errors))
        notifications = view.request.response.notifications
        self.assertEqual(1, len(notifications))
        self.assertEqual(
            '<p>Packages copied to '
            '<a href="http://launchpad.dev/deribuntu/derilucid"'
            '>Derilucid</a>:</p>\n<ul>\n<li>my-src-name 1.0-1 in '
            'derilucid</li>\n</ul>',
            notifications[0].message)
        # 302 is a redirect back to the same page.
        self.assertEqual(302, view.request.response.getStatus())

    def test_sync_error_nothing_selected(self):
        # An error is raised when a sync is requested without any selection.
        derived_series, parent_series = self._create_child_and_parent()
        self.factory.makeDistroSeriesDifference(
            source_package_name_str='my-src-name',
            derived_series=derived_series)

        set_derived_series_ui_feature_flag(self)
        with person_logged_in(derived_series.owner):
            view = create_initialized_view(
                derived_series, '+localpackagediffs',
                method='POST', form={
                    'field.selected_differences': [],
                    'field.actions.sync': 'Sync',
                    })

        self.assertEqual(1, len(view.errors))
        self.assertEqual(
            'No differences selected.', view.errors[0])

    def test_sync_error_invalid_selection(self):
        # An error is raised when an invalid difference is selected.
        derived_series, parent_series = self._create_child_and_parent()
        self._set_source_selection(derived_series)
        self.factory.makeDistroSeriesDifference(
            source_package_name_str='my-src-name',
            derived_series=derived_series)

        set_derived_series_ui_feature_flag(self)
        with person_logged_in(derived_series.owner):
            view = create_initialized_view(
                derived_series, '+localpackagediffs',
                method='POST', form={
                    'field.selected_differences': ['some-other-name'],
                    'field.actions.sync': 'Sync',
                    })

        self.assertEqual(2, len(view.errors))
        self.assertEqual(
            'No differences selected.', view.errors[0])
        self.assertEqual(
            'Invalid value', view.errors[1].error_name)

    def test_sync_in_released_series_in_updates(self):
        # If the destination series is released, the sync packages end
        # up in the updates pocket.
        versions = {
            'parent': '1.0-1',
        }
        derived_series, parent_series, sourcepackagename = self._setUpDSD(
            'my-src-name', versions=versions)

        # Update destination series status to current and update
        # daterelease.
        with celebrity_logged_in('admin'):
            derived_series.status = SeriesStatus.CURRENT
            derived_series.datereleased = UTC_NOW

        self._syncAndGetView(
            derived_series, derived_series.owner, ['my-src-name'])

        parent_pub = parent_series.main_archive.getPublishedSources(
            name='my-src-name', version=versions['parent'],
            distroseries=parent_series).one()
        pub = derived_series.main_archive.getPublishedSources(
            name='my-src-name', version=versions['parent'],
            distroseries=derived_series).one()

        self.assertEqual(self.factory.getAnyPocket(), parent_pub.pocket)
        self.assertEqual(PackagePublishingPocket.UPDATES, pub.pocket)


class TestDistroSeriesNeedsPackagesView(TestCaseWithFactory):
    """Test the distroseries +needs-packaging view."""

    layer = LaunchpadZopelessLayer

    def test_cached_unlinked_packages(self):
        ubuntu = getUtility(ILaunchpadCelebrities).ubuntu
        distroseries = self.factory.makeDistroSeries(distribution=ubuntu)
        view = create_initialized_view(distroseries, '+needs-packaging')
        self.assertTrue(
            IResultSet.providedBy(
                view.cached_unlinked_packages.currentBatch().list),
            '%s should batch IResultSet so that slicing will limit the '
            'query' % view.cached_unlinked_packages.currentBatch().list)


class DistroSeriesMissingPackageDiffsTestCase(TestCaseWithFactory):
    """Test the distroseries +missingpackages view."""

    layer = LaunchpadZopelessLayer

    def test_missingpackages_differences(self):
        # The view fetches the differences with type
        # MISSING_FROM_DERIVED_SERIES.
        dsp = self.factory.makeDistroSeriesParent()
        derived_series = dsp.derived_series

        missing_type = DistroSeriesDifferenceType.MISSING_FROM_DERIVED_SERIES
        # Missing blacklisted diff.
        self.factory.makeDistroSeriesDifference(
            difference_type=missing_type,
            derived_series=derived_series,
            status=DistroSeriesDifferenceStatus.BLACKLISTED_CURRENT)

        missing_diff = self.factory.makeDistroSeriesDifference(
            difference_type=missing_type,
            derived_series=derived_series,
            status=DistroSeriesDifferenceStatus.NEEDS_ATTENTION)

        view = create_initialized_view(
            derived_series, '+missingpackages')

        self.assertContentEqual(
            [missing_diff], view.cached_differences.batch)

    def test_missingpackages_differences_empty(self):
        # The view is empty if there is no differences with type
        # MISSING_FROM_DERIVED_SERIES.
        dsp = self.factory.makeDistroSeriesParent()
        derived_series = dsp.derived_series

        not_missing_type = DistroSeriesDifferenceType.DIFFERENT_VERSIONS

        # Missing diff.
        self.factory.makeDistroSeriesDifference(
            difference_type=not_missing_type,
            derived_series=derived_series,
            status=DistroSeriesDifferenceStatus.NEEDS_ATTENTION)

        view = create_initialized_view(
            derived_series, '+missingpackages')

        self.assertContentEqual(
            [], view.cached_differences.batch)


class DistroSeriesMissingPackagesPageTestCase(DistroSeriesDifferenceMixin,
                                              TestCaseWithFactory):
    """Test the distroseries +missingpackages page."""

    layer = DatabaseFunctionalLayer

    def setUp(self):
        super(DistroSeriesMissingPackagesPageTestCase,
              self).setUp('foo.bar@canonical.com')
        set_derived_series_ui_feature_flag(self)
        self.simple_user = self.factory.makePerson()

    def test_parent_packagesets_missingpackages(self):
        # +missingpackages displays the packagesets in the parent.
        missing_type = DistroSeriesDifferenceType.MISSING_FROM_DERIVED_SERIES
        self.ds_diff = self.factory.makeDistroSeriesDifference(
            difference_type=missing_type)

        with celebrity_logged_in('admin'):
            ps = self.factory.makePackageset(
                packages=[self.ds_diff.source_package_name],
                distroseries=self.ds_diff.parent_series)

        with person_logged_in(self.simple_user):
            view = create_initialized_view(
                self.ds_diff.derived_series,
                '+missingpackages',
                principal=self.simple_user)
            html_text = view()

        packageset_text = re.compile('\s*' + ps.name)
        self._test_packagesets(
            html_text, packageset_text, 'parent-packagesets',
            'Parent packagesets')


class DistroSerieUniquePackageDiffsTestCase(TestCaseWithFactory):
    """Test the distroseries +uniquepackages view."""

    layer = LaunchpadZopelessLayer

    def _create_child_and_parent(self):
        derived_series = self.factory.makeDistroSeries(name='derilucid')
        parent_series = self.factory.makeDistroSeries(name='lucid')
        self.factory.makeDistroSeriesParent(
            derived_series=derived_series, parent_series=parent_series)
        return (derived_series, parent_series)

    def test_uniquepackages_differences(self):
        # The view fetches the differences with type
        # UNIQUE_TO_DERIVED_SERIES.
        derived_series, parent_series = self._create_child_and_parent()

        missing_type = DistroSeriesDifferenceType.UNIQUE_TO_DERIVED_SERIES
        # Missing blacklisted diff.
        self.factory.makeDistroSeriesDifference(
            difference_type=missing_type,
            derived_series=derived_series,
            status=DistroSeriesDifferenceStatus.BLACKLISTED_CURRENT)

        missing_diff = self.factory.makeDistroSeriesDifference(
            difference_type=missing_type,
            derived_series=derived_series,
            status=DistroSeriesDifferenceStatus.NEEDS_ATTENTION)

        view = create_initialized_view(
            derived_series, '+uniquepackages')

        self.assertContentEqual(
            [missing_diff], view.cached_differences.batch)

    def test_uniquepackages_differences_empty(self):
        # The view is empty if there is no differences with type
        # UNIQUE_TO_DERIVED_SERIES.
        derived_series, parent_series = self._create_child_and_parent()

        not_missing_type = DistroSeriesDifferenceType.DIFFERENT_VERSIONS

        # Missing diff.
        self.factory.makeDistroSeriesDifference(
            difference_type=not_missing_type,
            derived_series=derived_series,
            status=DistroSeriesDifferenceStatus.NEEDS_ATTENTION)

        view = create_initialized_view(
            derived_series, '+uniquepackages')

        self.assertContentEqual(
            [], view.cached_differences.batch)


class DistroSeriesUniquePackagesPageTestCase(DistroSeriesDifferenceMixin,
                                             TestCaseWithFactory):
    """Test the distroseries +uniquepackages page."""

    layer = DatabaseFunctionalLayer

    def setUp(self):
        super(DistroSeriesUniquePackagesPageTestCase,
              self).setUp('foo.bar@canonical.com')
        set_derived_series_ui_feature_flag(self)
        self.simple_user = self.factory.makePerson()

    def test_packagesets_uniquepackages(self):
        # +uniquepackages displays the packagesets in the parent.
        missing_type = DistroSeriesDifferenceType.UNIQUE_TO_DERIVED_SERIES
        self.ds_diff = self.factory.makeDistroSeriesDifference(
            difference_type=missing_type)

        with celebrity_logged_in('admin'):
            ps = self.factory.makePackageset(
                packages=[self.ds_diff.source_package_name],
                distroseries=self.ds_diff.derived_series)

        with person_logged_in(self.simple_user):
            view = create_initialized_view(
                self.ds_diff.derived_series,
                '+uniquepackages',
                principal=self.simple_user)
            html_text = view()

        packageset_text = re.compile('\s*' + ps.name)
        self._test_packagesets(
            html_text, packageset_text, 'packagesets', 'Packagesets')<|MERGE_RESOLUTION|>--- conflicted
+++ resolved
@@ -111,19 +111,11 @@
 
     def _createDifferenceAndGetView(self, difference_type):
         # Helper function to create a valid DSD.
-<<<<<<< HEAD
-        distroseries = self.factory.makeDistroSeries(
-            parent_series=self.factory.makeDistroSeries())
-        self.factory.makeDistroSeriesDifference(
-            derived_series=distroseries, difference_type=difference_type)
-        return create_initialized_view(distroseries, '+index')
-=======
         dsp = self.factory.makeDistroSeriesParent()
         self.factory.makeDistroSeriesDifference(
             derived_series=dsp.derived_series,
             difference_type=difference_type)
         return create_initialized_view(dsp.derived_series, '+index')
->>>>>>> 42436b7a
 
     def test_num_differences(self):
         diff_type = DistroSeriesDifferenceType.DIFFERENT_VERSIONS
@@ -422,8 +414,6 @@
                 text=packageset_text))
 
         self.assertThat(html_text, parent_packagesets)
-<<<<<<< HEAD
-=======
 
     def _create_child_and_parent(self):
         derived_series = self.factory.makeDistroSeries(name='derilucid')
@@ -431,7 +421,6 @@
         self.factory.makeDistroSeriesParent(
             derived_series=derived_series, parent_series=parent_series)
         return (derived_series, parent_series)
->>>>>>> 42436b7a
 
 
 class TestDistroSeriesLocalDifferences(
