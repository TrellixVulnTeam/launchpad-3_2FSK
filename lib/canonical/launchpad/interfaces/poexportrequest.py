--- conflicted
+++ resolved
@@ -9,15 +9,11 @@
 from canonical.lp.dbschema import TranslationFileFormat
 
 class IPOExportRequestSet(Interface):
-<<<<<<< HEAD
     number_entries = Int(
         title=u'Number of entries waiting in the queue.',
         required=True, readonly=True)
 
-    def addRequest(person, potemplate=None, pofiles=None,
-=======
     def addRequest(person, potemplates=None, pofiles=None,
->>>>>>> 82eb6a59
                    format=TranslationFileFormat.PO):
         """Add a request to export a set of files.
 
