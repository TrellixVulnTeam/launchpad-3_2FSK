--- conflicted
+++ resolved
@@ -60,15 +60,11 @@
 
     enum_value = PackageCopyPolicy.INSECURE
 
-<<<<<<< HEAD
-    send_email = True
-=======
     def send_email(self, archive):
         if archive.is_ppa:
             return False
             
         return True
->>>>>>> c0313164
 
 
 class MassSyncCopyPolicy(BasicCopyPolicy):
@@ -77,12 +73,8 @@
 
     enum_value = PackageCopyPolicy.MASS_SYNC
 
-<<<<<<< HEAD
-    send_email = False
-=======
     def send_email(self, archive=None):
         return False
->>>>>>> c0313164
 
 
 policies = [
