# Copyright 2004-2007 Canonical Ltd.  All rights reserved.

"""Bazaar transport for the Launchpad code hosting file system."""

__metaclass__ = type
__all__ = ['branch_id_to_path', 'LaunchpadServer', 'LaunchpadTransport',
           'UntranslatablePath']

from bzrlib.errors import BzrError, NoSuchFile, TransportNotPossible
from bzrlib import urlutils
from bzrlib.transport import (
    get_transport,
    register_transport,
    Server,
    Transport,
    unregister_transport,
    )

from canonical.authserver.interfaces import READ_ONLY


def branch_id_to_path(branch_id):
    """Convert the given branch ID into NN/NN/NN/NN form, where NN is a two
    digit hexadecimal number.
    """
    h = "%08x" % int(branch_id)
    return '%s/%s/%s/%s' % (h[:2], h[2:4], h[4:6], h[6:])


def split_with_padding(a_string, splitter, num_fields, padding=None):
    """Split the given string into exactly num_fields.

    If the given string doesn't have enough tokens to split into num_fields
    fields, then the resulting list of tokens is padded with 'padding'.
    """
    tokens = a_string.split(splitter, num_fields - 1)
    tokens.extend([padding] * max(0, num_fields - len(tokens)))
    return tokens


# XXX: JonathanLange 2007-06-13, This should probably be part of bzrlib.
# See https://launchpad.net/bugs/120135.
def makedirs(base_transport, path, mode=None):
    """Create 'path' on 'base_transport', even if parents of 'path' don't exist
    yet.
    """
    need_to_create = []
    transport = base_transport.clone(path)
    while True:
        try:
            transport.mkdir('.', mode)
        except NoSuchFile:
            need_to_create.append(transport)
        else:
            break
        transport = transport.clone('..')
    while need_to_create:
        transport = need_to_create.pop()
        transport.mkdir('.', mode)


def get_path_segments(path):
    return path.lstrip('/').split('/')


class UntranslatablePath(BzrError):

    _fmt = ("Could not translate %(path)s onto backing transport for "
            "user %(user)r")


class LaunchpadServer(Server):
    """Bazaar Server for Launchpad branches.

    See LaunchpadTransport for more information.
    """

    def __init__(self, authserver, user_id, hosting_transport,
                 mirror_transport):
        """
        Construct a LaunchpadServer.

        :param authserver: An xmlrpclib.ServerProxy that points to the
            authserver.
        :param user_id: A login ID for the user who is accessing branches.
        :param hosting_transport: A Transport pointing to the root of where the
            branches are actually stored.
        :param mirror_transport: A Transport pointing to the root of where
            branches are mirrored to.
        """
        self.authserver = authserver
        self.user_dict = self.authserver.getUser(user_id)
        self.user_id = self.user_dict['id']
        self.user_name = self.user_dict['name']
        self.backing_transport = hosting_transport
        self.mirror_transport = get_transport(
            'readonly+' + mirror_transport.base)
        self._is_set_up = False

    def dirty(self, virtual_path):
        """Mark the branch containing virtual_path as dirty."""
        # XXX: JonathanLange 2007-06-18, Note that we only mark branches as
        # dirty if they end up calling VFS (i.e. Transport) methods. If a
        # client does a writing smart operation that doesn't use VFS, we won't
        # catch it. (e.g. Branch.set_last_revision). This problem will become
        # more severe in Bazaar 0.18 and later.
        #
        # Instead we should register our own smart request handlers to override
        # the builtin ones.
        #
        # See https://launchpad.net/bugs/120949.
<<<<<<< HEAD
        branch_id, ignored, path = self._get_branch_info(virtual_path)
=======
        branch_id, path = self._translate_path(virtual_path)
>>>>>>> 9e107df4
        self._dirty_branch_ids.add(branch_id)

    def mkdir(self, virtual_path):
        """Make a new directory for the given virtual path.

        If the request is to make a user or a product directory, fail with
        NoSuchFile error. If the request is to make a branch directory, create
        the branch in the database then create a matching directory on the
        backing transport.
        """
        path_segments = get_path_segments(virtual_path)
        if len(path_segments) != 3:
            raise NoSuchFile(virtual_path)
        branch_id = self._make_branch(*path_segments)
        if branch_id == '':
            raise NoSuchFile(virtual_path)
        makedirs(self.backing_transport, branch_id_to_path(branch_id))

    def _make_branch(self, user, product, branch):
        """Create a branch in the database for the given user and product.

        :param user: The loginID of the user who owns the new branch.
        :param product: The name of the product to which the new branch
            belongs.
        :param branch: The name of the new branch.

        :raise TransportNotPossible: If 'user' doesn't begin with a '~'.
        :raise NoSuchFile: If 'product' is not the name of an existing
            product.
        :return: The database ID of the new branch.
        """
        if not user.startswith('~'):
            raise TransportNotPossible(
                'Path must start with user or team directory: %r' % (user,))
        user = user[1:]
        if product == '+junk':
            user_dict = self.authserver.getUser(user)
            if not user_dict:
                raise NoSuchFile("%s doesn't exist" % (user,))
            user_id = user_dict['id']
            if user_id == self.user_id:
                product = '+junk'
            else:
                # XXX: JonathanLange 2007-06-04, This should perhaps be
                # 'PermissionDenied', not 'NoSuchFile'. However bzrlib doesn't
                # translate PermissionDenied errors. See _translate_error in
                # bzrlib/transport/remote.py.
                # See Launchpad bug 118736.
                raise NoSuchFile(
                    "+junk is only allowed under user directories, not team "
                    "directories.")
<<<<<<< HEAD
        return self.authserver.createBranch(
            self.user_id, user, product, branch)

    def _get_branch_info(self, virtual_path):
        """Return a tuple of branch id, permissions and a trailing path for the
        given virtual path.
=======
        else:
            product_id = self.authserver.fetchProductID(product)
            if not product_id:
                # XXX: JonathanLange 2007-06-04, This should perhaps be
                # 'PermissionDenied', not 'NoSuchFile'. However bzrlib doesn't
                # translate PermissionDenied errors. See _translate_error in
                # bzrlib/transport/remote.py.
                raise NoSuchFile(
                    "Directories directly under a user directory must be "
                    "named after a product name registered in Launchpad "
                    "<https://launchpad.net/>.")
        branch_id = self.authserver.createBranch(user_id, product_id, branch)
        # Maintain the local cache of branch information. Alternatively, we
        # could do: self._branches = dict(self._iter_branches())
        self._branches[(user, product, branch)] = branch_id
        return branch_id

    def _translate_path(self, virtual_path):
        """Translate a virtual path into an internal branch id and relative
        path.
>>>>>>> 9e107df4

        'virtual_path' is a path that points to a branch or a path within a
        branch. This method returns the id of the branch, the permissions that
        the user running the server has for that branch and the path relative
        to that branch. In short, everything you need to be able to access a
        file in a branch.
        """
        # We can safely pad with '' because we can guarantee that no product or
        # branch name is the empty string. (Mapping '' to '+junk' happens
        # in _iter_branches). 'user' is checked later.
        user_dir, product, branch, path = split_with_padding(
            virtual_path.lstrip('/'), '/', 4, padding='')
        if not user_dir.startswith('~'):
            raise TransportNotPossible(
                'Path must start with user or team directory: %r'
                % (user_dir,))
        user = user_dir[1:]
        branch_id, permissions = self.authserver.getBranchInformation(
            self.user_id, user, product, branch)
        return branch_id, permissions, path

    def translate_virtual_path(self, virtual_path):
        """Translate an absolute virtual path into the real path on the backing
        transport.

        :raise UntranslatablePath: If path is untranslatable. This could be
            because the path is too short (doesn't include user, product and
            branch), or because the user, product or branch in the path don't
            exist.

        :raise TransportNotPossible: If the path is necessarily invalid. Most
            likely because it didn't begin with a tilde ('~').

        :return: The equivalent real path on the backing transport.
        """
        # XXX: JonathanLange 2007-05-29, We could differentiate between
        # 'branch not found' and 'not enough information in path to figure out
        # a branch'.
<<<<<<< HEAD
        branch_id, permissions, path = self._get_branch_info(virtual_path)
        if branch_id == '':
            raise UntranslatablePath(path=virtual_path, user=self.user_name)
        return '/'.join([branch_id_to_path(branch_id), path]), permissions
=======
        branch_id, path = self._translate_path(virtual_path)
        return '/'.join([branch_id_to_path(branch_id), path])
>>>>>>> 9e107df4

    def _factory(self, url):
        """Construct a transport for the given URL. Used by the registry."""
        assert url.startswith(self.scheme)
        return LaunchpadTransport(self, url)

    def get_url(self):
        """Return the URL of this server.

        The URL is of the form 'lp-<object_id>:///', where 'object_id' is
        id(self). This ensures that we can have LaunchpadServer objects for
        different users, different backing transports and, theoretically,
        different authservers.

        See Server.get_url.
        """
        return self.scheme

    def setUp(self):
        """See Server.setUp."""
        self.scheme = 'lp-%d:///' % id(self)
        self._dirty_branch_ids = set()
        register_transport(self.scheme, self._factory)
        self._is_set_up = True

    def tearDown(self):
        """See Server.tearDown."""
        if not self._is_set_up:
            return
        self._is_set_up = False
        for branch_id in self._dirty_branch_ids:
            self.authserver.requestMirror(branch_id)
        self._dirty_branch_ids = None
        unregister_transport(self.scheme, self._factory)


class LaunchpadTransport(Transport):
    """Transport to map from ~user/product/branch paths to codehosting paths.

    Launchpad serves its branches from URLs that look like
    bzr+ssh://launchpad/~user/product/branch. On the filesystem, the branches
    are stored by their id.

    This transport maps from the external, 'virtual' paths to the internal
    filesystem paths. The internal filesystem is represented by a backing
    transport.
    """

    def __init__(self, server, url):
        self.server = server
        Transport.__init__(self, url)

    def _abspath(self, relpath):
        """Return the absolute path to `relpath` without the schema."""
        return urlutils.joinpath(self.base[len(self.server.scheme)-1:],
                                 relpath)

    def _call(self, methodname, relpath, *args, **kwargs):
        """Call a method on the backing transport, translating relative,
        virtual paths to filesystem paths.

        If 'relpath' translates to a path that we only have read-access to,
        then the method will be called on the backing transport decorated with
        'readonly+'.

        :raise NoSuchFile: If the path cannot be translated.
        :raise TransportNotPossible: If trying to do a write operation on a
            read-only path.
        """
        path, permissions = self._translate_virtual_path(relpath)
        if permissions == READ_ONLY:
            transport = self.server.mirror_transport
        else:
            transport = self.server.backing_transport
        method = getattr(transport, methodname)
        return method(path, *args, **kwargs)

    def _writing_call(self, methodname, relpath, *args, **kwargs):
        """As for _call but mark the branch being written to as dirty."""
        result = self._call(methodname, relpath, *args, **kwargs)
        self.server.dirty(self._abspath(relpath))
        return result

    def _translate_virtual_path(self, relpath):
        """Translate a virtual path into a path on the backing transport.

        :raise NoSuchFile: If there is not way to map the given relpath to the
            backing transport.

        :return: A valid path on the backing transport.
        """
        try:
            return self.server.translate_virtual_path(self._abspath(relpath))
        except (UntranslatablePath, TransportNotPossible):
            raise NoSuchFile(relpath)

    # Transport methods
    def abspath(self, relpath):
        return urlutils.join(self.server.scheme, relpath)

    def append_file(self, relpath, f, mode=None):
        return self._writing_call('append_file', relpath, f, mode)

    def clone(self, relpath):
        return LaunchpadTransport(
            self.server, urlutils.join(self.base, relpath))

    def delete(self, relpath):
        return self._writing_call('delete', relpath)

    def delete_tree(self, relpath):
        return self._writing_call('delete_tree', relpath)

    def get(self, relpath):
        return self._call('get', relpath)

    def has(self, relpath):
        return self._call('has', relpath)

    def iter_files_recursive(self):
        path, ignored = self._translate_virtual_path('.')
        backing_transport = self.server.backing_transport.clone(path)
        return backing_transport.iter_files_recursive()

    def listable(self):
        return self.server.backing_transport.listable()

    def list_dir(self, relpath):
        return self._call('list_dir', relpath)

    def lock_read(self, relpath):
        return self._call('lock_read', relpath)

    def lock_write(self, relpath):
        return self._writing_call('lock_write', relpath)

    def mkdir(self, relpath, mode=None):
        # If we can't translate the path, then perhaps we are being asked to
        # create a new branch directory. Delegate to the server, as it knows
        # how to deal with absolute virtual paths.
        abspath = self._abspath(relpath)
        segments = get_path_segments(abspath)
        if len(segments) == 4 and segments[-1] != '.bzr':
            raise NoSuchFile(path=relpath,
                             extra=("Can only create .bzr directories "
                                    "directly beneath branch directories."))
        try:
            return self._writing_call('mkdir', relpath, mode)
        except NoSuchFile:
            return self.server.mkdir(abspath)

    def put_file(self, relpath, f, mode=None):
        return self._writing_call('put_file', relpath, f, mode)

    def rename(self, rel_from, rel_to):
        path, permissions = self._translate_virtual_path(rel_to)
        if permissions == READ_ONLY:
            raise TransportNotPossible('readonly transport')
        return self._writing_call('rename', rel_from, path)

    def rmdir(self, relpath):
        virtual_path = self._abspath(relpath)
        path_segments = path = virtual_path.lstrip('/').split('/')
        if len(path_segments) <= 3:
            raise NoSuchFile(virtual_path)
        return self._writing_call('rmdir', relpath)

    def stat(self, relpath):
        return self._call('stat', relpath)<|MERGE_RESOLUTION|>--- conflicted
+++ resolved
@@ -109,11 +109,7 @@
         # the builtin ones.
         #
         # See https://launchpad.net/bugs/120949.
-<<<<<<< HEAD
-        branch_id, ignored, path = self._get_branch_info(virtual_path)
-=======
-        branch_id, path = self._translate_path(virtual_path)
->>>>>>> 9e107df4
+        branch_id, ignored, path = self._translate_path(virtual_path)
         self._dirty_branch_ids.add(branch_id)
 
     def mkdir(self, virtual_path):
@@ -165,35 +161,12 @@
                 raise NoSuchFile(
                     "+junk is only allowed under user directories, not team "
                     "directories.")
-<<<<<<< HEAD
         return self.authserver.createBranch(
             self.user_id, user, product, branch)
 
-    def _get_branch_info(self, virtual_path):
-        """Return a tuple of branch id, permissions and a trailing path for the
-        given virtual path.
-=======
-        else:
-            product_id = self.authserver.fetchProductID(product)
-            if not product_id:
-                # XXX: JonathanLange 2007-06-04, This should perhaps be
-                # 'PermissionDenied', not 'NoSuchFile'. However bzrlib doesn't
-                # translate PermissionDenied errors. See _translate_error in
-                # bzrlib/transport/remote.py.
-                raise NoSuchFile(
-                    "Directories directly under a user directory must be "
-                    "named after a product name registered in Launchpad "
-                    "<https://launchpad.net/>.")
-        branch_id = self.authserver.createBranch(user_id, product_id, branch)
-        # Maintain the local cache of branch information. Alternatively, we
-        # could do: self._branches = dict(self._iter_branches())
-        self._branches[(user, product, branch)] = branch_id
-        return branch_id
-
     def _translate_path(self, virtual_path):
-        """Translate a virtual path into an internal branch id and relative
-        path.
->>>>>>> 9e107df4
+        """Translate a virtual path into an internal branch id, permissions and
+        relative path.
 
         'virtual_path' is a path that points to a branch or a path within a
         branch. This method returns the id of the branch, the permissions that
@@ -232,15 +205,10 @@
         # XXX: JonathanLange 2007-05-29, We could differentiate between
         # 'branch not found' and 'not enough information in path to figure out
         # a branch'.
-<<<<<<< HEAD
-        branch_id, permissions, path = self._get_branch_info(virtual_path)
+        branch_id, permissions, path = self._translate_path(virtual_path)
         if branch_id == '':
             raise UntranslatablePath(path=virtual_path, user=self.user_name)
         return '/'.join([branch_id_to_path(branch_id), path]), permissions
-=======
-        branch_id, path = self._translate_path(virtual_path)
-        return '/'.join([branch_id_to_path(branch_id), path])
->>>>>>> 9e107df4
 
     def _factory(self, url):
         """Construct a transport for the given URL. Used by the registry."""
