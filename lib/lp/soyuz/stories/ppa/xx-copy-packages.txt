--- conflicted
+++ resolved
@@ -291,11 +291,7 @@
 
     >>> print extract_text(find_main_content(jblack_browser.contents))
     i386 build of pmount 0.1-1 in ubuntu hoary RELEASE
-<<<<<<< HEAD
-    Created 0 seconds ago
-=======
     Created...
->>>>>>> 7c3eb1de
     Build status
     Needs building
     Start (2505) What's this?
