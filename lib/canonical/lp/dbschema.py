# Copyright 2004-2007 Canonical Ltd.  All rights reserved.
#
"""Database schemas

Use them like this:

  from canonical.lp.dbschema import BugTaskImportance

  print "SELECT * FROM Bug WHERE Bug.importance='%d'" % BugTaskImportance.CRITICAL

"""
__metaclass__ = type

# MAINTAINER:
#
# When you add a new DBSchema subclass, add its name to the __all__ tuple
# below.
#
# If you do not do this, from canonical.lp.dbschema import * will not
# work properly, and the thing/lp:SchemaClass will not work properly.
__all__ = (
'ArchivePurpose',
'BinaryPackageFileType',
'BinaryPackageFormat',
'BountyDifficulty',
'BountyStatus',
'BranchReviewStatus',
'BugBranchStatus',
'BugNominationStatus',
'BugAttachmentType',
'BugTrackerType',
'BugExternalReferenceType',
'BugInfestationStatus',
'BugRelationship',
'BugTaskImportance',
'BuildStatus',
'CodereleaseRelationships',
'CodeImportReviewStatus',
'CveStatus',
'DistroSeriesStatus',
'ImportTestStatus',
'ImportStatus',
'MirrorContent',
'MirrorPulseType',
'MirrorSpeed',
'MirrorStatus',
'PackagePublishingPriority',
'PackagePublishingStatus',
'PackagePublishingPocket',
'PackagingType',
'PersonalStanding',
'PollAlgorithm',
'PollSecrecy',
'PostedMessageStatus',
'ProjectRelationship',
'ProjectStatus',
'RevisionControlSystems',
'RosettaImportStatus',
'RosettaTranslationOrigin',
'ShipItArchitecture',
'ShipItDistroSeries',
'ShipItFlavour',
'ShippingRequestStatus',
'ShippingService',
'SourcePackageFileType',
'SourcePackageFormat',
'SourcePackageRelationships',
'SourcePackageUrgency',
'SpecificationImplementationStatus',
'SpecificationFilter',
'SpecificationGoalStatus',
'SpecificationLifecycleStatus',
'SpecificationPriority',
'SpecificationSort',
'SpecificationDefinitionStatus',
'SprintSpecificationStatus',
'TextDirection',
'TranslationFileFormat',
'TranslationPriority',
'TranslationPermission',
'TranslationValidationStatus',
'PackageUploadStatus',
'PackageUploadCustomFormat',
'UpstreamFileType',
'UpstreamReleaseVersionStyle',
)

#from canonical.launchpad.webapp.enum import DBSchema
#from canonical.launchpad.webapp.enum import DBSchemaItem as Item

from canonical.lazr import DBEnumeratedType as DBSchema
from canonical.lazr import DBItem as Item


class BinaryPackageFormat(DBSchema):
    """Binary Package Format

    Launchpad tracks a variety of binary package formats. This schema
    documents the list of binary package formats that are supported
    in Launchpad.
    """

    DEB = Item(1, """
        Ubuntu Package

        This is the binary package format used by Ubuntu and all similar
        distributions. It includes dependency information to allow the
        system to ensure it always has all the software installed to make
        any new package work correctly.  """)

    UDEB = Item(2, """
        Ubuntu Installer Package

        This is the binary package format use by the installer in Ubuntu and
        similar distributions.  """)

    EBUILD = Item(3, """
        Gentoo Ebuild Package

        This is the Gentoo binary package format. While Gentoo is primarily
        known for being a build-it-from-source-yourself kind of
        distribution, it is possible to exchange binary packages between
        Gentoo systems.  """)

    RPM = Item(4, """
        RPM Package

        This is the format used by Mandrake and other similar distributions.
        It does not include dependency tracking information.  """)


class ImportTestStatus(DBSchema):
    """An Arch Import Autotest Result

    This enum tells us whether or not a sourcesource has been put through an
    attempted import.
    """

    NEW = Item(0, """
        Untested

        The sourcesource has not yet been tested by the autotester.
        """)

    FAILED = Item(1, """
        Failed

        The sourcesource failed to import cleanly.
        """)

    SUCCEEDED = Item(2, """
        Succeeded

        The sourcesource was successfully imported by the autotester.
        """)

class BugTrackerType(DBSchema):
    """The Types of BugTracker Supported by Launchpad

    This enum is used to differentiate between the different types of Bug
    Tracker that are supported by Malone in the Launchpad.
    """

    BUGZILLA = Item(1, """
        Bugzilla

        The godfather of open source bug tracking, the Bugzilla system was
        developed for the Mozilla project and is now in widespread use. It
        is big and ugly but also comprehensive.
        """)

    DEBBUGS = Item(2, """
        Debbugs

        The debbugs tracker is email based, and allows you to treat every
        bug like a small mailing list.
        """)

    ROUNDUP = Item(3, """
        Roundup

        Roundup is a lightweight, customisable and fast web/email based bug
        tracker written in Python.
        """)

    TRAC = Item(4, """
        Trac

        Trac is an enhanced wiki and issue tracking system for
        software development projects.
        """)

    SOURCEFORGE = Item(5, """
        SourceForge

        SourceForge is a project hosting service which includes bug,
        support and request tracking.
        """)

    MANTIS = Item(6, """
        Mantis

        Mantis is a web-based bug tracking system written in PHP.
        """)

class CveStatus(DBSchema):
    """The Status of this item in the CVE Database

    When a potential problem is reported to the CVE authorities they assign
    a CAN number to it. At a later stage, that may be converted into a CVE
    number. This indicator tells us whether or not the issue is believed to
    be a CAN or a CVE.
    """

    CANDIDATE = Item(1, """
        Candidate

        The vulnerability is a candidate, it has not yet been confirmed and
        given "Entry" status.
        """)

    ENTRY = Item(2, """
        Entry

        This vulnerability or threat has been assigned a CVE number, and is
        fully documented. It has been through the full CVE verification
        process.
        """)

    DEPRECATED = Item(3, """
        Deprecated

        This entry is deprecated, and should no longer be referred to in
        general correspondence. There is either a newer entry that better
        defines the problem, or the original candidate was never promoted to
        "Entry" status.
        """)


class ProjectStatus(DBSchema):
    """A Project Status

    This is an enum of the values that Project.status can assume.
    Essentially it indicates whether or not this project has been reviewed,
    and if it has whether or not it passed review and should be considered
    active.
    """

    NEW = Item(1, """
        New

        This project is new and has not been reviewed.
        """)

    ACTIVE = Item(2, """
        Active

        This Project has been reviewed and is considered active in the
        launchpad.""")

    DISABLED = Item(3, """
        Disabled

        This project has been reviewed, and has been disabled. Typically
        this is because the contents appear to be bogus. Such a project
        should not show up in searches etc.""")


class PackagingType(DBSchema):
    """Source packages.

    Source packages include software from one or more Upstream open source
    projects. This schema shows the relationship between a source package
    and the upstream open source products that it might incorporate. This
    schema is used in the Packaging table.
    """

    PRIME = Item(1, """
        Primary Product

        This is the primary product packaged in this source package. For
        example, a source package "apache2" would have a "prime" Packaging
        relationship with the "apache2" product from the Apache Project.
        The product and package don't have to have the same name.
        """)

    INCLUDES = Item(2, """
        SourcePackage Includes Product

        This source package includes some part or all of the product. For
        example, the "cadaver" source package has an "includes" Packaging
        relationship with the libneon product.
        """)


class BugBranchStatus(DBSchema):
    """The status of a bugfix branch."""

    ABANDONED = Item(10, """
        Abandoned Attempt

        A fix for this bug is no longer being worked on in this
        branch.
        """)

    INPROGRESS = Item(20, """
        Fix In Progress

        Development to fix this bug is currently going on in this
        branch.
        """)

    FIXAVAILABLE = Item(30, """
        Fix Available

        This branch contains a potentially useful fix for this bug.
        """)

    BESTFIX = Item(40, """
        Best Fix Available

        This branch contains a fix agreed upon by the community as
        being the best available branch from which to merge to fix
        this bug.
        """)


class ProjectRelationship(DBSchema):
    """Project Relationship

    Launchpad tracks different open source projects, and the relationships
    between them. This schema is used to describe the relationship between
    two open source projects.
    """

    AGGREGATES = Item(1, """
        Subject Project Aggregates Object Project

        Some open source projects are in fact an aggregation of several
        other projects. For example, the Gnome Project aggregates
        Gnumeric, Abiword, EOG, and many other open source projects.
        """)

    SIMILAR = Item(2, """
        Subject Project is Similar to Object Project

        Often two different groups will start open source projects
        that are similar to one another. This relationship is used
        to describe projects that are similar to other projects in
        the system.
        """)


class DistroSeriesStatus(DBSchema):
    """Distribution Release Status

    A DistroSeries (warty, hoary, or grumpy for example) changes state
    throughout its development. This schema describes the level of
    development of the distroseries. The typical sequence for a
    distroseries is to progress from experimental to development to
    frozen to current to supported to obsolete, in a linear fashion.
    """

    EXPERIMENTAL = Item(1, """
        Experimental

        This distroseries contains code that is far from active
        release planning or management. Typically, distroseriess
        that are beyond the current "development" release will be
        marked as "experimental". We create those so that people
        have a place to upload code which is expected to be part
        of that distant future release, but which we do not want
        to interfere with the current development release.
        """)

    DEVELOPMENT = Item(2, """
        Active Development

        The distroseries that is under active current development
        will be tagged as "development". Typically there is only
        one active development release at a time. When that freezes
        and releases, the next release along switches from "experimental"
        to "development".
        """)

    FROZEN = Item(3, """
        Pre-release Freeze

        When a distroseries is near to release the administrators
        will freeze it, which typically means that new package uploads
        require significant review before being accepted into the
        release.
        """)

    CURRENT = Item(4, """
        Current Stable Release

        This is the latest stable release. Normally there will only
        be one of these for a given distribution.
        """)

    SUPPORTED = Item(5, """
        Supported

        This distroseries is still supported, but it is no longer
        the current stable release. In Ubuntu we normally support
        a distroseries for 2 years from release.
        """)

    OBSOLETE = Item(6, """
        Obsolete

        This distroseries is no longer supported, it is considered
        obsolete and should not be used on production systems.
        """)


class UpstreamFileType(DBSchema):
    """Upstream File Type

    When upstream open source project release a product they will
    include several files in the release. All of these files are
    stored in Launchpad (we throw nothing away ;-). This schema
    gives the type of files that we know about.
    """

    CODETARBALL = Item(1, """
        Code Release Tarball

        This file contains code in a compressed package like
        a tar.gz or tar.bz or .zip file.
        """)

    README = Item(2, """
        README File

        This is a README associated with the upstream
        release. It might be in .txt or .html format, the
        filename would be an indicator.
        """)

    RELEASENOTES = Item(3, """
        Release Notes

        This file contains the release notes of the new
        upstream release. Again this could be in .txt or
        in .html format.
        """)

    CHANGELOG = Item(4, """
        ChangeLog File

        This file contains information about changes in this
        release from the previous release in the series. This
        is usually not a detailed changelog, but a high-level
        summary of major new features and fixes.
        """)

    INSTALLER = Item(5, """
        Installer file

        This file contains an installer for a product.  It may
        be a Debian package, an RPM file, an OS X disk image, a
        Windows installer, or some other type of installer.
        """)


class SourcePackageFormat(DBSchema):
    """Source Package Format

    Launchpad supports distributions that use source packages in a variety
    of source package formats. This schema documents the types of source
    package format that we understand.
    """

    DPKG = Item(1, """
        The DEB Format

        This is the source package format used by Ubuntu, Debian, Linspire
        and similar distributions.
        """)

    RPM = Item(2, """
        The RPM Format

        This is the format used by Red Hat, Mandrake, SUSE and other similar
        distributions.
        """)

    EBUILD = Item(3, """
        The Ebuild Format

        This is the source package format used by Gentoo.
        """)


class SourcePackageUrgency(DBSchema):
    """Source Package Urgency

    When a source package is released it is given an "urgency" which tells
    distributions how important it is for them to consider bringing that
    package into their archives. This schema defines the possible values
    for source package urgency.
    """

    LOW = Item(1, """
        Low Urgency

        This source package release does not contain any significant or
        important updates, it might be a cleanup or documentation update
        fixing typos and speling errors, or simply a minor upstream
        update.
        """)

    MEDIUM = Item(2, """
        Medium Urgency

        This package contains updates that are worth considering, such
        as new upstream or packaging features, or significantly better
        documentation.
        """)

    HIGH = Item(3, """
        Very Urgent

        This update contains updates that fix security problems or major
        system stability problems with previous releases of the package.
        Administrators should urgently evaluate the package for inclusion
        in their archives.
        """)

    EMERGENCY = Item(4, """
        Critically Urgent

        This release contains critical security or stability fixes that
        affect the integrity of systems using previous releases of the
        source package, and should be installed in the archive as soon
        as possible after appropriate review.
        """)


class SpecificationImplementationStatus(DBSchema):
    # Note that some of the states associated with this schema correlate to
    # a "not started" definition. See Specification.started_clause for
    # further information, and make sure that it is updated (together with
    # the relevant database checks) if additional states are added that are
    # also "not started".
    """Specification Delivery Status

    This tracks the implementation or delivery of the feature being
    specified. The status values indicate the progress that is being made in
    the actual coding or configuration that is needed to realise the
    feature.
    """
    # NB this state is considered "not started"
    UNKNOWN = Item(0, """
        Unknown

        We have no information on the implementation of this feature.
        """)

    # NB this state is considered "not started"
    NOTSTARTED = Item(5, """
        Not started

        No work has yet been done on the implementation of this feature.
        """)

    # NB this state is considered "not started"
    DEFERRED = Item(10, """
        Deferred

        There is no chance that this feature will actually be delivered in
        the targeted release. The specification has effectively been
        deferred to a later date of implementation.
        """)

    NEEDSINFRASTRUCTURE = Item(40, """
        Needs Infrastructure

        Work cannot proceed, because the feature depends on
        infrastructure (servers, databases, connectivity, system
        administration work) that has not been supplied.
        """)

    BLOCKED = Item(50, """
        Blocked

        Work cannot proceed on this specification because it depends on
        a separate feature that has not yet been implemented.
        (The specification for that feature should be listed as a blocker of
        this one.)
        """)

    STARTED = Item(60, """
        Started

        Work has begun, but has not yet been published
        except as informal branches or patches. No indication is given as to
        whether or not this work will be completed for the targeted release.
        """)

    SLOW = Item(65, """
        Slow progress

        Work has been slow on this item, and it has a high risk of not being
        delivered on time. Help is wanted with the implementation.
        """)

    GOOD = Item(70, """
        Good progress

        The feature is considered on track for delivery in the targeted release.
        """)

    BETA = Item(75, """
        Beta Available

        A beta version, implementing substantially all of the feature,
        has been published for widespread testing in personal package
        archives or a personal release. The code is not yet in the
        main archive or mainline branch. Testing and feedback are solicited.
        """)

    NEEDSREVIEW = Item(80, """
        Needs Code Review

        The developer is satisfied that the feature has been well
        implemented. It is now ready for review and final sign-off,
        after which it will be marked implemented or deployed.
        """)

    AWAITINGDEPLOYMENT = Item(85, """
        Deployment

        The implementation has been done, and can be deployed in the production
        environment, but this has not yet been done by the system
        administrators. (This status is typically used for Web services where
        code is not released but instead is pushed into production.
        """)

    IMPLEMENTED = Item(90, """
        Implemented

        This functionality has been delivered for the targeted release, the
        code has been uploaded to the main archives or committed to the
        targeted product series, and no further work is necessary.
        """)

    INFORMATIONAL = Item(95, """
        Informational

        This specification is informational, and does not require
        any implementation.
        """)


class SpecificationLifecycleStatus(DBSchema):
    """The current "lifecycle" status of a specification. Specs go from
    NOTSTARTED, to STARTED, to COMPLETE.
    """

    NOTSTARTED = Item(10, """
        Not started

        No work has yet been done on this feature.
        """)

    STARTED = Item(20, """
        Started

        This feature is under active development.
        """)

    COMPLETE = Item(30, """
        Complete

        This feature has been marked "complete" because no further work is
        expected. Either the feature is done, or it has been abandoned.
        """)


class SpecificationPriority(DBSchema):
    """The Priority with a Specification must be implemented.

    This enum is used to prioritise work.
    """

    NOTFORUS = Item(0, """
        Not

        This feature has been proposed but the project leaders have decided
        that it is not appropriate for inclusion in the mainline codebase.
        See the status whiteboard or the
        specification itself for the rationale for this decision. Of course,
        you are welcome to implement it in any event and publish that work
        for consideration by the community and end users, but it is unlikely
        to be accepted by the mainline developers.
        """)

    UNDEFINED = Item(5, """
        Undefined

        This feature has recently been proposed and has not yet been
        evaluated and prioritised by the project leaders.
        """)

    LOW = Item(10, """
        Low

        We would like to have it in the
        code, but it's not on any critical path and is likely to get bumped
        in favour of higher-priority work. The idea behind the specification
        is sound and the project leaders would incorporate this
        functionality if the work was done. In general, "low" priority
        specifications will not get core resources assigned to them.
        """)

    MEDIUM = Item(50, """
        Medium

        The project developers will definitely get to this feature,
        but perhaps not in the next major release or two.
        """)

    HIGH = Item(70, """
        High

        Strongly desired by the project leaders.
        The feature will definitely get review time, and contributions would
        be most effective if directed at a feature with this priority.
        """)

    ESSENTIAL = Item(90, """
        Essential

        The specification is essential for the next release, and should be
        the focus of current development. Use this state only for the most
        important of all features.
        """)


class SpecificationFilter(DBSchema):
    """An indicator of the kinds of specifications that should be returned
    for a listing of specifications.

    This is used by browser classes that are generating a list of
    specifications for a person, or product, or project, to indicate what
    kinds of specs they want returned. The different filters can be OR'ed so
    that multiple pieces of information can be used for the filter.
    """
    ALL = Item(0, """
        All

        This indicates that the list should simply include ALL
        specifications for the underlying object (person, product etc).
        """)

    COMPLETE = Item(5, """
        Complete

        This indicates that the list should include only the complete
        specifications for this object.
        """)

    INCOMPLETE = Item(10, """
        Incomplete

        This indicates that the list should include the incomplete items
        only. The rules for determining if a specification is incomplete are
        complex, depending on whether or not the spec is informational.
        """)

    INFORMATIONAL = Item(20, """
        Informational

        This indicates that the list should include only the informational
        specifications.
        """)

    PROPOSED = Item(30, """
        Proposed

        This indicates that the list should include specifications that have
        been proposed as goals for the underlying objects, but not yet
        accepted or declined.
        """)

    DECLINED = Item(40, """
        Declined

        This indicates that the list should include specifications that were
        declined as goals for the underlying productseries or distroseries.
        """)

    ACCEPTED = Item(50, """
        Accepted

        This indicates that the list should include specifications that were
        accepted as goals for the underlying productseries or distroseries.
        """)

    VALID = Item(55, """
        Valid

        This indicates that the list should include specifications that are
        not obsolete or superseded.
        """)

    CREATOR = Item(60, """
        Creator

        This indicates that the list should include specifications that the
        person registered in Launchpad.
        """)

    ASSIGNEE = Item(70, """
        Assignee

        This indicates that the list should include specifications that the
        person has been assigned to implement.
        """)

    APPROVER = Item(80, """
        Approver

        This indicates that the list should include specifications that the
        person is supposed to review and approve.
        """)

    DRAFTER = Item(90, """
        Drafter

        This indicates that the list should include specifications that the
        person is supposed to draft. The drafter is usually only needed
        during spec sprints when there's a bottleneck on guys who are
        assignees for many specs.
        """)

    SUBSCRIBER = Item(100, """
        Subscriber

        This indicates that the list should include all the specifications
        to which the person has subscribed.
        """)

    FEEDBACK = Item(110, """
        Feedback

        This indicates that the list should include all the specifications
        which the person has been asked to provide specific feedback on.
        """)


class SpecificationSort(DBSchema):
    """A preferred sorting scheme for the results of a query about
    specifications.

    This is usually used in interfaces which ask for a filtered list of
    specifications, so that you can tell which specifications you would
    expect to see first.

    NB: this is not really a "dbschema" in that is doesn't map to an int
    that is stored in the db. In future, we will likely have a different way
    of defining such enums.
    """
    DATE = Item(10, """
        Date

        This indicates a preferred sort order of date of creation, newest
        first.
        """)

    PRIORITY = Item(20, """
        Priority

        This indicates a preferred sort order of priority (highest first)
        followed by status. This is the default sort order when retrieving
        specifications from the system.
        """)


class SpecificationDefinitionStatus(DBSchema):
    """The current status of a Specification

    This enum tells us whether or not a specification is approved, or still
    being drafted, or implemented, or obsolete in some way. The ordinality
    of the values is important, it's the order (lowest to highest) in which
    we probably want them displayed by default.
    """

    APPROVED = Item(10, """
        Approved

        The project team believe that the specification is ready to be
        implemented, without substantial issues being encountered.
        """)

    PENDINGAPPROVAL = Item(15, """
        Pending Approval

        Reviewed and considered ready for final approval.
        The reviewer believes the specification is clearly written,
        and adequately addresses all important issues that will
        be raised during implementation.
        """)

    PENDINGREVIEW = Item(20, """
        Review

        Has been put in a reviewer's queue. The reviewer will
        assess it for clarity and comprehensiveness, and decide
        whether further work is needed before the spec can be considered for
        actual approval.
        """)

    DRAFT = Item(30, """
        Drafting

        The specification is actively being drafted, with a drafter in place
        and frequent revision occurring.
        Do not park specs in the "drafting" state indefinitely.
        """)

    DISCUSSION = Item(35, """
        Discussion

        Still needs active discussion, at a sprint for example.
        """)

    NEW = Item(40, """
        New

        No thought has yet been given to implementation strategy, dependencies,
        or presentation/UI issues.
        """)

    SUPERSEDED = Item(60, """
        Superseded

        Still interesting, but superseded by a newer spec or set of specs that
        clarify or describe a newer way to implement the desired feature.
        Please use the newer specs and not this one.
        """)

    OBSOLETE = Item(70, """
        Obsolete

        The specification has been obsoleted, probably because it was decided
        against. People should not put any effort into implementing it.
        """)


class SpecificationGoalStatus(DBSchema):
    """The target status for this specification

    This enum allows us to show whether or not the specification has been
    approved or declined as a target for the given product series or distro
    release.
    """

    ACCEPTED = Item(10, """
        Accepted

        The drivers have confirmed that this specification is targeted to
        the stated distribution release or product series.
        """)

    DECLINED = Item(20, """
        Declined

        The drivers have decided not to accept this specification as a goal
        for the stated distribution release or product series.
        """)

    PROPOSED = Item(30, """
        Proposed

        This spec has been submitted as a potential goal for the stated
        product series or distribution release, but the drivers have not yet
        accepted or declined that goal.
        """)


class SprintSpecificationStatus(DBSchema):
    """The current approval status of the spec on this sprint's agenda.

    This enum allows us to know whether or not the meeting admin team has
    agreed to discuss an item.
    """

    ACCEPTED = Item(10, """
        Accepted

        The meeting organisers have confirmed this topic for the meeting
        agenda.
        """)

    DECLINED = Item(20, """
        Declined

        This spec has been declined from the meeting agenda
        because of a lack of available resources, or uncertainty over
        the specific requirements or outcome desired.
        """)

    PROPOSED = Item(30, """
        Proposed

        This spec has been submitted for consideration by the meeting
        organisers. It has not yet been accepted or declined for the
        agenda.
        """)


class ImportStatus(DBSchema):
    """This schema describes the states that a SourceSource record can take
    on."""

    DONTSYNC = Item(1, """
        Do Not Import

        Launchpad will not attempt to make a Bazaar import.
        """)

    TESTING = Item(2, """
        Testing

        Launchpad has not yet attempted this import. The vcs-imports operator
        will review the source details and either mark the series \"Do not
        sync\", or perform a test import. If the test import is successful, a
        public import will be created. After the public import completes, it
        will be updated automatically.
        """)

    TESTFAILED = Item(3, """
        Test Failed

        The test import has failed. We will do further tests, and plan to
        complete this import eventually, but it may take a long time. For more
        details, you can ask on the launchpad-users@canonical.com mailing list
        or on IRC in the #launchpad channel on irc.freenode.net.
        """)

    AUTOTESTED = Item(4, """
        Test Successful

        The test import was successful. The vcs-imports operator will lock the
        source details for this series and perform a public Bazaar import.
        """)

    PROCESSING = Item(5, """
        Processing

        The public Bazaar import is being created. When it is complete, a
        Bazaar branch will be published and updated automatically. The source
        details for this series are locked and can only be modified by
        vcs-imports members and Launchpad administrators.
        """)

    SYNCING = Item(6, """
        Online

        The Bazaar import is published and automatically updated to reflect the
        upstream revision control system. The source details for this series
        are locked and can only be modified by vcs-imports members and
        Launchpad administrators.
        """)

    STOPPED = Item(7, """
        Stopped

        The Bazaar import has been suspended and is no longer updated. The
        source details for this series are locked and can only be modified by
        vcs-imports members and Launchpad administrators.
        """)


class SourcePackageFileType(DBSchema):
    """Source Package File Type

    Launchpad tracks files associated with a source package release. These
    files are stored on one of the inner servers, and a record is kept in
    Launchpad's database of the file's name and location. This schema
    documents the files we know about.
    """

    EBUILD = Item(1, """
        Ebuild File

        This is a Gentoo Ebuild, the core file that Gentoo uses as a source
        package release. Typically this is a shell script that pulls in the
        upstream tarballs, configures them and builds them into the
        appropriate locations.  """)

    SRPM = Item(2, """
        Source RPM

        This is a Source RPM, a normal RPM containing the needed source code
        to build binary packages. It would include the Spec file as well as
        all control and source code files.  """)

    DSC = Item(3, """
        DSC File

        This is a DSC file containing the Ubuntu source package description,
        which in turn lists the orig.tar.gz and diff.tar.gz files used to
        make up the package.  """)

    ORIG = Item(4, """
        Orig Tarball

        This file is an Ubuntu "orig" file, typically an upstream tarball or
        other lightly-modified upstreamish thing.  """)

    DIFF = Item(5, """
        Diff File

        This is an Ubuntu "diff" file, containing changes that need to be
        made to upstream code for the packaging on Ubuntu. Typically this
        diff creates additional directories with patches and documentation
        used to build the binary packages for Ubuntu.  """)

    TARBALL = Item(6, """
        Tarball

        This is a tarball, usually of a mixture of Ubuntu and upstream code,
        used in the build process for this source package.  """)


class TranslationPriority(DBSchema):
    """Translation Priority

    Translations in Rosetta can be assigned a priority. This is used in a
    number of places. The priority stored on the translation itself is set
    by the upstream project maintainers, and used to identify the
    translations they care most about. For example, if Apache were nearing a
    big release milestone they would set the priority on those POTemplates
    to 'high'. The priority is also used by TranslationEfforts to indicate
    how important that POTemplate is to the effort. And lastly, an
    individual translator can set the priority on his personal subscription
    to a project, to determine where it shows up on his list.  """

    HIGH = Item(1, """
        High

        This translation should be shown on any summary list of translations
        in the relevant context. For example, 'high' priority projects show
        up on the home page of a TranslationEffort or Project in Rosetta.
        """)

    MEDIUM = Item(2, """
        Medium

        A medium priority POTemplate should be shown on longer lists and
        dropdowns lists of POTemplates in the relevant context.  """)

    LOW = Item(3, """
        Low

        A low priority POTemplate should only show up if a comprehensive
        search or complete listing is requested by the user.  """)


class TranslationPermission(DBSchema):
    """Translation Permission System

    Projects, products and distributions can all have content that needs to
    be translated. In this case, Launchpad Translations allows them to decide
    how open they want that translation process to be. At one extreme, anybody
    can add or edit any translation, without review. At the other, only the
    designated translator for that group in that language can add or edit its
    translation files. This schema enumerates the options.
    """

    OPEN = Item(1, """
        Open

        This group allows totally open access to its translations. Any
        logged-in user can add or edit translations in any language, without
        any review.""")

    STRUCTURED = Item(20, """
        Structured

        This group has designated translators for certain languages. In
        those languages, people who are not designated translators can only
        make suggestions. However, in languages which do not yet have a
        designated translator, anybody can edit the translations directly,
        with no further review.""")

    RESTRICTED = Item(100, """
        Restricted

        This group allows only designated translators to edit the
        translations of its files. You can become a designated translator
        either by joining an existing language translation team for this
        project, or by getting permission to start a new team for a new
        language. People who are not designated translators can still make
        suggestions for new translations, but those suggestions need to be
        reviewed before being accepted by the designated translator.""")

    CLOSED = Item(200, """
        Closed

        This group allows only designated translators to edit or add
        translations. You can become a designated translator either by
        joining an existing language translation team for this
        project, or by getting permission to start a new team for a new
        language. People who are not designated translators will not be able
        to add suggestions.""")


class PackageUploadStatus(DBSchema):
    """Distro Release Queue Status

    An upload has various stages it must pass through before becoming part
    of a DistroSeries. These are managed via the Upload table
    and related tables and eventually (assuming a successful upload into the
    DistroSeries) the effects are published via the PackagePublishing and
    SourcePackagePublishing tables.  """

    NEW = Item(0, """
        New

        This upload is either a brand-new source package or contains a
        binary package with brand new debs or similar. The package must sit
        here until someone with the right role in the DistroSeries checks
        and either accepts or rejects the upload. If the upload is accepted
        then entries will be made in the overrides tables and further
        uploads will bypass this state """)

    UNAPPROVED = Item(1, """
        Unapproved

        If a DistroSeries is frozen or locked out of ordinary updates then
        this state is used to mean that while the package is correct from a
        technical point of view; it has yet to be approved for inclusion in
        this DistroSeries. One use of this state may be for security
        releases where you want the security team of a DistroSeries to
        approve uploads.  """)

    ACCEPTED = Item(2, """
        Accepted

        An upload in this state has passed all the checks required of it and
        is ready to have its publishing records created.  """)

    DONE = Item(3, """
        Done

        An upload in this state has had its publishing records created if it
        needs them and is fully processed into the DistroSeries. This state
        exists so that a logging and/or auditing tool can pick up accepted
        uploads and create entries in a journal or similar before removing
        the queue item.  """)

    REJECTED = Item(4, """
        Rejected

        An upload which reaches this state has, for some reason or another
        not passed the requirements (technical or human) for entry into the
        DistroSeries it was targetting. As for the 'done' state, this state
        is present to allow logging tools to record the rejection and then
        clean up any subsequently unnecessary records.  """)


# If you change this (add items, change the meaning, whatever) search for
# the token ##CUSTOMFORMAT## e.g. database/queue.py or nascentupload.py and
# update the stuff marked with it.
class PackageUploadCustomFormat(DBSchema):
    """Custom formats valid for the upload queue

    An upload has various files potentially associated with it, from source
    package releases, through binary builds, to specialist upload forms such
    as a debian-installer tarball or a set of translations.
    """

    DEBIAN_INSTALLER = Item(0, """
        raw-installer

        A raw-installer file is a tarball. This is processed as a version
        of the debian-installer to be unpacked into the archive root.
        """)

    ROSETTA_TRANSLATIONS = Item(1, """
        raw-translations

        A raw-translations file is a tarball. This is passed to the rosetta
        import queue to be incorporated into that package's translations.
        """)

    DIST_UPGRADER = Item(2, """
        raw-dist-upgrader

        A raw-dist-upgrader file is a tarball. It is simply published into
        the archive.
        """)

    DDTP_TARBALL = Item(3, """
        raw-ddtp-tarball

        A raw-ddtp-tarball contains all the translated package description
        indexes for a component.
        """)


class PackagePublishingStatus(DBSchema):
    """Package Publishing Status

     A package has various levels of being published within a DistroSeries.
     This is important because of how new source uploads dominate binary
     uploads bit-by-bit. Packages (source or binary) enter the publishing
     tables as 'Pending', progress through to 'Published' eventually become
     'Superseded' and then become 'PendingRemoval'. Once removed from the
     DistroSeries the publishing record is also removed.
     """

    PENDING = Item(1, """
        Pending

        This [source] package has been accepted into the DistroSeries and
        is now pending the addition of the files to the published disk area.
        In due course, this source package will be published.
        """)

    PUBLISHED = Item(2, """
        Published

        This package is currently published as part of the archive for that
        distroseries. In general there will only ever be one version of any
        source/binary package published at any one time. Once a newer
        version becomes published the older version is marked as superseded.
        """)

    SUPERSEDED = Item(3, """
        Superseded

        When a newer version of a [source] package is published the existing
        one is marked as "superseded".  """)

    PENDINGREMOVAL = Item(6, """
        PendingRemoval

        Once a package is ready to be removed from the archive is is put
        into this state and the removal will be acted upon when a period of
        time has passed. When the package is moved to this state the
        scheduleddeletiondate column is filled out. When that date has
        passed the archive maintainance tools will remove the package from
        the on-disk archive and remove the publishing record.  """)

    REMOVED = Item(7, """
        Removed

        Once a package is removed from the archive, its publishing record
        is set to this status. This means it won't show up in the SPP view
        and thus will not be considered in most queries about source
        packages in distroseriess. """)


class PackagePublishingPriority(DBSchema):
    """Package Publishing Priority

    Binary packages have a priority which is related to how important
    it is to have that package installed in a system. Common priorities
    range from required to optional and various others are available.
    """

    REQUIRED = Item(50, """
        Required

        This priority indicates that the package is required. This priority
        is likely to be hard-coded into various package tools. Without all
        the packages at this priority it may become impossible to use dpkg.
        """)

    IMPORTANT = Item(40, """
        Important

        If foo is in a package; and "What is going on?! Where on earth is
        foo?!?!" would be the reaction of an experienced UNIX hacker were
        the package not installed, then the package is important.
        """)

    STANDARD = Item(30, """
        Standard

        Packages at this priority are standard ones you can rely on to be in
        a distribution. They will be installed by default and provide a
        basic character-interface userland.
        """)

    OPTIONAL = Item(20, """
        Optional

        This is the software you might reasonably want to install if you did
        not know what it was or what your requiredments were. Systems such
        as X or TeX will live here.
        """)

    EXTRA = Item(10, """
        Extra

        This contains all the packages which conflict with those at the
        other priority levels; or packages which are only useful to people
        who have very specialised needs.
        """)


class PackagePublishingPocket(DBSchema):
    """Package Publishing Pocket

    A single distroseries can at its heart be more than one logical
    distroseries as the tools would see it. For example there may be a
    distroseries called 'hoary' and a SECURITY pocket subset of that would
    be referred to as 'hoary-security' by the publisher and the distro side
    tools.
    """

    RELEASE = Item(0, """
        Release

        The package versions that were published
        when the distribution release was made.
        For releases that are still under development,
        packages are published here only.
        """)

    SECURITY = Item(10, """
        Security

        Package versions containing security fixes for the released
        distribution.
        It is a good idea to have security updates turned on for your system.
        """)

    UPDATES = Item(20, """
        Updates

        Package versions including new features after the distribution
        release has been made.
        Updates are usually turned on by default after a fresh install.
        """)

    PROPOSED = Item(30, """
        Proposed

        Package versions including new functions that should be widely
        tested, but that are not yet part of a default installation.
        People who "live on the edge" will test these packages before they
        are accepted for use in "Updates".
        """)

    BACKPORTS = Item(40, """
        Backports

        Backported packages.
        """)


class SourcePackageRelationships(DBSchema):
    """Source Package Relationships

    Launchpad tracks many source packages. Some of these are related to one
    another. For example, a source package in Ubuntu called "apache2" might
    be related to a source package in Mandrake called "httpd". This schema
    defines the relationships that Launchpad understands.
    """

    REPLACES = Item(1, """
        Replaces

        The subject source package was designed to replace the object source
        package.  """)

    REIMPLEMENTS = Item(2, """
        Reimplements

        The subject source package is a completely new packaging of the same
        underlying products as the object package.  """)

    SIMILARTO = Item(3, """
        Similar To

        The subject source package is similar, in that it packages software
        that has similar functionality to the object package.  For example,
        postfix and exim4 would be "similarto" one another.  """)

    DERIVESFROM = Item(4, """
        Derives From

        The subject source package derives from and tracks the object source
        package. This means that new uploads of the object package should
        trigger a notification to the maintainer of the subject source
        package.  """)

    CORRESPONDSTO = Item(5, """
        Corresponds To

        The subject source package includes the same products as the object
        source package, but for a different distribution. For example, the
        "apache2" Ubuntu package "correspondsto" the "httpd2" package in Red
        Hat.  """)


class BountyDifficulty(DBSchema):
    """Bounty Difficulty

    An indicator of the difficulty of a particular bounty."""

    TRIVIAL = Item(10, """
        Trivial

        This bounty requires only very basic skills to complete the task. No
        real domain knowledge is required, only simple system
        administration, writing or configuration skills, and the ability to
        publish the work.""")

    BASIC = Item(20, """
        Basic

        This bounty requires some basic programming skills, in a high level
        language like Python or C# or... BASIC. However, the project is
        being done "standalone" and so no knowledge of existing code is
        required.""")

    STRAIGHTFORWARD = Item(30, """
        Straightforward

        This bounty is easy to implement but does require some broader
        understanding of the framework or application within which the work
        must be done.""")

    NORMAL = Item(50, """
        Normal

        This bounty requires a moderate amount of programming skill, in a
        high level language like HTML, CSS, JavaScript, Python or C#. It is
        an extension to an existing application or package so the work will
        need to follow established project coding standards.""")

    CHALLENGING = Item(60, """
        Challenging

        This bounty requires knowledge of a low-level programming language
        such as C or C++.""")

    DIFFICULT = Item(70, """
        Difficult

        This project requires knowledge of a low-level programming language
        such as C or C++ and, in addition, requires extensive knowledge of
        an existing codebase into which the work must fit.""")

    VERYDIFFICULT = Item(90, """
        Very Difficult

        This project requires exceptional programming skill and knowledge of
        very low level programming environments, such as assembly language.""")

    EXTREME = Item(100, """
        Extreme

        In order to complete this work, detailed knowledge of an existing
        project is required, and in addition the work itself must be done in
        a low-level language like assembler or C on multiple architectures.""")


class BountyStatus(DBSchema):
    """Bounty Status

    An indicator of the status of a particular bounty. This can be edited by
    the bounty owner or reviewer."""

    OPEN = Item(1, """
        Open

        This bounty is open. People are still welcome to contact the creator
        or reviewer of the bounty, and submit their work for consideration
        for the bounty.""")

    WITHDRAWN = Item(9, """
        Withdrawn

        This bounty has been withdrawn.
        """)

    CLOSED = Item(10, """
        Closed

        This bounty is closed. No further submissions will be considered.
        """)


class BinaryPackageFileType(DBSchema):
    """Binary Package File Type

    Launchpad handles a variety of packaging systems and binary package
    formats. This schema documents the known binary package file types.
    """

    DEB = Item(1, """
        DEB Format

        This format is the standard package format used on Ubuntu and other
        similar operating systems.
        """)

    UDEB = Item(3, """
        UDEB Format

        This format is the standard package format used on Ubuntu and other
        similar operating systems for the installation system.
        """)

    RPM = Item(2, """
        RPM Format

        This format is used on mandrake, Red Hat, Suse and other similar
        distributions.
        """)


class CodereleaseRelationships(DBSchema):
    """Coderelease Relationships

    Code releases are both upstream releases and distribution source package
    releases, and in this schema we document the relationships that Launchpad
    understands between these two.
    """

    PACKAGES = Item(1, """
        Packages

        The subject is a distribution packing of the object. For example,
        apache2-2.0.48-1 "packages" the upstream apache2.0.48.tar.gz.
        """)

    REPLACES = Item(2, """
        Replaces

        A subsequent release in the same product series typically
        "replaces" the prior release. For example, apache2.0.48
        "replaces" apache2.0.47. Similarly, within the distribution
        world, apache-2.0.48-3ubuntu2 "replaces" apache2-2.0.48-3ubuntu2.
        """)

    DERIVESFROM = Item(3, """
        Derives From

        The subject package derives from the object package. It is common
        for distributions to build on top of one another's work, creating
        source packages that are modified versions of the source package
        in a different distribution, and this relationship captures that
        concept.
        """)


class CodeImportReviewStatus(DBSchema):
    """CodeImport review status.

    Before a code import is performed, it is reviewed. Only reviewed imports
    are processed.
    """

    NEW = Item(1, """Pending Review

    This code import request has recently been filed an has not been reviewed
    yet.
    """)

    INVALID = Item(10, """Invalid

    This code import will not be processed.
    """)

    REVIEWED = Item(20, """Reviewed

    This code import has been approved and will be processed.
    """)

    SUSPENDED = Item(30, """Suspended

    This code import has been approved, but it has been suspended and is not
    processed.""")


class BugInfestationStatus(DBSchema):
    """Bug Infestation Status

    Malone is the bug tracking application that is part of Launchpad. It
    tracks the status of bugs in different distributions as well as
    upstream. This schema documents the kinds of infestation of a bug
    in a coderelease.
    """

    AFFECTED = Item(60, """
        Affected

        It is believed that this bug affects that coderelease. The
        verifiedby field will indicate whether that has been verified
        by a package maintainer.
        """)

    DORMANT = Item(50, """
        Dormant

        The bug exists in the code of this coderelease, but it is dormant
        because that codepath is unused in this release.
        """)

    VICTIMIZED = Item(40, """
        Victimized

        This code release does not actually contain the buggy code, but
        it is affected by the bug nonetheless because of the way it
        interacts with the products or packages that are actually buggy.
        Often users will report a bug against the package which displays
        the symptoms when the bug itself lies elsewhere.
        """)

    FIXED = Item(30, """
        Fixed

        It is believed that the bug is actually fixed in this release of code.
        Setting the "fixed" flag allows us to generate lists of bugs fixed
        in a release.
        """)

    UNAFFECTED = Item(20, """
        Unaffected

        It is believed that this bug does not infest this release of code.
        """)

    UNKNOWN = Item(10, """
        Unknown

        We don't know if this bug infests that coderelease.
        """)


class BranchReviewStatus(DBSchema):
    """Branch Review Cycle

    This is an indicator of what the project thinks about this branch.
    Typically, it will be set by the upstream as part of a review process
    before the branch lands on an official series.
    """

    NONE = Item(10, """
        None

        This branch has not been queued for review, and no review has been
        done on it.
        """)

    REQUESTED = Item(20, """
        Requested

        The author has requested a review of the branch. This usually
        indicates that the code is mature and ready for merging, but it may
        also indicate that the author would like some feedback on the
        direction in which he is headed.
        """)

    NEEDSWORK = Item(30, """
        Needs Further Work

        The reviewer feels that this branch is not yet ready for merging, or
        is not on the right track. Detailed comments would be found in the
        reviewer discussion around the branch, see those for a list of the
        issues to be addressed or discussed.
        """)

    MERGECONDITIONAL = Item(50, """
        Conditional Merge Approved

        The reviewer has said that this branch can be merged if specific
        issues are addressed. The review feedback will be contained in the
        branch discussion. Once those are addressed by the author the branch
        can be merged without further review.
        """)

    MERGEAPPROVED = Item(60, """
        Merge Approved

        The reviewer is satisfied that the branch can be merged without
        further changes.
        """)


class BugNominationStatus(DBSchema):
    """Bug Nomination Status

    The status of the decision to fix a bug in a specific release.
    """

    PROPOSED = Item(10, """
        Nominated

        This nomination hasn't yet been reviewed, or is still under
        review.
        """)

    APPROVED = Item(20, """
        Approved

        The release management team has approved fixing the bug for this
        release.
        """)

    DECLINED = Item(30, """
        Declined

        The release management team has declined fixing the bug for this
        release.
        """)


class BugTaskImportance(DBSchema):
    """Bug Task Importance

    Importance is used by developers and their managers to indicate how
    important fixing a bug is. Importance is typically a combination of the
    harm caused by the bug, and how often it is encountered.
    """

    UNKNOWN = Item(999, """
        Unknown

        The severity of this bug task is unknown.
        """)

    CRITICAL = Item(50, """
        Critical

        This bug is essential to fix as soon as possible. It affects
        system stability, data integrity and / or remote access
        security.
        """)

    HIGH = Item(40, """
        High

        This bug needs urgent attention from the maintainer or
        upstream. It affects local system security or data integrity.
        """)

    MEDIUM = Item(30, """
        Medium

        This bug warrants an upload just to fix it, but can be put
        off until other major or critical bugs have been fixed.
        """)

    LOW = Item(20, """
        Low

        This bug does not warrant an upload just to fix it, but
        should if possible be fixed when next the maintainer does an
        upload. For example, it might be a typo in a document.
        """)

    WISHLIST = Item(10, """
        Wishlist

        This is not a bug, but is a request for an enhancement or
        new feature that does not yet exist in the package. It does
        not affect system stability, it might be a usability or
        documentation fix.
        """)

    UNDECIDED = Item(5, """
        Undecided

        A relevant developer or manager has not yet decided how
        important this bug is.
        """)


class BugExternalReferenceType(DBSchema):
    """Bug External Reference Type

    Malone allows external information references to be attached to
    a bug. This schema lists the known types of external references.
    """

    CVE = Item(1, """
        CVE Reference

        This external reference is a CVE number, which means it
        exists in the CVE database of security bugs.
        """)

    URL = Item(2, """
        URL

        This external reference is a URL. Typically that means it
        is a reference to a web page or other internet resource
        related to the bug.
        """)


class BugRelationship(DBSchema):
    """Bug Relationship

    Malone allows for rich relationships between bugs to be specified,
    and this schema lists the types of relationships supported.
    """

    RELATED = Item(1, """
        Related Bug

        This indicates that the subject and object bugs are related in
        some way. The order does not matter. When displaying one bug, it
        would be appropriate to list the other bugs which are related to it.
        """)


class BugAttachmentType(DBSchema):
    """Bug Attachment Type.

    An attachment to a bug can be of different types, since for example
    a patch is more important than a screenshot. This schema describes the
    different types.
    """

    PATCH = Item(1, """
        Patch

        This is a patch that potentially fixes the bug.
        """)

    UNSPECIFIED = Item(2, """
        Unspecified

        This is everything else. It can be a screenshot, a log file, a core
        dump, etc. Basically anything that adds more information to the bug.
        """)


class UpstreamReleaseVersionStyle(DBSchema):
    """Upstream Release Version Style

    Sourcerer will actively look for new upstream releases, and it needs
    to know roughly what version numbering format upstream uses. The
    release version number schemes understood by Sourcerer are documented
    in this schema. XXX andrew please fill in!
    """

    GNU = Item(1, """
        GNU-style Version Numbers

        XXX Andrew need description here
        """)


class RevisionControlSystems(DBSchema):
    """Revision Control Systems

    Bazaar brings code from a variety of upstream revision control
    systems into Arch. This schema documents the known and supported
    revision control systems.
    """

    CVS = Item(1, """
        Concurrent Version System

        The Concurrent Version System is very widely used among
        older open source projects, it was the first widespread
        open source version control system in use.
        """)

    SVN = Item(2, """
        Subversion

        Subversion aims to address some of the shortcomings in
        CVS, but retains the central server bottleneck inherent
        in the CVS design.
        """)


class RosettaTranslationOrigin(DBSchema):
    """Rosetta Translation Origin

    Translation sightings in Rosetta can come from a variety
    of sources. We might see a translation for the first time
    in CVS, or we might get it through the web, for example.
    This schema documents those options.
    """

    SCM = Item(1, """
        Source Control Management Source

        This translation sighting came from a PO File we
        analysed in a source control managements sytem first.
        """)

    ROSETTAWEB = Item(2, """
        Rosetta Web Source

        This translation was presented to Rosetta via
        the community web site.
        """)


class RosettaImportStatus(DBSchema):
    """Rosetta Import Status

    Define the status of an import on the Import queue. It could have one
    of the following states: approved, imported, deleted, failed, needs_review
    or blocked.
    """

    APPROVED = Item(1, """
        Approved

        The entry has been approved by a Rosetta Expert or was able to be
        approved by our automatic system and is waiting to be imported.
        """)

    IMPORTED = Item(2, """
        Imported

        The entry has been imported.
        """)

    DELETED = Item(3, """
        Deleted

        The entry has been removed before being imported.
        """)

    FAILED = Item(4, """
        Failed

        The entry import failed.
        """)

    NEEDS_REVIEW = Item(5, """
        Needs Review

        A Rosetta Expert needs to review this entry to decide whether it will
        be imported and where it should be imported.
        """)

    BLOCKED = Item(6, """
        Blocked

        The entry has been blocked to be imported by a Rosetta Expert.
        """)


class BuildStatus(DBSchema):
    """Build status type

    Builds exist in the database in a number of states such as 'complete',
    'needs build' and 'dependency wait'. We need to track these states in
    order to correctly manage the autobuilder queues in the BuildQueue table.
    """

    NEEDSBUILD = Item(0, """
        Needs building

        Build record is fresh and needs building. Nothing is yet known to
        block this build and it is a candidate for building on any free
        builder of the relevant architecture
        """)

    FULLYBUILT = Item(1, """
        Successfully built

        Build record is an historic account of the build. The build is complete
        and needs no further work to complete it. The build log etc are all
        in place if available.
        """)

    FAILEDTOBUILD = Item(2, """
        Failed to build

        Build record is an historic account of the build. The build failed and
        cannot be automatically retried. Either a new upload will be needed
        or the build will have to be manually reset into 'NEEDSBUILD' when
        the issue is corrected
        """)

    MANUALDEPWAIT = Item(3, """
        Dependency wait

        Build record represents a package whose build dependencies cannot
        currently be satisfied within the relevant DistroArchRelease. This
        build will have to be manually given back (put into 'NEEDSBUILD') when
        the dependency issue is resolved.
        """)

    CHROOTWAIT = Item(4, """
        Chroot problem

        Build record represents a build which needs a chroot currently known
        to be damaged or bad in some way. The buildd maintainer will have to
        reset all relevant CHROOTWAIT builds to NEEDSBUILD after the chroot
        has been fixed.
        """)

    SUPERSEDED = Item(5, """
        Build for superseded Source

        Build record represents a build which never got to happen because the
        source package release for the build was superseded before the job
        was scheduled to be run on a builder. Builds which reach this state
        will rarely if ever be reset to any other state.
        """)

    BUILDING = Item(6, """
        Currently building

        Build record represents a build which is being build by one of the
        available builders.
        """)

    FAILEDTOUPLOAD = Item(7, """
        Failed to upload

        Build record is an historic account of a build that could not be
        uploaded correctly. It's mainly genereated by failures in
        process-upload which quietly rejects the binary upload resulted
        by the build procedure.
        In those cases all the build historic information will be stored (
        buildlog, datebuilt, duration, builder, etc) and the buildd admins
        will be notified via process-upload about the reason of the rejection.
        """)


class PersonalStanding(DBSchema):
    """A person's standing.

    Standing is currently (just) used to determine whether a person's posts to
    a mailing list require first-post moderation or not.  Any person with good
    or excellent standing may post directly to the mailing list without
    moderation.  Any person with unknown or poor standing must have their
    first-posts moderated.
    """

    UNKNOWN = Item(0, """
        Unknown standing

        Nothing about this person's standing is known.
        """)

    POOR = Item(100, """
        Poor standing

        This person has poor standing.
        """)

    GOOD = Item(200, """
        Good standing

        This person has good standing and may post to a mailing list without
        being subject to first-post moderation rules.
        """)

    EXCELLENT = Item(300, """
        Excellent standing

        This person has excellent standing and may post to a mailing list
        without being subject to first-post moderation rules.
        """)


class PollSecrecy(DBSchema):
    """The secrecy of a given Poll."""

    OPEN = Item(1, """
        Public Votes (Anyone can see a person's vote)

        Everyone who wants will be able to see a person's vote.
        """)

    ADMIN = Item(2, """
        Semi-secret Votes (Only team administrators can see a person's vote)

        All team owners and administrators will be able to see a person's vote.
        """)

    SECRET = Item(3, """
        Secret Votes (It's impossible to track a person's vote)

        We don't store the option a person voted in our database,
        """)


class PollAlgorithm(DBSchema):
    """The algorithm used to accept and calculate the results."""

    SIMPLE = Item(1, """
        Simple Voting

        The most simple method for voting; you just choose a single option.
        """)

    CONDORCET = Item(2, """
        Condorcet Voting

        One of various methods used for calculating preferential votes. See
        http://www.electionmethods.org/CondorcetEx.htm for more information.
        """)


class PostedMessageStatus(DBSchema):
    """The status of a posted message.

    When a message posted to a mailing list is subject to first-post
    moderation, the message gets one of these statuses.
    """

    NEW = Item(0, """
        New status

        The message has been posted and held for first-post moderation, but no
        disposition of the message has yet been made.
        """)

    APPROVED = Item(1, """
        Approved

        A message held for first-post moderation has been approved.
        """)

    REJECTED = Item(2, """
        Rejected

        A message held for first-post moderation has been rejected.
        """)


class TranslationFileFormat(DBSchema):
    """Translation File Format

    This is an enumeration of the different sorts of file that Launchpad
    Translations knows about.
    """

    PO = Item(1, """
        PO format

        Gettext's standard text file format.
        """)

    MO = Item(2, """
        MO format

        Gettext's standard binary file format.
        """)

    XPI = Item(3, """
        Mozilla XPI format

        The .xpi format as used by programs from Mozilla foundation.
        """)


class TranslationValidationStatus(DBSchema):
    """Translation Validation Status

    Every time a translation is added to Rosetta we should checked that
    follows all rules to be a valid translation inside a .po file.
    This schema documents the status of that validation.
    """

    UNKNOWN = Item(0, """
        Unknown

        This translation has not been validated yet.
        """)

    OK = Item(1, """
        Ok

        This translation has been validated and no errors were discovered.
        """)

    UNKNOWNERROR = Item(2, """
        Unknown Error

        This translation has an unknown error.
        """)


class TextDirection(DBSchema):
    """The base text direction for a language."""

    LTR = Item(0, """
        Left to Right

        Text is normally written from left to right in this language.
        """)

    RTL = Item(1, """
        Right to Left

        Text is normally written from left to right in this language.
        """)


class ArchivePurpose(DBSchema):
    """The purpose, or type, of an archive.

    A distribution can be associated with different archives and this
    schema item enumerates the different archive types and their purpose.
    For example, old distro releases may need to be obsoleted so their
    archive would be OBSOLETE_ARCHIVE.
    """

    PRIMARY = Item(1, """
        Primary Archive

        This is the primary Ubuntu archive.
        """)

    PPA = Item(2, """
        PPA Archive

        This is a Personal Package Archive.
        """)

    EMBARGOED = Item(3, """
        Embargoed Archive

        This is the archive for embargoed packages.
        """)

<<<<<<< HEAD
    COMMERCIAL = Item(4, """
        Commercial Archive
=======
    PARTNER = Item(4, """
        Partner Archive.
>>>>>>> 80040c4f

        This is the archive for partner packages.
        """)

    OBSOLETE = Item(5, """
        Obsolete Archive

        This is the archive for obsolete packages.
        """)<|MERGE_RESOLUTION|>--- conflicted
+++ resolved
@@ -2331,13 +2331,8 @@
         This is the archive for embargoed packages.
         """)
 
-<<<<<<< HEAD
-    COMMERCIAL = Item(4, """
-        Commercial Archive
-=======
     PARTNER = Item(4, """
-        Partner Archive.
->>>>>>> 80040c4f
+        Partner Archive
 
         This is the archive for partner packages.
         """)
