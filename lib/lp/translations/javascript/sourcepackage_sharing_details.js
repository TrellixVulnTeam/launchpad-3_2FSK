/* Copyright 2011 Canonical Ltd.  This software is licensed under the
 * GNU Affero General Public License version 3 (see the file LICENSE).
 */

YUI.add('lp.translations.sourcepackage_sharing_details', function(Y) {
var namespace = Y.namespace('lp.translations.sourcepackage_sharing_details');

/**
 * This class represents the state of a checklist item.
 */
function CheckItem(config){
    CheckItem.superclass.constructor.apply(this, arguments);
}
CheckItem.ATTRS = {
    complete: {value: false},
    // Optional reference to an item that must be completed before setting
    // this.
    dependency: {value: null},
    // True if this item is enabled.
    enabled: {
        getter: function(){
            if (Y.Lang.isNull(this.get('dependency'))){
                return true;
            }
            return this.get('dependency').get('complete');
        }
    },
    // The HTML identifier of the item.
    identifier: null
};
Y.extend(CheckItem, Y.Base, {
});

namespace.CheckItem = CheckItem;

/**
 * This class reflects the state of a Checklist item that holds a link.
 */
function LinkCheckItem(){
    LinkCheckItem.superclass.constructor.apply(this, arguments);
}
LinkCheckItem.ATTRS = {
    // This item is complete if _text is set.
    complete: {getter:
        function() {
            return !Y.Lang.isNull(this.get('_text'));
        }
    },
    // _text is unset by default.
    _text: {value: null},
    // text is read-only.
    text: {getter:
        function(){
            return this.get('_text');
        }
    },
    // _url is unset by default.
    _url: {value: null},
    // text is read-only.
    url: { getter:
        function(){
            return this.get('_url');
        }
    }
};
Y.extend(LinkCheckItem, CheckItem, {
    /**
     * Set the text and URL of the link for this LinkCheckItem.
     */
    set_link: function(text, url){
        this.set('_text', text);
        this.set('_url', url);
    },
    clear_link: function() {
        this.set('_text', null);
        this.set('_url', null);
    }
});

namespace.LinkCheckItem = LinkCheckItem;
namespace.convert_cache = function(lp_client, cache) {
    var new_cache = {};
    var value;
    var key;
    for (key in cache){
        if (cache.hasOwnProperty(key)){
            value = cache[key];
            if (value !== null){
                value = lp_client.wrap_resource(value.self_link, value);
            }
            new_cache[key] = value;
        }
    }
    return new_cache;
};


namespace.autoimport_modes = {
    no_import: 'None',
    import_templates: 'Import template files',
    import_translations: 'Import template and translation files'
};


namespace.usage = {
    unknown: 'Unknown',
    launchpad: 'Launchpad',
    external: 'External',
    no_applicable: 'Not Applicable'
};

/**
 * This class represents the state of the translation sharing config
 * checklist.
 */
function TranslationSharingConfig (config){
    TranslationSharingConfig.superclass.constructor.apply(this, arguments);
}
Y.extend(TranslationSharingConfig, Y.Base, {
    initializer: function(){
        var product_series = new LinkCheckItem(
            {identifier: 'packaging'});
        this.set('product_series', product_series);
        var usage = new CheckItem(
            {identifier: 'translation', dependency: product_series});
        this.set('translations_usage', usage);
        var branch = new LinkCheckItem(
            {identifier: 'branch', dependency: this.get('product_series')});
        this.set('branch', branch);
        var autoimport = new CheckItem(
            {identifier: 'upstream-sync', dependency: branch});
        this.set('autoimport', autoimport);
        var configuration = new CheckItem(
            {identifier: 'configuration'});
        this.set('configuration', configuration);
        this.set(
            'all_items', [product_series, usage, branch, autoimport]);
    }
});
namespace.TranslationSharingConfig = TranslationSharingConfig;


<<<<<<< HEAD
function form_url(entry, view_name){
    entry_url = Y.lp.get_url_path(entry.get('web_link'));
    return entry_url + '/' + view_name + '/++form++';
}


function update_form(overlay, entry, view_name){
    var url = form_url(entry, view_name);
    overlay.loadFormContentAndRender(url);
    overlay.render();
}


function submit_form(config, form_data, entry, view_name, action){
    var form_data_entries = [];
    var key;
    for (key in form_data){
        if (form_data.hasOwnProperty(key)){
            encoded_key = encodeURIComponent(key);
            values = form_data[key];
            for (i=0; i < values.length; i++){
                form_entry = (
                    encoded_key + '=' + encodeURIComponent(values[i]));
                form_data_entries.push(form_entry);
            }
        }
    }
    form_data_entries.push('field.actions.' + action + '=ignored');
    var data = form_data_entries.join('&');
    var url = form_url(entry, view_name);
    config.method = 'POST';
    config.data = data;
    Y.io(url, config);
}


function add_activator(picker, selector){
    var element = Y.one(selector);
    element.on('click', function(e) {
        e.halt();
        this.show();
    }, picker);
    element.addClass(picker.get('picker_activator_css_class'));
}


function enum_title(form_data, name, map){
    var key = form_data[name][0];
    Y.log(key);
    var title = map[key.toLowerCase()];
    Y.log(title);
    return title;
}


function IOHandler(flash_target, error_handler){
=======
function IOHandler(flash_target) {
>>>>>>> ac84183c
    that = this;
    this.flash_target = flash_target;
    if (!Y.Lang.isValue(error_handler)){
        this.error_handler = new Y.lp.client.ErrorHandler();
    }
    else {
        this.error_handler = error_handler;
    }
    this.error_handler.showError = function(error_msg) {
        Y.lp.app.errors.display_error(Y.one(that.flash_target), error_msg);
    };
}


/**
 * Return an LP client config using error_handler.
 *
 * @param next {Object} A callback to call on success.
 */
IOHandler.prototype.get_config = function(next) {
    var config = {
        on:{
            success: next,
            failure: this.error_handler.getFailureHandler()
        }
    };
    return config;
};


/**
 * Return an LP client config that will call the specified callbacks
 * in sequence, using error_handler.
 *
 * @param next {Object} A callback to call on success.
 */
IOHandler.prototype.chain_config = function() {
    var last_config;
    var i;
    // Each callback is bound to the next, so we use reverse order.
    for(i = arguments.length-1; i >= 0; i--){
        if (i === arguments.length - 1) {
            callback = arguments[i];
        }
        else {
            callback = Y.bind(arguments[i], this, last_config);
        }
        last_config = this.get_config(callback);
    }
    return last_config;
};


/**
 * This class is the controller for updating the TranslationSharingConfig.
 * It handles updating the HTML and the DB model.
 */
function TranslationSharingController (config){
    TranslationSharingController.superclass.constructor.apply(
        this, arguments);
}
Y.extend(TranslationSharingController, Y.Base, {
    initializer: function(source_package){
        this.set('tsconfig', new TranslationSharingConfig());
        this.set('productseries', null);
        this.set('product', null);
        this.set('branch', null);
        this.set('source_package', null);
        this.set('branch_picker_config', null);
    },
    /*
     * Select the specified branch as the translation branch.
     *
     * @param branch_summary {Object} An object containing api_url, css,
     * description, value, title
     */
<<<<<<< HEAD
    configure: function(config, branch_picker_config, import_overlay,
                        usage_overlay){
=======
    configure: function(config, branch_picker_config, import_overlay) {
>>>>>>> ac84183c
        this.set('branch_picker_config', branch_picker_config);
        this.set('source_package', config.context);
        this.set('import_overlay', import_overlay);
        this.set('usage_overlay', usage_overlay);
        this.replace_productseries(config.productseries);
        this.replace_product(config.product);
        this.set_branch(config.upstream_branch);
    },
    set_productseries: function(productseries) {
        if (Y.Lang.isValue(productseries)){
            this.set('productseries', productseries);
            this.get('tsconfig').get('product_series').set_link(
                productseries.get('title'), productseries.get('web_link'));
        }
    },
    replace_productseries: function(productseries) {
        this.set_productseries(productseries);
        var autoimport_mode = namespace.autoimport_modes.no_import;
        if (!Y.Lang.isNull(productseries)){
            autoimport_mode = productseries.get(
                'translations_autoimport_mode');
            var import_overlay = this.get('import_overlay');
            update_form(
                import_overlay, productseries, '+translations-settings');
        }
        this.set_autoimport_mode(autoimport_mode);
    },
<<<<<<< HEAD
    set_product: function(product){
        this.set('product', product);
=======
    replace_product: function(product) {
>>>>>>> ac84183c
        this.get('branch_picker_config').context = product;
    },
    replace_product: function(product){
        this.set_product(product);
        var translations_usage = namespace.usage.unknown;
        if (!Y.Lang.isNull(product)){
            translations_usage = product.get('translations_usage');
            var usage_overlay = this.get('usage_overlay');
            update_form(
                usage_overlay, product, '+configure-translations');
        }
        this.set_translations_usage(translations_usage);
    },
    set_branch: function(branch) {
        this.set('branch', branch);
        var check = this.get('tsconfig').get('branch');
        if (Y.Lang.isValue(branch)){
            check.set_link(
                branch.get('unique_name'), branch.get('web_link'));
        }
        else {
            check.clear_link();
        }
    },
    set_autoimport_mode: function(mode) {
        var complete = (
            mode === namespace.autoimport_modes.import_translations);
        this.get('tsconfig').get('autoimport').set('complete', complete);
    },
    set_translations_usage: function(usage) {
        complete = (
            usage === namespace.usage.launchpad ||
            usage === namespace.usage.external);
        var usage_check = this.get('tsconfig').get('translations_usage');
        usage_check.set('complete', complete);
    },
    select_productseries: function(productseries_summary) {
        var that = this;
        var productseries_check = that.get('tsconfig').get('product_series');
        var lp_client = new Y.lp.client.Launchpad();
        function save_productseries(config) {
            var source_package = that.get('source_package');
            config.parameters = {
                productseries: productseries_summary.api_uri};
            source_package.named_post('setPackaging', config);
        }
        function get_productseries(config) {
            lp_client.get(productseries_summary.api_uri, config);
        }
        function cache_productseries(config, productseries) {
            that.replace_productseries(productseries);
            var branch_link = productseries.get('branch_link');
            if (branch_link === null){
                config.on.success(null);
            }
            else {
                lp_client.get(branch_link, config);
            }
        }
        function cache_branch(config, branch) {
            that.set_branch(branch);
            project_link = that.get('productseries').get('project_link');
            lp_client.get(project_link, config);
        }
        function set_usage(product) {
            that.replace_product(product);
            that.update();
            that.flash_check_green(productseries_check);
        }
        var css_selector = this.visible_check_selector(productseries_check);
        var io_handler = new IOHandler(css_selector);
        save_productseries(io_handler.chain_config(
            get_productseries, cache_productseries, cache_branch, set_usage));
    },
    select_branch: function(branch_summary) {
        var that = this;
        var lp_client = new Y.lp.client.Launchpad();
        var branch_check = that.get('tsconfig').get('branch');

        /* Here begin a series of methods which each represent a step in
         * setting the branch.  They each take a config to use in an lp_client
         * call, except the last one.  This allows them to be chained
         * together.
         *
         * They take full advantage of their access to variables in the
         * closure, such as "that" and "branch_summary".
         */
        function save_branch(config) {
            var productseries = that.get('productseries');
            productseries.set('branch_link', branch_summary.api_uri);
            productseries.lp_save(config);
        }
        function get_branch(config){
            lp_client.get(branch_summary.api_uri, config);
        }
        function set_link(branch){
            that.set_branch(branch);
            that.update();
            that.flash_check_green(branch_check);
        }
        css_selector = that.visible_check_selector(branch_check);
        var io_handler = new IOHandler(css_selector);
        save_branch(io_handler.chain_config(get_branch, set_link));
    },
    /**
     * Update the display of all checklist items.
     */
    update: function(){
        var all_items = this.get('tsconfig').get('all_items');
        var overall = this.get('tsconfig').get('configuration');
        var i;
        overall.set('complete', true);
        for (i = 0; i < all_items.length; i++){
            this.update_check(all_items[i]);
            if (!all_items[i].get('complete')){
                overall.set('complete', false);
            }
        }
        this.update_check(overall);
    },
    check_selector: function(check, complete) {
        var completion = complete ? '-complete' : '-incomplete';
        return '#' + check.get('identifier') + completion;
    },
    visible_check_selector: function(check) {
        return this.check_selector(check, check.get('complete'));
    },
    picker_selector: function(check, complete) {
        return this.check_selector(check, complete) + '-picker a';
    },
    set_check_picker: function(check, picker){
        add_activator(picker, this.picker_selector(check, true));
        add_activator(picker, this.picker_selector(check, false));
    },
    /**
     * Update the display of a single checklist item.
     */
    update_check: function(check){
        var complete = Y.one(this.check_selector(check, true));
        var link = complete.one('.link a');
        if (link !== null){
            link.set('href', check.get('url'));
            link.set('text', check.get('text'));
        }
        complete.toggleClass('unseen', !check.get('complete'));
        complete.toggleClass('lowlight', !check.get('enabled'));
        var complete_picker = Y.one(this.picker_selector(check, true));
        if (complete_picker !== null) {
            complete_picker.toggleClass('unseen', !check.get('enabled'));
        }
        var incomplete = Y.one(this.check_selector(check, false));
        incomplete.toggleClass('unseen', check.get('complete'));
        incomplete.toggleClass('lowlight', !check.get('enabled'));
        var incomplete_picker = Y.one(this.picker_selector(check, false));
        if (incomplete_picker !== null) {
            incomplete_picker.toggleClass('unseen', !check.get('enabled'));
        }
    },
    flash_check_green: function(check) {
        var element = Y.one(this.visible_check_selector(check));
        var anim = Y.lazr.anim.green_flash({node: element});
        anim.run();
    }
});
namespace.TranslationSharingController = TranslationSharingController;


/**
 * Method to prepare the AJAX translation sharing config functionality.
 */
namespace.prepare = function(cache) {
    var sharing_controller = new namespace.TranslationSharingController();
    var lp_client = new Y.lp.client.Launchpad();
    cache = namespace.convert_cache(lp_client, cache);
    var branch_picker_config = {
        picker_activator: '#branch-incomplete-picker a',
        header : 'Select translation branch',
        step_title: 'Search',
        save: Y.bind('select_branch', sharing_controller),
        context: cache.product
    };
    var picker = Y.lp.app.picker.create(
        'BranchRestrictedOnProduct', branch_picker_config);
<<<<<<< HEAD
    /* Picker can't normally be activated by two different elements. */
=======
    function add_activator(picker, selector) {
        var element = Y.one(selector);
        /* Copy-pasted because picker can't normally be activated by two
         * different elements. */
        element.on('click', function(e) {
            e.halt();
            this.show();
        }, picker);
        element.addClass(picker.get('picker_activator_css_class'));
    }
>>>>>>> ac84183c
    add_activator(picker, '#branch-complete-picker a');
    var productseries_picker_config = {
        picker_activator: '#packaging-complete-picker a',
        header : 'Select productseries',
        step_title: 'Search',
        save: Y.bind('select_productseries', sharing_controller),
        context: cache.product
    };
    var productseries_picker = Y.lp.app.picker.create(
        'ProductSeries', productseries_picker_config);
    /* Picker can't normally be activated by two different elements. */
    add_activator(productseries_picker, '#packaging-incomplete-picker a');
    var import_overlay = new Y.lazr.FormOverlay({
        headerContent: '<h2>Import settings<h2>',
        centered: true,
        visible: false
    });
    import_overlay.set('form_submit_callback', function(form_data) {
        Y.log(form_data['field.translations_autoimport_mode']);
        mode = enum_title(
            form_data, 'field.translations_autoimport_mode',
            namespace.autoimport_modes);
        import_overlay.hide();
        var product_series = sharing_controller.get('productseries');
        product_series.set('translations_autoimport_mode', mode);
        var autoimport_check = sharing_controller.get(
            'tsconfig').get('autoimport');
        var css_selector = sharing_controller.visible_check_selector(
            autoimport_check);
        handler = new IOHandler(css_selector);
        function update_controller() {
            sharing_controller.set_autoimport_mode(mode);
            sharing_controller.update();
            sharing_controller.flash_check_green(autoimport_check);
        }
        /* XXX: AaronBentley 2011-04-04 bug=369293: Avoid 412 on repeated
         * changes.  This does not increase the risk of changing from a
         * stale value, because the staleness check is not reasonable.
         * The user is changing from the default shown in the form, not
         * the value stored in productseries.
         */
        product_series.removeAttr('http_etag');
        product_series.lp_save(handler.chain_config(update_controller));
    });
    var autoimport = sharing_controller.get('tsconfig').get('autoimport');
    sharing_controller.set_check_picker(autoimport, import_overlay);
    var usage_overlay = new Y.lazr.FormOverlay({
        headerContent: '<h2>Usage settings<h2>',
        centered: true,
        visible: false
    });
    var usage = sharing_controller.get('tsconfig').get('translations_usage');
    usage_overlay.set('form_submit_callback', function(form_data){
        usage_overlay.hide();
        var product = sharing_controller.get('product');
        function get_product(config){
            lp_client.get(product.get('self_link'), config);
        }
        function replace_product(new_product){
            sharing_controller.replace_product(new_product);
            sharing_controller.update();
            sharing_controller.flash_check_green(usage);
        }
        css_selector = sharing_controller.visible_check_selector(usage);
        var io_handler = new IOHandler(
            css_selector, new Y.lp.client.FormErrorHandler());
        var config = io_handler.chain_config(get_product, replace_product);
        submit_form(
            config, form_data, product, '+configure-translations', 'change');
    });
    sharing_controller.set_check_picker(usage, usage_overlay);
    sharing_controller.configure(
        cache, branch_picker_config, import_overlay, usage_overlay);
    sharing_controller.update();
};
}, "0.1", {"requires": [
    'lp', 'lp.app.errors', 'lp.app.picker', 'oop', 'lp.client']});<|MERGE_RESOLUTION|>--- conflicted
+++ resolved
@@ -140,7 +140,6 @@
 namespace.TranslationSharingConfig = TranslationSharingConfig;
 
 
-<<<<<<< HEAD
 function form_url(entry, view_name){
     entry_url = Y.lp.get_url_path(entry.get('web_link'));
     return entry_url + '/' + view_name + '/++form++';
@@ -196,10 +195,7 @@
 }
 
 
-function IOHandler(flash_target, error_handler){
-=======
-function IOHandler(flash_target) {
->>>>>>> ac84183c
+function IOHandler(flash_target, error_handler) {
     that = this;
     this.flash_target = flash_target;
     if (!Y.Lang.isValue(error_handler)){
@@ -276,12 +272,8 @@
      * @param branch_summary {Object} An object containing api_url, css,
      * description, value, title
      */
-<<<<<<< HEAD
     configure: function(config, branch_picker_config, import_overlay,
-                        usage_overlay){
-=======
-    configure: function(config, branch_picker_config, import_overlay) {
->>>>>>> ac84183c
+                        usage_overlay) {
         this.set('branch_picker_config', branch_picker_config);
         this.set('source_package', config.context);
         this.set('import_overlay', import_overlay);
@@ -309,15 +301,11 @@
         }
         this.set_autoimport_mode(autoimport_mode);
     },
-<<<<<<< HEAD
     set_product: function(product){
         this.set('product', product);
-=======
+        this.get('branch_picker_config').context = product;
+    },
     replace_product: function(product) {
->>>>>>> ac84183c
-        this.get('branch_picker_config').context = product;
-    },
-    replace_product: function(product){
         this.set_product(product);
         var translations_usage = namespace.usage.unknown;
         if (!Y.Lang.isNull(product)){
@@ -498,20 +486,7 @@
     };
     var picker = Y.lp.app.picker.create(
         'BranchRestrictedOnProduct', branch_picker_config);
-<<<<<<< HEAD
     /* Picker can't normally be activated by two different elements. */
-=======
-    function add_activator(picker, selector) {
-        var element = Y.one(selector);
-        /* Copy-pasted because picker can't normally be activated by two
-         * different elements. */
-        element.on('click', function(e) {
-            e.halt();
-            this.show();
-        }, picker);
-        element.addClass(picker.get('picker_activator_css_class'));
-    }
->>>>>>> ac84183c
     add_activator(picker, '#branch-complete-picker a');
     var productseries_picker_config = {
         picker_activator: '#packaging-complete-picker a',
