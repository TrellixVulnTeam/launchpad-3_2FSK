--- conflicted
+++ resolved
@@ -176,19 +176,15 @@
     DistroSeriesDifferenceStatus,
     DistroSeriesDifferenceType,
     )
-<<<<<<< HEAD
 from lp.registry.interfaces.accesspolicy import (
     IAccessPolicyArtifactSource,
     IAccessPolicyPermissionSource,
     IAccessPolicySource,
     )
-from lp.registry.interfaces.distribution import IDistributionSet
-=======
 from lp.registry.interfaces.distribution import (
     IDistribution,
     IDistributionSet,
     )
->>>>>>> 8c8d641e
 from lp.registry.interfaces.distributionmirror import (
     MirrorContent,
     MirrorSpeed,
