# Copyright 2007 Canonical Ltd.  All rights reserved.
""" Functional Tests for PackageRemover script class.

This file performs tests on the PackageRemover script class and on the script
file itself.
"""

__metaclass__ = type

import os
import subprocess
import sys
import unittest

from zope.component import getUtility

from canonical.config import config
from canonical.launchpad.ftests.harness import LaunchpadZopelessTestCase
from canonical.launchpad.database.publishing import (
    SecureSourcePackagePublishingHistory,
    SecureBinaryPackagePublishingHistory)
from canonical.launchpad.interfaces import IDistributionSet
from canonical.launchpad.scripts import QuietLogger
from canonical.launchpad.scripts.ftpmaster import (
    SoyuzScriptError, PackageRemover)
from canonical.lp.dbschema import PackagePublishingStatus


class TestRemovePackageScript(LaunchpadZopelessTestCase):
    """Test invokation of the remove-package.py script.

    Uses subprocess to invoke the script file with usual arguments and
    probe the expected results in the database.
    """

    def runRemovePackage(self, extra_args=[]):
        """Run lp-remove-package.py, returning the result and output.

        Returns a tuple of the process's return code, stdout output and
        stderr output.
        """
        script = os.path.join(
            config.root, "scripts", "ftpmaster-tools", "lp-remove-package.py")
        args = [sys.executable, script, '-y']
        args.extend(extra_args)
        process = subprocess.Popen(
            args, stdout=subprocess.PIPE, stderr=subprocess.PIPE)
        stdout, stderr = process.communicate()
        return (process.returncode, stdout, stderr)

    def testSimpleRun(self):
        """Try a simple lp-remove-package.py run.

        Uses the default case, remove mozilla-firefox source and binaries
        from warty.
        """
        # Count the DELETED records in SSPPH and SBPPH to check later
        # that they increased according to the script action.
        num_src_deleted_before = SecureSourcePackagePublishingHistory.selectBy(
            status=PackagePublishingStatus.DELETED).count()
        num_bin_deleted_before = SecureBinaryPackagePublishingHistory.selectBy(
            status=PackagePublishingStatus.DELETED).count()

        returncode, out, err = self.runRemovePackage(
            extra_args=['-s', 'warty', 'mozilla-firefox', '-u', 'cprov',
                        '-m', 'bogus...'])
        # Need to print these or you can't see what happened if the
        # return code is bad:
        if returncode != 0:
            print "\nStdout:\n%s\nStderr\n%s\n" % (out, err)
        self.assertEqual(0, returncode)

        # Test that the database has been modified.  We're only checking
        # that the number of rows has increased; content checks are done
        # in other tests.
        self.layer.txn.abort()

        num_src_deleted_after = SecureSourcePackagePublishingHistory.selectBy(
            status=PackagePublishingStatus.DELETED).count()
        num_bin_deleted_after = SecureBinaryPackagePublishingHistory.selectBy(
            status=PackagePublishingStatus.DELETED).count()

        self.assertEqual(num_src_deleted_before + 1, num_src_deleted_after)
        # 'mozilla-firefox' source produced 2 binaries for each warty
        # architecture (i386, hppa).
        self.assertEqual(num_bin_deleted_before + 4, num_bin_deleted_after)


class TestPackageRemover(LaunchpadZopelessTestCase):
    """Test the PackageRemover class.

    Perform tests directly in the script class.
    """

    user_name = 'sabdfl'
    removal_comment = 'fooooooo'

    def getRemover(self, name='mozilla-firefox', version=None,
                   suite='warty', distribution_name='ubuntu',
                   component=None, arch=None,
                   user_name=None, removal_comment=None,
                   binary_only=False, source_only=False):
        """Return a PackageRemover instance.

        Allow tests to use a set of default options and pass an
        inactive logger to PackageRemover.
        """
        test_args=['-s', suite,
                   '-d', distribution_name ]

        # Always operate with 'confirm_all' activated. Input requests are
        # very unlikely to be useful inside tests.
        test_args.append('-y')

        if binary_only:
            test_args.append('-b')

        if source_only:
            test_args.append('-S')

        if version is not None:
            test_args.extend(['-e', version])

        if arch is not None:
            test_args.extend(['-a', arch])

        if component is not None:
            test_args.extend(['-c', component])

        if user_name is None:
            test_args.extend(['-u', self.user_name])
        else:
            test_args.extend(['-u', user_name])

        if removal_comment is None:
            test_args.extend(['-m', self.removal_comment])
        else:
            test_args.extend(['-m', removal_comment])

        test_args.append(name)

        remover = PackageRemover(name='lp-remove-package', test_args=test_args)
        remover.logger = QuietLogger()
        remover.setupLocation()
        return remover

    def _getPublicationIDs(self):
        """Return the publication IDs for the mozilla-firefox release.

        Return the publication IDs for the sources and binaries of the current
        mozilla-firefox release in warty (warty-i386, warty-hppa).

        We return IDs instead of the records because they won't be useful in
        callsites without a `flush_database_updates`.
        """
        ubuntu = getUtility(IDistributionSet)['ubuntu']
        warty = ubuntu['warty']
        warty_i386 = warty['i386']
        warty_hppa = warty['hppa']

        mozilla_sp = warty.getSourcePackage('mozilla-firefox')
        mozilla_src_pub = mozilla_sp.currentrelease.current_published
        mozilla_bin_pub_ids = [
            bin.current_publishing_record.id
            for bin in mozilla_sp.currentrelease.published_binaries]

        return (mozilla_src_pub.id, mozilla_bin_pub_ids)

<<<<<<< HEAD
    def assertPublished(self, pub):
        """ """
        self.assertEqual('PUBLISHED', pub.status.name)
        self.assertEqual(None, pub.removed_by)
        self.assertEqual(None, pub.removal_comment)


    def assertDeleted(self, pub):
        """ """
        self.assertEqual('DELETED', pub.status.name)
        self.assertEqual(self.user_name, pub.removed_by.name)
        self.assertEqual(self.removal_comment, pub.removal_comment)
=======
    def _preparePublicationIDs(self, pub_ids, source):
        """Prepare given publication ID list for checks.

        Ensure 'pub_ids' is a list and define to the correct database 'getter'
        (`SourcePackagePublishingHistory` or BinaryPackagePublishingHistory).

        Return a tuple containing (pub_ids, getter)
        """
        if not isinstance(pub_ids, list):
            pub_ids = [pub_ids]

        if source:
            getter = SecureSourcePackagePublishingHistory
        else:
            getter = SecureBinaryPackagePublishingHistory

        return pub_ids, getter

    def assertPublished(self, pub_ids, source=True):
        """Check if the give pub_ids list items are PUBLISHED.

        Supports both, a list of publishing records IDs or a single ID.
        Performs a lookup on publishing table and check for:
         * PUBLISHED status,
         * empty removed_by,
         * empty removal_comment.
        'source' flag controls if it's a source or binary lookup
        """
        pub_ids, getter = self._preparePublicationIDs(pub_ids, source)
        for pub_id in pub_ids:
            pub = getter.get(pub_id)
            self.assertEqual('PUBLISHED', pub.status.name)
            self.assertEqual(None, pub.removed_by)
            self.assertEqual(None, pub.removal_comment)

    def assertDeleted(self, pub_ids, source=True):
        """Check if the give pub_ids list items are DELETED.

        Supports both, a list of publishing records IDs or a single ID.
        Performs a lookup on publishing table and check for:
         * DELETED status,
         * not empty removed_by,
         * not empty removal_comment.
        """
        pub_ids, getter = self._preparePublicationIDs(pub_ids, source)
        for pub_id in pub_ids:
            pub = getter.get(pub_id)
            self.assertEqual('DELETED', pub.status.name)
            self.assertEqual(self.user_name, pub.removed_by.name)
            self.assertEqual(self.removal_comment, pub.removal_comment)
>>>>>>> c3718e0b

    def testRemoveSourceAndBinaries(self):
        """Check how PackageRemoval behaves on a successful removal.

        Default mode is 'remove source and binaries':
        `lp-remove-package.py mozilla-firefox`
        """
        mozilla_src_pub_id, mozilla_bin_pub_ids = self._getPublicationIDs()
        removal_candidates = [mozilla_src_pub_id]
        removal_candidates.extend(mozilla_bin_pub_ids)

        remover = self.getRemover()
        removals = remover.mainTask()

        self.assertEqual(
            sorted([pub.id for pub in removals]), sorted(removal_candidates))

        self.assertDeleted(mozilla_src_pub_id)
        self.assertDeleted(mozilla_bin_pub_ids, source=False)

    def testRemoveSourceOnly(self):
        """Check how PackageRemoval behaves on source-only removals.

        `lp-remove-package.py mozilla-firefox -S`
        """
        mozilla_src_pub_id, mozilla_bin_pub_ids = self._getPublicationIDs()
        removal_candidates = [mozilla_src_pub_id]

        remover = self.getRemover(source_only=True)
        removals = remover.mainTask()

        self.assertEqual(len(removals), 1)

        self.assertEqual(
            sorted([pub.id for pub in removals]), sorted(removal_candidates))

        self.assertDeleted(mozilla_src_pub_id)
        self.assertPublished(mozilla_bin_pub_ids, source=False)

    def testRemoveBinaryOnly(self):
        """Check how PackageRemoval behaves on binary-only removals.

        `lp-remove-package.py mozilla-firefox -b`
        """
        mozilla_src_pub_id, mozilla_bin_pub_ids = self._getPublicationIDs()
        removal_candidates = []

        # Extract only binaries named 'mozilla-firefox'
        mozilla_firefox_bin_pub_ids = []
        other_bin_pub_ids = []
        for pub_bin_id in mozilla_bin_pub_ids:
            bin_pub = SecureBinaryPackagePublishingHistory.get(pub_bin_id)
            if bin_pub.binarypackagerelease.name == 'mozilla-firefox':
                mozilla_firefox_bin_pub_ids.append(bin_pub.id)
            else:
                other_bin_pub_ids.append(bin_pub.id)

        removal_candidates.extend(mozilla_firefox_bin_pub_ids)

        # XXX cprov 20071002: use a specific version because the
        # binary mozilla-firefox_0.9 in warty i386 is going to be
        # superseded in sampledata by the 1.0 version.
        remover = self.getRemover(binary_only=True, version='0.9')
        removals = remover.mainTask()

        self.assertEqual(
            sorted([pub.id for pub in removals]), sorted(removal_candidates))

        self.assertPublished(mozilla_src_pub_id)
        self.assertPublished(other_bin_pub_ids, source=False)
        self.assertDeleted(mozilla_firefox_bin_pub_ids, source=False)

    def testRemoveBinaryOnlySpecificArch(self):
        """Check binary-only removals in a specific architecture.

        `lp-remove-package.py mozilla-firefox -b -a i386`
        """
        mozilla_src_pub_id, mozilla_bin_pub_ids = self._getPublicationIDs()
        removal_candidates = []

        # Extract only binaries named 'mozilla-firefox' published in
        # 'i386' architecture
        mozilla_firefox_bin_pub_ids = []
        other_bin_pub_ids = []
        for pub_bin_id in mozilla_bin_pub_ids:
            bin_pub = SecureBinaryPackagePublishingHistory.get(pub_bin_id)
            if bin_pub.binarypackagerelease.name == 'mozilla-firefox':
                if bin_pub.distroarchseries.architecturetag == 'i386':
                    mozilla_firefox_bin_pub_ids.append(bin_pub.id)
                else:
                    other_bin_pub_ids.append(bin_pub.id)
            else:
                other_bin_pub_ids.append(bin_pub.id)

        removal_candidates.extend(mozilla_firefox_bin_pub_ids)

        # See the comment in testRemoveBinaryOnly.
        remover = self.getRemover(binary_only=True, version='0.9', arch='i386')
        removals = remover.mainTask()

        self.assertEqual(
            sorted([pub.id for pub in removals]), sorted(removal_candidates))

        self.assertPublished(mozilla_src_pub_id)
        self.assertPublished(other_bin_pub_ids, source=False)
        self.assertDeleted(mozilla_firefox_bin_pub_ids, source=False)

    def testRemoveComponentFilter(self):
        """Check the component filter.

        `lp-remove-package.py mozilla-firefox` -> 5 removals
        `lp-remove-package.py mozilla-firefox -c main` -> 5 removals
        `lp-remove-package.py mozilla-firefox -c multiverse` -> raises
            SoyuzScriptError.
        """
        remover = self.getRemover()
        removals_without_component = remover.mainTask()

        self.layer.abort()

        remover = self.getRemover(component='main')
        removals_with_main_component = remover.mainTask()
        self.assertEqual(
            len(removals_without_component), len(removals_with_main_component))

        self.layer.abort()

        remover = self.getRemover(component='multiverse')
        self.assertRaises(SoyuzScriptError, remover.mainTask)

    def testUnknownRemover(self):
        """Check if the script raises on unknown user_name."""
        remover = self.getRemover(user_name='slatitbartfast')
        self.assertRaises(SoyuzScriptError, remover.mainTask)

    def testRemovalCommentNotGiven(self):
        """Check if the script raises if removal comment is not passed"""
        remover = self.getRemover()
        remover.options.removal_comment = None
        self.assertRaises(SoyuzScriptError, remover.mainTask)

    def testPackageNameNotGiven(self):
        """Check if the script raises if package name is not passed"""
        remover = self.getRemover()
        remover.args = []
        self.assertRaises(SoyuzScriptError, remover.mainTask)


def test_suite():
    return unittest.TestLoader().loadTestsFromName(__name__)<|MERGE_RESOLUTION|>--- conflicted
+++ resolved
@@ -166,20 +166,6 @@
 
         return (mozilla_src_pub.id, mozilla_bin_pub_ids)
 
-<<<<<<< HEAD
-    def assertPublished(self, pub):
-        """ """
-        self.assertEqual('PUBLISHED', pub.status.name)
-        self.assertEqual(None, pub.removed_by)
-        self.assertEqual(None, pub.removal_comment)
-
-
-    def assertDeleted(self, pub):
-        """ """
-        self.assertEqual('DELETED', pub.status.name)
-        self.assertEqual(self.user_name, pub.removed_by.name)
-        self.assertEqual(self.removal_comment, pub.removal_comment)
-=======
     def _preparePublicationIDs(self, pub_ids, source):
         """Prepare given publication ID list for checks.
 
@@ -230,7 +216,6 @@
             self.assertEqual('DELETED', pub.status.name)
             self.assertEqual(self.user_name, pub.removed_by.name)
             self.assertEqual(self.removal_comment, pub.removal_comment)
->>>>>>> c3718e0b
 
     def testRemoveSourceAndBinaries(self):
         """Check how PackageRemoval behaves on a successful removal.
