# Copyright 2008 Canonical Ltd.  All rights reserved.

"""Bugzilla ExternalBugTracker utility."""

__metaclass__ = type
__all__ = [
    'Bugzilla',
    'BugzillaLPPlugin',
    'needs_authentication',
    ]

import pytz
import time
import xml.parsers.expat
import xmlrpclib

from datetime import datetime
from email.Utils import parseaddr
from xml.dom import minidom

from zope.component import getUtility
from zope.interface import implements

from canonical import encoding
from canonical.config import config
from canonical.launchpad.components.externalbugtracker import (
    BugNotFound, BugTrackerConnectError, ExternalBugTracker, InvalidBugId,
    LookupTree, UnknownRemoteStatusError, UnparseableBugData,
    UnparseableBugTrackerVersion)
from canonical.launchpad.interfaces import (
    BugTaskStatus, BugTaskImportance, UNKNOWN_REMOTE_IMPORTANCE)
from canonical.launchpad.interfaces.externalbugtracker import (
<<<<<<< HEAD
    ISupportsCommentImport)
=======
    ISupportsCommentImport, ISupportsCommentPushing)
>>>>>>> 6edfa9a8
from canonical.launchpad.interfaces.message import IMessageSet
from canonical.launchpad.webapp.url import urlappend


class Bugzilla(ExternalBugTracker):
    """An ExternalBugTrack for dealing with remote Bugzilla systems."""

    batch_query_threshold = 0 # Always use the batch method.

    def __init__(self, baseurl, version=None):
        super(Bugzilla, self).__init__(baseurl)
        self.version = self._parseVersion(version)
        self.is_issuezilla = False
        self.remote_bug_status = {}

        # The XML-RPC endpoint used by getExternalBugTrackerToUse()
        self.xmlrpc_endpoint = urlappend(self.baseurl, 'xmlrpc.cgi')
        self.xmlrpc_transport = None

    @property
    def xmlrpc_proxy(self):
        """Return an `xmlrpclib.ServerProxy` to self.xmlrpc_endpoint."""
        return xmlrpclib.ServerProxy(
            self.xmlrpc_endpoint, transport=self.xmlrpc_transport)

    def getExternalBugTrackerToUse(self):
        """Return the correct `Bugzilla` subclass for the current bugtracker.

        See `IExternalBugTracker`.
        """
        try:
            # We try calling Launchpad.plugin_version() on the remote
            # server because it's the most lightweight method there is.
            self.xmlrpc_proxy.Launchpad.plugin_version()
        except xmlrpclib.Fault, fault:
            if fault.faultCode == 'Client':
                return self
            else:
                raise
        except xmlrpclib.ProtocolError, error:
            if error.errcode == 404:
                return self
            else:
                raise
        else:
            return BugzillaLPPlugin(self.baseurl)

    def _parseDOMString(self, contents):
        """Return a minidom instance representing the XML contents supplied"""
        # Some Bugzilla sites will return pages with content that has
        # broken encoding. It's unfortunate but we need to guess the
        # encoding that page is in, and then encode() it into the utf-8
        # that minidom requires.
        contents = encoding.guess(contents).encode("utf-8")
        return minidom.parseString(contents)

    def _probe_version(self):
        """Retrieve and return a remote bugzilla version.

        If the version cannot be parsed from the remote server
        `UnparseableBugTrackerVersion` will be raised. If the remote
        server cannot be reached `BugTrackerConnectError` will be
        raised.
        """
        version_xml = self._getPage('xml.cgi?id=1')
        try:
            document = self._parseDOMString(version_xml)
        except xml.parsers.expat.ExpatError, e:
            raise BugTrackerConnectError(self.baseurl,
                "Failed to parse output when probing for version: %s" % e)
        bugzilla = document.getElementsByTagName("bugzilla")
        if not bugzilla:
            # Welcome to Disneyland. The Issuezilla tracker replaces
            # "bugzilla" with "issuezilla".
            bugzilla = document.getElementsByTagName("issuezilla")
            if bugzilla:
                self.is_issuezilla = True
            else:
                raise UnparseableBugTrackerVersion(
                    'Failed to parse version from xml.cgi for %s: could '
                    'not find top-level bugzilla element'
                    % self.baseurl)
        version = bugzilla[0].getAttribute("version")
        return self._parseVersion(version)

    def _parseVersion(self, version):
        """Return a Bugzilla version parsed into a tuple.

        A typical tuple will be in the form (major_version,
        minor_version), so the version string '2.15' would be returned
        as (2, 15).

        If the passed version is None, None will be returned.
        If the version cannot be parsed `UnparseableBugTrackerVersion`
        will be raised.
        """
        if version is None:
            return None

        try:
            # Get rid of trailing -rh, -debian, etc.
            version = version.split("-")[0]
            # Ignore plusses in the version.
            version = version.replace("+", "")
            # We need to convert the version to a tuple of integers if
            # we are to compare it correctly.
            version = tuple(int(x) for x in version.split("."))
        except ValueError:
            raise UnparseableBugTrackerVersion(
                'Failed to parse version %r for %s' %
                (version, self.baseurl))

        return version

    def convertRemoteImportance(self, remote_importance):
        """See `ExternalBugTracker`.

        This method is implemented here as a stub to ensure that
        existing functionality is preserved. As a result,
        BugTaskImportance.UNKNOWN will always be returned.
        """
        return BugTaskImportance.UNKNOWN

    _status_lookup_titles = 'Bugzilla status', 'Bugzilla resolution'
    _status_lookup = LookupTree(
        ('ASSIGNED', 'ON_DEV', 'FAILS_QA', 'STARTED',
         BugTaskStatus.INPROGRESS),
        ('NEEDINFO', 'NEEDINFO_REPORTER', 'WAITING', 'SUSPENDED',
         BugTaskStatus.INCOMPLETE),
        ('PENDINGUPLOAD', 'MODIFIED', 'RELEASE_PENDING', 'ON_QA',
         BugTaskStatus.FIXCOMMITTED),
        ('REJECTED', BugTaskStatus.INVALID),
        ('RESOLVED', 'VERIFIED', 'CLOSED',
            LookupTree(
                ('CODE_FIX', 'CURRENTRELEASE', 'ERRATA', 'NEXTRELEASE',
                 'PATCH_ALREADY_AVAILABLE', 'FIXED', 'RAWHIDE',
                 BugTaskStatus.FIXRELEASED),
                ('WONTFIX', BugTaskStatus.WONTFIX),
                (BugTaskStatus.INVALID,))),
        ('REOPENED', 'NEW', 'UPSTREAM', 'DEFERRED', BugTaskStatus.CONFIRMED),
        ('UNCONFIRMED', BugTaskStatus.NEW),
        )

    def convertRemoteStatus(self, remote_status):
        """See `IExternalBugTracker`.

        Bugzilla status consist of two parts separated by space, where
        the last part is the resolution. The resolution is optional.
        """
        try:
            return self._status_lookup.find(*remote_status.split())
        except KeyError:
            raise UnknownRemoteStatusError(remote_status)

    def initializeRemoteBugDB(self, bug_ids):
        """See `ExternalBugTracker`.

        This method is overriden so that Bugzilla version issues can be
        accounted for.
        """
        if self.version is None:
            self.version = self._probe_version()

        super(Bugzilla, self).initializeRemoteBugDB(bug_ids)

    def getRemoteBug(self, bug_id):
        """See `ExternalBugTracker`."""
        return (bug_id, self.getRemoteBugBatch([bug_id]))

    def getRemoteBugBatch(self, bug_ids):
        """See `ExternalBugTracker`."""
        # XXX: GavinPanella 2007-10-25 bug=153532: The modification of
        # self.remote_bug_status later on is a side-effect that should
        # really not be in this method, but for the fact that
        # getRemoteStatus needs it at other times. Perhaps
        # getRemoteBug and getRemoteBugBatch could return RemoteBug
        # objects which have status properties that would replace
        # getRemoteStatus.
        if self.is_issuezilla:
            buglist_page = 'xml.cgi'
            data = {'download_type' : 'browser',
                    'output_configured' : 'true',
                    'include_attachments' : 'false',
                    'include_dtd' : 'true',
                    'id'      : ','.join(bug_ids),
                    }
            bug_tag = 'issue'
            id_tag = 'issue_id'
            status_tag = 'issue_status'
            resolution_tag = 'resolution'
        elif self.version < (2, 16):
            buglist_page = 'xml.cgi'
            data = {'id': ','.join(bug_ids)}
            bug_tag = 'bug'
            id_tag = 'bug_id'
            status_tag = 'bug_status'
            resolution_tag = 'resolution'
        else:
            buglist_page = 'buglist.cgi'
            data = {'form_name'   : 'buglist.cgi',
                    'bug_id_type' : 'include',
                    'bug_id'      : ','.join(bug_ids),
                    }
            if self.version < (2, 17, 1):
                data.update({'format' : 'rdf'})
            else:
                data.update({'ctype'  : 'rdf'})
            bug_tag = 'bz:bug'
            id_tag = 'bz:id'
            status_tag = 'bz:bug_status'
            resolution_tag = 'bz:resolution'

        buglist_xml = self._postPage(buglist_page, data)
        try:
            document = self._parseDOMString(buglist_xml)
        except xml.parsers.expat.ExpatError, e:
            raise UnparseableBugData('Failed to parse XML description for '
                '%s bugs %s: %s' % (self.baseurl, bug_ids, e))

        bug_nodes = document.getElementsByTagName(bug_tag)
        for bug_node in bug_nodes:
            # We use manual iteration to pick up id_tags instead of
            # getElementsByTagName because the latter does a recursive
            # search, and in some documents we've found the id_tag to
            # appear under other elements (such as "has_duplicates") in
            # the document hierarchy.
            bug_id_nodes = [node for node in bug_node.childNodes if
                            node.nodeName == id_tag]
            if not bug_id_nodes:
                # Something in the output is really weird; this will
                # show up as a bug not found, but we can catch that
                # later in the error logs.
                continue
            bug_id_node = bug_id_nodes[0]
            assert len(bug_id_node.childNodes) == 1, (
                "id node should contain a non-empty text string.")
            bug_id = str(bug_id_node.childNodes[0].data)
            # This assertion comes in late so we can at least tell what
            # bug caused this crash.
            assert len(bug_id_nodes) == 1, ("Should be only one id node, "
                "but %s had %s." % (bug_id, len(bug_id_nodes)))

            status_nodes = bug_node.getElementsByTagName(status_tag)
            if not status_nodes:
                # Older versions of bugzilla used bz:status; this was
                # later changed to bz:bug_status. For robustness, and
                # because there is practically no risk of reading wrong
                # data here, just try the older format as well.
                status_nodes = bug_node.getElementsByTagName("bz:status")
            assert len(status_nodes) == 1, ("Couldn't find a status "
                                            "node for bug %s." % bug_id)
            bug_status_node = status_nodes[0]
            assert len(bug_status_node.childNodes) == 1, (
                "status node for bug %s should contain a non-empty "
                "text string." % bug_id)
            status = bug_status_node.childNodes[0].data

            resolution_nodes = bug_node.getElementsByTagName(resolution_tag)
            assert len(resolution_nodes) <= 1, (
                "Should be only one resolution node for bug %s." % bug_id)
            if resolution_nodes:
                assert len(resolution_nodes[0].childNodes) <= 1, (
                    "Resolution for bug %s should just contain "
                    "a string." % bug_id)
                if resolution_nodes[0].childNodes:
                    resolution = resolution_nodes[0].childNodes[0].data
                    status += ' %s' % resolution
            self.remote_bug_status[bug_id] = status

    def getRemoteImportance(self, bug_id):
        """See `ExternalBugTracker`.

        This method is implemented here as a stub to ensure that
        existing functionality is preserved. As a result,
        UNKNOWN_REMOTE_IMPORTANCE will always be returned.
        """
        return UNKNOWN_REMOTE_IMPORTANCE

    def getRemoteStatus(self, bug_id):
        """See ExternalBugTracker."""
        if not bug_id.isdigit():
            raise InvalidBugId(
                "Bugzilla (%s) bug number not an integer: %s" % (
                    self.baseurl, bug_id))
        try:
            return self.remote_bug_status[bug_id]
        except KeyError:
            raise BugNotFound(bug_id)


def needs_authentication(func):
    """Decorator for automatically authenticating if needed.

    If an `xmlrpclib.Fault` with error code 410 is raised by the
    function, we'll try to authenticate and call the function again.
    """
    def decorator(self, *args, **kwargs):
        try:
            return func(self, *args, **kwargs)
        except xmlrpclib.Fault, fault:
            # Catch authentication errors only.
            if fault.faultCode != 410:
                raise
            self._authenticate()
            return func(self, *args, **kwargs)
    return decorator


class BugzillaLPPlugin(Bugzilla):
    """An `ExternalBugTracker` to handle Bugzillas using the LP Plugin."""

    implements(ISupportsCommentImport, ISupportsCommentPushing)

<<<<<<< HEAD
    implements(ISupportsCommentImport)

    def __init__(self, baseurl, xmlrpc_transport=None):
=======
    def __init__(self, baseurl, xmlrpc_transport=None,
                 internal_xmlrpc_transport=None):
>>>>>>> 6edfa9a8
        super(BugzillaLPPlugin, self).__init__(baseurl)

        self.internal_xmlrpc_transport = internal_xmlrpc_transport
        if xmlrpc_transport is None:
            self.xmlrpc_transport = BugzillaXMLRPCTransport()
        else:
            self.xmlrpc_transport = xmlrpc_transport

<<<<<<< HEAD
        self.xmlrpc_endpoint = urlappend(self.baseurl, 'xmlrpc.cgi')
        self.server = xmlrpclib.ServerProxy(
            self.xmlrpc_endpoint, transport=self.xmlrpc_transport)

=======
    def _authenticate(self):
        """Authenticate with the remote Bugzilla instance.

        Authentication works by means of using a LoginToken of type
        BUGTRACKER. We send the token text to the remote server as a
        parameter to Launchpad.login(), which verifies it using the
        standard launchpad.net/token/$token/+bugtracker-handshake URL.

        If the token is valid, Bugzilla will send us a user ID as a
        return value for the call to Launchpad.login() and will set two
        cookies in the response header, Bugzilla_login and
        Bugzilla_logincookie, which we can then use to re-authenticate
        ourselves for each subsequent method call.
        """
        internal_xmlrpc_server = xmlrpclib.ServerProxy(
            config.checkwatches.xmlrpc_url,
            transport=self.internal_xmlrpc_transport)

        token_text = internal_xmlrpc_server.newBugTrackerToken()

        user_id = self.xmlrpc_proxy.Launchpad.login({'token': token_text})

        auth_cookie = self._extractAuthCookie(
            self.xmlrpc_transport.last_response_headers['Set-Cookie'])

        self.xmlrpc_transport.auth_cookie = auth_cookie

    def _extractAuthCookie(self, cookie_header):
        """Extract the Bugzilla authentication cookies from the header."""
        cookies = []
        for cookie_header_part in cookie_header.split(','):
            cookie = cookie_header_part.split(';')[0]
            cookie = cookie.strip()

            if cookie.startswith('Bugzilla_login'):
                cookies.append(cookie)

        return '; '.join(cookies)

>>>>>>> 6edfa9a8
    def initializeRemoteBugDB(self, bug_ids):
        """See `IExternalBugTracker`."""
        self.bugs = {}
        self.bug_aliases = {}

        # First, grab the bugs from the remote server.
        request_args = {
            'ids': bug_ids,
            'permissive': True,
            }
<<<<<<< HEAD
        response_dict = self.server.Bug.get_bugs(request_args)
=======
        response_dict = self.xmlrpc_proxy.Bug.get_bugs(request_args)
>>>>>>> 6edfa9a8
        remote_bugs = response_dict['bugs']

        # Now copy them into the local bugs dict.
        for remote_bug in remote_bugs:
            self.bugs[remote_bug['id']] = remote_bug

            # The bug_aliases dict is a mapping between aliases and bug
            # IDs. We use the aliases dict to look up the correct ID for
            # a bug. This allows us to reference a bug by either ID or
            # alias.
            if remote_bug['alias'] and remote_bug['alias'] in bug_ids:
                self.bug_aliases[remote_bug['alias']] = remote_bug['id']

    def getCurrentDBTime(self):
        """See `IExternalBugTracker`."""
<<<<<<< HEAD
        time_dict = self.server.Launchpad.time()
=======
        time_dict = self.xmlrpc_proxy.Launchpad.time()
>>>>>>> 6edfa9a8

        # Return the UTC time sent by the server so that we don't have
        # to care about timezones.
        server_timetuple = time.strptime(
            str(time_dict['utc_time']), '%Y%m%dT%H:%M:%S')

        server_utc_time = datetime(*server_timetuple[:6])
        return server_utc_time.replace(tzinfo=pytz.timezone('UTC'))

    def _getActualBugId(self, bug_id):
        """Return the actual bug id for an alias or id."""
        # See if bug_id is actually an alias.
        actual_bug_id = self.bug_aliases.get(bug_id)

        # bug_id isn't an alias, so try turning it into an int and
        # looking the bug up by ID.
        if actual_bug_id is not None:
            return actual_bug_id
        else:
            try:
                return int(bug_id)
            except ValueError:
                # If bug_id can't be int()'d then it's likely an alias
                # that doesn't exist, so raise BugNotFound.
                raise BugNotFound(bug_id)

    def getRemoteStatus(self, bug_id):
        """See `IExternalBugTracker`."""
        actual_bug_id = self._getActualBugId(bug_id)

        try:
            status = self.bugs[actual_bug_id]['status']
            resolution = self.bugs[actual_bug_id]['resolution']

            if resolution != '' and resolution is not None:
                return "%s %s" % (status, resolution)
            else:
                return status

        except KeyError:
            raise BugNotFound(bug_id)

    def getCommentIds(self, bug_watch):
        """See `ISupportsCommentImport`."""
        actual_bug_id = self._getActualBugId(bug_watch.remotebug)

        # Check that the bug exists, first.
        if actual_bug_id not in self.bugs:
            raise BugNotFound(bug_watch.remotebug)

        # Get only the remote comment IDs and store them in the
        # 'comments' field of the bug.
        request_params = {
            'bug_ids': [actual_bug_id],
            'include': ['id'],
            }
<<<<<<< HEAD
        bug_comments_dict = self.server.Bug.comments(request_params)
=======
        bug_comments_dict = self.xmlrpc_proxy.Bug.comments(request_params)
>>>>>>> 6edfa9a8

        bug_comments = bug_comments_dict['bugs'][actual_bug_id]
        return [comment['id'] for comment in bug_comments]

    def fetchComments(self, bug_watch, comment_ids):
        """See `ISupportsCommentImport`."""
        actual_bug_id = self._getActualBugId(bug_watch.remotebug)

        # Fetch the comments we want.
        request_params = {
            'bug_ids': [actual_bug_id],
            'ids': comment_ids,
            }
<<<<<<< HEAD
        bug_comments_dict = self.server.Bug.comments(request_params)
=======
        bug_comments_dict = self.xmlrpc_proxy.Bug.comments(request_params)
>>>>>>> 6edfa9a8
        comment_list = bug_comments_dict['bugs'][actual_bug_id]

        # Transfer the comment list into a dict.
        bug_comments = dict(
            (comment['id'], comment) for comment in comment_list)

        self.bugs[actual_bug_id]['comments'] = bug_comments

    def getPosterForComment(self, bug_watch, comment_id):
        """See `ISupportsCommentImport`."""
        actual_bug_id = self._getActualBugId(bug_watch.remotebug)

        comment = self.bugs[actual_bug_id]['comments'][comment_id]
        display_name, email = parseaddr(comment['author'])

        # If the name is empty then we return None so that
        # IPersonSet.ensurePerson() can actually do something with it.
        if not display_name:
            display_name = None

        return (display_name, email)

    def getMessageForComment(self, bug_watch, comment_id, poster):
        """See `ISupportsCommentImport`."""
        actual_bug_id = self._getActualBugId(bug_watch.remotebug)
        comment = self.bugs[actual_bug_id]['comments'][comment_id]

        # Turn the time in the comment, which is an XML-RPC datetime
        # into something more useful to us.
        comment_timestamp = time.mktime(
            time.strptime(str(comment['time']), '%Y%m%dT%H:%M:%S'))
        comment_datetime = datetime.fromtimestamp(comment_timestamp)
        comment_datetime = comment_datetime.replace(
            tzinfo=pytz.timezone('UTC'))

        message = getUtility(IMessageSet).fromText(
            owner=poster, subject='', content=comment['text'],
            datecreated=comment_datetime)

        return message

<<<<<<< HEAD
=======
    @needs_authentication
    def addRemoteComment(self, remote_bug, comment_body, rfc822msgid):
        """Add a comment to the remote bugtracker.

        See `ISupportsCommentPushing`.
        """
        actual_bug_id = self._getActualBugId(remote_bug)

        request_params = {
            'id': actual_bug_id,
            'comment': comment_body,
            }
        return_dict = self.xmlrpc_proxy.Bug.add_comment(request_params)

        return return_dict['comment_id']

>>>>>>> 6edfa9a8

class BugzillaXMLRPCTransport(xmlrpclib.Transport):
    """XML-RPC Transport for Bugzilla bug trackers.

    Sends a cookie header for authentication.
    """

    def __init__(self):
        self.last_response_headers = None
        self.auth_cookie = None

    def send_host(self, connection, host):
        """Send the host and cookie headers."""
        xmlrpclib.Transport.send_host(self, connection, host)

        if self.auth_cookie is not None:
            connection.putheader('Cookie', self.auth_cookie)

    # Yes, this is really, really, really nasty. This is basically an
    # exact copy of the request() method in xmlrpclib. The trouble is
    # that the original just discards the response headers, with which
    # we actually want to do something.
    def request(self, host, handler, request_body, verbose=0):
        """Issue an XML-RPC request.

        This method overrides the original request() method of Transport in
        order to allow us to handle cookies correctly.
        """
        connection = self.make_connection(host)
        if verbose:
            connection.set_debuglevel(1)

        self.send_request(connection, handler, request_body)
        self.send_host(connection, host)
        self.send_user_agent(connection)
        self.send_content(connection, request_body)

        errcode, errmsg, headers = connection.getreply()
        self.last_response_headers = headers

        if errcode != 200:
            raise xmlrpclib.ProtocolError(
                host + handler, errcode, errmsg, headers)

        self.verbose = verbose

        try:
            sock = connection._conn.sock
        except AttributeError:
            sock = None

        return self._parse_response(connection.getfile(), sock)
<|MERGE_RESOLUTION|>--- conflicted
+++ resolved
@@ -30,11 +30,7 @@
 from canonical.launchpad.interfaces import (
     BugTaskStatus, BugTaskImportance, UNKNOWN_REMOTE_IMPORTANCE)
 from canonical.launchpad.interfaces.externalbugtracker import (
-<<<<<<< HEAD
-    ISupportsCommentImport)
-=======
     ISupportsCommentImport, ISupportsCommentPushing)
->>>>>>> 6edfa9a8
 from canonical.launchpad.interfaces.message import IMessageSet
 from canonical.launchpad.webapp.url import urlappend
 
@@ -348,14 +344,8 @@
 
     implements(ISupportsCommentImport, ISupportsCommentPushing)
 
-<<<<<<< HEAD
-    implements(ISupportsCommentImport)
-
-    def __init__(self, baseurl, xmlrpc_transport=None):
-=======
     def __init__(self, baseurl, xmlrpc_transport=None,
                  internal_xmlrpc_transport=None):
->>>>>>> 6edfa9a8
         super(BugzillaLPPlugin, self).__init__(baseurl)
 
         self.internal_xmlrpc_transport = internal_xmlrpc_transport
@@ -364,12 +354,6 @@
         else:
             self.xmlrpc_transport = xmlrpc_transport
 
-<<<<<<< HEAD
-        self.xmlrpc_endpoint = urlappend(self.baseurl, 'xmlrpc.cgi')
-        self.server = xmlrpclib.ServerProxy(
-            self.xmlrpc_endpoint, transport=self.xmlrpc_transport)
-
-=======
     def _authenticate(self):
         """Authenticate with the remote Bugzilla instance.
 
@@ -409,7 +393,6 @@
 
         return '; '.join(cookies)
 
->>>>>>> 6edfa9a8
     def initializeRemoteBugDB(self, bug_ids):
         """See `IExternalBugTracker`."""
         self.bugs = {}
@@ -420,11 +403,7 @@
             'ids': bug_ids,
             'permissive': True,
             }
-<<<<<<< HEAD
-        response_dict = self.server.Bug.get_bugs(request_args)
-=======
         response_dict = self.xmlrpc_proxy.Bug.get_bugs(request_args)
->>>>>>> 6edfa9a8
         remote_bugs = response_dict['bugs']
 
         # Now copy them into the local bugs dict.
@@ -440,11 +419,7 @@
 
     def getCurrentDBTime(self):
         """See `IExternalBugTracker`."""
-<<<<<<< HEAD
-        time_dict = self.server.Launchpad.time()
-=======
         time_dict = self.xmlrpc_proxy.Launchpad.time()
->>>>>>> 6edfa9a8
 
         # Return the UTC time sent by the server so that we don't have
         # to care about timezones.
@@ -501,11 +476,7 @@
             'bug_ids': [actual_bug_id],
             'include': ['id'],
             }
-<<<<<<< HEAD
-        bug_comments_dict = self.server.Bug.comments(request_params)
-=======
         bug_comments_dict = self.xmlrpc_proxy.Bug.comments(request_params)
->>>>>>> 6edfa9a8
 
         bug_comments = bug_comments_dict['bugs'][actual_bug_id]
         return [comment['id'] for comment in bug_comments]
@@ -519,11 +490,7 @@
             'bug_ids': [actual_bug_id],
             'ids': comment_ids,
             }
-<<<<<<< HEAD
-        bug_comments_dict = self.server.Bug.comments(request_params)
-=======
         bug_comments_dict = self.xmlrpc_proxy.Bug.comments(request_params)
->>>>>>> 6edfa9a8
         comment_list = bug_comments_dict['bugs'][actual_bug_id]
 
         # Transfer the comment list into a dict.
@@ -565,8 +532,6 @@
 
         return message
 
-<<<<<<< HEAD
-=======
     @needs_authentication
     def addRemoteComment(self, remote_bug, comment_body, rfc822msgid):
         """Add a comment to the remote bugtracker.
@@ -583,7 +548,6 @@
 
         return return_dict['comment_id']
 
->>>>>>> 6edfa9a8
 
 class BugzillaXMLRPCTransport(xmlrpclib.Transport):
     """XML-RPC Transport for Bugzilla bug trackers.
