<html
  xmlns="http://www.w3.org/1999/xhtml"
  xmlns:tal="http://xml.zope.org/namespaces/tal"
  xmlns:metal="http://xml.zope.org/namespaces/metal"
  xmlns:i18n="http://xml.zope.org/namespaces/i18n"
  metal:use-macro="view/macro:page/main_side"
  i18n:domain="launchpad"
>

<body>


<metal:block fill-slot="head_epilogue">
  <style type="text/css">
    #code-review-votes {
      margin: 2em 0;
    }
  </style>
  <script type="text/javascript"
      tal:define="lp_js string:${icingroot}/build"
      tal:attributes="src string:${lp_js}/code/codereview.js">
  </script>
</metal:block>


<metal:side fill-slot="side"
            tal:define="context_menu context/menu:context">

  <tal:menu replace="structure context/@@+global-actions" />
  <div tal:replace="structure context/@@+pagelet-subscribers" />
</metal:side>


<div metal:fill-slot="main">

  <div class="yui-g first">
    <tal:summary replace="structure context/@@+pagelet-summary" />
  </div>

  <div class="yui-g">
    <div id="votes-target"
         tal:content="structure context/@@+votes" />
  </div>

  <div class="yui-g" tal:condition="context/supersedes">
    <p id="superseded-proposal">
      This proposal supersedes a
      <a tal:attributes="href context/supersedes/fmt:url">
        proposal from
        <tal:when replace="context/supersedes/date_created/fmt:date" /></a>.
    </p>
  </div>
  <div class="yui-g" tal:condition="context/superseded_by">
    <p id="superseded-by">
      This proposal has been superseded by a
      <a tal:attributes="href context/superseded_by/fmt:url">
        proposal from
        <tal:when replace="context/superseded_by/date_created/fmt:date" /></a>.
    </p>
  </div>

  <div class="yui-g">
    <div tal:define="link context/menu:context/add_comment"
         tal:condition="link/enabled"
         tal:content="structure link/render">
         Add comment
    </div>
    <tal:comments condition="view/conversation"
                  replace="structure view/conversation/@@+render"/>
  </div>

  <div class="yui-g">
    <div class="yui-u first">
      <div id="source-revisions"
           tal:condition="not: context/queue_status/enumvalue:MERGED">

        <tal:history-available condition="context/source_branch/revision_count"
                               define="branch context/source_branch;
                                       revisions view/unlanded_revisions">
          <h2>Unmerged revisions</h2>
          <metal:landing-target use-macro="branch/@@+macros/branch-revisions"/>
        </tal:history-available>

        <tal:remote-branch condition="context/source_branch/branch_type/enumvalue:REMOTE">
          <h2>Unmerged revisions</h2>
          <p>Recent revisions are not available due to the source branch being remote.</p>
        </tal:remote-branch>
      </div>
    </div>

    <div class="yui-u" tal:condition="view/has_bug_or_spec">
      <div id="related-bugs-and-blueprints"
        tal:define="branch context/source_branch">
        <h2>Linked bug reports and blueprints</h2>
        <div class="actions">

          <metal:bug-branch-links use-macro="branch/@@+macros/bug-branch-links"/>
        </div>
        <div class="actions">
          <metal:spec-branch-links use-macro="branch/@@+macros/spec-branch-links"/>
        </div>
      </div>
    </div>
  </div>

<<<<<<< HEAD
  </div><!-- non-portlets-->

  <div id="review-diff" tal:condition="view/preview_diff">
  <h2>Preview Diff</h2>
=======
  <div id="review-diff" tal:condition="context/review_diff">
  <h2>Review Diff</h2>
>>>>>>> f73aede8
  <div class="boardComment attachment"
       tal:define="attachment view/preview_diff/diff_text">
    <tal:real-diff condition="attachment">
      <div class="boardCommentDetails filename">
        <a tal:attributes="href attachment/getURL">
          <img src="/@@/download"/>
          Download diff
        </a>
      </div>
      <div class="boardCommentBody attachmentBody">
        <tal:diff replace="structure view/preview_diff_text/fmt:diff" />
      </div>
      <div class="boardCommentFooter"
           tal:condition="view/review_diff_oversized">
        The diff has been truncated for viewing.
      </div>
    </tal:real-diff>
    <tal:empty-diff condition="not: attachment">
      <div class="boardCommentBody attachmentBody">
        <em>Empty</em>
      </div>
    </tal:empty-diff>
  </div>
  </div>

<tal:script
  replace="structure
  string:&lt;script id='codereview-script' type='text/javascript'&gt;" />
  <!--
  YUI().use('io-base', 'code.codereview', function(Y) {


  if(Y.UA.ie) {
      return;
  }

  Y.on('domready', function() {
      Y.code.codereview.connect_links();
  });

  });
  -->
<tal:script replace="structure string:&lt;/script&gt;" />

</div>
</body>
</html><|MERGE_RESOLUTION|>--- conflicted
+++ resolved
@@ -103,15 +103,8 @@
     </div>
   </div>
 
-<<<<<<< HEAD
-  </div><!-- non-portlets-->
-
   <div id="review-diff" tal:condition="view/preview_diff">
   <h2>Preview Diff</h2>
-=======
-  <div id="review-diff" tal:condition="context/review_diff">
-  <h2>Review Diff</h2>
->>>>>>> f73aede8
   <div class="boardComment attachment"
        tal:define="attachment view/preview_diff/diff_text">
     <tal:real-diff condition="attachment">
