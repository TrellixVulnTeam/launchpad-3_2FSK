# Copyright 2009-2011 Canonical Ltd.  This software is licensed under the
# GNU Affero General Public License version 3 (see the file LICENSE).

"""Test Builder features."""

import os
import signal
import tempfile
import xmlrpclib

from lpbuildd.slave import BuilderStatus
from testtools.deferredruntest import (
    assert_fails_with,
    AsynchronousDeferredRunTest,
    AsynchronousDeferredRunTestForBrokenTwisted,
    SynchronousDeferredRunTest,
    )
import transaction
from twisted.internet.defer import (
    CancelledError,
    DeferredList,
    )
from twisted.internet.task import Clock
from twisted.python.failure import Failure
from twisted.web.client import getPage
from zope.component import getUtility
from zope.security.proxy import (
    isinstance as zope_isinstance,
    removeSecurityProxy,
    )

<<<<<<< HEAD
from canonical.config import config
from canonical.database.sqlbase import flush_database_updates
from canonical.launchpad.webapp.interfaces import (
    DEFAULT_FLAVOR,
    IStoreSelector,
    MAIN_STORE,
    )
from canonical.testing.layers import LaunchpadZopelessLayer
=======
>>>>>>> ac4182bb
from lp.buildmaster.enums import BuildStatus
from lp.buildmaster.interfaces.builder import (
    CannotFetchFile,
    CannotResumeHost,
    IBuilder,
    IBuilderSet,
    )
from lp.buildmaster.interfaces.buildfarmjobbehavior import (
    IBuildFarmJobBehavior,
    )
from lp.buildmaster.interfaces.buildqueue import IBuildQueueSet
from lp.buildmaster.model.builder import (
    BuilderSlave,
    ProxyWithConnectionTimeout,
    )
from lp.buildmaster.model.buildfarmjobbehavior import IdleBuildBehavior
from lp.buildmaster.model.buildqueue import BuildQueue
from lp.buildmaster.testing import BuilddManagerTestFixture
from lp.buildmaster.tests.mock_slaves import (
    AbortedSlave,
    AbortingSlave,
    BrokenSlave,
    BuildingSlave,
    CorruptBehavior,
    DeadProxy,
    LostBuildingBrokenSlave,
    make_publisher,
    MockBuilder,
    OkSlave,
    SlaveTestHelpers,
    TrivialBehavior,
    WaitingSlave,
    )
from lp.registry.interfaces.pocket import PackagePublishingPocket
<<<<<<< HEAD
=======
from lp.services.config import config
from lp.services.database.sqlbase import flush_database_updates
from lp.services.database.transaction_policy import DatabaseTransactionPolicy
>>>>>>> ac4182bb
from lp.services.job.interfaces.job import JobStatus
from lp.services.log.logger import BufferLogger
from lp.services.webapp.interfaces import (
    DEFAULT_FLAVOR,
    IStoreSelector,
    MAIN_STORE,
    )
from lp.soyuz.enums import (
    ArchivePurpose,
    PackagePublishingStatus,
    )
from lp.soyuz.interfaces.binarypackagebuild import IBinaryPackageBuildSet
from lp.soyuz.model.binarypackagebuildbehavior import (
    BinaryPackageBuildBehavior,
    )
from lp.testing import (
    TestCase,
    TestCaseWithFactory,
    )
from lp.testing.fakemethod import FakeMethod
from lp.testing.layers import (
    DatabaseFunctionalLayer,
    LaunchpadZopelessLayer,
    )


class TestBuilderBasics(TestCaseWithFactory):
    """Basic unit tests for `Builder`."""

    layer = LaunchpadZopelessLayer

    def setUp(self):
        super(TestBuilderBasics, self).setUp()
        self.useFixture(BuilddManagerTestFixture())

    def test_providesInterface(self):
        # Builder provides IBuilder
        with BuilddManagerTestFixture.extraSetUp():
            builder = self.factory.makeBuilder()
        self.assertProvides(builder, IBuilder)

    def test_default_values(self):
        with BuilddManagerTestFixture.extraSetUp():
            builder = self.factory.makeBuilder()
        # Make sure the Storm cache gets the values that the database
        # initializes.
        flush_database_updates()
        self.useFixture(BuilddManagerTestFixture())
        self.assertEqual(0, builder.failure_count)

    def test_getCurrentBuildFarmJob(self):
        with BuilddManagerTestFixture.extraSetUp():
            bq = self.factory.makeSourcePackageRecipeBuildJob(3333)
            builder = self.factory.makeBuilder()
            bq.markAsBuilding(builder)
        self.useFixture(BuilddManagerTestFixture())
        self.assertEqual(
            bq, builder.getCurrentBuildFarmJob().buildqueue_record)

    def test_getBuildQueue(self):
        with BuilddManagerTestFixture.extraSetUp():
            buildqueueset = getUtility(IBuildQueueSet)
            active_jobs = buildqueueset.getActiveBuildJobs()
            [active_job] = active_jobs
            builder = active_job.builder

        bq = builder.getBuildQueue()
        self.assertEqual(active_job, bq)

        with BuilddManagerTestFixture.extraSetUp():
            active_job.builder = None

        bq = builder.getBuildQueue()
        self.assertIs(None, bq)

    def test_setting_builderok_resets_failure_count(self):
        with BuilddManagerTestFixture.extraSetUp():
            builder = removeSecurityProxy(self.factory.makeBuilder())
            builder.failure_count = 1
            builder.builderok = False

        self.assertEqual(1, builder.failure_count)

        with BuilddManagerTestFixture.extraSetUp():
            builder.builderok = True

        self.assertEqual(0, builder.failure_count)


class TestBuilder(TestCaseWithFactory):

    layer = LaunchpadZopelessLayer
    run_tests_with = AsynchronousDeferredRunTest.make_factory(timeout=10)

    def setUp(self):
        super(TestBuilder, self).setUp()
        self.slave_helper = self.useFixture(SlaveTestHelpers())
        self.useFixture(BuilddManagerTestFixture())

    def test_updateStatus_aborts_lost_and_broken_slave(self):
        # A slave that's 'lost' should be aborted; when the slave is
        # broken then abort() should also throw a fault.
        slave = LostBuildingBrokenSlave()
        lostbuilding_builder = MockBuilder(
            'Lost Building Broken Slave', slave, behavior=CorruptBehavior())
        d = lostbuilding_builder.updateStatus(BufferLogger())
        def check_slave_status(failure):
            self.assertIn('abort', slave.call_log)
            # 'Fault' comes from the LostBuildingBrokenSlave.  This is
            # just testing that the value is passed through.
            self.assertIsInstance(failure.value, xmlrpclib.Fault)
        return d.addBoth(check_slave_status)

    def test_resumeSlaveHost_nonvirtual(self):
        with BuilddManagerTestFixture.extraSetUp():
            builder = self.factory.makeBuilder(virtualized=False)
        d = builder.resumeSlaveHost()
        return assert_fails_with(d, CannotResumeHost)

    def test_resumeSlaveHost_no_vmhost(self):
        with BuilddManagerTestFixture.extraSetUp():
            builder = self.factory.makeBuilder(virtualized=True, vm_host=None)
        d = builder.resumeSlaveHost()
        return assert_fails_with(d, CannotResumeHost)

    def test_resumeSlaveHost_success(self):
        reset_config = """
            [builddmaster]
            vm_resume_command: /bin/echo -n parp"""
        config.push('reset', reset_config)
        self.addCleanup(config.pop, 'reset')

        with BuilddManagerTestFixture.extraSetUp():
            builder = self.factory.makeBuilder(virtualized=True, vm_host="pop")
        d = builder.resumeSlaveHost()
        def got_resume(output):
            self.assertEqual(('parp', ''), output)
        return d.addCallback(got_resume)

    def test_resumeSlaveHost_command_failed(self):
        reset_fail_config = """
            [builddmaster]
            vm_resume_command: /bin/false"""
        config.push('reset fail', reset_fail_config)
        self.addCleanup(config.pop, 'reset fail')
        with BuilddManagerTestFixture.extraSetUp():
            builder = self.factory.makeBuilder(virtualized=True, vm_host="pop")
        d = builder.resumeSlaveHost()
        return assert_fails_with(d, CannotResumeHost)

    def test_handleTimeout_resume_failure(self):
        reset_fail_config = """
            [builddmaster]
            vm_resume_command: /bin/false"""
        config.push('reset fail', reset_fail_config)
        self.addCleanup(config.pop, 'reset fail')
        with BuilddManagerTestFixture.extraSetUp():
            builder = self.factory.makeBuilder(virtualized=True, vm_host="pop")
            builder.builderok = True
        d = builder.handleTimeout(BufferLogger(), 'blah')
        return assert_fails_with(d, CannotResumeHost)

    @BuilddManagerTestFixture.extraSetUp
    def _setupBuilder(self):
        processor = self.factory.makeProcessor(name="i386")
        builder = self.factory.makeBuilder(
            processor=processor, virtualized=True, vm_host="bladh")
        builder.setSlaveForTesting(OkSlave())
        distroseries = self.factory.makeDistroSeries()
        das = self.factory.makeDistroArchSeries(
            distroseries=distroseries, architecturetag="i386",
            processorfamily=processor.family)
        chroot = self.factory.makeLibraryFileAlias()
        das.addOrUpdateChroot(chroot)
        distroseries.nominatedarchindep = das
        return builder, distroseries, das

    @BuilddManagerTestFixture.extraSetUp
    def _setupRecipeBuildAndBuilder(self):
        # Helper function to make a builder capable of building a
        # recipe, returning both.
        builder, distroseries, distroarchseries = self._setupBuilder()
        build = self.factory.makeSourcePackageRecipeBuild(
            distroseries=distroseries)
        return builder, build

    @BuilddManagerTestFixture.extraSetUp
    def _setupBinaryBuildAndBuilder(self):
        # Helper function to make a builder capable of building a
        # binary package, returning both.
        builder, distroseries, distroarchseries = self._setupBuilder()
        build = self.factory.makeBinaryPackageBuild(
            distroarchseries=distroarchseries, builder=builder)
        return builder, build

    def test_findAndStartJob_returns_candidate(self):
        # findAndStartJob finds the next queued job using _findBuildCandidate.
        # We don't care about the type of build at all.
        builder, build = self._setupRecipeBuildAndBuilder()
        with BuilddManagerTestFixture.extraSetUp():
            candidate = build.queueBuild()
        # _findBuildCandidate is tested elsewhere, we just make sure that
        # findAndStartJob delegates to it.
        removeSecurityProxy(builder)._findBuildCandidate = FakeMethod(
            result=candidate)
        d = builder.findAndStartJob()
        return d.addCallback(self.assertEqual, candidate)

    def test_findAndStartJob_starts_job(self):
        # findAndStartJob finds the next queued job using _findBuildCandidate
        # and then starts it.
        # We don't care about the type of build at all.
        builder, build = self._setupRecipeBuildAndBuilder()
        with BuilddManagerTestFixture.extraSetUp():
            candidate = build.queueBuild()
        removeSecurityProxy(builder)._findBuildCandidate = FakeMethod(
            result=candidate)
        d = builder.findAndStartJob()
        def check_build_started(candidate):
            self.assertEqual(candidate.builder, builder)
            self.assertEqual(BuildStatus.BUILDING, build.status)
        return d.addCallback(check_build_started)

    def test_virtual_job_dispatch_pings_before_building(self):
        # We need to send a ping to the builder to work around a bug
        # where sometimes the first network packet sent is dropped.
        builder, build = self._setupBinaryBuildAndBuilder()
        with BuilddManagerTestFixture.extraSetUp():
            candidate = build.queueBuild()
        removeSecurityProxy(builder)._findBuildCandidate = FakeMethod(
            result=candidate)
        d = builder.findAndStartJob()
        def check_build_started(candidate):
            self.assertIn(
                ('echo', 'ping'), removeSecurityProxy(builder.slave).call_log)
        return d.addCallback(check_build_started)

    def test_slave(self):
        # Builder.slave is a BuilderSlave that points at the actual Builder.
        # The Builder is only ever used in scripts that run outside of the
        # security context.
        with BuilddManagerTestFixture.extraSetUp():
            builder = removeSecurityProxy(self.factory.makeBuilder())
        self.assertEqual(builder.url, builder.slave.url)

    def test_recovery_of_aborted_virtual_slave(self):
        # If a virtual_slave is in the ABORTED state,
        # rescueBuilderIfLost should clean it if we don't think it's
        # currently building anything.
        # See bug 463046.
        aborted_slave = AbortedSlave()
        builder = MockBuilder("mock_builder", aborted_slave)
        builder.currentjob = None
        d = builder.rescueIfLost()
        def check_slave_calls(ignored):
            self.assertIn('clean', aborted_slave.call_log)
        return d.addCallback(check_slave_calls)

    def test_recovery_of_aborted_nonvirtual_slave(self):
        # Nonvirtual slaves in the ABORTED state cannot be reliably
        # cleaned since the sbuild process doesn't properly kill the
        # build job.  We test that the builder is marked failed.
        aborted_slave = AbortedSlave()
        builder = MockBuilder("mock_builder", aborted_slave)
        builder.currentjob = None
        builder.virtualized = False
        builder.builderok = True
        d = builder.rescueIfLost()
        def check_failed(ignored):
            self.assertFalse(builder.builderok)
            self.assertNotIn('clean', aborted_slave.call_log)
        return d.addCallback(check_failed)

    def test_recover_ok_slave(self):
        # An idle slave is not rescued.
        slave = OkSlave()
        builder = MockBuilder("mock_builder", slave, TrivialBehavior())
        d = builder.rescueIfLost()
        def check_slave_calls(ignored):
            self.assertNotIn('abort', slave.call_log)
            self.assertNotIn('clean', slave.call_log)
        return d.addCallback(check_slave_calls)

    def test_recover_waiting_slave_with_good_id(self):
        # rescueIfLost does not attempt to abort or clean a builder that is
        # WAITING.
        waiting_slave = WaitingSlave()
        builder = MockBuilder("mock_builder", waiting_slave, TrivialBehavior())
        d = builder.rescueIfLost()
        def check_slave_calls(ignored):
            self.assertNotIn('abort', waiting_slave.call_log)
            self.assertNotIn('clean', waiting_slave.call_log)
        return d.addCallback(check_slave_calls)

    def test_recover_waiting_slave_with_bad_id(self):
        # If a slave is WAITING with a build for us to get, and the build
        # cookie cannot be verified, which means we don't recognize the build,
        # then rescueBuilderIfLost should attempt to abort it, so that the
        # builder is reset for a new build, and the corrupt build is
        # discarded.
        waiting_slave = WaitingSlave()
        builder = MockBuilder("mock_builder", waiting_slave, CorruptBehavior())
        d = builder.rescueIfLost()
        def check_slave_calls(ignored):
            self.assertNotIn('abort', waiting_slave.call_log)
            self.assertIn('clean', waiting_slave.call_log)
        return d.addCallback(check_slave_calls)

    def test_recover_building_slave_with_good_id(self):
        # rescueIfLost does not attempt to abort or clean a builder that is
        # BUILDING.
        building_slave = BuildingSlave()
        builder = MockBuilder(
            "mock_builder", building_slave, TrivialBehavior())
        d = builder.rescueIfLost()
        def check_slave_calls(ignored):
            self.assertNotIn('abort', building_slave.call_log)
            self.assertNotIn('clean', building_slave.call_log)
        return d.addCallback(check_slave_calls)

    def test_recover_building_slave_with_bad_id(self):
        # If a slave is BUILDING with a build id we don't recognize, then we
        # abort the build, thus stopping it in its tracks.
        building_slave = BuildingSlave()
        builder = MockBuilder("mock_builder", building_slave, CorruptBehavior())
        d = builder.rescueIfLost()
        def check_slave_calls(ignored):
            self.assertIn('abort', building_slave.call_log)
            self.assertNotIn('clean', building_slave.call_log)
        return d.addCallback(check_slave_calls)

    def test_recover_building_slave_with_job_that_finished_elsewhere(self):
        # See bug 671242
        # When a job is destroyed, the builder's behaviour should be reset
        # too so that we don't traceback when the wrong behaviour tries
        # to access a non-existent job.
        builder, build = self._setupBinaryBuildAndBuilder()
        with BuilddManagerTestFixture.extraSetUp():
            candidate = build.queueBuild()
            building_slave = BuildingSlave()
            builder.setSlaveForTesting(building_slave)
            candidate.markAsBuilding(builder)

        # At this point we should see a valid behaviour on the builder:
        self.assertFalse(
            zope_isinstance(
                builder.current_build_behavior, IdleBuildBehavior))

        # Now reset the job and try to rescue the builder.
        with BuilddManagerTestFixture.extraSetUp():
            candidate.destroySelf()
        builder = getUtility(IBuilderSet)[builder.name]
        d = builder.rescueIfLost()
        def check_builder(ignored):
            self.assertIsInstance(
                removeSecurityProxy(builder.current_build_behavior),
                IdleBuildBehavior)
        return d.addCallback(check_builder)


class TestBuilderSlaveStatus(TestCaseWithFactory):
    # Verify what IBuilder.slaveStatus returns with slaves in different
    # states.

    layer = LaunchpadZopelessLayer
    run_tests_with = AsynchronousDeferredRunTest

    def setUp(self):
        super(TestBuilderSlaveStatus, self).setUp()
        self.slave_helper = self.useFixture(SlaveTestHelpers())
        self.builder = self.factory.makeBuilder()
        self.useFixture(BuilddManagerTestFixture())

    def assertStatus(self, slave, builder_status=None,
                     build_status=None, logtail=False, filemap=None,
                     dependencies=None):
        self.builder.setSlaveForTesting(slave)
        d = self.builder.slaveStatus()

        def got_status(status_dict):
            expected = {}
            if builder_status is not None:
                expected["builder_status"] = builder_status
            if build_status is not None:
                expected["build_status"] = build_status
            if dependencies is not None:
                expected["dependencies"] = dependencies

            # We don't care so much about the content of the logtail,
            # just that it's there.
            if logtail:
                tail = status_dict.pop("logtail")
                self.assertIsInstance(tail, xmlrpclib.Binary)

            self.assertEqual(expected, status_dict)

        return d.addCallback(got_status)

    def test_slaveStatus_idle_slave(self):
        self.assertStatus(
            OkSlave(), builder_status='BuilderStatus.IDLE')

    def test_slaveStatus_building_slave(self):
        self.assertStatus(
            BuildingSlave(), builder_status='BuilderStatus.BUILDING',
            logtail=True)

    def test_slaveStatus_waiting_slave(self):
        self.assertStatus(
            WaitingSlave(), builder_status='BuilderStatus.WAITING',
            build_status='BuildStatus.OK', filemap={})

    def test_slaveStatus_aborting_slave(self):
        self.assertStatus(
            AbortingSlave(), builder_status='BuilderStatus.ABORTING')

    def test_slaveStatus_aborted_slave(self):
        self.assertStatus(
            AbortedSlave(), builder_status='BuilderStatus.ABORTED')

    def test_isAvailable_with_not_builderok(self):
        # isAvailable() is a wrapper around slaveStatusSentence()
        with BuilddManagerTestFixture.extraSetUp():
            self.builder.builderok = False
        d = self.builder.isAvailable()
        return d.addCallback(self.assertFalse)

    def test_isAvailable_with_slave_fault(self):
        self.builder.setSlaveForTesting(BrokenSlave())
        d = self.builder.isAvailable()
        return d.addCallback(self.assertFalse)

    def test_isAvailable_with_slave_idle(self):
        self.builder.setSlaveForTesting(OkSlave())
        d = self.builder.isAvailable()
        return d.addCallback(self.assertTrue)


class TestFindBuildCandidateBase(TestCaseWithFactory):
    """Setup the test publisher and some builders."""

    layer = LaunchpadZopelessLayer

    def setUp(self):
        super(TestFindBuildCandidateBase, self).setUp()
        self.publisher = make_publisher()
        self.publisher.prepareBreezyAutotest()

        # Create some i386 builders ready to build PPA builds.  Two
        # already exist in sampledata so we'll use those first.
        self.builder1 = getUtility(IBuilderSet)['bob']
        self.frog_builder = getUtility(IBuilderSet)['frog']
        self.builder3 = self.factory.makeBuilder(name='builder3')
        self.builder4 = self.factory.makeBuilder(name='builder4')
        self.builder5 = self.factory.makeBuilder(name='builder5')
        self.builders = [
            self.builder1,
            self.frog_builder,
            self.builder3,
            self.builder4,
            self.builder5,
            ]

        # Ensure all builders are operational.
        for builder in self.builders:
            builder.builderok = True
            builder.manual = False

        self.useFixture(BuilddManagerTestFixture())


class TestFindBuildCandidateGeneralCases(TestFindBuildCandidateBase):
    # Test usage of findBuildCandidate not specific to any archive type.

    def test_findBuildCandidate_supersedes_builds(self):
        # IBuilder._findBuildCandidate identifies if there are builds
        # for superseded source package releases in the queue and marks
        # the corresponding build record as SUPERSEDED.
        with BuilddManagerTestFixture.extraSetUp():
            archive = self.factory.makeArchive()
            self.publisher.getPubSource(
                sourcename="gedit", status=PackagePublishingStatus.PUBLISHED,
                archive=archive).createMissingBuilds()
        old_candidate = removeSecurityProxy(
            self.frog_builder)._findBuildCandidate()

        # The candidate starts off as NEEDSBUILD:
        build = getUtility(IBinaryPackageBuildSet).getByQueueEntry(
            old_candidate)
        self.assertEqual(BuildStatus.NEEDSBUILD, build.status)

        # Now supersede the source package:
        publication = build.current_source_publication
        with BuilddManagerTestFixture.extraSetUp():
            publication.status = PackagePublishingStatus.SUPERSEDED

        # The candidate returned is now a different one:
        new_candidate = removeSecurityProxy(
            self.frog_builder)._findBuildCandidate()
        self.assertNotEqual(new_candidate, old_candidate)

        # And the old_candidate is superseded:
        self.assertEqual(BuildStatus.SUPERSEDED, build.status)

    def test_findBuildCandidate_postprocesses_in_read_write_policy(self):
        # _findBuildCandidate invokes BuildFarmJob.postprocessCandidate,
        # which may modify the database.  This happens in a read-write
        # transaction even if _findBuildCandidate itself runs in a
        # read-only transaction policy.

        # PackageBuildJob.postprocessCandidate will attempt to delete
        # security builds.
        with BuilddManagerTestFixture.extraSetUp():
            pub = self.publisher.getPubSource(
                sourcename="gedit", status=PackagePublishingStatus.PUBLISHED,
                archive=self.factory.makeArchive(),
                pocket=PackagePublishingPocket.SECURITY)
            pub.createMissingBuilds()
        removeSecurityProxy(self.frog_builder)._findBuildCandidate()
        # Passes without a "transaction is read-only" error...
        transaction.commit()

    def test_acquireBuildCandidate_marks_building(self):
        # acquireBuildCandidate() should call _findBuildCandidate and
        # mark the build as building.
        with BuilddManagerTestFixture.extraSetUp():
            archive = self.factory.makeArchive()
            self.publisher.getPubSource(
                sourcename="gedit", status=PackagePublishingStatus.PUBLISHED,
                archive=archive).createMissingBuilds()
        candidate = removeSecurityProxy(
            self.frog_builder).acquireBuildCandidate()
        self.assertEqual(JobStatus.RUNNING, candidate.job.status)


class TestFindBuildCandidatePPAWithSingleBuilder(TestCaseWithFactory):

    layer = LaunchpadZopelessLayer

    def setUp(self):
        super(TestFindBuildCandidatePPAWithSingleBuilder, self).setUp()
        self.publisher = make_publisher()
        self.publisher.prepareBreezyAutotest()

        self.bob_builder = getUtility(IBuilderSet)['bob']
        self.frog_builder = getUtility(IBuilderSet)['frog']

        # Disable bob so only frog is available.
        self.bob_builder.manual = True
        self.bob_builder.builderok = True
        self.frog_builder.manual = False
        self.frog_builder.builderok = True

        # Make a new PPA and give it some builds.
        self.ppa_joe = self.factory.makeArchive(name="joesppa")
        self.publisher.getPubSource(
            sourcename="gedit", status=PackagePublishingStatus.PUBLISHED,
            archive=self.ppa_joe).createMissingBuilds()

        self.useFixture(BuilddManagerTestFixture())

    def test_findBuildCandidate_first_build_started(self):
        # The allocation rule for PPA dispatching doesn't apply when
        # there's only one builder available.

        # Asking frog to find a candidate should give us the joesppa build.
        next_job = removeSecurityProxy(
            self.frog_builder)._findBuildCandidate()
        build = getUtility(IBinaryPackageBuildSet).getByQueueEntry(next_job)
        self.assertEqual('joesppa', build.archive.name)

        # If bob is in a failed state the joesppa build is still
        # returned.
        with BuilddManagerTestFixture.extraSetUp():
            self.bob_builder.builderok = False
            self.bob_builder.manual = False
        next_job = removeSecurityProxy(
            self.frog_builder)._findBuildCandidate()
        build = getUtility(IBinaryPackageBuildSet).getByQueueEntry(next_job)
        self.assertEqual('joesppa', build.archive.name)


class TestFindBuildCandidatePPABase(TestFindBuildCandidateBase):

    ppa_joe_private = False
    ppa_jim_private = False

    @BuilddManagerTestFixture.extraSetUp
    def _setBuildsBuildingForArch(self, builds_list, num_builds,
                                  archtag="i386"):
        """Helper function.

        Set the first `num_builds` in `builds_list` with `archtag` as
        BUILDING.
        """
        count = 0
        for build in builds_list[:num_builds]:
            if build.distro_arch_series.architecturetag == archtag:
                build.status = BuildStatus.BUILDING
                build.builder = self.builders[count]
            count += 1

    def setUp(self):
        """Publish some builds for the test archive."""
        super(TestFindBuildCandidatePPABase, self).setUp()
        self.extraSetUp()

    @BuilddManagerTestFixture.extraSetUp
    def extraSetUp(self):
        # Create two PPAs and add some builds to each.
        self.ppa_joe = self.factory.makeArchive(
            name="joesppa", private=self.ppa_joe_private)
        self.ppa_jim = self.factory.makeArchive(
            name="jimsppa", private=self.ppa_jim_private)

        self.joe_builds = []
        self.joe_builds.extend(
            self.publisher.getPubSource(
                sourcename="gedit", status=PackagePublishingStatus.PUBLISHED,
                archive=self.ppa_joe).createMissingBuilds())
        self.joe_builds.extend(
            self.publisher.getPubSource(
                sourcename="firefox",
                status=PackagePublishingStatus.PUBLISHED,
                archive=self.ppa_joe).createMissingBuilds())
        self.joe_builds.extend(
            self.publisher.getPubSource(
                sourcename="cobblers",
                status=PackagePublishingStatus.PUBLISHED,
                archive=self.ppa_joe).createMissingBuilds())
        self.joe_builds.extend(
            self.publisher.getPubSource(
                sourcename="thunderpants",
                status=PackagePublishingStatus.PUBLISHED,
                archive=self.ppa_joe).createMissingBuilds())

        self.jim_builds = []
        self.jim_builds.extend(
            self.publisher.getPubSource(
                sourcename="gedit",
                status=PackagePublishingStatus.PUBLISHED,
                archive=self.ppa_jim).createMissingBuilds())
        self.jim_builds.extend(
            self.publisher.getPubSource(
                sourcename="firefox",
                status=PackagePublishingStatus.PUBLISHED,
                archive=self.ppa_jim).createMissingBuilds())

        # Set the first three builds in joe's PPA as building, which
        # leaves two builders free.
        self._setBuildsBuildingForArch(self.joe_builds, 3)
        num_active_builders = len(
            [build for build in self.joe_builds if build.builder is not None])
        num_free_builders = len(self.builders) - num_active_builders
        self.assertEqual(num_free_builders, 2)


class TestFindBuildCandidatePPA(TestFindBuildCandidatePPABase):

    def test_findBuildCandidate_first_build_started(self):
        # A PPA cannot start a build if it would use 80% or more of the
        # builders.
        next_job = removeSecurityProxy(self.builder4)._findBuildCandidate()
        build = getUtility(IBinaryPackageBuildSet).getByQueueEntry(next_job)
        self.failIfEqual('joesppa', build.archive.name)

    def test_findBuildCandidate_first_build_finished(self):
        # When joe's first ppa build finishes, his fourth i386 build
        # will be the next build candidate.
        with BuilddManagerTestFixture.extraSetUp():
            self.joe_builds[0].status = BuildStatus.FAILEDTOBUILD
        next_job = removeSecurityProxy(self.builder4)._findBuildCandidate()
        build = getUtility(IBinaryPackageBuildSet).getByQueueEntry(next_job)
        self.failUnlessEqual('joesppa', build.archive.name)

    def test_findBuildCandidate_with_disabled_archive(self):
        # Disabled archives should not be considered for dispatching
        # builds.
        disabled_job = removeSecurityProxy(self.builder4)._findBuildCandidate()
        with BuilddManagerTestFixture.extraSetUp():
            build = getUtility(IBinaryPackageBuildSet).getByQueueEntry(
                disabled_job)
            build.archive.disable()
        next_job = removeSecurityProxy(self.builder4)._findBuildCandidate()
        self.assertNotEqual(disabled_job, next_job)


class TestFindBuildCandidatePrivatePPA(TestFindBuildCandidatePPABase):

    ppa_joe_private = True

    def test_findBuildCandidate_for_private_ppa(self):
        # If a ppa is private it will be able to have parallel builds
        # for the one architecture.
        next_job = removeSecurityProxy(self.builder4)._findBuildCandidate()
        build = getUtility(IBinaryPackageBuildSet).getByQueueEntry(next_job)
        self.failUnlessEqual('joesppa', build.archive.name)

        # If the source for the build is still pending, it won't be
        # dispatched because the builder has to fetch the source files
        # from the (password protected) repo area, not the librarian.
        pub = build.current_source_publication
        with BuilddManagerTestFixture.extraSetUp():
            pub.status = PackagePublishingStatus.PENDING
        candidate = removeSecurityProxy(self.builder4)._findBuildCandidate()
        self.assertNotEqual(next_job.id, candidate.id)


class TestFindBuildCandidateDistroArchive(TestFindBuildCandidateBase):

    def setUp(self):
        """Publish some builds for the test archive."""
        super(TestFindBuildCandidateDistroArchive, self).setUp()
        self.extraSetUp()

    @BuilddManagerTestFixture.extraSetUp
    def extraSetUp(self):
        # Create a primary archive and publish some builds for the
        # queue.
        self.non_ppa = self.factory.makeArchive(
            name="primary", purpose=ArchivePurpose.PRIMARY)

        self.gedit_build = self.publisher.getPubSource(
            sourcename="gedit", status=PackagePublishingStatus.PUBLISHED,
            archive=self.non_ppa).createMissingBuilds()[0]
        self.firefox_build = self.publisher.getPubSource(
            sourcename="firefox", status=PackagePublishingStatus.PUBLISHED,
            archive=self.non_ppa).createMissingBuilds()[0]

    def test_findBuildCandidate_for_non_ppa(self):
        # Normal archives are not restricted to serial builds per
        # arch.
        next_job = removeSecurityProxy(
            self.frog_builder)._findBuildCandidate()
        build = getUtility(IBinaryPackageBuildSet).getByQueueEntry(next_job)
        self.failUnlessEqual('primary', build.archive.name)
        self.failUnlessEqual('gedit', build.source_package_release.name)

        # Now even if we set the build building, we'll still get the
        # second non-ppa build for the same archive as the next candidate.
        with BuilddManagerTestFixture.extraSetUp():
            build.status = BuildStatus.BUILDING
            build.builder = self.frog_builder
        next_job = removeSecurityProxy(
            self.frog_builder)._findBuildCandidate()
        build = getUtility(IBinaryPackageBuildSet).getByQueueEntry(next_job)
        self.failUnlessEqual('primary', build.archive.name)
        self.failUnlessEqual('firefox', build.source_package_release.name)

    def test_findBuildCandidate_for_recipe_build(self):
        # Recipe builds with a higher score are selected first.
        # This test is run in a context with mixed recipe and binary builds.

        self.assertIsNot(self.frog_builder.processor, None)
        self.assertEqual(self.frog_builder.virtualized, True)

        self.assertEqual(self.gedit_build.buildqueue_record.lastscore, 2505)
        self.assertEqual(self.firefox_build.buildqueue_record.lastscore, 2505)

        with BuilddManagerTestFixture.extraSetUp():
            recipe_build_job = (
                self.factory.makeSourcePackageRecipeBuildJob(9999))

        self.assertEqual(recipe_build_job.lastscore, 9999)

        next_job = removeSecurityProxy(
            self.frog_builder)._findBuildCandidate()

        self.failUnlessEqual(recipe_build_job, next_job)


class TestFindRecipeBuildCandidates(TestFindBuildCandidateBase):
    # These tests operate in a "recipe builds only" setting.
    # Please see also bug #507782.

    @BuilddManagerTestFixture.extraSetUp
    def clearBuildQueue(self):
        """Delete all `BuildQueue`, XXXJOb and `Job` instances."""
        store = getUtility(IStoreSelector).get(MAIN_STORE, DEFAULT_FLAVOR)
        for bq in store.find(BuildQueue):
            bq.destroySelf()

    def setUp(self):
        """Publish some builds for the test archive."""
        super(TestFindRecipeBuildCandidates, self).setUp()
        self.extraSetUp()

    @BuilddManagerTestFixture.extraSetUp
    def extraSetUp(self):
        # Create a primary archive and publish some builds for the
        # queue.
        self.non_ppa = self.factory.makeArchive(
            name="primary", purpose=ArchivePurpose.PRIMARY)

        self.clearBuildQueue()
        self.bq1 = self.factory.makeSourcePackageRecipeBuildJob(3333)
        self.bq2 = self.factory.makeSourcePackageRecipeBuildJob(4333)

    def test_findBuildCandidate_with_highest_score(self):
        # The recipe build with the highest score is selected first.
        # This test is run in a "recipe builds only" context.

        self.assertIsNot(self.frog_builder.processor, None)
        self.assertEqual(self.frog_builder.virtualized, True)

        next_job = removeSecurityProxy(
            self.frog_builder)._findBuildCandidate()

        self.failUnlessEqual(self.bq2, next_job)


class TestCurrentBuildBehavior(TestCaseWithFactory):
    """This test ensures the get/set behavior of IBuilder's
    current_build_behavior property.
    """

    layer = LaunchpadZopelessLayer

    def setUp(self):
        """Create a new builder ready for testing."""
        super(TestCurrentBuildBehavior, self).setUp()
        self.builder = self.factory.makeBuilder(name='builder')

        # Have a publisher and a ppa handy for some of the tests below.
        self.publisher = make_publisher()
        self.publisher.prepareBreezyAutotest()
        self.ppa_joe = self.factory.makeArchive(name="joesppa")

        self.build = self.publisher.getPubSource(
            sourcename="gedit", status=PackagePublishingStatus.PUBLISHED,
            archive=self.ppa_joe).createMissingBuilds()[0]

        self.buildfarmjob = self.build.buildqueue_record.specific_job

        self.useFixture(BuilddManagerTestFixture())

    def test_idle_behavior_when_no_current_build(self):
        """We return an idle behavior when there is no behavior specified
        nor a current build.
        """
        self.assertIsInstance(
            self.builder.current_build_behavior, IdleBuildBehavior)

    def test_set_behavior_sets_builder(self):
        """Setting a builder's behavior also associates the behavior with the
        builder."""
        behavior = IBuildFarmJobBehavior(self.buildfarmjob)
        self.builder.current_build_behavior = behavior

        self.assertEqual(behavior, self.builder.current_build_behavior)
        self.assertEqual(behavior._builder, self.builder)

    def test_current_job_behavior(self):
        """The current behavior is set automatically from the current job."""
        # Set the builder attribute on the buildqueue record so that our
        # builder will think it has a current build.
        with BuilddManagerTestFixture.extraSetUp():
            self.build.buildqueue_record.builder = self.builder

        self.assertIsInstance(
            self.builder.current_build_behavior, BinaryPackageBuildBehavior)


class TestSlave(TestCase):
    """
    Integration tests for BuilderSlave that verify how it works against a
    real slave server.
    """

    run_tests_with = AsynchronousDeferredRunTest.make_factory(timeout=10)

    def setUp(self):
        super(TestSlave, self).setUp()
        self.slave_helper = self.useFixture(SlaveTestHelpers())

    # XXX 2010-10-06 Julian bug=655559
    # This is failing on buildbot but not locally; it's trying to abort
    # before the build has started.
    def disabled_test_abort(self):
        slave = self.slave_helper.getClientSlave()
        # We need to be in a BUILDING state before we can abort.
        d = self.slave_helper.triggerGoodBuild(slave)
        d.addCallback(lambda ignored: slave.abort())
        d.addCallback(self.assertEqual, BuilderStatus.ABORTING)
        return d

    def test_build(self):
        # Calling 'build' with an expected builder type, a good build id,
        # valid chroot & filemaps works and returns a BuilderStatus of
        # BUILDING.
        build_id = 'some-id'
        slave = self.slave_helper.getClientSlave()
        d = self.slave_helper.triggerGoodBuild(slave, build_id)
        return d.addCallback(
            self.assertEqual, [BuilderStatus.BUILDING, build_id])

    def test_clean(self):
        slave = self.slave_helper.getClientSlave()
        # XXX: JonathanLange 2010-09-21: Calling clean() on the slave requires
        # it to be in either the WAITING or ABORTED states, and both of these
        # states are very difficult to achieve in a test environment. For the
        # time being, we'll just assert that a clean attribute exists.
        self.assertNotEqual(getattr(slave, 'clean', None), None)

    def test_echo(self):
        # Calling 'echo' contacts the server which returns the arguments we
        # gave it.
        self.slave_helper.getServerSlave()
        slave = self.slave_helper.getClientSlave()
        d = slave.echo('foo', 'bar', 42)
        return d.addCallback(self.assertEqual, ['foo', 'bar', 42])

    def test_info(self):
        # Calling 'info' gets some information about the slave.
        self.slave_helper.getServerSlave()
        slave = self.slave_helper.getClientSlave()
        d = slave.info()
        # We're testing the hard-coded values, since the version is hard-coded
        # into the remote slave, the supported build managers are hard-coded
        # into the tac file for the remote slave and config is returned from
        # the configuration file.
        return d.addCallback(
            self.assertEqual,
            ['1.0',
             'i386',
             ['sourcepackagerecipe',
              'translation-templates', 'binarypackage', 'debian']])

    def test_initial_status(self):
        # Calling 'status' returns the current status of the slave. The
        # initial status is IDLE.
        self.slave_helper.getServerSlave()
        slave = self.slave_helper.getClientSlave()
        d = slave.status()
        return d.addCallback(self.assertEqual, [BuilderStatus.IDLE, ''])

    def test_status_after_build(self):
        # Calling 'status' returns the current status of the slave. After a
        # build has been triggered, the status is BUILDING.
        slave = self.slave_helper.getClientSlave()
        build_id = 'status-build-id'
        d = self.slave_helper.triggerGoodBuild(slave, build_id)
        d.addCallback(lambda ignored: slave.status())
        def check_status(status):
            self.assertEqual([BuilderStatus.BUILDING, build_id], status[:2])
            [log_file] = status[2:]
            self.assertIsInstance(log_file, xmlrpclib.Binary)
        return d.addCallback(check_status)

    def test_ensurepresent_not_there(self):
        # ensurepresent checks to see if a file is there.
        self.slave_helper.getServerSlave()
        slave = self.slave_helper.getClientSlave()
        d = slave.ensurepresent('blahblah', None, None, None)
        d.addCallback(self.assertEqual, [False, 'No URL'])
        return d

    def test_ensurepresent_actually_there(self):
        # ensurepresent checks to see if a file is there.
        tachandler = self.slave_helper.getServerSlave()
        slave = self.slave_helper.getClientSlave()
        self.slave_helper.makeCacheFile(tachandler, 'blahblah')
        d = slave.ensurepresent('blahblah', None, None, None)
        d.addCallback(self.assertEqual, [True, 'No URL'])
        return d

    def test_sendFileToSlave_not_there(self):
        self.slave_helper.getServerSlave()
        slave = self.slave_helper.getClientSlave()
        d = slave.sendFileToSlave('blahblah', None, None, None)
        return assert_fails_with(d, CannotFetchFile)

    def test_sendFileToSlave_actually_there(self):
        tachandler = self.slave_helper.getServerSlave()
        slave = self.slave_helper.getClientSlave()
        self.slave_helper.makeCacheFile(tachandler, 'blahblah')
        d = slave.sendFileToSlave('blahblah', None, None, None)
        def check_present(ignored):
            d = slave.ensurepresent('blahblah', None, None, None)
            return d.addCallback(self.assertEqual, [True, 'No URL'])
        d.addCallback(check_present)
        return d

    def test_resumeHost_success(self):
        # On a successful resume resume() fires the returned deferred
        # callback with 'None'.
        self.slave_helper.getServerSlave()
        slave = self.slave_helper.getClientSlave()

        # The configuration testing command-line.
        self.assertEqual(
            'echo %(vm_host)s', config.builddmaster.vm_resume_command)

        # On success the response is None.
        def check_resume_success(response):
            out, err, code = response
            self.assertEqual(os.EX_OK, code)
            # XXX: JonathanLange 2010-09-23: We should instead pass the
            # expected vm_host into the client slave. Not doing this now,
            # since the SlaveHelper is being moved around.
            self.assertEqual("%s\n" % slave._vm_host, out)
        d = slave.resume()
        d.addBoth(check_resume_success)
        return d

    def test_resumeHost_failure(self):
        # On a failed resume, 'resumeHost' fires the returned deferred
        # errorback with the `ProcessTerminated` failure.
        self.slave_helper.getServerSlave()
        slave = self.slave_helper.getClientSlave()

        # Override the configuration command-line with one that will fail.
        failed_config = """
        [builddmaster]
        vm_resume_command: test "%(vm_host)s = 'no-sir'"
        """
        config.push('failed_resume_command', failed_config)
        self.addCleanup(config.pop, 'failed_resume_command')

        # On failures, the response is a twisted `Failure` object containing
        # a tuple.
        def check_resume_failure(failure):
            out, err, code = failure.value
            # The process will exit with a return code of "1".
            self.assertEqual(code, 1)
        d = slave.resume()
        d.addBoth(check_resume_failure)
        return d

    def test_resumeHost_timeout(self):
        # On a resume timeouts, 'resumeHost' fires the returned deferred
        # errorback with the `TimeoutError` failure.
        self.slave_helper.getServerSlave()
        slave = self.slave_helper.getClientSlave()

        # Override the configuration command-line with one that will timeout.
        timeout_config = """
        [builddmaster]
        vm_resume_command: sleep 5
        socket_timeout: 1
        """
        config.push('timeout_resume_command', timeout_config)
        self.addCleanup(config.pop, 'timeout_resume_command')

        # On timeouts, the response is a twisted `Failure` object containing
        # a `TimeoutError` error.
        def check_resume_timeout(failure):
            self.assertIsInstance(failure, Failure)
            out, err, code = failure.value
            self.assertEqual(code, signal.SIGKILL)
        clock = Clock()
        d = slave.resume(clock=clock)
        # Move the clock beyond the socket_timeout but earlier than the
        # sleep 5.  This stops the test having to wait for the timeout.
        # Fast tests FTW!
        clock.advance(2)
        d.addBoth(check_resume_timeout)
        return d


class TestSlaveTimeouts(TestCase):
    # Testing that the methods that call callRemote() all time out
    # as required.

    run_tests_with = AsynchronousDeferredRunTestForBrokenTwisted

    def setUp(self):
        super(TestSlaveTimeouts, self).setUp()
        self.slave_helper = self.useFixture(SlaveTestHelpers())
        self.clock = Clock()
        self.proxy = DeadProxy("url")
        self.slave = self.slave_helper.getClientSlave(
            reactor=self.clock, proxy=self.proxy)

    def assertCancelled(self, d):
        self.clock.advance(config.builddmaster.socket_timeout + 1)
        return assert_fails_with(d, CancelledError)

    def test_timeout_abort(self):
        return self.assertCancelled(self.slave.abort())

    def test_timeout_clean(self):
        return self.assertCancelled(self.slave.clean())

    def test_timeout_echo(self):
        return self.assertCancelled(self.slave.echo())

    def test_timeout_info(self):
        return self.assertCancelled(self.slave.info())

    def test_timeout_status(self):
        return self.assertCancelled(self.slave.status())

    def test_timeout_ensurepresent(self):
        return self.assertCancelled(
            self.slave.ensurepresent(None, None, None, None))

    def test_timeout_build(self):
        return self.assertCancelled(
            self.slave.build(None, None, None, None, None))


class TestSlaveConnectionTimeouts(TestCase):
    # Testing that we can override the default 30 second connection
    # timeout.

    run_test = SynchronousDeferredRunTest

    def setUp(self):
        super(TestSlaveConnectionTimeouts, self).setUp()
        self.slave_helper = self.useFixture(SlaveTestHelpers())
        self.clock = Clock()
        self.proxy = ProxyWithConnectionTimeout("fake_url")
        self.slave = self.slave_helper.getClientSlave(
            reactor=self.clock, proxy=self.proxy)

    def test_connection_timeout(self):
        # The default timeout of 30 seconds should not cause a timeout,
        # only the config value should.
        self.pushConfig('builddmaster', socket_timeout=180)

        d = self.slave.echo()
        # Advance past the 30 second timeout.  The real reactor will
        # never call connectTCP() since we're not spinning it up.  This
        # avoids "connection refused" errors and simulates an
        # environment where the endpoint doesn't respond.
        self.clock.advance(31)
        self.assertFalse(d.called)

        self.clock.advance(config.builddmaster.socket_timeout + 1)
        self.assertTrue(d.called)
        return assert_fails_with(d, CancelledError)

    def test_BuilderSlave_uses_ProxyWithConnectionTimeout(self):
        # Make sure that BuilderSlaves use the custom proxy class.
        slave = BuilderSlave.makeBuilderSlave("url", "host")
        self.assertIsInstance(slave._server, ProxyWithConnectionTimeout)


class TestSlaveWithLibrarian(TestCaseWithFactory):
    """Tests that need more of Launchpad to run."""

    layer = LaunchpadZopelessLayer
    run_tests_with = AsynchronousDeferredRunTestForBrokenTwisted.make_factory(
        timeout=20)

    def setUp(self):
        super(TestSlaveWithLibrarian, self).setUp()
        self.slave_helper = self.useFixture(SlaveTestHelpers())

        self.useFixture(BuilddManagerTestFixture())

    def test_ensurepresent_librarian(self):
        # ensurepresent, when given an http URL for a file will download the
        # file from that URL and report that the file is present, and it was
        # downloaded.

        # Use the Librarian because it's a "convenient" web server.
        with BuilddManagerTestFixture.extraSetUp():
            lf = self.factory.makeLibraryFileAlias(
                'HelloWorld.txt', content="Hello World")
        self.slave_helper.getServerSlave()
        slave = self.slave_helper.getClientSlave()
        d = slave.ensurepresent(
            lf.content.sha1, lf.http_url, "", "")
        d.addCallback(self.assertEqual, [True, 'Download'])
        return d

    def test_retrieve_files_from_filecache(self):
        # Files that are present on the slave can be downloaded with a
        # filename made from the sha1 of the content underneath the
        # 'filecache' directory.
        content = "Hello World"
        with BuilddManagerTestFixture.extraSetUp():
            lf = self.factory.makeLibraryFileAlias(
                'HelloWorld.txt', content=content)
        expected_url = '%s/filecache/%s' % (
            self.slave_helper.BASE_URL, lf.content.sha1)
        self.slave_helper.getServerSlave()
        slave = self.slave_helper.getClientSlave()
        d = slave.ensurepresent(
            lf.content.sha1, lf.http_url, "", "")
        def check_file(ignored):
            d = getPage(expected_url.encode('utf8'))
            return d.addCallback(self.assertEqual, content)
        return d.addCallback(check_file)

    def test_getFiles(self):
        # Test BuilderSlave.getFiles().
        # It also implicitly tests getFile() - I don't want to test that
        # separately because it increases test run time and it's going
        # away at some point anyway, in favour of getFiles().
        contents = ["content1", "content2", "content3"]
        self.slave_helper.getServerSlave()
        slave = self.slave_helper.getClientSlave()
        filemap = {}
        content_map = {}

        def got_files(ignored):
            # Called back when getFiles finishes.  Make sure all the
            # content is as expected.
            for sha1 in filemap:
                local_file = filemap[sha1]
                file = open(local_file)
                self.assertEqual(content_map[sha1], file.read())
                file.close()

        def finished_uploading(ignored):
            d = slave.getFiles(filemap)
            return d.addCallback(got_files)

        # Set up some files on the builder and store details in
        # content_map so we can compare downloads later.
        dl = []
        for content in contents:
            filename = content + '.txt'
            with BuilddManagerTestFixture.extraSetUp():
                lf = self.factory.makeLibraryFileAlias(
                    filename, content=content)
            content_map[lf.content.sha1] = content
            fd, filemap[lf.content.sha1] = tempfile.mkstemp()
            self.addCleanup(os.remove, filemap[lf.content.sha1])
            d = slave.ensurepresent(lf.content.sha1, lf.http_url, "", "")
            dl.append(d)

        return DeferredList(dl).addCallback(finished_uploading)<|MERGE_RESOLUTION|>--- conflicted
+++ resolved
@@ -29,17 +29,6 @@
     removeSecurityProxy,
     )
 
-<<<<<<< HEAD
-from canonical.config import config
-from canonical.database.sqlbase import flush_database_updates
-from canonical.launchpad.webapp.interfaces import (
-    DEFAULT_FLAVOR,
-    IStoreSelector,
-    MAIN_STORE,
-    )
-from canonical.testing.layers import LaunchpadZopelessLayer
-=======
->>>>>>> ac4182bb
 from lp.buildmaster.enums import BuildStatus
 from lp.buildmaster.interfaces.builder import (
     CannotFetchFile,
@@ -74,12 +63,8 @@
     WaitingSlave,
     )
 from lp.registry.interfaces.pocket import PackagePublishingPocket
-<<<<<<< HEAD
-=======
 from lp.services.config import config
 from lp.services.database.sqlbase import flush_database_updates
-from lp.services.database.transaction_policy import DatabaseTransactionPolicy
->>>>>>> ac4182bb
 from lp.services.job.interfaces.job import JobStatus
 from lp.services.log.logger import BufferLogger
 from lp.services.webapp.interfaces import (
@@ -100,10 +85,7 @@
     TestCaseWithFactory,
     )
 from lp.testing.fakemethod import FakeMethod
-from lp.testing.layers import (
-    DatabaseFunctionalLayer,
-    LaunchpadZopelessLayer,
-    )
+from lp.testing.layers import LaunchpadZopelessLayer
 
 
 class TestBuilderBasics(TestCaseWithFactory):
