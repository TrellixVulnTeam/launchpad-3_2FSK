# Copyright 2009 Canonical Ltd.  This software is licensed under the
# GNU Affero General Public License version 3 (see the file LICENSE).

"""Stuff to do with logging in and logging out."""

__metaclass__ = type

import urllib

from datetime import datetime, timedelta

from BeautifulSoup import UnicodeDammit

from openid.consumer.consumer import CANCEL, Consumer, FAILURE, SUCCESS
from openid.fetchers import setDefaultFetcher, Urllib2Fetcher

from zope.component import getUtility, getSiteManager
from zope.session.interfaces import ISession, IClientIdManager
from zope.event import notify
from zope.interface import Interface
from zope.app.security.interfaces import IUnauthenticatedPrincipal
from zope.publisher.browser import BrowserPage
from zope.publisher.interfaces.http import IHTTPApplicationRequest

from z3c.ptcompat import ViewPageTemplateFile

from canonical.cachedproperty import cachedproperty
from canonical.config import config
from canonical.launchpad import _
from canonical.launchpad.interfaces.account import AccountStatus, IAccountSet
from canonical.launchpad.interfaces.openidconsumer import IOpenIDConsumerStore
from lp.registry.interfaces.person import IPerson, PersonCreationRationale
from canonical.launchpad.readonly import is_read_only
from canonical.launchpad.webapp.error import SystemErrorView
from canonical.launchpad.webapp.interfaces import (
    CookieAuthLoggedInEvent, ILaunchpadApplication, ILaunchpadPrincipal,
    IPlacelessAuthUtility, IPlacelessLoginSource, LoggedOutEvent)
from canonical.launchpad.webapp.metazcml import ILaunchpadPermission
from canonical.launchpad.webapp.publisher import LaunchpadView
from canonical.launchpad.webapp.url import urlappend
from canonical.launchpad.webapp.vhosts import allvhosts


class UnauthorizedView(SystemErrorView):

    response_code = None

    forbidden_page = ViewPageTemplateFile(
        '../templates/launchpad-forbidden.pt')

    read_only_page = ViewPageTemplateFile(
        '../templates/launchpad-readonlyfailure.pt')

    notification_message = _('To continue, you must log in to Launchpad.')

    def __call__(self):
        # In read only mode, Unauthorized exceptions get raised by the
        # security policy when write permissions are requested. We need
        # to render the read-only failure screen so the user knows their
        # request failed for operational reasons rather than a genuine
        # permission problem.
        if is_read_only():
            # Our context is an Unauthorized exception, which acts like
            # a tuple containing (object, attribute_requested, permission).
            lp_permission = getUtility(ILaunchpadPermission, self.context[2])
            if lp_permission.access_level != "read":
                self.request.response.setStatus(503) # Service Unavailable
                return self.read_only_page()

        if IUnauthenticatedPrincipal.providedBy(self.request.principal):
            if 'loggingout' in self.request.form:
                target = '%s?loggingout=1' % self.request.URL[-2]
                self.request.response.redirect(target)
                return ''
            if self.request.method == 'POST':
                # If we got a POST then that's a problem.  We can only
                # redirect with a GET, so when we redirect after a successful
                # login, the wrong method would be used.
                # If we get a POST here, it is an application error.  We
                # must ensure that form pages require the same rights
                # as the pages that process those forms.  So, we should never
                # need to newly authenticate on a POST.
                self.request.response.setStatus(500) # Internal Server Error
                self.request.response.setHeader('Content-type', 'text/plain')
                return ('Application error.  Unauthenticated user POSTing to '
                        'page that requires authentication.')
            # If we got any query parameters, then preserve them in the
            # new URL. Except for the BrowserNotifications
            current_url = self.request.getURL()
            while True:
                nextstep = self.request.stepstogo.consume()
                if nextstep is None:
                    break
                current_url = urlappend(current_url, nextstep)
            query_string = self.request.get('QUERY_STRING', '')
            if query_string:
                query_string = '?' + query_string
            target = self.getRedirectURL(current_url, query_string)
            # A dance to assert that we want to break the rules about no
            # unauthenticated sessions. Only after this next line is it safe
            # to use the ``addNoticeNotification`` method.
            allowUnauthenticatedSession(self.request)
            self.request.response.addNoticeNotification(
                self.notification_message)
            self.request.response.redirect(target)
            # Maybe render page with a link to the redirection?
            return ''
        else:
            self.request.response.setStatus(403) # Forbidden
            return self.forbidden_page()

    def getRedirectURL(self, current_url, query_string):
        """Get the URL to redirect to.
        :param current_url: The URL of the current page.
        :param query_string: The string that should be appended to the current
            url.
        """
        return urlappend(current_url, '+login' + query_string)


class BasicLoginPage(BrowserPage):

    def isSameHost(self, url):
        """Returns True if the url appears to be from the same host as we are.
        """
        return url.startswith(self.request.getApplicationURL())

    def __call__(self):
        if IUnauthenticatedPrincipal.providedBy(self.request.principal):
            self.request.principal.__parent__.unauthorized(
                self.request.principal.id, self.request)
            return 'Launchpad basic auth login page'
        referer = self.request.getHeader('referer')  # Traditional w3c speling
        if referer and self.isSameHost(referer):
            self.request.response.redirect(referer)
        else:
            self.request.response.redirect(self.request.getURL(1))
        return ''


<<<<<<< HEAD
=======
# The +basiclogin page should only be enabled for development and tests, but
# we can't rely on config.devmode because it's turned off for AppServerLayer
# tests, so we (ab)use the config switch for the test OpenID provider, which
# has similar requirements.
if config.launchpad.enable_test_openid_provider:
    getSiteManager().registerAdapter(
        BasicLoginPage,
        required=(ILaunchpadApplication, IHTTPApplicationRequest),
        provided=Interface,
        name='+basiclogin')


class RestrictedLoginInfo:
    """On a team-restricted launchpad server, show who may access the server.

    Otherwise, show that this is an unrestricted server.
    """

    def isTeamRestrictedServer(self):
        return bool(config.launchpad.restrict_to_team)

    def getAllowedTeamURL(self):
        return 'https://launchpad.net/people/%s' % (
            config.launchpad.restrict_to_team)

    def getAllowedTeamDescription(self):
        return getUtility(IPersonSet).getByName(
            config.launchpad.restrict_to_team).title

class CaptchaMixin:
    """Mixin class to provide simple captcha capabilities."""
    def validateCaptcha(self):
        """Validate the submitted captcha value matches what we expect."""
        expected = self.request.form.get(self.captcha_hash)
        submitted = self.request.form.get(self.captcha_submission)
        if expected is not None and submitted is not None:
            return hashlib.md5(submitted).hexdigest() == expected
        return False

    @cachedproperty
    def captcha_answer(self):
        """Get the answer for the current captcha challenge.

        With each failed attempt a new challenge will be given.  Our answer
        space is acknowledged to be ridiculously small but is chosen in the
        interest of ease-of-use.  We're not trying to create an iron-clad
        challenge but only a minimal obstacle to dumb bots.
        """
        return random.randint(10, 20)

    @property
    def get_captcha_hash(self):
        """Get the captcha hash.

        The hash is the value we put in the form for later comparison.
        """
        return hashlib.md5(str(self.captcha_answer)).hexdigest()

    @property
    def captcha_problem(self):
        """Create the captcha challenge."""
        op1 = random.randint(1, self.captcha_answer - 1)
        op2 = self.captcha_answer - op1
        return '%d + %d =' % (op1, op2)


>>>>>>> 0abe234e
# The Python OpenID package uses pycurl by default, but pycurl chokes on
# self-signed certificates (like the ones we use when developing), so we
# change the default to urllib2 here.  That's also a good thing because it
# ensures we test the same thing that we run on production.
setDefaultFetcher(Urllib2Fetcher())


class OpenIDLogin(LaunchpadView):
    """A view which initiates the OpenID handshake with our provider."""
    _openid_session_ns = 'OPENID'

    def _getConsumer(self):
        session = ISession(self.request)[self._openid_session_ns]
        openid_store = getUtility(IOpenIDConsumerStore)
        return Consumer(session, openid_store)

    def render(self):
        if self.account is not None:
            return AlreadyLoggedInView(self.context, self.request)()

        # Allow unauthenticated users to have sessions for the OpenID
        # handshake to work.
        allowUnauthenticatedSession(self.request)
        consumer = self._getConsumer()
        openid_vhost = config.launchpad.openid_provider_vhost
        self.openid_request = consumer.begin(
            allvhosts.configs[openid_vhost].rooturl)

        trust_root = self.request.getApplicationURL()
        assert not self.openid_request.shouldSendRedirect(), (
            "Our fixed OpenID server should not need us to redirect.")
        # Once the user authenticates with the OpenID provider they will be
        # sent to the /+openid-callback page, where we log them in, but
        # once that's done they must be sent back to the URL they where when
        # they started the login process (i.e. the current URL without the
        # '+login' bit). To do that we encode that URL as a query arg in the
        # return_to URL passed to the OpenID Provider
        starting_url = urllib.urlencode([('starting_url', self.starting_url)])
        return_to = urlappend(
            self.request.getApplicationURL(), '+openid-callback')
        return_to = "%s?%s" % (return_to, starting_url)
        form_html = self.openid_request.htmlMarkup(trust_root, return_to)

        # Need to commit here because the consumer.begin() call above will
        # insert rows into the OpenIDAssociations table.
        import transaction
        transaction.commit()

        return form_html

    @property
    def starting_url(self):
        starting_url = self.request.getURL(1)
        query_string = "&".join([arg for arg in self.form_args])
        if query_string:
            starting_url += "?%s" % query_string
        return starting_url

    @property
    def form_args(self):
        """Iterate over form args, yielding 'key=value' strings for them.

        Exclude things such as 'loggingout' and starting with 'openid.', which
        we don't want.
        """
        for name, value in self.request.form.items():
            if name == 'loggingout' or name.startswith('openid.'):
                continue
            if isinstance(value, list):
                value_list = value
            else:
                value_list = [value]
            for value_list_item in value_list:
                # Thanks to apport (https://launchpad.net/bugs/61171), we need
                # to do this here.
                value_list_item = UnicodeDammit(value_list_item).markup
                yield "%s=%s" % (name, value_list_item)


class OpenIDCallbackView(OpenIDLogin):
    """The OpenID callback page for logging into Launchpad.

    This is the page the OpenID provider will send the user's browser to,
    after the user has authenticated on the provider.
    """

    suspended_account_template = ViewPageTemplateFile(
        '../templates/login-suspended-account.pt')

    @cachedproperty
    def openid_response(self):
        consumer = self._getConsumer()
        return consumer.complete(self.request.form, self.request.getURL())

    def login(self, account):
        loginsource = getUtility(IPlacelessLoginSource)
        # We don't have a logged in principal, so we must remove the security
        # proxy of the account's preferred email.
        from zope.security.proxy import removeSecurityProxy
        email = removeSecurityProxy(account.preferredemail).email
        logInPrincipal(
            self.request, loginsource.getPrincipalByLogin(email), email)

    def render(self):
        from zope.security.proxy import removeSecurityProxy
        if self.openid_response.status == SUCCESS:
            account = getUtility(IAccountSet).getByOpenIDIdentifier(
                self.openid_response.identity_url.split('/')[-1])
            if account.status == AccountStatus.SUSPENDED:
                return self.suspended_account_template()
            if IPerson(account, None) is None:
                removeSecurityProxy(account).createPerson(
                    PersonCreationRationale.OWNER_CREATED_LAUNCHPAD)
            self.login(account)
            target = self.request.form.get('starting_url')
            if target is None:
                target = self.getApplicationURL()
            self.request.response.redirect(target, temporary_if_possible=True)
            # No need to return anything as we redirect above.
            retval = None
        else:
            retval = OpenIDLoginErrorView(
                self.context, self.request, self.openid_response)()

        # Commit because the consumer.complete() call above (will create
        # entries in OpenIDConsumerNonce to prevent replay attacks.
        import transaction
        transaction.commit()

        return retval


class OpenIDLoginErrorView(LaunchpadView):

    page_title = 'Error logging in'
    template = ViewPageTemplateFile("../templates/login-error.pt")

    def __init__(self, context, request, openid_response):
        super(OpenIDLoginErrorView, self).__init__(context, request)
        assert self.account is None, (
            "Don't try to render this page when the user is logged in.")
        if openid_response.status == CANCEL:
            self.login_error = "User cancelled"
        elif openid_response.status == FAILURE:
            self.login_error = openid_response.message
        else:
            self.login_error = "Unknown error: %s" % openid_response


class AlreadyLoggedInView(LaunchpadView):

    page_title = 'Already logged in'
    template = ViewPageTemplateFile("../templates/login-already.pt")


def logInPrincipal(request, principal, email):
    """Log the principal in. Password validation must be done in callsites."""
    session = ISession(request)
    authdata = session['launchpad.authenticateduser']
    assert principal.id is not None, 'principal.id is None!'
    request.setPrincipal(principal)
    authdata['accountid'] = principal.id
    authdata['logintime'] = datetime.utcnow()
    authdata['login'] = email
    notify(CookieAuthLoggedInEvent(request, email))


def logInPrincipalAndMaybeCreatePerson(request, principal, email):
    """Log the principal in, creating a Person if necessary.

    If the given principal has no associated person, we create a new
    person, fetch a new principal and set it in the request.

    Password validation must be done in callsites.
    """
    logInPrincipal(request, principal, email)
    if ILaunchpadPrincipal.providedBy(principal) and principal.person is None:
        person = principal.account.createPerson(
            PersonCreationRationale.OWNER_CREATED_LAUNCHPAD)
        new_principal = getUtility(IPlacelessLoginSource).getPrincipal(
            principal.id)
        assert ILaunchpadPrincipal.providedBy(new_principal)
        request.setPrincipal(new_principal)


def expireSessionCookie(request, client_id_manager=None,
                        delta=timedelta(minutes=10)):
    if client_id_manager is None:
        client_id_manager = getUtility(IClientIdManager)
    session_cookiename = client_id_manager.namespace
    value = request.response.getCookie(session_cookiename)['value']
    expiration = (datetime.utcnow() + delta).strftime(
        '%a, %d %b %Y %H:%M:%S GMT')
    request.response.setCookie(
        session_cookiename, value, expires=expiration)


def allowUnauthenticatedSession(request, duration=timedelta(minutes=10)):
    # As a rule, we do not want to send a cookie to an unauthenticated user,
    # because it breaks cacheing; and we do not want to create a session for
    # an unauthenticated user, because it unnecessarily consumes valuable
    # database resources. We have an assertion to ensure this. However,
    # sometimes we want to break the rules. To do this, first we set the
    # session cookie; then we assert that we only want it to last for a given
    # duration, so that, if the user does not log in, they can go back to
    # getting cached pages. Only after an unauthenticated user's session
    # cookie is set is it safe to write to it.
    if not IUnauthenticatedPrincipal.providedBy(request.principal):
        return
    client_id_manager = getUtility(IClientIdManager)
    if request.response.getCookie(client_id_manager.namespace) is None:
        client_id_manager.setRequestId(
            request, client_id_manager.getClientId(request))
        expireSessionCookie(request, client_id_manager, duration)


# XXX: salgado, 2009-02-19: Rename this to logOutPrincipal(), to be consistent
# with logInPrincipal().  Or maybe logUserOut(), in case we don't care about
# consistency.
def logoutPerson(request):
    """Log the user out."""
    session = ISession(request)
    authdata = session['launchpad.authenticateduser']
    account_variable_name = 'accountid'
    previous_login = authdata.get(account_variable_name)
    if previous_login is None:
        # This is for backwards compatibility, when we used to store the
        # person's ID in the 'personid' session variable.
        account_variable_name = 'personid'
        previous_login = authdata.get(account_variable_name)
    if previous_login is not None:
        authdata[account_variable_name] = None
        authdata['logintime'] = datetime.utcnow()
        auth_utility = getUtility(IPlacelessAuthUtility)
        principal = auth_utility.unauthenticatedPrincipal()
        request.setPrincipal(principal)
        # We want to clear the session cookie so anonymous users can get
        # cached pages again. We need to do this after setting the session
        # values (e.g., ``authdata['personid'] = None``, above), because that
        # code will itself try to set the cookie in the browser.  We need to
        # provide a bit of time before the cookie clears (10 minutes at the
        # moment) so that, if code wants to send a notification (such as "your
        # account has been deactivated"), the session will still be available
        # long enough to give the message to the now-unauthenticated user.
        # The time period could probably be 5 or 10 seconds, if everyone were
        # on NTP, but...they're not, so we use a pretty high fudge factor of
        # ten minutes.
        expireSessionCookie(request)
        notify(LoggedOutEvent(request))


class CookieLogoutPage:

    def logout(self):
        logoutPerson(self.request)
        self.request.response.addNoticeNotification(
            _(u'You have been logged out')
            )
        target = '%s/?loggingout=1' % self.request.URL[-1]
        self.request.response.redirect(target)
        return ''


class FeedsUnauthorizedView(UnauthorizedView):
    """All users of feeds are anonymous, so don't redirect to login."""

    def __call__(self):
        assert IUnauthenticatedPrincipal.providedBy(self.request.principal), (
            "Feeds user should always be anonymous.")
        self.request.response.setStatus(403) # Forbidden
        return self.forbidden_page()<|MERGE_RESOLUTION|>--- conflicted
+++ resolved
@@ -138,8 +138,6 @@
         return ''
 
 
-<<<<<<< HEAD
-=======
 # The +basiclogin page should only be enabled for development and tests, but
 # we can't rely on config.devmode because it's turned off for AppServerLayer
 # tests, so we (ab)use the config switch for the test OpenID provider, which
@@ -152,61 +150,6 @@
         name='+basiclogin')
 
 
-class RestrictedLoginInfo:
-    """On a team-restricted launchpad server, show who may access the server.
-
-    Otherwise, show that this is an unrestricted server.
-    """
-
-    def isTeamRestrictedServer(self):
-        return bool(config.launchpad.restrict_to_team)
-
-    def getAllowedTeamURL(self):
-        return 'https://launchpad.net/people/%s' % (
-            config.launchpad.restrict_to_team)
-
-    def getAllowedTeamDescription(self):
-        return getUtility(IPersonSet).getByName(
-            config.launchpad.restrict_to_team).title
-
-class CaptchaMixin:
-    """Mixin class to provide simple captcha capabilities."""
-    def validateCaptcha(self):
-        """Validate the submitted captcha value matches what we expect."""
-        expected = self.request.form.get(self.captcha_hash)
-        submitted = self.request.form.get(self.captcha_submission)
-        if expected is not None and submitted is not None:
-            return hashlib.md5(submitted).hexdigest() == expected
-        return False
-
-    @cachedproperty
-    def captcha_answer(self):
-        """Get the answer for the current captcha challenge.
-
-        With each failed attempt a new challenge will be given.  Our answer
-        space is acknowledged to be ridiculously small but is chosen in the
-        interest of ease-of-use.  We're not trying to create an iron-clad
-        challenge but only a minimal obstacle to dumb bots.
-        """
-        return random.randint(10, 20)
-
-    @property
-    def get_captcha_hash(self):
-        """Get the captcha hash.
-
-        The hash is the value we put in the form for later comparison.
-        """
-        return hashlib.md5(str(self.captcha_answer)).hexdigest()
-
-    @property
-    def captcha_problem(self):
-        """Create the captcha challenge."""
-        op1 = random.randint(1, self.captcha_answer - 1)
-        op2 = self.captcha_answer - op1
-        return '%d + %d =' % (op1, op2)
-
-
->>>>>>> 0abe234e
 # The Python OpenID package uses pycurl by default, but pycurl chokes on
 # self-signed certificates (like the ones we use when developing), so we
 # change the default to urllib2 here.  That's also a good thing because it
