--- conflicted
+++ resolved
@@ -778,15 +778,10 @@
             # reject message rather than being swallowed up.
             self.reject("%s" % e)
             # Let's log tracebacks for uncaught exceptions ...
-<<<<<<< HEAD
             self.logger.error(
                 'Exception while accepting:\n %s' % e, exc_info=True)
-            return False, self.do_reject()
-=======
-            self.logger.error('Exception while accepting:\n', exc_info=True)
             self.do_reject()
             return False
->>>>>>> ced1e795
 
     def do_reject(self, template=rejection_template):
         """Reject the current upload given the reason provided."""
