= Deleting product releases =

The main page of a product series includes a list of releases of that series.
The 0.9.2 milestone has a release.

    >>> user_browser.open('http://launchpad.dev/firefox/trunk')
    >>> print user_browser.title
<<<<<<< HEAD
    Overview of Mozilla Firefox trunk series
=======
    Mozilla Firefox Series: trunk
>>>>>>> 93f369d6
    >>> print extract_text(find_tag_by_id(
    ...     user_browser.contents, 'series_trunk'))
    Version "Codename"         Expected   Released     Summary
    Mozilla Firefox 0.9.2 ...  None       2004-10-15   ...


A User with launchpad.Edit rights for a release can see the delete link and
access the delete page. A user without the necessary rights won't see the
link and cannot access the +delete page.

    >>> user_browser.getLink('0.9.2').click()
    >>> print user_browser.title
    Mozilla Firefox 0.9.2 "One (secure) Tree Hill"
    >>> user_browser.getLink(url='/firefox/trunk/0.9.2/+delete')
    Traceback (most recent call last):
    ...
    LinkNotFoundError
    >>> user_browser.open('http://launchpad.dev/firefox/trunk/0.9.2/+delete')
    Traceback (most recent call last):
    ...
    Unauthorized:...

Salgado has the necessary rights, so he sees the link and the +delete page.

    >>> salgados_browser = setupBrowser(auth='Basic salgado@ubuntu.com:zeca')
    >>> salgados_browser.open('http://launchpad.dev/firefox/trunk/0.9.2')
    >>> salgados_browser.getLink('Delete this release').click()
    >>> print salgados_browser.title
    Delete Mozilla Firefox 0.9.2...

The 0.9.2 release has some files associated with it. Salgado reads that
they will be deleted too.

    >>> print extract_text(find_main_content(salgados_browser.contents))
    Delete Mozilla Firefox 0.9.2 "One (secure) Tree Hill" ...
    The following files must be deleted:
    firefox-0.9.2.orig.tar.gz ...

Salgado chooses the delete button, then reads that the action is successful.

    >>> salgados_browser.getControl('Delete this Release').click()
    >>> print salgados_browser.title
<<<<<<< HEAD
    Overview of Mozilla Firefox trunk series
=======
    Mozilla Firefox Series: trunk
>>>>>>> 93f369d6
    >>> for message in get_feedback_messages(salgados_browser.contents):
    ...     print message
    Release 0.9.2 deleted.

Milestone 0.9.2 (which has the release) was the first item in the table,
but it is gone now that the release is deactivated.

    >>> print extract_text(
    ...     find_tag_by_id(salgados_browser.contents, 'series_trunk'))
    Version "Codename"         Expected   Released                     Summary
    Mozilla Firefox 0.9.1 ...  Set        2004-10-15 ...
<|MERGE_RESOLUTION|>--- conflicted
+++ resolved
@@ -5,11 +5,7 @@
 
     >>> user_browser.open('http://launchpad.dev/firefox/trunk')
     >>> print user_browser.title
-<<<<<<< HEAD
-    Overview of Mozilla Firefox trunk series
-=======
-    Mozilla Firefox Series: trunk
->>>>>>> 93f369d6
+    Mozilla Firefox trunk series
     >>> print extract_text(find_tag_by_id(
     ...     user_browser.contents, 'series_trunk'))
     Version "Codename"         Expected   Released     Summary
@@ -52,11 +48,7 @@
 
     >>> salgados_browser.getControl('Delete this Release').click()
     >>> print salgados_browser.title
-<<<<<<< HEAD
-    Overview of Mozilla Firefox trunk series
-=======
-    Mozilla Firefox Series: trunk
->>>>>>> 93f369d6
+    Mozilla Firefox trunk series
     >>> for message in get_feedback_messages(salgados_browser.contents):
     ...     print message
     Release 0.9.2 deleted.
