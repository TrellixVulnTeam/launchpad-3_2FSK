# Copyright 2004-2005 Canonical Ltd.  All rights reserved.

__metaclass__ = type

__all__ = [
    'DistributionNavigation',
    'DistributionSetNavigation',
    'DistributionFacets',
    'DistributionView',
    'DistributionSetView',
    'DistributionSetAddView',
    'DistributionBugContactEditView'
    ]

from zope.component import getUtility
from zope.app.form.browser.add import AddView
from zope.event import notify
from zope.app.event.objectevent import ObjectCreatedEvent
from zope.security.interfaces import Unauthorized
from canonical.lp.z3batching import Batch
from canonical.lp.batching import BatchNavigator

from canonical.launchpad.interfaces import (
    IDistribution, IDistributionSet, IPerson, IPublishedPackageSet,
    NotFoundError)
from canonical.launchpad.browser.bugtask import BugTargetTraversalMixin
from canonical.launchpad.browser.build import BuildRecordsView
from canonical.launchpad.browser.editview import SQLObjectEditView
from canonical.launchpad.webapp import (
    StandardLaunchpadFacets, Link, ApplicationMenu, enabled_with_permission,
    GetitemNavigation, stepthrough, stepto, canonical_url, redirection)


class DistributionNavigation(GetitemNavigation, BugTargetTraversalMixin):

    usedfor = IDistribution

    def breadcrumb(self):
        return self.context.displayname

    @stepto('+packages')
    def packages(self):
        return getUtility(IPublishedPackageSet)

    @stepthrough('+source')
    def traverse_sources(self, name):
        return self.context.getSourcePackage(name)

    @stepthrough('+milestone')
    def traverse_milestone(self, name):
        return self.context.getMilestone(name)

    @stepthrough('+spec')
    def traverse_spec(self, name):
        return self.context.getSpecification(name)

    @stepthrough('+ticket')
    def traverse_ticket(self, name):
        # tickets should be ints
        try:
            ticket_num = int(name)
        except ValueError:
            raise NotFoundError
        return self.context.getTicket(ticket_num)

    redirection('+ticket', '+tickets')


class DistributionSetNavigation(GetitemNavigation):

    usedfor = IDistributionSet

    def breadcrumb(self):
        return 'Distributions'


class DistributionFacets(StandardLaunchpadFacets):

    usedfor = IDistribution

    enable_only = ['overview', 'bugs', 'support', 'bounties', 'specifications',
                   'translations', 'calendar']

    def specifications(self):
        target = '+specs'
        text = 'Specifications'
        summary = 'Feature specifications for %s' % self.context.displayname
        return Link(target, text, summary)

    def support(self):
        target = '+tickets'
        text = 'Support'
        summary = (
            'Technical support requests for %s' % self.context.displayname)
        return Link(target, text, summary)


class DistributionOverviewMenu(ApplicationMenu):

    usedfor = IDistribution
    facet = 'overview'
    links = ['search', 'allpkgs', 'milestone_add', 'members', 'edit',
<<<<<<< HEAD
             'reassign', 'addrelease', 'builds']
=======
             'editbugcontact', 'reassign', 'addrelease']
>>>>>>> 2a526fc0

    def edit(self):
        text = 'Edit Details'
        return Link('+edit', text, icon='edit')

    def editbugcontact(self):
        text = 'Edit Bug Contact'
        return Link('+editbugcontact', text, icon='edit')

    @enabled_with_permission('launchpad.Edit')
    def reassign(self):
        text = 'Change Admin'
        return Link('+reassign', text, icon='edit')

    def allpkgs(self):
        text = 'List All Packages'
        return Link('+allpackages', text, icon='info')

    def members(self):
        text = 'Change Members'
        return Link('+selectmemberteam', text, icon='edit')

    def milestone_add(self):
        text = 'Add Milestone'
        return Link('+addmilestone', text, icon='add')

    def search(self):
        text = 'Search Packages'
        return Link('+search', text, icon='search')

    @enabled_with_permission('launchpad.Admin')
    def addrelease(self):
        text = 'Add Release'
        return Link('+addrelease', text, icon='add')

    def builds(self):
        text = 'View Builds'
        return Link('+builds', text, icon='info')

class DistributionBugsMenu(ApplicationMenu):

    usedfor = IDistribution
    facet = 'bugs'
    links = ['new', 'cve_list']

    def cve_list(self):
        text = 'CVE List'
        return Link('+cve', text, icon='cve')

    def new(self):
        text = 'Report a Bug'
        return Link('+filebug', text, icon='add')


class DistributionBountiesMenu(ApplicationMenu):

    usedfor = IDistribution
    facet = 'bounties'
    links = ['new', 'link']

    def new(self):
        text = 'Register New Bounty'
        return Link('+addbounty', text, icon='add')

    def link(self):
        text = 'Link Existing Bounty'
        return Link('+linkbounty', text, icon='edit')


class DistributionSpecificationsMenu(ApplicationMenu):

    usedfor = IDistribution
    facet = 'specifications'
    links = ['roadmap', 'table', 'workload', 'new']

    def roadmap(self):
        text = 'Show Roadmap'
        return Link('+specplan', text, icon='info')

    def table(self):
        text = 'Show Assignments'
        return Link('+specstable', text, icon='info')

    def workload(self):
        text = 'Show Workload'
        return Link('+workload', text, icon='info')

    def new(self):
        text = 'New Specification'
        return Link('+addspec', text, icon='add')


class DistributionSupportMenu(ApplicationMenu):

    usedfor = IDistribution
    facet = 'support'
    links = ['new']
    # XXX: MatthewPaulThomas, 2005-09-20
    # Add 'help' once +gethelp is implemented for a distribution

    def help(self):
        text = 'Help and Support Options'
        return Link('+gethelp', text, icon='info')

    def new(self):
        text = 'Request Support'
        return Link('+addticket', text, icon='add')


class DistributionTranslationsMenu(ApplicationMenu):

    usedfor = IDistribution
    facet = 'translations'
    links = ['edit']

    def edit(self):
        text = 'Change Translators'
        return Link('+changetranslators', text, icon='edit')


class DistributionView(BuildRecordsView):
    """Default Distribution view class."""

    def initialize(self):
        """Initialize template control fields.

        Also check if the search action was invoked and setup a batched
        list with the results if necessary.
        """
        # initialize control fields
        self.matches = 0
        self.detailed = True
        self.search_requested = False

        # check if the user invoke search, if not dismiss
        self.text = self.request.form.get('text', None)
        if not self.text:
            return

        # setup a batched list with the results
        self.search_requested = True
        results = self.search_results()
        start = int(self.request.get('batch_start', 0))
        # store the results list length
        self.matches = len(results)
        # check if detailed list view is allowed for this result set.
        self.check_detailed_view()
        # since we are using the results length in the layout, we can save
        # one query by passing this number to Batch initialization
        self.batch = Batch(results, start, _listlength=self.matches)
        self.batchnav = BatchNavigator(self.batch, self.request)

    def check_detailed_view(self):
        """Enable detailed list view only for sets smaller than 5 matches."""
        if self.matches > 5:
            self.detailed = False

    def search_results(self):
        """Return IDistributionSourcePackages according given a text.

        Try to find the source packages in this distribution that match
        the given text.
        """
        return self.context.searchSourcePackages(self.text)

class DistributionSetView:

    def __init__(self, context, request):
        self.context = context
        self.request = request

    def count(self):
        return self.context.count()


class DistributionSetAddView(AddView):

    __used_for__ = IDistributionSet

    def __init__(self, context, request):
        self.context = context
        self.request = request
        self._nextURL = '.'
        AddView.__init__(self, context, request)

    def createAndAdd(self, data):
        # add the owner information for the distribution
        owner = IPerson(self.request.principal, None)
        if not owner:
            raise Unauthorized(
                "Need an authenticated user in order to create a"
                " distribution.")
        distribution = getUtility(IDistributionSet).new(
            name=data['name'],
            displayname=data['displayname'],
            title=data['title'],
            summary=data['summary'],
            description=data['description'],
            domainname=data['domainname'],
            members=data['members'],
            owner=owner)
        notify(ObjectCreatedEvent(distribution))
        self._nextURL = data['name']
        return distribution

    def nextURL(self):
        return self._nextURL


class DistributionBugContactEditView(SQLObjectEditView):
    """Browser view for editing the distribution bug contact."""
    def changed(self):
        """Redirect to the distribution page."""
        distribution = self.context
        contact_email = None

        if distribution.bugcontact:
            contact_email = distribution.bugcontact.preferredemail.email

        if contact_email:
            # The bug contact was set to a new person or team.
            self.request.response.addNotification(
                "Successfully changed the distribution bug contact to %s" %
                contact_email)
        else:
            # The bug contact was set to noone.
            self.request.response.addNotification(
                "Successfully cleared the distribution bug contact. This "
                "means that there is no longer a distro-wide contact for "
                "bugmail. You can, of course, set a distribution bug "
                "contact again whenever you want to.")

        self.request.response.redirect(canonical_url(distribution))<|MERGE_RESOLUTION|>--- conflicted
+++ resolved
@@ -100,11 +100,7 @@
     usedfor = IDistribution
     facet = 'overview'
     links = ['search', 'allpkgs', 'milestone_add', 'members', 'edit',
-<<<<<<< HEAD
-             'reassign', 'addrelease', 'builds']
-=======
-             'editbugcontact', 'reassign', 'addrelease']
->>>>>>> 2a526fc0
+             'editbugcontact', 'reassign', 'addrelease', 'builds']
 
     def edit(self):
         text = 'Edit Details'
