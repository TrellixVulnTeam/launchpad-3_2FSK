--- conflicted
+++ resolved
@@ -129,7 +129,7 @@
       </ul>
 </metal:nav-pofile-subpages>
 
-<<<<<<< HEAD
+
 <metal:pofile-js-footer define-macro="pofile-js-footer">
     <script type="text/javascript"
         tal:content="
@@ -139,8 +139,7 @@
         var plural_forms = ${context/plural_forms};
         // -->" />
 </metal:pofile-js-footer>
-=======
->>>>>>> 1bd50f76
+
 
 <metal:translations-js define-macro="translations-js">
       <script
