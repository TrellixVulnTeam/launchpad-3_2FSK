# Copyright 2004-2007 Canonical Ltd.  All rights reserved.

"""Database classes including and related to Product."""

__metaclass__ = type
__all__ = ['Product', 'ProductSet', 'ProductLicense']


from sqlobject import (
    ForeignKey, StringCol, BoolCol, SQLMultipleJoin, SQLRelatedJoin,
    SQLObjectNotFound, AND)
from zope.interface import implements
from zope.component import getUtility

from canonical.cachedproperty import cachedproperty
from canonical.database.constants import UTC_NOW
from canonical.database.datetimecol import UtcDateTimeCol
from canonical.database.enumcol import EnumCol
from canonical.database.sqlbase import quote, SQLBase, sqlvalues
from canonical.launchpad.database.branch import BranchSet
from canonical.launchpad.database.branchvisibilitypolicy import (
    BranchVisibilityPolicyMixin)
from canonical.launchpad.database.bug import (
    BugSet, get_bug_tags, get_bug_tags_open_count)
from canonical.launchpad.database.bugtarget import BugTargetBase
from canonical.launchpad.database.bugtask import BugTask, BugTaskSet
from canonical.launchpad.database.distribution import Distribution
from canonical.launchpad.database.karma import KarmaContextMixin
from canonical.launchpad.database.faq import FAQ, FAQSearch
from canonical.launchpad.database.mentoringoffer import MentoringOffer
from canonical.launchpad.database.milestone import Milestone
from canonical.launchpad.database.packaging import Packaging
from canonical.launchpad.database.productbounty import ProductBounty
from canonical.launchpad.database.productrelease import ProductRelease
from canonical.launchpad.database.productseries import ProductSeries
from canonical.launchpad.database.question import (
    QuestionTargetSearch, QuestionTargetMixin)
from canonical.launchpad.database.specification import (
    HasSpecificationsMixin, Specification)
from canonical.launchpad.database.sprint import HasSprintsMixin
from canonical.launchpad.database.translationimportqueue import (
    HasTranslationImportsMixin)
from canonical.launchpad.helpers import shortlist
from canonical.launchpad.interfaces import (
    DEFAULT_BRANCH_STATUS_IN_LISTING, BranchType, IFAQTarget,
    IHasIcon, IHasLogo, IHasMugshot, ILaunchpadCelebrities,
    ILaunchpadStatisticSet, IPersonSet, IProduct, IProductSet,
    IQuestionTarget, License, NotFoundError, QUESTION_STATUS_DEFAULT_SEARCH,
    SpecificationSort, SpecificationFilter, SpecificationDefinitionStatus,
    SpecificationImplementationStatus, TranslationPermission)


class Product(SQLBase, BugTargetBase, HasSpecificationsMixin, HasSprintsMixin,
              KarmaContextMixin, BranchVisibilityPolicyMixin,
              QuestionTargetMixin, HasTranslationImportsMixin):
    """A Product."""

    implements(IProduct, IFAQTarget, IQuestionTarget,
               IHasLogo, IHasMugshot, IHasIcon)

    _table = 'Product'

    project = ForeignKey(
        foreignKey="Project", dbName="project", notNull=False, default=None)
    owner = ForeignKey(
        foreignKey="Person", dbName="owner", notNull=True)
    bugcontact = ForeignKey(
        dbName='bugcontact', foreignKey='Person', notNull=False, default=None)
    security_contact = ForeignKey(
        dbName='security_contact', foreignKey='Person', notNull=False,
        default=None)
    driver = ForeignKey(
        foreignKey="Person", dbName="driver", notNull=False, default=None)
    name = StringCol(
        dbName='name', notNull=True, alternateID=True, unique=True)
    displayname = StringCol(dbName='displayname', notNull=True)
    title = StringCol(dbName='title', notNull=True)
    summary = StringCol(dbName='summary', notNull=True)
    description = StringCol(notNull=False, default=None)
    datecreated = UtcDateTimeCol(
        dbName='datecreated', notNull=True, default=UTC_NOW)
    homepageurl = StringCol(dbName='homepageurl', notNull=False, default=None)
    homepage_content = StringCol(default=None)
    icon = ForeignKey(
        dbName='icon', foreignKey='LibraryFileAlias', default=None)
    logo = ForeignKey(
        dbName='logo', foreignKey='LibraryFileAlias', default=None)
    mugshot = ForeignKey(
        dbName='mugshot', foreignKey='LibraryFileAlias', default=None)
    screenshotsurl = StringCol(
        dbName='screenshotsurl', notNull=False, default=None)
    wikiurl =  StringCol(dbName='wikiurl', notNull=False, default=None)
    programminglang = StringCol(
        dbName='programminglang', notNull=False, default=None)
    downloadurl = StringCol(dbName='downloadurl', notNull=False, default=None)
    lastdoap = StringCol(dbName='lastdoap', notNull=False, default=None)
    translationgroup = ForeignKey(
        dbName='translationgroup', foreignKey='TranslationGroup',
        notNull=False, default=None)
    translationpermission = EnumCol(
        dbName='translationpermission', notNull=True,
        schema=TranslationPermission, default=TranslationPermission.OPEN)
    bugtracker = ForeignKey(
        foreignKey="BugTracker", dbName="bugtracker", notNull=False,
        default=None)
    official_answers = BoolCol(
        dbName='official_answers', notNull=True, default=False)
    official_malone = BoolCol(
        dbName='official_malone', notNull=True, default=False)
    official_rosetta = BoolCol(
        dbName='official_rosetta', notNull=True, default=False)
    active = BoolCol(dbName='active', notNull=True, default=True)
    reviewed = BoolCol(dbName='reviewed', notNull=True, default=False)
    private_bugs = BoolCol(
        dbName='private_bugs', notNull=True, default=False)
    autoupdate = BoolCol(dbName='autoupdate', notNull=True, default=False)
    freshmeatproject = StringCol(notNull=False, default=None)
    sourceforgeproject = StringCol(notNull=False, default=None)
    # While the interface defines this field as required, we need to
    # allow it to be NULL so we can create new product records before
    # the corresponding series records.
    development_focus = ForeignKey(
        foreignKey="ProductSeries", dbName="development_focus", notNull=False,
        default=None)

<<<<<<< HEAD
    calendar = ForeignKey(
        dbName='calendar', foreignKey='Calendar', default=None,
        forceDBName=True)

    license_info = StringCol(dbName='license_info', default=None)

    def _getLicenses(self):
        """Get the licenses as a tuple."""
        return tuple(
            product_license.license
            for product_license 
                in ProductLicense.selectBy(product=self, orderBy='license'))

    def _setLicenses(self, licenses):
        """Set the licenses from a tuple of license enums.

        The licenses parameter must not be an empty tuple.
        """
        licenses = set(licenses)
        old_licenses = set(self.licenses)
        if licenses == old_licenses:
            return
        # $product/+edit doesn't require a license if a license hasn't
        # already been set, but updateContextFromData() updates all the
        # fields, so we have to avoid this assertion when the attribute
        # isn't actually being changed.
        assert len(licenses) != 0, "licenses argument must not be empty"
        for license in licenses:
            if license not in License:
                raise AssertionError("%s is not a License" % license)

        for license in old_licenses.difference(licenses):
            product_license = ProductLicense.selectOneBy(product=self, 
                                                         license=license)
            product_license.destroySelf()

        for license in licenses.difference(old_licenses):
            ProductLicense(product=self, license=license)

    licenses = property(_getLicenses, _setLicenses)

=======
>>>>>>> 7d6174fb
    def _getBugTaskContextWhereClause(self):
        """See BugTargetBase."""
        return "BugTask.product = %d" % self.id

    def getExternalBugTracker(self):
        """See `IProduct`."""
        if self.official_malone:
            return None
        elif self.bugtracker is not None:
            return self.bugtracker
        elif self.project is not None:
            return self.project.bugtracker
        else:
            return None

    def searchTasks(self, search_params):
        """See canonical.launchpad.interfaces.IBugTarget."""
        search_params.setProduct(self)
        return BugTaskSet().search(search_params)

    def getUsedBugTags(self):
        """See `IBugTarget`."""
        return get_bug_tags("BugTask.product = %s" % sqlvalues(self))

    def getUsedBugTagsWithOpenCounts(self, user):
        """See `IBugTarget`."""
        return get_bug_tags_open_count(
            "BugTask.product = %s" % sqlvalues(self), user)

    branches = SQLMultipleJoin('Branch', joinColumn='product',
        orderBy='id')
    serieses = SQLMultipleJoin('ProductSeries', joinColumn='product',
        orderBy='name')

    @property
    def name_with_project(self):
        """See lib.canonical.launchpad.interfaces.IProduct"""
        if self.project and self.project.name != self.name:
            return self.project.name + ": " + self.name
        return self.name

    @property
    def releases(self):
        return ProductRelease.select(
            AND(ProductRelease.q.productseriesID == ProductSeries.q.id,
                ProductSeries.q.productID == self.id),
            clauseTables=['ProductSeries'],
            orderBy=['version']
            )

    @property
    def drivers(self):
        """See `IProduct`."""
        drivers = set()
        drivers.add(self.driver)
        if self.project is not None:
            drivers.add(self.project.driver)
        drivers.discard(None)
        if len(drivers) == 0:
            if self.project is not None:
                drivers.add(self.project.owner)
            else:
                drivers.add(self.owner)
        return sorted(drivers, key=lambda driver: driver.browsername)

    bounties = SQLRelatedJoin(
        'Bounty', joinColumn='product', otherColumn='bounty',
        intermediateTable='ProductBounty')

    @property
    def all_milestones(self):
        """See `IProduct`."""
        return Milestone.selectBy(
            product=self, orderBy=['dateexpected', 'name'])

    @property
    def milestones(self):
        """See `IProduct`."""
        return Milestone.selectBy(
            product=self, visible=True, orderBy=['dateexpected', 'name'])

    @property
    def sourcepackages(self):
        from canonical.launchpad.database.sourcepackage import SourcePackage
        clause = """ProductSeries.id=Packaging.productseries AND
                    ProductSeries.product = %s
                    """ % sqlvalues(self.id)
        clauseTables = ['ProductSeries']
        ret = Packaging.select(clause, clauseTables,
            prejoins=["sourcepackagename", "distroseries.distribution"])
        sps = [SourcePackage(sourcepackagename=r.sourcepackagename,
                             distroseries=r.distroseries) for r in ret]
        return sorted(sps, key=lambda x:
            (x.sourcepackagename.name, x.distroseries.name,
             x.distroseries.distribution.name))

    @property
    def distrosourcepackages(self):
        from canonical.launchpad.database.distributionsourcepackage \
            import DistributionSourcePackage
        clause = """ProductSeries.id=Packaging.productseries AND
                    ProductSeries.product = %s
                    """ % sqlvalues(self.id)
        clauseTables = ['ProductSeries']
        ret = Packaging.select(clause, clauseTables,
            prejoins=["sourcepackagename", "distroseries.distribution"])
        distros = set()
        dsps = []
        for packaging in ret:
            distro = packaging.distroseries.distribution
            if distro in distros:
                continue
            distros.add(distro)
            dsps.append(DistributionSourcePackage(
                sourcepackagename=packaging.sourcepackagename,
                distribution=distro))
        return sorted(dsps, key=lambda x:
            (x.sourcepackagename.name, x.distribution.name))

    @property
    def bugtargetdisplayname(self):
        """See IBugTarget."""
        return self.displayname

    @property
    def bugtargetname(self):
        """See `IBugTarget`."""
        return self.name

    def getLatestBranches(self, quantity=5, visible_by_user=None):
        """See `IProduct`."""
        return shortlist(
            BranchSet().getLatestBranchesForProduct(
                self, quantity, visible_by_user))

    def getPackage(self, distroseries):
        """See `IProduct`."""
        if isinstance(distroseries, Distribution):
            distroseries = distroseries.currentrelease
        for pkg in self.sourcepackages:
            if pkg.distroseries == distroseries:
                return pkg
        else:
            raise NotFoundError(distroseries)

    def getMilestone(self, name):
        """See `IProduct`."""
        return Milestone.selectOne("""
            product = %s AND
            name = %s
            """ % sqlvalues(self.id, name))

    def createBug(self, bug_params):
        """See `IBugTarget`."""
        bug_params.setBugTarget(product=self)
        return BugSet().createBug(bug_params)

    def _getBugTaskContextClause(self):
        """See BugTargetBase."""
        return 'BugTask.product = %s' % sqlvalues(self)

    def searchQuestions(self, search_text=None,
                        status=QUESTION_STATUS_DEFAULT_SEARCH,
                        language=None, sort=None, owner=None,
                        needs_attention_from=None, unsupported=False):
        """See `IQuestionCollection`."""
        if unsupported:
            unsupported_target = self
        else:
            unsupported_target = None

        return QuestionTargetSearch(
            product=self,
            search_text=search_text, status=status,
            language=language, sort=sort, owner=owner,
            needs_attention_from=needs_attention_from,
            unsupported_target=unsupported_target).getResults()

    def getTargetTypes(self):
        """See `QuestionTargetMixin`.

        Defines product as self.
        """
        return {'product': self}

    def newFAQ(self, owner, title, content, keywords=None, date_created=None):
        """See `IFAQTarget`."""
        return FAQ.new(
            owner=owner, title=title, content=content, keywords=keywords,
            date_created=date_created, product=self)

    def findSimilarFAQs(self, summary):
        """See `IFAQTarget`."""
        return FAQ.findSimilar(summary, product=self)

    def getFAQ(self, id):
        """See `IFAQCollection`."""
        return FAQ.getForTarget(id, self)

    def searchFAQs(self, search_text=None, owner=None, sort=None):
        """See `IFAQCollection`."""
        return FAQSearch(
            search_text=search_text, owner=owner, sort=sort,
            product=self).getResults()

    @property
    def translatable_packages(self):
        """See `IProduct`."""
        packages = set(package for package in self.sourcepackages
                       if len(package.currentpotemplates) > 0)
        # Sort packages by distroseries.name and package.name
        return sorted(packages, key=lambda p: (p.distroseries.name, p.name))

    @property
    def translatable_series(self):
        """See `IProduct`."""
        series = ProductSeries.select('''
            POTemplate.productseries = ProductSeries.id AND
            ProductSeries.product = %d
            ''' % self.id,
            clauseTables=['POTemplate'],
            orderBy='datecreated', distinct=True)
        return list(series)

    @property
    def primary_translatable(self):
        """See `IProduct`."""
        packages = self.translatable_packages
        ubuntu = getUtility(ILaunchpadCelebrities).ubuntu
        targetseries = ubuntu.currentseries
        series = self.translatable_series

        # First, go with development focus branch
        if series and self.development_focus in series:
            return self.development_focus
        # Next, go with the latest product series that has templates:
        if series:
            return series[-1]
        # Otherwise, look for an Ubuntu package in the current distroseries:
        for package in packages:
            if package.distroseries == targetseries:
                return package
        # now let's make do with any ubuntu package
        for package in packages:
            if package.distribution == ubuntu:
                return package
        # or just any package
        if len(packages) > 0:
            return packages[0]
        # capitulate
        return None

    @property
    def mentoring_offers(self):
        """See `IProduct`"""
        via_specs = MentoringOffer.select("""
            Specification.product = %s AND
            Specification.id = MentoringOffer.specification
            """ % sqlvalues(self.id) + """ AND NOT
            (""" + Specification.completeness_clause +")",
            clauseTables=['Specification'],
            distinct=True)
        via_bugs = MentoringOffer.select("""
            BugTask.product = %s AND
            BugTask.bug = MentoringOffer.bug AND
            BugTask.bug = Bug.id AND
            Bug.private IS FALSE
            """ % sqlvalues(self.id) + """ AND NOT (
            """ + BugTask.completeness_clause + ")",
            clauseTables=['BugTask', 'Bug'],
            distinct=True)
        return via_specs.union(via_bugs, orderBy=['-date_created', '-id'])

    @property
    def translationgroups(self):
        tg = []
        if self.translationgroup:
            tg.append(self.translationgroup)
        if self.project:
            if self.project.translationgroup:
                if self.project.translationgroup not in tg:
                    tg.append(self.project.translationgroup)

    @property
    def aggregatetranslationpermission(self):
        perms = [self.translationpermission]
        if self.project:
            perms.append(self.project.translationpermission)
        # XXX Carlos Perello Marin 2005-06-02:
        # Reviewer please describe a better way to explicitly order
        # the enums. The spec describes the order, and the values make
        # it work, and there is space left for new values so we can
        # ensure a consistent sort order in future, but there should be
        # a better way.
        return max(perms)

    @property
    def has_any_specifications(self):
        """See `IHasSpecifications`."""
        return self.all_specifications.count()

    @property
    def all_specifications(self):
        return self.specifications(filter=[SpecificationFilter.ALL])

    @property
    def valid_specifications(self):
        return self.specifications(filter=[SpecificationFilter.VALID])

    def specifications(self, sort=None, quantity=None, filter=None):
        """See `IHasSpecifications`."""

        # Make a new list of the filter, so that we do not mutate what we
        # were passed as a filter
        if not filter:
            # filter could be None or [] then we decide the default
            # which for a product is to show incomplete specs
            filter = [SpecificationFilter.INCOMPLETE]

        # now look at the filter and fill in the unsaid bits

        # defaults for completeness: if nothing is said about completeness
        # then we want to show INCOMPLETE
        completeness = False
        for option in [
            SpecificationFilter.COMPLETE,
            SpecificationFilter.INCOMPLETE]:
            if option in filter:
                completeness = True
        if completeness is False:
            filter.append(SpecificationFilter.INCOMPLETE)

        # defaults for acceptance: in this case we have nothing to do
        # because specs are not accepted/declined against a distro

        # defaults for informationalness: we don't have to do anything
        # because the default if nothing is said is ANY

        # sort by priority descending, by default
        if sort is None or sort == SpecificationSort.PRIORITY:
            order = (
                ['-priority', 'Specification.definition_status', 'Specification.name'])
        elif sort == SpecificationSort.DATE:
            order = ['-Specification.datecreated', 'Specification.id']

        # figure out what set of specifications we are interested in. for
        # products, we need to be able to filter on the basis of:
        #
        #  - completeness.
        #  - informational.
        #
        base = 'Specification.product = %s' % self.id
        query = base
        # look for informational specs
        if SpecificationFilter.INFORMATIONAL in filter:
            query += (' AND Specification.implementation_status = %s' %
              quote(SpecificationImplementationStatus.INFORMATIONAL))

        # filter based on completion. see the implementation of
        # Specification.is_complete() for more details
        completeness =  Specification.completeness_clause

        if SpecificationFilter.COMPLETE in filter:
            query += ' AND ( %s ) ' % completeness
        elif SpecificationFilter.INCOMPLETE in filter:
            query += ' AND NOT ( %s ) ' % completeness

        # Filter for validity. If we want valid specs only then we should
        # exclude all OBSOLETE or SUPERSEDED specs
        if SpecificationFilter.VALID in filter:
            query += ' AND Specification.definition_status NOT IN ( %s, %s ) ' % \
                sqlvalues(SpecificationDefinitionStatus.OBSOLETE,
                          SpecificationDefinitionStatus.SUPERSEDED)

        # ALL is the trump card
        if SpecificationFilter.ALL in filter:
            query = base

        # Filter for specification text
        for constraint in filter:
            if isinstance(constraint, basestring):
                # a string in the filter is a text search filter
                query += ' AND Specification.fti @@ ftq(%s) ' % quote(
                    constraint)

        # now do the query, and remember to prejoin to people
        results = Specification.select(query, orderBy=order, limit=quantity)
        return results.prejoin(['assignee', 'approver', 'drafter'])

    def getSpecification(self, name):
        """See `ISpecificationTarget`."""
        return Specification.selectOneBy(product=self, name=name)

    def getSeries(self, name):
        """See `IProduct`."""
        return ProductSeries.selectOneBy(product=self, name=name)

    def newSeries(self, owner, name, summary, branch=None):
        return ProductSeries(product=self, owner=owner, name=name,
                             summary=summary, user_branch=branch)

    def getRelease(self, version):
        return ProductRelease.selectOne("""
            ProductRelease.productseries = ProductSeries.id AND
            ProductSeries.product = %s AND
            ProductRelease.version = %s
            """ % sqlvalues(self.id, version),
            clauseTables=['ProductSeries'])

    def packagedInDistros(self):
        distros = Distribution.select(
            "Packaging.productseries = ProductSeries.id AND "
            "ProductSeries.product = %s AND "
            "Packaging.distrorelease = DistroRelease.id AND "
            "DistroRelease.distribution = Distribution.id"
            "" % sqlvalues(self.id),
            clauseTables=['Packaging', 'ProductSeries', 'DistroRelease'],
            orderBy='name',
            distinct=True
            )
        return distros

    def ensureRelatedBounty(self, bounty):
        """See `IProduct`."""
        for curr_bounty in self.bounties:
            if bounty.id == curr_bounty.id:
                return None
        ProductBounty(product=self, bounty=bounty)
        return None


class ProductSet:
    implements(IProductSet)

    def __init__(self):
        self.title = "Projects in Launchpad"

    def __getitem__(self, name):
        """See canonical.launchpad.interfaces.product.IProductSet."""
        item = Product.selectOneBy(name=name, active=True)
        if item is None:
            raise NotFoundError(name)
        return item

    def __iter__(self):
        """See canonical.launchpad.interfaces.product.IProductSet."""
        return iter(self.all_active)

    @property
    def people(self):
        return getUtility(IPersonSet)

    def latest(self, quantity=5):
        return self.all_active[:quantity]

    @property
    def all_active(self):
        results = Product.selectBy(
            active=True, orderBy="-Product.datecreated")
        # The main product listings include owner, so we prejoin it in
        return results.prejoin(["owner"])

    def get(self, productid):
        """See canonical.launchpad.interfaces.product.IProductSet."""
        try:
            return Product.get(productid)
        except SQLObjectNotFound:
            raise NotFoundError("Product with ID %s does not exist" %
                                str(productid))

    def getByName(self, name, default=None, ignore_inactive=False):
        """See canonical.launchpad.interfaces.product.IProductSet."""
        if ignore_inactive:
            product = Product.selectOneBy(name=name, active=True)
        else:
            product = Product.selectOneBy(name=name)
        if product is None:
            return default
        return product

    def getProductsWithBranches(self, num_products=None):
        """See `IProductSet`."""
        results = Product.select('''
            Product.id in (
                select distinct(product) from Branch
                where lifecycle_status in %s)
            ''' % sqlvalues(DEFAULT_BRANCH_STATUS_IN_LISTING),
            orderBy='name')
        if num_products is not None:
            results = results.limit(num_products)
        return results

    def getProductsWithUserDevelopmentBranches(self):
        """See `IProductSet`."""
        return Product.select('''
            Product.development_focus = ProductSeries.id and
            ProductSeries.user_branch = Branch.id and
            Branch.branch_type in %s
            ''' % quote((BranchType.HOSTED, BranchType.MIRRORED)),
            orderBy='name', clauseTables=['ProductSeries', 'Branch'])

    def createProduct(self, owner, name, displayname, title, summary,
                      description=None, project=None, homepageurl=None,
                      screenshotsurl=None, wikiurl=None,
                      downloadurl=None, freshmeatproject=None,
                      sourceforgeproject=None, programminglang=None,
                      reviewed=False, mugshot=None, logo=None,
                      icon=None, licenses=(), license_info=None):
        """See `IProductSet`."""

        assert len(licenses) != 0, "licenses argument must not be empty"

        product = Product(
            owner=owner, name=name, displayname=displayname,
            title=title, project=project, summary=summary,
            description=description, homepageurl=homepageurl,
            screenshotsurl=screenshotsurl, wikiurl=wikiurl,
            downloadurl=downloadurl, freshmeatproject=freshmeatproject,
            sourceforgeproject=sourceforgeproject,
            programminglang=programminglang, reviewed=reviewed,
            icon=icon, logo=logo, mugshot=mugshot, license_info=license_info)

        product.licenses = licenses

        # Create a default trunk series and set it as the development focus
        trunk = product.newSeries(owner, 'trunk', 'The "trunk" series '
            'represents the primary line of development rather than '
            'a stable release branch. This is sometimes also called MAIN '
            'or HEAD.')
        product.development_focus = trunk

        return product

    def forReview(self):
        """See canonical.launchpad.interfaces.product.IProductSet."""
        return Product.select("reviewed IS FALSE")

    def search(self, text=None, soyuz=None,
               rosetta=None, malone=None,
               bazaar=None,
               show_inactive=False):
        """See canonical.launchpad.interfaces.product.IProductSet."""
        # XXX: kiko 2006-03-22: The soyuz argument is unused.
        clauseTables = set()
        clauseTables.add('Product')
        queries = []
        if text:
            queries.append("Product.fti @@ ftq(%s) " % sqlvalues(text))
        if rosetta:
            clauseTables.add('POTemplate')
            clauseTables.add('ProductRelease')
            clauseTables.add('ProductSeries')
            queries.append("POTemplate.productrelease=ProductRelease.id")
            queries.append("ProductRelease.productseries=ProductSeries.id")
            queries.append("ProductSeries.product=product.id")
        if malone:
            clauseTables.add('BugTask')
            queries.append('BugTask.product=Product.id')
        if bazaar:
            clauseTables.add('ProductSeries')
            queries.append('(ProductSeries.import_branch IS NOT NULL OR '
                           'ProductSeries.user_branch IS NOT NULL)')
        if 'ProductSeries' in clauseTables:
            queries.append('ProductSeries.product=Product.id')
        if not show_inactive:
            queries.append('Product.active IS TRUE')
        query = " AND ".join(queries)
        return Product.select(query, distinct=True,
                              prejoins=["owner"],
                              clauseTables=clauseTables)

    def getTranslatables(self):
        """See `IProductSet`"""
        upstream = Product.select('''
            Product.id = ProductSeries.product AND
            POTemplate.productseries = ProductSeries.id AND
            Product.official_rosetta
            ''',
            clauseTables=['ProductSeries', 'POTemplate'],
            orderBy='Product.title',
            distinct=True)
        return upstream

    def featuredTranslatables(self, maximumproducts=8):
        """See `IProductSet`"""
        randomresults = Product.select('''id IN
            (SELECT Product.id FROM Product, ProductSeries, POTemplate
               WHERE Product.id = ProductSeries.product AND
                     POTemplate.productseries = ProductSeries.id AND
                     Product.official_rosetta
               ORDER BY random())
            ''',
            distinct=True)

        results = list(randomresults[:maximumproducts])
        results.sort(lambda a, b: cmp(a.title, b.title))
        return results

    @cachedproperty
    def stats(self):
        return getUtility(ILaunchpadStatisticSet)

    def count_all(self):
        return self.stats.value('active_products')

    def count_translatable(self):
        return self.stats.value('products_with_translations')

    def count_reviewed(self):
        return self.stats.value('reviewed_products')

    def count_buggy(self):
        return self.stats.value('projects_with_bugs')

    def count_featureful(self):
        return self.stats.value('products_with_blueprints')

    def count_answered(self):
        return self.stats.value('products_with_questions')

    def count_codified(self):
        return self.stats.value('products_with_branches')


class ProductLicense(SQLBase):
    """A product's license."""

    product = ForeignKey(dbName='product', foreignKey='Product', notNull=True)
    license = EnumCol(dbName='license', notNull=True, schema=License)<|MERGE_RESOLUTION|>--- conflicted
+++ resolved
@@ -123,11 +123,6 @@
         foreignKey="ProductSeries", dbName="development_focus", notNull=False,
         default=None)
 
-<<<<<<< HEAD
-    calendar = ForeignKey(
-        dbName='calendar', foreignKey='Calendar', default=None,
-        forceDBName=True)
-
     license_info = StringCol(dbName='license_info', default=None)
 
     def _getLicenses(self):
@@ -165,8 +160,6 @@
 
     licenses = property(_getLicenses, _setLicenses)
 
-=======
->>>>>>> 7d6174fb
     def _getBugTaskContextWhereClause(self):
         """See BugTargetBase."""
         return "BugTask.product = %d" % self.id
