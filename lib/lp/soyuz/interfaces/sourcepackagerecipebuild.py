# Copyright 2010 Canonical Ltd.  This software is licensed under the
# GNU Affero General Public License version 3 (see the file LICENSE).

"""Interfaces for source package builds."""

__metaclass__ = type
__all__ = [
    'ISourcePackageRecipeBuild',
    'ISourcePackageRecipeBuildSource',
    'ISourcePackageRecipeBuildJob',
    'ISourcePackageRecipeBuildJobSource',
    ]

from lazr.restful.fields import Reference

from zope.interface import Interface
from zope.schema import Choice, Datetime, Int, Object, Timedelta

from canonical.launchpad import _
from canonical.launchpad.interfaces.librarian import ILibraryFileAlias

from lp.buildmaster.interfaces.buildbase import IBuildBase
from lp.buildmaster.interfaces.builder import IBuilder
from lp.buildmaster.interfaces.buildfarmjob import IBuildFarmJob
from lp.registry.interfaces.person import IPerson
from lp.registry.interfaces.distroseries import IDistroSeries
from lp.registry.interfaces.sourcepackagename import ISourcePackageName
from lp.services.job.interfaces.job import IJob
from lp.soyuz.interfaces.archive import IArchive
from lp.soyuz.interfaces.build import BuildStatus
from lp.soyuz.interfaces.sourcepackagerecipe import ISourcePackageRecipe


class ISourcePackageRecipeBuild(IBuildBase):
    """A build of a source package."""

    id = Int(title=_("Identifier for this build."))

    date_created = Datetime(required=True, readonly=True)

    distroseries = Reference(
        IDistroSeries, title=_("The distroseries being built for"),
        readonly=True)

    sourcepackagename = Reference(
        ISourcePackageName,
        title=_("The name of the source package being built"),
        readonly=True)

    archive = Object(
        schema=IArchive, required=True,
        title=_("The archive the recipe build is in."))

    # XXX: JonathanLange 2010-01-12: Move build_state, date_built,
    # build_duration, build_log, builder and maybe date_first_dispatched to a
    # separate base interface shared by this and IBuild. Additionally, change
    # IBuild to IBinaryPackageBuild. (bug 506239)
    build_state = Choice(
        title=_('State'), required=True, vocabulary=BuildStatus,
        description=_("The current build state."))

    date_built = Datetime(required=False)

    build_duration = Timedelta(
        title=_("Build Duration"), required=False,
        description=_("Build duration interval, calculated when the "
                      "build result gets collected."))

    build_log = Object(
        schema=ILibraryFileAlias, required=False,
        title=_("The LibraryFileAlias containing the entire build log."))

    builder = Object(
        title=_("Builder"), schema=IBuilder, required=False,
        description=_("The builder handling this build request."))

    date_first_dispatched = Datetime(
        title=_('Date first dispatched'), required=False,
        description=_("The actual build start time. Set when the build "
                      "is dispatched the first time and not changed in "
                      "subsequent build attempts."))

    requester = Object(
        schema=IPerson, required=False,
        title=_("The person who wants this to be done."))

    recipe = Object(
        schema=ISourcePackageRecipe, required=True,
        title=_("The recipe being built."))

<<<<<<< HEAD
    #manifest = Attribute(_("The manifest of the built package."))
=======
    def makeJob():
        """Make an `IBuildSourcePackageFromRecipeJob`.

        :return: An `IBuildSourcePackageFromRecipeJob`.
        """
>>>>>>> c21e13da


class ISourcePackageRecipeBuildSource(Interface):
    """A utility of this interface be used to create source package builds."""

    def new(sourcepackage, recipe, requester, date_created=None):
        """Create an `ISourcePackageRecipeBuild`.

        :param sourcepackage: The `ISourcePackage` that this is building.
        :param recipe: The `ISourcePackageRecipe` that this is building.
        :param requester: The `IPerson` who wants to build it.
        :param date_created: The date this build record was created. If not
            provided, defaults to now.
        :return: `ISourcePackageRecipeBuild`.
        """

    def getById(build_id):
        """Return the `ISourcePackageRecipeBuild` for the given build id.

        :param build_id: The id of the build to return.
        :return: `ISourcePackageRecipeBuild`
        """


class ISourcePackageRecipeBuildJob(IBuildFarmJob):
    """A read-only interface for recipe build jobs."""

    job = Reference(
        IJob, title=_("Job"), required=True, readonly=True,
        description=_("Data common to all job types."))

    build = Reference(
        ISourcePackageRecipeBuild, title=_("Build"),
        required=True, readonly=True,
        description=_("Build record associated with this job."))


class ISourcePackageRecipeBuildJobSource(Interface):
    """A utility of this interface used to create _things_."""

    def new(build, job):
        """Create a new `ISourcePackageRecipeBuildJob`.

        :param build: An `ISourcePackageRecipeBuild`.
        :param job: An `IJob`.
        :return: `ISourcePackageRecipeBuildJob`.
        """<|MERGE_RESOLUTION|>--- conflicted
+++ resolved
@@ -88,17 +88,6 @@
         schema=ISourcePackageRecipe, required=True,
         title=_("The recipe being built."))
 
-<<<<<<< HEAD
-    #manifest = Attribute(_("The manifest of the built package."))
-=======
-    def makeJob():
-        """Make an `IBuildSourcePackageFromRecipeJob`.
-
-        :return: An `IBuildSourcePackageFromRecipeJob`.
-        """
->>>>>>> c21e13da
-
-
 class ISourcePackageRecipeBuildSource(Interface):
     """A utility of this interface be used to create source package builds."""
 
