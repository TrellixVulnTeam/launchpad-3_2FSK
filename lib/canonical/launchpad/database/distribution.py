--- conflicted
+++ resolved
@@ -538,30 +538,6 @@
             return False
         return True
 
-<<<<<<< HEAD
-    @property
-    def answer_contacts(self):
-        """See IQuestionTarget."""
-        answer_contacts = AnswerContact.select(
-            """distribution = %d AND sourcepackagename IS NULL""" % self.id)
-
-        return sorted(
-            [answer_contact.person for answer_contact in answer_contacts],
-            key=attrgetter('displayname'))
-
-    @property
-    def direct_answer_contacts(self):
-        """See IQuestionTarget."""
-        return self.answer_contacts
-
-    def getQuestionLanguages(self):
-        """See IQuestionTarget."""
-        return set(Language.select(
-            'Language.id = Question.language AND '
-            'Question.distribution = %s AND '
-            'Question.sourcepackagename IS NULL' % sqlvalues(self.id),
-            clauseTables=['Question'], distinct=True))
-
     def newFAQ(self, owner, title, summary, content=None, url=None,
                date_created=None):
         """See `IFAQTarget`."""
@@ -577,8 +553,6 @@
         """See `IFAQTarget`."""
         return FAQ.getForTarget(id, self)
 
-=======
->>>>>>> 73cbefa1
     def ensureRelatedBounty(self, bounty):
         """See `IDistribution`."""
         for curr_bounty in self.bounties:
