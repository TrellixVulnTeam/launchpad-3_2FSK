--- conflicted
+++ resolved
@@ -592,31 +592,18 @@
         logo = '<img alt="" width="64" height="64" src="%s" />'
         return logo % url
 
-<<<<<<< HEAD
-    def mugshot_url(self):
-        """Return the URL for the object's mugshot stored in the librarian."""
-=======
     def mugshot(self):
         """Return the appropriate <img> tag for this object's mugshot.
 
         :return: A string, or None if the context object doesn't have
             a mugshot.
         """
->>>>>>> 8a7c4b79
         context = self._context
         assert IHasMugshot.providedBy(context), 'No Mugshot for this item'
         if context.mugshot is not None:
             url = context.mugshot.getURL()
         else:
             url = self.default_mugshot_resource(context)
-<<<<<<< HEAD
-        return url
-
-    def mugshot(self):
-        """Return the appropriate <img> tag for this object's mugshot."""
-        return  """<img alt="" class="mugshot"
-            width="192" height="192" src="%s" />""" % self.mugshot_url()
-=======
             if url is None:
                 # We want to indicate that there is no mugshot for this
                 # object.
@@ -624,7 +611,6 @@
         mugshot = """<img alt="" class="mugshot"
             width="192" height="192" src="%s" />"""
         return mugshot % url
->>>>>>> 8a7c4b79
 
     def badges(self):
         raise NotImplementedError(
