# Copyright 2011 Canonical Ltd.  This software is licensed under the
# GNU Affero General Public License version 3 (see the file LICENSE).

"""Test server fixtures for RabbitMQ."""

__metaclass__ = type

__all__ = [
    "RabbitServer",
    ]

import os
import re
import signal
import socket
import subprocess
import time

from amqplib import client_0_8 as amqp
from fixtures import (
    EnvironmentVariableFixture,
    Fixture,
    TempDir,
    )
from testtools.content import (
    Content,
    content_from_file,
    )
from testtools.content_type import UTF8_TEXT

# The default binaries have a check that the running use is uid 0 or uname
# 'rabbitmq', neither of which are needed to operate correctly. So we run the
# actual erlang binaries.
RABBITBIN = "/usr/lib/rabbitmq/bin"


# def setup_exchange(conf, port):
#     """ create an exchange """
#     # Not ported yet.
#     conn = _get_connection(conf, port)
#     # see if we already have the exchange
#     must_create = False
#     chan = conn.channel()
#     try:
#         chan.exchange_declare(exchange=conf.exchange_name + BRANCH_NICK,
#                               type=conf.exchange_type, passive=True)
#     except (amqp.AMQPConnectionException, amqp.AMQPChannelException), e:
#         if e.amqp_reply_code == 404:
#             must_create = True
#             # amqplib kills the channel on error.... we dispose of it too
#             chan.close()
#             chan = conn.channel()
#         else:
#             raise
#     # now create the exchange if needed
#     if must_create:
#         chan.exchange_declare(exchange=conf.exchange_name + BRANCH_NICK,
#                               type=conf.exchange_type,
#                               durable=True, auto_delete=False,)
#         print "Created new exchange %s (%s)" % (
#             conf.exchange_name + BRANCH_NICK, conf.exchange_type)
#     else:
#         print "Exchange %s (%s) is already declared" % (
#             conf.exchange_name + BRANCH_NICK, conf.exchange_type)
#     chan.close()
#     conn.close()
#     return True


def preexec_fn():
    # Revert Python's handling of SIGPIPE. See
    # http://bugs.python.org/issue1652 for more info.
    signal.signal(signal.SIGPIPE, signal.SIG_DFL)


def allocate_ports(n=1):
    """Allocate `n` unused ports.

    There is a small race condition here (between the time we allocate the
    port, and the time it actually gets used), but for the purposes for which
    this function gets used it isn't a problem in practice.
    """
    sockets = map(lambda _: socket.socket(), xrange(n))
    try:
        for s in sockets:
            s.bind(('localhost', 0))
        return map(lambda s: s.getsockname()[1], sockets)
    finally:
        for s in sockets:
            s.close()


class RabbitServerResources(Fixture):
    """Allocate the resources a RabbitMQ server needs.

    :ivar hostname: The host the RabbitMQ is on (always localhost for
        `RabbitServerResources`).
    :ivar port: A port that was free at the time setUp() was called.
    :ivar homedir: A directory to put the RabbitMQ logs in.
    :ivar mnesiadir: A directory for the RabbitMQ db.
    :ivar logfile: The logfile allocated for the server.
    :ivar nodename: The name of the node.
    """
    def setUp(self):
        super(RabbitServerResources, self).setUp()
        self.hostname = 'localhost'
        self.port = allocate_ports()[0]
        self.homedir = self.useFixture(TempDir()).path
        self.mnesiadir = self.useFixture(TempDir()).path
        self.logfile = os.path.join(self.homedir, 'server.log')
        self.nodename = os.path.basename(self.useFixture(TempDir()).path)

    @property
    def fq_nodename(self):
        """The node of the RabbitMQ that is being exported."""
        # Note that socket.gethostname is recommended by the rabbitctl manpage
        # even though we're always on localhost, its what the erlang cluster
        # code wants.
        return "%s@%s" % (self.nodename, socket.gethostname())


class RabbitServerEnvironment(Fixture):
    """Export the environment variables needed to talk to a RabbitMQ instance.

    When setup this exports the key RabbitMQ variables:

    - ``RABBITMQ_MNESIA_BASE``
    - ``RABBITMQ_LOG_BASE``
    - ``RABBITMQ_NODE_PORT``
    - ``RABBITMQ_NODENAME``

    """

    def __init__(self, config):
        """Create a `RabbitServerEnvironment` instance.

        :param config: An object exporting the variables
            `RabbitServerResources` exports.
        """
        super(RabbitServerEnvironment, self).__init__()
        self.config = config

    def setUp(self):
        super(RabbitServerEnvironment, self).setUp()
        self.useFixture(EnvironmentVariableFixture(
            "RABBITMQ_MNESIA_BASE", self.config.mnesiadir))
        self.useFixture(EnvironmentVariableFixture(
            "RABBITMQ_LOG_BASE", self.config.homedir))
        self.useFixture(EnvironmentVariableFixture(
            "RABBITMQ_NODE_PORT", str(self.config.port)))
        self.useFixture(EnvironmentVariableFixture(
            "RABBITMQ_NODENAME", self.config.nodename))
        self._errors = []
        self.addDetail('rabbit-errors',
            Content(UTF8_TEXT, self._get_errors))

    def _get_errors(self):
        """Yield all errors as UTF-8 encoded text."""
        for error in self._errors:
            if type(error) is unicode:
                yield error.encode('utf8')
            else:
                yield error
            yield '\n'

    def rabbitctl(self, command, strip=False):
        """Executes a ``rabbitctl`` command and returns status."""
        ctlbin = os.path.join(RABBITBIN, "rabbitmqctl")
        nodename = self.config.fq_nodename
        env = dict(os.environ, HOME=self.config.homedir)
        ctl = subprocess.Popen(
            (ctlbin, "-n", nodename, command), env=env,
            stdout=subprocess.PIPE, stderr=subprocess.PIPE,
            preexec_fn=preexec_fn)
        outstr, errstr = ctl.communicate()
        if strip:
            return outstr.strip(), errstr.strip()
        return outstr, errstr

    def is_node_running(self):
        """Checks that our RabbitMQ node is up and running."""
        nodename = self.config.fq_nodename
        outdata, errdata = self.rabbitctl("status")
        if errdata:
            self._errors.append(errdata)
        if not outdata:
            return False
        # try to parse the output to find if this nodename is running
        regex = re.compile(r"""
            \{running_nodes,            # search for running_node section
              \[                        # begin list of nodes
                '?                      # individual node may be quoted
                (?P<nodename>           # begin capture group
                  [^@]+                 # a node is name@hostname: name
                  @                     # @
                  [^@']+                # hostname
                )                       # end capturing group
                '?                      # individual node may be quoted
                ,?                      # may be multiple nodes, comma-sep
              \]                        # end list
            \}                          # end section
        """, re.VERBOSE)
        match = regex.search(outdata)
        if not match:
            self._errors.append(outdata)
            return False
        found_node = match.group('nodename')
        return found_node == nodename

    def get_connection(self):
        """Get an AMQP connection to the RabbitMQ server.

        :raises socket.error: If the connection cannot be made.
        """
        host_port = "%s:%s" % (self.config.hostname, self.config.port)
        return amqp.Connection(
            host=host_port, userid="guest",
            password="guest", virtual_host="/", insist=False)


class RabbitServerRunner(Fixture):
    """Run a RabbitMQ server."""

    def __init__(self, config):
        """Create a `RabbitServerRunner` instance.

        :param config: An object exporting the variables
            `RabbitServerResources` exports.
        """
        super(RabbitServerRunner, self).__init__()
        self.config = config
        self.process = None

    def setUp(self):
        super(RabbitServerRunner, self).setUp()
        self.environment = self.useFixture(
            RabbitServerEnvironment(self.config))
        self._start()

<<<<<<< HEAD
    def is_running(self):
        """Is the RabbitMQ server process still running?"""
        if self.process is None:
            return False
        else:
            return self.process.poll() is None

    def check_running(self):
        """Checks that the RabbitMQ server process is still running.

        :raises Exception: If it not running.
        :return: True if it is running.
        """
        if self.is_running():
            return True
        else:
            raise Exception("RabbitMQ server is not running.")

    def _spawn(self):
        """Spawn the RabbitMQ server process."""
=======
    def _start(self):
        # Check if Rabbit is already running. In truth this is really to avoid
        # a race condition around creating $HOME/.erlang.cookie. Create it
        # now, before starting the daemon.
        if self.environment.check_running():
            raise Exception(
                "RabbitMQ OTP already running even though it "
                "hasn't been started it yet!")
>>>>>>> 811e4b78
        cmd = os.path.join(RABBITBIN, 'rabbitmq-server')
        env = dict(os.environ, HOME=self.config.homedir)
        with open(self.config.logfile, "wb") as logfile:
            with open(os.devnull, "rb") as devnull:
                self.process = subprocess.Popen(
                    [cmd], stdin=devnull, stdout=logfile, stderr=logfile,
                    close_fds=True, cwd=self.config.homedir, env=env,
                    preexec_fn=preexec_fn)
        self.addDetail(
            os.path.basename(self.config.logfile),
            content_from_file(self.config.logfile))

    def _start(self):
        """Start the RabbitMQ server."""
        self._spawn()
        # Wait for the server to come up...
        timeout = time.time() + 15
        while time.time() < timeout and self.check_running():
            if self.environment.is_node_running():
                break
            time.sleep(0.3)
        else:
            raise Exception(
                "Timeout waiting for RabbitMQ server to start.")
        # The Erlang OTP is up, but RabbitMQ may not be usable. We need to
        # cleanup up the process from here on in even if the full service
        # fails to get together.
        self.addCleanup(self._stop)
        # `rabbitctl status` can say a node is up before it is ready to accept
        # connections. Wait at least 5 more seconds for the node to come up...
        timeout = max(timeout, time.time() + 5)
        while time.time() < timeout and self.check_running():
            try:
                self.environment.get_connection().close()
            except socket.error:
                time.sleep(0.1)
            else:
                break
        else:
            raise Exception(
                "Timeout waiting for RabbitMQ to node to come up.")

    def _request_stop(self):
        outstr, errstr = self.environment.rabbitctl("stop", strip=True)
        if outstr:
            self.addDetail('stop-out', Content(UTF8_TEXT, lambda: [outstr]))
        if errstr:
            self.addDetail('stop-err', Content(UTF8_TEXT, lambda: [errstr]))

    def _stop(self):
        """Stop the running server. Normally called by cleanups."""
        self._request_stop()
        # Wait for the node to go down...
        timeout = time.time() + 15
        while time.time() < timeout:
            if not self.environment.is_node_running():
                break
            time.sleep(0.3)
        else:
            raise Exception(
                "Timeout waiting for RabbitMQ node to go down.")
        # Wait at least 5 more seconds for the process to end...
        timeout = max(timeout, time.time() + 5)
        while time.time() < timeout:
            if not self.is_running():
                break
            self.process.terminate()
            time.sleep(0.1)
        else:
            # Die!!!
            if self.is_running():
                self.process.kill()
                time.sleep(0.5)
            if self.is_running():
                raise Exception("RabbitMQ server just won't die.")


class RabbitServer(Fixture):
    """A RabbitMQ server fixture.

    When setup a RabbitMQ instance will be running and the environment
    variables needed to talk to it will be already configured.

    :ivar config: The `RabbitServerResources` used to start the server.
    :ivar runner: The `RabbitServerRunner` that bootstraps the server.
    """

    def setUp(self):
        super(RabbitServer, self).setUp()
        self.config = RabbitServerResources()
        self.useFixture(self.config)
        self.runner = RabbitServerRunner(self.config)
        self.useFixture(self.runner)<|MERGE_RESOLUTION|>--- conflicted
+++ resolved
@@ -237,7 +237,6 @@
             RabbitServerEnvironment(self.config))
         self._start()
 
-<<<<<<< HEAD
     def is_running(self):
         """Is the RabbitMQ server process still running?"""
         if self.process is None:
@@ -258,16 +257,6 @@
 
     def _spawn(self):
         """Spawn the RabbitMQ server process."""
-=======
-    def _start(self):
-        # Check if Rabbit is already running. In truth this is really to avoid
-        # a race condition around creating $HOME/.erlang.cookie. Create it
-        # now, before starting the daemon.
-        if self.environment.check_running():
-            raise Exception(
-                "RabbitMQ OTP already running even though it "
-                "hasn't been started it yet!")
->>>>>>> 811e4b78
         cmd = os.path.join(RABBITBIN, 'rabbitmq-server')
         env = dict(os.environ, HOME=self.config.homedir)
         with open(self.config.logfile, "wb") as logfile:
@@ -282,6 +271,13 @@
 
     def _start(self):
         """Start the RabbitMQ server."""
+        # Check if Rabbit is already running. In truth this is really to avoid
+        # a race condition around creating $HOME/.erlang.cookie: let rabbitctl
+        # create it now, before spawning the daemon.
+        if self.environment.is_node_running():
+            raise AssertionError(
+                "RabbitMQ OTP already running even though it "
+                "hasn't been started it yet!")
         self._spawn()
         # Wait for the server to come up...
         timeout = time.time() + 15
