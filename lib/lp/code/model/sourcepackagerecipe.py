--- conflicted
+++ resolved
@@ -8,14 +8,10 @@
     'SourcePackageRecipe',
     ]
 
-<<<<<<< HEAD
 from lazr.delegates import delegates
 
-from storm.locals import Desc, Int, Reference, Store, Storm, Unicode
-=======
 from storm.locals import (
-    Bool, Int, Reference, ReferenceSet, Store, Storm, Unicode)
->>>>>>> 656cfe2e
+    Bool, Desc, Int, Reference, ReferenceSet, Store, Storm, Unicode)
 
 from zope.component import getUtility
 from zope.interface import classProvides, implements
@@ -29,13 +25,9 @@
     ISourcePackageRecipeData)
 from lp.code.interfaces.sourcepackagerecipebuild import (
     ISourcePackageRecipeBuildSource)
-<<<<<<< HEAD
 from lp.code.model.sourcepackagerecipebuild import SourcePackageRecipeBuild
 from lp.code.model.sourcepackagerecipedata import SourcePackageRecipeData
-=======
-from lp.code.model.sourcepackagerecipedata import _SourcePackageRecipeData
 from lp.registry.model.distroseries import DistroSeries
->>>>>>> 656cfe2e
 from lp.soyuz.interfaces.archive import ArchivePurpose
 from lp.soyuz.interfaces.component import IComponentSet
 
