# Copyright 2009-2011 Canonical Ltd.  This software is licensed under the
# GNU Affero General Public License version 3 (see the file LICENSE).

__metaclass__ = type

from functools import partial

import soupmatchers
from storm.locals import Store
from testtools.matchers import (
    Equals,
    MatchesAll,
    )
from zope.component import getUtility
from zope.security.proxy import removeSecurityProxy

<<<<<<< HEAD
from canonical.database.sqlbase import flush_database_updates
from canonical.launchpad.ftests import login
from canonical.launchpad.webapp.servers import LaunchpadTestRequest
from canonical.testing.layers import LaunchpadFunctionalLayer
from lp.buildmaster.enums import (
    BuildFarmJobType,
    BuildStatus,
    )
=======
from lp.buildmaster.enums import BuildFarmJobType
>>>>>>> e2c170e4
from lp.buildmaster.interfaces.buildfarmjob import (
    IBuildFarmJobSource,
    InconsistentBuildFarmJobError,
    )
from lp.registry.interfaces.person import IPersonSet
from lp.services.database.sqlbase import flush_database_updates
from lp.services.webapp.servers import LaunchpadTestRequest
from lp.soyuz.browser.build import getSpecificJobs
from lp.soyuz.browser.builder import BuilderEditView
from lp.testing import (
    celebrity_logged_in,
<<<<<<< HEAD
=======
    login,
>>>>>>> e2c170e4
    record_two_runs,
    StormStatementRecorder,
    TestCaseWithFactory,
    )
from lp.testing.fakemethod import FakeMethod
from lp.testing.layers import LaunchpadFunctionalLayer
from lp.testing.matchers import HasQueryCount
from lp.testing.sampledata import ADMIN_EMAIL
from lp.testing.views import create_initialized_view
from lp.translations.interfaces.translationtemplatesbuild import (
    ITranslationTemplatesBuildSource,
    )


class TestBuilderEditView(TestCaseWithFactory):

    layer = LaunchpadFunctionalLayer

    def setUp(self):
        super(TestBuilderEditView, self).setUp()
        # Login as an admin to ensure access to the view's context
        # object.
        login(ADMIN_EMAIL)
        self.builder = removeSecurityProxy(self.factory.makeBuilder())

    def initialize_view(self):
        form = {
            "field.manual": "on",
            "field.actions.update": "Change",
            }
        request = LaunchpadTestRequest(method="POST", form=form)
        view = BuilderEditView(self.builder, request)
        return view

    def test_posting_form_doesnt_call_slave_xmlrpc(self):
        # Posting the +edit for should not call isAvailable, which
        # would do xmlrpc to a slave builder and is explicitly forbidden
        # in a webapp process.
        view = self.initialize_view()

        # Stub out the slaveStatusSentence() method with a fake one that
        # records if it's been called.
        view.context.slaveStatusSentence = FakeMethod(result=[0])

        view.initialize()

        # If the dummy slaveStatusSentence() was called the call count
        # would not be zero.
        self.assertTrue(view.context.slaveStatusSentence.call_count == 0)


class TestgetSpecificJobs(TestCaseWithFactory):

    layer = LaunchpadFunctionalLayer

    def createTranslationTemplateBuild(self):
        build_farm_job_source = getUtility(IBuildFarmJobSource)
        build_farm_job = build_farm_job_source.new(
            BuildFarmJobType.TRANSLATIONTEMPLATESBUILD)
        source = getUtility(ITranslationTemplatesBuildSource)
        branch = self.factory.makeBranch()
        return source.create(build_farm_job, branch)

    def createSourcePackageRecipeBuild(self):
        sprb = self.factory.makeSourcePackageRecipeBuild()
        Store.of(sprb).flush()
        return sprb

    def createBinaryPackageBuild(self):
        build = self.factory.makeBinaryPackageBuild()
        return build

    def createBuilds(self):
        builds = []
        for i in xrange(2):
            builds.append(self.createBinaryPackageBuild())
            builds.append(self.createTranslationTemplateBuild())
            builds.append(self.createSourcePackageRecipeBuild())
        return builds

    def test_getSpecificJobs(self):
        builds = self.createBuilds()
        specific_jobs = getSpecificJobs(
            [build.build_farm_job for build in builds])
        self.assertContentEqual(
            builds, specific_jobs)

    def test_getSpecificJobs_preserves_order(self):
        builds = self.createBuilds()
        specific_jobs = getSpecificJobs(
            [build.build_farm_job for build in builds])
        self.assertEqual(
            [(build.id, build.__class__) for build in builds],
            [(job.id, job.__class__) for job in specific_jobs])

    def test_getSpecificJobs_duplicated_builds(self):
        builds = self.createBuilds()
        duplicated_builds = builds + builds
        specific_jobs = getSpecificJobs(
            [build.build_farm_job for build in duplicated_builds])
        self.assertEqual(len(duplicated_builds), len(specific_jobs))

    def test_getSpecificJobs_empty(self):
        self.assertContentEqual([], getSpecificJobs([]))

    def test_getSpecificJobs_sql_queries_count(self):
        # getSpecificJobs issues a constant number of queries.
        builds = self.createBuilds()
        build_farm_jobs = [build.build_farm_job for build in builds]
        flush_database_updates()
        with StormStatementRecorder() as recorder:
            getSpecificJobs(build_farm_jobs)
        builds2 = self.createBuilds()
        build_farm_jobs.extend([build.build_farm_job for build in builds2])
        flush_database_updates()
        with StormStatementRecorder() as recorder2:
            getSpecificJobs(build_farm_jobs)
        self.assertThat(recorder, HasQueryCount(Equals(recorder2.count)))

    def test_getSpecificJobs_no_specific_job(self):
        build_farm_job_source = getUtility(IBuildFarmJobSource)
        build_farm_job = build_farm_job_source.new(
            BuildFarmJobType.TRANSLATIONTEMPLATESBUILD)
        flush_database_updates()
        self.assertRaises(
            InconsistentBuildFarmJobError,
            getSpecificJobs, [build_farm_job])


class BuildCreationMixin(object):

    def createTranslationTemplateBuildWithBuilder(self, builder=None):
        if builder is None:
            builder = self.factory.makeBuilder()
        build_farm_job_source = getUtility(IBuildFarmJobSource)
        build_farm_job = build_farm_job_source.new(
            BuildFarmJobType.TRANSLATIONTEMPLATESBUILD)
        source = getUtility(ITranslationTemplatesBuildSource)
        branch = self.factory.makeBranch()
        build = source.create(build_farm_job, branch)
        removeSecurityProxy(build).builder = builder
        self.addFakeBuildLog(build)
        return build

    def createRecipeBuildWithBuilder(self, private_branch=False,
                                     builder=None):
        if builder is None:
            builder = self.factory.makeBuilder()
        branch2 = self.factory.makeAnyBranch()
        branch1 = self.factory.makeAnyBranch()
        build = self.factory.makeSourcePackageRecipeBuild(
            recipe=self.factory.makeSourcePackageRecipe(
                branches=[branch1, branch2]))
        if private_branch:
            with celebrity_logged_in('admin'):
                branch1.setPrivate(
                    True, getUtility(IPersonSet).getByEmail(ADMIN_EMAIL))
        Store.of(build).flush()
        removeSecurityProxy(build).builder = builder
        self.addFakeBuildLog(build)
        return build

    def addFakeBuildLog(self, build):
        lfa = self.factory.makeLibraryFileAlias('mybuildlog.txt')
        removeSecurityProxy(build).log = lfa
        import transaction
        transaction.commit()

    def createBinaryPackageBuild(self, in_ppa=False, builder=None):
        if builder is None:
            builder = self.factory.makeBuilder()
        archive = None
        if in_ppa:
            archive = self.factory.makeArchive()
        build = self.factory.makeBinaryPackageBuild(archive=archive)
        naked_build = removeSecurityProxy(build)
        naked_build.builder = builder
        naked_build.date_started = self.factory.getUniqueDate()
        naked_build.date_finished = self.factory.getUniqueDate()
        self.addFakeBuildLog(build)
        return build

<<<<<<< HEAD
=======

class TestBuilderHistoryView(TestCaseWithFactory, BuildCreationMixin):

    layer = LaunchpadFunctionalLayer

    nb_objects = 2

    def setUp(self):
        super(TestBuilderHistoryView, self).setUp()
        self.builder = self.factory.makeBuilder()

>>>>>>> e2c170e4
    def test_build_history_queries_count_view_recipe_builds(self):
        # The builder's history view creation (i.e. the call to
        # view.setupBuildList) issues a constant number of queries
        # when recipe builds are displayed.
        def builder_history_render():
            create_initialized_view(self.builder, '+history').render()
        recorder1, recorder2 = record_two_runs(
<<<<<<< HEAD
            builder_history_render, self.createRecipeBuildWithBuilder,
=======
            builder_history_render,
            partial(self.createRecipeBuildWithBuilder, builder=self.builder),
>>>>>>> e2c170e4
            self.nb_objects)

        # XXX: rvb 2011-11-14 bug=890326: The only query remaining is the
        # one that results from a call to
        # sourcepackagerecipebuild.buildqueue_record for each recipe build.
        self.assertThat(
            recorder2,
            HasQueryCount(Equals(recorder1.count + 1 * self.nb_objects)))

    def test_build_history_queries_count_binary_package_builds(self):
        # Rendering to builder's history issues a constant number of queries
        # when binary builds are displayed.
        def builder_history_render():
            create_initialized_view(self.builder, '+history').render()
        recorder1, recorder2 = record_two_runs(
<<<<<<< HEAD
            builder_history_render, self.createBinaryPackageBuild,
=======
            builder_history_render,
            partial(self.createBinaryPackageBuild, builder=self.builder),
>>>>>>> e2c170e4
            self.nb_objects)

        self.assertThat(recorder2, HasQueryCount(Equals(recorder1.count)))

    def test_build_history_queries_count_binary_package_builds_in_ppa(self):
        # Rendering to builder's history issues a constant number of queries
        # when ppa binary builds are displayed.
        def builder_history_render():
            create_initialized_view(self.builder, '+history').render()
        createBinaryPackageBuildInPPA = partial(
<<<<<<< HEAD
            self.createBinaryPackageBuild, in_ppa=True)
=======
            self.createBinaryPackageBuild, in_ppa=True, builder=self.builder)
>>>>>>> e2c170e4
        recorder1, recorder2 = record_two_runs(
            builder_history_render, createBinaryPackageBuildInPPA,
            self.nb_objects)

        self.assertThat(recorder2, HasQueryCount(Equals(recorder1.count)))

    def test_build_history_queries_count_translation_template_builds(self):
        # Rendering to builder's history issues a constant number of queries
        # when translation template builds are displayed.
        def builder_history_render():
            create_initialized_view(self.builder, '+history').render()
        recorder1, recorder2 = record_two_runs(
            builder_history_render,
<<<<<<< HEAD
            self.createTranslationTemplateBuildWithBuilder, self.nb_objects)
=======
            partial(
                self.createTranslationTemplateBuildWithBuilder,
                builder=self.builder),
            self.nb_objects)
>>>>>>> e2c170e4

        self.assertThat(recorder2, HasQueryCount(Equals(recorder1.count)))

    def test_build_history_private_build_view(self):
        self.createRecipeBuildWithBuilder(builder=self.builder)
        self.createRecipeBuildWithBuilder(
            private_branch=True, builder=self.builder)
        view = create_initialized_view(self.builder, '+history')
        view.setupBuildList()

        self.assertIn(None, view.complete_builds)

    def test_build_history_private_build_display(self):
        self.createRecipeBuildWithBuilder(builder=self.builder)
        self.createRecipeBuildWithBuilder(
            private_branch=True, builder=self.builder)
        view = create_initialized_view(self.builder, '+history')
        private_build_icon_matcher = soupmatchers.HTMLContains(
            soupmatchers.Tag(
                'Private build icon', 'img', attrs={'src': '/@@/private'}))
        private_build_matcher = soupmatchers.HTMLContains(
            soupmatchers.Tag('Private build', 'td', text='Private job'))

        self.assertThat(
            view.render(),
            MatchesAll(private_build_matcher, private_build_icon_matcher))<|MERGE_RESOLUTION|>--- conflicted
+++ resolved
@@ -14,18 +14,7 @@
 from zope.component import getUtility
 from zope.security.proxy import removeSecurityProxy
 
-<<<<<<< HEAD
-from canonical.database.sqlbase import flush_database_updates
-from canonical.launchpad.ftests import login
-from canonical.launchpad.webapp.servers import LaunchpadTestRequest
-from canonical.testing.layers import LaunchpadFunctionalLayer
-from lp.buildmaster.enums import (
-    BuildFarmJobType,
-    BuildStatus,
-    )
-=======
 from lp.buildmaster.enums import BuildFarmJobType
->>>>>>> e2c170e4
 from lp.buildmaster.interfaces.buildfarmjob import (
     IBuildFarmJobSource,
     InconsistentBuildFarmJobError,
@@ -37,10 +26,7 @@
 from lp.soyuz.browser.builder import BuilderEditView
 from lp.testing import (
     celebrity_logged_in,
-<<<<<<< HEAD
-=======
     login,
->>>>>>> e2c170e4
     record_two_runs,
     StormStatementRecorder,
     TestCaseWithFactory,
@@ -223,8 +209,6 @@
         self.addFakeBuildLog(build)
         return build
 
-<<<<<<< HEAD
-=======
 
 class TestBuilderHistoryView(TestCaseWithFactory, BuildCreationMixin):
 
@@ -236,7 +220,6 @@
         super(TestBuilderHistoryView, self).setUp()
         self.builder = self.factory.makeBuilder()
 
->>>>>>> e2c170e4
     def test_build_history_queries_count_view_recipe_builds(self):
         # The builder's history view creation (i.e. the call to
         # view.setupBuildList) issues a constant number of queries
@@ -244,12 +227,8 @@
         def builder_history_render():
             create_initialized_view(self.builder, '+history').render()
         recorder1, recorder2 = record_two_runs(
-<<<<<<< HEAD
-            builder_history_render, self.createRecipeBuildWithBuilder,
-=======
             builder_history_render,
             partial(self.createRecipeBuildWithBuilder, builder=self.builder),
->>>>>>> e2c170e4
             self.nb_objects)
 
         # XXX: rvb 2011-11-14 bug=890326: The only query remaining is the
@@ -265,12 +244,8 @@
         def builder_history_render():
             create_initialized_view(self.builder, '+history').render()
         recorder1, recorder2 = record_two_runs(
-<<<<<<< HEAD
-            builder_history_render, self.createBinaryPackageBuild,
-=======
             builder_history_render,
             partial(self.createBinaryPackageBuild, builder=self.builder),
->>>>>>> e2c170e4
             self.nb_objects)
 
         self.assertThat(recorder2, HasQueryCount(Equals(recorder1.count)))
@@ -281,11 +256,7 @@
         def builder_history_render():
             create_initialized_view(self.builder, '+history').render()
         createBinaryPackageBuildInPPA = partial(
-<<<<<<< HEAD
-            self.createBinaryPackageBuild, in_ppa=True)
-=======
             self.createBinaryPackageBuild, in_ppa=True, builder=self.builder)
->>>>>>> e2c170e4
         recorder1, recorder2 = record_two_runs(
             builder_history_render, createBinaryPackageBuildInPPA,
             self.nb_objects)
@@ -299,14 +270,10 @@
             create_initialized_view(self.builder, '+history').render()
         recorder1, recorder2 = record_two_runs(
             builder_history_render,
-<<<<<<< HEAD
-            self.createTranslationTemplateBuildWithBuilder, self.nb_objects)
-=======
             partial(
                 self.createTranslationTemplateBuildWithBuilder,
                 builder=self.builder),
             self.nb_objects)
->>>>>>> e2c170e4
 
         self.assertThat(recorder2, HasQueryCount(Equals(recorder1.count)))
 
