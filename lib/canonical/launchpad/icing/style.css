/* = Launchpad style sheet = */

/* == Contents == */
/*
 * Guidelines
 * Things browsers should do but don't
 * Overall presentation
  - Fonts and colors
  - Error, warning, and informational messages
  - Forms
  - Tables
   - Listing tables
   - Summary tables
...
 * Application-specific styles
  - Overview
  - Code
  - Bugs
  - Blueprints
  - Translations
  - Answers
...
*/


/* === Fonts and colors === */

<<<<<<< HEAD
.offline {text-align: center; margin: 2em 0;}
=======




.exception {color: #cc0000;}
.discreet, .lesser, .duplicate-details {font-size: 90%;}
.extra-discreet {font-size: 75%;}
>>>>>>> e6e41dcc
.unavailable {color: #999; background: none;}

.duplicate-details p { padding: 0em; margin-top: 0em; margin-bottom: 0.2em; }

/* Using colored text as you wish. */
.green {color: green;}
.red {color: red;}

.helpwanted {background-color: #fafca9; color: black; border: 1px solid black;
    padding: 0.5em; font-size: smaller; padding-left: 3em
}
.whiteboard {
  color: #666;
}
/* When shown as in a definition description, indent slightly. */
dd .whiteboard {
  padding-left: 1em;
}

form.primary.search {
  margin-bottom: 2em;
}
@media print {
  .notforprint {display:none;}
}
@media screen {
  .notforscreen {display:none;}
}

.debug {
  background: none;
  color: #f09;
}

.anchor {
  height: 1px;
  overflow: hidden;
  display: none;
}

/* === Official Bug Tag Management === */

.official-tags-layout-table {
  width: 100%;
}

.official-tags-layout-table td {
  padding: 0;
}

.official-tags-layout-table th {
  text-align: left;
  font-size: 1.25em;
  padding-bottom: 5px;
}

.official-tags-layout-table .left-column,
.official-tags-layout-table .right-column {
  vertical-align: top;
  width: 45%;
}

.official-tags-layout-table .middle-column {
  text-align: center;
  padding: 20px;
}

.official-tags-layout-table .middle-column input[type='submit'] {
  width: 75px;
  margin: 5px;
}

.official-tags-layout-table .input-field-layout-table td {
  border-style: none;
  padding: 5px;
}

.official-tags-layout-table ul {
  list-style-type: none;
  padding-left: 0 !important;
  margin: 0 !important;
}

.official-tags-layout-table li.selected {
  background-color: #eee;
}

.official-tags-layout-table ul .tag-used-count {
  color: #888;
  font-size: 75%;
}

.official-tags-layout-table .list-scrollable-area {
  height: 10em;
  overflow-y: scroll;
  border-style: solid;
  border-width: 1px;
  border-color: #eee;
}

.official-tags-layout-table .left-column .list-scrollable-area {
  background-color: #fefecc;
}

.official-tag-error-message {
  padding-top: 1em;
  padding-bottom: 1em;
}

.official-tag-error-message-header {
  font-weight: bold;
  font-size: 1.25em;
  margin-left: 1em;
}

.official-tag-error-message-value {
  color: red;
  text-decoration: underline;
}

.tags-container {
  width: 45%;
  text-align: left;
  float: left;
}

.tags-show { display: block; }

.tags-hide { display: none; }

.check,
.radio {
  background: transparent;
  width: auto !important;
  border: 0 !important;
}


/* Various custom link icons */

a.bg-image {
    /* A background-image should be specified on the element. */
    background-repeat: no-repeat;
    background-position: center left;
    background-attachment: scroll;
    line-height: 130%;
    padding-top: 0.5em;
    padding-bottom: 0.5em;
    padding-left: 18px;
}

/* == Application-specific styles == */

.description {font-size: 1.125em;}
/* person/project/bug descriptions, bug comments */
.report h2 {font-size: 1.4em;}
.boardComment, .boardCommentSummary {border: 1px solid #ddd;}
.boardComment {margin: 1em 0 1.5em;}
.boardCommentSummary {margin: 0.3em 0 0.3em 0;}
.remoteBugComment {background-color: #f6f6f6;}
* html .boardComment {float: left; clear: both; width: 99%;} /* IE float bug */

.boardCommentDetails {
  background-color: #eee;
  border-bottom: 1px solid #ddd;
  padding: 0.5em 12px;
}
.boardCommentDetails table {
  margin: -0.5em -12px;
}
.boardCommentDetails tr {
    width: 100%;
}
.boardCommentDetails td {
    width:98%;
    padding: 0.5em 12px;
}
.boardCommentDetails td.bug-comment-index {
    width:2%;
    border-left: 1px solid #ddd;
}
.boardCommentBody {padding: 0.5em 12px 0;}
.boardBugActivityBody {
  padding: 0.5em 12px;
  background-color: #fafafa;
}
.boardBugActivityBody table {
  margin-bottom: 0.5em;
  margin-top: 0.5em;
}
.boardCommentContent { line-height: 1.5em;}
.boardCommentFooter {
  background-color: #eee;
  color: #555;
  padding: 0.5em 12px;
  border-top: 1px solid #ddd;
}
.from-superseded {background-color: #ffffcc;}
.adminHiddenComment {background-color:yellow;}

/* --- Overview --- */

.tab-overview #application-footer strong {
  background: none;
  color: #83ad23;
}
body.tab-overview #description, div#branch-description {
    width: 50em;
}
body.tab-overview #description fieldset, div#branch-description fieldset {
    border: 1px solid gray;
    padding: 0 1em;
    margin:0 1em 1em 0;
}

div#branch-description {
    margin-top: 1em;
}

#packages h1, #projects h1 {margin-top: 1.2em;}


/* Soyuz-related styles (that don't have a facet, but generally are
 * under Overview)
 */
#sources-list-entries {
  border: 1px solid gray;
  padding: 0.3em;
  margin: 1em 0 1em 0;
}


div#build-status-summary th {
    text-align:left;
}

div#signing-key {
    clear: both;
    float: left;
}

div#signing-key p {
    max-width: none;
    background: url(/@@/info) center left no-repeat;
    padding-left: 18px;
}

/* build status links should always be padded. */
td.build_status a {
    margin: 0 0 0 0.4em;
}

div#signing-key a {
    font-weight: bold;
}

div.archive #description {
    width: 50em;
}
div.archive #description fieldset {
    border: 1px solid gray;
    padding: 0 1em;
    margin:0 1em 1em 0;
}
table#package-requests td {
    padding: 0.5em;
}
form.package-search-filter {
    clear: both;
}
h1.disabled, .greyed-out {
    color: gray;
}
table#packages_list {
    margin-top: 1em;
}
p.update-failure-message {
    background: url(/@@/no) center left no-repeat;
    padding-left: 18px;
}

.update-in-progress-message {
    background: url(/@@/spinner) center left no-repeat;
    padding-left: 18px;
    color: #999;
}

a.update-retry {
    padding-left: 1em;
}

/* PPA installation instructions slider.*/
#ppa-install-slide-trigger {
    cursor: pointer;
    color: #093; /* for the underline on hover */
}
#ppa-install-slide-trigger:hover {
    text-decoration: underline
}
#ppa-install .widget-body {
    margin: 1em;
}
#ppa-install .widget-body.lazr-closed {
    height: 0px;
    overflow: hidden;
    display: block;
}

/* Brand the related PPA versions with the PPA icon (not currently
   in the sprite image.) */
div#slide-trigger {
    padding:8px 0 8px 32px;
    background:url('/@@/ppa-large') 0 0 no-repeat;
    cursor: pointer;
    color: #093; /* for the underline on hover */
}
div#slide-trigger:hover {
    text-decoration: underline
}
dl#ppa_packaging dd {
    margin-left: 16px;
}
#related-ppa-versions .widget-bd {
    margin-left: 2em;
}
/* Ensure that when we add the lazr-closed class via js that the
 * slider body will not be visible. */
#related-ppa-versions .widget-bd.lazr-closed {
    height: 0px;
    overflow: hidden;
    display: block;
}

/* Archive subscription confirmation should be transparent
 * to users, hence the button styled as a link. */
form.archive-subscription-activation button {
    border: none;
    float:left; /* Enables underline on hover below. See http://is.gd/1i7TB */
    color: #0033AA;
    background:transparent url(/@@/info) no-repeat scroll left center;
    padding: 0 0 0 15px;
    margin:0;
    cursor: pointer;
    font-size: 100%;
}
form.archive-subscription-activation button:hover {
    text-decoration: underline;
}

/* Shaded logging area. */
div.logtail {
    margin: 0.5em;
    background-color: #f6f6f6;
    padding: 5px;
    border: solid gray;
    border-width: 1px;
    font: 100% monospace;
    -moz-border-radius: 5px;
    -o-border-radius: 5px;
    -webkit-border-radius: 5px;
    -khtml-border-radius: 5px;
}

div.logtail p {
    max-width: 100%;
}

/* <pre> for presenting source changelog nicely. */
pre.changelog {
    margin: 0.5em;
    padding: 5px;
}

/* Disabled PPAs when linkified (uploaders) should be gray and when not
   linkified should be lined-through. */
a.ppa-icon-inactive {
    color: gray;
}
span.ppa-icon-inactive {
    text-decoration: line-through;
}

div.builds_list form {
    padding: 1em 1em 2em 0em;
}

/* XXX Michael Nelson 20090828 bug=420376
 * Temporary style for actions on the ppa/+packages page until we move
 * the copy/delete packages functionality into the page itself. */
div.ppa-packaging-tmp-actions {
    float:right;
}

div.ppa-packaging-tmp-actions .portlet {
    border-top: 0 none;
}


/* --- Code --- */

body.tab-branches #actions, body.tab-branches .results {background-color: #ffc;}
body.tab-branches #actions h2, body.tab-branches #actions h2:hover {
  background-color: #d18b39;
}
.tab-branches h1, .tab-branches h2, .tab-branches h3,
.tab-branches #application-footer strong, .tab-branches #application-summary strong {
  background: none;
  color: #d18b39;
}

.branch-no-dev-focus {
  background: #FFF59C;
  vertical-align: middle;
  text-align: center;
  height: 2.5em;
}

.pending-update {
  background: #FFF59C;
  width: 40em;
  margin: 1em auto;
  padding-left: 1em;
  padding-right: 1em;
  padding-top: 0.2em;
  padding-bottom: 0.2em;
  -moz-border-radius: 5px;
  -o-border-radius: 5px;
  -webkit-border-radius: 5px;
}

.pending-update h3{
  color: black;
  font-weight: bold;
  text-align: center;
  font-size: 160%;
  margin-top: 0.5em;
}

.mergeproposal p {margin: 0.5em 0 }

.commentSuffix {
  height: 2.5em;
}
.commentVote {
  float: right;
}
.replyLink {
  text-align: right;
}
.codereviewcomment .attachment, #review-diff .attachment,
div.diff .attachmentBody {
  background-color: #f6f6f6;
}
div.diff .horizontal {
  margin: 0;
}
body.tab-branches table.listing .section-heading {
  color: #d18b39;
}

body.tab-branches table.listing tr.thead, body.tab-branches table.listing thead {
  color: #666666;
}

.yui-diff-overlay table.diff {
  font-size: 98%;
}
#proposal-summary td, #proposal-summary th { padding-bottom: 2px; }
table.diff {
   white-space: pre-wrap;
   width: 100%;
   background-color: white;
   margin-bottom: 0.5em;
}
table.diff .text { width: 99%; padding-left: 0.5em; }
table.diff .line-no {
  text-align: right;
  background-color: #f6f6f6;
  color: #999;
  border-right: solid 4px white;
}
table.diff .diff-chunk, table.diff .diff-file, table.diff .diff-header {
 font-weight: bold;
}
table.diff .diff-added { background-color: #92ED92; }
table.diff .diff-removed { background-color: #FF7F7F; }
.back-link { margin-top: 3em; }

.reviews {
    padding-left: 2em;
}
dl.reviews dd {
    margin-bottom: 0;
}
.yui-diff-overlay-hidden {
    display: none;
}
.yui-diff-overlay {
    width: 80% !important;
}
.yui-diff-overlay #yui-pretty-overlay-modal {
    width: auto !important;
    color: black !important;
}

.code-links td.code-count {
  text-align: right;
  padding-right: 0.5em;
}

.code-links td.code-link {
  text-align: left;
  margin: 0 0 0 0;
}


/* === Bugs === */
/* The Launchpad Bugs application uses a maroon color: */
body.tab-bugs #actions, body.tab-bugs .results {background-color: #fee;}
body.tab-bugs #actions h2, body.tab-bugs #actions h2:hover {
  background-color: #9f2b33;
}
.tab-bugs h1, .tab-bugs h2, .tab-bugs h3, .tab-bugs #application-footer strong,
.tab-bugs table.listing thead {
  background: none;
  color: #9f2b33;
}


/* In a bug report page, the current context is highlighted in yellow: */
#affected-software tr.highlight {background-color: #ff9;}

/* Bug report page subscribe/unsubscribe spinner */
div#sub-unsub-spinner {
  background: url(/@@/spinner) center left no-repeat;
  color:#999;
  display:none;
  padding:3px 5px 2px 17px;
}
.unsub-icon, .editsub-icon {position:absolute; right:16px;}

.highlight-message {
  margin: 2em 0 2em 0;
  font-size: 120%;
}

.patches-view-cell {
  padding-right: 1em;
}

.bug-links td.bugs-count {
  text-align: right;
  padding-right: 0.5em;
}

.bug-links td.bugs-link {
  text-align: left;
}

/* --- Blueprints --- */

body.tab-specifications #actions, body.tab-specifications .results {
  background-color: #eff;
}
body.tab-specifications #actions h2, body.tab-specifications #actions h2:hover {
  background-color: #3594bb;
}
.tab-specifications h1, .tab-specifications h2, .tab-specifications h3,
.tab-specifications #application-footer strong,
.tab-specifications table.listing thead {
  background: none;
  color: #3594bb;
}

/* === Translations === */

body.tab-translations #actions, body.tab-translations .results {
  background-color: #f1d7e6;
}
body.tab-translations #actions h2, body.tab-translations #actions h2:hover {
  background-color: #bb3a84;
}
.tab-translations h1, .tab-translations h2, .tab-translations h3,
.tab-translations #application-footer strong,
.tab-translations table.listing thead {
  background: none;
  color: #bb3a84;
}
.translation code {font-weight: bold;} /* an interpolation code, such as %i */
.translation samp { /* a leading/trailing space */
  background: url(/@@/translation-space) center center no-repeat;
  padding: 0 4px; /* should be half the width of /@@/translation-space */
  white-space: pre; /* stops consecutive spaces from collapsing */
}
/* In translation forms, single-line text fields occupy nearly all of the
available width, just like multi-line fields (see "textarea" above): */
input.translate {width: 90%; max-width: 60em;}

/* === Answers === */

body.tab-answers #actions, body.tab-answers .results {background-color: #eef;}
body.tab-answers #actions h2, body.tab-answers #actions h2:hover {
  background-color: #3840be;
}
.tab-answers h1, .tab-answers h2, .tab-answers h3,
.tab-answers #application-footer strong, .tab-answers table.listing thead {
  background: none;
  color: #3840be;
}


/* ====== Content area styles ====== */

/* -- Front pages -- */

.central {
  clear: left; /* Bugs FP */
  font-size: 1.125em;
  margin: 0 auto 1em;
  padding: 0.5em 0; /* FP should fit in ~750px; Bugs FP */
  width: auto;
}
.central input {
  font-size: 1em;
}
.front_page label {
  color: #303030;
  font-size: 1.2em;
}
#application-summary, #application-footer, #page-summary {
  font-size: 1.2em;
  line-height: 1.4em;
  margin-top: 0;
}
#application-footer {
  border-top: 1px dotted #999;
  clear: both;
  margin-top: 2em;
  padding-top: 1em;
}

/* -- Other pages -- */

img.mugshot {
  float: right;
  margin-left: 20px;
}
img.mugshot:after {
  content: ".";
  display: block;
  height: 0;
  clear: both;
  visibility: hidden;
}
img.mugshot {display: inline-table;}
/* Work around float bug in MSIE for Windows, while hiding from MSIE for Mac \*/
* html img.mugshot {height: 1%;}
img.mugshot {display: block;}
/* End hiding from MSIE for Mac */


#project-cloud-preview a {
  padding-left: 0.5em;
  padding-right: 0.5em;
}

#project-tags a {
  padding-left: 0.5em;
  padding-right: 0.5em;
}

.lowerCaseText {
  text-transform: lowercase
}

div.popupTitle {
  background: #ffffdc;
  padding: 0.5em 1em;
  border: 1px black solid;
  position: absolute;
  display: none;
}

/* Search results*/

#search-results {
  margin-top: 1em;
}


#search-results ul {
  margin: 0 0 .5em 0;
  padding: 0;
  list-style-type: none;
}

#search-results ul li {
  margin-bottom: 1em;
}

#search-results ul li div.summary {
  margin-left: 17px;
  font-weight: normal;
}

#search-results ul.exact-matches {
  margin-top: 1em;
  margin-bottom: 1em;
}
#search-results ul.site-matches {
  max-width: 55em;
}

#search-results .upper-batch-nav, .freeform-batch .upper-batch-nav {
  border-top: 1px solid #d2d2d2;
  margin-top: 2.5em;
  margin-bottom: 10px;
  background: #e7effc;
}

#search-results .lower-batch-nav, .freeform-batch .lower-batch-nav  {
  margin-top: 1.5em;
  border-top: 1px solid #d2d2d2;
  margin-bottom: 10px;
  background: #e7effc;
}

#search-results .search-result-link {
  font-weight: bold;
}

#search-results div.summary p {
  margin-top: 0;
}

#no-results {
  margin-top: 2em;
}

#no-results span.search_text {
  font-weight: bold;
}

/* From nice_pre in tales.py */
pre.wrap {
  white-space: -moz-pre-wrap;
  white-space: -o-pre-wrap;
  white-space: pre-wrap;
  word-wrap: break-word;
}

/* Don't add styles here.
A chronologically-ordered style sheet is hard to maintain and debug.

First, see if you can solve your problem by correcting the HTML.
If not, see if there is an existing class that does what you want.
As a last resort, if you really do need extra CSS, add it to the appropriate
section of the style sheet, as shown in the table of contents.

Don't add styles here. Thanks. */<|MERGE_RESOLUTION|>--- conflicted
+++ resolved
@@ -25,17 +25,6 @@
 
 /* === Fonts and colors === */
 
-<<<<<<< HEAD
-.offline {text-align: center; margin: 2em 0;}
-=======
-
-
-
-
-.exception {color: #cc0000;}
-.discreet, .lesser, .duplicate-details {font-size: 90%;}
-.extra-discreet {font-size: 75%;}
->>>>>>> e6e41dcc
 .unavailable {color: #999; background: none;}
 
 .duplicate-details p { padding: 0em; margin-top: 0em; margin-bottom: 0.2em; }
