--- conflicted
+++ resolved
@@ -16,27 +16,16 @@
 from zope.component import getUtility
 from zope.interface import implements
 
-<<<<<<< HEAD
-from canonical.database.enumcol import EnumCol
-from canonical.database.sqlbase import (
-    SQLBase,
-    sqlvalues,
-    )
-=======
->>>>>>> e2c170e4
 from lp.registry.interfaces.gpg import (
     GPGKeyAlgorithm,
     IGPGKey,
     IGPGKeySet,
     )
-<<<<<<< HEAD
-=======
 from lp.services.database.enumcol import EnumCol
 from lp.services.database.sqlbase import (
     SQLBase,
     sqlvalues,
     )
->>>>>>> e2c170e4
 from lp.services.gpg.interfaces import IGPGHandler
 
 
