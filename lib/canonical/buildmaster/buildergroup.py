# Copyright Canonical Limited 2004-2007

import tempfile
import subprocess
import os
import time
import xmlrpclib
import socket
import datetime
import pytz

from sqlobject import SQLObjectNotFound

from zope.component import getUtility
from zope.security.proxy import removeSecurityProxy

from canonical.config import config
from canonical.lp import dbschema
from canonical.librarian.interfaces import ILibrarianClient
from canonical.librarian.utils import copy_and_close
from canonical.launchpad.interfaces import (
    BuildDaemonError, IBuildQueueSet, BuildJobMismatch, IBuildSet, IBuilderSet,
    ProtocolVersionMismatch, pocketsuffix
    )
from canonical.database.constants import UTC_NOW
from canonical.database.sqlbase import (
    flush_database_updates, clear_current_connection_cache, cursor)
from canonical.launchpad.helpers import filenameToContentType
from canonical.buildd.slave import BuilderStatus


class BuilderGroup:
    """Manage a set of builders based on a given architecture"""

    def commit(self):
        self._tm.commit()

    def __init__(self, logger, tm):
        self._tm = tm
        self.logger = logger

    def checkAvailableSlaves(self, arch):
        """Iter through available builder-slaves for an given architecture."""
        # available slaves
        self.builders = getUtility(IBuilderSet).getBuildersByArch(arch)

        # Actualise the results because otherwise we get our exceptions
        # at odd times
        self.logger.debug("Initialising builders for " + arch.architecturetag)

        self.builders = set(self.builders)

        self.logger.debug("Finding XMLRPC clients for the builders")

        for builder in self.builders:
            # builders that are not 'ok' are not worth rechecking here for some
            # currently undocumented reason - RBC 20070523.
            if builder.builderok:
                self.updateBuilderStatus(builder, arch)
        
        # commit the updates made to the builders.
        self.commit()
        self.updateOkSlaves()

    def updateBuilderStatus(self, builder, arch):
        """Update the status for a builder by probing it.

        :param builder: A builder object.
        :param arch: The expected architecture family of the builder.
        """
        self.logger.info('Checking %s' % builder.name)
        try:
            builder.checkSlaveAlive()
            builder.checkCanBuildForDistroArchRelease(arch)
        # catch only known exceptions
        except (ValueError, TypeError, xmlrpclib.Fault,
                socket.error, BuildDaemonError), reason:
            # repr() is required for socket.error
            builder.failbuilder(repr(reason))
            self.logger.debug("Builder on %s marked as failed due to: %r",
                              builder.url, reason, exc_info=True)
        else:
            # Update the successfully probed builder to OK state.
            builder.builderok = True
            builder.failnotes = None
            # verify if the builder slave is working with sane information
            self.rescueBuilderIfLost(builder)

    def rescueBuilderIfLost(self, builder):
        """Reset Builder slave if job information mismatch.

        If builder is BUILDING or WAITING an unknown job clean it.
        Assuming the XMLRPC is working properly at this point.
        """
        status_sentence = builder.slaveStatusSentence()

        # ident_position dict relates the position of the job identifier
        # token in the sentence received from status(), according the
        # two status we care about. See see lib/canonical/buildd/slave.py
        # for further information about sentence format.
        ident_position = {
            'BuilderStatus.BUILDING': 1,
            'BuilderStatus.WAITING': 2
            }

        # isolate the BuilderStatus string, always the first token in
        # status returned sentence, see lib/canonical/buildd/slave.py
        status = status_sentence[0]

        # if slave is not building nor waiting, it's not in need of rescuing.
        if status not in ident_position.keys():
            return

        # extract information from the identifier
        build_id, queue_item_id = status_sentence[ident_position[status]].split('-')

        # check if build_id and queue_item_id exist
        try:
            build = getUtility(IBuildSet).getByBuildID(int(build_id))
            queue_item = getUtility(IBuildQueueSet).get(int(queue_item_id))
            # also check it build and buildqueue are properly related
            if queue_item.build.id != build.id:
                raise BuildJobMismatch('Job build entry mismatch')

        except (SQLObjectNotFound, BuildJobMismatch), reason:
            if status == 'BuilderStatus.WAITING':
                builder.cleanSlave()
            else:
                builder.requestAbort()
            self.logger.warn("Builder '%s' rescued from '%s-%s: %s'" % (
                builder.name, build_id, queue_item_id, reason))

    def updateOkSlaves(self):
        """Build the 'okslaves' list

        'okslaves' will contains the list of builder instances signed with
        builder.builderok == true. Emits a log.warn message if no builder
        were found.
        """
        self.okslaves = [builder for builder in self.builders
                         if builder.builderok]
        if not self.okslaves:
            self.logger.warn("No builders are available")

    def failBuilder(self, builder, reason):
        """Mark builder as failed.

        Set builderok as False, store the reason in failnotes and update
        the list of working builders (self.okslaves).
        """
        # XXX cprov 20070417: ideally we should be able to notify the
        # the buildd-admins about FAILED builders. One alternative is to
        # make the buildd_cronscript (slave-scanner, in this case) to exit
        # with error, for those cases buildd-sequencer automatically sends
        # an email to admins with the script output.
        builder.failbuilder(reason)
        self.updateOkSlaves()

<<<<<<< HEAD
    def getLogFromSlave(self, queueItem):
=======
    def giveToBuilder(self, builder, libraryfilealias, librarian):
        """Request Slave to download a given file from Librarian.

        Check if builder is working properly, build the librarian URL
        for the given file and use the slave XMLRPC 'doyouhave' method
        to request the download of the file directly by the slave.
        if the slave returns False, which means it wasn't able to
        download or recover from filecache, it tries to download
        the file locally and push it through the XMLRPC interface.
        This last algorithm is bogus and fails most of the time, that's
        why we consider it deprecated and it'll be kept only til the next
        protocol redesign.
        """
        if not builder.builderok:
            raise BuildDaemonError("Attempted to give a file to a known-bad"
                                   " builder")

        url = librarian.getURLForAlias(libraryfilealias.id, is_buildd=True)

        self.logger.debug("Asking builder on %s to ensure it has file %s "
                          "(%s, %s)" % (builder.url, libraryfilealias.filename,
                                        url, libraryfilealias.content.sha1))

        # XXX cprov 20051026: Removing annoying Zope Proxy, bug # 3599
        slave = removeSecurityProxy(builder.slave)
        present, info = slave.ensurepresent(
            libraryfilealias.content.sha1, url)

        if not present:
            message = """Slave '%s' (%s) was unable to fetch file.
            ****** URL ********
            %s
            ****** INFO *******
            %s
            *******************
            """ % (builder.name, builder.url, url, info)
            raise BuildDaemonError(message)

    def findChrootFor(self, build_candidate, pocket):
        """Return the CHROOT librarian identifier for (buildCandidate, pocket).

        Calculate the right CHROOT file for the given pair buildCandidate and
        pocket and return the Librarian file identifier for it, return None
        if it wasn't found or wasn't able to calculate.
        """
        chroot = build_candidate.archseries.getChroot(pocket)
        if chroot:
            return chroot.content.sha1

    def startBuild(self, builder, queueItem, filemap, buildtype, pocket, args):
        """Request a build procedure according given parameters."""
        buildid = "%s-%s" % (queueItem.build.id, queueItem.id)
        self.logger.debug("Initiating build %s on %s" % (buildid, builder.url))

        # PPA builds are not submitted to the main distribution policies.
        build = queueItem.build
        if build.is_trusted:
            assert build.distroseries.canUploadToPocket(build.pocket), (
                "%s (%s) can not be built for pocket %s: illegal status"
                % (build.title, build.id, build.pocket.name))

        # refuse builds for missing CHROOTs
        chroot = self.findChrootFor(queueItem, pocket)
        if not chroot:
            self.logger.critical("OOPS! Could not find CHROOT")
            return
        # store DB information
        queueItem.builder = builder
        queueItem.buildstart = UTC_NOW
        queueItem.build.buildstate = dbschema.BuildStatus.BUILDING
        # XXX cprov 20051026: Removing annoying Zope Proxy, bug # 3599
        slave = removeSecurityProxy(builder.slave)
        status, info = slave.build(buildid, buildtype, chroot, filemap, args)
        message = """%s (%s):
        ***** RESULT *****
        %s
        %s
        %s: %s
        ******************
        """ % (builder.name, builder.url, filemap, args, status, info)
        self.logger.info(message)

    def getLogFromSlave(self, slave, queueItem, librarian):
>>>>>>> 9e3309f4
        """Get last buildlog from slave.

        Invoke getFileFromSlave method with 'buildlog' identifier.
        """
<<<<<<< HEAD
        return queueItem.builder.transferSlaveFileToLibrarian(
            'buildlog', queueItem.getLogFileName())
=======
        sourcename = queueItem.build.sourcepackagerelease.name
        version = queueItem.build.sourcepackagerelease.version
        # we rely on previous storage of current buildstate
        # in the state handling methods.
        state = queueItem.build.buildstate.name

        dar = queueItem.build.distroarchseries
        distroname = dar.distroseries.distribution.name
        distroseriesname = dar.distroseries.name
        archname = dar.architecturetag

        # logfilename format:
        # buildlog_<DISTRIBUTION>_<DISTRORELEASE>_<ARCHITECTURE>_\
        # <SOURCENAME>_<SOURCEVERSION>_<BUILDSTATE>.txt
        # as:
        # buildlog_ubuntu_dapper_i386_foo_1.0-ubuntu0_FULLYBUILT.txt
        # it fix request from bug # 30617
        logfilename = ('buildlog_%s-%s-%s.%s_%s_%s.txt'
                       % (distroname, distroseriesname,
                          archname, sourcename, version, state))

        return self.getFileFromSlave(slave, logfilename,
                                     'buildlog', librarian)

    def getFileFromSlave(self, slave, filename, sha1sum, librarian):
        """Request a file from Slave.

        Protocol version 1.0new or higher provides /filecache/
        which allows us to be clever in large file transfer. This method
        Receive a file identifier (sha1sum) a MIME header filename and a
        librarian instance. Store the incomming file in Librarian and return
        the file alias_id, if it failed return None. 'buildlog' string is a
        special identifier which recover the raw last slave buildlog,
        compress it locally using gzip and finally store the compressed
        copy in librarian.
        """
        aliasid = None
        # ensure the tempfile will return a proper name, which does not
        # confuses the gzip as suffixes like '-Z', '-z', almost everything
        # insanely related to 'z'. Might also be solved by bug # 3111
        out_file_fd, out_file_name = tempfile.mkstemp(suffix=".tmp")
>>>>>>> 9e3309f4

    def updateBuild(self, queueItem):
        """Verify the current build job status.

        Perform the required actions for each state.
        """
        try:
            (builder_status, build_id, build_status, logtail, filemap,
             dependencies) = queueItem.builder.slaveStatus()
        except (xmlrpclib.Fault, socket.error), info:
            # XXX cprov 20050629
            # Hmm, a problem with the xmlrpc interface,
            # disable the builder ?? or simple notice the failure
            # with a timestamp.
            info = ("Could not contact the builder %s, caught a (%s)"
                    % (queueItem.builder.url, info))
            self.logger.debug(info, exc_info=True)
            # keep the job for scan
            return

        builder_status_handlers = {
            'BuilderStatus.IDLE': queueItem.updateBuild_IDLE,
            'BuilderStatus.BUILDING': queueItem.updateBuild_BUILDING,
            'BuilderStatus.ABORTING': queueItem.updateBuild_ABORTING,
            'BuilderStatus.ABORTED': queueItem.updateBuild_ABORTED,
            'BuilderStatus.WAITING': self.updateBuild_WAITING,
            }

        if builder_status not in builder_status_handlers:
            self.logger.critical(
                "Builder on %s returned unknown status %s, failing it"
                % (queueItem.builder.url, builder_status))
            self.failBuilder(
                queueItem.builder,
                "Unknown status code (%s) returned from status() probe."
                % builder_status)
            queueItem.builder = None
            queueItem.buildstart = None
            self.commit()
            return

        method = builder_status_handlers[builder_status]
        try:
            # XXX cprov 20070525: We need this code for WAITING status
            # handler only until we are able to also move it to
            # BuildQueue content class and avoid to pass 'queueItem'.
            if builder_status == 'BuilderStatus.WAITING':
                method(queueItem, build_id, build_status, logtail,
                       filemap, dependencies, self.logger)
            else:
                method(build_id, build_status, logtail,
                       filemap, dependencies, self.logger)
        except TypeError, e:
            self.logger.critical("Received wrong number of args in response.")
            self.logger.exception(e)

        self.commit()

    def updateBuild_WAITING(self, queueItem, buildid, build_status,
                            logtail, filemap, dependencies, logger):
        """Perform the actions needed for a slave in a WAITING state

        Buildslave can be WAITING in five situations:

        * Build has failed, no filemap is received (PACKAGEFAIL, DEPFAIL,
                                                    CHROOTFAIL, BUILDERFAIL)

        * Build has been built successfully (BuildStatus.OK), in this case
          we have a 'filemap', so we can retrieve those files and store in
          Librarian with getFileFromSlave() and then pass the binaries to
          the uploader for processing.
        """
        librarian = getUtility(ILibrarianClient)

        # XXX: dsilvers: 20050302: Confirm the builder has the right build?
        assert build_status.startswith('BuildStatus.')

        buildstatus = build_status[len('BuildStatus.'):]
        method = getattr(self, 'buildStatus_' + buildstatus, None)

        if method is None:
            logger.critical("Unknown BuildStatus '%s' for builder '%s'"
                            % (buildstatus, queueItem.builder.url))
            return

        method(queueItem, librarian, buildid, filemap, dependencies)

    def storeBuildInfo(self, queueItem, librarian, buildid, dependencies):
        """Store available information for build jobs.

        Store Buildlog, datebuilt, duration, dependencies.
        """
        queueItem.build.buildlog = self.getLogFromSlave(queueItem)
        queueItem.build.datebuilt = UTC_NOW
        # XXX: This includes scanner latency in the measurement, it should
        # really be asking the slave for the duration spent building.
        # we need dynamic datetime.now() instance to be able to perform
        # the time operations for duration.
        RIGHT_NOW = datetime.datetime.now(pytz.timezone('UTC'))
        queueItem.build.buildduration = RIGHT_NOW - queueItem.buildstart
        queueItem.build.builder = queueItem.builder
        queueItem.build.dependencies = dependencies

    def buildStatus_OK(self, queueItem, librarian, buildid,
                       filemap=None, dependencies=None):
        """Handle a package that built successfully.

        Once built successfully, we pull the files, store them in a
        directory, store build information and push them through the
        uploader.
        """
        self.logger.debug("Processing successful build %s" % buildid)
        # Explode before collect a binary that is denied in this
        # distroseries/pocket
        build = queueItem.build
        if build.archive == build.distroseries.main_archive:
            assert build.distroseries.canUploadToPocket(build.pocket), (
                "%s (%s) can not be built for pocket %s: illegal status"
                % (build.title, build.id,
                   build.pocket.name))

        # ensure we have the correct build root as:
        # <BUILDMASTER_ROOT>/incoming/<UPLOAD_LEAF>/<TARGET_PATH>/[FILES]
        root = os.path.abspath(config.builddmaster.root)
        incoming = os.path.join(root, 'incoming')

        # create a single directory to store build result files
        # UPLOAD_LEAF: <TIMESTAMP>-<BUILD_ID>-<BUILDQUEUE_ID>
        upload_leaf = "%s-%s" % (time.strftime("%Y%m%d-%H%M%S"), buildid)
        upload_dir = os.path.join(incoming, upload_leaf)
        self.logger.debug("Storing build result at '%s'" % upload_dir)

        # build the right UPLOAD_PATH so the distribution and archive
        # can be correctly found during the upload:
        #  * For trusted:        <distribution>/[FILES]
        #  * For PPA(untrusted): ~<person>/<distribution>/[FILES]
        distribution_name = queueItem.build.distribution.name
        if queueItem.is_trusted:
            target_path = "%s" % distribution_name
        else:
            archive = queueItem.build.archive
            target_path = "~%s/%s" % (archive.owner.name, distribution_name)
        upload_path = os.path.join(upload_dir, target_path)
        os.makedirs(upload_path)

        slave = removeSecurityProxy(queueItem.builder.slave)
        for filename in filemap:
            slave_file = slave.getFile(filemap[filename])
            out_file_name = os.path.join(upload_path, filename)
            out_file = open(out_file_name, "wb")
            copy_and_close(slave_file, out_file)

        uploader_argv = list(config.builddmaster.uploader.split())
        uploader_logfilename = os.path.join(upload_dir, 'uploader.log')
        self.logger.debug("Saving uploader log at '%s'"
                          % uploader_logfilename)

        # add extra arguments for processing a binary upload
        extra_args = [
            "--log-file", "%s" %  uploader_logfilename,
            "-d", "%s" % queueItem.build.distribution.name,
            "-s", "%s" % (queueItem.build.distroseries.name +
                          pocketsuffix[queueItem.build.pocket]),
            "-b", "%s" % queueItem.build.id,
            "-J", "%s" % upload_leaf,
            "%s" % root,
            ]

        uploader_argv.extend(extra_args)

        self.logger.debug("Invoking uploader on %s" % root)
        self.logger.debug("%s" % uploader_argv)

        uploader_process = subprocess.Popen(
            uploader_argv, stdout=subprocess.PIPE, stderr=subprocess.PIPE)

        # Nothing should be written to the stdout/stderr.
        upload_stdout, upload_stderr = uploader_process.communicate()

        # XXX cprov 20070417: we do not check uploader_result_code
        # anywhere. We need to find out what will be best strategy
        # when it failed HARD (there is a huge effort in process-upload
        # to not return error, it only happen when the code is broken).
        uploader_result_code = uploader_process.returncode
        self.logger.debug("Uploader returned %d" % uploader_result_code)

        # Quick and dirty hack to carry on on process-upload failures
        if os.path.exists(upload_dir):
            self.logger.debug("The upload directory did not get moved.")
            failed_dir = os.path.join(root, "failed-to-move")
            if not os.path.exists(failed_dir):
                os.mkdir(failed_dir)
            os.rename(upload_dir, os.path.join(failed_dir, upload_leaf))

        # Store build information, build record was already updated during
        # the binary upload.
        self.storeBuildInfo(queueItem, librarian, buildid, dependencies)

        # The famous 'flush_updates + clear_cache' will make visible the
        # DB changes done in process-upload, considering that the
        # transaction was set with READ_COMMITED_ISOLATION isolation level.
        cur = cursor()
        cur.execute('SHOW transaction_isolation')
        isolation_str = cur.fetchone()[0]
        assert isolation_str == 'read committed', (
            'BuildMaster/BuilderGroup transaction isolation should be '
            'READ_COMMITTED_ISOLATION (not "%s")' % isolation_str)

        original_slave = queueItem.builder.slave
        flush_database_updates()
        clear_current_connection_cache()
        # XXX: This is forced on us by sqlobject refreshing the builder object during the
        # transaction cache clearing; that is forced on us by using a different
        # process to do the upload, but as that process runs in the same unix
        # account, it is simply double handling and we would be better off to
        # do it within this process. Robert Collins, Celso Providelo 20070526.
        queueItem.builder.setSlaveForTesting(removeSecurityProxy(original_slave))

        # Retrive the up-to-date build record and perform consistency
        # checks. The build record should be updated during the binary
        # upload processing, if it wasn't something is broken and needs
        # admins attention. Even when we have a FULLYBUILT build record,
        # if it is not related with at least one binary, there is also
        # a problem.
        # For both situations we will mark the builder as FAILEDTOUPLOAD
        # and the and update the build details (datebuilt, duration,
        # buildlog, builder) in LP. A build-failure-notification will be
        # sent to the lp-build-admin celebrity and to the sourcepackagerelease
        # uploader about this occurrence. The failure notification will
        # also contain the information required to manually reprocess the
        # binary upload when it was the case.
        build = getUtility(IBuildSet).getByBuildID(queueItem.build.id)
        if (build.buildstate != dbschema.BuildStatus.FULLYBUILT or
            len(build.binarypackages) == 0):
            self.logger.debug("Build %s upload failed." % build.id)
            queueItem.build.buildstate = dbschema.BuildStatus.FAILEDTOUPLOAD
            queueItem.build.notify(extra_info=upload_stderr)
        else:
            self.logger.debug("Gathered build %s completely" % queueItem.name)

        # Release the builder for another job.
        queueItem.builder.cleanSlave()
        # Remove BuildQueue record.
        queueItem.destroySelf()
        # Commit the transaction so that the uploader can see the updated
        # build record.
        self.commit()

    def buildStatus_PACKAGEFAIL(self, queueItem, librarian, buildid,
                                filemap=None, dependencies=None):
        """Handle a package that had failed to build.

        Build has failed when trying the work with the target package,
        set the job status as FAILEDTOBUILD, store available info and
        remove Buildqueue entry.
        """
        queueItem.build.buildstate = dbschema.BuildStatus.FAILEDTOBUILD
        self.storeBuildInfo(queueItem, librarian, buildid, dependencies)
        queueItem.builder.cleanSlave()
        queueItem.build.notify()
        queueItem.destroySelf()

    def buildStatus_DEPFAIL(self, queueItem, librarian, buildid,
                            filemap=None, dependencies=None):
        """Handle a package that had missing dependencies.

        Build has failed by missing dependencies, set the job status as
        MANUALDEPWAIT, store available information, remove BuildQueue
        entry and release builder slave for another job.
        """
        queueItem.build.buildstate = dbschema.BuildStatus.MANUALDEPWAIT
        self.storeBuildInfo(queueItem, librarian, buildid, dependencies)
        self.logger.critical("***** %s is MANUALDEPWAIT *****"
                             % queueItem.builder.name)
        queueItem.builder.cleanSlave()
        queueItem.destroySelf()

    def buildStatus_CHROOTFAIL(self, queueItem, librarian, buildid,
                               filemap=None, dependencies=None):
        """Handle a package that had failed when unpacking the CHROOT.

        Build has failed when installing the current CHROOT, mark the
        job as CHROOTFAIL, store available information, remove BuildQueue
        and release the builder.
        """
        queueItem.build.buildstate = dbschema.BuildStatus.CHROOTWAIT
        self.storeBuildInfo(queueItem, librarian, buildid, dependencies)
        self.logger.critical("***** %s is CHROOTWAIT *****" %
                             queueItem.builder.name)
        queueItem.builder.cleanSlave()
        queueItem.build.notify()
        queueItem.destroySelf()

    def buildStatus_BUILDERFAIL(self, queueItem, librarian, buildid,
                                filemap=None, dependencies=None):
        """Handle builder failures.

        Build has been failed when trying to build the target package,
        The environment is working well, so mark the job as NEEDSBUILD again
        and 'clean' the builder to do another jobs.
        """
        self.logger.warning("***** %s has failed *****"
                            % queueItem.builder.name)
        self.failBuilder(queueItem.builder,
                         ("Builder returned BUILDERFAIL when asked "
                          "for its status"))
        # simply reset job
        queueItem.build.buildstate = dbschema.BuildStatus.NEEDSBUILD
        self.storeBuildInfo(queueItem, librarian, buildid, dependencies)
        queueItem.builder = None
        queueItem.buildstart = None

    def buildStatus_GIVENBACK(self, queueItem, librarian, buildid,
                              filemap=None, dependencies=None):
        """Handle automatic retry requested by builder.

        GIVENBACK pseudo-state represents a request for automatic retry
        later, the build records is delayed by reducing the lastscore to
        ZERO.
        """
        self.logger.warning("***** %s is GIVENBACK by %s *****"
                            % (buildid, queueItem.builder.name))
        queueItem.build.buildstate = dbschema.BuildStatus.NEEDSBUILD
        self.storeBuildInfo(queueItem, librarian, buildid, dependencies)
        # XXX cprov 20060530: Currently this information is not
        # properly presented in the Web UI. We will discuss it in
        # the next Paris Summit, infinity has some ideas about how
        # to use this content. For now we just ensure it's stored.
        queueItem.builder.cleanSlave()
        queueItem.builder = None
        queueItem.buildstart = None
        queueItem.logtail = None
        queueItem.lastscore = 0

    def firstAvailable(self, is_trusted=False):
        """Return the first available builder slave.

        Refuse failed and MANUAL MODE slaves.
        Control whether or not the builder should be *trusted* via
        'is_trusted' given argument, by default *untrusted* build
        are returned.
        Return None if there is none available.
        """
        for builder in self.builders:
            #self.logger.debug('Probing: %s' % builder.url)
            if not builder.builderok:
                #self.logger.debug('builder not OK')
                continue
            if builder.manual:
                #self.logger.debug('builder in MANUAL')
                continue
            if builder.trusted != is_trusted:
                #self.logger.debug('builder INCOMPATIBLE')
                continue
            try:
                slavestatus = builder.slaveStatusSentence()
            except (xmlrpclib.Fault, socket.error), info:
                #self.logger.debug('builder DEAD')
                continue
            if slavestatus[0] != BuilderStatus.IDLE:
                #self.logger.debug('builder not IDLE')
                continue
            return builder

        return None

<|MERGE_RESOLUTION|>--- conflicted
+++ resolved
@@ -71,7 +71,7 @@
         self.logger.info('Checking %s' % builder.name)
         try:
             builder.checkSlaveAlive()
-            builder.checkCanBuildForDistroArchRelease(arch)
+            builder.checkCanBuildForDistroArchSeries(arch)
         # catch only known exceptions
         except (ValueError, TypeError, xmlrpclib.Fault,
                 socket.error, BuildDaemonError), reason:
@@ -156,143 +156,13 @@
         builder.failbuilder(reason)
         self.updateOkSlaves()
 
-<<<<<<< HEAD
     def getLogFromSlave(self, queueItem):
-=======
-    def giveToBuilder(self, builder, libraryfilealias, librarian):
-        """Request Slave to download a given file from Librarian.
-
-        Check if builder is working properly, build the librarian URL
-        for the given file and use the slave XMLRPC 'doyouhave' method
-        to request the download of the file directly by the slave.
-        if the slave returns False, which means it wasn't able to
-        download or recover from filecache, it tries to download
-        the file locally and push it through the XMLRPC interface.
-        This last algorithm is bogus and fails most of the time, that's
-        why we consider it deprecated and it'll be kept only til the next
-        protocol redesign.
-        """
-        if not builder.builderok:
-            raise BuildDaemonError("Attempted to give a file to a known-bad"
-                                   " builder")
-
-        url = librarian.getURLForAlias(libraryfilealias.id, is_buildd=True)
-
-        self.logger.debug("Asking builder on %s to ensure it has file %s "
-                          "(%s, %s)" % (builder.url, libraryfilealias.filename,
-                                        url, libraryfilealias.content.sha1))
-
-        # XXX cprov 20051026: Removing annoying Zope Proxy, bug # 3599
-        slave = removeSecurityProxy(builder.slave)
-        present, info = slave.ensurepresent(
-            libraryfilealias.content.sha1, url)
-
-        if not present:
-            message = """Slave '%s' (%s) was unable to fetch file.
-            ****** URL ********
-            %s
-            ****** INFO *******
-            %s
-            *******************
-            """ % (builder.name, builder.url, url, info)
-            raise BuildDaemonError(message)
-
-    def findChrootFor(self, build_candidate, pocket):
-        """Return the CHROOT librarian identifier for (buildCandidate, pocket).
-
-        Calculate the right CHROOT file for the given pair buildCandidate and
-        pocket and return the Librarian file identifier for it, return None
-        if it wasn't found or wasn't able to calculate.
-        """
-        chroot = build_candidate.archseries.getChroot(pocket)
-        if chroot:
-            return chroot.content.sha1
-
-    def startBuild(self, builder, queueItem, filemap, buildtype, pocket, args):
-        """Request a build procedure according given parameters."""
-        buildid = "%s-%s" % (queueItem.build.id, queueItem.id)
-        self.logger.debug("Initiating build %s on %s" % (buildid, builder.url))
-
-        # PPA builds are not submitted to the main distribution policies.
-        build = queueItem.build
-        if build.is_trusted:
-            assert build.distroseries.canUploadToPocket(build.pocket), (
-                "%s (%s) can not be built for pocket %s: illegal status"
-                % (build.title, build.id, build.pocket.name))
-
-        # refuse builds for missing CHROOTs
-        chroot = self.findChrootFor(queueItem, pocket)
-        if not chroot:
-            self.logger.critical("OOPS! Could not find CHROOT")
-            return
-        # store DB information
-        queueItem.builder = builder
-        queueItem.buildstart = UTC_NOW
-        queueItem.build.buildstate = dbschema.BuildStatus.BUILDING
-        # XXX cprov 20051026: Removing annoying Zope Proxy, bug # 3599
-        slave = removeSecurityProxy(builder.slave)
-        status, info = slave.build(buildid, buildtype, chroot, filemap, args)
-        message = """%s (%s):
-        ***** RESULT *****
-        %s
-        %s
-        %s: %s
-        ******************
-        """ % (builder.name, builder.url, filemap, args, status, info)
-        self.logger.info(message)
-
-    def getLogFromSlave(self, slave, queueItem, librarian):
->>>>>>> 9e3309f4
         """Get last buildlog from slave.
 
         Invoke getFileFromSlave method with 'buildlog' identifier.
         """
-<<<<<<< HEAD
         return queueItem.builder.transferSlaveFileToLibrarian(
             'buildlog', queueItem.getLogFileName())
-=======
-        sourcename = queueItem.build.sourcepackagerelease.name
-        version = queueItem.build.sourcepackagerelease.version
-        # we rely on previous storage of current buildstate
-        # in the state handling methods.
-        state = queueItem.build.buildstate.name
-
-        dar = queueItem.build.distroarchseries
-        distroname = dar.distroseries.distribution.name
-        distroseriesname = dar.distroseries.name
-        archname = dar.architecturetag
-
-        # logfilename format:
-        # buildlog_<DISTRIBUTION>_<DISTRORELEASE>_<ARCHITECTURE>_\
-        # <SOURCENAME>_<SOURCEVERSION>_<BUILDSTATE>.txt
-        # as:
-        # buildlog_ubuntu_dapper_i386_foo_1.0-ubuntu0_FULLYBUILT.txt
-        # it fix request from bug # 30617
-        logfilename = ('buildlog_%s-%s-%s.%s_%s_%s.txt'
-                       % (distroname, distroseriesname,
-                          archname, sourcename, version, state))
-
-        return self.getFileFromSlave(slave, logfilename,
-                                     'buildlog', librarian)
-
-    def getFileFromSlave(self, slave, filename, sha1sum, librarian):
-        """Request a file from Slave.
-
-        Protocol version 1.0new or higher provides /filecache/
-        which allows us to be clever in large file transfer. This method
-        Receive a file identifier (sha1sum) a MIME header filename and a
-        librarian instance. Store the incomming file in Librarian and return
-        the file alias_id, if it failed return None. 'buildlog' string is a
-        special identifier which recover the raw last slave buildlog,
-        compress it locally using gzip and finally store the compressed
-        copy in librarian.
-        """
-        aliasid = None
-        # ensure the tempfile will return a proper name, which does not
-        # confuses the gzip as suffixes like '-Z', '-z', almost everything
-        # insanely related to 'z'. Might also be solved by bug # 3111
-        out_file_fd, out_file_name = tempfile.mkstemp(suffix=".tmp")
->>>>>>> 9e3309f4
 
     def updateBuild(self, queueItem):
         """Verify the current build job status.
@@ -504,11 +374,12 @@
         original_slave = queueItem.builder.slave
         flush_database_updates()
         clear_current_connection_cache()
-        # XXX: This is forced on us by sqlobject refreshing the builder object during the
-        # transaction cache clearing; that is forced on us by using a different
-        # process to do the upload, but as that process runs in the same unix
-        # account, it is simply double handling and we would be better off to
-        # do it within this process. Robert Collins, Celso Providelo 20070526.
+        # XXX: This is forced on us by sqlobject refreshing the builder
+        # object during the transaction cache clearing; that is forced
+        # on us by using a different process to do the upload, but as
+        # that process runs in the same unix account, it is simply double
+        # handling and we would be better off to do it within this process.
+        # Robert Collins, Celso Providelo 20070526.
         queueItem.builder.setSlaveForTesting(removeSecurityProxy(original_slave))
 
         # Retrive the up-to-date build record and perform consistency
