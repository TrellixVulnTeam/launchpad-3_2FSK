--- conflicted
+++ resolved
@@ -475,7 +475,6 @@
         self.assertNotIn(private_branch, linked_branches)
 
 
-<<<<<<< HEAD
 class TestBugPrivateAndSecurityRelatedUpdatesMixin:
 
     layer = DatabaseFunctionalLayer
@@ -822,11 +821,9 @@
         s = super(TestBugPrivateAndSecurityRelatedUpdatesPublicProject, self)
         s.setUp()
         self.private_project = False
-=======
+
+
 class TestBugActivityMethods(TestCaseWithFactory):
-
-    layer = DatabaseFunctionalLayer
-
     def setUp(self):
         super(TestBugActivityMethods, self).setUp()
         self.now = datetime.now(UTC)
@@ -865,7 +862,6 @@
             start_date=start_date, end_date=end_date)
         expected_activity = bug.activity[1:]
         self.assertContentEqual(expected_activity, activity)
->>>>>>> 96032c6f
 
 
 class TestBugAutoConfirmation(TestCaseWithFactory):
