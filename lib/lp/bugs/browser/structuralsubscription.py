--- conflicted
+++ resolved
@@ -50,13 +50,10 @@
     LaunchpadFormView,
     )
 from lp.app.widgets.itemswidgets import LabeledMultiCheckBoxWidget
-<<<<<<< HEAD
 from lp.bugs.interfaces.bugtask import (
     BugTaskImportance,
     BugTaskStatus,
     )
-=======
->>>>>>> d0ac8366
 from lp.bugs.interfaces.structuralsubscription import (
     IStructuralSubscription,
     IStructuralSubscriptionForm,
