# Copyright 2004-2005 Canonical Ltd.  All rights reserved.

"""IBugTask-related browser views."""

__metaclass__ = type

__all__ = [
    'BugTargetTraversalMixin',
    'BugTaskNavigation',
    'BugTaskSetNavigation',
    'BugTaskContextMenu',
    'BugTaskEditView',
    'BugListingPortletView',
    'BugTaskSearchListingView',
    'BugTargetView',
    'BugTaskView',
    'BugTaskBackportView',
    'get_sortorder_from_request',
    'BugTargetTextView']

import urllib

from zope.event import notify
from zope.interface import providedBy
from zope.schema.vocabulary import getVocabularyRegistry
from zope.component import getUtility, getView
from zope.app.form.utility import (
    setUpWidgets, getWidgetsData, applyWidgetsChanges)
from zope.app.form.interfaces import IInputWidget, WidgetsError
from zope.schema.interfaces import IList
from zope.security.proxy import isinstance as zope_isinstance

from canonical.config import config
from canonical.lp import dbschema
from canonical.launchpad.webapp import (
    canonical_url, GetitemNavigation, Navigation, stepthrough,
    redirection, LaunchpadView)
from canonical.lp.z3batching import Batch
from canonical.lp.batching import TableBatchNavigator
from canonical.launchpad.interfaces import (
    ILaunchBag, IBugSet, IProduct, IDistribution, IDistroRelease, IBugTask,
    IBugTaskSet, IDistroReleaseSet, ISourcePackageNameSet, IBugTaskSearch,
    BugTaskSearchParams, IUpstreamBugTask, IDistroBugTask,
    IDistroReleaseBugTask, IPerson, INullBugTask, IBugAttachmentSet,
    IBugExternalRefSet, IBugWatchSet, NotFoundError, IDistributionSourcePackage,
    ISourcePackage, IPersonBugTaskSearch, UNRESOLVED_BUGTASK_STATUSES,
    valid_distrotask, valid_upstreamtask)
from canonical.launchpad.searchbuilder import any, NULL
from canonical.launchpad import helpers
from canonical.launchpad.event.sqlobjectevent import SQLObjectModifiedEvent
from canonical.launchpad.browser.bug import BugContextMenu
from canonical.launchpad.interfaces.bugtarget import BugDistroReleaseTargetDetails
from canonical.launchpad.components.bugtask import NullBugTask
from canonical.launchpad.webapp.generalform import GeneralFormView



def get_sortorder_from_request(request):
    """Get the sortorder from the request."""
    if request.get("orderby"):
        return request.get("orderby").split(",")
    else:
        # No sort ordering specified, so use a reasonable default.
        return ["-priority", "-severity"]


class BugTargetTraversalMixin:
    """Mix-in in class that provides .../+bug/NNN traversal."""

    redirection('+bug', '+bugs')

    @stepthrough('+bug')
    def traverse_bug(self, name):
        """Traverses +bug portions of URLs"""
        return self._get_task_for_context(name)

    def _get_task_for_context(self, name):
        """Return the IBugTask for this name in this context.

        If the bug has been reported, but not in this specific context, a
        NullBugTask will be returned.

        Raises NotFoundError if no bug with the given name is found.

        If the context type does provide IProduct, IDistribution,
        IDistroRelease, ISourcePackage or IDistributionSourcePackage
        a TypeError is raised.
        """
        context = self.context

        # Raises NotFoundError if no bug is found
        bug = getUtility(IBugSet).getByNameOrID(name)

        # Loop through this bug's tasks to try and find the appropriate task
        # for this context. We always want to return a task, whether or not
        # the user has the permission to see it so that, for example, an
        # anonymous user is presented with a login screen at the correct URL,
        # rather than making it look as though this task was "not found",
        # because it was filtered out by privacy-aware code.
        for bugtask in helpers.shortlist(bug.bugtasks):
            if bugtask.target == context:
                return bugtask

        # If we've come this far, it means that no actual task exists in this
        # context, so we'll return a null bug task. This makes it possible to,
        # for example, return a bug page for a context in which the bug hasn't
        # yet been reported.
        if IProduct.providedBy(context):
            null_bugtask = NullBugTask(bug=bug, product=context)
        elif IDistribution.providedBy(context):
            null_bugtask = NullBugTask(bug=bug, distribution=context)
        elif IDistributionSourcePackage.providedBy(context):
            null_bugtask = NullBugTask(
                bug=bug, distribution=context.distribution,
                sourcepackagename=context.sourcepackagename)
        elif IDistroRelease.providedBy(context):
            null_bugtask = NullBugTask(bug=bug, distrorelease=context)
        elif ISourcePackage.providedBy(context):
            null_bugtask = NullBugTask(
                bug=bug, distrorelease=context.distrorelease,
                sourcepackagename=context.sourcepackagename)
        else:
            raise TypeError(
                "Unknown context type for bug task: %s" % repr(context))

        return null_bugtask


class BugTaskNavigation(Navigation):

    usedfor = IBugTask

    def traverse(self, name):
        # Are we traversing to the view or edit status page of the
        # bugtask? If so, and the task actually exists, return the
        # appropriate page. If the task doesn't yet exist (i.e. it's a
        # NullBugTask), then return a 404. In other words, the URL:
        #
        #   /products/foo/+bug/1/+viewstatus
        #
        # will return the +viewstatus page if bug 1 has actually been
        # reported in "foo". If bug 1 has not yet been reported in "foo",
        # a 404 will be returned.
        if name in ("+viewstatus", "+editstatus"):
            if INullBugTask.providedBy(self.context):
                # The bug has not been reported in this context.
                return None
            else:
                # The bug has been reported in this context.
                return getView(self.context, name + "-page", self.request)

    @stepthrough('attachments')
    def traverse_attachments(self, name):
        if name.isdigit():
            return getUtility(IBugAttachmentSet)[name]

    @stepthrough('references')
    def traverse_references(self, name):
        if name.isdigit():
            return getUtility(IBugExternalRefSet)[name]

    @stepthrough('watches')
    def traverse_watches(self, name):
        if name.isdigit():
            return getUtility(IBugWatchSet)[name]

    redirection('watches', '..')
    redirection('references', '..')


class BugTaskSetNavigation(GetitemNavigation):

    usedfor = IBugTaskSet


class BugTaskContextMenu(BugContextMenu):
    usedfor = IBugTask


class BugTaskView:
    """View class for presenting information about an IBugTask."""

    def __init__(self, context, request):
        # Make sure we always have the current bugtask.
        if not IBugTask.providedBy(context):
            self.context = getUtility(ILaunchBag).bugtask
        else:
            self.context = context

        self.request = request
        self.notices = []

    def handleSubscriptionRequest(self):
        """Subscribe or unsubscribe the user from the bug, if requested."""
        # figure out who the user is for this transaction
        self.user = getUtility(ILaunchBag).user

        # establish if a subscription form was posted
        newsub = self.request.form.get('subscribe', None)
        if newsub and self.user and self.request.method == 'POST':
            if newsub == 'Subscribe':
                self.context.bug.subscribe(self.user)
                self.notices.append("You have been subscribed to this bug.")
            elif newsub == 'Unsubscribe':
                self.context.bug.unsubscribe(self.user)
                self.notices.append("You have been unsubscribed from this bug.")

    def reportBugInContext(self):
        form = self.request.form
        fake_task = self.context
        if form.get("reportbug"):
            # The user has requested that the bug be reported in this
            # context.
            if IUpstreamBugTask.providedBy(fake_task):
                # Create a real upstream task in this context.
                real_task = getUtility(IBugTaskSet).createTask(
                    bug=fake_task.bug, owner=getUtility(ILaunchBag).user,
                    product=fake_task.product)
            elif IDistroBugTask.providedBy(fake_task):
                # Create a real distro bug task in this context.
                real_task = getUtility(IBugTaskSet).createTask(
                    bug=fake_task.bug, owner=getUtility(ILaunchBag).user,
                    distribution=fake_task.distribution,
                    sourcepackagename=fake_task.sourcepackagename)
            elif IDistroReleaseBugTask.providedBy(fake_task):
                # Create a real distro release bug task in this context.
                real_task = getUtility(IBugTaskSet).createTask(
                    bug=fake_task.bug, owner=getUtility(ILaunchBag).user,
                    distrorelease=fake_task.distrorelease,
                    sourcepackagename=fake_task.sourcepackagename)
            else:
                raise TypeError(
                    "Unknown bug task type: %s" % repr(fake_task))

            self.context = real_task

            # Add an appropriate feedback message
            self.notices.append("Thank you for your bug report.")

    def isReportedInContext(self):
        """Is the bug reported in this context? Returns True or False.

        This is particularly useful for views that may render a
        NullBugTask.
        """
        return self.context.datecreated is not None

    def alsoReportedIn(self):
        """Return a list of IUpstreamBugTasks in which this bug is reported.

        If self.context is an IUpstreamBugTasks, it will be excluded
        from this list.
        """
        return [
            task for task in self.context.bug.bugtasks
            if task.id is not self.context.id]

    def isReleaseTargetableContext(self):
        """Is the context something that supports release targeting?

        Returns True or False.
        """
        return (
            IDistroBugTask.providedBy(self.context) or
            IDistroReleaseBugTask.providedBy(self.context))


class BugTaskBackportView:
    """View class for targeting bugs to IDistroReleases."""

    @property
    def release_target_details(self):
        """Return a list of BugDistroReleaseTargetDetails objects.

        Releases are filtered to only include distributions relevant
        to the context.distribution or .distrorelease (whichever is
        not None.)

        If the context does not provide IDistroBugTask or
        IDistroReleaseBugTask, a TypeError is raised.
        """
        # Ensure we have what we need.
        distribution = None
        context = self.context
        if IDistroBugTask.providedBy(context):
            distribution = context.distribution
        elif IDistroReleaseBugTask.providedBy(context):
            distribution = context.distrorelease.distribution
        else:
            raise TypeError(
                "retrieving related releases: need IDistroBugTask or "
                "IDistribution, found %s" % type(context))

        # First, let's gather the already-targeted
        # IDistroReleaseBugTasks relevant to this context.
        distro_release_tasks = {}
        for bugtask in context.bug.bugtasks:
            if not IDistroReleaseBugTask.providedBy(bugtask):
                continue

            release_targeted = bugtask.distrorelease
            if release_targeted.distribution == distribution:
                distro_release_tasks[release_targeted] = bugtask

        release_target_details = []
        sourcepackagename = bugtask.sourcepackagename
        for possible_target in distribution.releases:
            # Exclude the current release from this list, because it doesn't
            # make sense to "backport a fix" to the current release.
            if possible_target == distribution.currentrelease:
                continue

            if sourcepackagename is not None:
                sourcepackage = possible_target.getSourcePackage(
                    sourcepackagename)
            else:
                sourcepackage = None
            bug_distrorelease_target_details = BugDistroReleaseTargetDetails(
                release=possible_target, sourcepackage=sourcepackage)

            if possible_target in distro_release_tasks:
                # This release is already a target for this bugfix, so
                # let's grab some more data about this task.
                task = distro_release_tasks[possible_target]

                bug_distrorelease_target_details.istargeted = True
                bug_distrorelease_target_details.assignee = task.assignee
                bug_distrorelease_target_details.status = task.status

            release_target_details.append(bug_distrorelease_target_details)

        return release_target_details

    def createBackportTasks(self):
        """Create distrorelease-targeted tasks for this bug."""
        form = self.request.form

        if not form.get("savetargets"):
            # The form doesn't look like it was submitted; nothing to
            # do here.
            return

        targets = form.get("target")
        if not isinstance(targets, (list, tuple)):
            targets = [targets]

        bugtask = self.context
        bug = bugtask.bug

        # Grab the distribution, for use in looking up distro releases
        # by name later on.
        if IDistroBugTask.providedBy(bugtask):
            distribution = bugtask.distribution
        else:
            distribution = bugtask.distrorelease.distribution

        for target in targets:
            if target is None:
                # If the user didn't change anything a single target
                # with the value of None is submitted, so just skip. 
                continue
            # A target value looks like 'warty.mozilla-firefox'. If
            # there was no specific sourcepackage targeted, it would
            # look like 'warty.'. 
            if "." in target:
                # We need to ensure we split into two parts, because 
                # some packages names contains dots.
                releasename, spname = target.split(".", 1)
                spname = getUtility(ISourcePackageNameSet).queryByName(spname)
            else:
                releasename = target
                spname = None
            release = getUtility(IDistroReleaseSet).queryByName(
                distribution, releasename)

            if not release:
                raise ValueError(
                    "Failed to locate matching IDistroRelease: %s" %
                    releasename)

            user = getUtility(ILaunchBag).user
            assert user is not None, 'Not logged in'
            getUtility(IBugTaskSet).createTask(
                    bug=bug, owner=user, distrorelease=release,
                    sourcepackagename=spname)

        # Redirect the user back to the task form.
        self.request.response.redirect(canonical_url(bugtask))


class BugTaskEditView(GeneralFormView):
    """The view class used for the task +editstatus page."""
    def __init__(self, context, request):
        GeneralFormView.__init__(self, context, request)

        # A simple hack, which avoids the mind-bending Z3 form/widget
        # complexity, to provide the user a useful error message if they make a
        # change comment but don't change anything.
        self.comment_on_change_error = ""

    @property
    def initial_values(self):
        """See canonical.launchpad.webapp.generalform.GeneralFormView."""
        field_values = {}
        for name in self.fieldNames:
            field_values[name] = getattr(self.context, name)

        return field_values

    def validate(self, data):
        """See canonical.launchpad.webapp.generalform.GeneralFormView."""
        bugtask = self.context
        comment_on_change = self.request.form.get("comment_on_change")
        if comment_on_change:
            # There was a comment on this change, so make sure that a
            # change was actually made.
            changed = False
            for field_name in data:
                current_value = getattr(bugtask, field_name)
                if current_value != data[field_name]:
                    changed = True
                    break

            if not changed:
                self.comment_on_change_error = (
                    "You provided a change comment without changing anything.")
                # Pass the comment_on_change_error as a list here, because
                # WidgetsError expects a list of errors.
                raise WidgetsError([self.comment_on_change_error])
        distro = bugtask.distribution
        sourcename = bugtask.sourcepackagename
        product = bugtask.product
        if distro is not None and sourcename != data['sourcepackagename']:
            valid_distrotask(bugtask.bug, distro, data['sourcepackagename'])
        if product is not None and product != data['product']:
            valid_upstreamtask(bugtask.bug, data['product'])

        return data

    def process(self):
        """See canonical.launchpad.webapp.generalform.GeneralFormView."""
        bugtask = self.context
        new_values = getWidgetsData(self, self.schema, self.fieldNames)

        bugtask_before_modification = helpers.Snapshot(
            bugtask, providing=providedBy(bugtask))
        changed = applyWidgetsChanges(
            self, self.schema, target=bugtask, names=self.fieldNames)

        comment_on_change = self.request.form.get("comment_on_change")

        # The statusexplanation field is being display as a "Comment on most
        # recent change" field now, so set it to the current change comment if
        # there is one, otherwise clear it out.
        if comment_on_change:
            # Add the change comment as a comment on the bug.
            bugtask.bug.newMessage(
                owner=getUtility(ILaunchBag).user,
                subject=bugtask.bug.followup_subject(),
                content=comment_on_change,
                publish_create_event=False)

            bugtask.statusexplanation = comment_on_change
        else:
            bugtask.statusexplanation = ""

        if changed:
            notify(
                SQLObjectModifiedEvent(
                    object=bugtask,
                    object_before_modification=bugtask_before_modification,
                    edited_fields=self.fieldNames,
                    comment_on_change=comment_on_change))

    def nextURL(self):
        """See canonical.launchpad.webapp.generalform.GeneralFormView."""
        return canonical_url(self.context)


class BugListingPortletView(LaunchpadView):
    """Portlet containing all available bug listings."""
    def getOpenBugsURL(self):
        """Return the URL for open bugs on this bug target."""
        return self.getSearchFilterURL(
            status=[status.title for status in UNRESOLVED_BUGTASK_STATUSES])

    def getBugsAssignedToMeURL(self):
        """Return the URL for bugs assigned to the current user on this target."""
        if self.user:
            return self.getSearchFilterURL(assignee=self.user.name)
        else:
            return str(self.request.URL) + "/+login"

    def getBugsAssignedToMeCount(self):
        assert self.user, (
            "Counting 'bugs assigned to me' requires a logged-in user")

        search_params = BugTaskSearchParams(
            user=self.user, assignee=self.user,
            status=any(*UNRESOLVED_BUGTASK_STATUSES))

        return self.context.searchTasks(search_params).count()

    def getCriticalBugsURL(self):
        """Return the URL for critical bugs on this bug target."""
        return self.getSearchFilterURL(
            status=[status.title for status in UNRESOLVED_BUGTASK_STATUSES],
            severity=dbschema.BugTaskSeverity.CRITICAL.title)

    def getUnassignedBugsURL(self):
        """Return the URL for critical bugs on this bug target."""
        return self.getSearchFilterURL(
            status=[status.title for status in UNRESOLVED_BUGTASK_STATUSES],
            unassigned='on')

    def getUnconfirmedBugsURL(self):
        """Return the URL for unconfirmed bugs on this bug target."""
        return self.getSearchFilterURL(
            status=dbschema.BugTaskStatus.UNCONFIRMED.title)

    def getSearchFilterURL(self, **extra_params):
        """Return a URL with search parameters."""
        search_params = []
        if extra_params:
            for param_name, value in sorted(extra_params.items()):
                search_params.append(('field.' + param_name, value))

        query_string = urllib.urlencode(search_params, doseq=True)

        search_filter_url = str(self.request.URL) + "?search=Search"
        if query_string:
            search_filter_url += "&" + query_string

        return search_filter_url


def getInitialValuesFromSearchParams(search_params, form_schema):
    """Build a dictionary that can be given as initial values to
    setUpWidgets, based on the given search params.

    >>> initial = getInitialValuesFromSearchParams(
    ...     {'status': any(*UNRESOLVED_BUGTASK_STATUSES)}, IBugTaskSearch)
    >>> [status.name for status in initial['status']]
    ['UNCONFIRMED', 'CONFIRMED', 'INPROGRESS', 'NEEDSINFO']

    >>> initial = getInitialValuesFromSearchParams(
    ...     {'status': dbschema.BugTaskStatus.REJECTED}, IBugTaskSearch)
    >>> [status.name for status in initial['status']]
    ['REJECTED']

    >>> initial = getInitialValuesFromSearchParams(
    ...     {'severity': [dbschema.BugTaskSeverity.CRITICAL,
    ...                   dbschema.BugTaskSeverity.MAJOR]}, IBugTaskSearch)
    >>> [severity.name for severity in initial['severity']]
    ['CRITICAL', 'MAJOR']

    >>> getInitialValuesFromSearchParams(
    ...     {'assignee': NULL}, IBugTaskSearch)
    {'assignee': None}
    """
    initial = {}
    for key, value in search_params.items():
        if IList.providedBy(form_schema[key]):
            if isinstance(value, any):
                value = value.query_values
            elif isinstance(value, (list, tuple)):
                value = value
            else:
                value = [value]
        elif value == NULL:
            value = None
        else:
            # Should be safe to pass value as it is to setUpWidgets, no need
            # to worry
            pass

        initial[key] = value

    return initial


class BugTaskSearchListingView(LaunchpadView):
    """Base class for bug listings.

    Subclasses should define getExtraSearchParams() to filter the
    search.
    """
    @property
    def columns_to_show(self):
        """Returns a sequence of column names to be shown in the listing."""
        upstream_context = self._upstreamContext()
        distribution_context = self._distributionContext()
        distrorelease_context = self._distroReleaseContext()

        assert (
            upstream_context or distribution_context or
            distrorelease_context), (
            "Unrecognized context; don't know which report "
            "columns to show.")

        if upstream_context:
            return ["id", "summary", "importance", "status"]
        elif distribution_context or distrorelease_context:
            return ["id", "summary", "packagename", "importance", "status"]

    def initialize(self):
        #XXX: The base class should have a simple schema containing only
        #     the search form. Sub classes, like
        #     AdvancedBugTaskSearchView should use a seperate schema if
        #     they need to. -- Bjorn Tillenius, 2005-09-29
        if self._personContext():
            self.search_form_schema = IPersonBugTaskSearch
        else:
            self.search_form_schema = IBugTaskSearch

        setUpWidgets(self, self.search_form_schema, IInputWidget)

    def showTableView(self):
        """Should the search results be displayed as a table?"""
        return False

    def showListView(self):
        """Should the search results be displayed as a list?"""
        return True

    def search(self, searchtext=None, batch_start=None, context=None,
               extra_params=None):
        """Return an ITableBatchNavigator for the GET search criteria.

        If :searchtext: is None, the searchtext will be gotten from the
        request.

        :extra_params: is a dict that provides search params added to the search
        criteria taken from the request. Params in :extra_params: take
        precedence over request params.
        """
        data = {}
        if self.request.form.get("search"):
            # It looks like the user clicked the "Search" button, so extract the
            # form parameters.

            # Normalize the form_values as search params. Every list argument will
            # be converted to an OR search, using the any() function.
            data.update(
                getWidgetsData(
                    self, self.search_form_schema,
                    names=[
                        "searchtext", "status", "assignee", "severity",
                        "priority", "owner", "omit_dupes"]))

            searchtext = data.get("searchtext")
            if searchtext and searchtext.isdigit():
                try:
                    bug = getUtility(IBugSet).get(searchtext)
                except NotFoundError:
                    pass
                else:
                    self.request.response.redirect(canonical_url(bug))

            assignee_option = self.request.form.get("assignee_option")
            if assignee_option == "none":
                data['assignee'] = NULL
        else:
            # The user didn't click the "Search" button, e.g., they came in at
            # the default +bugs URL, so we'll inject default search parameters.
            data['status'] = UNRESOLVED_BUGTASK_STATUSES

        if extra_params:
            data.update(extra_params)

        if data.get("omit_dupes") is None:
            # The "omit dupes" parameter wasn't provided, so default to omitting
            # dupes from reports, of course.
            data["omit_dupes"] = True

        # "Normalize" the form data into search arguments.
        form_values = {}
        for key, value in data.items():
            if zope_isinstance(value, (list, tuple)):
                form_values[key] = any(*value)
            else:
                form_values[key] = value

        search_params = BugTaskSearchParams(user=self.user, **form_values)
        search_params.orderby = get_sortorder_from_request(self.request)

        # Base classes can provide an explicit search context.
        if not context:
            context = self.context

        tasks = context.searchTasks(search_params)
        if self.showBatchedListing():
            if batch_start is None:
                batch_start = int(self.request.get('batch_start', 0))
            batch = Batch(tasks, batch_start, config.malone.buglist_batch_size)
        else:
            batch = tasks

        return TableBatchNavigator(
            batch=batch, request=self.request,
            columns_to_show=self.columns_to_show)

    def getWidgetValues(self, vocabulary_name, default_values=None):
        """Return data used to render a field's widget."""
        widget_values = []
        if not default_values:
            default_values = []

        vocabulary_registry = getVocabularyRegistry()
        for term in vocabulary_registry.get(None, vocabulary_name):
            values = {}
            values["value"] = term.token
            values["title"] = term.token
            if term.value in default_values:
                values["checked"] = True
            else:
                values["checked"] = False

            widget_values.append(values)

        return widget_values

    def getStatusWidgetValues(self):
        """Return data used to render the status checkboxes."""
        return self.getWidgetValues(
            vocabulary_name="BugTaskStatus",
            default_values=UNRESOLVED_BUGTASK_STATUSES)

    def getPriorityWidgetValues(self):
        """Return data used to render the priority checkboxes."""
        return self.getWidgetValues(vocabulary_name="BugTaskPriority")

    def getSeverityWidgetValues(self):
        """Return data used to render the severity checkboxes."""
        return self.getWidgetValues("BugTaskSeverity")

    def getAdvancedSearchPageHeading(self):
        """The header for the advanced search page."""
        return "Bugs in %s: Advanced Search" % self.context.displayname

    def getAdvancedSearchButtonLabel(self):
        """The Search button for the advanced search page."""
        return "Search bugs in %s" % self.context.displayname

    def getAdvancedSearchActionURL(self):
        """Return a URL to be used as the action for the advanced search."""
        return canonical_url(self.context) + "/+bugs"

    def shouldShowAssigneeWidget(self):
        """Should the assignee widget be shown on the advanced search page?"""
        return True

    def shouldShowReporterWidget(self):
        """Should the reporter widget be shown on the advanced search page?"""
        return True

    def shouldShowAdvancedSearchWidgets(self):
        """Return True if the advanced search widgets should be shown."""
        return False

    def shouldShowSearchWidgets(self):
        """Should the search widgets be displayed on this page?"""
        # XXX: It's probably a good idea to hide the search widgets if there's
        # only one batched page of results, but this will have to wait because
        # this patch is already big enough. -- Guilherme Salgado, 2005-11-05.
        return True

    def showBatchedListing(self):
        """Should the listing be batched?"""
        return True

    def assign_to_milestones(self):
        """Assign bug tasks to the given milestone."""
        if self.request.form.get("Assign to Milestone"):
            # Targeting one or more tasks to a milestone can be done only on
            # upstreams by the upstream owner, so let's sanity check this
            # mass-target request.
            assert self._upstreamContext(), (
                "Mass-targeting of bugtasks to milestones is currently only "
                "supported for products")
            assert (self.user is not None and
                    self.user.inTeam(self.context.owner)), \
                    ("You must be logged in to mass-assign bugs to milestones")

        form_params = getWidgetsData(self, self.search_form_schema)
        milestone_assignment = form_params.get('milestone_assignment')
        if milestone_assignment is not None:
            taskids = self.request.form.get('task')
            if taskids:
                if not isinstance(taskids, (list, tuple)):
                    taskids = [taskids]

                bugtaskset = getUtility(IBugTaskSet)
                tasks = [bugtaskset.get(taskid) for taskid in taskids]
                for task in tasks:
                    task.milestone = milestone_assignment

    def mass_edit_allowed(self):
        """Indicates whether the user can edit bugtasks directly on the page.

        At the moment the user can edit only product milestone
        assignments, if the user is an owner of the product.
        """
        return (
            self._upstreamContext() is not None and
            self.user is not None and self.user.inTeam(self.context.owner))

    @property
    def release_buglistings(self):
        """Return a buglisting for each release.

        The list is sorted newest release to oldest.

        The count only considers bugs that the user would actually be
        able to see in a listing.
        """
        distribution_context = self._distributionContext()
        distrorelease_context = self._distroReleaseContext()

        if distrorelease_context:
            distribution = distrorelease_context.distribution
        elif distribution_context:
            distribution = distribution_context
        else:
            raise AssertionError, ("release_bug_counts called with "
                                   "illegal context")

        releases = getUtility(IDistroReleaseSet).search(
            distribution=distribution, orderBy="-datereleased")

        release_buglistings = []
        for release in releases:
            release_buglistings.append({
                'title': release.displayname,
                'url': canonical_url(release) + "/+bugs",
                'count': release.open_bugtasks.count()})

        return release_buglistings

    def getSortLink(self, colname):
        """Return a link that can be used to sort results by colname."""
        form = self.request.form
        sortlink = ""
        if form.get("search") is None:
            # There is no search criteria to preserve.
            sortlink = "%s?search=Search&orderby=%s" % (
                str(self.request.URL), colname)
            return sortlink

        # XXX: is it not possible to get the exact request supplied and
        # just sneak a "-" in front of the orderby argument, if it
        # exists? If so, the code below could be a lot simpler.
        #       -- kiko, 2005-08-23

        # There is search criteria to preserve.
        sortlink = str(self.request.URL) + "?"
        for fieldname in form:
            fieldvalue = form.get(fieldname)
            if isinstance(fieldvalue, (list, tuple)):
                fieldvalue = [value.encode("utf-8") for value in fieldvalue]
            else:
                fieldvalue = fieldvalue.encode("utf-8")

            if fieldname != "orderby":
                sortlink += "%s&" % urllib.urlencode(
                    {fieldname : fieldvalue}, doseq=True)

        sorted, ascending = self._getSortStatus(colname)
        if sorted and ascending:
            # If we are currently ascending, revert the direction
            colname = "-" + colname

        sortlink += "orderby=%s" % colname

        return sortlink

    def shouldShowTargetName(self):
        """Should the bug target name be displayed in the list of results?

        This is mainly useful for the listview.
        """
        # It doesn't make sense to show the target name when viewing product
        # bugs.
        if IProduct.providedBy(self.context):
            return False
        else:
            return True

    def getSortClass(self, colname):
        """Return a class appropriate for sorted columns"""
        sorted, ascending = self._getSortStatus(colname)
        if not sorted:
            return ""
        if ascending:
            return "sorted ascending"
        return "sorted descending"

    def _getSortStatus(self, colname):
        """Finds out if the list is sorted by the column specified.

        Returns a tuple (sorted, ascending), where sorted is true if the
        list is currently sorted by the column specified, and ascending
        is true if sorted in ascending order.
        """
        current_sort_column = self.request.form.get("orderby")
        if current_sort_column is None:
            return (False, False)

        ascending = True
        sorted = True
        if current_sort_column.startswith("-"):
            ascending = False
            current_sort_column = current_sort_column[1:]

        if current_sort_column != colname:
            sorted = False

        return (sorted, ascending)

    def _upstreamContext(self):
        """Is this page being viewed in an upstream context?

        Return the IProduct if yes, otherwise return None.
        """
        return IProduct(self.context, None)

    def _personContext(self):
        """Is this page being viewed in a person context?

        Return the IPerson if yes, otherwise return None.
        """
        return IPerson(self.context, None)

    def _distributionContext(self):
        """Is this page being viewed in a distribution context?

        Return the IDistribution if yes, otherwise return None.
        """
        return IDistribution(self.context, None)

    def _distroReleaseContext(self):
        """Is this page being viewed in a distrorelease context?

        Return the IDistroRelease if yes, otherwise return None.
        """
        return IDistroRelease(self.context, None)

    def _sourcePackageContext(self):
        """Is this page being viewed in a [distrorelease] sourcepackage context?

        Return the ISourcePackage if yes, otherwise return None.
        """
        return ISourcePackage(self.context, None)

    def _distroSourcePackageContext(self):
        """Is this page being viewed in a distribution sourcepackage context?

        Return the IDistributionSourcePackage if yes, otherwise return None.
        """
        return IDistributionSourcePackage(self.context, None)

<<<<<<< HEAD
=======
class RedirectToAdvancedBugTasksView(BugTaskSearchListingView):
    """A view that will render the advanced search page if the user requested
    an advanced search form.
    """

    def render(self):
        request = self.request
        if request.form.get('advanced'):
            # The user wants to do an advanced search, let's render the
            # advanced page and keep the predefined values of this search.
            new_view = getView(self.context, '+bugs-advanced', request)
            new_view.initial_values = getInitialValuesFromSearchParams(
                self.getExtraSearchParams(), self.search_form_schema)
            return new_view()
        else:
            return BugTaskSearchListingView.render(self)


class AssignedBugTasksView(RedirectToAdvancedBugTasksView):
    """All open bugs assigned to someone."""

    def getExtraSearchParams(self):
        return {'status': any(*UNRESOLVED_BUGTASK_STATUSES),
                'assignee': self.user}

    def shouldShowAssignee(self):
        """Should we show the assignee in the list of results?"""
        return False


class OpenBugTasksView(RedirectToAdvancedBugTasksView):
    """All open bugs."""

    @property
    def unfilteredTaskCount(self):
        return self.context.open_bugtasks.count()

    def getExtraSearchParams(self):
        return {'status': any(*UNRESOLVED_BUGTASK_STATUSES)}


class CriticalBugTasksView(RedirectToAdvancedBugTasksView):
    """All open critical bugs."""

    @property
    def unfilteredTaskCount(self):
        return self.context.critical_bugtasks.count()

    def getExtraSearchParams(self):
        return {'status': any(*UNRESOLVED_BUGTASK_STATUSES),
                'severity': dbschema.BugTaskSeverity.CRITICAL}


class UntriagedBugTasksView(RedirectToAdvancedBugTasksView):
    """All untriaged bugs.

    Only bugs with status UNCONFIRMED are considered to be untriaged.
    """

    def getExtraSearchParams(self):
        return {'status': dbschema.BugTaskStatus.UNCONFIRMED}


class UnassignedBugTasksView(RedirectToAdvancedBugTasksView):
    """All open bugs that don't have an assignee."""

    @property
    def unfilteredTaskCount(self):
        return self.context.unassigned_bugtasks.count()

    def getExtraSearchParams(self):
        return {'status': any(*UNRESOLVED_BUGTASK_STATUSES), 'assignee': NULL}

    def shouldShowAssignee(self):
        """Should we show the assignee in the list of results?"""
        return False


class AllBugTasksView(RedirectToAdvancedBugTasksView):
    """All bugs ever reported."""


class AdvancedBugTaskSearchView(BugTaskSearchListingView):
    """Advanced search for bugtasks."""

    def getExtraSearchParams(self):
        """Return the extra parameters for a search that used the advanced form.

        This method can also be used to get the extra parameters when a simple
        form is submitted. This allows us to hide the advanced form in some
        pages and still use this method to get the extra params of the
        submitted simple form.
        """
        # Even though we pass self.initial_values to setUpWidgets(), that
        # method won't add anything to the request (obviously), and that's
        # where getWidgetsData() will get the values from. For this reason we
        # update self.initial_values with the return of getWidgetsData().
        form_params = self.initial_values
        form_params.update(getWidgetsData(self, self.search_form_schema))

        search_params = {}
        search_params['statusexplanation'] = form_params.get(
            "statusexplanation")
        search_params['assignee'] = form_params.get("assignee")

        severities = form_params.get("severity")
        if severities:
            search_params['severity'] = any(*severities)

        milestones = form_params.get("milestone")
        if milestones:
            search_params['milestone'] = any(*milestones)

        attachmenttype = form_params.get("attachmenttype")
        if attachmenttype:
            search_params['attachmenttype'] = any(*attachmenttype)

        statuses = form_params.get("status", UNRESOLVED_BUGTASK_STATUSES)
        if statuses is not None:
            search_params['status'] = any(*statuses)

        unassigned = form_params.get("unassigned")
        if unassigned:
            # If the user both inputs an assignee, and chooses to show
            # only unassigned bugs, he will get all unassigned bugs.
            search_params['assignee'] = NULL

        # This reversal with include_dupes and omit_dupes is a bit odd;
        # the reason to do this is that from the search UI's viewpoint,
        # including a dupe is the special case, whereas a
        # BugTaskSet.search() method that omitted dupes silently would
        # be a source of surprising bugs.
        if form_params.get("include_dupes"):
            search_params['omit_dupes'] = False
        else:
            search_params['omit_dupes'] = True

        return search_params

    def shouldShowAdvancedSearchWidgets(self):
        return True

    def hasSimpleMode(self):
        """Does this view has a "simple" mode where only a small subset of
        widgets are displayed?

        We need to know this in order to provide a button to switch to that
        mode when we are in the advanced mode.
        """
        return False

>>>>>>> d02dfbf4

class BugTargetView:
    """Used to grab bugs for a bug target; used by the latest bugs portlet"""
    def latestBugTasks(self, quantity=5):
        """Return <quantity> latest bugs reported against this target."""
        params = BugTaskSearchParams(orderby="-datecreated",
                                     user=getUtility(ILaunchBag).user)

        tasklist = self.context.searchTasks(params)
        return tasklist[:quantity]


class BugTargetTextView(LaunchpadView):
    """View for simple text page showing bugs filed against a bug target."""

    def render(self):
        self.request.response.setHeader('Content-type', 'text/plain')
        tasks = self.context.searchTasks(BugTaskSearchParams(self.user))

        # We use task.bugID rather than task.bug.id here as the latter
        # would require an extra query per task.
        return u''.join('%d\n' % task.bugID for task in tasks)
<|MERGE_RESOLUTION|>--- conflicted
+++ resolved
@@ -959,160 +959,6 @@
         """
         return IDistributionSourcePackage(self.context, None)
 
-<<<<<<< HEAD
-=======
-class RedirectToAdvancedBugTasksView(BugTaskSearchListingView):
-    """A view that will render the advanced search page if the user requested
-    an advanced search form.
-    """
-
-    def render(self):
-        request = self.request
-        if request.form.get('advanced'):
-            # The user wants to do an advanced search, let's render the
-            # advanced page and keep the predefined values of this search.
-            new_view = getView(self.context, '+bugs-advanced', request)
-            new_view.initial_values = getInitialValuesFromSearchParams(
-                self.getExtraSearchParams(), self.search_form_schema)
-            return new_view()
-        else:
-            return BugTaskSearchListingView.render(self)
-
-
-class AssignedBugTasksView(RedirectToAdvancedBugTasksView):
-    """All open bugs assigned to someone."""
-
-    def getExtraSearchParams(self):
-        return {'status': any(*UNRESOLVED_BUGTASK_STATUSES),
-                'assignee': self.user}
-
-    def shouldShowAssignee(self):
-        """Should we show the assignee in the list of results?"""
-        return False
-
-
-class OpenBugTasksView(RedirectToAdvancedBugTasksView):
-    """All open bugs."""
-
-    @property
-    def unfilteredTaskCount(self):
-        return self.context.open_bugtasks.count()
-
-    def getExtraSearchParams(self):
-        return {'status': any(*UNRESOLVED_BUGTASK_STATUSES)}
-
-
-class CriticalBugTasksView(RedirectToAdvancedBugTasksView):
-    """All open critical bugs."""
-
-    @property
-    def unfilteredTaskCount(self):
-        return self.context.critical_bugtasks.count()
-
-    def getExtraSearchParams(self):
-        return {'status': any(*UNRESOLVED_BUGTASK_STATUSES),
-                'severity': dbschema.BugTaskSeverity.CRITICAL}
-
-
-class UntriagedBugTasksView(RedirectToAdvancedBugTasksView):
-    """All untriaged bugs.
-
-    Only bugs with status UNCONFIRMED are considered to be untriaged.
-    """
-
-    def getExtraSearchParams(self):
-        return {'status': dbschema.BugTaskStatus.UNCONFIRMED}
-
-
-class UnassignedBugTasksView(RedirectToAdvancedBugTasksView):
-    """All open bugs that don't have an assignee."""
-
-    @property
-    def unfilteredTaskCount(self):
-        return self.context.unassigned_bugtasks.count()
-
-    def getExtraSearchParams(self):
-        return {'status': any(*UNRESOLVED_BUGTASK_STATUSES), 'assignee': NULL}
-
-    def shouldShowAssignee(self):
-        """Should we show the assignee in the list of results?"""
-        return False
-
-
-class AllBugTasksView(RedirectToAdvancedBugTasksView):
-    """All bugs ever reported."""
-
-
-class AdvancedBugTaskSearchView(BugTaskSearchListingView):
-    """Advanced search for bugtasks."""
-
-    def getExtraSearchParams(self):
-        """Return the extra parameters for a search that used the advanced form.
-
-        This method can also be used to get the extra parameters when a simple
-        form is submitted. This allows us to hide the advanced form in some
-        pages and still use this method to get the extra params of the
-        submitted simple form.
-        """
-        # Even though we pass self.initial_values to setUpWidgets(), that
-        # method won't add anything to the request (obviously), and that's
-        # where getWidgetsData() will get the values from. For this reason we
-        # update self.initial_values with the return of getWidgetsData().
-        form_params = self.initial_values
-        form_params.update(getWidgetsData(self, self.search_form_schema))
-
-        search_params = {}
-        search_params['statusexplanation'] = form_params.get(
-            "statusexplanation")
-        search_params['assignee'] = form_params.get("assignee")
-
-        severities = form_params.get("severity")
-        if severities:
-            search_params['severity'] = any(*severities)
-
-        milestones = form_params.get("milestone")
-        if milestones:
-            search_params['milestone'] = any(*milestones)
-
-        attachmenttype = form_params.get("attachmenttype")
-        if attachmenttype:
-            search_params['attachmenttype'] = any(*attachmenttype)
-
-        statuses = form_params.get("status", UNRESOLVED_BUGTASK_STATUSES)
-        if statuses is not None:
-            search_params['status'] = any(*statuses)
-
-        unassigned = form_params.get("unassigned")
-        if unassigned:
-            # If the user both inputs an assignee, and chooses to show
-            # only unassigned bugs, he will get all unassigned bugs.
-            search_params['assignee'] = NULL
-
-        # This reversal with include_dupes and omit_dupes is a bit odd;
-        # the reason to do this is that from the search UI's viewpoint,
-        # including a dupe is the special case, whereas a
-        # BugTaskSet.search() method that omitted dupes silently would
-        # be a source of surprising bugs.
-        if form_params.get("include_dupes"):
-            search_params['omit_dupes'] = False
-        else:
-            search_params['omit_dupes'] = True
-
-        return search_params
-
-    def shouldShowAdvancedSearchWidgets(self):
-        return True
-
-    def hasSimpleMode(self):
-        """Does this view has a "simple" mode where only a small subset of
-        widgets are displayed?
-
-        We need to know this in order to provide a button to switch to that
-        mode when we are in the advanced mode.
-        """
-        return False
-
->>>>>>> d02dfbf4
 
 class BugTargetView:
     """Used to grab bugs for a bug target; used by the latest bugs portlet"""
