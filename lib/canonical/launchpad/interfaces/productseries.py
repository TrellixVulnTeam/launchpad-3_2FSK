# Copyright 2004-2005 Canonical Ltd.  All rights reserved.
# pylint: disable-msg=E0211,E0213

"""Product series interfaces."""

__metaclass__ = type

__all__ = [
    'ImportStatus',
    'IProductSeries',
    'IProductSeriesSet',
    'IProductSeriesSourceAdmin',
    'RevisionControlSystems',
    'validate_cvs_module',
    'validate_cvs_root',
    ]

import re

from zope.schema import  Choice, Datetime, Int, Text, TextLine
from zope.interface import Interface, Attribute

from CVS.protocol import CVSRoot, CvsRootError

from canonical.launchpad.fields import (
    ContentNameField, PublicPersonChoice, Title, URIField)
from canonical.launchpad.interfaces.bugtarget import IBugTarget
from canonical.launchpad.interfaces.distroseries import DistroSeriesStatus
from canonical.launchpad.interfaces.launchpad import (
    IHasAppointedDriver, IHasOwner, IHasDrivers)
<<<<<<< HEAD
from canonical.launchpad.interfaces.milestone import IHasMilestones
=======
from canonical.launchpad.interfaces.person import IPerson
from canonical.launchpad.interfaces.productrelease import IProductRelease
>>>>>>> 7ee27c6f
from canonical.launchpad.interfaces.specificationtarget import (
    ISpecificationGoal)
from canonical.launchpad.interfaces.validation import validate_url

from canonical.launchpad.validators import LaunchpadValidationError
from canonical.launchpad.validators.name import name_validator
from canonical.launchpad import _

from canonical.lazr.enum import DBEnumeratedType, DBItem
from canonical.lazr.fields import CollectionField, Reference
from canonical.lazr.rest.declarations import (
    export_as_webservice_entry, exported)


class ImportStatus(DBEnumeratedType):
    """This schema describes the states that a SourceSource record can take
    on."""

    DONTSYNC = DBItem(1, """
        Do Not Import

        Launchpad will not attempt to make a Bazaar import.
        """)

    TESTING = DBItem(2, """
        Testing

        Launchpad has not yet attempted this import. The vcs-imports operator
        will review the source details and either mark the series \"Do not
        sync\", or perform a test import. If the test import is successful, a
        public import will be created. After the public import completes, it
        will be updated automatically.
        """)

    TESTFAILED = DBItem(3, """
        Test Failed

        The test import has failed. We will do further tests, and plan to
        complete this import eventually, but it may take a long time. For more
        details, you can ask on the launchpad-users@canonical.com mailing list
        or on IRC in the #launchpad channel on irc.freenode.net.
        """)

    AUTOTESTED = DBItem(4, """
        Test Successful

        The test import was successful. The vcs-imports operator will lock the
        source details for this series and perform a public Bazaar import.
        """)

    PROCESSING = DBItem(5, """
        Processing

        The public Bazaar import is being created. When it is complete, a
        Bazaar branch will be published and updated automatically. The source
        details for this series are locked and can only be modified by
        vcs-imports members and Launchpad administrators.
        """)

    SYNCING = DBItem(6, """
        Online

        The Bazaar import is published and automatically updated to reflect the
        upstream revision control system. The source details for this series
        are locked and can only be modified by vcs-imports members and
        Launchpad administrators.
        """)

    STOPPED = DBItem(7, """
        Stopped

        The Bazaar import has been suspended and is no longer updated. The
        source details for this series are locked and can only be modified by
        vcs-imports members and Launchpad administrators.
        """)


class RevisionControlSystems(DBEnumeratedType):
    """Revision Control Systems

    Bazaar brings code from a variety of upstream revision control
    systems into bzr. This schema documents the known and supported
    revision control systems.
    """

    CVS = DBItem(1, """
        Concurrent Versions System

        The Concurrent Version System is very widely used among
        older open source projects, it was the first widespread
        open source version control system in use.
        """)

    SVN = DBItem(2, """
        Subversion

        Subversion aims to address some of the shortcomings in
        CVS, but retains the central server bottleneck inherent
        in the CVS design.
        """)


class ProductSeriesNameField(ContentNameField):

    errormessage = _("%s is already in use by another series.")

    @property
    def _content_iface(self):
        return IProductSeries

    def _getByName(self, name):
        if self._content_iface.providedBy(self.context):
            return self.context.product.getSeries(name)
        else:
            return self.context.getSeries(name)


def validate_cvs_root(cvsroot):
    try:
        root = CVSRoot(cvsroot)
    except CvsRootError, e:
        raise LaunchpadValidationError(e)
    if root.method == 'local':
        raise LaunchpadValidationError('Local CVS roots are not allowed.')
    if root.hostname.count('.') == 0:
        raise LaunchpadValidationError(
            'Please use a fully qualified host name.')
    return True


def validate_cvs_module(cvsmodule):
    valid_module = re.compile('^[a-zA-Z][a-zA-Z0-9_/.+-]*$')
    if not valid_module.match(cvsmodule):
        raise LaunchpadValidationError(
            'The CVS module contains illegal characters.')
    if cvsmodule == 'CVS':
        raise LaunchpadValidationError(
            'A CVS module can not be called "CVS".')
    return True


def validate_cvs_branch(branch):
    if branch and re.match('^[a-zA-Z][a-zA-Z0-9_-]*$', branch):
        return True
    else:
        raise LaunchpadValidationError('Your CVS branch name is invalid.')


def validate_release_glob(value):
    if validate_url(value, ["http", "https", "ftp"]):
        return True
    else:
        raise LaunchpadValidationError('Invalid release URL pattern.')


class IProductSeries(IHasAppointedDriver, IHasDrivers, IHasOwner, IBugTarget,
                     ISpecificationGoal, IHasMilestones):
    """A series of releases. For example '2.0' or '1.3' or 'dev'."""
    export_as_webservice_entry('project_series')

    # XXX Mark Shuttleworth 2004-10-14: Would like to get rid of id in
    # interfaces, as soon as SQLobject allows using the object directly
    # instead of using object.id.
    id = Int(title=_('ID'))

    product = exported(
        Choice(title=_('Project'), required=True, vocabulary='Product'),
        exported_as='project')

    status = exported(
        Choice(
            title=_('Status'), required=True, vocabulary=DistroSeriesStatus,
            default=DistroSeriesStatus.DEVELOPMENT))

    parent = Attribute('The structural parent of this series - the product')

    name = exported(
        ProductSeriesNameField(
            title=_('Name'),
            description=_(
                "The name of the series is a short, unique name "
                "that identifies it, being used in URLs. It must be all "
                "lowercase, with no special characters. For example, '2.0' "
                "or 'trunk'."),
            constraint=name_validator))

    datecreated = exported(
        Datetime(title=_('Date Registered'),
                 required=True,
                 readonly=True),
        exported_as='date_created')

    owner = exported(
        PublicPersonChoice(
            title=_('Owner'), required=True, vocabulary='ValidOwner',
            description=_('Project owner, either a valid Person or Team')))

    driver = exported(
        PublicPersonChoice(
            title=_("Driver"),
            description=_(
                "The person or team responsible for decisions about features "
                "and bugs that will be targeted to this series. If you don't "
                "nominate someone here, then the owner of this series will "
                "automatically have those permissions."),
            required=False, vocabulary='ValidPersonOrTeam'))

    title = exported(
        Title(
            title=_('Title'),
            description=_("The product series title.  "
                          "Should be just a few words.")))

    displayname = exported(
        TextLine(
            title=_('Display Name'),
            description=_('Display name, in this case we have removed the '
                          'underlying database field, and this attribute '
                          'just returns the name.')),
        exported_as='display_name')

    summary = exported(
        Text(title=_("Summary"),
             description=_('A single paragraph introduction or overview '
                           'of this series. For example: "The 2.0 series '
                           'of Apache represents the current stable series, '
                           'and is recommended for all new deployments".'),
             required=True))

    releases = exported(
        CollectionField(
            title=_("An iterator over the releases in this "
                    "Series, sorted with latest release first."),
            readonly=True,
            value_type=Reference(schema=IProductRelease)))

    release_files = Attribute("An iterator over the release files in this "
        "Series, sorted with latest release first.")

    packagings = Attribute("An iterator over the Packaging entries "
        "for this product series.")

    specifications = Attribute("The specifications targeted to this "
        "product series.")

    sourcepackages = Attribute(_("List of distribution packages for this "
        "product series"))

<<<<<<< HEAD
    drivers = Attribute(
        'A list of the people or teams who are drivers for this series. '
        'This list is made up of any drivers or owners from this '
        'ProductSeries, the Product and if it exists, the relevant '
        'Project.')
    bug_supervisor = Attribute(
        'Currently just a reference to the Product bug supervisor.')
    security_contact = Attribute(
        'Currently just a reference to the Product security contact.')
=======
    milestones = exported(
        CollectionField(
            title=_("The visible milestones associated with this "
                    "project series, ordered by date expected."),
            readonly=True,
            value_type=Reference(schema=Interface))) # Specified later.

    all_milestones = exported(
        CollectionField(
            title=_("All milestones associated with this project series, "
                    "ordered by date expected."),
            readonly=True,
            value_type=Reference(schema=Interface))) # Specified later.

    drivers = exported(
        CollectionField(
            title=_(
                'A list of the people or teams who are drivers for this '
                'series. This list is made up of any drivers or owners '
                'from this project series, the project and if it exists, '
                'the relevant project group.'),
            readonly=True,
            value_type=Reference(schema=IPerson)))

    bug_supervisor = CollectionField(
        title=_('Currently just a reference to the project bug '
                'supervisor.'),
        readonly=True,
        value_type=Reference(schema=IPerson))

    security_contact = PublicPersonChoice(
        title=_('Security Contact'),
        description=_('Currently just a reference to the project '
                      'security contact.'),
        required=False, vocabulary='ValidPersonOrTeam')
>>>>>>> 7ee27c6f

    # XXX: jamesh 2006-09-05:
    # While it would be more sensible to call this ProductSeries.branch,
    # I've used this name to make sure code that works with the
    # vcs-imports branch (which used to be called branch) doesn't use
    # this attribute by accident.

    series_branch = Choice(
        title=_('Series Branch'),
        vocabulary='Branch',
        readonly=True,
        description=_("The Bazaar branch for this series."))

    user_branch = Choice(
        title=_('Branch'),
        vocabulary='Branch',
        required=False,
        description=_("The Bazaar branch for this series.  Leave blank "
                      "if this series is not maintained in Bazaar."))

    def getRelease(version):
        """Get the release in this series that has the specified version.
        Return None is there is no such release.
        """

    def getPackage(distroseries):
        """Return the SourcePackage for this project series in the supplied
        distroseries. This will use a Packaging record if one exists, but
        it will also work through the ancestry of the distroseries to try
        to find a Packaging entry that may be relevant."""

    def setPackaging(distroseries, sourcepackagename, owner):
        """Create or update a Packaging record for this product series,
        connecting it to the given distroseries and source package name.
        """

    def getPackagingInDistribution(distribution):
        """Return all the Packaging entries for this product series for the
        given distribution. Note that this only returns EXPLICT packaging
        entries, it does not look at distro series ancestry in the same way
        that IProductSeries.getPackage() does.
        """

    def getPOTemplate(name):
        """Return the POTemplate with this name for the series."""

    def newMilestone(name, dateexpected=None, description=None):
        """Create a new milestone for this DistroSeries."""

    # revision control items
    import_branch = Choice(
        title=_('Import Branch'),
        vocabulary='Branch',
        description=_("The Bazaar branch for this series imported from "
                      "upstream version control. Note that there may be "
                      "many branches associated with a given series, such "
                      "as the branches of individual tarball releases. "
                      "This branch is the real upstream code, mapped into "
                      "Bazaar from CVS or SVN."))
    importstatus = Attribute("The bazaar-import status of upstream "
        "revision control for this series. It can be NULL if we do not "
        "have any revision control data for this series, otherwise it "
        "will reflect our current status for importing and syncing the "
        "upstream code and publishing it as a Bazaar branch.")
    rcstype = Choice(title=_("Type of RCS"),
        required=False, vocabulary=RevisionControlSystems,
        description=_("The type of revision control used for "
        "the upstream branch of this series. Can be CVS or Subversion."))
    cvsroot = TextLine(title=_("Repository"), required=False,
        constraint=validate_cvs_root,
        description=_('The CVSROOT. '
            'Example: :pserver:anonymous@anoncvs.gnome.org:/cvs/gnome'))
    cvsmodule = TextLine(title=_("Module"), required=False,
        constraint=validate_cvs_module,
        description=_('The path to import within the repository.'
            ' Usually, it is the name of the project.'))
    cvstarfileurl = Text(title=_("A URL where a tarball of the CVS "
        "repository can be found. This can sometimes be faster than "
        "trying to query the server for commit-by-commit data."))
    cvsbranch = TextLine(title=_("Branch"), required=False,
        constraint=validate_cvs_branch,
        description=_("The branch in this module."
            " Only MAIN branches are imported."))
    svnrepository = URIField(title=_("Branch"), required=False,
        description=_(
            "The URL of a Subversion branch, starting with svn:// or"
            " http(s)://. Only trunk branches are imported."),
        allowed_schemes=["http", "https", "svn", "svn+ssh"],
        allow_userinfo=False, # Only anonymous access is supported.
        allow_port=True,
        allow_query=False,    # Query makes no sense in Subversion.
        allow_fragment=False, # Fragment makes no sense in Subversion.
        trailing_slash=False) # See http://launchpad.net/bugs/56357.

    # where are the tarballs released from this branch placed?
    releasefileglob = TextLine(title=_("Release URL pattern"),
        required=False, constraint=validate_release_glob,
        description=_('A URL pattern that matches releases that are part '
                      'of this series.  Launchpad automatically scans this '
                      'site to import new releases.  Example: '
                      'http://ftp.gnu.org/gnu/emacs/emacs-21.*.tar.gz'))
    releaseverstyle = Attribute("The version numbering style for this "
        "series of releases.")
    # Key dates on the road to import happiness
    dateautotested = Attribute("The date this upstream passed automatic "
        "testing.")
    datestarted = Attribute("The timestamp when we started the latest "
        "sync attempt on this upstream RCS.")
    datefinished = Attribute("The timestamp when the latest sync attempt "
        "on this upstream RCS finished.")
    dateprocessapproved = Attribute("The date when we approved processing "
        "of this upstream source.")
    datesyncapproved = Attribute("The date when we approved syncing of "
        "this upstream source into a public Bazaar branch.")
    # Controlling the freshness of an import
    syncinterval = Attribute(_("The time between sync attempts for this "
        "series. In some cases we might want to sync once a week, in "
        "others, several times per day."))
    datelastsynced = Attribute(_("The date on which we last "
        "successfully synced the upstream RCS. The date of the currently "
        "published branch data if it is older than "
        "import_branch.last_mirrored"))
    datepublishedsync = Attribute(_("The date of the published code was last "
        "synced, at the time of the last sync."))

    # XXX: MichaelHudson 2008-05-20, bug=232076: This attribute is
    # only necessary for the transition from the old to the new
    # code import system, and should be deleted after that process
    # is done.
    new_style_import = Attribute(_("The new-style import that was created "
        "from this import, if any."))

    is_development_focus = Attribute(
        _("Is this series the development focus for the product?"))

# We are forced to define this now to avoid circular import problems.
from canonical.launchpad.interfaces.milestone import IMilestone
IProductSeries['milestones'].value_type.schema = IMilestone
IProductSeries['all_milestones'].value_type.schema = IMilestone

class IProductSeriesSourceAdmin(Interface):
    """Administrative interface to approve syncing on a Product Series
    upstream codebase, publishing it as Bazaar branch."""

    def certifyForSync():
        """enable this to sync"""
        # XXX: MichaelHudson 2008-05-20, bug=232076: This method is only
        # necessary for the transition from the old to the new code import
        # system, and should be deleted after that process is done.

    def markStopped():
        """Mark this import as STOPPED.

        See `ImportStatus` for what this means.  This method also clears
        timestamps and other ancillary data.
        """
        # XXX: MichaelHudson 2008-05-20, bug=232076: This method is only
        # necessary for the transition from the old to the new code import
        # system, and should be deleted after that process is done.

    def deleteImport():
        """Do our best to forget that this series ever had an import
        associated with it.

        Use with care!
        """
        # XXX: MichaelHudson 2008-05-20, bug=232076: This method is only
        # necessary for the transition from the old to the new code import
        # system, and should be deleted after that process is done.


class IProductSeriesSet(Interface):
    """Interface representing the set of ProductSeries."""

    def __getitem__(series_id):
        """Return the ProductSeries with the given id.

        Raise NotFoundError if there is no such series.
        """

    def get(series_id, default=None):
        """Return the ProductSeries with the given id.

        Return the default value if there is no such series.
        """

    def searchImports(text=None, importstatus=None):
        """Search through all series that have import data.

        This method will never return a series for a deactivated product.

        :param text: If specifed, limit to the results to those that contain
            ``text`` in the product or project titles and descriptions.
        :param importstatus: If specified, limit the list to series which have
            the given import status; if not specified or None, limit to series
            with non-NULL import status.
        """

    def getByCVSDetails(cvsroot, cvsmodule, cvsbranch, default=None):
        """Return the ProductSeries with the given CVS details.

        Return the default value if there is no ProductSeries with the
        given details.
        """

    def getBySVNDetails(svnrepository, default=None):
        """Return the ProductSeries with the given SVN details.

        Return the default value if there is no ProductSeries with the
        given details.
        """

    def getSeriesForBranches(branches):
        """Return the ProductSeries associated with a branch in branches."""<|MERGE_RESOLUTION|>--- conflicted
+++ resolved
@@ -28,12 +28,9 @@
 from canonical.launchpad.interfaces.distroseries import DistroSeriesStatus
 from canonical.launchpad.interfaces.launchpad import (
     IHasAppointedDriver, IHasOwner, IHasDrivers)
-<<<<<<< HEAD
 from canonical.launchpad.interfaces.milestone import IHasMilestones
-=======
 from canonical.launchpad.interfaces.person import IPerson
 from canonical.launchpad.interfaces.productrelease import IProductRelease
->>>>>>> 7ee27c6f
 from canonical.launchpad.interfaces.specificationtarget import (
     ISpecificationGoal)
 from canonical.launchpad.interfaces.validation import validate_url
@@ -282,23 +279,13 @@
     sourcepackages = Attribute(_("List of distribution packages for this "
         "product series"))
 
-<<<<<<< HEAD
-    drivers = Attribute(
-        'A list of the people or teams who are drivers for this series. '
-        'This list is made up of any drivers or owners from this '
-        'ProductSeries, the Product and if it exists, the relevant '
-        'Project.')
-    bug_supervisor = Attribute(
-        'Currently just a reference to the Product bug supervisor.')
-    security_contact = Attribute(
-        'Currently just a reference to the Product security contact.')
-=======
     milestones = exported(
         CollectionField(
             title=_("The visible milestones associated with this "
                     "project series, ordered by date expected."),
             readonly=True,
-            value_type=Reference(schema=Interface))) # Specified later.
+            value_type=Reference(schema=Interface)), # Specified later.
+        exported_as='active_milestones')
 
     all_milestones = exported(
         CollectionField(
@@ -328,7 +315,6 @@
         description=_('Currently just a reference to the project '
                       'security contact.'),
         required=False, vocabulary='ValidPersonOrTeam')
->>>>>>> 7ee27c6f
 
     # XXX: jamesh 2006-09-05:
     # While it would be more sensible to call this ProductSeries.branch,
