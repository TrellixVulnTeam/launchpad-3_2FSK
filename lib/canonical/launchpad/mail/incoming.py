# Copyright 2004-2005 Canonical Ltd.  All rights reserved.
"""Functions dealing with mails coming into Launchpad."""

__metaclass__ = type

from logging import getLogger
from cStringIO import StringIO as cStringIO
from email.Utils import getaddresses, parseaddr
import email.Errors
import re

import transaction
<<<<<<< HEAD
from zope.component import getUtility, queryUtility
=======
from zope.component import getUtility
>>>>>>> d330cfb6
from zope.interface import directlyProvides, directlyProvidedBy

from canonical.uuid import generate_uuid
from canonical.launchpad.interfaces import (
    IGPGHandler, ILibraryFileAliasSet, IMailHandler, IMailBox, IPerson,
<<<<<<< HEAD
    IWeaklyAuthenticatedPrincipal)
=======
    IWeaklyAuthenticatedPrincipal, GPGVerificationError)
>>>>>>> d330cfb6
from canonical.launchpad.helpers import setupInteraction
from canonical.launchpad.webapp.interfaces import IPlacelessAuthUtility
from canonical.launchpad.mail.handlers import mail_handlers
from canonical.launchpad.mail.signedmessage import signed_message_from_string
from canonical.launchpad.mailnotification import notify_errors_list
from canonical.librarian.interfaces import UploadFailed


# Match '\n' and '\r' line endings. That is, all '\r' that are not
# followed by a # '\n', and all '\n' that are not preceded by a '\r'.
non_canonicalised_line_endings = re.compile('((?<!\r)\n)|(\r(?!\n))')


def canonicalise_line_endings(text):
    r"""Canonicalise the line endings to '\r\n'.

        >>> canonicalise_line_endings('\n\nfoo\nbar\rbaz\r\n')
        '\r\n\r\nfoo\r\nbar\r\nbaz\r\n'

        >>> canonicalise_line_endings('\r\rfoo\r\nbar\rbaz\n')
        '\r\n\r\nfoo\r\nbar\r\nbaz\r\n'

        >>> canonicalise_line_endings('\r\nfoo\r\nbar\nbaz\r')
        '\r\nfoo\r\nbar\r\nbaz\r\n'
    """
    if non_canonicalised_line_endings.search(text):
        text = non_canonicalised_line_endings.sub('\r\n', text)
    return text


class InvalidSignature(Exception):
    """The signature failed to validate."""


def authenticateEmail(mail):
    """Authenticates an email by verifying the PGP signature.

    The mail is expected to be an ISignedMessage.
    """
    signature = mail.signature
    signed_content = mail.signedContent

    name, email_addr = parseaddr(mail['From'])
    authutil = getUtility(IPlacelessAuthUtility)
    principal = authutil.getPrincipalByLogin(email_addr)

    # Check that sender is registered in Launchpad and the email is signed.
    if principal is None:
        setupInteraction(authutil.unauthenticatedPrincipal())
        return
    elif signature is None:
        # Mark the principal so that application code can check that the
        # user was weakly authenticated.
        directlyProvides(
            principal, directlyProvidedBy(principal),
            IWeaklyAuthenticatedPrincipal)
        setupInteraction(principal, email_addr)
        return principal

    person = IPerson(principal)
    gpghandler = getUtility(IGPGHandler)
    try:
        sig = gpghandler.getVerifiedSignature(
            canonicalise_line_endings(signed_content), signature)
    except GPGVerificationError, e:
        # verifySignature failed to verify the signature.
        raise InvalidSignature("Signature couldn't be verified: %s" % str(e))

    for gpgkey in person.gpgkeys:
        if gpgkey.fingerprint == sig.fingerprint:
            break
    else:
        # The key doesn't belong to the user. Mark the principal so that the
        # application code knows that the key used to sign the email isn't
        # associated with the authenticated user.
        directlyProvides(
            principal, directlyProvidedBy(principal),
            IWeaklyAuthenticatedPrincipal)

    setupInteraction(principal, email_addr)
    return principal


def handleMail(trans=transaction):
    # First we define an error handler. We define it as a local
    # function, to avoid having to pass a lot of parameters.
    def _handle_error(error_msg, file_alias_url):
        """Handles error occuring in handleMail's for-loop.

        It does the following:

            * deletes the current mail from the mailbox
            * sends error_msg and file_alias_url to the errors list
            * commits the current transaction to ensure that the
              message gets sent.
        """
        mailbox.delete(mail_id)
        notify_errors_list(error_msg, file_alias_url)
        trans.commit()

    log = getLogger('process-mail')
    mailbox = getUtility(IMailBox)
    log.info("Opening the mail box.")
    mailbox.open()
    try:
        for mail_id, raw_mail in mailbox.items():
            log.info("Processing mail %s" % mail_id)
            try:
                file_alias_url = None
                trans.begin()

                # File the raw_mail in the Librarian
                file_name = generate_uuid() + '.txt'
                try:
                    file_alias = getUtility(ILibraryFileAliasSet).create(
                            file_name, len(raw_mail),
                            cStringIO(raw_mail), 'message/rfc822')
                except UploadFailed:
                    # Something went wrong in the Librarian. It could be
                    # that it's not running, but not necessarily. Log
                    # the error and skip the message, but don't delete
                    # it.
                    log.error('Upload to Librarian failed', exc_info=True)
                    continue

                # Let's save the url of the file alias, otherwise we might not
                # be able to access it later if we get a DB exception.
                file_alias_url = file_alias.url

                # If something goes wrong when handling the mail, the
                # transaction will be aborted. Therefore we need to commit the
                # transaction now, to ensure that the mail gets stored in the
                # Librarian.
                trans.commit()
                trans.begin()

                try:
                    mail = signed_message_from_string(raw_mail)
                except email.Errors.MessageError, error:
                    mailbox.delete(mail_id)
                    log = getLogger('canonical.launchpad.mail')
                    log.warn(
                        "Couldn't convert email to email.Message: %s" % (
                            file_alias_url, ),
                        exc_info=True)
                    continue


                # If the Return-Path header is '<>', it probably means
                # that it's a bounce from a message we sent.
                if mail['Return-Path'] == '<>':
                    _handle_error(
                        "Message had an empty Return-Path.", file_alias_url)
                    continue

                try:
                    principal = authenticateEmail(mail)
                except InvalidSignature, error:
                    _handle_error(
                        "Invalid signature for %s:\n    %s" % (mail['From'],
                                                               str(error)),
                        file_alias_url)
                    continue

                if principal is None:
                    _handle_error(
                        'Unknown user: %s ' % mail['From'], file_alias_url)
                    continue

                # Extract the domain the mail was sent to. Mails sent to
                # Launchpad should have an X-Original-To header.
                if mail.has_key('X-Original-To'):
                    addresses = [mail['X-Original-To']]
                else:
                    log = getLogger('canonical.launchpad.mail')
                    log.warn(
                        "No X-Original-To header was present in email: %s" %
                         file_alias_url)
                    # Process all addresses found as a fall back.
                    cc = mail.get_all('cc') or []
                    to = mail.get_all('to') or []
                    names_addresses = getaddresses(to + cc)
                    addresses = [addr for name, addr in names_addresses]

                handler = None
                for email_addr in addresses:
                    user, domain = email_addr.split('@')
<<<<<<< HEAD
                    handler = queryUtility(IMailHandler, name=domain)
=======
                    handler = mail_handlers.get(domain)
>>>>>>> d330cfb6
                    if handler is not None:
                        break

                if handler is None:
                    _handle_error(
                        "No handler registered for '%s' " % (
                            ', '.join(addresses)),
                        file_alias_url)
                    continue

                handled = handler.process(mail, email_addr, file_alias)

                if not handled:
                    _handle_error(
                        "Handler found, but message was not handled: %s" % (
                            mail['From'], ),
                        file_alias_url) 
                    continue

                # Commit the transaction before deleting the mail in
                # case there are any errors. If an error occur while
                # commiting the transaction, the mail will be deleted in
                # the exception handler.
                trans.commit()
                mailbox.delete(mail_id)
            except (KeyboardInterrupt, SystemExit):
                raise
            except:
                # This bare except is needed in order to prevent a bug
                # in the email handling from causing the email interface
                # to lock up. If an email causes an unexpected
                # exception, we simply log the error and delete the
                # email, so that it doesn't stop the rest of the emails
                # from being processed.
                mailbox.delete(mail_id)
                log = getLogger('canonical.launchpad.mail')
                if file_alias_url is not None:
                    email_info = file_alias_url
                else:
                    email_info = raw_mail

                log.error(
                    "An exception was raised inside the handler:\n%s" % (
                        email_info),
                    exc_info=True)
    finally:
        log.info("Closing the mail box.")
        mailbox.close()<|MERGE_RESOLUTION|>--- conflicted
+++ resolved
@@ -10,21 +10,13 @@
 import re
 
 import transaction
-<<<<<<< HEAD
-from zope.component import getUtility, queryUtility
-=======
 from zope.component import getUtility
->>>>>>> d330cfb6
 from zope.interface import directlyProvides, directlyProvidedBy
 
 from canonical.uuid import generate_uuid
 from canonical.launchpad.interfaces import (
     IGPGHandler, ILibraryFileAliasSet, IMailHandler, IMailBox, IPerson,
-<<<<<<< HEAD
-    IWeaklyAuthenticatedPrincipal)
-=======
     IWeaklyAuthenticatedPrincipal, GPGVerificationError)
->>>>>>> d330cfb6
 from canonical.launchpad.helpers import setupInteraction
 from canonical.launchpad.webapp.interfaces import IPlacelessAuthUtility
 from canonical.launchpad.mail.handlers import mail_handlers
@@ -212,11 +204,7 @@
                 handler = None
                 for email_addr in addresses:
                     user, domain = email_addr.split('@')
-<<<<<<< HEAD
-                    handler = queryUtility(IMailHandler, name=domain)
-=======
                     handler = mail_handlers.get(domain)
->>>>>>> d330cfb6
                     if handler is not None:
                         break
 
