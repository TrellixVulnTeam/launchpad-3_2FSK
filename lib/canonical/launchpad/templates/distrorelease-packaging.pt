<html xmlns="http://www.w3.org/1999/xhtml" xml:lang="en"
      lang="en"
      metal:use-macro="context/@@main_template/master"
      i18n:domain="launchpad">

<body>

<metal:leftportlets fill-slot="portlets_one">
  <div class="portlet">
    <div class="portletBody portletContent">
      <img src="/@@/info_icon.gif" />
      Links from distribution packages to upstream branches let
      distribution and upstream maintainers share bugs, patches, and
      translations efficiently.
    </div>
  </div>
</metal:leftportlets>


<div metal:fill-slot="main"
     tal:define="packagings view/cached_packagings;
                 unlinked_translatables view/unlinked_translatables">

  <h1>Linking to upstream</h1>

  <p>
    <abbr title="The Hypothetical Changeset Tool">HCT</abbr> uses packaging
    information to link a source package in a distribution to an upstream
    product series.
  </p>
<<<<<<< HEAD
  <p tal:condition="not: context/packagings" class="informational message">
=======
  <p class="portalMessage" tal:condition="not: packagings">
>>>>>>> 40961b67
    There are no links between packages in <span
    tal:replace="context/displayname">Hoary</span> and upstream.
    By adding packaging information for specific packages in this release that
    are different to previous distribution releases,
    you can help the distribution developers collaborate with upstream.
  </p>

  <tal:unlinked_translatables condition="unlinked_translatables">
    <h2>Unlinked translatable packages</h2>

      <a tal:repeat="sp unlinked_translatables"
            tal:content="sp/sourcepackagename/name"
            tal:attributes="href string:${sp/fmt:url}/+packaging">evolution</a>

  </tal:unlinked_translatables>

  <tal:known_links condition="packagings">
    <h2>
      Known upstream links for
      <span tal:replace="context/title">Ubuntu Hoary</span>
      source packages
    </h2>

    <table class="listing">
      <thead>
        <tr>
          <th>Source Package</th>
          <th>Upstream Product Series</th>
        </tr>
      </thead>

      <tbody>
        <tr tal:repeat="packaging packagings">
          <td><a tal:attributes="href
                     string:${packaging/sourcepackage/fmt:url}/+packaging"
                 tal:content="packaging/sourcepackagename/name">
            evolution</a>
          </td>
          <td tal:content="packaging/productseries/title">
            evolution main
          </td>
        </tr>
      </tbody>

    </table>

    <p>
      These are the packaging details for only those packages that have been
      specifically modified inside this release.
      The distribution will also inherit packaging data from previous releases,
      as well as its parent distribution.
    </p>
  </tal:known_links>

</div>
</body>
</html><|MERGE_RESOLUTION|>--- conflicted
+++ resolved
@@ -28,11 +28,7 @@
     information to link a source package in a distribution to an upstream
     product series.
   </p>
-<<<<<<< HEAD
-  <p tal:condition="not: context/packagings" class="informational message">
-=======
-  <p class="portalMessage" tal:condition="not: packagings">
->>>>>>> 40961b67
+  <p tal:condition="not: packagings" class="informational message">
     There are no links between packages in <span
     tal:replace="context/displayname">Hoary</span> and upstream.
     By adding packaging information for specific packages in this release that
