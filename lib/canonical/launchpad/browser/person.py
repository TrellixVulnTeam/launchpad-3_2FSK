--- conflicted
+++ resolved
@@ -111,27 +111,14 @@
 from canonical.cachedproperty import cachedproperty
 
 from canonical.launchpad.interfaces import (
-<<<<<<< HEAD
     AccountStatus, BranchListingSort, BranchPersonSearchContext,
     BranchPersonSearchRestriction, BugTaskSearchParams, BugTaskStatus,
     CannotUnsubscribe, DAYS_BEFORE_EXPIRATION_WARNING_IS_SENT,
-    EmailAddressStatus, GPGKeyNotFoundError, ICountry, IEmailAddress,
+    EmailAddressStatus, GPGKeyNotFoundError, IBranchSet, ICountry, IEmailAddress,
     IEmailAddressSet, IGPGHandler, IGPGKeySet, IIrcIDSet, IJabberIDSet,
     ILanguageSet, ILaunchBag, ILoginTokenSet, IMailingListSet, INewPerson,
     IOAuthConsumerSet, IOpenLaunchBag, IPOTemplateSet, IPasswordEncryptor,
     IPerson, IPersonChangePassword, IPersonClaim, IPersonSet, IPollSet,
-=======
-    AccountStatus, BranchListingSort,
-    BranchPersonSearchContext, BranchPersonSearchRestriction,
-    BugTaskSearchParams, BugTaskStatus, CannotUnsubscribe,
-    DAYS_BEFORE_EXPIRATION_WARNING_IS_SENT, EmailAddressStatus,
-    GPGKeyNotFoundError, IBranchSet, ICountry, IEmailAddress,
-    IEmailAddressSet, IGPGHandler, IGPGKeySet, IIrcIDSet,
-    IJabberIDSet, ILanguageSet, ILaunchBag, ILoginTokenSet,
-    IMailingListSet, INewPerson, IOAuthConsumerSet, IOpenLaunchBag,
-    IPOTemplateSet, IPasswordEncryptor, IPerson,
-    IPersonChangePassword, IPersonClaim, IPersonSet, IPollSet,
->>>>>>> 26a66c72
     IPollSubset, IRequestPreferredLanguages, ISSHKeySet,
     ISalesforceVoucherProxy, ISignedCodeOfConductSet, ITeam, ITeamMembership,
     ITeamMembershipSet, ITeamReassignment, IWikiNameSet, LoginTokenType,
@@ -2648,8 +2635,6 @@
             self.error_message = 'Invalid public key'
             return
 
-<<<<<<< HEAD
-=======
         process = subprocess.Popen(
             '/usr/bin/ssh-vulnkey -', shell=True, stdin=subprocess.PIPE,
             stdout=subprocess.PIPE, stderr=subprocess.PIPE)
@@ -2664,7 +2649,6 @@
                 'to generate another key.')
             return
 
->>>>>>> 26a66c72
         if kind == 'ssh-rsa':
             keytype = SSHKeyType.RSA
         elif kind == 'ssh-dss':
