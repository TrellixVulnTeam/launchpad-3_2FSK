= POMsgSet =

A POMsgSet represents a concrete msgset translation from a POFile.

It's linked with a POTMsgSet that has the English strings that are being
translated.

== updateTranslationSet ==

This method is used to handle translation submission into the system, either
from the web UI or using the upload feature.

Get the PO msgid we will be working with.

  >>> from canonical.launchpad.database import (
  ...     POTMsgSet, POMsgSet, POMsgID, Language)
  >>> from canonical.launchpad.database import POTemplate
  >>> pomsgid = POMsgID.byMsgid('evolution addressbook')

Carlos is the one that will do the uploads.

  >>> from zope.component import getUtility
  >>> from canonical.launchpad.interfaces import IPersonSet
  >>> carlos = getUtility(IPersonSet).getByName('carlos')
  >>> foobar = getUtility(IPersonSet).getByName('name16')

Now find the po template.

  >>> upstream_evo = POTemplate.get(1)
  >>> upstream_evo.productseries is not None
  True

  >>> upstream_evo.productseries.product.name
  u'evolution'

We will be working in Catalan (ca).

We need the right POMsgSet. We'll get the PO File, then, create the needed
po msgset there.

  >>> upstream_pofile = upstream_evo.newPOFile('ca')
  >>> upstream_potmsgset = upstream_evo.getPOTMsgSetByMsgIDText(
  ...     u'evolution addressbook')
<<<<<<< HEAD
  >>> upstream_pomsgset = upstream_pofile.createMessageSetFromMessageSet(
  ...     upstream_potmsgset)
=======
  >>> print upstream_pomsgset.language.code
  ca
>>>>>>> 22718cf1

Show that there are no active translations and no suggestions.

  >>> upstream_pomsgset.active_texts
  [None]
  >>> upstream_pomsgset.published_texts
  [None]
  >>> upstream_pomsgset.getNewSubmissions(0)
  []

And the fuzzy flags should also be disabled

  >>> upstream_pomsgset.isfuzzy
  False
  >>> upstream_pomsgset.publishedfuzzy
  False

Let's add a fuzzy translation.

  >>> import datetime
  >>> import pytz
  >>> UTC = pytz.timezone('UTC')
  >>> upstream_pomsgset.updateTranslationSet(
  ...     carlos, {0: u'foo'}, fuzzy=True, published=True,
  ...     lock_timestamp=datetime.datetime.now(UTC))

Since this message came from upstream, it doesn't have a reviewer, but
it does note a person which last changed it.

  >>> print upstream_pomsgset.reviewer
  None
  >>> print upstream_pomsgset.date_reviewed
  None
  >>> upstream_pomsgset.latest_change_person.displayname
  u'Carlos Perell\xf3 Mar\xedn'
  >>> upstream_pomsgset.latest_change_date is None
  False

Now it should appear as active and as published.

  >>> upstream_pomsgset.active_texts
  [u'foo']
  >>> upstream_pomsgset.published_texts
  [u'foo']

And also, the fuzzy flag should be set in both cases.

  >>> upstream_pomsgset.isfuzzy
  True
  >>> upstream_pomsgset.publishedfuzzy
  True

Now let's think that upstream removed that translation completely...

  >>> upstream_pomsgset.updateTranslationSet(
  ...     carlos, {0: u''}, fuzzy=False, published=True,
  ...     lock_timestamp=datetime.datetime.now(UTC))

The active text should still have it as we never remove anything from Rosetta
if upstream does it

  >>> upstream_pomsgset.active_texts
  [u'foo']

But the published one should disapper

  >>> upstream_pomsgset.published_texts
  [None]

And same with the fuzzy flags.

  >>> upstream_pomsgset.isfuzzy
  True
  >>> upstream_pomsgset.publishedfuzzy
  False

Now, we are going to test that we are not adding duplicated POSubmissions if
the translation submitted already exist from another translator.

  >>> pofile_es = upstream_evo.getPOFileByLang('es')
  >>> pomsgset = pofile_es.getPOMsgSet(u'evolution addressbook')

We check that there are no suggested translations yet.

  >>> suggested = pomsgset.getNewSubmissions(0)
  >>> len(suggested)
  0

The one submitting the string will be the No Privileges User. He's not an
editor for this POFile.

  >>> no_priv = getUtility(IPersonSet).getByName('no-priv')
  >>> pomsgset.updateTranslationSet(
  ...     no_priv, {0: u'test string'}, fuzzy=False, published=False,
  ...     lock_timestamp=datetime.datetime.now(UTC))

Now, we should have one extra suggestion.

  >>> suggested = pomsgset.getNewSubmissions(0)
  >>> len(suggested)
  1

That is the one that no_priv submitted.

  >>> suggested[0].potranslation.translation
  u'test string'

And the active translation is not the one we suggested.

  >>> pomsgset.getActiveSubmission(0).potranslation.translation
  u'libreta de direcciones de Evolution'

And previous reviewer was

  >>> pomsgset.reviewer.name
  u'carlos'

Now, Foo Bar, a translator with permissions, is going to approve that new
suggestion.

  >>> pomsgset.updateTranslationSet(
  ...     foobar, {0: u'test string'}, fuzzy=False, published=False,
  ...     lock_timestamp=datetime.datetime.now(UTC))

We don't have any suggestion newer than the new active translation

  >>> suggested = pomsgset.getNewSubmissions(0)
  >>> len(suggested)
  0

And the active translation is now the one from no-priv user.

  >>> active = pomsgset.getActiveSubmission(0)
  >>> active.person.name
  u'no-priv'
  >>> active.potranslation.translation
  u'test string'

Also, we should have Foo Bar as the reviewer of that translation.

  >>> pomsgset.reviewer.displayname
  u'Foo Bar'


== pluralforms ==

This attribute tell us the amount of plural forms we have in the language
associated with this message set.

We use a DummyPOMsgSet when we don't have a POMsgSet for a given POFile and
POTMsgSet. First we'll get a DummyPOFile:

  >>> pt_BR_dummypofile = upstream_evo.getDummyPOFile('pt_BR')

We get a POMsgSet and verify it's a singular form:

  >>> pt_BR_dummypomsgset = pt_BR_dummypofile.getPOMsgSet(
  ...     u'evolution addressbook')
  >>> pt_BR_dummypomsgset.potmsgset.msgid_plural is None
  True

  >>> pt_BR_dummypomsgset.pluralforms
  1
  >>> pt_BR_dummypomsgset.active_texts
  [None]
  >>> pt_BR_dummypomsgset.published_texts
  [None]

The POMsgSet knows what language it is in.  Any POMsgSet's language is the
same as that of its POFile.

  >>> print pt_BR_dummypomsgset.language.code
  pt_BR
  >>> print pt_BR_dummypomsgset.pofile.language.code
  pt_BR

Using another dummy pofile we'll get a POMsgset that's not a singular form:

  >>> apa_dummypofile = upstream_evo.getDummyPOFile('apa')
  >>> apa_dummypomsgset = apa_dummypofile.getPOMsgSet(u'%d contact')
  >>> print apa_dummypomsgset.language.code
  apa
  >>> print apa_dummypomsgset.pofile.language.code
  apa

We don't know anything about pluralforms for this language, so we fall back to
the most common case:

  >>> print apa_dummypomsgset.language.pluralforms
  None
  >>> apa_dummypomsgset.pluralforms
  2
  >>> apa_dummypomsgset.active_texts
  [None, None]

We can guess the pluralforms for this language thru ILanguage.pluralforms:

  >>> ru_dummypofile = upstream_evo.getDummyPOFile('ru')
  >>> ru_dummypomsgset = ru_dummypofile.getPOMsgSet(u'%d contact')

  >>> print ru_dummypomsgset.language.pluralforms
  3
  >>> ru_dummypomsgset.pluralforms
  3
  >>> ru_dummypomsgset.active_texts
  [None, None, None]


== isNewerThan ==

This method tells us whether the active translation was reviewed after the
given timestamp.

  >>> from datetime import datetime
  >>> from pytz import UTC
  >>> from canonical.launchpad.interfaces import TranslationConstants
  >>> pomsgset = POMsgSet.get(2)
  >>> pomsgset.date_reviewed.isoformat()
  '2005-04-07T13:19:17.601068+00:00'
  >>> pomsgset.isNewerThan(datetime(2004, 11, 30, 7, 0, 0, tzinfo=UTC))
  True
  >>> pomsgset.isNewerThan(datetime(2006, 11, 30, 7, 0, 0, tzinfo=UTC))
  False

== getWikiSubmissions ==

This method returns a set of submissions that have translations for the
same msgid as the given IPOMsgSet across the whole system.

  # Get a message that has an active translation.
  >>> pomsgset_translated = POMsgSet.get(752)
  >>> print pomsgset_translated.pofile.title
  Spanish (es) translation of man in Ubuntu Hoary package "evolution"
  >>> print pomsgset_translated.potmsgset.msgid
  test man page
  >>> pomsgset_translated.active_texts
  [u'just a translation']

It doesn't return other submissions done in the given IPOMsgSet as the 'wiki'
space is for any submission done outside that IPOMsgSet.

  # There is no other message with the same msgid in our system that has a non
  # active submission.
  >>> wiki_submissions = pomsgset_translated.getWikiSubmissions(0)
  >>> len(wiki_submissions)
  0

  # Now, we get a dummy message that has the same msgid as the previous one.
  # It's dummy, which means it doesn't exist in our database, so is impossible
  # to have a submission already for it.
  >>> potmsgset = POTMsgSet.get(167)
  >>> pomsgset_untranslated = potmsgset.getDummyPOMsgSet('es')
  >>> print pomsgset_untranslated.pofile.title
  Spanish (es) translation of man in Ubuntu Hoary package "pmount"
  >>> print potmsgset.msgid
  test man page

  # As expected, is not translated.
  >>> pomsgset_untranslated.active_texts
  [None]
  >>> pomsgset_untranslated.published_texts
  [None]

This other IPOMsgSet though, will get all submissions done in
pomsgset_translated as it's another context.

  # And we get as a suggestions submissions for previous message.
  >>> wiki_submissions = pomsgset_untranslated.getWikiSubmissions(0)
  >>> len(wiki_submissions)
  3
  >>> for submission in wiki_submissions:
  ...     assert submission.pomsgset == pomsgset_translated, (
  ...         "This wiki suggestion doesn't come from the expected IPOMsgSet")
  ...     print submission.potranslation.translation
  blah, blah, blah
  lalalala
  just a translation
<|MERGE_RESOLUTION|>--- conflicted
+++ resolved
@@ -41,13 +41,10 @@
   >>> upstream_pofile = upstream_evo.newPOFile('ca')
   >>> upstream_potmsgset = upstream_evo.getPOTMsgSetByMsgIDText(
   ...     u'evolution addressbook')
-<<<<<<< HEAD
   >>> upstream_pomsgset = upstream_pofile.createMessageSetFromMessageSet(
   ...     upstream_potmsgset)
-=======
   >>> print upstream_pomsgset.language.code
   ca
->>>>>>> 22718cf1
 
 Show that there are no active translations and no suggestions.
 
