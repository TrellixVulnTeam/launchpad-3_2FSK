--- conflicted
+++ resolved
@@ -8,35 +8,15 @@
 import unittest
 
 import bzrlib.branch
-<<<<<<< HEAD
-from bzrlib import bzrdir
-from bzrlib.branch import BzrBranchFormat7, BranchReferenceFormat
-from bzrlib.revision import NULL_REVISION
-from bzrlib.tests import TestCaseWithTransport
-from bzrlib.tests import repository_implementations
-from bzrlib.transport import get_transport
-from bzrlib.urlutils import local_path_to_url
-from bzrlib.weave import Weave
-from bzrlib.errors import (
-    BzrError, UnsupportedFormatError, UnknownFormatError, ParamikoNotPresent,
-    NotBranchError)
-
-from canonical.codehosting import branch_id_to_path
-=======
 from bzrlib.revision import NULL_REVISION
 from bzrlib.tests import TestCaseInTempDir, TestCaseWithTransport
 
 from canonical.codehosting.puller.tests import PullerWorkerMixin
->>>>>>> f7e445b5
 from canonical.codehosting.puller.worker import (
     PullerWorker, BranchReferenceLoopError,
     BranchReferenceForbidden, BranchReferenceValueError,
     get_canonical_url_for_branch_name, install_worker_ui_factory,
     PullerWorkerProtocol)
-<<<<<<< HEAD
-from canonical.codehosting.tests import helpers
-=======
->>>>>>> f7e445b5
 from canonical.launchpad.database import Branch
 from canonical.launchpad.interfaces import BranchType
 from canonical.launchpad.webapp import canonical_url
@@ -48,14 +28,9 @@
 
     def testMirrorActuallyMirrors(self):
         # Check that mirror() will mirror the Bazaar branch.
-<<<<<<< HEAD
-        to_mirror = self.makePullerWorker()
-        tree = helpers.create_branch_with_one_revision(to_mirror.source)
-=======
         source_tree = self.make_branch_and_tree('source-branch')
         to_mirror = self.makePullerWorker(source_tree.branch.base)
         source_tree.commit('commit message')
->>>>>>> f7e445b5
         to_mirror.mirror()
         mirrored_branch = bzrlib.branch.Branch.open(to_mirror.dest)
         self.assertEqual(
@@ -72,361 +47,7 @@
         self.assertEqual(NULL_REVISION, mirrored_branch.last_revision())
 
 
-<<<<<<< HEAD
-class TestPullerWorkerFormats(
-    repository_implementations.TestCaseWithRepository, PullerWorkerMixin,
-    helpers.LoomTestMixin):
-
-    def makePullerWorker(self, *args, **kwargs):
-        worker = PullerWorkerMixin.makePullerWorker(self, *args, **kwargs)
-        def mirror_failed(error):
-            raise
-        worker._mirrorFailed = mirror_failed
-        return worker
-
-    def tearDown(self):
-        repository_implementations.TestCaseWithRepository.tearDown(self)
-        reset_logging()
-
-    def testMirrorKnitAsKnit(self):
-        # Create a source branch in knit format, and check that the mirror is
-        # in knit format.
-        self._testMirrorFormat(
-            bzrdir.BzrDirMetaFormat1(),
-            bzrlib.repofmt.knitrepo.RepositoryFormatKnit1())
-
-    def testMirrorMetaweaveAsMetaweave(self):
-        # Create a source branch in metaweave format, and check that the
-        # mirror is in metaweave format.
-        self._testMirrorFormat(
-            bzrdir.BzrDirMetaFormat1(),
-            bzrlib.repofmt.weaverepo.RepositoryFormat7())
-
-    def testMirrorWeaveAsWeave(self):
-        # Create a source branch in weave format, and check that the mirror is
-        # in weave format.
-        self._testMirrorFormat(
-            bzrdir.BzrDirFormat6(),
-            bzrlib.repofmt.weaverepo.RepositoryFormat6())
-
-    def testSourceFormatChange(self):
-        # Create and mirror a branch in weave format.
-        bzrdir_format = bzrdir.BzrDirMetaFormat1()
-        repository_format = bzrlib.repofmt.weaverepo.RepositoryFormat7()
-        self._createSourceBranch(
-            'src-branch', bzrdir_format, repository_format)
-        self._mirror(local_path_to_url('src-branch'))
-
-        # Change the branch to knit format.
-        shutil.rmtree('src-branch')
-        repository_format = \
-            bzrlib.repofmt.knitrepo.RepositoryFormatKnit1()
-        self._createSourceBranch(
-            'src-branch', bzrdir_format, repository_format)
-
-        # Mirror again.  The mirrored branch should now be in knit format.
-        mirrored_branch = self._mirror(local_path_to_url('src-branch'))
-        self.assertEqual(
-            repository_format.get_format_description(),
-            mirrored_branch.repository._format.get_format_description())
-
-    def _createSourceBranch(self, branch_path, bzrdir_format,
-                            repository_format):
-        os.mkdir(branch_path)
-        # We set these to get make_branch_and_tree to do the right thing.
-        self.bzrdir_format = bzrdir_format
-        self.repository_format = repository_format
-        tree = self.make_branch_and_tree(branch_path)
-        self.local_branch = tree.branch
-        self.build_tree(['foo'], transport=get_transport('./' + branch_path))
-        tree.add('foo')
-        tree.commit('Added foo', rev_id='rev1')
-        return tree
-
-    def _makeStackedBranch(self):
-        """Make and return a stacked branch."""
-        format = bzrdir.BzrDirMetaFormat1()
-        format.set_branch_format(BzrBranchFormat7())
-        format.repository_format = (
-            bzrlib.repofmt.pack_repo.RepositoryFormatPackDevelopment1())
-        tree = self._createSourceBranch(
-            'base-branch', format, format.repository_format)
-        revision_id = tree.branch.last_revision()
-        stacked_bzrdir = tree.bzrdir.sprout(
-            local_path_to_url('stacked-branch'), revision_id, stacked=True)
-        return stacked_bzrdir.open_branch()
-
-    def test_stackedBranch(self):
-        # When we mirror a stacked branch for the first time, the mirrored
-        # branch has the same stacked-on branch.
-        stacked_branch = self._makeStackedBranch()
-        mirrored_branch = self._mirror(stacked_branch.base)
-        self.assertEqual(
-            stacked_branch.last_revision(), mirrored_branch.last_revision())
-        orig = stacked_branch.get_stacked_on()
-        mirrored = mirrored_branch.get_stacked_on()
-        self.assertEqual(orig, mirrored)
-
-    def test_loomBranch(self):
-        # When we mirror a loom branch for the first time....
-        self.repository_format = (
-            bzrlib.repofmt.pack_repo.RepositoryFormatPackDevelopment1())
-        self.bzrdir_format = bzrdir.BzrDirMetaFormat1()
-        loom_tree = self.makeLoomBranchAndTree('loom')
-        loom_branch = loom_tree.branch
-        mirrored_branch = self._mirror(loom_branch.base)
-        self.assertEqual(
-            loom_branch.last_revision(), mirrored_branch.last_revision())
-
-    def _mirror(self, source_url):
-        # Mirror src-branch to dest-branch
-        to_mirror = self.makePullerWorker(src_dir=source_url)
-        to_mirror.mirror()
-        mirrored_branch = bzrlib.branch.Branch.open(to_mirror.dest)
-        return mirrored_branch
-
-    def _testMirrorFormat(self, bzrdir_format, repository_format):
-        tree = self._createSourceBranch(
-            'src-branch', bzrdir_format, repository_format)
-
-        mirrored_branch = self._mirror(local_path_to_url('src-branch'))
-        self.assertEqual(tree.last_revision(),
-                         mirrored_branch.last_revision())
-
-        # Assert that the mirrored branch is in source's format
-        # XXX AndrewBennetts 2006-05-18: comparing format objects is ugly.
-        # See bug 45277.
-        self.assertEqual(
-            repository_format.get_format_description(),
-            mirrored_branch.repository._format.get_format_description())
-        self.assertEqual(
-            bzrdir_format.get_format_description(),
-            mirrored_branch.bzrdir._format.get_format_description())
-
-
-class TestPullerWorker_SourceProblems(TestCaseWithTransport,
-                                      PullerWorkerMixin):
-
-    def setUp(self):
-        TestCaseWithTransport.setUp(self)
-        PullerWorkerMixin.setUp(self)
-
-    def tearDown(self):
-        PullerWorkerMixin.tearDown(self)
-        TestCaseWithTransport.tearDown(self)
-        reset_logging()
-
-    def assertMirrorFailed(self, puller_worker, message_substring):
-        """Assert that puller_worker failed, and that message_substring is in
-        the message.
-
-        'puller_worker' must use a StubbedPullerWorkerProtocol.
-        """
-        protocol = puller_worker.protocol
-        self.assertEqual(
-            2, len(protocol.calls),
-            "Expected startMirroring and mirrorFailed, got: %r"
-            % (protocol.calls,))
-        startMirroring, mirrorFailed = protocol.calls
-        self.assertEqual(('startMirroring', puller_worker), startMirroring)
-        self.assertEqual(('mirrorFailed', puller_worker), mirrorFailed[:2])
-        self.assertContainsRe(
-            str(mirrorFailed[2]), re.escape(message_substring))
-
-    def testUnopenableSourceDoesNotCreateMirror(self):
-        non_existent_source = os.path.abspath('nonsensedir')
-        dest_dir = 'dest-dir'
-        my_branch = self.makePullerWorker(
-            src_dir=non_existent_source, dest_dir=dest_dir)
-        my_branch.mirror()
-        self.failIf(os.path.exists(dest_dir), 'dest-dir should not exist')
-
-    def testMissingSourceWhines(self):
-        non_existent_source = os.path.abspath('nonsensedir')
-        my_branch = self.makePullerWorker(
-            src_dir=non_existent_source, dest_dir="non-existent-destination",
-            protocol=StubbedPullerWorkerProtocol())
-        my_branch.mirror()
-        self.assertMirrorFailed(my_branch, 'Not a branch')
-
-    def testMissingFileRevisionData(self):
-        self.build_tree(['missingrevision/',
-                         'missingrevision/afile'])
-        tree = self.make_branch_and_tree('missingrevision', format='dirstate')
-        tree.add(['afile'], ['myid'])
-        tree.commit('start')
-        # Now we have a good branch with a file called afile and id myid we
-        # need to figure out the actual path for the weave.. or deliberately
-        # corrupt it. like this.
-
-        # XXX: JonathanLange 2007-10-11: _put_weave is an internal function
-        # that we probably shouldn't be using. TODO: Ask author of this test
-        # to better explain which particular repository corruption we are
-        # trying to reproduce here.
-        tree.lock_write()
-        self.addCleanup(tree.unlock)
-        tree.branch.repository.weave_store._put_weave(
-            "myid", Weave(weave_name="myid"),
-            tree.branch.repository.get_transaction())
-        source_url = os.path.abspath('missingrevision')
-        my_branch = self.makePullerWorker(
-            src_dir=source_url, dest_dir="non-existent-destination",
-            protocol=StubbedPullerWorkerProtocol())
-        my_branch.mirror()
-        self.assertMirrorFailed(my_branch, 'No such file')
-
-
-class TestBadUrl(ErrorHandlingTestCase):
-    """Test that PullerWorker does not try mirroring from bad URLs.
-
-    Bad URLs use schemes like sftp or bzr+ssh that usually require
-    authentication, and hostnames in the launchpad.net domains.
-
-    That prevents errorspam produced by ssh when it cannot connect and saves
-    timing out when trying to connect to chinstrap, sodium (always using a
-    ssh-based scheme) or launchpad.net.
-
-    That also allows us to display a more informative error message to the
-    user.
-    """
-
-    def testBadUrlSftp(self):
-        # If the scheme of the source url is sftp, _openSourceBranch raises
-        # BadUrlSsh.
-        self.branch.source = 'sftp://example.com/foo'
-        self.assertRaises(BadUrlSsh, self.branch._checkSourceUrl)
-
-    def testBadUrlBzrSsh(self):
-        # If the scheme of the source url is bzr+ssh, _openSourceBracnh raises
-        # BadUrlSsh.
-        self.branch.source = 'bzr+ssh://example.com/foo'
-        self.assertRaises(BadUrlSsh, self.branch._checkSourceUrl)
-
-    def testBadUrlBzrSshCaught(self):
-        # The exception raised if the scheme of the source url is sftp or
-        # bzr+ssh is caught and an informative error message is displayed to
-        # the user.
-        expected_msg = "Launchpad cannot mirror branches from SFTP "
-        self.branch.source = 'sftp://example.com/foo'
-        self.runMirrorAndAssertErrorStartsWith(expected_msg)
-        self.branch.source = 'bzr+ssh://example.com/foo'
-        self.runMirrorAndAssertErrorStartsWith(expected_msg)
-
-    def testBadUrlLaunchpadDomain(self):
-        # If the host of the source branch is in the launchpad.net domain,
-        # _openSourceBranch raises BadUrlLaunchpad.
-        self.branch.source = 'http://bazaar.launchpad.dev/foo'
-        self.assertRaises(BadUrlLaunchpad, self.branch._checkSourceUrl)
-        self.branch.source = 'sftp://bazaar.launchpad.dev/bar'
-        self.assertRaises(BadUrlLaunchpad, self.branch._checkSourceUrl)
-        self.branch.source = 'http://launchpad.dev/baz'
-        self.assertRaises(BadUrlLaunchpad, self.branch._checkSourceUrl)
-
-    def testBadUrlLaunchpadCaught(self):
-        # The exception raised if the host of the source url is launchpad.net
-        # or a host in this domain is caught, and an informative error message
-        # is displayed to the user.
-        expected_msg = "Launchpad does not mirror branches from Launchpad."
-        self.branch.source = 'http://bazaar.launchpad.dev/foo'
-        self.runMirrorAndAssertErrorEquals(expected_msg)
-        self.branch.source = 'http://launchpad.dev/foo'
-        self.runMirrorAndAssertErrorEquals(expected_msg)
-
-
-class TestReferenceMirroring(TestCaseWithTransport, ErrorHandlingTestCase):
-    """Feature tests for mirroring of branch references."""
-
-    def setUp(self):
-        TestCaseWithTransport.setUp(self)
-        ErrorHandlingTestCase._errorHandlingSetUp(self)
-        self.branch.enable_checkBranchReference = True
-
-    def tearDown(self):
-        TestCaseWithTransport.tearDown(self)
-        reset_logging()
-
-    def testCreateBranchReference(self):
-        """Test that our createBranchReference helper works correctly."""
-        # First create a bzrdir with a branch and repository.
-        t = get_transport(self.get_url('.'))
-        t.mkdir('repo')
-        dir = bzrdir.BzrDir.create(self.get_url('repo'))
-        dir.create_repository()
-        target_branch = dir.create_branch()
-
-        # Then create a pure branch reference using our custom helper.
-        reference_url = self.createBranchReference(self.get_url('repo'))
-
-        # Open the branch reference and check that the result is indeed the
-        # branch we wanted it to point at.
-        opened_branch = bzrlib.branch.Branch.open(reference_url)
-        self.assertEqual(opened_branch.base, target_branch.base)
-
-    def createBranchReference(self, url):
-        """Create a pure branch reference that points to the specified URL.
-
-        :param path: relative path to the branch reference.
-        :param url: target of the branch reference.
-        :return: file url to the created pure branch reference.
-        """
-        # XXX DavidAllouche 2007-09-12
-        # We do this manually because the bzrlib API does not support creating
-        # a branch reference without opening it. See bug 139109.
-        t = get_transport(self.get_url('.'))
-        t.mkdir('reference')
-        a_bzrdir = bzrdir.BzrDir.create(self.get_url('reference'))
-        branch_reference_format = BranchReferenceFormat()
-        branch_transport = a_bzrdir.get_branch_transport(
-            branch_reference_format)
-        branch_transport.put_bytes('location', url)
-        branch_transport.put_bytes(
-            'format', branch_reference_format.get_format_string())
-        return a_bzrdir.root_transport.base
-
-    def testGetBranchReferenceValue(self):
-        """PullerWorker._getBranchReference gives the reference value for
-        a branch reference.
-        """
-        reference_value = 'http://example.com/branch'
-        reference_url = self.createBranchReference(reference_value)
-        self.branch.source = reference_url
-        self.assertEqual(
-            self.branch._getBranchReference(reference_url), reference_value)
-
-    def testGetBranchReferenceNone(self):
-        """PullerWorker._getBranchReference gives None for a normal branch.
-        """
-        self.make_branch('repo')
-        branch_url = self.get_url('repo')
-        self.assertIs(
-            self.branch._getBranchReference(branch_url), None)
-
-    def testHostedBranchReference(self):
-        """A branch reference for a hosted branch must cause an error."""
-        reference_url = self.createBranchReference(
-            'http://example.com/branch')
-        self.branch.branch_type = BranchType.HOSTED
-        self.branch.source = reference_url
-        expected_msg = (
-            "Branch references are not allowed for branches of type Hosted.")
-        error = self.runMirrorAndAssertErrorEquals(expected_msg)
-        self.assertEqual(self.open_call_count, 0)
-
-    def testMirrorLocalBranchReference(self):
-        """A file:// branch reference for a mirror branch must cause an error.
-        """
-        reference_url = self.createBranchReference('file:///sauces/sikrit')
-        self.branch.branch_type = BranchType.MIRRORED
-        self.branch.source = reference_url
-        expected_msg = ("Bad branch reference value: file:///sauces/sikrit")
-        self.runMirrorAndAssertErrorEquals(expected_msg)
-        self.assertEqual(self.open_call_count, 0)
-
-
-class TestCanTraverseReferences(unittest.TestCase, PullerWorkerMixin):
-=======
 class TestCanTraverseReferences(TestCaseInTempDir, PullerWorkerMixin):
->>>>>>> f7e445b5
     """Unit tests for PullerWorker._canTraverseReferences."""
 
     def makeBranch(self, branch_type):
