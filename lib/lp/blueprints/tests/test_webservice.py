--- conflicted
+++ resolved
@@ -14,11 +14,8 @@
     )
 from lp.testing import (
     launchpadlib_for,
-<<<<<<< HEAD
+    launchpadlib_for_anonymous,
     person_logged_in,
-=======
-    launchpadlib_for_anonymous,
->>>>>>> 30c67263
     TestCaseWithFactory,
     ws_object,
     )
