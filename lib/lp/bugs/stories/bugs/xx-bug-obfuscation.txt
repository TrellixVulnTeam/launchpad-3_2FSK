--- conflicted
+++ resolved
@@ -24,12 +24,7 @@
     ...     'http://bugs.launchpad.dev'
     ...     '/debian/sarge/+source/mozilla-firefox/+bug/3/+viewstatus')
     >>> user_browser.title
-<<<<<<< HEAD
-    '+viewstatus : Bug #3 : Bugs in mozilla-firefox
-    : \xe2\x80\x9cmozilla-firefox\xe2\x80\x9d source package : 3.1 : Debian'
-=======
     'Bug #3 in mozilla-firefox...
->>>>>>> c2bb6950
 
     >>> description = find_main_content(user_browser.contents).p
     >>> description.renderContents()
@@ -57,12 +52,7 @@
     ...     'http://bugs.launchpad.dev'
     ...     '/debian/sarge/+source/mozilla-firefox/+bug/3/+viewstatus')
     >>> anon_browser.title
-<<<<<<< HEAD
-    '+viewstatus : Bug #3 : Bugs in mozilla-firefox
-    : \xe2\x80\x9cmozilla-firefox\xe2\x80\x9d source package : 3.1 : Debian'
-=======
     'Bug #3 in mozilla-firefox...
->>>>>>> c2bb6950
 
     >>> 'user@domain.org' in anon_browser.contents
     False
