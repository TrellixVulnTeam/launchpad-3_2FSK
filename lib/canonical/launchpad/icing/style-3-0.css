/*

Reset 1.0 and 2.0 portlets and asides.
Remove this section when the old templates and these declarations are gone.

*/
#maincontent {
    float: left;
    width: 100%;
    margin-right: -25%;
    }
#maincontent ol, #maincontent ul {
    padding-left: auto;
    }
.portlet, .aside {
    clear: none;
    float: none;
    margin: 0;
    }
#portlets .portlet, div.aside {
    background-color: inherit !important;
    border: none;
    margin: 0;
    color: inherit !important;
    padding: 0;
    width: auto;
    overflow: auto;
    -moz-border-radius: 0;
    -o-border-radius: 0;
    -webkit-border-radius: 0;
    -khtml-border-radius: 0;
    font-size: inherit !important;
    }
#portlets .portlet h2, div.aside h2 {
    border-bottom: none;
    color: inherit !important;
    font-weight: bold;
    margin: 0;
    padding: 0;
    }
body.tab-overview #mainarea #portlets .portlet.active h2 a,
body.tab-overview #mainarea div#portlets div.portlet.active a {
    background-color: inherit !important;
    }
body.tab-overview #mainarea #portlets .portlet.active h2 a:hover,
body.tab-overview #mainarea div#portlets div.portlet.active a:hover {
    background-color: inherit !important;
    }
body.tab-overview #mainarea #portlets .portlet.active div,
body.tab-overview #mainarea #portlets .portlet.active ul,
body.tab-overview #mainarea #portlets .portlet.active ul li a,
body.tab-overview #mainarea #portlets .portlet.active ul li a:hover,
body.tab-overview #mainarea div#portlets div.portlet.active ul,
body.tab-overview #mainarea div#portlets div.portlet.active ul li a,
body.tab-overview #mainarea div#portlets div.portlet.active ul li a:hover {
    background-color: inherit !important;
    }
body.tab-overview #mainarea #portlets .portlet.active div {
    border-left: none;
    border-right: none;
    }
body.tab-branches #mainarea #portlets .portlet.active h2 a,
body.tab-branches #mainarea div#portlets div.portlet.active a {
    background-color: inherit !important;
    }
body.tab-branches #mainarea #portlets .portlet.active h2 a:hover,
body.tab-branches #mainarea div#portlets div.portlet.active a:hover {
    background-color: inherit !important;
    }
body.tab-branches #mainarea #portlets .portlet.active div,
body.tab-branches #mainarea #portlets .portlet.active ul,
body.tab-branches #mainarea #portlets .portlet.active ul li a,
body.tab-branches #mainarea #portlets .portlet.active ul li a:hover,
body.tab-branches #mainarea div#portlets div.portlet.active ul,
body.tab-branches #mainarea div#portlets div.portlet.active ul li a,
body.tab-branches #mainarea div#portlets div.portlet.active ul li a:hover {
    background-color: inherit !important;
    }
body.tab-branches #mainarea #portlets .portlet.active div {
    border-left: none;
    border-right: none;
    }
body.tab-bugs #mainarea #portlets .portlet.active h2 a,
body.tab-bugs #mainarea div#portlets div.portlet.active a {
    background-color: inherit !important;
    }
body.tab-bugs #mainarea #portlets .portlet.active h2 a:hover,
body.tab-bugs #mainarea div#portlets div.portlet.active a:hover {
    background-color: inherit !important;
    }
body.tab-bugs #mainarea #portlets .portlet.active div,
body.tab-bugs #mainarea #portlets .portlet.active ul,
body.tab-bugs #mainarea #portlets .portlet.active ul li a,
body.tab-bugs #mainarea #portlets .portlet.active ul li a:hover,
body.tab-bugs #mainarea div#portlets div.portlet.active ul,
body.tab-bugs #mainarea div#portlets div.portlet.active ul li a,
body.tab-bugs #mainarea div#portlets div.portlet.active ul li a:hover {
    background-color: inherit !important;
    }
body.tab-bugs #mainarea #portlets .portlet.active div {
    border-left: none;
    border-right: none;
    }
body.tab-specifications #mainarea #portlets .portlet.active h2 a,
body.tab-specifications #mainarea div#portlets div.portlet.active a {
    background-color: inherit !important;
    }
body.tab-specifications #mainarea #portlets .portlet.active h2 a:hover,
body.tab-specifications #mainarea div#portlets div.portlet.active a:hover {
    background-color: inherit !important;
    }
body.tab-specifications #mainarea #portlets .portlet.active div,
body.tab-specifications #mainarea #portlets .portlet.active ul,
body.tab-specifications #mainarea #portlets .portlet.active ul li a,
body.tab-specifications #mainarea #portlets .portlet.active ul li a:hover,
body.tab-specifications #mainarea div#portlets div.portlet.active ul,
body.tab-specifications #mainarea div#portlets div.portlet.active ul li a,
body.tab-specifications #mainarea div#portlets div.portlet.active ul li a:hover {
    background-color: inherit !important;
    }
body.tab-translations #mainarea #portlets .portlet.active h2 a,
body.tab-translations #mainarea div#portlets div.portlet.active a {
    background-color: inherit !important;
    }
body.tab-translations #mainarea #portlets .portlet.active h2 a:hover,
body.tab-translations #mainarea div#portlets div.portlet.active a:hover {
    background-color: inherit !important;
    }
body.tab-translations #mainarea #portlets .portlet.active div,
body.tab-translations #mainarea #portlets .portlet.active ul,
body.tab-translations #mainarea #portlets .portlet.active ul li a,
body.tab-translations #mainarea #portlets .portlet.active ul li a:hover,
body.tab-translations #mainarea div#portlets div.portlet.active ul,
body.tab-translations #mainarea div#portlets div.portlet.active ul li a,
body.tab-translations #mainarea div#portlets div.portlet.active ul li a:hover {
    background-color: inherit !important;
    }
body.tab-translations #mainarea #portlets .portlet.active div {
    border-left: none;
    border-right: none;
    }
body.tab-answers #mainarea #portlets .portlet.active h2 a,
body.tab-answers #mainarea div#portlets div.portlet.active a {
    background-color: inherit !important;
    }
body.tab-answers #mainarea #portlets .portlet.active h2 a:hover,
body.tab-answers #mainarea div#portlets div.portlet.active a:hover {
    background-color: inherit !important;
    }
body.tab-answers #mainarea #portlets .portlet.active div,
body.tab-answers #mainarea #portlets .portlet.active ul,
body.tab-answers #mainarea #portlets .portlet.active ul li a,
body.tab-answers #mainarea #portlets .portlet.active ul li a:hover,
body.tab-answers #mainarea div#portlets div.portlet.active ul,
body.tab-answers #mainarea div#portlets div.portlet.active ul li a,
body.tab-answers #mainarea div#portlets div.portlet.active ul li a:hover {
    background-color: inherit !important;
    }
body.tab-answers #mainarea #portlets .portlet.active div {
    border-left: none;
    border-right: none;
    }
div.left div.portlet, div.right div.portlet {
    border: none;
    margin-top: 0;
    padding-top: 0;
    }
div.left div.portlet {
    border-width: 0;
    padding: 0;
    }
div.right div.portlet {
    border-width:0;
    padding: 0;
    }
div.columns div.right div.portlet {
    border: none;
    padding: 0;
    }
span.nolink {
    font-weight: bold;
    }
#colophon {
    float: none;
    }
#globalsearch {
  float: none;
  display: auto;
  font-weight: inherit;
  margin-right: auto;
}

#globalsearch input {
  font-size: inherit;
}

/* Page layout */
.yui-d0 {
    margin: 10px 20px;
    }
.yui-t4 .yui-b {
    width: 21%;
    }
.yui-t4 .yui-main .yui-b {
    width: auto;
    margin-right: 24%;
    }
.footer {
    clear: both;
    margin-top: 2em;
    padding-top: 0.5em;
    }
.footer .lp-arcana {
    background: url(/@@/footer-background.png) top left repeat-x;
    padding: 0.8em;
    -moz-border-radius: 3px 3px 0 0;
    -webkit-border-radius: 3px 3px 0 0;
    -khtml-border-radius: 3px 3px 0 0;
    border-radius: 3px 3px 0 0;
    }
.footer .lp-arcana img {
    vertical-align: middle;
    }
.footer .lp-arcana .search-icon {
    background: url(icon-sprites) 100% -191px no-repeat;
    }
.footer .colophon {
    margin: 3em 3em 1em 3em;
    text-align: center;
    }
.portlet, .aside {
    clear: both;
    border-top: 1px solid #d6d6d6;
    padding: 0.5em 0;
    }
.top-portlet {
    padding: 0 0 0.5em 0;
    margin: 0 0 1em;
    }

.warning.message {
    margin-top: 17px;
    }
/*

Use percentages when setting font-size.

Pixels  Percent
10      77
11      85
12      93
13      100
14      108
15      116
16      123.1
17      131
18      138.5
19      146.5
20      153.9
21      161.6
22      167
23      174
24      182
25      189
26      197

*/

/*

Use the following 'application' colors for table column headings,
app stats etc.

Answers: #3840BE
Blueprints: #3594BB
Bugs: #9F2B33
Code: #D18B39
Registry: default (i.e. black)
Translations: #BB3A84

*/

strong.answers-stat {
    color: #3840BE;
    }
strong.blueprints-stat {
    color: #3594BB;
    }
strong.bugs-stat {
    color: #9F2B33;
    }
strong.code-stat {
    color: #D18B39;
    }
strong.registry-stat {
    }
strong.translations-stat {
    color: #BB3A84;
    }


/* Default text presentation */
html, body {
    font-family: bitstream vera sans, arial, helvetica, clean, sans-serif;
    font-family: sans-serif;
    font-size: 93%;
    }
body.private {
    /* It must be obvious to the user that the context is private */
    background: url("/@@/private-y-bg") top left repeat-y;
    }
h1 {
    clear: none;
    padding-top: 6px; /* An offset from the logo. */
    font-size: 197%;
    }
h2 {
    margin-bottom: 0.3em;
    margin-top: 0.3em;
    font-size: 123.1%;
    color: #5a5a5a;
    }
p {
    width: auto;
    margin-bottom: 0.8em;
    }
p, li, dt, dd, blockquote {
    max-width: 45em; /* Wrap the text before the eye gets lost. */
    }
pre, code, samp, tt, .console {
  font-size: 116%;
  margin-bottom: 0.8em;
    }
ol {
       margin-left: 1.8em;
    }
ol li {
       list-style: decimal outside;
       }
li {
    padding-bottom: .3em;
    }
dt {
    margin-bottom: .1em;
    }
dd {
    margin-bottom: .8em;
}
th {
    text-align: right;
    }
thead th, tr.thead th {
    text-align: center;
    vertical-align: bottom;
    }

form h1 {
    margin-bottom: 1em;
    }

form table th, form table td {
    padding: 2px;
    }
form table tbody th {
    font-weight: bold;
    }
em {
    font-style: italic;
    }
strong {
    font-weight: bold;
    }

/* Common presentations */
div.see-all {
    font-size: 123.1%; /* Same as a h2 */
    text-align:right;
    }
span.see-all {
    float: right;
    }
.see-all a {
    padding-left: 8px;
    background: inherit;
    font-size: 72%;
    text-decoration: underline;
    }
.rss-right {
    background: url(/@@/rss.png) right center no-repeat;
    }
.logo {
    float: left;
    display: inline;
    width: 64px;
    height: 64px;
    margin: 0 5px 0 0;
    }
.registered {
    font-size: 85%;
    color: #666;
    font-style: italic;
    }
li .registered {
    font-style: normal;
    }
.description {
    clear: both;
    font-size: 100%;
    }
.top-portlet .summary {
    margin: 0 0 1em 0;
    font-size: 138.5%;
    }
.main-portlet {
    margin: 1em 0 1em 0;
    }

/* Common list presentations. */
.bulleted {
    margin-bottom: 0.5em;
    }
.bulleted li {
    margin: 0 0 0 2em;
    list-style-type: disc;
    }
.horizontal {
    margin: 1em 0 0 0;
    }
.horizontal li {
    display: inline;
    padding: 0 1.5em 0 0;
    }
.subordinate {
    margin-left: 4em;
    }
.two-column-list li,
.two-column-list dl {
    width: 48%;
    float: left;
    display: inline;
    margin: 0 0.25em 0.75em 0;
    }
.two-column-list:after {
    content: ".";
    display: block;
    height: 0;
    clear: both;
    visibility: hidden;
}
dt {
    font-weight: bold;
    }
.portlet dd {
    margin-bottom: 0.5em;
    font-size: 85%;
    color: #484848;
    }
.portlet dl strong {
    color: #000;
    font-weight: normal;
    }
.application-summary {
    font-size: 123.1%;
}
.search-results {
    margin-top: 1em;
}
p.search-results {
    font-size: 116%;
}


/* Exceptions they may be common. */
.contributors dt strong {
    padding-left: 1em;
    }

/* == Watermark heading styles */
div.watermark-apps-portlet {
    padding-bottom:1em;
    border-bottom: 1px solid #d6d6d6;
}
div.watermark-apps-portlet img {
    float: left;
    margin: 0 1.5em 0 0;
}
div.watermark-apps-portlet h1, div.watermark-apps-portlet h2 {
    padding-top: 0.1em;
    margin-bottom: 0.8em;
    color: #000000;
    font-weight: bold;
    clear: none;
}
div.watermark-apps-portlet h1 {
    margin-bottom: 0.2em;
    padding-top: 0;
}

/* === Application buttons === */
/* In most pages, we present a list of six application buttons: */
.watermark-apps-portlet li {
    display:inline;
    list-style-type: none;
}
.watermark-apps-portlet li a, .watermark-apps-portlet li span {
    padding: 0.3em 0.5em;
    margin-right: 0.4em;
}
/* The text of the first tab should align with the heading directly
   above it */
.watermark-apps-portlet li:first-child a, .watermark-apps-portlet li:first-child span {
    margin-left: -0.5em;
}
.watermark-apps-portlet li a:link, .watermark-apps-portlet li a:visited {
    color: #000;
    background-color: #fff;
    text-decoration: none;
}
.watermark-apps-portlet li.active a, .watermark-apps-portlet li.active span {
    font-weight: bold;
    color: #fff;
    background-color: #747474;
}
.watermark-apps-portlet li a:hover {
    color: #000;
    background-color: #f3f3f3;
}
.watermark-apps-portlet li.disabled-tab {
    color: #747474;
}

/* Side content exceptions */
.side {
    padding: 0.5em;
    color: #484848;
    background: #f3f3f3;
    }
.side .portlet {
    width: 90%;
    margin: 0 auto 1em;
    border: 1px solid #dedede;
    -moz-border-radius: 5px;
    -webkit-border-radius: 5px;
    -khtml-border-radius: 5px;
    border-radius: 5px;
    padding: 0.5em;
    color: #484848;
    background: #fbfbfb;
    }
.side ul {
    color: #484848;
    background: #fbfbfb;
    }

.downloads li {
    margin: 0;
    padding: 2px 0 0;
    font-weight: bold;
    }
.downloads li a {
    display: block;
    margin: 0;
    border: 1px solid #4f843c;
    -moz-border-radius: 3px;
    -webkit-border-radius: 3px;
    -khtml-border-radius: 3px;
    border-radius: 3px;
    background: #4f843c url(/@@/bg-project-downloads.png) center right no-repeat;
    padding: 6%;
    padding-right: 40px;
    color: #fff;
    font-size: 93%;
    }
.downloads .version {
    -moz-border-radius: 5px 5px 0 0;
    -webkit-border-radius: 5px 5px 0 0;
    -khtml-border-radius: 5px 5px 0 0;
    border-radius: 5px 5px 0 0;
    background: #d3e3c7;
    padding: 0.2em 1em;
    }
.downloads .released {
    margin: .3em 0 .5em 0;
    -moz-border-radius: 0 0 5px 5px;
    -webkit-border-radius: 0 0 5px 5px;
    -khtml-border-radius: 0 0 5px 5px;
    border-radius: 0 0 5px 5px;
    background: #d3e3c7;
    padding: 0.2em 1em;
    }
.downloads .alternate {
    padding: 0 0 0 1em;
    }

ul.super-add-action {
    margin: 0 auto 1em;
}

ul.super-add-action li {
    padding: 0;
}

ul.super-add-action li a {
    display: block;
    border: 1px solid black;
    -moz-border-radius: 3px;
    -webkit-border-radius: 3px;
    -khtml-border-radius: 3px;
    background: #4f843c url(/@@/bg-action-add) center left no-repeat;
    border-radius: 3px;
    padding: 6%;
    padding-left: 45px;
    color: #fff;
    font-size: 108%;
    font-weight: bold;
    text-decoration: underline;
    }

.involvement li {
    border-top: 1px solid #d0d0d0;
    padding: 0;
    font-size: 108%;
    font-weight: bold;
    }
.involvement a {
    display: block;
    padding: 0.3em;
    }
.involvement a.bugs {
    color: #b9413e;
    background: url(/@@/bugs-arrow-right.png) right center no-repeat;
    }
.involvement a.answers {
    color: #5265b2;
    background: url(/@@/answers-arrow-right.png) right center no-repeat;
    }
.involvement a.translations {
    color: #c5458e;
    background: url(/@@/translations-arrow-right.png) right center no-repeat;
    }
.involvement a.code {
    color: #d39f57;
    background: url(/@@/code-arrow-right.png) right center no-repeat;
    }
.involvement a.blueprints {
    color: #5ba4c6;
    background: url(/@@/blueprints-arrow-right.png) right center no-repeat;
    }
.involvement a:hover {
    text-decoration: none;
    background-color: #eee;
    }

.announcements li {
    margin-bottom: 0.5em;
    }
.announcements li strong,
.announcements li a {
    font-weight: bold;
    }
.latest-announcement {
    padding: 0.5em;
    background: #dfe5f6;
    border-top: 1px solid #d0d0d0;
    border-bottom: 1px solid #d0d0d0;
    }
.announcement .registered {
    font-size: 93%;
    margin-top: -2px;
    }

/* For the Latest updates portlet 
 * at https://launchpad.dev/~cprov/+archive/ppa */
ul.latest-ppa-updates .duration {
    font-size: 75%;
}
ul.latest-ppa-updates li {
    padding: 3px;
    background-repeat: no-repeat;
    background-position:right center;
}
/* The following could be generalised for use to the following selector:
 * .side .portlet li.nth-child(odd)
 * if needed. */
ul.latest-ppa-updates li:nth-child(odd) {
    border-top: 1px solid #dedede;
    border-bottom: 1px solid #dedede;
    background-color: #eeeeff;
}
ul.latest-ppa-updates li.FULLYBUILT {
    background-image: url('/@@/yes');
}
ul.latest-ppa-updates li.FULLYBUILT_PENDING {
    background-image: url('/@@/build-success-publishing');
}
ul.latest-ppa-updates li.NEEDSBUILD {
    background-image: url('/@@/build-needed');
}
ul.latest-ppa-updates li.FAILEDTOBUILD {
    background-image: url('/@@/build-failed');
}
ul.latest-ppa-updates li.BUILDING {
    background-image: url('/@@/processing');
}
/* From nice_pre in tales.py */
pre.wrap {
  white-space: -moz-pre-wrap;
  white-space: -o-pre-wrap;
  white-space: pre-wrap;
  word-wrap: break-word;
}

/* ==== Listing tables ==== */

table.listing th {
  font-weight: bold;
}
table.narrow-listing {
<<<<<<< HEAD
  width: 45em;
}
/* ~person/+karma */
table.cozy-listing {
    width: 20em;
    background-color: #fff;
    border: 1px solid #d2d2d2;
    border-bottom: 1px solid #d2d2d2;
}
table.cozy-listing td {
    border: 1px #d2d2d2;
    border-style: dotted none none none;
=======
    width: 45em;
>>>>>>> 5d731c0c
}

ul.language, li.language             {
  list-style-image: url(/@@/language);
  /* Disable .language sprite. */
  background: inherit;
}

/* ==== Translations hand-made forms ==== */

form.translations div.fields {
    padding: 1em;
}

form.translations div.actions {
    padding: 1em;
    text-align: right;
    clear:both;
}

form.translations input {
    padding-left: 0.5em;
    padding-right: 0.5em;
}

form.translations select {
    margin-left: 0.5em;
    padding-right: 0.5em;
}

form.translations label {
    padding-left: 0.5em;
    padding-right: 1em;
}

form.translations .listbox label {
    padding: 2px 1em 2px 2px;
}

/* Provide top-alignment for radio boxes and longer explanations
 * without using tables.
 *
 * Examples:
 *   https://translations.launchpad.dev/evolution/trunk/+pots/evolution-2.2/es/+upload
 *   https://translations.launchpad.dev/evolution/trunk/+pots/evolution-2.2/+export
 */
form.translations div.alignment .content {
    float:left;
}
form.translations div.alignment .selector {
    margin-right: 0.5em;
    float: left;
    clear: both;
}
form.translations div.alignment .content label {
    padding: 0px;
    margin: 0px;
    font-weight: bold;
}
form.translations div.alignment .secondary label {
<<<<<<< HEAD
  font-weight: normal;
  padding: 2px 1em 2px 2px;
=======
    font-weight: normal;
    padding: 2px 1em 2px 2px;
}

/* Translations statistics and legend.
 *
 * Examples:
 *   https://translations.launchpad.dev/ubuntu/hoary/+lang/es
 *   https://translations.launchpad.dev/evolution/trunk/+lang/es
 */

div.translations-legend {
    padding-top: 2em;
    padding-bottom: 1em;
}
table.translation-stats td {
    text-align:center;
}
table.translation-stats td.template-name {
    text-align:left;
}
table.translation-stats tfoot td,
table.translation-stats tfoot th {
    background-color: #f7f7f7;
    border: 0px;
    border-top: 2px solid #d2d2d2;
    border-bottom: 2px solid #d2d2d2;
    padding-top: 5px;
    padding-bottom: 5px;
    font-weight: bold;
}
table.translation-stats tfoot th {
    text-align:left;
}
table.translation-stats tfoot td {
    text-align:center;
>>>>>>> 5d731c0c
}<|MERGE_RESOLUTION|>--- conflicted
+++ resolved
@@ -713,11 +713,10 @@
 /* ==== Listing tables ==== */
 
 table.listing th {
-  font-weight: bold;
+    font-weight: bold;
 }
 table.narrow-listing {
-<<<<<<< HEAD
-  width: 45em;
+    width: 45em;
 }
 /* ~person/+karma */
 table.cozy-listing {
@@ -729,9 +728,6 @@
 table.cozy-listing td {
     border: 1px #d2d2d2;
     border-style: dotted none none none;
-=======
-    width: 45em;
->>>>>>> 5d731c0c
 }
 
 ul.language, li.language             {
@@ -792,10 +788,6 @@
     font-weight: bold;
 }
 form.translations div.alignment .secondary label {
-<<<<<<< HEAD
-  font-weight: normal;
-  padding: 2px 1em 2px 2px;
-=======
     font-weight: normal;
     padding: 2px 1em 2px 2px;
 }
@@ -832,5 +824,4 @@
 }
 table.translation-stats tfoot td {
     text-align:center;
->>>>>>> 5d731c0c
 }