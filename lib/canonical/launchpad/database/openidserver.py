--- conflicted
+++ resolved
@@ -5,7 +5,6 @@
 
 __metaclass__ = type
 __all__ = [
-<<<<<<< HEAD
     'OpenIdAuthorization',
     'OpenIdAuthorizationSet',
     'OpenIDRPConfig',
@@ -17,10 +16,6 @@
 
 from datetime import datetime
 import pytz
-=======
-    'OpenIdAuthorization', 'OpenIdAuthorizationSet', 'OpenIDRPConfig',
-    'OpenIDRPConfigSet']
->>>>>>> 0148336d
 
 from openid.store.sqlstore import PostgreSQLStore
 import psycopg2
@@ -31,6 +26,7 @@
 from canonical.database.datetimecol import UtcDateTimeCol
 from canonical.database.enumcol import EnumCol
 from canonical.database.sqlbase import cursor, SQLBase, sqlvalues
+from canonical.launchpad.interfaces.account import AccountStatus
 from canonical.launchpad.interfaces.openidserver import (
     ILaunchpadOpenIdStoreFactory, IOpenIdAuthorization,
     IOpenIdAuthorizationSet, IOpenIDRPConfig, IOpenIDRPConfigSet,
@@ -189,8 +185,8 @@
     implements(IOpenIDRPSummary)
     _table = 'OpenIDRPSummary'
 
-    person = ForeignKey(dbName='person', foreignKey='Person', notNull=True)
-    identifier = StringCol(notNull=True)
+    account = ForeignKey(dbName='account', foreignKey='Account', notNull=True)
+    openid_identifier = StringCol(notNull=True)
     trust_root = StringCol(notNull=True)
     date_created = UtcDateTimeCol(notNull=True, default=DEFAULT)
     date_last_used = UtcDateTimeCol(notNull=True, default=DEFAULT)
@@ -218,45 +214,44 @@
         :raise AssertionError: If the identifier is used by more than
             one person.
         """
-        summaries = OpenIDRPSummary.selectBy(identifier=identifier)
+        summaries = OpenIDRPSummary.selectBy(openid_identifier=identifier)
         summaries = list(summaries)
+        self._assert_0_or_1_accounts(identifier, summaries)
+        return summaries
+
+    def _assert_0_or_1_accounts(self, identifier, summaries):
+        """Assert 0 or 1 accounts in the summaries have the identifier."""
         person_names = set()
         for summary in summaries:
-            person_names.add(summary.person.name)
+            person_names.add(summary.account.displayname)
         if len(person_names) > 1:
             raise AssertionError(
-                'More than 1 person has the OpenID identifier of %s: %s' %
+                'More than 1 accounts has the OpenID identifier of %s: %s' %
                 (identifier, ', '.join(list(person_names))))
-        return summaries
-
-    def record(self, person, trust_root, date_used=None):
+
+    def record(self, account, trust_root, date_used=None):
         """See `IOpenRPIDSummarySet`.
 
         :param date_used: an optional datetime the login happened. The current
             datetime is used if date_used is None.
         :raise AssertionError: If the person is not valid.
         """
-        if not person.is_valid_person:
-            raise AssertionError('%s is not a valid person.' % person.name)
-        identifier = self.openid_identifier_url(person)
+        if account.status != AccountStatus.ACTIVE:
+            raise AssertionError(
+                '%s is not ACTIVE account.' % account.displayname)
+        identifier = account.openid_identity_url
         if date_used is None:
             date_used = datetime.now(pytz.UTC)
         summary = OpenIDRPSummary.selectOneBy(
-            person=person, identifier=identifier, trust_root=trust_root)
+            account=account, openid_identifier=identifier,
+            trust_root=trust_root)
         if summary is not None:
             # Update the existing summary.
             summary.increment(date_used=date_used)
         else:
             # create a new summary.
             summary = OpenIDRPSummary(
-                person=person, identifier=identifier, trust_root=trust_root,
-                date_created=date_used, date_last_used=date_used,
-                total_logins=1)
+                account=account, openid_identifier=identifier,
+                trust_root=trust_root, date_created=date_used,
+                date_last_used=date_used, total_logins=1)
         return summary
-
-    # XXX sinzui 2008-06-18: Move this to Account.
-    def openid_identifier_url(self, user):
-        """return the user's OpenID identifier URL."""
-        from canonical.launchpad.webapp.vhosts import allvhosts
-        identity_url_prefix = (allvhosts.configs['openid'].rooturl + '+id/')
-        return identity_url_prefix + user.openid_identifier