# Copyright 2004-2005 Canonical Ltd.  All rights reserved.

__metaclass__ = type

__all__ = [
    'ProductSeries',
    'ProductSeriesSet',
    ]


import datetime
from warnings import warn

from zope.interface import implements
from sqlobject import (
    IntervalCol, ForeignKey, StringCol, SQLMultipleJoin, SQLObjectNotFound)

from canonical.database.constants import UTC_NOW
from canonical.database.datetimecol import UtcDateTimeCol
from canonical.launchpad.components.bugtarget import BugTargetBase
<<<<<<< HEAD
=======
from canonical.launchpad.interfaces import (
    IProductSeries, IProductSeriesSet, IProductSeriesSourceAdmin,
    NotFoundError)
>>>>>>> 7a95f0cb

from canonical.launchpad.database.bug import (
    get_bug_tags, get_bug_tags_open_count)
from canonical.launchpad.database.bugtask import BugTaskSet
from canonical.launchpad.database.milestone import Milestone
from canonical.launchpad.database.packaging import Packaging
from canonical.launchpad.database.potemplate import POTemplate
from canonical.launchpad.database.specification import Specification
from canonical.database.sqlbase import (
    SQLBase, quote, sqlvalues)

from canonical.launchpad.interfaces import (
    IProductSeries, IProductSeriesSet, IProductSeriesSource,
    IProductSeriesSourceAdmin, IProductSeriesSourceSet, NotFoundError)

from canonical.lp.dbschema import (
    EnumCol, ImportStatus, PackagingType, RevisionControlSystems,
    SpecificationSort, SpecificationGoalStatus, SpecificationFilter,
    SpecificationStatus)

class ProductSeriesSet:
    implements(IProductSeriesSet)

    def get(self, productseriesid):
        """See IProductSeriesSet."""
        try:
            return ProductSeries.get(productseriesid)
        except SQLObjectNotFound:
            raise NotFoundError(productseriesid)


class ProductSeries(SQLBase, BugTargetBase):
    """A series of product releases."""
    implements(IProductSeries, IProductSeriesSourceAdmin)
    _table = 'ProductSeries'

    product = ForeignKey(dbName='product', foreignKey='Product', notNull=True)
    name = StringCol(notNull=True)
    summary = StringCol(notNull=True)
    datecreated = UtcDateTimeCol(notNull=True, default=UTC_NOW)
    owner = ForeignKey(
        foreignKey="Person", dbName="owner", notNull=True)
    driver = ForeignKey(
        foreignKey="Person", dbName="driver", notNull=False, default=None)
    import_branch = ForeignKey(foreignKey='Branch', dbName='import_branch',
                               default=None)
    user_branch = ForeignKey(foreignKey='Branch', dbName='user_branch',
                             default=None)
    importstatus = EnumCol(dbName='importstatus', notNull=False,
        schema=ImportStatus, default=None)
    datelastsynced = UtcDateTimeCol(default=None)
    syncinterval = IntervalCol(default=None)
    rcstype = EnumCol(dbName='rcstype', schema=RevisionControlSystems,
        notNull=False, default=None)
    cvsroot = StringCol(default=None)
    cvsmodule = StringCol(default=None)
    cvsbranch = StringCol(default=None)
    # where are the tarballs released from this branch placed?
    cvstarfileurl = StringCol(default=None)
    svnrepository = StringCol(default=None)
    releasefileglob = StringCol(default=None)
    releaseverstyle = StringCol(default=None)
    # key dates on the road to import happiness
    dateautotested = UtcDateTimeCol(default=None)
    datestarted = UtcDateTimeCol(default=None)
    datefinished = UtcDateTimeCol(default=None)
    dateprocessapproved = UtcDateTimeCol(default=None)
    datesyncapproved = UtcDateTimeCol(default=None)

    releases = SQLMultipleJoin('ProductRelease', joinColumn='productseries',
                            orderBy=['-datereleased'])
    milestones = SQLMultipleJoin('Milestone', joinColumn = 'productseries',
                            orderBy=['dateexpected', 'name'])
    packagings = SQLMultipleJoin('Packaging', joinColumn='productseries',
                            orderBy=['-id'])

    @property
    def displayname(self):
        return self.name

    @property
    def bugtargetname(self):
        """See IBugTarget."""
        return "%s %s (upstream)" % (self.product.name, self.name)

    @property
    def drivers(self):
        """See IProductSeries."""
        drivers = set()
        drivers.add(self.driver)
        drivers = drivers.union(self.product.drivers)
        drivers.discard(None)
        return sorted(drivers, key=lambda x: x.browsername)

    @property
    def series_branch(self):
        """See IProductSeries."""
        if self.user_branch is not None:
            return self.user_branch
        return self.import_branch

    @property
    def potemplates(self):
        result = POTemplate.selectBy(productseries=self)
        result = list(result)
        return sorted(result, key=lambda x: x.potemplatename.name)

    @property
    def currentpotemplates(self):
        result = POTemplate.selectBy(productseries=self, iscurrent=True)
        result = list(result)
        return sorted(result, key=lambda x: x.potemplatename.name)

    def getPOTemplate(self, name):
        """See IProductSeries."""
        return POTemplate.selectOne(
            "POTemplate.productseries = %s AND "
            "POTemplate.potemplatename = POTemplateName.id AND "
            "POTemplateName.name = %s" % sqlvalues(self.id, name),
            clauseTables=['POTemplateName'])

    @property
    def title(self):
        return self.product.displayname + ' Series: ' + self.displayname

    def shortdesc(self):
        warn('ProductSeries.shortdesc should be ProductSeries.summary',
             DeprecationWarning)
        return self.summary
    shortdesc = property(shortdesc)

    @property
    def sourcepackages(self):
        """See IProductSeries"""
        from canonical.launchpad.database.sourcepackage import SourcePackage
        ret = Packaging.selectBy(productseries=self)
        ret = [SourcePackage(sourcepackagename=r.sourcepackagename,
                             distrorelease=r.distrorelease)
                    for r in ret]
        ret.sort(key=lambda a: a.distribution.name + a.distrorelease.version
                 + a.sourcepackagename.name)
        return ret

    @property
    def has_any_specifications(self):
        """See IHasSpecifications."""
        return self.all_specifications.count()

    @property
    def all_specifications(self):
        return self.specifications(filter=[SpecificationFilter.ALL])

    @property
    def valid_specifications(self):
        return self.specifications(filter=[SpecificationFilter.VALID])

    def specifications(self, sort=None, quantity=None, filter=None):
        """See IHasSpecifications.
        
        The rules for filtering are that there are three areas where you can
        apply a filter:
        
          - acceptance, which defaults to ACCEPTED if nothing is said,
          - completeness, which defaults to showing BOTH if nothing is said
          - informational, which defaults to showing BOTH if nothing is said
        
        """

        # Make a new list of the filter, so that we do not mutate what we
        # were passed as a filter
        if not filter:
            # filter could be None or [] then we decide the default
            # which for a productseries is to show everything accepted
            filter = [SpecificationFilter.ACCEPTED]

        # defaults for completeness: in this case we don't actually need to
        # do anything, because the default is ANY
        
        # defaults for acceptance: in this case, if nothing is said about
        # acceptance, we want to show only accepted specs
        acceptance = False
        for option in [
            SpecificationFilter.ACCEPTED,
            SpecificationFilter.DECLINED,
            SpecificationFilter.PROPOSED]:
            if option in filter:
                acceptance = True
        if acceptance is False:
            filter.append(SpecificationFilter.ACCEPTED)

        # defaults for informationalness: we don't have to do anything
        # because the default if nothing is said is ANY

        # sort by priority descending, by default
        if sort is None or sort == SpecificationSort.PRIORITY:
            order = ['-priority', 'status', 'name']
        elif sort == SpecificationSort.DATE:
            # we are showing specs for a GOAL, so under some circumstances
            # we care about the order in which the specs were nominated for
            # the goal, and in others we care about the order in which the
            # decision was made.

            # we need to establish if the listing will show specs that have
            # been decided only, or will include proposed specs.
            show_proposed = set([
                SpecificationFilter.ALL,
                SpecificationFilter.PROPOSED,
                ])
            if len(show_proposed.intersection(set(filter))) > 0:
                # we are showing proposed specs so use the date proposed
                # because not all specs will have a date decided.
                order = ['-Specification.datecreated', 'Specification.id']
            else:
                # this will show only decided specs so use the date the spec
                # was accepted or declined for the sprint
                order = ['-Specification.date_goal_decided',
                         '-Specification.datecreated',
                         'Specification.id']

        # figure out what set of specifications we are interested in. for
        # productseries, we need to be able to filter on the basis of:
        #
        #  - completeness. by default, only incomplete specs shown
        #  - goal status. by default, only accepted specs shown
        #  - informational.
        #
        base = 'Specification.productseries = %s' % self.id
        query = base
        # look for informational specs
        if SpecificationFilter.INFORMATIONAL in filter:
            query += ' AND Specification.informational IS TRUE'
        
        # filter based on completion. see the implementation of
        # Specification.is_complete() for more details
        completeness =  Specification.completeness_clause

        if SpecificationFilter.COMPLETE in filter:
            query += ' AND ( %s ) ' % completeness
        elif SpecificationFilter.INCOMPLETE in filter:
            query += ' AND NOT ( %s ) ' % completeness

        # look for specs that have a particular goalstatus (proposed,
        # accepted or declined)
        if SpecificationFilter.ACCEPTED in filter:
            query += ' AND Specification.goalstatus = %d' % (
                SpecificationGoalStatus.ACCEPTED.value)
        elif SpecificationFilter.PROPOSED in filter:
            query += ' AND Specification.goalstatus = %d' % (
                SpecificationGoalStatus.PROPOSED.value)
        elif SpecificationFilter.DECLINED in filter:
            query += ' AND Specification.goalstatus = %d' % (
                SpecificationGoalStatus.DECLINED.value)

        # Filter for validity. If we want valid specs only then we should
        # exclude all OBSOLETE or SUPERSEDED specs
        if SpecificationFilter.VALID in filter:
            query += ' AND Specification.status NOT IN ( %s, %s ) ' % \
                sqlvalues(SpecificationStatus.OBSOLETE,
                          SpecificationStatus.SUPERSEDED)

        # ALL is the trump card
        if SpecificationFilter.ALL in filter:
            query = base

        # Filter for specification text
        for constraint in filter:
            if isinstance(constraint, basestring):
                # a string in the filter is a text search filter
                query += ' AND Specification.fti @@ ftq(%s) ' % quote(
                    constraint)

        # now do the query, and remember to prejoin to people
        results = Specification.select(query, orderBy=order, limit=quantity)
        return results.prejoin(['assignee', 'approver', 'drafter'])

    def searchTasks(self, search_params):
        """See IBugTarget."""
        search_params.setProductSeries(self)
        return BugTaskSet().search(search_params)

    def getUsedBugTags(self):
        """See IBugTarget."""
        return get_bug_tags("BugTask.productseries = %s" % sqlvalues(self))

    def getUsedBugTagsWithOpenCounts(self, user):
        """See IBugTarget."""
        return get_bug_tags_open_count(
            "BugTask.productseries = %s" % sqlvalues(self), user)

    def createBug(self, bug_params):
        """See IBugTarget."""
        raise NotImplementedError('Cannot file a bug against a productseries')

    def getSpecification(self, name):
        """See ISpecificationTarget."""
        return self.product.getSpecification(name)

    def getRelease(self, version):
        for release in self.releases:
            if release.version == version:
                return release
        return None

    def getPackage(self, distrorelease):
        """See IProductSeries."""
        for pkg in self.sourcepackages:
            if pkg.distrorelease == distrorelease:
                return pkg
        # XXX sabdfl 23/06/05 this needs to search through the ancestry of
        # the distrorelease to try to find a relevant packaging record
        raise NotFoundError(distrorelease)

    def setPackaging(self, distrorelease, sourcepackagename, owner):
        """See IProductSeries."""
        for pkg in self.packagings:
            if pkg.distrorelease == distrorelease:
                # we have found a matching Packaging record
                if pkg.sourcepackagename == sourcepackagename:
                    # and it has the same source package name
                    return pkg
                # ok, we need to update this pkging record
                pkg.sourcepackagename = sourcepackagename
                pkg.owner = owner
                pkg.datecreated = UTC_NOW
                pkg.sync()  # convert UTC_NOW to actual datetime
                return pkg

        # ok, we didn't find a packaging record that matches, let's go ahead
        # and create one
        pkg = Packaging(distrorelease=distrorelease,
            sourcepackagename=sourcepackagename, productseries=self,
            packaging=PackagingType.PRIME,
            owner=owner)
        pkg.sync()  # convert UTC_NOW to actual datetime
        return pkg

    def getPackagingInDistribution(self, distribution):
        """See IProductSeries."""
        history = []
        for pkging in self.packagings:
            if pkging.distrorelease.distribution == distribution:
                history.append(pkging)
        return history

    def certifyForSync(self):
        """Enable the sync for processing."""
        self.dateprocessapproved = UTC_NOW
        self.syncinterval = datetime.timedelta(1)
        self.importstatus = ImportStatus.PROCESSING

    def syncCertified(self):
        """Return true or false indicating if the sync is enabled"""
        return self.dateprocessapproved is not None

    def autoSyncEnabled(self):
        """Is the sync automatically scheduling?"""
        return self.importstatus == ImportStatus.SYNCING

    def enableAutoSync(self):
        """Enable autosyncing?"""
        self.datesyncapproved = UTC_NOW
        self.importstatus = ImportStatus.SYNCING

    def autoTestFailed(self):
        """Has the series source failed automatic testing by roomba?"""
        return self.importstatus == ImportStatus.TESTFAILED

    def newMilestone(self, name, dateexpected=None):
        """See IProductSeries."""
        return Milestone(name=name, dateexpected=dateexpected,
                         product=self.product, productseries=self)


class ProductSeriesSet:
    """See IProductSeriesSet."""

    implements(IProductSeriesSet)

    def __getitem__(self, series_id):
        """See IProductSeriesSet."""
        series = self.get(series_id)
        if series is None:
            raise NotFoundError(series_id)
        return series

    def get(self, series_id, default=None):
        """See IProductSeriesSet."""
        try:
            return ProductSeries.get(series_id)
        except SQLObjectNotFound:
            return default

    def search(self, ready=None, text=None, forimport=None, importstatus=None,
               start=None, length=None):
        query, clauseTables = self._querystr(
            ready, text, forimport, importstatus)
        return ProductSeries.select(query, distinct=True,
                   clauseTables=clauseTables)[start:length]

    def importcount(self, status=None):
        return self.search(forimport=True, importstatus=status).count()

    def _querystr(self, ready=None, text=None,
                  forimport=None, importstatus=None):
        """Return a querystring and clauseTables for use in a search or a
        get or a query. Arguments:
          ready - boolean indicator of whether or not to limit the search
                  to products and projects that have been reviewed and are
                  active.
          text - text to search for in the product and project titles and
                 descriptions
          forimport - whether or not to limit the search to series which
                      have RCS data on file
          importstatus - limit the list to series which have the given
                         import status.
        """
        queries = []
        clauseTables = set()
        # deal with the cases which require project and product
        if ( ready is not None ) or text:
            if text:
                queries.append('Product.fti @@ ftq(%s)' % quote(text))
            if ready is not None:
                queries.append('Product.active IS TRUE')
                queries.append('Product.reviewed IS TRUE')
            queries.append("ProductSeries.product = Product.id")

            # The subquery restricts the query to a project that matches
            # the text supplied.
            subqueries = []
            subqueries.append('Product.project = Project.id')
            if text:
                subqueries.append('Project.fti @@ ftq(%s) ' % quote(text))
            if ready is not None:
                subqueries.append('Project.active IS TRUE')
                subqueries.append('Project.reviewed IS TRUE')
            queries.append('(Product.project IS NULL OR (%s))' % 
                           " AND ".join(subqueries))

            clauseTables.add('Project')
            clauseTables.add('Product')

        # now just add filters on import status
        if forimport or importstatus:
            queries.append('ProductSeries.importstatus IS NOT NULL')
        if importstatus:
            queries.append('ProductSeries.importstatus = %d' % importstatus)

        query = " AND ".join(queries)
        return query, clauseTables

    def getByCVSDetails(self, cvsroot, cvsmodule, cvsbranch, default=None):
        """See IProductSeriesSet."""
        result = ProductSeries.selectOneBy(
            cvsroot=cvsroot, cvsmodule=cvsmodule, cvsbranch=cvsbranch)
        if result is None:
            return default
        return result

    def getBySVNDetails(self, svnrepository, default=None):
        """See IProductSeriesSet."""
        result = ProductSeries.selectOneBy(svnrepository=svnrepository)
        if result is None:
            return default
        return result
<|MERGE_RESOLUTION|>--- conflicted
+++ resolved
@@ -17,14 +17,9 @@
 
 from canonical.database.constants import UTC_NOW
 from canonical.database.datetimecol import UtcDateTimeCol
+from canonical.database.sqlbase import (
+    SQLBase, quote, sqlvalues)
 from canonical.launchpad.components.bugtarget import BugTargetBase
-<<<<<<< HEAD
-=======
-from canonical.launchpad.interfaces import (
-    IProductSeries, IProductSeriesSet, IProductSeriesSourceAdmin,
-    NotFoundError)
->>>>>>> 7a95f0cb
-
 from canonical.launchpad.database.bug import (
     get_bug_tags, get_bug_tags_open_count)
 from canonical.launchpad.database.bugtask import BugTaskSet
@@ -32,12 +27,8 @@
 from canonical.launchpad.database.packaging import Packaging
 from canonical.launchpad.database.potemplate import POTemplate
 from canonical.launchpad.database.specification import Specification
-from canonical.database.sqlbase import (
-    SQLBase, quote, sqlvalues)
-
 from canonical.launchpad.interfaces import (
-    IProductSeries, IProductSeriesSet, IProductSeriesSource,
-    IProductSeriesSourceAdmin, IProductSeriesSourceSet, NotFoundError)
+    IProductSeries, IProductSeriesSet,IProductSeriesSourceAdmin, NotFoundError)
 
 from canonical.lp.dbschema import (
     EnumCol, ImportStatus, PackagingType, RevisionControlSystems,
