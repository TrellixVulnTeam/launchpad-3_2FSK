--- conflicted
+++ resolved
@@ -489,7 +489,6 @@
     ... This list has been deactivated."""
     Traceback (most recent call last):
     ...
-<<<<<<< HEAD
     AssertionError: Only registered or active mailing lists may be modified
 
 
@@ -508,7 +507,4 @@
     >>> team_six = new_team('team-six')
     >>> team_six.name = 'team-canonical'
     >>> team_six.name
-    u'team-canonical'
-=======
-    AssertionError: Only registered or usable mailing lists may be modified
->>>>>>> fdedecc6
+    u'team-canonical'