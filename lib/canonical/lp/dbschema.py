# Copyright 2004 Canonical Ltd.  All rights reserved.
#
"""Database schemas

Use them like this:

  from canonical.lp.dbschema import BugTaskImportance

  print "SELECT * FROM Bug WHERE Bug.importance='%d'" % BugTaskImportance.CRITICAL

"""
__metaclass__ = type

# MAINTAINER:
#
# When you add a new DBSchema subclass, add its name to the __all__ tuple
# below.
#
# If you do not do this, from canonical.lp.dbschema import * will not
# work properly, and the thing/lp:SchemaClass will not work properly.

# The DBSchema subclasses should be in alphabetical order, listed after
# EnumCol and Item.  Please keep it that way.
__all__ = (
'EnumCol',
'Item',
'DBSchema',
# DBSchema types follow.
'ArchArchiveType',
'BinaryPackageFileType',
'BinaryPackageFormat',
'BountyDifficulty',
'BountyStatus',
'BranchRelationships',
'BranchLifecycleStatus',
'BranchReviewStatus',
'BugBranchStatus',
'BugTaskStatus',
'BugAttachmentType',
'BugTrackerType',
'BugExternalReferenceType',
'BugInfestationStatus',
'BugRelationship',
'BugTaskImportance',
'BuildStatus',
'CodereleaseRelationships',
'CveStatus',
'DistributionReleaseStatus',
'EmailAddressStatus',
'GPGKeyAlgorithm',
'ImportTestStatus',
'ImportStatus',
'LoginTokenType',
'ManifestEntryType',
'ManifestEntryHint',
'MirrorContent',
'MirrorPulseType',
'MirrorSpeed',
'MirrorStatus',
'PackagePublishingPriority',
'PackagePublishingStatus',
'PackagePublishingPocket',
'PackagingType',
'PollAlgorithm',
'PollSecrecy',
'ProjectRelationship',
'ProjectStatus',
'RevisionControlSystems',
'RosettaFileFormat',
'RosettaImportStatus',
'RosettaTranslationOrigin',
'ShipItArchitecture',
'ShipItDistroRelease',
'ShipItFlavour',
'ShippingRequestStatus',
'ShippingService',
'SourcePackageFileType',
'SourcePackageFormat',
'SourcePackageRelationships',
'SourcePackageUrgency',
'SpecificationDelivery',
'SpecificationFilter',
'SpecificationGoalStatus',
'SpecificationLifecycleStatus',
'SpecificationPriority',
'SpecificationSort',
'SpecificationStatus',
'SprintSpecificationStatus',
'SSHKeyType',
'TextDirection',
'TicketAction',
'TicketPriority',
'TicketSort',
'TicketStatus',
'TeamMembershipStatus',
'TeamSubscriptionPolicy',
'TranslationPriority',
'TranslationPermission',
'TranslationValidationStatus',
'DistroReleaseQueueStatus',
'DistroReleaseQueueCustomFormat',
'UpstreamFileType',
'UpstreamReleaseVersionStyle',
)

import sys
import warnings

from zope.interface.advice import addClassAdvisor
from zope.security.proxy import isinstance as zope_isinstance

from sqlobject.col import SOCol, Col
from sqlobject.include import validators
import sqlobject.constraints as consts

from canonical.database.constants import DEFAULT


class SODBSchemaEnumCol(SOCol):

    def __init__(self, **kw):
        self.schema = kw.pop('schema')
        if not issubclass(self.schema, DBSchema):
            raise TypeError('schema must be a DBSchema: %r' % self.schema)
        SOCol.__init__(self, **kw)
        self.validator = validators.All.join(
            DBSchemaValidator(schema=self.schema), self.validator)

    def autoConstraints(self):
        return [consts.isInt]

    def _sqlType(self):
        return 'INT'


class DBSchemaEnumCol(Col):
    baseClass = SODBSchemaEnumCol


class DBSchemaValidator(validators.Validator):

    def __init__(self, **kw):
        self.schema = kw.pop('schema')
        validators.Validator.__init__(self, **kw)

    def fromPython(self, value, state):
        """Convert from DBSchema Item to int.

        >>> validator = DBSchemaValidator(schema=BugTaskStatus)
        >>> validator.fromPython(BugTaskStatus.FIXCOMMITTED, None)
        25
        >>> validator.fromPython(tuple(), None)
        Traceback (most recent call last):
        ...
        TypeError: Not a DBSchema Item: ()
        >>> validator.fromPython(ImportTestStatus.NEW, None)
        Traceback (most recent call last):
        ...
        TypeError: DBSchema Item from wrong class, <class 'canonical.lp.dbschema.ImportTestStatus'> != <class 'canonical.lp.dbschema.BugTaskStatus'>
        >>>

        """
        if value is None:
            return None
        if value is DEFAULT:
            return value
        if isinstance(value, int):
            raise TypeError(
                'Need to set a dbschema Enum column to a dbschema Item,'
                ' not an int')
        if not zope_isinstance(value, Item):
            # We use repr(value) because if it's a tuple (yes, it has been
            # seen in some cases) then the interpolation would swallow that
            # fact, confusing poor programmers like Daniel.
            raise TypeError('Not a DBSchema Item: %s' % repr(value))
        # Using != rather than 'is not' in order to cope with Security Proxy
        # proxied items and their schemas.
        if value.schema != self.schema:
            raise TypeError('DBSchema Item from wrong class, %r != %r' % (
                value.schema, self.schema))
        return value.value

    def toPython(self, value, state):
        """Convert from int to DBSchema Item.

        >>> validator = DBSchemaValidator(schema=BugTaskStatus)
        >>> validator.toPython(25, None) is BugTaskStatus.FIXCOMMITTED
        True

        """
        if value is None:
            return None
        if value is DEFAULT:
            return value
        return self.schema.items[value]

EnumCol = DBSchemaEnumCol

def docstring_to_title_descr(string):
    """When given a classically formatted docstring, returns a tuple
    (title,x description).

    >>> class Foo:
    ...     '''
    ...     Title of foo
    ...
    ...     Description of foo starts here.  It may
    ...     spill onto multiple lines.  It may also have
    ...     indented examples:
    ...
    ...       Foo
    ...       Bar
    ...
    ...     like the above.
    ...     '''
    ...
    >>> title, descr = docstring_to_title_descr(Foo.__doc__)
    >>> print title
    Title of foo
    >>> for num, line in enumerate(descr.splitlines()):
    ...    print "%d.%s" % (num, line)
    ...
    0.Description of foo starts here.  It may
    1.spill onto multiple lines.  It may also have
    2.indented examples:
    3.
    4.  Foo
    5.  Bar
    6.
    7.like the above.

    """
    lines = string.splitlines()
    # title is the first non-blank line
    for num, line in enumerate(lines):
        line = line.strip()
        if line:
            title = line
            break
    else:
        raise ValueError
    assert not lines[num+1].strip()
    descrlines = lines[num+2:]
    descr1 = descrlines[0]
    indent = len(descr1) - len(descr1.lstrip())
    descr = '\n'.join([line[indent:] for line in descrlines])
    return title, descr


class OrderedMapping:

    def __init__(self, mapping):
        self.mapping = mapping

    def __getitem__(self, key):
        if key in self.mapping:
            return self.mapping[key]
        else:
            for k, v in self.mapping.iteritems():
                if v.name == key:
                    return v
            raise KeyError, key

    def __iter__(self):
        L = self.mapping.items()
        L.sort()
        for k, v in L:
            yield v


class ItemsDescriptor:

    def __get__(self, inst, cls=None):
        return OrderedMapping(cls._items)


class Item:
    """An item in an enumerated type.

    An item has a name, title and description.  It also has an integer value.

    An item has a sortkey, which defaults to its integer value, but can be
    set specially in the constructor.

    """

    def __init__(self, value, title, description=None, sortkey=None):
        frame = sys._getframe(1)
        locals = frame.f_locals

        # Try to make sure we were called from a class def
        if (locals is frame.f_globals) or ('__module__' not in locals):
            raise TypeError("Item can be used only from a class definition.")

        addClassAdvisor(self._setClassFromAdvice)
        try:
            self.value = int(value)
        except ValueError:
            raise TypeError("value must be an int, not %r" % (value,))
        if description is None:
            self.title, self.description = docstring_to_title_descr(title)
        else:
            self.title = title
            self.description = description
        if sortkey is None:
            self.sortkey = self.value
        else:
            self.sortkey = sortkey

    def _setClassFromAdvice(self, cls):
        self.schema = cls
        names = [k for k, v in cls.__dict__.iteritems() if v is self]
        assert len(names) == 1
        self.name = names[0]
        if not hasattr(cls, '_items'):
            cls._items = {}
        cls._items[self.value] = self
        return cls

    def __int__(self):
        raise TypeError("Cannot cast Item to int.  Use item.value instead.")

    def __str__(self):
        return str(self.value)

    def __repr__(self):
        return "<Item %s (%d) from %s>" % (self.name, self.value, self.schema)

    def __sqlrepr__(self, dbname):
        return repr(self.value)

    def __eq__(self, other, stacklevel=2):
        if isinstance(other, int):
            warnings.warn('comparison of DBSchema Item to an int: %r' % self,
                stacklevel=stacklevel)
            return False
        elif zope_isinstance(other, Item):
            return self.value == other.value and self.schema == other.schema
        else:
            return False

    def __ne__(self, other):
        return not self.__eq__(other, stacklevel=3)

    def __lt__(self, other):
        return self.sortkey < other.sortkey

    def __gt__(self, other):
        return self.sortkey > other.sortkey

    def __le__(self, other):
        return self.sortkey <= other.sortkey

    def __ge__(self, other):
        return self.sortkey >= other.sortkey

    def __hash__(self):
        return self.value

# TODO: make a metaclass for dbschemas that looks for ALLCAPS attributes
#       and makes the introspectible.
#       Also, makes the description the same as the docstring.
#       Also, sets the name on each Item based on its name.
#       (Done by crufty class advice at present.)
#       Also, set the name on the DBSchema according to the class name.
#
#       Also, make item take just one string, optionally, and parse that
#       to make something appropriate.

class DBSchema:
    """Base class for database schemas."""

    # TODO: Make description a descriptor that automatically refers to the
    #       docstring.
    description = "See body of class's __doc__ docstring."
    title = "See first line of class's __doc__ docstring."
    name = "See lower-cased-spaces-inserted class name."
    items = ItemsDescriptor()


class ArchArchiveType(DBSchema):
    """Arch Archive Type

    An arch archive can be read only, or it might be an archive
    into which we can push new changes, or it might be a mirror
    into which we can only push changes from the upstream. This schema
    documents those states.
    """

    READWRITE = Item(0, """
        ReadWrite Archive

        This archive can be written to with new changesets, it
        is an archive which we "own" and therefor are free to
        write changesets into. Note that an archive which has
        been created for upstream CVS mirroring, for example, would
        be "readwrite" because we need to be able to create new
        changesets in it as we mirror the changes in the CVS
        repository.
        """)

    READONLY = Item(1, """
        Read Only Archive

        An archive in the "readonly" state can only be published
        and read from, it cannot be written to.
        """)

    MIRRORTARGET = Item(2, """
        Mirror Target

        We can write into this archive, but we can only write
        changesets which have actually come from the upstream
        arch archive of which this is a mirror.
        """)


class BinaryPackageFormat(DBSchema):
    """Binary Package Format

    Launchpad tracks a variety of binary package formats. This schema
    documents the list of binary package formats that are supported
    in Launchpad.
    """

    DEB = Item(1, """
        Ubuntu Package

        This is the binary package format used by Ubuntu and all similar
        distributions. It includes dependency information to allow the
        system to ensure it always has all the software installed to make
        any new package work correctly.  """)

    UDEB = Item(2, """
        Ubuntu Installer Package

        This is the binary package format use by the installer in Ubuntu and
        similar distributions.  """)

    EBUILD = Item(3, """
        Gentoo Ebuild Package

        This is the Gentoo binary package format. While Gentoo is primarily
        known for being a build-it-from-source-yourself kind of
        distribution, it is possible to exchange binary packages between
        Gentoo systems.  """)

    RPM = Item(4, """
        RPM Package

        This is the format used by Mandrake and other similar distributions.
        It does not include dependency tracking information.  """)


class ImportTestStatus(DBSchema):
    """An Arch Import Autotest Result

    This enum tells us whether or not a sourcesource has been put through an
    attempted import.
    """

    NEW = Item(0, """
        Untested

        The sourcesource has not yet been tested by the autotester.
        """)

    FAILED = Item(1, """
        Failed

        The sourcesource failed to import cleanly.
        """)

    SUCCEEDED = Item(2, """
        Succeeded

        The sourcesource was successfully imported by the autotester.
        """)

class BugTrackerType(DBSchema):
    """The Types of BugTracker Supported by Launchpad

    This enum is used to differentiate between the different types of Bug
    Tracker that are supported by Malone in the Launchpad.
    """

    BUGZILLA = Item(1, """
        Bugzilla

        The godfather of open source bug tracking, the Bugzilla system was
        developed for the Mozilla project and is now in widespread use. It
        is big and ugly but also comprehensive.
        """)

    DEBBUGS = Item(2, """
        Debbugs

        The debbugs tracker is email based, and allows you to treat every
        bug like a small mailing list.
        """)

    ROUNDUP = Item(3, """
        Roundup

        Roundup is a lightweight, customisable and fast web/email based bug
        tracker written in Python.
        """)

    TRAC = Item(4, """
        Trac

        Trac is an enhanced wiki and issue tracking system for
        software development projects.
        """)

    SOURCEFORGE = Item(5, """
        SourceForge

        SourceForge is a project hosting service which includes bug,
        support and request tracking.
        """)


class CveStatus(DBSchema):
    """The Status of this item in the CVE Database

    When a potential problem is reported to the CVE authorities they assign
    a CAN number to it. At a later stage, that may be converted into a CVE
    number. This indicator tells us whether or not the issue is believed to
    be a CAN or a CVE.
    """

    CANDIDATE = Item(1, """
        Candidate

        The vulnerability is a candidate, it has not yet been confirmed and
        given "Entry" status.
        """)

    ENTRY = Item(2, """
        Entry

        This vulnerability or threat has been assigned a CVE number, and is
        fully documented. It has been through the full CVE verification
        process.
        """)

    DEPRECATED = Item(3, """
        Deprecated

        This entry is deprecated, and should no longer be referred to in
        general correspondence. There is either a newer entry that better
        defines the problem, or the original candidate was never promoted to
        "Entry" status.
        """)


class ProjectStatus(DBSchema):
    """A Project Status

    This is an enum of the values that Project.status can assume.
    Essentially it indicates whether or not this project has been reviewed,
    and if it has whether or not it passed review and should be considered
    active.
    """

    NEW = Item(1, """
        New

        This project is new and has not been reviewed.
        """)

    ACTIVE = Item(2, """
        Active

        This Project has been reviewed and is considered active in the
        launchpad.""")

    DISABLED = Item(3, """
        Disabled

        This project has been reviewed, and has been disabled. Typically
        this is because the contents appear to be bogus. Such a project
        should not show up in searches etc.""")


class ManifestEntryType(DBSchema):
    """A Sourcerer Manifest.

    This is a list of branches that are brought together to make up a source
    package. Each branch can be included in the package in a number of
    different ways, and the Manifest Entry Type tells sourcerer how to bring
    that branch into the package.
    """

    DIR = Item(1, """
        A Directory

        This is a special case of Manifest Entry Type, and tells
        sourcerer simply to create an empty directory with the given name.
        """)

    COPY = Item(2, """
        Copied Source code

        This branch will simply be copied into the source package at
        a specified location. Typically this is used where a source
        package includes chunks of code such as libraries or reference
        implementation code, and builds it locally for static linking
        rather than depending on a system-installed shared library.
        """)

    FILE = Item(3, """
        Binary file

        This is another special case of Manifest Entry Type that tells
        sourcerer to create a branch containing just the file given.
        """)

    TAR = Item(4, """
        A Tar File

        This branch will be tarred up and installed in the source
        package as a tar file. Typically, the package build system
        will know how to untar that code and use it during the build.
        """)

    ZIP = Item(5, """
        A Zip File

        This branch will be zipped up and installed in the source
        package as a zip file. Typically, the package build system
        will know how to unzip that code and use it during the build.
        """)

    PATCH = Item(6, """
        Patch File

        This branch will be brought into the source file as a patch
        against another branch. Usually, the patch is stored in the
        "patches" directory, then applied at build time by the source
        package build scripts.
        """)


class ManifestEntryHint(DBSchema):
    """Hint as to purpose of a ManifestEntry.

    Manifests, used by both HCT and Sourcerer, are made up of a collection
    of Manifest Entries.  Each entry refers to a particular component of
    the source package built by the manifest, usually each having a different
    branch or changeset.  A Manifest Entry Hint can be assigned to suggest
    what the purpose of the entry is.
    """

    ORIGINAL_SOURCE = Item(1, """
        Original Source

        This is the original source code of the source package, and in the
        absence of any Patch Base, the parent of any new patch branches
        created.
        """)

    PATCH_BASE = Item(2, """
        Patch Base

        This is an entry intended to serve as the base for any new patches
        created and added to the source package.  It is often a patch itself,
        or a virtual branch.  If not present, the Original Source is used
        instead.
        """)

    PACKAGING = Item(3, """
        Packaging

        This is the packaging meta-data for the source package, usually
        the entry that becomes the debian/ directory in the case of Debian
        source packages or the spec file in the case of RPMs.
        """)


class PackagingType(DBSchema):
    """Source packages.

    Source packages include software from one or more Upstream open source
    projects. This schema shows the relationship between a source package
    and the upstream open source products that it might incorporate. This
    schema is used in the Packaging table.
    """

    PRIME = Item(1, """
        Primary Product

        This is the primary product packaged in this source package. For
        example, a source package "apache2" would have a "prime" Packaging
        relationship with the "apache2" product from the Apache Project.
        The product and package don't have to have the same name.
        """)

    INCLUDES = Item(2, """
        SourcePackage Includes Product

        This source package includes some part or all of the product. For
        example, the "cadaver" source package has an "includes" Packaging
        relationship with the libneon product.
        """)


##XXX: (gpg+dbschema) cprov 20041004
## the data structure should be rearranged to support 4 field
## needed: keynumber(1,16,17,20), keyalias(R,g,D,G), title and description
class GPGKeyAlgorithm(DBSchema):
    """
    GPG Compilant Key Algorithms Types:

    1 : "R", # RSA
    16: "g", # ElGamal
    17: "D", # DSA
    20: "G", # ElGamal, compromised

    FIXME
    Rewrite it according the experimental API retuning also a name attribute
    tested on 'algorithmname' attribute

    """

    R = Item(1, """
        R

        RSA""")

    g = Item(16, """
        g

        ElGamal""")

    D = Item(17, """
        D

        DSA""")

    G = Item(20, """
        G

        ElGamal, compromised""")


class BugBranchStatus(DBSchema):
    """The status of a bugfix branch."""

    ABANDONED = Item(10, """
        Abandoned Attempt

        A fix for this bug is no longer being worked on in this
        branch.
        """)

    INPROGRESS = Item(20, """
        Fix In Progress

        Development to fix this bug is currently going on in this
        branch.
        """)

    FIXAVAILABLE = Item(30, """
        Fix Available

        This branch contains a potentially useful fix for this bug.
        """)

    BESTFIX = Item(40, """
        Best Fix Available

        This branch contains a fix agreed upon by the community as
        being the best available branch from which to merge to fix
        this bug.
        """)


class BranchRelationships(DBSchema):
    """Branch relationships.

    In Arch, everything is a branch. Your patches are all branches. Your
    brother, sister and hifi system are all branches. If it moves, it's
    a branch. And Bazaar (the Arch subsystem of Launchpad) tracks the
    relationships between those branches.
    """

    TRACKS = Item(1, """
        Subject Branch Tracks Object Branch

        The source branch "tracks" the destination branch. This means that
        we generally try to merge changes made in branch B into branch A.
        For example, if we have inlcuded a fix-branch into a source
        package, and there is an upstream for that fix-branch, then we will
        try to make our fix-branch "track" the upstream fix, so that our
        package inherits the latest fixes.
        """)

    CONTINUES = Item(2, """
        Subject Branch is a continuation of Object Branch

        The term "continuation" is an Arch term meaning that the branch was
        tagged from another one.
        """)

    RELEASES = Item(3, """
        Subject Branch is a "Release Branch" of Object Branch

        A "release branch" is a branch that is designed to capture the extra
        bits that are added to release tarballs and which are not in the
        project revision control system. For example, when a product is
        released, the project administrators will typically tag the
        code in the revision system, then pull that code into a clean
        directory. The files at this stage represent what is in the
        revision control system. They will often then add other files, for
        example files created by the Gnu Automake and Autoconf system,
        before tarring up the directory and pushing that tarball out as the
        release. Those extra files are included in a release branch.
        """)

    FIXES = Item(4, """
        Subject Branch is a fix for Object Branch

        This relationship indicates that Subject Branch includes a fix
        for the Object Branch. It is used to indicate that Subject
        Branch's main purpose is for the development of a fix to a
        specific issue in Object Branch. The description and title of the
        Subject will usually include information about the issue and the
        fix. Such fixes are usually merged when the fix is considered
        stable.
        """)

    PORTS = Item(5, """
        Subject Branch is a porting branch of B

        This relationship indicates that Subject Branch is a port of
        Object Branch to a different architecture or operating system.
        Such changes will usually be merged back at a future date when
        they are considered stable.
        """)

    ENHANCES = Item(6, """
        Subject Branch contains a new feature for Object Branch

        This relationship indicates that Subject Branch is a place
        where developers are working on a new feature for the
        software in Object Branch. Usually such a feature is merged
        at some future date when the code is considered stable.
        Subject The Branch.description will usually describe the
        feature being implemented.
        """)

    FORKS = Item(7, """
        The Subject Branch is a For of the Object Branch

        Sometimes the members of an open source project cannot agree on
        the direction a project should take, and the project forks. In
        this case, one group will "fork" the codebase and start work on a
        new version of the product which will likely not be merged. That
        new version is a "fork" of the original code.
        """)


class EmailAddressStatus(DBSchema):
    """Email Address Status

    Launchpad keeps track of email addresses associated with a person. They
    can be used to login to the system, or to associate an Arch changeset
    with a person, or to associate a bug system email message with a person,
    for example.
    """

    NEW = Item(1, """
        New Email Address

        This email address has had no validation associated with it. It
        has just been created in the system, either by a person claiming
        it as their own, or because we have stored an email message or
        arch changeset including that email address and have created
        a phantom person and email address to record it. WE SHOULD
        NEVER EMAIL A "NEW" EMAIL.
        """)

    VALIDATED = Item(2, """
        Validated Email Address

        We have proven that the person associated with this email address
        can read email sent to this email address, by sending a token
        to that address and getting the appropriate response from that
        person.
        """)

    OLD = Item(3, """
        Old Email Address

        The email address was validated for this person, but is now no
        longer accessible or in use by them. We should not use this email
        address to login that person, nor should we associate new incoming
        content from that email address with that person.
        """)

    PREFERRED = Item(4, """
        Preferred Email Address

        The email address was validated and is the person's choice for
        receiving notifications from Launchpad.
        """)


class TeamMembershipStatus(DBSchema):
    """TeamMembership Status

    According to the policies specified by each team, the membership status of
    a given member can be one of multiple different statuses. More information
    can be found in the TeamMembership spec.
    """

    PROPOSED = Item(1, """
        Proposed

        You are a proposed member of this team. To become an active member your
        subscription has to be approved by one of the team's administrators.
        """)

    APPROVED = Item(2, """
        Approved

        You are an active member of this team.
        """)

    ADMIN = Item(3, """
        Administrator

        You are an administrator of this team.
        """)

    DEACTIVATED = Item(4, """
        Deactivated

        Your subscription to this team has been deactivated.
        """)

    EXPIRED = Item(5, """
        Expired

        Your subscription to this team is expired.
        """)

    DECLINED = Item(6, """
        Declined

        Your proposed subscription to this team has been declined.
        """)


class TeamSubscriptionPolicy(DBSchema):
    """Team Subscription Policies

    The policies that apply to a team and specify how new subscriptions must
    be handled. More information can be found in the TeamMembershipPolicies
    spec.
    """

    MODERATED = Item(1, """
        Moderated Team

        All subscriptions for this team are subjected to approval by one of
        the team's administrators.
        """)

    OPEN = Item(2, """
        Open Team

        Any user can join and no approval is required.
        """)

    RESTRICTED = Item(3, """
        Restricted Team

        New members can only be added by one of the team's administrators.
        """)


class ProjectRelationship(DBSchema):
    """Project Relationship

    Launchpad tracks different open source projects, and the relationships
    between them. This schema is used to describe the relationship between
    two open source projects.
    """

    AGGREGATES = Item(1, """
        Subject Project Aggregates Object Project

        Some open source projects are in fact an aggregation of several
        other projects. For example, the Gnome Project aggregates
        Gnumeric, Abiword, EOG, and many other open source projects.
        """)

    SIMILAR = Item(2, """
        Subject Project is Similar to Object Project

        Often two different groups will start open source projects
        that are similar to one another. This relationship is used
        to describe projects that are similar to other projects in
        the system.
        """)


class DistributionReleaseStatus(DBSchema):
    """Distribution Release Status

    A DistroRelease (warty, hoary, or grumpy for example) changes state
    throughout its development. This schema describes the level of
    development of the distrorelease. The typical sequence for a
    distrorelease is to progress from experimental to development to
    frozen to current to supported to obsolete, in a linear fashion.
    """

    EXPERIMENTAL = Item(1, """
        Experimental

        This distrorelease contains code that is far from active
        release planning or management. Typically, distroreleases
        that are beyond the current "development" release will be
        marked as "experimental". We create those so that people
        have a place to upload code which is expected to be part
        of that distant future release, but which we do not want
        to interfere with the current development release.
        """)

    DEVELOPMENT = Item(2, """
        Active Development

        The distrorelease that is under active current development
        will be tagged as "development". Typically there is only
        one active development release at a time. When that freezes
        and releases, the next release along switches from "experimental"
        to "development".
        """)

    FROZEN = Item(3, """
        Pre-release Freeze

        When a distrorelease is near to release the administrators
        will freeze it, which typically means that new package uploads
        require significant review before being accepted into the
        release.
        """)

    CURRENT = Item(4, """
        Current Stable Release

        This is the latest stable release. Normally there will only
        be one of these for a given distribution.
        """)

    SUPPORTED = Item(5, """
        Supported

        This distrorelease is still supported, but it is no longer
        the current stable release. In Ubuntu we normally support
        a distrorelease for 2 years from release.
        """)

    OBSOLETE = Item(6, """
        Obsolete

        This distrorelease is no longer supported, it is considered
        obsolete and should not be used on production systems.
        """)


class UpstreamFileType(DBSchema):
    """Upstream File Type

    When upstream open source project release a product they will
    include several files in the release. All of these files are
    stored in Launchpad (we throw nothing away ;-). This schema
    gives the type of files that we know about.
    """

    CODETARBALL = Item(1, """
        Code Release Tarball

        This file contains code in a compressed package like
        a tar.gz or tar.bz or .zip file.
        """)

    README = Item(2, """
        README File

        This is a README associated with the upstream
        release. It might be in .txt or .html format, the
        filename would be an indicator.
        """)

    RELEASENOTES = Item(3, """
        Release Notes

        This file contains the release notes of the new
        upstream release. Again this could be in .txt or
        in .html format.
        """)

    CHANGELOG = Item(4, """
        ChangeLog File

        This file contains information about changes in this
        release from the previous release in the series. This
        is usually not a detailed changelog, but a high-level
        summary of major new features and fixes.
        """)


class SourcePackageFormat(DBSchema):
    """Source Package Format

    Launchpad supports distributions that use source packages in a variety
    of source package formats. This schema documents the types of source
    package format that we understand.
    """

    DPKG = Item(1, """
        The DEB Format

        This is the source package format used by Ubuntu, Debian, Linspire
        and similar distributions.
        """)

    RPM = Item(2, """
        The RPM Format

        This is the format used by Red Hat, Mandrake, SUSE and other similar
        distributions.
        """)

    EBUILD = Item(3, """
        The Ebuild Format

        This is the source package format used by Gentoo.
        """)


class SourcePackageUrgency(DBSchema):
    """Source Package Urgency

    When a source package is released it is given an "urgency" which tells
    distributions how important it is for them to consider bringing that
    package into their archives. This schema defines the possible values
    for source package urgency.
    """

    LOW = Item(1, """
        Low Urgency

        This source package release does not contain any significant or
        important updates, it might be a cleanup or documentation update
        fixing typos and speling errors, or simply a minor upstream
        update.
        """)

    MEDIUM = Item(2, """
        Medium Urgency

        This package contains updates that are worth considering, such
        as new upstream or packaging features, or significantly better
        documentation.
        """)

    HIGH = Item(3, """
        Very Urgent

        This update contains updates that fix security problems or major
        system stability problems with previous releases of the package.
        Administrators should urgently evaluate the package for inclusion
        in their archives.
        """)

    EMERGENCY = Item(4, """
        Critically Urgent

        This release contains critical security or stability fixes that
        affect the integrity of systems using previous releases of the
        source package, and should be installed in the archive as soon
        as possible after appropriate review.
        """)


class SpecificationDelivery(DBSchema):
    # Note that some of the states associated with this schema correlate to
    # a "not started" definition. See Specification.started_clause for
    # further information, and make sure that it is updated (together with
    # the relevant database checks) if additional states are added that are
    # also "not started".
    """Specification Delivery Status

    This tracks the implementation or delivery of the feature being
    specified. The status values indicate the progress that is being made in
    the actual coding or configuration that is needed to realise the
    feature.
    """
    # NB this state is considered "not started"
    UNKNOWN = Item(0, """
        Unknown

        We have no information on the implementation of this feature.
        """)

    # NB this state is considered "not started"
    NOTSTARTED = Item(5, """
        Not started

        No work has yet been done on the implementation of this feature.
        """)

    # NB this state is considered "not started"
    DEFERRED = Item(10, """
        Deferred

        There is no chance that this feature will actually be delivered in
        the targeted release. The specification has effectively been
        deferred to a later date of implementation.
        """)

    NEEDSINFRASTRUCTURE = Item(40, """
        Needs Infrastructure

        Work cannot proceed, because the feature depends on
        infrastructure (servers, databases, connectivity, system
        administration work) that has not been supplied.
        """)

    BLOCKED = Item(50, """
        Blocked

        Work cannot proceed on this specification because it depends on
        a separate feature that has not yet been implemented.
        (The specification for that feature should be listed as a blocker of
        this one.)
        """)

    STARTED = Item(60, """
        Started

        Work has begun, but has not yet been published
        except as informal branches or patches. No indication is given as to
        whether or not this work will be completed for the targeted release.
        """)

    SLOW = Item(65, """
        Slow progress

        Work has been slow on this item, and it has a high risk of not being
        delivered on time. Help is wanted with the implementation.
        """)

    GOOD = Item(70, """
        Good progress

        The feature is considered on track for delivery in the targeted release.
        """)

    BETA = Item(75, """
        Beta Available

        A beta version, implementing substantially all of the feature,
        has been published for widespread testing in personal package
        archives or a personal release. The code is not yet in the
        main archive or mainline branch. Testing and feedback are solicited.
        """)

    NEEDSREVIEW = Item(80, """
        Needs Code Review

        The developer is satisfied that the feature has been well
        implemented. It is now ready for review and final sign-off,
        after which it will be marked implemented or deployed.
        """)

    AWAITINGDEPLOYMENT = Item(85, """
        Deployment

        The implementation has been done, and can be deployed in the production
        environment, but this has not yet been done by the system
        administrators. (This status is typically used for Web services where
        code is not released but instead is pushed into production.
        """)

    IMPLEMENTED = Item(90, """
        Implemented

        This functionality has been delivered for the targeted release, the
        code has been uploaded to the main archives or committed to the
        targeted product series, and no further work is necessary.
        """)


class SpecificationLifecycleStatus(DBSchema):
    """The current "lifecycle" status of a specification. Specs go from
    NOTSTARTED, to STARTED, to COMPLETE.
    """

    NOTSTARTED = Item(10, """
        Not started

        No work has yet been done on this feature.
        """)

    STARTED = Item(20, """
        Started

        This feature is under active development.
        """)

    COMPLETE = Item(30, """
        Complete

        This feature has been marked "complete" because no further work is
        expected. Either the feature is done, or it has been abandoned.
        """)


class SpecificationPriority(DBSchema):
    """The Priority with a Specification must be implemented.

    This enum is used to prioritise work.
    """

    NOTFORUS = Item(0, """
        Not

        This feature has been proposed but the project leaders have decided
        that it is not appropriate for inclusion in the mainline codebase.
        See the status whiteboard or the
        specification itself for the rationale for this decision. Of course,
        you are welcome to implement it in any event and publish that work
        for consideration by the community and end users, but it is unlikely
        to be accepted by the mainline developers.
        """)

    UNDEFINED = Item(5, """
        Undefined

        This feature has recently been proposed and has not yet been
        evaluated and prioritised by the project leaders.
        """)

    LOW = Item(10, """
        Low

        We would like to have it in the
        code, but it's not on any critical path and is likely to get bumped
        in favour of higher-priority work. The idea behind the specification
        is sound and the project leaders would incorporate this
        functionality if the work was done. In general, "low" priority
        specifications will not get core resources assigned to them.
        """)

    MEDIUM = Item(50, """
        Medium

        The project developers will definitely get to this feature,
        but perhaps not in the next major release or two.
        """)

    HIGH = Item(70, """
        High

        Strongly desired by the project leaders.
        The feature will definitely get review time, and contributions would
        be most effective if directed at a feature with this priority.
        """)

    ESSENTIAL = Item(90, """
        Essential

        The specification is essential for the next release, and should be
        the focus of current development. Use this state only for the most
        important of all features.
        """)


class SpecificationFilter(DBSchema):
    """An indicator of the kinds of specifications that should be returned
    for a listing of specifications.

    This is used by browser classes that are generating a list of
    specifications for a person, or product, or project, to indicate what
    kinds of specs they want returned. The different filters can be OR'ed so
    that multiple pieces of information can be used for the filter.
    """
    ALL = Item(0, """
        All

        This indicates that the list should simply include ALL
        specifications for the underlying object (person, product etc).
        """)

    COMPLETE = Item(5, """
        Complete

        This indicates that the list should include only the complete
        specifications for this object.
        """)

    INCOMPLETE = Item(10, """
        Incomplete

        This indicates that the list should include the incomplete items
        only. The rules for determining if a specification is incomplete are
        complex, depending on whether or not the spec is informational.
        """)

    INFORMATIONAL = Item(20, """
        Informational

        This indicates that the list should include only the informational
        specifications.
        """)

    PROPOSED = Item(30, """
        Proposed

        This indicates that the list should include specifications that have
        been proposed as goals for the underlying objects, but not yet
        accepted or declined.
        """)

    DECLINED = Item(40, """
        Declined

        This indicates that the list should include specifications that were
        declined as goals for the underlying productseries or distrorelease.
        """)

    ACCEPTED = Item(50, """
        Accepted

        This indicates that the list should include specifications that were
        accepted as goals for the underlying productseries or distrorelease.
        """)

    VALID = Item(55, """
        Valid

        This indicates that the list should include specifications that are
        not obsolete or superseded.
        """)

    CREATOR = Item(60, """
        Creator

        This indicates that the list should include specifications that the
        person registered in Launchpad.
        """)

    ASSIGNEE = Item(70, """
        Assignee

        This indicates that the list should include specifications that the
        person has been assigned to implement.
        """)

    APPROVER = Item(80, """
        Approver

        This indicates that the list should include specifications that the
        person is supposed to review and approve.
        """)

    DRAFTER = Item(90, """
        Drafter

        This indicates that the list should include specifications that the
        person is supposed to draft. The drafter is usually only needed
        during spec sprints when there's a bottleneck on guys who are
        assignees for many specs.
        """)

    SUBSCRIBER = Item(100, """
        Subscriber

        This indicates that the list should include all the specifications
        to which the person has subscribed.
        """)

    FEEDBACK = Item(110, """
        Feedback

        This indicates that the list should include all the specifications
        which the person has been asked to provide specific feedback on.
        """)


class SpecificationSort(DBSchema):
    """A preferred sorting scheme for the results of a query about
    specifications.

    This is usually used in interfaces which ask for a filtered list of
    specifications, so that you can tell which specifications you would
    expect to see first.

    NB: this is not really a "dbschema" in that is doesn't map to an int
    that is stored in the db. In future, we will likely have a different way
    of defining such enums.
    """
    DATE = Item(10, """
        Date

        This indicates a preferred sort order of date of creation, newest
        first.
        """)

    PRIORITY = Item(20, """
        Priority

        This indicates a preferred sort order of priority (highest first)
        followed by status. This is the default sort order when retrieving
        specifications from the system.
        """)


class SpecificationStatus(DBSchema):
    """The current status of a Specification

    This enum tells us whether or not a specification is approved, or still
    being drafted, or implemented, or obsolete in some way. The ordinality
    of the values is important, it's the order (lowest to highest) in which
    we probably want them displayed by default.
    """

    APPROVED = Item(10, """
        Approved

        The project team believe that the specification is ready to be
        implemented, without substantial issues being encountered.
        """)

    PENDINGAPPROVAL = Item(15, """
        Pending Approval

        Reviewed and considered ready for final approval.
        The reviewer believes the specification is clearly written,
        and adequately addresses all important issues that will
        be raised during implementation.
        """)

    PENDINGREVIEW = Item(20, """
        Review

        Has been put in a reviewer's queue. The reviewer will
        assess it for clarity and comprehensiveness, and decide
        whether further work is needed before the spec can be considered for
        actual approval.
        """)

    DRAFT = Item(30, """
        Drafting

        The specification is actively being drafted, with a drafter in place
        and frequent revision occurring.
        Do not park specs in the "drafting" state indefinitely.
        """)

    DISCUSSION = Item(35, """
        Discussion

        Still needs active discussion, at a sprint for example.
        """)

    NEW = Item(40, """
        New

        No thought has yet been given to implementation strategy, dependencies,
        or presentation/UI issues.
        """)

    SUPERSEDED = Item(60, """
        Superseded

        Still interesting, but superseded by a newer spec or set of specs that
        clarify or describe a newer way to implement the desired feature.
        Please use the newer specs and not this one.
        """)

    OBSOLETE = Item(70, """
        Obsolete

        The specification has been obsoleted, probably because it was decided
        against. People should not put any effort into implementing it.
        """)


class SpecificationGoalStatus(DBSchema):
    """The target status for this specification

    This enum allows us to show whether or not the specification has been
    approved or declined as a target for the given product series or distro
    release.
    """

    ACCEPTED = Item(10, """
        Accepted

        The drivers have confirmed that this specification is targeted to
        the stated distribution release or product series.
        """)

    DECLINED = Item(20, """
        Declined

        The drivers have decided not to accept this specification as a goal
        for the stated distribution release or product series.
        """)

    PROPOSED = Item(30, """
        Proposed

        This spec has been submitted as a potential goal for the stated
        product series or distribution release, but the drivers have not yet
        accepted or declined that goal.
        """)


class SprintSpecificationStatus(DBSchema):
    """The current approval status of the spec on this sprint's agenda.

    This enum allows us to know whether or not the meeting admin team has
    agreed to discuss an item.
    """

    ACCEPTED = Item(10, """
        Accepted

        The meeting organisers have confirmed this topic for the meeting
        agenda.
        """)

    DECLINED = Item(20, """
        Declined

        This spec has been declined from the meeting agenda
        because of a lack of available resources, or uncertainty over
        the specific requirements or outcome desired.
        """)

    PROPOSED = Item(30, """
        Proposed

        This spec has been submitted for consideration by the meeting
        organisers. It has not yet been accepted or declined for the
        agenda.
        """)


class TicketPriority(DBSchema):
    """The Priority with a Support Request must be handled.

    This enum is used to prioritise work done in the Launchpad support
    request management system.
    """

    WISHLIST = Item(0, """
        Wishlist

        This support ticket is really a request for a new feature. We will
        not take it further as a support ticket, it should be closed, and a
        specification created and managed in the Launchpad Specification
        Tracker.
        """)

    NORMAL = Item(10, """
        Normal

        This support ticket is of normal priority. We should respond to it
        in due course.
        """)

    HIGH = Item(70, """
        High

        This support ticket has been flagged as being of higher than normal
        priority. It should always be prioritised over a "normal" support
        request.
        """)

    EMERGENCY = Item(90, """
        Emergency

        This support ticket is classed as an emergency. No more than 5% of
        requests should fall into this category. Support engineers should
        ensure that there is somebody on this problem full time until it is
        resolved, or escalate it to the core technical and management team.
        """)


class TicketAction(DBSchema):
    """An enumeration of the action done on a ticket.

    This enumeration is used to tag the action done by a user with
    each TicketMessage. Most of these action indicates a status change
    on the ticket.
    """

    REQUESTINFO = Item(10, """
        Request for more information

        This message asks for more information about the support
        request.
        """)

    GIVEINFO = Item(20, """
        Give more information

        In this message, the submitter provides more information about the
        request.
        """)

    COMMENT = Item(30, """
        Comment

        User commented on the message. This is use for example for messages
        added to a ticket in the SOLVED state.
        """)

    ANSWER = Item(35, """
        Answer

        This message provides an answer to the support request.
        """)

    CONFIRM = Item(40, """
        Confirm

        This message confirms that an answer solved the problem.
        """)

    REJECT = Item(50, """
        Reject

        This message rejects a support request as invalid.
        """)

    EXPIRE = Item(70, """
        Expire

        Automatic message created when the ticket is expired.
        """)

    REOPEN = Item(80, """
        Reopen

        Message from the submitter that reopens the ticket with more
        information concerning the request.
        """)

    SETSTATUS = Item(90, """
        Change status

        Message from an administrator that explain why the ticket status
        was changed.
        """)

class TicketSort(DBSchema):
    """An enumeration of the valid ticket search sort order.

    This enumeration is part of the ITicketTarget.searchTickets() API. The
    titles are formatted for nice display in browser code.

    XXX flacoste 2006/08/29 This has nothing to do with database code and
    is really part of the ITicketTarget definitions. We should find a way
    to define enumerations in interface code and generate easily,
    when required, the database implementation code.
    """

    RELEVANCY = Item(5, """
    by relevancy

    Sort by relevancy of the ticket toward the search text.
    """)

    STATUS = Item(10, """
    by status

    Sort tickets by status: Open, Answered, Rejected.

    NEWEST_FIRST should be used as a secondary sort key.
    """)

    NEWEST_FIRST = Item(15, """
    newest first

    Sort ticket from newest to oldest.
    """)

    OLDEST_FIRST = Item(20, """
    oldest first

    Sort tickets from oldset to newest.
    """)


<<<<<<< HEAD

=======
>>>>>>> 383ca199
class TicketStatus(DBSchema):
    """The current status of a Support Request

    This enum tells us the current status of the support ticket.
    """

    OPEN = Item(10, """
        Open

        The request is waiting for an answer. This could be a new request
        or a request where the given answer was refused by the submitter.
        """)

    NEEDSINFO = Item(15, """
        Needs information

        A user requested more information from the submitter. The request
        will be moved back to the OPEN state once the submitter provides the
        answer.
        """)

    ANSWERED = Item(20, """
        Answered

        An answer was given on this request. We assume that the answer
        is the correct one. The user will post back changing the ticket's
        status back to OPEN if that is not the case.
        """)

    SOLVED = Item(22, """
        Solved

        The submitter confirmed that an answer solved his problem.
        """)

    EXPIRED = Item(25, """
        Expired

        The ticket has been expired after 15 days without comments in the
        OPEN or NEEDSINFO state.
        """)

    INVALID = Item(30, """
        Invalid

        This ticket isn't a support request. It could be a duplicate request,
        spam or anything that should not appear in the support tracker.
        """)


class ImportStatus(DBSchema):
    """This schema describes the states that a SourceSource record can take
    on."""

    DONTSYNC = Item(1, """
        Do Not Sync

        We do not want to attempt to test or sync this upstream repository
        or branch. The ProductSeries can be set to DONTSYNC from any state
        other than SYNCING. Once it is Syncing, it can be STOPPED but should
        not be set to DONTSYNC. This prevents us from forgetting that we
        were at one stage SYNCING the ProductSeries.  """)

    TESTING = Item(2, """
        Testing

        New entries should start in this mode. We will try to import the
        given upstream branch from CVS or SVN automatically. When / if this
        ever succeeds it should set the status to AUTOTESTED.  """)

    TESTFAILED = Item(3, """
        Test Failed

        This sourcesource has failed its test import run. Failures can be
        indicative of a problem with the RCS server, or a problem with the
        actual data in their RCS system, or a network error.""")

    AUTOTESTED = Item(4, """
        Auto Tested

        The automatic testing system ("roomba") has successfully imported
        and in theory verified its import of the upstream revision control
        system. This ProductSeries is a definite candidate for manual review
        and should be switched to PROCESSING.  """)

    PROCESSING = Item(5, """
        Processing

        This ProductSeries is nearly ready for syncing. We will run it
        through the official import process, and then manually review the
        results. If they appear to be correct, then the
        ProductSeries.bazimportstatus can be set to SYNCING.  """)

    SYNCING = Item(6, """
        Syncing

        This ProductSeries is in Sync mode and SHOULD NOT BE EDITED OR
        CHANGED.  At this point, protection of the data related to the
        upstream revision control system should be extreme, with only
        launchpad.Special (in this case the vcs-imports team) able to affect
        these fields. If it is necessary to stop the syncing then the status
        must be changed to STOPPED, and not to DONTSYNC.  """)

    STOPPED = Item(7, """
        Stopped

        This state is used for ProductSeries that were in SYNCING mode and
        it was necessary to stop the sync activity. For example, when an
        upstream uses the same branch for versions 1, 2 and 3 of their
        product, we should put the ProductSeries into STOPPED after each
        release, create a new ProductSeries for the next version with the
        same branch details for upstream revision control system. That way,
        if they go back and branch off the previous release tag, we can
        amend the previous ProductSeries.  In theory, a STOPPED
        ProductSeries can be set to Sync again, but this requires serious
        Bazaar fu, and the vcs-imports team.  """)


class SourcePackageFileType(DBSchema):
    """Source Package File Type

    Launchpad tracks files associated with a source package release. These
    files are stored on one of the inner servers, and a record is kept in
    Launchpad's database of the file's name and location. This schema
    documents the files we know about.
    """

    EBUILD = Item(1, """
        Ebuild File

        This is a Gentoo Ebuild, the core file that Gentoo uses as a source
        package release. Typically this is a shell script that pulls in the
        upstream tarballs, configures them and builds them into the
        appropriate locations.  """)

    SRPM = Item(2, """
        Source RPM

        This is a Source RPM, a normal RPM containing the needed source code
        to build binary packages. It would include the Spec file as well as
        all control and source code files.  """)

    DSC = Item(3, """
        DSC File

        This is a DSC file containing the Ubuntu source package description,
        which in turn lists the orig.tar.gz and diff.tar.gz files used to
        make up the package.  """)

    ORIG = Item(4, """
        Orig Tarball

        This file is an Ubuntu "orig" file, typically an upstream tarball or
        other lightly-modified upstreamish thing.  """)

    DIFF = Item(5, """
        Diff File

        This is an Ubuntu "diff" file, containing changes that need to be
        made to upstream code for the packaging on Ubuntu. Typically this
        diff creates additional directories with patches and documentation
        used to build the binary packages for Ubuntu.  """)

    TARBALL = Item(6, """
        Tarball

        This is a tarball, usually of a mixture of Ubuntu and upstream code,
        used in the build process for this source package.  """)


class TranslationPriority(DBSchema):
    """Translation Priority

    Translations in Rosetta can be assigned a priority. This is used in a
    number of places. The priority stored on the translation itself is set
    by the upstream project maintainers, and used to identify the
    translations they care most about. For example, if Apache were nearing a
    big release milestone they would set the priority on those POTemplates
    to 'high'. The priority is also used by TranslationEfforts to indicate
    how important that POTemplate is to the effort. And lastly, an
    individual translator can set the priority on his personal subscription
    to a project, to determine where it shows up on his list.  """

    HIGH = Item(1, """
        High

        This translation should be shown on any summary list of translations
        in the relevant context. For example, 'high' priority projects show
        up on the home page of a TranslationEffort or Project in Rosetta.
        """)

    MEDIUM = Item(2, """
        Medium

        A medium priority POTemplate should be shown on longer lists and
        dropdowns lists of POTemplates in the relevant context.  """)

    LOW = Item(3, """
        Low

        A low priority POTemplate should only show up if a comprehensive
        search or complete listing is requested by the user.  """)


class TranslationPermission(DBSchema):
    """Translation Permission System

    Projects, products and distributions can all have content that needs to
    be translated. In this case, Rosetta allows them to decide how open they
    want that translation process to be. At one extreme, anybody can add or
    edit any translation, without review. At the other, only the designated
    translator for that group in that language can edit its translation
    files. This schema enumerates the options.
    """

    OPEN = Item(1, """
        Open

        This group allows totally open access to its translations. Any
        logged-in user can add or edit translations in any language, without
        any review.""")

    STRUCTURED = Item(20, """
        Structured

        This group has designated translators for certain languages. In
        those languages, people who are not designated translators can only
        make suggestions. However, in languages which do not yet have a
        designated translator, anybody can edit the translations directly,
        with no further review.""")

    CLOSED = Item(100, """
        Closed

        This group allows only designated translators to edit the
        translations of its files. You can become a designated translator
        either by joining an existing language translation team for this
        project, or by getting permission to start a new team for a new
        language. People who are not designated translators can still make
        suggestions for new translations, but those suggestions need to be
        reviewed before being accepted by the designated translator.""")


class DistroReleaseQueueStatus(DBSchema):
    """Distro Release Queue Status

    An upload has various stages it must pass through before becoming part
    of a DistroRelease. These are managed via the DistroReleaseQueue table
    and related tables and eventually (assuming a successful upload into the
    DistroRelease) the effects are published via the PackagePublishing and
    SourcePackagePublishing tables.  """

    NEW = Item(0, """
        New

        This upload is either a brand-new source package or contains a
        binary package with brand new debs or similar. The package must sit
        here until someone with the right role in the DistroRelease checks
        and either accepts or rejects the upload. If the upload is accepted
        then entries will be made in the overrides tables and further
        uploads will bypass this state """)

    UNAPPROVED = Item(1, """
        Unapproved

        If a DistroRelease is frozen or locked out of ordinary updates then
        this state is used to mean that while the package is correct from a
        technical point of view; it has yet to be approved for inclusion in
        this DistroRelease. One use of this state may be for security
        releases where you want the security team of a DistroRelease to
        approve uploads.  """)

    ACCEPTED = Item(2, """
        Accepted

        An upload in this state has passed all the checks required of it and
        is ready to have its publishing records created.  """)

    DONE = Item(3, """
        Done

        An upload in this state has had its publishing records created if it
        needs them and is fully processed into the DistroRelease. This state
        exists so that a logging and/or auditing tool can pick up accepted
        uploads and create entries in a journal or similar before removing
        the queue item.  """)

    REJECTED = Item(4, """
        Rejected

        An upload which reaches this state has, for some reason or another
        not passed the requirements (technical or human) for entry into the
        DistroRelease it was targetting. As for the 'done' state, this state
        is present to allow logging tools to record the rejection and then
        clean up any subsequently unnecessary records.  """)


# If you change this (add items, change the meaning, whatever) search for
# the token ##CUSTOMFORMAT## e.g. database/queue.py or nascentupload.py and
# update the stuff marked with it.
class DistroReleaseQueueCustomFormat(DBSchema):
    """Custom formats valid for the upload queue

    An upload has various files potentially associated with it, from source
    package releases, through binary builds, to specialist upload forms such
    as a debian-installer tarball or a set of translations.
    """

    DEBIAN_INSTALLER = Item(0, """
        raw-installer

        A raw-installer file is a tarball. This is processed as a version
        of the debian-installer to be unpacked into the archive root.
        """)

    ROSETTA_TRANSLATIONS = Item(1, """
        raw-translations

        A raw-translations file is a tarball. This is passed to the rosetta
        import queue to be incorporated into that package's translations.
        """)

    DIST_UPGRADER = Item(2, """
        raw-dist-upgrader

        A raw-dist-upgrader file is a tarball. It is simply published into
        the archive.
        """)

    DDTP_TARBALL = Item(3, """
        raw-ddtp-tarball

        A raw-ddtp-tarball contains all the translated package description
        indexes for a component.
        """)


class PackagePublishingStatus(DBSchema):
    """Package Publishing Status

     A package has various levels of being published within a DistroRelease.
     This is important because of how new source uploads dominate binary
     uploads bit-by-bit. Packages (source or binary) enter the publishing
     tables as 'Pending', progress through to 'Published' eventually become
     'Superseded' and then become 'PendingRemoval'. Once removed from the
     DistroRelease the publishing record is also removed.
     """

    PENDING = Item(1, """
        Pending

        This [source] package has been accepted into the DistroRelease and
        is now pending the addition of the files to the published disk area.
        In due course, this source package will be published.
        """)

    PUBLISHED = Item(2, """
        Published

        This package is currently published as part of the archive for that
        distrorelease. In general there will only ever be one version of any
        source/binary package published at any one time. Once a newer
        version becomes published the older version is marked as superseded.
        """)

    SUPERSEDED = Item(3, """
        Superseded

        When a newer version of a [source] package is published the existing
        one is marked as "superseded".  """)

    PENDINGREMOVAL = Item(6, """
        PendingRemoval

        Once a package is ready to be removed from the archive is is put
        into this state and the removal will be acted upon when a period of
        time has passed. When the package is moved to this state the
        scheduleddeletiondate column is filled out. When that date has
        passed the archive maintainance tools will remove the package from
        the on-disk archive and remove the publishing record.  """)

    REMOVED = Item(7, """
        Removed

        Once a package is removed from the archive, its publishing record
        is set to this status. This means it won't show up in the SPP view
        and thus will not be considered in most queries about source
        packages in distroreleases. """)


class PackagePublishingPriority(DBSchema):
    """Package Publishing Priority

    Binary packages have a priority which is related to how important
    it is to have that package installed in a system. Common priorities
    range from required to optional and various others are available.
    """

    REQUIRED = Item(50, """
        Required

        This priority indicates that the package is required. This priority
        is likely to be hard-coded into various package tools. Without all
        the packages at this priority it may become impossible to use dpkg.
        """)

    IMPORTANT = Item(40, """
        Important

        If foo is in a package; and "What is going on?! Where on earth is
        foo?!?!" would be the reaction of an experienced UNIX hacker were
        the package not installed, then the package is important.
        """)

    STANDARD = Item(30, """
        Standard

        Packages at this priority are standard ones you can rely on to be in
        a distribution. They will be installed by default and provide a
        basic character-interface userland.
        """)

    OPTIONAL = Item(20, """
        Optional

        This is the software you might reasonably want to install if you did
        not know what it was or what your requiredments were. Systems such
        as X or TeX will live here.
        """)

    EXTRA = Item(10, """
        Extra

        This contains all the packages which conflict with those at the
        other priority levels; or packages which are only useful to people
        who have very specialised needs.
        """)


class PackagePublishingPocket(DBSchema):
    """Package Publishing Pocket

    A single distrorelease can at its heart be more than one logical
    distrorelease as the tools would see it. For example there may be a
    distrorelease called 'hoary' and a SECURITY pocket subset of that would
    be referred to as 'hoary-security' by the publisher and the distro side
    tools.
    """

    RELEASE = Item(0, """
        Release

        The package versions that were published
        when the distribution release was made.
        For releases that are still under development,
        packages are published here only.
        """)

    SECURITY = Item(10, """
        Security

        Package versions containing security fixes for the released
        distribution.
        It is a good idea to have security updates turned on for your system.
        """)

    UPDATES = Item(20, """
        Updates

        Package versions including new features after the distribution
        release has been made.
        Updates are usually turned on by default after a fresh install.
        """)

    PROPOSED = Item(30, """
        Proposed

        Package versions including new functions that should be widely
        tested, but that are not yet part of a default installation.
        People who "live on the edge" will test these packages before they
        are accepted for use in "Updates".
        """)

    BACKPORTS = Item(40, """
        Backports

        Backported packages.
        """)


class SourcePackageRelationships(DBSchema):
    """Source Package Relationships

    Launchpad tracks many source packages. Some of these are related to one
    another. For example, a source package in Ubuntu called "apache2" might
    be related to a source package in Mandrake called "httpd". This schema
    defines the relationships that Launchpad understands.
    """

    REPLACES = Item(1, """
        Replaces

        The subject source package was designed to replace the object source
        package.  """)

    REIMPLEMENTS = Item(2, """
        Reimplements

        The subject source package is a completely new packaging of the same
        underlying products as the object package.  """)

    SIMILARTO = Item(3, """
        Similar To

        The subject source package is similar, in that it packages software
        that has similar functionality to the object package.  For example,
        postfix and exim4 would be "similarto" one another.  """)

    DERIVESFROM = Item(4, """
        Derives From

        The subject source package derives from and tracks the object source
        package. This means that new uploads of the object package should
        trigger a notification to the maintainer of the subject source
        package.  """)

    CORRESPONDSTO = Item(5, """
        Corresponds To

        The subject source package includes the same products as the object
        source package, but for a different distribution. For example, the
        "apache2" Ubuntu package "correspondsto" the "httpd2" package in Red
        Hat.  """)


class BountyDifficulty(DBSchema):
    """Bounty Difficulty

    An indicator of the difficulty of a particular bounty."""

    TRIVIAL = Item(10, """
        Trivial

        This bounty requires only very basic skills to complete the task. No
        real domain knowledge is required, only simple system
        administration, writing or configuration skills, and the ability to
        publish the work.""")

    BASIC = Item(20, """
        Basic

        This bounty requires some basic programming skills, in a high level
        language like Python or C# or... BASIC. However, the project is
        being done "standalone" and so no knowledge of existing code is
        required.""")

    STRAIGHTFORWARD = Item(30, """
        Straightforward

        This bounty is easy to implement but does require some broader
        understanding of the framework or application within which the work
        must be done.""")

    NORMAL = Item(50, """
        Normal

        This bounty requires a moderate amount of programming skill, in a
        high level language like HTML, CSS, JavaScript, Python or C#. It is
        an extension to an existing application or package so the work will
        need to follow established project coding standards.""")

    CHALLENGING = Item(60, """
        Challenging

        This bounty requires knowledge of a low-level programming language
        such as C or C++.""")

    DIFFICULT = Item(70, """
        Difficult

        This project requires knowledge of a low-level programming language
        such as C or C++ and, in addition, requires extensive knowledge of
        an existing codebase into which the work must fit.""")

    VERYDIFFICULT = Item(90, """
        Very Difficult

        This project requires exceptional programming skill and knowledge of
        very low level programming environments, such as assembly language.""")

    EXTREME = Item(100, """
        Extreme

        In order to complete this work, detailed knowledge of an existing
        project is required, and in addition the work itself must be done in
        a low-level language like assembler or C on multiple architectures.""")


class BountyStatus(DBSchema):
    """Bounty Status

    An indicator of the status of a particular bounty. This can be edited by
    the bounty owner or reviewer."""

    OPEN = Item(1, """
        Open

        This bounty is open. People are still welcome to contact the creator
        or reviewer of the bounty, and submit their work for consideration
        for the bounty.""")

    WITHDRAWN = Item(9, """
        Withdrawn

        This bounty has been withdrawn.
        """)

    CLOSED = Item(10, """
        Closed

        This bounty is closed. No further submissions will be considered.
        """)


class BinaryPackageFileType(DBSchema):
    """Binary Package File Type

    Launchpad handles a variety of packaging systems and binary package
    formats. This schema documents the known binary package file types.
    """

    DEB = Item(1, """
        DEB Format

        This format is the standard package format used on Ubuntu and other
        similar operating systems.
        """)

    UDEB = Item(3, """
        UDEB Format

        This format is the standard package format used on Ubuntu and other
        similar operating systems for the installation system.
        """)

    RPM = Item(2, """
        RPM Format

        This format is used on mandrake, Red Hat, Suse and other similar
        distributions.
        """)


class CodereleaseRelationships(DBSchema):
    """Coderelease Relationships

    Code releases are both upstream releases and distribution source package
    releases, and in this schema we document the relationships that Launchpad
    understands between these two.
    """

    PACKAGES = Item(1, """
        Packages

        The subject is a distribution packing of the object. For example,
        apache2-2.0.48-1 "packages" the upstream apache2.0.48.tar.gz.
        """)

    REPLACES = Item(2, """
        Replaces

        A subsequent release in the same product series typically
        "replaces" the prior release. For example, apache2.0.48
        "replaces" apache2.0.47. Similarly, within the distribution
        world, apache-2.0.48-3ubuntu2 "replaces" apache2-2.0.48-3ubuntu2.
        """)

    DERIVESFROM = Item(3, """
        Derives From

        The subject package derives from the object package. It is common
        for distributions to build on top of one another's work, creating
        source packages that are modified versions of the source package
        in a different distribution, and this relationship captures that
        concept.
        """)


class BugInfestationStatus(DBSchema):
    """Bug Infestation Status

    Malone is the bug tracking application that is part of Launchpad. It
    tracks the status of bugs in different distributions as well as
    upstream. This schema documents the kinds of infestation of a bug
    in a coderelease.
    """

    AFFECTED = Item(60, """
        Affected

        It is believed that this bug affects that coderelease. The
        verifiedby field will indicate whether that has been verified
        by a package maintainer.
        """)

    DORMANT = Item(50, """
        Dormant

        The bug exists in the code of this coderelease, but it is dormant
        because that codepath is unused in this release.
        """)

    VICTIMIZED = Item(40, """
        Victimized

        This code release does not actually contain the buggy code, but
        it is affected by the bug nonetheless because of the way it
        interacts with the products or packages that are actually buggy.
        Often users will report a bug against the package which displays
        the symptoms when the bug itself lies elsewhere.
        """)

    FIXED = Item(30, """
        Fixed

        It is believed that the bug is actually fixed in this release of code.
        Setting the "fixed" flag allows us to generate lists of bugs fixed
        in a release.
        """)

    UNAFFECTED = Item(20, """
        Unaffected

        It is believed that this bug does not infest this release of code.
        """)

    UNKNOWN = Item(10, """
        Unknown

        We don't know if this bug infests that coderelease.
        """)


class BranchLifecycleStatus(DBSchema):
    """Branch Lifecycle Status

    This indicates the status of the branch, as part of an overall
    "lifecycle". The idea is to indicate to other people how mature this
    branch is, or whether or not the code in the branch has been deprecated.
    Essentially, this tells us what the author of the branch thinks of the
    code in the branch.
    """

    NEW = Item(1, """
        New

        This branch has just been created, and we know nothing else about
        it.
        """, sortkey=60)

    EXPERIMENTAL = Item(10, """
        Experimental

        This branch contains code that is considered experimental. It is
        still under active development and should not be merged into
        production infrastructure.
        """, sortkey=30)

    DEVELOPMENT = Item(30, """
        Development

        This branch contains substantial work that is shaping up nicely, but
        is not yet ready for merging or production use. The work is
        incomplete, or untested.
        """, sortkey=20)

    MATURE = Item(50, """
        Mature

        The developer considers this code mature. That means that it
        completely addresses the issues it is supposed to, that it is tested,
        and that it has been found to be stable enough for the developer to
        recommend it to others for inclusion in their work.
        """, sortkey=10)

    MERGED = Item(70, """
        Merged

        This code has successfully been merged into its target branch(es),
        and no further development is anticipated on the branch.
        """, sortkey=40)

    ABANDONED = Item(80, """
        Abandoned

        This branch contains work which the author has abandoned, likely
        because it did not prove fruitful.
        """, sortkey=50)


class BranchReviewStatus(DBSchema):
    """Branch Review Cycle

    This is an indicator of what the project thinks about this branch.
    Typically, it will be set by the upstream as part of a review process
    before the branch lands on an official series.
    """

    NONE = Item(10, """
        None

        This branch has not been queued for review, and no review has been
        done on it.
        """)

    REQUESTED = Item(20, """
        Requested

        The author has requested a review of the branch. This usually
        indicates that the code is mature and ready for merging, but it may
        also indicate that the author would like some feedback on the
        direction in which he is headed.
        """)

    NEEDSWORK = Item(30, """
        Needs Further Work

        The reviewer feels that this branch is not yet ready for merging, or
        is not on the right track. Detailed comments would be found in the
        reviewer discussion around the branch, see those for a list of the
        issues to be addressed or discussed.
        """)

    MERGECONDITIONAL = Item(50, """
        Conditional Merge Approved

        The reviewer has said that this branch can be merged if specific
        issues are addressed. The review feedback will be contained in the
        branch discussion. Once those are addressed by the author the branch
        can be merged without further review.
        """)

    MERGEAPPROVED = Item(60, """
        Merge Approved

        The reviewer is satisfied that the branch can be merged without
        further changes.
        """)


class BugTaskStatus(DBSchema):
    """Bug Task Status

    The various possible states for a bugfix in a specific place.
    """

    UNCONFIRMED = Item(10, """
        Unconfirmed

        This is a new bug and has not yet been confirmed by the maintainer of
        this product or source package.
        """)

    NEEDSINFO = Item(15, """
        Needs Info

        More info is required before making further progress on this bug, likely
        from the reporter. E.g. the exact error message the user saw, the URL
        the user was visiting when the bug occurred, etc.
        """)

    REJECTED = Item(17, """
        Rejected

        This bug has been rejected, e.g. in cases of operator-error.
        """)

    CONFIRMED = Item(20, """
        Confirmed

        This bug has been reviewed, verified, and confirmed as something needing
        fixing.
        """)

    INPROGRESS = Item(22, """
        In Progress

        The person assigned to fix this bug is currently working on fixing it.
        """)

    FIXCOMMITTED = Item(25, """
        Fix Committed

        This bug has been fixed in version control, but the fix has
        not yet made it into a released version of the affected
        software.
        """)

    FIXRELEASED = Item(30, """
        Fix Released

        The fix for this bug is available in a released version of the
        affected software.
        """)

    UNKNOWN = Item(999, """
        Unknown

        The status of this bug task is unknown.
        """)


class BugTaskImportance(DBSchema):
    """Bug Task Importance

    Importance is used by developers and their managers to indicate how
    important fixing a bug is. Importance is typically a combination of the
    harm caused by the bug, and how often it is encountered.
    """

    UNKNOWN = Item(999, """
        Unknown

        The severity of this bug task is unknown.
        """)

    CRITICAL = Item(50, """
        Critical

        This bug is essential to fix as soon as possible. It affects
        system stability, data integrity and / or remote access
        security.
        """)

    HIGH = Item(40, """
        High

        This bug needs urgent attention from the maintainer or
        upstream. It affects local system security or data integrity.
        """)

    MEDIUM = Item(30, """
        Medium

        This bug warrants an upload just to fix it, but can be put
        off until other major or critical bugs have been fixed.
        """)

    LOW = Item(20, """
        Low

        This bug does not warrant an upload just to fix it, but
        should if possible be fixed when next the maintainer does an
        upload. For example, it might be a typo in a document.
        """)

    WISHLIST = Item(10, """
        Wishlist

        This is not a bug, but is a request for an enhancement or
        new feature that does not yet exist in the package. It does
        not affect system stability, it might be a usability or
        documentation fix.
        """)

    UNDECIDED = Item(5, """
        Undecided

        A relevant developer or manager has not yet decided how
        important this bug is.
        """)


class BugExternalReferenceType(DBSchema):
    """Bug External Reference Type

    Malone allows external information references to be attached to
    a bug. This schema lists the known types of external references.
    """

    CVE = Item(1, """
        CVE Reference

        This external reference is a CVE number, which means it
        exists in the CVE database of security bugs.
        """)

    URL = Item(2, """
        URL

        This external reference is a URL. Typically that means it
        is a reference to a web page or other internet resource
        related to the bug.
        """)


class BugRelationship(DBSchema):
    """Bug Relationship

    Malone allows for rich relationships between bugs to be specified,
    and this schema lists the types of relationships supported.
    """

    RELATED = Item(1, """
        Related Bug

        This indicates that the subject and object bugs are related in
        some way. The order does not matter. When displaying one bug, it
        would be appropriate to list the other bugs which are related to it.
        """)


class BugAttachmentType(DBSchema):
    """Bug Attachment Type.

    An attachment to a bug can be of different types, since for example
    a patch is more important than a screenshot. This schema describes the
    different types.
    """

    PATCH = Item(1, """
        Patch

        This is a patch that potentially fixes the bug.
        """)

    UNSPECIFIED = Item(2, """
        Unspecified

        This is everything else. It can be a screenshot, a log file, a core
        dump, etc. Basically anything that adds more information to the bug.
        """)


class UpstreamReleaseVersionStyle(DBSchema):
    """Upstream Release Version Style

    Sourcerer will actively look for new upstream releases, and it needs
    to know roughly what version numbering format upstream uses. The
    release version number schemes understood by Sourcerer are documented
    in this schema. XXX andrew please fill in!
    """

    GNU = Item(1, """
        GNU-style Version Numbers

        XXX Andrew need description here
        """)


class RevisionControlSystems(DBSchema):
    """Revision Control Systems

    Bazaar brings code from a variety of upstream revision control
    systems into Arch. This schema documents the known and supported
    revision control systems.
    """

    CVS = Item(1, """
        Concurrent Version System

        The Concurrent Version System is very widely used among
        older open source projects, it was the first widespread
        open source version control system in use.
        """)

    SVN = Item(2, """
        Subversion

        Subversion aims to address some of the shortcomings in
        CVS, but retains the central server bottleneck inherent
        in the CVS design.
        """)

    ARCH = Item(3, """
        The Arch Revision Control System

        An open source revision control system that combines truly
        distributed branching with advanced merge algorithms. This
        removes the scalability problems of centralised revision
        control.
        """)

    PACKAGE = Item(4, """
        Package

        DEPRECATED DO NOT USE
        """)


    BITKEEPER = Item(5, """
        Bitkeeper

        A commercial revision control system that, like Arch, uses
        distributed branches to allow for faster distributed
        development.
        """)


class RosettaTranslationOrigin(DBSchema):
    """Rosetta Translation Origin

    Translation sightings in Rosetta can come from a variety
    of sources. We might see a translation for the first time
    in CVS, or we might get it through the web, for example.
    This schema documents those options.
    """

    SCM = Item(1, """
        Source Control Management Source

        This translation sighting came from a PO File we
        analysed in a source control managements sytem first.
        """)

    ROSETTAWEB = Item(2, """
        Rosetta Web Source

        This translation was presented to Rosetta via
        the community web site.
        """)


class RosettaImportStatus(DBSchema):
    """Rosetta Import Status

    Define the status of an import on the Import queue. It could have one
    of the following states: approved, imported, deleted, failed, needs_review
    or blocked.
    """

    APPROVED = Item(1, """
        Approved

        The entry has been approved by a Rosetta Expert or was able to be
        approved by our automatic system and is waiting to be imported.
        """)

    IMPORTED = Item(2, """
        Imported

        The entry has been imported.
        """)

    DELETED = Item(3, """
        Deleted

        The entry has been removed before being imported.
        """)

    FAILED = Item(4, """
        Failed

        The entry import failed.
        """)

    NEEDS_REVIEW = Item(5, """
        Needs Review

        A Rosetta Expert needs to review this entry to decide whether it will
        be imported and where it should be imported.
        """)

    BLOCKED = Item(6, """
        Blocked

        The entry has been blocked to be imported by a Rosetta Expert.
        """)


class SSHKeyType(DBSchema):
    """SSH key type

    SSH (version 2) can use RSA or DSA keys for authentication.  See OpenSSH's
    ssh-keygen(1) man page for details.
    """

    RSA = Item(1, """
        RSA

        RSA
        """)

    DSA = Item(2, """
        DSA

        DSA
        """)

class LoginTokenType(DBSchema):
    """Login token type

    Tokens are emailed to users in workflows that require email address
    validation, such as forgotten password recovery or account merging.
    We need to identify the type of request so we know what workflow
    is being processed.
    """

    PASSWORDRECOVERY = Item(1, """
        Password Recovery

        User has forgotten or never known their password and need to
        reset it.
        """)

    ACCOUNTMERGE = Item(2, """
        Account Merge

        User has requested that another account be merged into their
        current one.
        """)

    NEWACCOUNT = Item(3, """
        New Account

        A new account is being setup. They need to verify their email address
        before we allow them to set a password and log in.
        """)

    VALIDATEEMAIL = Item(4, """
        Validate Email

        A user has added more email addresses to their account and they
        need to be validated.
        """)

    VALIDATETEAMEMAIL = Item(5, """
        Validate Team Email

        One of the team administrators is trying to add a contact email
        address for the team, but this address need to be validated first.
        """)

    VALIDATEGPG = Item(6, """
        Validate GPG key

        A user has submited a new GPG key to his account and it need to
        be validated.
        """)

    VALIDATESIGNONLYGPG = Item(7, """
        Validate a sign-only GPG key

        A user has submitted a new sign-only GPG key to his account and it
        needs to be validated.
        """)


class BuildStatus(DBSchema):
    """Build status type

    Builds exist in the database in a number of states such as 'complete',
    'needs build' and 'dependency wait'. We need to track these states in
    order to correctly manage the autobuilder queues in the BuildQueue table.
    """

    NEEDSBUILD = Item(0, """
        Needs building

        Build record is fresh and needs building. Nothing is yet known to
        block this build and it is a candidate for building on any free
        builder of the relevant architecture
        """)

    FULLYBUILT = Item(1, """
        Successfully built

        Build record is an historic account of the build. The build is complete
        and needs no further work to complete it. The build log etc are all
        in place if available.
        """)

    FAILEDTOBUILD = Item(2, """
        Failed to build

        Build record is an historic account of the build. The build failed and
        cannot be automatically retried. Either a new upload will be needed
        or the build will have to be manually reset into 'NEEDSBUILD' when
        the issue is corrected
        """)

    MANUALDEPWAIT = Item(3, """
        Dependency wait

        Build record represents a package whose build dependencies cannot
        currently be satisfied within the relevant DistroArchRelease. This
        build will have to be manually given back (put into 'NEEDSBUILD') when
        the dependency issue is resolved.
        """)

    CHROOTWAIT = Item(4, """
        Chroot problem

        Build record represents a build which needs a chroot currently known
        to be damaged or bad in some way. The buildd maintainer will have to
        reset all relevant CHROOTWAIT builds to NEEDSBUILD after the chroot
        has been fixed.
        """)

    SUPERSEDED = Item(5, """
        Build for superseded Source

        Build record represents a build which never got to happen because the
        source package release for the build was superseded before the job
        was scheduled to be run on a builder. Builds which reach this state
        will rarely if ever be reset to any other state.
        """)

    BUILDING = Item(6, """
        Currently building

        Build record represents a build which is being build by one of the
        available builders.
        """)


class MirrorContent(DBSchema):
    """The content that is mirrored."""

    ARCHIVE = Item(1, """
        Archive

        This mirror contains source and binary packages for a given
        distribution. Mainly used for APT-based system.
        """)

    RELEASE = Item(2, """
        Release

        Mirror containing released installation images for a given
        distribution.
        """)


class MirrorPulseType(DBSchema):
    """The method used by a mirror to update its contents."""

    PULL = Item(1, """
        Pull

        Mirror has a supported network application to "pull" the original
        content server periodically.
        """)

    PUSH = Item(2, """
        Push

        Original content server has enough access to the Mirror and is able to
        "push" new modification as soon as they happen.
        """)


class MirrorSpeed(DBSchema):
    """The speed of a given mirror."""

    S128K = Item(1, """
        128 Kbps

        The upstream link of this mirror can make up to 128Kb per second.
        """)

    S256K = Item(2, """
        256 Kbps

        The upstream link of this mirror can make up to 256Kb per second.
        """)

    S512K = Item(3, """
        512 Kbps

        The upstream link of this mirror can make up to 512Kb per second.
        """)

    S1M = Item(4, """
        1 Mbps

        The upstream link of this mirror can make up to 1Mb per second.
        """)

    S2M = Item(5, """
        2 Mbps

        The upstream link of this mirror can make up to 2Mb per second.
        """)

    S10M = Item(6, """
        10 Mbps

        The upstream link of this mirror can make up to 10Mb per second.
        """)

    S100M = Item(7, """
        100 Mbps

        The upstream link of this mirror can make up to 100Mb per second.
        """)

    S1G = Item(8, """
        1 Gbps

        The upstream link of this mirror can make up to 1 gigabit per second.
        """)

    S2G = Item(9, """
        2 Gbps

        The upstream link of this mirror can make up to 2 gigabit per second.
        """)

    S4G = Item(10, """
        4 Gbps

        The upstream link of this mirror can make up to 4 gigabit per second.
        """)

    S10G = Item(11, """
        10 Gbps

        The upstream link of this mirror can make up to 10 gigabits per second.
        """)

    S20G = Item(12, """
        20 Gbps

        The upstream link of this mirror can make up to 20 gigabits per second.
        """)


class MirrorStatus(DBSchema):
    """The status (freshness) of a given mirror."""

    UP = Item(1, """
        Up to date

        This mirror is up to date with the original content.
        """)

    ONEHOURBEHIND = Item(2, """
        One hour behind

        This mirror's content seems to have been last updated one hour ago.
        """)

    TWOHOURSBEHIND = Item(3, """
        Two hours behind

        This mirror's content seems to have been last updated two hours ago.
        """)

    SIXHOURSBEHIND = Item(4, """
        Six hours behind

        This mirror's content seems to have been last updated six hours ago.
        """)

    ONEDAYBEHIND = Item(5, """
        One day behind

        This mirror's content seems to have been last updated one day ago.
        """)

    TWODAYSBEHIND = Item(6, """
        Two days behind

        This mirror's content seems to have been last updated two days ago.
        """)

    ONEWEEKBEHIND = Item(7, """
        One week behind

        This mirror's content seems to have been last updated one week ago.
        """)

    UNKNOWN = Item(8, """
        Unknown freshness

        We couldn't determine when this mirror's content was last updated.
        """)


class PollSecrecy(DBSchema):
    """The secrecy of a given Poll."""

    OPEN = Item(1, """
        Public Votes (Anyone can see a person's vote)

        Everyone who wants will be able to see a person's vote.
        """)

    ADMIN = Item(2, """
        Semi-secret Votes (Only team administrators can see a person's vote)

        All team owners and administrators will be able to see a person's vote.
        """)

    SECRET = Item(3, """
        Secret Votes (It's impossible to track a person's vote)

        We don't store the option a person voted in our database,
        """)


class PollAlgorithm(DBSchema):
    """The algorithm used to accept and calculate the results."""

    SIMPLE = Item(1, """
        Simple Voting

        The most simple method for voting; you just choose a single option.
        """)

    CONDORCET = Item(2, """
        Condorcet Voting

        One of various methods used for calculating preferential votes. See
        http://www.electionmethods.org/CondorcetEx.htm for more information.
        """)


class RosettaFileFormat(DBSchema):
    """Rosetta File Format

    This is an enumeration of the different sorts of file that Rosetta can
    export.
    """

    PO = Item(1, """
        PO format

        Gettext's standard text file format.
        """)

    MO = Item(2, """
        MO format

        Gettext's standard binary file format.
        """)

    XLIFF = Item(3, """
        XLIFF

        OASIS's XML Localisation Interchange File Format.
        """)

    CSHARP_DLL = Item(4, """
        .NET DLL

        The dynamic link library format as used by programs that use the .NET
        framework.
        """)

    CSHARP_RESOURCES = Item(5, """
        .NET resource file

        The resource file format used by programs that use the .NET framework.
        """)

    TCL = Item(6, """
        TCL format

        The .msg format as used by TCL/msgcat.
        """)

    QT = Item(7, """
        QT format

        The .qm format as used by programs using the QT toolkit.
        """)


class TranslationValidationStatus(DBSchema):
    """Translation Validation Status

    Every time a translation is added to Rosetta we should checked that
    follows all rules to be a valid translation inside a .po file.
    This schema documents the status of that validation.
    """

    UNKNOWN = Item(0, """
        Unknown

        This translation has not been validated yet.
        """)

    OK = Item(1, """
        Ok

        This translation has been validated and no errors were discovered.
        """)

    UNKNOWNERROR = Item(2, """
        Unknown Error

        This translation has an unknown error.
        """)


class ShippingRequestStatus(DBSchema):
    """The status of a given ShippingRequest."""

    PENDING = Item(0, """
        Pending

        The request is pending approval.
        """)

    APPROVED = Item(1, """
        Approved (unshipped)

        The request is approved but not yet sent to the shipping company.
        """)

    DENIED = Item(2, """
        Denied

        The request is denied.
        """)

    CANCELLED = Item(3, """
        Cancelled

        The request is cancelled.
        """)

    SHIPPED = Item(4, """
        Approved (shipped)

        The request was sent to the shipping company.
        """)

    PENDINGSPECIAL = Item(5, """
        Pending Special Consideration

        This request needs special consideration.
        """)


class ShippingService(DBSchema):
    """The Shipping company we use to ship CDs."""

    TNT = Item(1, """
        TNT

        The TNT shipping company.
        """)

    SPRING = Item(2, """
        Spring

        The Spring shipping company.
        """)


class ShipItFlavour(DBSchema):
    """The Distro Flavour, used only to link with ShippingRequest."""

    UBUNTU = Item(1, """
        Ubuntu

        The Ubuntu flavour.
        """)

    KUBUNTU = Item(2, """
        Kubuntu

        The Kubuntu flavour.
        """)

    EDUBUNTU = Item(3, """
        Edubuntu

        The Edubuntu flavour.
        """)


class ShipItArchitecture(DBSchema):
    """The Distro Architecture, used only to link with ShippingRequest."""

    X86 = Item(1, """
        PC

        Intel/X86 processors.
        """)

    AMD64 = Item(2, """
        64-bit PC

        AMD64 or EM64T based processors.
        """)

    PPC = Item(3, """
        Mac

        PowerPC processors.
        """)


class ShipItDistroRelease(DBSchema):
    """The Distro Release, used only to link with ShippingRequest."""

    BREEZY = Item(1, """
        5.10 (Breezy Badger)

        The Breezy Badger release.
        """)

    DAPPER = Item(2, """
        6.06 LTS (Dapper Drake)

        The Dapper Drake lont-term-support release.
        """)


class TextDirection(DBSchema):
    """The base text direction for a language."""

    LTR = Item(0, """
        Left to Right

        Text is normally written from left to right in this language.
        """)

    RTL = Item(1, """
        Right to Left

        Text is normally written from left to right in this language.
        """)
<|MERGE_RESOLUTION|>--- conflicted
+++ resolved
@@ -1802,10 +1802,6 @@
     """)
 
 
-<<<<<<< HEAD
-
-=======
->>>>>>> 383ca199
 class TicketStatus(DBSchema):
     """The current status of a Support Request
 
