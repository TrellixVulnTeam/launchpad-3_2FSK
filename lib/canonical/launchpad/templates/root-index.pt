--- conflicted
+++ resolved
@@ -50,13 +50,14 @@
         <input type="submit" value="Search" />
       </form>
 
-<<<<<<< HEAD
       <div class="three column left">
 
         <h2>What is Launchpad?</h2>
         <p id="application-summary">
           Launchpad is hosting service for open source projects that's
-          big on collaboration. <a href="/+tour">Take a tour!</a>
+          big on collaboration.
+          <a href="/+tour"><strong>Take a tour!</strong></a><sup 
+            style="font-size: small; color: red">(new)</sup>
         </p>
 
         <h2>Start here:</h2>
@@ -72,111 +73,33 @@
         <h2>What&#8217;s new?</h2>
         <ul>
           <li class="news">
-            <a href="http://news.launchpad.net/?p=99">
-              <strong>Launchpad's new look</strong><br />
-              We've given Launchpad an updated style.
+            <a href="http://news.launchpad.net/?p=105">
+              <strong>New simpler web interface</strong><br />
+              Learn more about Launchpad's new layout and navigation
             </a>
          </li>
          <li class="news">
-            <a href="http://news.launchpad.net/?p=94">
-              <strong>More control over your code imports</strong><br />
-              Get more information on the status of code imports CVS and Subversion.
+            <a href="http://news.launchpad.net/?p=106">
+
+              <strong>Help test Launchpad's new API!</strong><br />
+              Our new internet-services API is now in beta test.
             </a>
          </li>
          <li class="news">
-            <a href="http://news.launchpad.net/?p=91">
-              <strong>Code review by email</strong><br />
-              Use email to vote and add your comments to code reviews in Launchpad.
+            <a href="http://news.launchpad.net/?p=107">
+              <strong>Closer Bugzilla and Trac integration</strong><br />
+              New GPLed plugins allow comment sharing between Launchpad
+              and external trackers.
             </a>
+
          </li>
         </ul>
         <div class="discreet" style="text-align: right">
-          Updated 2008-07-02.
+          Updated 2008-07-28.
           <a href="http://news.launchpad.net">More...</a>
-=======
-        <div class="three column left">
-          <h2>What is Launchpad?</h2>
-          <p id="application-summary">
-            Launchpad is a free software hosting and development
-            website. We make it easy to <strong>collaborate
-            across multiple projects</strong>.
-            <br />
-            <center>
-              <a href="/+tour/index.html">
-                <img
-                  alt="Take a tour"
-                  src="/+icing/but-lrg-takeatour.gif"
-                />
-              </a>
-            </center>
-          </p>
-          <tal:not-beta-team-member condition="not: view/isBetaUser">
-           <h2>Join the Launchpad beta team</h2>
-           <p id="beta-test">
-            Get first access to new features and take part in the Launchpad development process.
-            Join the <a href="https://help.launchpad.net/BetaTesting">beta team</a> today!
-           </p>
-          </tal:not-beta-team-member>
-        </div>
-        <div class="three column middle">
-          <h2>What&#8217;s new here?</h2>
-          <ul>
-            <li class="news">
-              <a href="http://news.launchpad.net/?p=105">
-                <strong>New simpler web interface</strong><br />
-                Learn more about Launchpad's new layout and navigation
-              </a>
-           </li>
-           <li class="news">
-              <a href="http://news.launchpad.net/?p=106">
-
-                <strong>Help test Launchpad's new API!</strong><br />
-                Our new internet-services API is now in beta test.
-              </a>
-           </li>
-           <li class="news">
-              <a href="http://news.launchpad.net/?p=107">
-                <strong>Closer integration with Bugzilla and Trac</strong><br />
-                Our new GPL plugins allow comment sharing between Launchpad and external trackers.
-              </a>
-
-           </li>
-           <li class="news">
-              <a href="https://launchpad.net/+tour/index.html">
-                <strong>New tour</strong><br />
-                Get a quick overview of what Launchpad's all about with our new tour.
-              </a>
-           </li>
-          </ul>
-          <div class="discreet" style="text-align: right">
-            Updated 2008-07-02.
-            <a href="http://news.launchpad.net">More...</a>
-          </div>
-        </div>
-        <div class="three column right" id="featured-projects">
-          <h2>Featured projects</h2>
-          <table>
-            <tr tal:repeat="project view/featured_projects">
-              <td tal:content="structure project/fmt:link" />
-            </tr>
-          </table>
-          <ul tal:condition="not: view/featured_projects">
-            <li class="product"><a href="/exaile">Exaile Media Player</a></li>
-            <li class="product"><a href="/deluge">Deluge Torrent Client</a></li>
-            <li class="distro"><a href="/ubuntu">Ubuntu</a></li>
-            <li class="product"><a href="/bzr">Bazaar Version Control</a></li>
-            <li class="product"><a href="/democracy">Miro TV Player</a></li>
-            <li class="product"><a href="/awn">Avant Window Navigator</a></li>
-            <li class="product"><a href="/schooltool">SchoolTool</a></li>
-            <li class="product"><a href="/tangocms">TangoCMS</a></li>
-          </ul>
-          <p>
-            <a tal:condition="context/required:launchpad.Admin"
-               href="+featuredprojects">&raquo; Manage featured project list</a>
-          </p>
->>>>>>> eb86970c
         </div>
       </div>
+
       <div class="three column right" id="featured-projects">
         <h2>Featured projects</h2>
         <table>
