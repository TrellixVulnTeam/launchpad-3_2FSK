<<<<<<< HEAD
# Copyright 2006-2007 Canonical Ltd.  All rights reserved.
=======
# Copyright 2006 Canonical Ltd.  All rights reserved.
# pylint: disable-msg=E0611,W0212
>>>>>>> 6e949903

"""Database class to handle translation template export view."""

__metaclass__ = type

__all__ = [
    'VPOTExportSet',
    'VPOTExport',
    ]

from zope.interface import implements

from canonical.database.sqlbase import sqlvalues, cursor
from canonical.launchpad.database import POTemplate, POTMsgSet
from canonical.launchpad.interfaces import IVPOTExportSet, IVPOTExport


class VPOTExportSet:
    """Retrieve collections of VPOTExport objects."""

    implements(IVPOTExportSet)

    column_names = [
        'potemplate',
        'template_header',
        'potmsgset',
        'sequence',
        'comment',
        'source_comment',
        'file_references',
        'flags_comment',
        'context',
        'msgid_singular',
        'msgid_plural',
    ]
    columns = ', '.join(['POTExport.' + name for name in column_names])

    sort_column_names = [
        'potemplate',
        'sequence',
        'potmsgset',
        'id',
    ]
    sort_columns = ', '.join(
        ['POTExport.' + name for name in sort_column_names])

    def _select(self, join=None, where=None):
        query = 'SELECT %s FROM POTExport' % self.columns

        if join is not None:
            query += ''.join([' JOIN ' + s for s in join])

        if where is not None:
            query += ' WHERE %s' % where

        query += ' ORDER BY %s' % self.sort_columns

        cur = cursor()
        cur.execute(query)

        while True:
            row = cur.fetchone()

            if row is not None:
                yield VPOTExport(*row)
            else:
                break

    def get_potemplate_rows(self, potemplate):
        """See IVPOTExportSet."""
        where = 'potemplate = %s' % sqlvalues(potemplate.id)

        return self._select(where=where)


class VPOTExport:
    """Present Rosetta POT files in a form suitable for exporting them
    efficiently.
    """

    implements(IVPOTExport)

    def __init__(self, *args):
        (potemplate,
         self.template_header,
         potmsgset,
         self.sequence,
         self.comment,
         self.source_comment,
         self.file_references,
         self.flags_comment,
         self.context,
         self.msgid_singular,
         self.msgid_plural) = args

        self.potemplate = POTemplate.get(potemplate)
        self.potmsgset = POTMsgSet.get(potmsgset)
<|MERGE_RESOLUTION|>--- conflicted
+++ resolved
@@ -1,9 +1,5 @@
-<<<<<<< HEAD
 # Copyright 2006-2007 Canonical Ltd.  All rights reserved.
-=======
-# Copyright 2006 Canonical Ltd.  All rights reserved.
 # pylint: disable-msg=E0611,W0212
->>>>>>> 6e949903
 
 """Database class to handle translation template export view."""
 
