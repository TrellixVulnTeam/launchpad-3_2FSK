#!/usr/bin/python2.4
# Copyright 2004-2008 Canonical Ltd.  All rights reserved.
# pylint: disable-msg=W0403
"""
Apply all outstanding schema patches to an existing launchpad database
"""

__metaclass__ = type

import _pythonpath # Sort PYTHONPATH

from cStringIO import StringIO
import glob
import os.path
from optparse import OptionParser
import re
import sys
from tempfile import NamedTemporaryFile
from textwrap import dedent

from canonical.launchpad.scripts import db_options, logger_options, logger
from canonical.database.sqlbase import connect, ISOLATION_LEVEL_AUTOCOMMIT
from canonical.database.postgresql import fqn
import replication.helpers


SCHEMA_DIR = os.path.dirname(__file__)


def main():
    con = connect(options.dbuser)
    if replication.helpers.slony_installed(con):
        con.close()
        if options.commit is False:
            parser.error("--dry-run does not make sense with replicated db")
        log.info("Applying patches to Slony-I environment.")
        apply_patches_replicated()
    else:
        log.info("Applying patches to unreplicated environment.")
        apply_patches_normal(con)

    return 0


def apply_patches_normal(con):
    """Update a non replicated database."""
    # trusted.sql contains all our stored procedures, which may
    # be required for patches to apply correctly so must be run first.
    apply_other(con, 'trusted.sql')

    # Apply the patches
    patches = get_patchlist(con)
    for (major, minor, patch), patch_file in patches:
        apply_patch(con, major, minor, patch, patch_file)

    # Update comments.
    apply_comments(con)

    # Commit changes
    if options.commit:
        log.debug("Committing changes")
        con.commit()


def apply_patches_replicated():
    """Update a Slony-I cluster."""

    # Get an autocommit connection. We use autocommit so we don't have to
    # worry about blocking locks needed by Slony-I.
    con = connect(options.dbuser, isolation=ISOLATION_LEVEL_AUTOCOMMIT)

    # We use three slonik scripts to apply our DB patches.
    # The first script applies the DB patches to all nodes.

    # First make sure the cluster is synced.
    log.info("Waiting for cluster to sync.")
    replication.helpers.sync(timeout=600)

    outf = StringIO()
    
    # Start a transaction block.
    print >> outf, "try {"

    def run_sql(script):
        if os.path.isabs(script):
            full_path = script
        else:
            full_path = os.path.abspath(os.path.join(SCHEMA_DIR, script))
        assert os.path.exists(full_path), "%s doesn't exist." % full_path
        print >> outf, dedent("""\
            execute script (
                set id = @lpmain_set_id, event node = @master_id,
                filename='%s'
                );
            """ % full_path)

    # Apply trusted.sql
    run_sql('trusted.sql')

    # We are going to generate some temporary files using
    # NamedTempoararyFile. Store them here so we can control when
    # they get closed and cleaned up.
    temporary_files = []

    # Apply DB patches.
    patches = get_patchlist(con)
    for (major, minor, patch), patch_file in patches:
        run_sql(patch_file)
        # Cause a failure if the patch neglected to update
        # LaunchpadDatabaseRevision.
        assert_script = NamedTemporaryFile(prefix='assert', suffix='.sql')
        print >> assert_script, dedent("""
            SELECT assert_patch_applied(%d, %d, %d);
            """ % (major, minor, patch))
        assert_script.flush()
        run_sql(assert_script.name)
        temporary_files.append(assert_script)

    # Apply comments.sql. Default slonik refuses to run it as one
    # 'execute script' because it contains too many statements, so chunk
    # it (we don't want to rebuild slony with a higher limit).
    comments = re.findall(
            "(?ms).*?'\s*;\s*$", open('comments.sql', 'r').read())
    while comments:
        comment_file = NamedTemporaryFile(prefix="comments", suffix=".sql")
        print >> comment_file, '\n'.join(comments[:1000])
        del comments[:1000]
        comment_file.flush()
        run_sql(comment_file.name)
        # Store a reference so it doesn't get garbage collected before our
        # slonik script is run.
        temporary_files.append(comment_file)

    # Close transaction block and abort on error.
    print >> outf, dedent("""\
        }
        on error {
            echo 'Failed! Slonik script aborting. Patches rolled back.';
            exit 1;
            }
        """)

    # Execute the script with slonik.
    if not replication.helpers.execute_slonik(outf.getvalue()):
        log.fatal("Aborting.")

    # Cleanup our temporary files - they applied successfully.
    for temporary_file in temporary_files:
        temporary_file.close()
    del temporary_files

    # Wait for replication to sync.
    replication.helpers.sync(timeout=0)

    # The db patches have now been applied to all nodes, and we are now
    # committed to completing the upgrade (!). If any of the later stages
    # fail, it will likely involve manual cleanup.

    # We now scan for new tables and add them to the lpmain
    # replication set using a second script. Note that upgrade.py only
    # deals with the lpmain replication set.

    # Detect new tables and sequences.
    # Everything else that isn't replicated should go in the lpmain
    # replication set.
    cur = con.cursor()
    unrepl_tabs, unrepl_seqs = replication.helpers.discover_unreplicated(cur)

    # But warn if we are going to replicate something not in the calculated
    # set, as *_SEED in replication.helpers needs to be updated. We don't want
    # abort unless absolutely necessary to avoid manual cleanup.
    lpmain_tabs, lpmain_seqs = replication.helpers.calculate_replication_set(
            cur, replication.helpers.LPMAIN_SEED)

    assumed_tabs = unrepl_tabs.difference(lpmain_tabs)
    assumed_seqs = unrepl_seqs.difference(lpmain_seqs)
    for obj in (assumed_tabs.union(assumed_seqs)):
        log.warn(
            "%s not in calculated lpmain replication set. "
            "Update *_SEED in replication/helpers.py" % obj)

    if unrepl_tabs or unrepl_seqs:
        # TODO: Or if the holding set already exists - catch an aborted run.
        log.info(
            "New stuff needs replicating: %s"
            % ', '.join(sorted(unrepl_tabs.union(unrepl_seqs))))
        # Create a new replication set to hold new tables and sequences
        # TODO: Only create set if it doesn't already exist.
        outf = StringIO()
        print >> outf, dedent("""\
            try {
                create set (
                    id = @holding_set_id, origin = @master_id,
                    comment = 'Temporary set to merge'
                    );
            """)

        # Add the new tables and sequences to the holding set.
        cur.execute("""
            SELECT max(tab_id) FROM %s
            """ % fqn(replication.helpers.CLUSTER_NAMESPACE, 'sl_table'))
        next_id = cur.fetchone()[0] + 1
        for tab in unrepl_tabs:
            print >> outf, dedent("""\
                echo 'Adding %s to holding set for lpmain merge.';
                set add table (
                    set id = @holding_set_id, origin = @master_id, id=%d,
                    fully qualified name = '%s',
                    comment = '%s'
                    );
                """ % (tab, next_id, tab, tab))
            next_id += 1
        cur.execute("""
            SELECT max(seq_id) FROM %s
            """ % fqn(replication.helpers.CLUSTER_NAMESPACE, 'sl_sequence'))
        next_id = cur.fetchone()[0] + 1
        for seq in  unrepl_seqs:
            print >> outf, dedent("""\
                echo 'Adding %s to holding set for lpmain merge.';
                set add sequence (
                    set id = @holding_set_id, origin = @master_id, id=%d,
                    fully qualified name = '%s',
                    comment = '%s'
                    );
                """ % (seq, next_id, seq, seq))
            next_id += 1

        # Subscribe the holding set to the replica.
        # TODO: Only subscribe the set if not already subscribed.
        # Close the transaction and sync. Important, or MERGE SET will fail!
        # Merge the sets.
        # Sync.
        # Drop the holding set.
        print >> outf, dedent("""\
            echo 'Subscribing holding set to slave.';
            subscribe set (
                id=@holding_set_id, provider=@master_id, receiver=@slave1_id,
                forward=yes);
            } on error {
                echo 'Failed to create or subscribe holding set! Aborting.';
                exit 1;
                }
            echo 'Waiting for sync';
            sync (id=1);
            wait for event (
                origin=ALL, confirmed=ALL, wait on=@master_id
                );
            echo 'Merging holding set to lpmain';
            merge set (
                id=@lpmain_set_id, add id=@holding_set_id, origin=@master_id
                );
            """)

        # Execute the script and sync.
        if not replication.helpers.execute_slonik(outf.getvalue()):
            log.fatal("Aborting.")
        replication.helpers.sync(timeout=0)


    # We also scan for tables and sequences we want to drop and do so using
    # a final slonik script. Instead of dropping tables in the DB patch,
    # we rename them into the ToDrop namespace.
    cur.execute("""
        SELECT nspname, relname, tab_id
        FROM pg_class
        JOIN pg_namespace ON relnamespace = pg_namespace.oid
        LEFT OUTER JOIN %s ON pg_class.oid = tab_reloid
        WHERE nspname='todrop' AND relkind='r'
        """ % fqn(replication.helpers.CLUSTER_NAMESPACE, 'sl_table'))
    tabs_to_drop = set(
        (fqn(nspname, relname), tab_id)
        for nspname, relname, tab_id in cur.fetchall())

    # Generate a slonik script to remove tables from the replication set, 
    # and a DROP TABLE/DROP SEQUENCE sql script to run after.
    if tabs_to_drop:
        log.info("Dropping tables: %s" % ', '.join(
            name for name, id in tabs_to_drop))
        sk = StringIO()
        sql = NamedTemporaryFile(prefix="drop", suffix=".sql")
        print >> sk, "try {"
        for tab_name, tab_id in tabs_to_drop:
            if tab_id is not None:
                print >> sk, dedent("""\
                    echo 'Removing %s from replication';
                    set drop table (origin=@master_id, id=%d);
                    """ % (tab_name, tab_id))
            print >> sql, "DROP TABLE %s;" % tab_name
        sql.flush()
        print >> sk, dedent("""\
            execute script (
                set id=@lpmain_set_id, event node=@master_id,
                filename='%s'
                );
            }
            on error {
                echo 'Failed to drop tables. Aborting.';
                exit 1;
                }
            """ % sql.name)
        if not replication.helpers.execute_slonik(sk.getvalue()):
            log.fatal("Aborting.")
        sql.close()

    # Now drop sequences. We don't do this at the same time as the tables,
    # as most sequences will be dropped implicitly with the table drop.
    cur.execute("""
        SELECT nspname, relname, seq_id
        FROM pg_class
        JOIN pg_namespace ON relnamespace = pg_namespace.oid
        LEFT OUTER JOIN %s ON pg_class.oid = seq_reloid
        WHERE nspname='todrop' AND relkind='S'
        """ % fqn(replication.helpers.CLUSTER_NAMESPACE, 'sl_sequence'))
    seqs_to_drop = set(
        (fqn(nspname, relname), tab_id)
        for nspname, relname, tab_id in cur.fetchall())

    if seqs_to_drop:
        log.info("Dropping sequences: %s" % ', '.join(
            name for name, id in seqs_to_drop))
        # Generate a slonik script to remove sequences from the
        # replication set, DROP SEQUENCE sql script to run after.
        sk = StringIO()
        sql = NamedTemporaryFile(prefix="drop", suffix=".sql")
        print >> sk, "try {"
        for seq_name, seq_id in seqs_to_drop:
            if seq_id is not None:
                print >> sk, dedent("""\
                    echo 'Removing %s from replication';
                    set drop sequence (origin=@master_id, id=%d);
                    """ % (seq_name, seq_id))
            print >> sql, "DROP SEQUENCE %s;" % seq_name
        sql.flush()
        print >> sk, dedent("""\
            execute script (
                set id=@lpmain_set_id, event node=@master_id,
                filename='%s'
                );
            }
            on error {
                echo 'Failed to drop sequences. Aborting.';
                exit 1;
                }
            """ % sql.name)
        if not replication.helpers.execute_slonik(sk.getvalue()):
            log.fatal("Aborting.")
    replication.helpers.sync(timeout=0)


def get_patchlist(con):
    """Return a patches that need to be applied to the connected database
    in [((major, minor, patch), patch_file)] format.
    """
    dbpatches = applied_patches(con)

    # Generate a list of all patches we might want to apply
    patches = []
    all_patch_files = glob.glob(
<<<<<<< HEAD
            os.path.join(SCHEMA_DIR, 'patch-???-??-?.sql'))
=======
            os.path.join(schema_dir, 'patch-????-??-?.sql'))
>>>>>>> a5a983f3
    all_patch_files.sort()
    for patch_file in all_patch_files:
        m = re.search('patch-(\d+)-(\d+)-(\d).sql$', patch_file)
        if m is None:
            log.fatal('Invalid patch filename %s' % repr(patch_file))
            sys.exit(1)

        major, minor, patch = [int(i) for i in m.groups()]
        if (major, minor, patch) in dbpatches:
            continue # This patch has already been applied
        log.debug("Found patch %d.%d.%d -- %s" % (
            major, minor, patch, patch_file
            ))
        patches.append(((major, minor, patch), patch_file))
    return patches


def applied_patches(con):
    """Return a list of all patches that have been applied to the database.
    """
    cur = con.cursor()
    cur.execute("SELECT major, minor, patch FROM LaunchpadDatabaseRevision")
    return [tuple(row) for row in cur.fetchall()]


def apply_patch(con, major, minor, patch, patch_file):
    log.info("Applying %s" % patch_file)
    cur = con.cursor()
    full_sql = open(patch_file).read()

    # Strip comments
    full_sql = re.sub('(?xms) \/\* .*? \*\/', '', full_sql)
    full_sql = re.sub('(?xm) ^\s*-- .*? $', '', full_sql)

    # Regular expression to extract a single statement.
    # A statement may contain semicolons if it is a stored procedure
    # definition, which requires a disgusting regexp or a parser for
    # PostgreSQL specific SQL.
    statement_re = re.compile(
            r"( (?: [^;$] | \$ (?! \$) | \$\$.*? \$\$)+ )",
            re.DOTALL | re.MULTILINE | re.VERBOSE
            )
    for sql in statement_re.split(full_sql):
        sql = sql.strip()
        if sql and sql != ';':
            cur.execute(sql) # Will die on a bad patch.

    # Ensure the patch updated LaunchpadDatabaseRevision. We could do this
    # automatically and avoid the boilerplate, but then we would lose the
    # ability to easily apply the patches manually.
    if (major, minor, patch) not in applied_patches(con):
        log.fatal("%s failed to update LaunchpadDatabaseRevision correctly"
                % patch_file)
        sys.exit(2)

    # Commit changes if we allow partial updates.
    if options.commit and options.partial:
        log.debug("Committing changes")
        con.commit()


def apply_other(con, script):
    log.info("Applying %s" % script)
    cur = con.cursor()
    path = os.path.join(os.path.dirname(__file__), script)
    sql = open(path).read()
    cur.execute(sql)

    if options.commit and options.partial:
        log.debug("Committing changes")
        con.commit()


def apply_comments(con):
    apply_other(con, 'comments.sql')


if __name__ == '__main__':
    parser = OptionParser()
    db_options(parser)
    logger_options(parser)
    parser.add_option(
            "-n", "--dry-run", dest="commit", default=True,
            action="store_false", help="Don't actually commit changes"
            )
    parser.add_option(
            "-p", "--partial", dest="partial", default=False,
            action="store_true",
            help="Commit after applying each patch",
            )
    (options, args) = parser.parse_args()

    if args:
        parser.error("Too many arguments")

    log = logger(options)
    main()<|MERGE_RESOLUTION|>--- conflicted
+++ resolved
@@ -356,11 +356,7 @@
     # Generate a list of all patches we might want to apply
     patches = []
     all_patch_files = glob.glob(
-<<<<<<< HEAD
-            os.path.join(SCHEMA_DIR, 'patch-???-??-?.sql'))
-=======
-            os.path.join(schema_dir, 'patch-????-??-?.sql'))
->>>>>>> a5a983f3
+        os.path.join(SCHEMA_DIR, 'patch-????-??-?.sql'))
     all_patch_files.sort()
     for patch_file in all_patch_files:
         m = re.search('patch-(\d+)-(\d+)-(\d).sql$', patch_file)
