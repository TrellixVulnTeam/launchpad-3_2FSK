#!/usr/bin/python2.5
#
# Copyright 2009 Canonical Ltd.  This software is licensed under the
# GNU Affero General Public License version 3 (see the file LICENSE).

# arch-tag: 90e6eb79-83a2-47e8-9f8b-3c687079c923

import unittest
import sys
import shutil

from lp.registry.interfaces.sourcepackage import SourcePackageFileType
from lp.soyuz.interfaces.binarypackagerelease import BinaryPackageFileType
from lp.archiveuploader.tests import datadir


class TestUtilities(unittest.TestCase):

    def testImport(self):
        """lp.archiveuploader.utils should be importable"""
        import lp.archiveuploader.utils

    def test_determine_source_file_type(self):
        """lp.archiveuploader.utils.determine_source_file_type should work."""
        from lp.archiveuploader.utils import determine_source_file_type

        # .dsc -> DSC
        self.assertEquals(
            determine_source_file_type('foo_1.0-1.dsc'),
            SourcePackageFileType.DSC)

        # .diff.gz -> DIFF
        self.assertEquals(
            determine_source_file_type('foo_1.0-1.diff.gz'),
            SourcePackageFileType.DIFF)

        # DIFFs can only be gzipped.
        self.assertEquals(
            determine_source_file_type('foo_1.0.diff.bz2'), None)

        # Plain original tarballs can be gzipped or bzip2ed.
        self.assertEquals(
            determine_source_file_type('foo_1.0.orig.tar.gz'),
            SourcePackageFileType.ORIG_TARBALL)
        self.assertEquals(
            determine_source_file_type('foo_1.0.orig.tar.bz2'),
            SourcePackageFileType.ORIG_TARBALL)

        # Component original tarballs too.
        self.assertEquals(
            determine_source_file_type('foo_1.0.orig-foo.tar.gz'),
            SourcePackageFileType.COMPONENT_ORIG_TARBALL)
<<<<<<< HEAD
        self.assertEquals(
            determine_source_file_type('foo_1.0.orig-bar.tar.bz2'),
            SourcePackageFileType.COMPONENT_ORIG_TARBALL)

        # And Debian tarballs...
        self.assertEquals(
            determine_source_file_type('foo_1.0-1.debian.tar.gz'),
            SourcePackageFileType.DEBIAN_TARBALL)
        self.assertEquals(
            determine_source_file_type('foo_1.0-2.debian.tar.bz2'),
            SourcePackageFileType.DEBIAN_TARBALL)

        # And even native tarballs!
        self.assertEquals(
            determine_source_file_type('foo_1.0.tar.gz'),
            SourcePackageFileType.NATIVE_TARBALL)
        self.assertEquals(
=======
        self.assertEquals(
            determine_source_file_type('foo_1.0.orig-bar.tar.bz2'),
            SourcePackageFileType.COMPONENT_ORIG_TARBALL)

        # And Debian tarballs...
        self.assertEquals(
            determine_source_file_type('foo_1.0-1.debian.tar.gz'),
            SourcePackageFileType.DEBIAN_TARBALL)
        self.assertEquals(
            determine_source_file_type('foo_1.0-2.debian.tar.bz2'),
            SourcePackageFileType.DEBIAN_TARBALL)

        # And even native tarballs!
        self.assertEquals(
            determine_source_file_type('foo_1.0.tar.gz'),
            SourcePackageFileType.NATIVE_TARBALL)
        self.assertEquals(
>>>>>>> 9b5774e8
            determine_source_file_type('foo_1.0.tar.bz2'),
            SourcePackageFileType.NATIVE_TARBALL)

        self.assertEquals(None, determine_source_file_type('foo_1.0'))
        self.assertEquals(None, determine_source_file_type('foo_1.0.blah.gz'))

    def test_determine_binary_file_type(self):
        """lp.archiveuploader.utils.determine_binary_file_type should work."""
        from lp.archiveuploader.utils import determine_binary_file_type

        # .deb -> DEB
        self.assertEquals(
            determine_binary_file_type('foo_1.0-1_all.deb'),
            BinaryPackageFileType.DEB)

        # .udeb -> UDEB
        self.assertEquals(
            determine_binary_file_type('foo_1.0-1_all.udeb'),
            BinaryPackageFileType.UDEB)

        self.assertEquals(determine_binary_file_type('foo_1.0'), None)
        self.assertEquals(determine_binary_file_type('foo_1.0.notdeb'), None)

    def testPrefixMultilineString(self):
        """lp.archiveuploader.utils.prefix_multi_line_string should work"""
        from lp.archiveuploader.utils import prefix_multi_line_string
        self.assertEquals("A:foo\nA:bar",
                          prefix_multi_line_string("foo\nbar", "A:"))
        self.assertEquals("A:foo\nA:bar",
                          prefix_multi_line_string("foo\n\nbar", "A:"))
        self.assertEquals("A:foo\nA:\nA:bar",
                          prefix_multi_line_string("foo\n\nbar", "A:", 1))

    def testExtractComponent(self):
        """lp.archiveuploader.utils.extract_component_from_section should work
        """
        from lp.archiveuploader.utils import extract_component_from_section

        (sect, comp) = extract_component_from_section("libs")
        self.assertEquals(sect, "libs")
        self.assertEquals(comp, "main")

        (sect, comp) = extract_component_from_section("restricted/libs")
        self.assertEquals(sect, "libs")
        self.assertEquals(comp, "restricted")

        (sect, comp) = extract_component_from_section("libs", "multiverse")
        self.assertEquals(sect, "libs")
        self.assertEquals(comp, "multiverse")

        (sect, comp) = extract_component_from_section("restricted/libs",
                                                      "multiverse")
        self.assertEquals(sect, "libs")
        self.assertEquals(comp, "restricted")

    def testBuildFileListFromChanges(self):
        """lp.archiveuploader.utils.build_file_list should be capable of
           reading changes files
        """
        from lp.archiveuploader.utils import build_file_list
        from lp.archiveuploader.tagfiles import parse_tagfile

        ch = parse_tagfile(datadir("good-signed-changes"))
        fl = build_file_list(ch)
        self.assertEquals("abiword_2.0.10-1.2_mips.deb" in fl, True)

    def testFixMaintainerOkay(self):
        """lp.archiveuploader.utils.fix_maintainer should parse correct values
        """
        from lp.archiveuploader.utils import fix_maintainer
        cases = (
            ("No\xc3\xa8l K\xc3\xb6the <noel@debian.org>",
             "No\xc3\xa8l K\xc3\xb6the <noel@debian.org>",
             "=?utf-8?b?Tm/DqGwgS8O2dGhl?= <noel@debian.org>",
             "No\xc3\xa8l K\xc3\xb6the",
             "noel@debian.org"),

            ("No\xe8l K\xf6the <noel@debian.org>",
             "No\xc3\xa8l K\xc3\xb6the <noel@debian.org>",
             "=?iso-8859-1?q?No=E8l_K=F6the?= <noel@debian.org>",
             "No\xc3\xa8l K\xc3\xb6the",
             "noel@debian.org"),

            ("James Troup <james@nocrew.org>",
             "James Troup <james@nocrew.org>",
             "James Troup <james@nocrew.org>",
             "James Troup",
             "james@nocrew.org"),

            ("James J. Troup <james@nocrew.org>",
             "james@nocrew.org (James J. Troup)",
             "james@nocrew.org (James J. Troup)",
             "James J. Troup",
             "james@nocrew.org"),

            ("James J, Troup <james@nocrew.org>",
             "james@nocrew.org (James J, Troup)",
             "james@nocrew.org (James J, Troup)",
             "James J, Troup",
             "james@nocrew.org"),

            ("james@nocrew.org",
             " <james@nocrew.org>",
             " <james@nocrew.org>",
             "",
             "james@nocrew.org"),

            ("<james@nocrew.org>",
             " <james@nocrew.org>",
             " <james@nocrew.org>",
             "",
             "james@nocrew.org"),

            ("Cris van Pelt <\"Cris van Pelt\"@tribe.eu.org>",
             "Cris van Pelt <\"Cris van Pelt\"@tribe.eu.org>",
             "Cris van Pelt <\"Cris van Pelt\"@tribe.eu.org>",
             "Cris van Pelt",
             "\"Cris van Pelt\"@tribe.eu.org"),

            ("Zak B. Elep <zakame@ubuntu.com>",
             "zakame@ubuntu.com (Zak B. Elep)",
             "zakame@ubuntu.com (Zak B. Elep)",
             "Zak B. Elep",
             "zakame@ubuntu.com"),

            ("zakame@ubuntu.com (Zak B. Elep)",
             " <zakame@ubuntu.com (Zak B. Elep)>",
             " <zakame@ubuntu.com (Zak B. Elep)>",
             "",
             "zakame@ubuntu.com (Zak B. Elep)")
             )

        for case in cases:
            (a, b, c, d) = fix_maintainer(case[0])
            self.assertEquals(case[1], a)
            self.assertEquals(case[2], b)
            self.assertEquals(case[3], c)
            self.assertEquals(case[4], d)

    def testFixMaintainerRaises(self):
        """lp.archiveuploader.utils.fix_maintainer should raise on incorrect
           values
        """
        from lp.archiveuploader.utils import fix_maintainer, ParseMaintError
        cases = (
            "James Troup",
            "James Troup <james>",
            "James Troup <james@nocrew.org")
        for case in cases:
            try:
                fix_maintainer(case)
                self.assertNotReached()
            except ParseMaintError:
                pass

def test_suite():
    suite = unittest.TestSuite()
    loader = unittest.TestLoader()
    suite.addTest(loader.loadTestsFromTestCase(TestUtilities))
    return suite

def main(argv):
    suite = test_suite()
    runner = unittest.TextTestRunner(verbosity = 2)
    if not runner.run(suite).wasSuccessful():
        return 1
    return 0

if __name__ == '__main__':
    sys.exit(main(sys.argv))
<|MERGE_RESOLUTION|>--- conflicted
+++ resolved
@@ -50,7 +50,6 @@
         self.assertEquals(
             determine_source_file_type('foo_1.0.orig-foo.tar.gz'),
             SourcePackageFileType.COMPONENT_ORIG_TARBALL)
-<<<<<<< HEAD
         self.assertEquals(
             determine_source_file_type('foo_1.0.orig-bar.tar.bz2'),
             SourcePackageFileType.COMPONENT_ORIG_TARBALL)
@@ -68,25 +67,6 @@
             determine_source_file_type('foo_1.0.tar.gz'),
             SourcePackageFileType.NATIVE_TARBALL)
         self.assertEquals(
-=======
-        self.assertEquals(
-            determine_source_file_type('foo_1.0.orig-bar.tar.bz2'),
-            SourcePackageFileType.COMPONENT_ORIG_TARBALL)
-
-        # And Debian tarballs...
-        self.assertEquals(
-            determine_source_file_type('foo_1.0-1.debian.tar.gz'),
-            SourcePackageFileType.DEBIAN_TARBALL)
-        self.assertEquals(
-            determine_source_file_type('foo_1.0-2.debian.tar.bz2'),
-            SourcePackageFileType.DEBIAN_TARBALL)
-
-        # And even native tarballs!
-        self.assertEquals(
-            determine_source_file_type('foo_1.0.tar.gz'),
-            SourcePackageFileType.NATIVE_TARBALL)
-        self.assertEquals(
->>>>>>> 9b5774e8
             determine_source_file_type('foo_1.0.tar.bz2'),
             SourcePackageFileType.NATIVE_TARBALL)
 
