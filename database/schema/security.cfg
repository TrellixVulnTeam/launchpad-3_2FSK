--- conflicted
+++ resolved
@@ -143,13 +143,7 @@
 
 [statistician]
 type=user
-<<<<<<< HEAD
 public.archive                          = SELECT
-public.bug                              = SELECT
-public.bugtask                          = SELECT
-public.build                            = SELECT
-=======
->>>>>>> 3d330458
 public.binarypackagename                = SELECT
 public.binarypackagepublishinghistory   = SELECT
 public.binarypackagerelease             = SELECT
