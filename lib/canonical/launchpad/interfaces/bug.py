--- conflicted
+++ resolved
@@ -11,10 +11,7 @@
     'IBugSet',
     'IBugDelta',
     'IBugAddForm',
-<<<<<<< HEAD
-=======
     'IFrontPageBugAddForm',
->>>>>>> 26056d66
     'IProjectBugAddForm',
     ]
 
@@ -402,8 +399,6 @@
         vocabulary="ProjectProductsUsingMalone")
 
 
-<<<<<<< HEAD
-=======
 class IFrontPageBugAddForm(IBugAddForm):
     """Create a bug for any bug target."""
 
@@ -412,7 +407,6 @@
         required=True)
 
 
->>>>>>> 26056d66
 class IBugSet(Interface):
     """A set of bugs."""
 
