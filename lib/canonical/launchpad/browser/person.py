# Copyright 2004 Canonical Ltd

__metaclass__ = type

__all__ = [
    'PersonNavigation',
    'TeamNavigation',
    'PersonSetNavigation',
    'PeopleContextMenu',
    'PersonFacets',
    'PersonBranchesMenu',
    'PersonBugsMenu',
    'PersonSpecsMenu',
    'PersonOverviewMenu',
    'TeamOverviewMenu',
    'BaseListView',
    'PeopleListView',
    'TeamListView',
    'UbunteroListView',
    'FOAFSearchView',
    'PersonClaimView',
    'PersonSpecWorkLoadView',
    'PersonSpecFeedbackView',
    'PersonChangePasswordView',
    'PersonCodeOfConductEditView',
    'PersonEditView',
    'PersonEditWikiNamesView',
    'PersonEditJabberIDsView',
    'PersonEditIRCNicknamesView',
    'PersonEditSSHKeysView',
    'PersonEditHomePageView',
    'PersonAssignedBugTaskSearchListingView',
    'ReportedBugTaskSearchListingView',
    'BugContactPackageBugsSearchListingView',
    'SubscribedBugTaskSearchListingView',
    'PersonRdfView',
    'PersonView',
    'PersonTranslationView',
    'PersonGPGView',
    'TeamJoinView',
    'TeamLeaveView',
    'PersonEditEmailsView',
    'RequestPeopleMergeView',
    'AdminRequestPeopleMergeView',
    'FinishedPeopleMergeRequestView',
    'RequestPeopleMergeMultipleEmailsView',
    'ObjectReassignmentView',
    'TeamReassignmentView',
    'RedirectToAssignedBugsView',
    'PersonAddView',
    'PersonLanguagesView',
    'RedirectToEditLanguagesView',
    'PersonLatestTicketsView',
    'PersonSearchTicketsView',
    'PersonSupportMenu',
    'SearchAnsweredTicketsView',
    'SearchAssignedTicketsView',
    'SearchCommentedTicketsView',
    'SearchCreatedTicketsView',
    'SearchNeedAttentionTicketsView',
    'SearchSubscribedTicketsView',
    ]

import cgi
import urllib
from operator import itemgetter

from zope.app.form.browser import SelectWidget, TextAreaWidget
from zope.app.form.browser.add import AddView
from zope.app.form.utility import setUpWidgets
from zope.app.form.interfaces import (
        IInputWidget, ConversionError, WidgetInputError)
from zope.app.pagetemplate.viewpagetemplatefile import ViewPageTemplateFile
from zope.component import getUtility
from zope.security.interfaces import Unauthorized

from canonical.database.sqlbase import flush_database_updates
from canonical.launchpad.searchbuilder import any, NULL
from canonical.lp.dbschema import (
    LoginTokenType, SSHKeyType, EmailAddressStatus, TeamMembershipStatus,
    TeamSubscriptionPolicy, SpecificationFilter, TicketParticipation,
    PersonCreationRationale, BugTaskStatus)

from canonical.widgets import ImageChangeWidget, PasswordChangeWidget
from canonical.cachedproperty import cachedproperty

from canonical.launchpad.interfaces import (
    ISSHKeySet, IPersonSet, IEmailAddressSet, IWikiNameSet, ICountry,
    IJabberIDSet, IIrcIDSet, ILaunchBag, ILoginTokenSet, IPasswordEncryptor,
    ISignedCodeOfConductSet, IGPGKeySet, IGPGHandler, UBUNTU_WIKI_URL,
    ITeamMembershipSet, IObjectReassignment, ITeamReassignment, IPollSubset,
<<<<<<< HEAD
    IPerson, ICalendarOwner, ITeam, ILibraryFileAliasSet, IPollSet,
    IAdminRequestPeopleMerge, NotFoundError, UNRESOLVED_BUGTASK_STATUSES,
    IPersonChangePassword, GPGKeyNotFoundError, UnexpectedFormData,
    ILanguageSet, IRequestPreferredLanguages, IPersonClaim, IPOTemplateSet,
    ILaunchpadRoot, INewPerson, BugTaskSearchParams)
=======
    IPerson, ICalendarOwner, ITeam, IPollSet, IAdminRequestPeopleMerge,
    NotFoundError, UNRESOLVED_BUGTASK_STATUSES, IPersonChangePassword,
    GPGKeyNotFoundError, UnexpectedFormData, ILanguageSet, INewPerson,
    IRequestPreferredLanguages, IPersonClaim, IPOTemplateSet, ILaunchpadRoot)
>>>>>>> 651c1a6f

from canonical.launchpad.browser.bugtask import BugTaskSearchListingView
from canonical.launchpad.browser.specificationtarget import (
    HasSpecificationsView)
from canonical.launchpad.browser.cal import CalendarTraversalMixin
from canonical.launchpad.browser.tickettarget import SearchTicketsView

from canonical.launchpad.helpers import obfuscateEmail, convertToHtmlCode

from canonical.launchpad.validators.email import valid_email
from canonical.launchpad.validators.name import valid_name

from canonical.launchpad.webapp.publisher import LaunchpadView
from canonical.launchpad.webapp.batching import BatchNavigator
from canonical.launchpad.webapp import (
    StandardLaunchpadFacets, Link, canonical_url, ContextMenu, ApplicationMenu,
    enabled_with_permission, Navigation, stepto, stepthrough, smartquote,
    LaunchpadEditFormView, LaunchpadFormView, action, custom_widget,
    RedirectionNavigation)

from canonical.launchpad import _


class BranchTraversalMixin:

    @stepto('+branch')
    def traverse_branch(self):
        """Branch of this person or team for the specified product and
        branch names.

        For example:

        * '/~ddaa/+branch/bazaar/devel' points to the branch whose owner
          name is 'ddaa', whose product name is 'bazaar', and whose branch name
          is 'devel'.

        * '/~sabdfl/+branch/+junk/junkcode' points to the branch whose
          owner name is 'sabdfl', with no associated product, and whose branch
          name is 'junkcode'.
        """
        stepstogo = self.request.stepstogo
        product_name = stepstogo.consume()
        branch_name = stepstogo.consume()
        if product_name is not None and branch_name is not None:
            return self.context.getBranch(product_name, branch_name)
        raise NotFoundError


class PersonNavigation(Navigation, CalendarTraversalMixin,
                       BranchTraversalMixin):

    usedfor = IPerson

    def breadcrumb(self):
        return self.context.displayname


class TeamNavigation(Navigation, CalendarTraversalMixin,
                     BranchTraversalMixin):

    usedfor = ITeam

    def breadcrumb(self):
        return smartquote('"%s" team') % self.context.displayname

    @stepthrough('+poll')
    def traverse_poll(self, name):
        return getUtility(IPollSet).getByTeamAndName(self.context, name)

    @stepthrough('+member')
    def traverse_member(self, name):
        person = getUtility(IPersonSet).getByName(name)
        if person is None:
            return None
        return getUtility(ITeamMembershipSet).getByPersonAndTeam(
            person, self.context)


class PersonSetNavigation(RedirectionNavigation):

    usedfor = IPersonSet

    def breadcrumb(self):
        return 'People'

    @property
    def redirection_root_url(self):
        return canonical_url(getUtility(ILaunchpadRoot))

    def traverse(self, name):
        # Raise a 404 on an invalid Person name
        if self.context.getByName(name) is None:
            raise NotFoundError(name)
        # Redirect to /~name
        return RedirectionNavigation.traverse(self, '~' + name)
            
    @stepto('+me')
    def me(self):
        me = getUtility(ILaunchBag).user
        if me is None:
            raise Unauthorized("You need to be logged in to view this URL.")
        try:
            # Not a permanent redirect, as it depends on who is logged in
            self.redirection_status = 303
            return RedirectionNavigation.traverse(self, '~' + me.name)
        finally:
            self.redirection_status = 301


class PeopleContextMenu(ContextMenu):

    usedfor = IPersonSet

    links = ['peoplelist', 'teamlist', 'ubunterolist', 'newteam',
             'adminrequestmerge']

    def peoplelist(self):
        text = 'All People'
        return Link('+peoplelist', text, icon='people')

    def teamlist(self):
        text = 'All Teams'
        return Link('+teamlist', text, icon='people')

    def ubunterolist(self):
        text = 'All Ubunteros'
        return Link('+ubunterolist', text, icon='people')

    def newteam(self):
        text = 'Register a Team'
        return Link('+newteam', text, icon='add')

    @enabled_with_permission('launchpad.Admin')
    def adminrequestmerge(self):
        text = 'Admin Merge Accounts'
        return Link('+adminrequestmerge', text, icon='edit')


class PersonFacets(StandardLaunchpadFacets):
    """The links that will appear in the facet menu for an IPerson."""

    usedfor = IPerson

    enable_only = ['overview', 'bugs', 'support', 'specifications',
                   'branches', 'translations']

    def overview(self):
        text = 'Overview'
        summary = 'General information about %s' % self.context.browsername
        return Link('', text, summary)

    def bugs(self):
        text = 'Bugs'
        summary = (
            'Bug reports that %s is involved with' % self.context.browsername)
        return Link('+assignedbugs', text, summary)

    def specifications(self):
        text = 'Features'
        summary = (
            'Feature specifications that %s is involved with' %
            self.context.browsername)
        return Link('+specs', text, summary)

    def bounties(self):
        text = 'Bounties'
        summary = (
            'Bounty offers that %s is involved with' % self.context.browsername
            )
        return Link('+bounties', text, summary)

    def branches(self):
        text = 'Code'
        summary = ('Bazaar Branches and revisions registered and authored '
                   'by %s' % self.context.browsername)
        return Link('+branches', text, summary)

    def support(self):
        text = 'Support'
        summary = (
            'Support requests that %s is involved with' %
            self.context.browsername)
        return Link('+tickets', text, summary)

    def translations(self):
        target = '+translations'
        text = 'Translations'
        summary = (
            'Software that %s is involved in translating' %
            self.context.browsername)
        return Link(target, text, summary)

    def calendar(self):
        text = 'Calendar'
        summary = (
            u'%s\N{right single quotation mark}s scheduled events' %
            self.context.browsername)
        # only link to the calendar if it has been created
        enabled = ICalendarOwner(self.context).calendar is not None
        return Link('+calendar', text, summary, enabled=enabled)


class PersonBranchesMenu(ApplicationMenu):

    usedfor = IPerson

    facet = 'branches'

    links = ['authored', 'registered', 'subscribed', 'addbranch']

    def authored(self):
        text = 'Branches Authored'
        return Link('+authoredbranches', text, icon='branch')

    def registered(self):
        text = 'Branches Registered'
        return Link('+registeredbranches', text, icon='branch')

    def subscribed(self):
        text = 'Branches Subscribed'
        return Link('+subscribedbranches', text, icon='branch')

    def addbranch(self):
        text = 'Register Branch'
        return Link('+addbranch', text, icon='add')



class PersonBugsMenu(ApplicationMenu):

    usedfor = IPerson

    facet = 'bugs'

    links = ['assignedbugs', 'reportedbugs', 'subscribedbugs', 'softwarebugs']

    def assignedbugs(self):
        text = 'Assigned'
        return Link('+assignedbugs', text, icon='bugs')

    def softwarebugs(self):
        text = 'Package Reports'
        return Link('+packagebugs', text, icon='bugs')

    def reportedbugs(self):
        text = 'Reported'
        return Link('+reportedbugs', text, icon='bugs')

    def subscribedbugs(self):
        text = 'Subscribed'
        return Link('+subscribedbugs', text, icon='bugs')


class TeamBugsMenu(PersonBugsMenu):

    usedfor = ITeam
    facet = 'bugs'
    links = ['assignedbugs', 'softwarebugs', 'subscribedbugs']


class PersonSpecsMenu(ApplicationMenu):

    usedfor = IPerson
    facet = 'specifications'
    links = ['assignee', 'drafter', 'approver',
             'subscriber', 'registrant', 'feedback',
             'workload', 'roadmap']

    def registrant(self):
        text = 'Registrant'
        summary = 'List specs registered by %s' % self.context.browsername
        return Link('+specs?role=registrant', text, summary, icon='spec')

    def approver(self):
        text = 'Approver'
        summary = 'List specs with %s is supposed to approve' % (
            self.context.browsername)
        return Link('+specs?role=approver', text, summary, icon='spec')

    def assignee(self):
        text = 'Assignee'
        summary = 'List specs for which %s is the assignee' % (
            self.context.browsername)
        return Link('+specs?role=assignee', text, summary, icon='spec')

    def drafter(self):
        text = 'Drafter'
        summary = 'List specs drafted by %s' % self.context.browsername
        return Link('+specs?role=drafter', text, summary, icon='spec')

    def subscriber(self):
        text = 'Subscriber'
        return Link('+specs?role=subscriber', text, icon='spec')

    def feedback(self):
        text = 'Feedback requests'
        summary = 'List specs where feedback has been requested from %s' % (
            self.context.browsername)
        return Link('+specfeedback', text, summary, icon='info')

    def workload(self):
        text = 'Workload'
        summary = 'Show all specification work assigned'
        return Link('+specworkload', text, summary, icon='info')

    def roadmap(self):
        text = 'Roadmap'
        summary = 'Show recommended sequence of feature implementation'
        return Link('+roadmap', text, summary, icon='info')


class CommonMenuLinks:

    @enabled_with_permission('launchpad.Edit')
    def common_edithomepage(self):
        target = '+edithomepage'
        text = 'Home Page'
        return Link(target, text, icon='edit')

    def common_packages(self):
        target = '+packages'
        text = 'Packages'
        summary = 'Packages assigned to %s' % self.context.browsername
        return Link(target, text, summary, icon='packages')


class PersonOverviewMenu(ApplicationMenu, CommonMenuLinks):

    usedfor = IPerson
    facet = 'overview'
    links = ['karma', 'edit', 'common_edithomepage', 'editemailaddresses',
             'editlanguages', 'editwikinames', 'editircnicknames',
             'editjabberids', 'editpassword', 'editsshkeys', 'editpgpkeys',
             'codesofconduct', 'administer', 'common_packages']

    @enabled_with_permission('launchpad.Edit')
    def edit(self):
        target = '+edit'
        text = 'Personal Details'
        return Link(target, text, icon='edit')

    @enabled_with_permission('launchpad.Edit')
    def editlanguages(self):
        target = '+editlanguages'
        text = 'Preferred Languages'
        return Link(target, text, icon='edit')

    @enabled_with_permission('launchpad.Edit')
    def editemailaddresses(self):
        target = '+editemails'
        text = 'E-mail Addresses'
        return Link(target, text, icon='edit')

    @enabled_with_permission('launchpad.Edit')
    def editwikinames(self):
        target = '+editwikinames'
        text = 'Wiki Names'
        return Link(target, text, icon='edit')

    @enabled_with_permission('launchpad.Edit')
    def editircnicknames(self):
        target = '+editircnicknames'
        text = 'IRC Nicknames'
        return Link(target, text, icon='edit')

    @enabled_with_permission('launchpad.Edit')
    def editjabberids(self):
        target = '+editjabberids'
        text = 'Jabber IDs'
        return Link(target, text, icon='edit')

    @enabled_with_permission('launchpad.Edit')
    def editpassword(self):
        target = '+changepassword'
        text = 'Change Password'
        return Link(target, text, icon='edit')

    def karma(self):
        target = '+karma'
        text = 'Karma'
        summary = (
            u'%s\N{right single quotation mark}s activities '
            u'in Launchpad' % self.context.browsername)
        return Link(target, text, summary, icon='info')

    @enabled_with_permission('launchpad.Edit')
    def editsshkeys(self):
        target = '+editsshkeys'
        text = 'SSH Keys'
        summary = (
            'Used if %s stores code on the Supermirror' %
            self.context.browsername)
        return Link(target, text, summary, icon='edit')

    @enabled_with_permission('launchpad.Edit')
    def editpgpkeys(self):
        target = '+editpgpkeys'
        text = 'OpenPGP Keys'
        summary = 'Used for the Supermirror, and when maintaining packages'
        return Link(target, text, summary, icon='edit')

    @enabled_with_permission('launchpad.Edit')
    def codesofconduct(self):
        target = '+codesofconduct'
        text = 'Codes of Conduct'
        summary = (
            'Agreements to abide by the rules of a distribution or project')
        return Link(target, text, summary, icon='edit')

    @enabled_with_permission('launchpad.Admin')
    def administer(self):
        target = '+review'
        text = 'Administer'
        return Link(target, text, icon='edit')


class TeamOverviewMenu(ApplicationMenu, CommonMenuLinks):

    usedfor = ITeam
    facet = 'overview'
    links = ['edit', 'common_edithomepage', 'members', 'editemail', 'polls',
             'joinleave', 'reassign', 'common_packages']

    @enabled_with_permission('launchpad.Edit')
    def edit(self):
        target = '+edit'
        text = 'Change Team Details'
        return Link(target, text, icon='edit')

    @enabled_with_permission('launchpad.Admin')
    def reassign(self):
        target = '+reassign'
        text = 'Change Owner'
        summary = 'Change the owner of the team'
        # alt="(Change owner)"
        return Link(target, text, summary, icon='edit')

    def members(self):
        target = '+members'
        text = 'Members'
        return Link(target, text, icon='people')

    def polls(self):
        target = '+polls'
        text = 'Polls'
        return Link(target, text, icon='info')

    @enabled_with_permission('launchpad.Edit')
    def editemail(self):
        target = '+editemail'
        text = 'Edit Contact Address'
        summary = (
            'The address Launchpad uses to contact %s' %
            self.context.browsername)
        return Link(target, text, summary, icon='mail')

    def joinleave(self):
        if userIsActiveTeamMember(self.context):
            target = '+leave'
            text = 'Leave the Team' # &#8230;
            icon = 'remove'
        else:
            target = '+join'
            text = 'Join the Team' # &#8230;
            icon = 'add'
        return Link(target, text, icon=icon)


class BaseListView:

    header = ""

    def __init__(self, context, request):
        self.context = context
        self.request = request

    def _getBatchNavigator(self, results):
        return BatchNavigator(results, self.request)

    def getTeamsList(self):
        results = getUtility(IPersonSet).getAllTeams()
        return self._getBatchNavigator(results)

    def getPeopleList(self):
        results = getUtility(IPersonSet).getAllPersons()
        return self._getBatchNavigator(results)

    def getUbunterosList(self):
        results = getUtility(IPersonSet).getUbunteros()
        return self._getBatchNavigator(results)


class PeopleListView(BaseListView):

    header = "People Launchpad knows about"

    def getList(self):
        return self.getPeopleList()


class TeamListView(BaseListView):

    header = "Teams registered in Launchpad"

    def getList(self):
        return self.getTeamsList()


class UbunteroListView(BaseListView):

    header = "Ubunteros registered in Launchpad"

    def getList(self):
        return self.getUbunterosList()


class FOAFSearchView:

    def __init__(self, context, request):
        self.context = context
        self.request = request
        self.results = []

    def teamsCount(self):
        return getUtility(IPersonSet).teamsCount()

    def peopleCount(self):
        return getUtility(IPersonSet).peopleCount()

    def topPeople(self):
        return getUtility(IPersonSet).topPeople()

    def searchPeopleBatchNavigator(self):
        name = self.request.get("name")

        if not name:
            return None

        searchfor = self.request.get("searchfor")
        if searchfor == "peopleonly":
            results = getUtility(IPersonSet).findPerson(name)
        elif searchfor == "teamsonly":
            results = getUtility(IPersonSet).findTeam(name)
        else:
            results = getUtility(IPersonSet).find(name)

        return BatchNavigator(results, self.request)


class PersonAddView(LaunchpadFormView):
    """The page where users can create new Launchpad profiles."""

    label = "Create a new Launchpad profile"
    schema = INewPerson
    custom_widget('creation_comment', TextAreaWidget, height=5, width=60)

    @action(_("Create Profile"), name="create")
    def create_action(self, action, data):
        emailaddress = data['emailaddress']
        displayname = data['displayname']
        creation_comment = data['creation_comment']
        person, email = getUtility(IPersonSet).createPersonAndEmail(
            emailaddress, PersonCreationRationale.USER_CREATED,
            displayname=displayname, comment=creation_comment,
            registrant=self.user)
        self.next_url = canonical_url(person)
        logintokenset = getUtility(ILoginTokenSet)
        token = logintokenset.new(
            requester=self.user, requesteremail=self.user.preferredemail.email,
            email=emailaddress, tokentype=LoginTokenType.NEWPROFILE)
        token.sendProfileCreatedEmail(person, creation_comment)


class PersonClaimView(LaunchpadFormView):
    """The page where a user can claim an unvalidated profile."""

    schema = IPersonClaim

    def validate(self, data):
        emailaddress = data.get('emailaddress')
        if emailaddress is None:
            self.setFieldError(
                'emailaddress', 'Please enter the email address')
            return

        email = getUtility(IEmailAddressSet).getByEmail(emailaddress)
        error = ""
        if email is None:
            # Email not registered in launchpad, ask the user to try another
            # one.
            error = ("We couldn't find this email address. Please try another "
                     "one that could possibly be associated with this profile. "
                     "Note that this profile's name (%s) was generated based "
                     "on the email address it's associated with."
                     % self.context.name)
        elif email.person != self.context:
            if email.person.is_valid_person:
                error = ("This email address is associated with yet another "
                         "Launchpad profile, which you seem to have used at "
                         "some point. If that's the case, you can "
                         '<a href="/people/+requestmerge?field.dupeaccount=%s">'
                         "combine this profile with the other one</a> (you'll "
                         "have to log in with the other profile first, "
                         "though). If that's not the case, please try with a "
                         "different email address."
                         % self.context.name)
            else:
                # There seems to be another unvalidated profile for you!
                error = ("Although this email address is not associated with "
                         "this profile, it's associated with yet another one. "
                         'You can <a href="%s/+claim">claim that other '
                         'profile</a> and then later '
                         '<a href="/people/+requestmerge">combine</a> both of '
                         'them into a single one.'
                         % canonical_url(email.person))
        else:
            # Yay! You got the right email this time.
            pass
        if error:
            self.setFieldError('emailaddress', error)

    @property
    def next_url(self):
        return canonical_url(self.context)

    @action(_("E-mail Me"), name="confirm")
    def confirm_action(self, action, data):
        email = data['emailaddress']
        token = getUtility(ILoginTokenSet).new(
            requester=None, requesteremail=None, email=email,
            tokentype=LoginTokenType.PROFILECLAIM)
        token.sendClaimProfileEmail()
        self.request.response.addInfoNotification(_(
            "A confirmation  message has been sent to '%(email)s'. "
            "Follow the instructions in that message to finish claiming this "
            "profile. "
            "(If the message doesn't arrive in a few minutes, your mail "
            "provider might use 'greylisting', which could delay the message "
            "for up to an hour or two.)"), email=email)


class RedirectToEditLanguagesView(LaunchpadView):
    """Redirect the logged in user to his +editlanguages page.

    This view should always be registered with a launchpad.AnyPerson
    permission, to make sure the user is logged in. It exists so that
    we can keep the /rosetta/prefs link working and also provide a link
    for non logged in users that will require them to login and them send
    them straight to the page they want to go.
    """

    def initialize(self):
        self.request.response.redirect(
            '%s/+editlanguages' % canonical_url(self.user))


class PersonRdfView:
    """A view that sets its mime-type to application/rdf+xml"""

    template = ViewPageTemplateFile(
        '../templates/person-foaf.pt')

    def __init__(self, context, request):
        self.context = context
        self.request = request

    def __call__(self):
        """Render RDF output, and return it as a string encoded in UTF-8.

        Render the page template to produce RDF output.
        The return value is string data encoded in UTF-8.

        As a side-effect, HTTP headers are set for the mime type
        and filename for download."""
        self.request.response.setHeader('content-type',
                                        'application/rdf+xml')
        self.request.response.setHeader('Content-Disposition',
                                        'attachment; filename=%s.rdf' %
                                            self.context.name)
        unicodedata = self.template()
        encodeddata = unicodedata.encode('utf-8')
        return encodeddata


def userIsActiveTeamMember(team):
    """Return True if the user is an active member of this team."""
    user = getUtility(ILaunchBag).user
    if user is None:
        return False
    return user in team.activemembers


class PersonSpecWorkLoadView(LaunchpadView):
    """View used to render the specification workload for a particular person.

    It shows the set of specifications with which this person has a role.
    """

    def initialize(self):
        assert IPerson.providedBy(self.context), (
            'PersonSpecWorkLoadView should be used only on an IPerson.')

    class PersonSpec:
        """One record from the workload list."""

        def __init__(self, spec, person):
            self.spec = spec
            self.assignee = spec.assignee == person
            self.drafter = spec.drafter == person
            self.approver = spec.approver == person

    @cachedproperty
    def workload(self):
        """This code is copied in large part from browser/sprint.py. It may
        be worthwhile refactoring this to use a common code base.

        Return a structure that lists the specs for which this person is the
        approver, the assignee or the drafter.
        """
        return [PersonSpecWorkLoadView.PersonSpec(spec, self.context)
                for spec in self.context.specifications()]


class PersonSpecFeedbackView(HasSpecificationsView):

    @cachedproperty
    def feedback_specs(self):
        filter = [SpecificationFilter.FEEDBACK]
        return self.context.specifications(filter=filter)


class ReportedBugTaskSearchListingView(BugTaskSearchListingView):
    """All bugs reported by someone."""

    columns_to_show = ["id", "summary", "targetname", "importance", "status"]

    def search(self):
        return BugTaskSearchListingView.search(
            self, extra_params={'owner': self.context})

    def getSearchPageHeading(self):
        """The header for the search page."""
        return "Bugs reported by %s" % self.context.displayname

    def getAdvancedSearchPageHeading(self):
        """The header for the advanced search page."""
        return "Bugs Reported by %s: Advanced Search" % (
            self.context.displayname)

    def getAdvancedSearchButtonLabel(self):
        """The Search button for the advanced search page."""
        return "Search bugs reported by %s" % self.context.displayname

    def getSimpleSearchURL(self):
        """Return a URL that can be used as an href to the simple search."""
        return canonical_url(self.context) + "/+reportedbugs"

    def shouldShowReporterWidget(self):
        """Should the reporter widget be shown on the advanced search page?"""
        return False


class BugContactPackageBugsSearchListingView(BugTaskSearchListingView):
    """Bugs reported on packages for a bug contact."""

    columns_to_show = ["id", "summary", "importance", "status"]

    @property
    def current_package(self):
        """Get the package whose bugs are currently being searched."""
        if not (
            self.distribution_widget.hasInput() and
            self.distribution_widget.getInputValue()):
            raise UnexpectedFormData("A distribution is required")
        if not (
            self.sourcepackagename_widget.hasInput() and
            self.sourcepackagename_widget.getInputValue()):
            raise UnexpectedFormData("A sourcepackagename is required")

        distribution = self.distribution_widget.getInputValue()
        return distribution.getSourcePackage(
            self.sourcepackagename_widget.getInputValue())

    def search(self, searchtext=None):
        distrosourcepackage = self.current_package
        return BugTaskSearchListingView.search(
            self, searchtext=searchtext, context=distrosourcepackage)

    def getPackageBugCounts(self):
        """Return a list of dicts used for rendering the package bug counts."""
        L = []
        for package_counts in self.context.getBugContactOpenBugCounts(
            self.user):
            package = package_counts['package']
            L.append({
                'package_name': package.displayname,
                'package_search_url':
                    self.getBugContactPackageSearchURL(package),
                'open_bugs_count': package_counts['open'],
                'open_bugs_url': self.getOpenBugsURL(package),
                'critical_bugs_count': package_counts['open_critical'],
                'critical_bugs_url': self.getCriticalBugsURL(package),
                'unassigned_bugs_count': package_counts['open_unassigned'],
                'unassigned_bugs_url': self.getUnassignedBugsURL(package),
                'inprogress_bugs_count': package_counts['open_inprogress'],
                'inprogress_bugs_url': self.getInProgressBugsURL(package)
            })

        return sorted(L, key=itemgetter('package_name'))

    def getOtherBugContactPackageLinks(self):
        """Return a list of the other packages for a bug contact.

        This excludes the current package.
        """
        current_package = self.current_package

        other_packages = [
            package for package in self.context.getBugContactPackages()
            if package != current_package]

        package_links = []
        for other_package in other_packages:
            package_links.append({
                'title': other_package.displayname,
                'url': self.getBugContactPackageSearchURL(other_package)})

        return package_links

    def getExtraSearchParams(self):
        """Overridden from BugTaskSearchListingView, to filter the search."""
        search_params = {}

        if self.status_widget.hasInput():
            search_params['status'] = any(*self.status_widget.getInputValue())
        if self.unassigned_widget.hasInput():
            search_params['assignee'] = NULL

        return search_params

    def getBugContactPackageSearchURL(self, distributionsourcepackage=None,
                                      advanced=False, extra_params=None):
        """Construct a default search URL for a distributionsourcepackage.

        Optional filter parameters can be specified as a dict with the
        extra_params argument.
        """
        if distributionsourcepackage is None:
            distributionsourcepackage = self.current_package

        params = {
            "field.distribution": distributionsourcepackage.distribution.name,
            "field.sourcepackagename": distributionsourcepackage.name,
            "search": "Search"}

        if extra_params is not None:
            # We must UTF-8 encode searchtext to play nicely with
            # urllib.urlencode, because it may contain non-ASCII characters.
            if extra_params.has_key("field.searchtext"):
                extra_params["field.searchtext"] = \
                    extra_params["field.searchtext"].encode("utf8")

            params.update(extra_params)

        person_url = canonical_url(self.context)
        query_string = urllib.urlencode(sorted(params.items()), doseq=True)

        if advanced:
            return person_url + '/+packagebugs-search?advanced=1&%s' % query_string
        else:
            return person_url + '/+packagebugs-search?%s' % query_string

    def getBugContactPackageAdvancedSearchURL(self,
                                              distributionsourcepackage=None):
        """Construct the advanced search URL for a distributionsourcepackage."""
        return self.getBugContactPackageSearchURL(advanced=True)

    def getOpenBugsURL(self, distributionsourcepackage):
        """Return the URL for open bugs on distributionsourcepackage."""
        status_params = {'field.status': []}

        for status in UNRESOLVED_BUGTASK_STATUSES:
            status_params['field.status'].append(status.title)

        return self.getBugContactPackageSearchURL(
            distributionsourcepackage=distributionsourcepackage,
            extra_params=status_params)

    def getCriticalBugsURL(self, distributionsourcepackage):
        """Return the URL for critical bugs on distributionsourcepackage."""
        critical_bugs_params = {
            'field.status': [], 'field.importance': "Critical"}

        for status in UNRESOLVED_BUGTASK_STATUSES:
            critical_bugs_params["field.status"].append(status.title)

        return self.getBugContactPackageSearchURL(
            distributionsourcepackage=distributionsourcepackage,
            extra_params=critical_bugs_params)

    def getUnassignedBugsURL(self, distributionsourcepackage):
        """Return the URL for unassigned bugs on distributionsourcepackage."""
        unassigned_bugs_params = {
            "field.status": [], "field.unassigned": "on"}

        for status in UNRESOLVED_BUGTASK_STATUSES:
            unassigned_bugs_params["field.status"].append(status.title)

        return self.getBugContactPackageSearchURL(
            distributionsourcepackage=distributionsourcepackage,
            extra_params=unassigned_bugs_params)

    def getInProgressBugsURL(self, distributionsourcepackage):
        """Return the URL for unassigned bugs on distributionsourcepackage."""
        inprogress_bugs_params = {"field.status": "In Progress"}

        return self.getBugContactPackageSearchURL(
            distributionsourcepackage=distributionsourcepackage,
            extra_params=inprogress_bugs_params)

    def shouldShowSearchWidgets(self):
        # XXX: It's not possible to search amongst the bugs on maintained
        # software, so for now I'll be simply hiding the search widgets.
        # -- Guilherme Salgado, 2005-11-05
        return False

    # Methods that customize the advanced search form.
    def getAdvancedSearchPageHeading(self):
        return "Bugs in %s: Advanced Search" % self.current_package.displayname

    def getAdvancedSearchButtonLabel(self):
        return "Search bugs in %s" % self.current_package.displayname

    def getSimpleSearchURL(self):
        return self.getBugContactPackageSearchURL()


class PersonAssignedBugTaskSearchListingView(BugTaskSearchListingView):
    """All bugs assigned to someone."""

    context_parameter = 'assignee'

    columns_to_show = ["id", "summary", "targetname", "importance", "status"]

    def search(self):
        """Return the open bugs assigned to a person."""
        return BugTaskSearchListingView.search(
            self, extra_params={'assignee': self.context})

    def shouldShowAssigneeWidget(self):
        """Should the assignee widget be shown on the advanced search page?"""
        return False

    def shouldShowAssignedToTeamPortlet(self):
        """Should the team assigned bugs portlet be shown?"""
        return True

    def getSearchPageHeading(self):
        """The header for the search page."""
        return "Bugs assigned to %s" % self.context.displayname

    def getAdvancedSearchPageHeading(self):
        """The header for the advanced search page."""
        return "Bugs Assigned to %s: Advanced Search" % (
            self.context.displayname)

    def getAdvancedSearchButtonLabel(self):
        """The Search button for the advanced search page."""
        return "Search bugs assigned to %s" % self.context.displayname

    def getSimpleSearchURL(self):
        """Return a URL that can be usedas an href to the simple search."""
        return canonical_url(self.context) + "/+assignedbugs"


class RedirectToAssignedBugsView:

    def __call__(self):
        self.request.response.redirect(
            canonical_url(self.context) + "/+assignedbugs")


class SubscribedBugTaskSearchListingView(BugTaskSearchListingView):
    """All bugs someone is subscribed to."""

    columns_to_show = ["id", "summary", "targetname", "importance", "status"]

    def search(self):
        return BugTaskSearchListingView.search(
            self, extra_params={'subscriber': self.context})

    def getSearchPageHeading(self):
        """The header for the search page."""
        return "Bugs %s is subscribed to" % self.context.displayname

    def getAdvancedSearchPageHeading(self):
        """The header for the advanced search page."""
        return "Bugs %s is Cc'd to: Advanced Search" % (
            self.context.displayname)

    def getAdvancedSearchButtonLabel(self):
        """The Search button for the advanced search page."""
        return "Search bugs %s is Cc'd to" % self.context.displayname

    def getSimpleSearchURL(self):
        """Return a URL that can be used as an href to the simple search."""
        return canonical_url(self.context) + "/+subscribedbugs"


class PersonLanguagesView(LaunchpadView):

    def initialize(self):
        request = self.request
        if (request.method == "POST" and "SAVE-LANGS" in request.form):
            self.submitLanguages()

    def requestCountry(self):
        return ICountry(self.request, None)

    def browserLanguages(self):
        return IRequestPreferredLanguages(self.request).getPreferredLanguages()

    def visible_checked_languages(self):
        return self.user.languages

    def visible_unchecked_languages(self):
        common_languages = getUtility(ILanguageSet).common_languages
        return sorted(set(common_languages) - set(self.user.languages),
                      key=lambda x: x.englishname)

    def getRedirectionURL(self):
        request = self.request
        referrer = request.getHeader('referer')
        if referrer and referrer.startswith(request.getApplicationURL()):
            return referrer
        else:
            return ''

    def submitLanguages(self):
        '''Process a POST request to the language preference form.

        This list of languages submitted is compared to the the list of
        languages the user has, and the latter is matched to the former.
        '''

        all_languages = getUtility(ILanguageSet)
        old_languages = self.user.languages
        new_languages = []

        for key in all_languages.keys():
            if self.request.has_key(key) and self.request.get(key) == u'on':
                new_languages.append(all_languages[key])

        # Add languages to the user's preferences.
        for language in set(new_languages) - set(old_languages):
            self.user.addLanguage(language)
            self.request.response.addInfoNotification(
                "Added %(language)s to your preferred languages." %
                {'language' : language.englishname})

        # Remove languages from the user's preferences.
        for language in set(old_languages) - set(new_languages):
            self.user.removeLanguage(language)
            self.request.response.addInfoNotification(
                "Removed %(language)s from your preferred languages." %
                {'language' : language.englishname})

        redirection_url = self.request.get('redirection_url')
        if redirection_url:
            self.request.response.redirect(redirection_url)


class PersonView(LaunchpadView):
    """A View class used in almost all Person's pages."""

    @cachedproperty
    def openpolls(self):
        assert self.context.isTeam()
        return IPollSubset(self.context).getOpenPolls()

    @cachedproperty
    def closedpolls(self):
        assert self.context.isTeam()
        return IPollSubset(self.context).getClosedPolls()

    @cachedproperty
    def notyetopenedpolls(self):
        assert self.context.isTeam()
        return IPollSubset(self.context).getNotYetOpenedPolls()

    def getURLToAssignedBugsInProgress(self):
        """Return an URL to a page which lists all bugs assigned to this
        person that are In Progress.
        """
        query_string = urllib.urlencode(
            [('field.status', BugTaskStatus.INPROGRESS.title)])
        url = "%s/+assignedbugs" % canonical_url(self.context)
        return ("%(url)s?search=Search&%(query_string)s"
                % {'url': url, 'query_string': query_string})

    def getBugsInProgress(self):
        """Return up to 5 bugs assigned to this person that are In Progress."""
        params = BugTaskSearchParams(
            user=self.user, assignee=self.context,
            status=BugTaskStatus.INPROGRESS, orderby='-date_last_updated')
        return self.context.searchTasks(params)[:5]

    def viewingOwnPage(self):
        return self.user == self.context

    def hasCurrentPolls(self):
        """Return True if this team has any non-closed polls."""
        assert self.context.isTeam()
        return bool(self.openpolls) or bool(self.notyetopenedpolls)

    def no_bounties(self):
        return not (self.context.ownedBounties or
            self.context.reviewerBounties or
            self.context.subscribedBounties or
            self.context.claimedBounties)

    def userIsOwner(self):
        """Return True if the user is the owner of this Team."""
        if self.user is None:
            return False

        return self.user.inTeam(self.context.teamowner)

    def userHasMembershipEntry(self):
        """Return True if the logged in user has a TeamMembership entry for
        this Team."""
        return bool(self._getMembershipForUser())

    def userIsActiveMember(self):
        """Return True if the user is an active member of this team."""
        return userIsActiveTeamMember(self.context)

    def membershipStatusDesc(self):
        tm = self._getMembershipForUser()
        assert tm is not None, (
            'This method is not meant to be called for users which are not '
            'members of this team.')

        description = tm.status.description
        if (tm.status == TeamMembershipStatus.DEACTIVATED and
            tm.reviewercomment):
            description += ("The reason for the deactivation is: '%s'"
                            % tm.reviewercomment)
        return description

    def userCanRequestToLeave(self):
        """Return true if the user can request to leave this team.

        A given user can leave a team only if he's an active member.
        """
        return self.userIsActiveMember()

    def userCanRequestToJoin(self):
        """Return true if the user can request to join this team.

        The user can request if this is not a RESTRICTED team or if he never
        asked to join this team, if he already asked and the subscription
        status is DECLINED.
        """
        if (self.context.subscriptionpolicy ==
            TeamSubscriptionPolicy.RESTRICTED):
            return False

        tm = self._getMembershipForUser()
        if tm is None:
            return True

        adminOrApproved = [TeamMembershipStatus.APPROVED,
                           TeamMembershipStatus.ADMIN]
        if (tm.status == TeamMembershipStatus.DECLINED or
            (tm.status not in adminOrApproved and
             tm.team.subscriptionpolicy == TeamSubscriptionPolicy.OPEN)):
            return True
        else:
            return False

    def _getMembershipForUser(self):
        if self.user is None:
            return None
        return getUtility(ITeamMembershipSet).getByPersonAndTeam(
            self.user, self.context)

    def joinAllowed(self):
        """Return True if this is not a restricted team."""
        restricted = TeamSubscriptionPolicy.RESTRICTED
        return self.context.subscriptionpolicy != restricted

    def obfuscatedEmail(self):
        if self.context.preferredemail is not None:
            return obfuscateEmail(self.context.preferredemail.email)
        else:
            return None

    def htmlEmail(self):
        if self.context.preferredemail is not None:
            return convertToHtmlCode(self.context.preferredemail.email)
        else:
            return None

    def showSSHKeys(self):
        """Return a data structure used for display of raw SSH keys"""
        self.request.response.setHeader('Content-Type', 'text/plain')
        keys = []
        for key in self.context.sshkeys:
            if key.keytype == SSHKeyType.DSA:
                type_name = 'ssh-dss'
            elif key.keytype == SSHKeyType.RSA:
                type_name = 'ssh-rsa'
            else:
                type_name = 'Unknown key type'
            keys.append("%s %s %s" % (type_name, key.keytext, key.comment))
        return "\n".join(keys)


class PersonCodeOfConductEditView(LaunchpadView):

    def performCoCChanges(self):
        """Make changes to code-of-conduct signature records for this
        person.
        """
        sig_ids = self.request.form.get("DEACTIVATE_SIGNATURE")

        if sig_ids is not None:
            sCoC_util = getUtility(ISignedCodeOfConductSet)

            # verify if we have multiple entries to deactive
            if not isinstance(sig_ids, list):
                sig_ids = [sig_ids]

            for sig_id in sig_ids:
                sig_id = int(sig_id)
                # Deactivating signature
                comment = 'Deactivated by Owner'
                sCoC_util.modifySignature(sig_id, self.user, comment, False)

            return True


class PersonEditWikiNamesView(LaunchpadView):

    def _sanitizeWikiURL(self, url):
        """Strip whitespaces and make sure :url ends in a single '/'."""
        if not url:
            return url
        return '%s/' % url.strip().rstrip('/')

    def processWikiForm(self):
        """Process the WikiNames form."""
        if self.request.method != "POST":
            # Nothing to do
            return ""

        form = self.request.form
        context = self.context
        wikinameset = getUtility(IWikiNameSet)
        ubuntuwikiname = form.get('ubuntuwikiname')
        existingwiki = wikinameset.getByWikiAndName(
            UBUNTU_WIKI_URL, ubuntuwikiname)

        if not ubuntuwikiname:
            return "Your Ubuntu WikiName cannot be empty."
        elif existingwiki is not None and existingwiki.person != context:
            return ('The Ubuntu WikiName %s is already registered by '
                    '<a href="%s">%s</a>.'
                    % (ubuntuwikiname, canonical_url(existingwiki.person),
                       cgi.escape(existingwiki.person.browsername)))
        context.ubuntuwiki.wikiname = ubuntuwikiname

        for w in context.otherwikis:
            # XXX: We're exposing WikiName IDs here because that's the only
            # unique column we have. If we don't do this we'll have to
            # generate the field names using the WikiName.wiki and
            # WikiName.wikiname columns (because these two columns make
            # another unique identifier for WikiNames), but that's tricky and
            # not worth the extra work. -- GuilhermeSalgado 25/08/2005
            if form.get('remove_%d' % w.id):
                w.destroySelf()
            else:
                wiki = self._sanitizeWikiURL(form.get('wiki_%d' % w.id))
                wikiname = form.get('wikiname_%d' % w.id)
                if not (wiki and wikiname):
                    return "Neither Wiki nor WikiName can be empty."
                # Try to make sure people will have only a single Ubuntu
                # WikiName registered. Although this is almost impossible
                # because they can do a lot of tricks with the URLs to make
                # them look different from UBUNTU_WIKI_URL but still point to
                # the same place.
                elif wiki == UBUNTU_WIKI_URL:
                    return "You cannot have two Ubuntu WikiNames."
                w.wiki = wiki
                w.wikiname = wikiname

        wiki = self._sanitizeWikiURL(form.get('newwiki'))
        wikiname = form.get('newwikiname')
        if wiki or wikiname:
            if wiki and wikiname:
                existingwiki = wikinameset.getByWikiAndName(wiki, wikiname)
                if existingwiki and existingwiki.person != context:
                    return ('The WikiName %s%s is already registered by '
                            '<a href="%s">%s</a>.'
                            % (wiki, wikiname,
                               canonical_url(existingwiki.person),
                               cgi.escape(existingwiki.person.browsername)))
                elif existingwiki:
                    return ('The WikiName %s%s already belongs to you.'
                            % (wiki, wikiname))
                elif wiki == UBUNTU_WIKI_URL:
                    return "You cannot have two Ubuntu WikiNames."
                wikinameset.new(context, wiki, wikiname)
            else:
                self.newwiki = wiki
                self.newwikiname = wikiname
                return "Neither Wiki nor WikiName can be empty."

        return ""


class PersonEditIRCNicknamesView(LaunchpadView):

    def processIRCForm(self):
        """Process the IRC nicknames form."""
        if self.request.method != "POST":
            # Nothing to do
            return ""

        form = self.request.form
        for ircnick in self.context.ircnicknames:
            # XXX: We're exposing IrcID IDs here because that's the only
            # unique column we have, so we don't have anything else that we
            # can use to make field names that allow us to uniquely identify
            # them. -- GuilhermeSalgado 25/08/2005
            if form.get('remove_%d' % ircnick.id):
                ircnick.destroySelf()
            else:
                nick = form.get('nick_%d' % ircnick.id)
                network = form.get('network_%d' % ircnick.id)
                if not (nick and network):
                    return "Neither Nickname nor Network can be empty."
                ircnick.nickname = nick
                ircnick.network = network

        nick = form.get('newnick')
        network = form.get('newnetwork')
        if nick or network:
            if nick and network:
                getUtility(IIrcIDSet).new(self.context, network, nick)
            else:
                self.newnick = nick
                self.newnetwork = network
                return "Neither Nickname nor Network can be empty."

        return ""


class PersonEditJabberIDsView(LaunchpadView):

    def processJabberForm(self):
        """Process the Jabber ID form."""
        if self.request.method != "POST":
            # Nothing to do
            return ""

        form = self.request.form
        for jabber in self.context.jabberids:
            if form.get('remove_%s' % jabber.jabberid):
                jabber.destroySelf()
            else:
                jabberid = form.get('jabberid_%s' % jabber.jabberid)
                if not jabberid:
                    return "You cannot save an empty Jabber ID."
                jabber.jabberid = jabberid

        jabberid = form.get('newjabberid')
        if jabberid:
            jabberset = getUtility(IJabberIDSet)
            existingjabber = jabberset.getByJabberID(jabberid)
            if existingjabber is None:
                jabberset.new(self.context, jabberid)
            elif existingjabber.person != self.context:
                return ('The Jabber ID %s is already registered by '
                        '<a href="%s">%s</a>.'
                        % (jabberid, canonical_url(existingjabber.person),
                           cgi.escape(existingjabber.person.browsername)))
            else:
                return 'The Jabber ID %s already belongs to you.' % jabberid

        return ""


class PersonEditSSHKeysView(LaunchpadView):

    info_message = None
    error_message = None

    # restricted set of methods to be proxied by form_action()
    permitted_actions = ('add_ssh', 'remove_ssh')

    def form_action(self):
        if self.request.method != "POST":
            # Nothing to do
            return ''

        action = self.request.form.get('action')

        if action and (action not in self.permitted_actions):
            raise UnexpectedFormData("Action was not defined")

        getattr(self, action)()

    def add_ssh(self):
        sshkey = self.request.form.get('sshkey')
        try:
            kind, keytext, comment = sshkey.split(' ', 2)
        except ValueError:
            self.error_message = 'Invalid public key'
            return

        if not (kind and keytext and comment):
            self.error_message = 'Invalid public key'
            return

        if kind == 'ssh-rsa':
            keytype = SSHKeyType.RSA
        elif kind == 'ssh-dss':
            keytype = SSHKeyType.DSA
        else:
            self.error_message = 'Invalid public key'
            return

        getUtility(ISSHKeySet).new(self.user, keytype, keytext, comment)
        self.info_message = 'SSH public key added.'

    def remove_ssh(self):
        key_id = self.request.form.get('key')
        if not key_id:
            raise UnexpectedFormData('SSH Key was not defined')

        sshkey = getUtility(ISSHKeySet).getByID(key_id)
        if sshkey is None:
            self.error_message = "Cannot remove a key that doesn't exist"
            return

        if sshkey.person != self.user:
            raise UnexpectedFormData("Cannot remove someone else's key")

        comment = sshkey.comment
        sshkey.destroySelf()
        self.info_message = 'Key "%s" removed' % comment


class PersonTranslationView(LaunchpadView):
    """View for translation-related Person pages."""
    @cachedproperty
    def batchnav(self):
        batchnav = BatchNavigator(self.context.translation_history,
                                  self.request)
        # XXX: See bug 60320. Because of a template reference to
        # pofile.potemplate.displayname, it would be ideal to also
        # prejoin inside translation_history:
        #   potemplate.potemplatename
        #   potemplate.productseries
        #   potemplate.productseries.product
        #   potemplate.distrorelease
        #   potemplate.distrorelease.distribution
        #   potemplate.sourcepackagename
        # However, a list this long may be actually suggesting that
        # displayname be cached in a table field; particularly given the
        # fact that it won't be altered very often. At any rate, the
        # code below works around this by caching all the templates in
        # one shot. The list() ensures that we materialize the query
        # before passing it on to avoid reissuing it. Note also that the
        # fact that we iterate over currentBatch() here means that the
        # translation_history query is issued again. Tough luck.
        #   -- kiko, 2006-03-17
        ids = set(record.pofile.potemplate.id
                  for record in batchnav.currentBatch())
        if ids:
            cache = list(getUtility(IPOTemplateSet).getByIDs(ids))
        return batchnav

    @cachedproperty
    def translation_groups(self):
        """Return translation groups a person is a member of."""
        return list(self.context.translation_groups)


class PersonGPGView(LaunchpadView):
    """View for the GPG-related actions for a Person

    Supports claiming (importing) a key, validating it and deactivating
    it. Also supports removing the token generated for validation (in
    the case you want to give up on importing the key).
    """
    key = None
    fingerprint = None

    key_ok = False
    invalid_fingerprint = False
    key_retrieval_failed = False
    key_already_imported = False

    error_message = None
    info_message = None

    def keyserver_url(self):
        assert self.fingerprint
        return getUtility(IGPGHandler).getURLForKeyInServer(self.fingerprint)

    def form_action(self):
        permitted_actions = [
            'claim_gpg', 'deactivate_gpg', 'remove_gpgtoken', 'reactivate_gpg']
        if self.request.method != "POST":
            return ''
        action = self.request.form.get('action')
        if action and (action not in permitted_actions):
            raise UnexpectedFormData("Action was not defined")
        getattr(self, action)()

    def claim_gpg(self):
        # XXX cprov 20050401 As "Claim GPG key" takes a lot of time, we
        # should process it throught the NotificationEngine.
        gpghandler = getUtility(IGPGHandler)
        fingerprint = self.request.form.get('fingerprint')
        self.fingerprint = gpghandler.sanitizeFingerprint(fingerprint)

        if not self.fingerprint:
            self.invalid_fingerprint = True
            return

        gpgkeyset = getUtility(IGPGKeySet)
        if gpgkeyset.getByFingerprint(self.fingerprint):
            self.key_already_imported = True
            return

        try:
            key = gpghandler.retrieveKey(self.fingerprint)
        except GPGKeyNotFoundError:
            self.key_retrieval_failed = True
            return

        self.key = key
        if not key.expired and not key.revoked:
            self._validateGPG(key)
            self.key_ok = True

    def deactivate_gpg(self):
        key_ids = self.request.form.get('DEACTIVATE_GPGKEY')

        if key_ids is None:
            self.error_message = 'No Key(s) selected for deactivation.'
            return

        # verify if we have multiple entries to deactive
        if not isinstance(key_ids, list):
            key_ids = [key_ids]

        gpgkeyset = getUtility(IGPGKeySet)

        deactivated_keys = []
        for key_id in key_ids:
            gpgkey = gpgkeyset.get(key_id)
            if gpgkey is None:
                continue
            if gpgkey.owner != self.user:
                self.error_message = "Cannot deactivate someone else's key"
                return
            gpgkey.active = False
            deactivated_keys.append(gpgkey.displayname)

        flush_database_updates()
        self.info_message = (
            'Deactivated key(s): %s' % ", ".join(deactivated_keys))

    def remove_gpgtoken(self):
        token_fingerprints = self.request.form.get('REMOVE_GPGTOKEN')

        if token_fingerprints is None:
            self.error_message = 'No key(s) pending validation selected.'
            return

        logintokenset = getUtility(ILoginTokenSet)
        if not isinstance(token_fingerprints, list):
            token_fingerprints = [token_fingerprints]

        cancelled_fingerprints = []
        for fingerprint in token_fingerprints:
            logintokenset.deleteByFingerprintRequesterAndType(
                fingerprint, self.user, LoginTokenType.VALIDATEGPG)
            logintokenset.deleteByFingerprintRequesterAndType(
                fingerprint, self.user, LoginTokenType.VALIDATESIGNONLYGPG)
            cancelled_fingerprints.append(fingerprint)

        self.info_message = ('Cancelled validation of key(s): %s'
                             % ", ".join(cancelled_fingerprints))

    def reactivate_gpg(self):
        key_ids = self.request.form.get('REACTIVATE_GPGKEY')

        if key_ids is None:
            self.error_message = 'No Key(s) selected for reactivation.'
            return

        found = []
        notfound = []
        # verify if we have multiple entries to deactive
        if not isinstance(key_ids, list):
            key_ids = [key_ids]

        gpghandler = getUtility(IGPGHandler)
        keyset = getUtility(IGPGKeySet)

        for key_id in key_ids:
            gpgkey = keyset.get(key_id)
            try:
                key = gpghandler.retrieveKey(gpgkey.fingerprint)
            except GPGKeyNotFoundError:
                notfound.append(gpgkey.fingerprint)
            else:
                found.append(key.displayname)
                self._validateGPG(key)

        comments = []
        if len(found) > 0:
            comments.append(
                'A message has been sent to %s with instructions to reactivate '
                'these key(s): %s'
                % (self.context.preferredemail.email, ', '.join(found)))
        if len(notfound) > 0:
            if len(notfound) == 1:
                comments.append(
                    'Launchpad failed to retrieve this key from '
                    'the keyserver: %s. Please make sure the key is '
                    'published in a keyserver (such as '
                    '<a href="http://pgp.mit.edu">pgp.mit.edu</a>) before '
                    'trying to reactivate it again.' % (', '.join(notfound)))
            else:
                comments.append(
                    'Launchpad failed to retrieve these keys from '
                    'the keyserver: %s. Please make sure the keys '
                    'are published in a keyserver (such as '
                    '<a href="http://pgp.mit.edu">pgp.mit.edu</a>) before '
                    'trying to reactivate them again.' % (', '.join(notfound)))

        self.info_message = '\n<br>\n'.join(comments)

    def _validateGPG(self, key):
        logintokenset = getUtility(ILoginTokenSet)
        bag = getUtility(ILaunchBag)

        preferredemail = bag.user.preferredemail.email
        login = bag.login

        if key.can_encrypt:
            tokentype = LoginTokenType.VALIDATEGPG
        else:
            tokentype = LoginTokenType.VALIDATESIGNONLYGPG

        token = logintokenset.new(self.context, login,
                                  preferredemail,
                                  tokentype,
                                  fingerprint=key.fingerprint)

        token.sendGPGValidationRequest(key)


class PersonChangePasswordView(LaunchpadFormView):

    label = "Change your password"
    schema = IPersonChangePassword
    field_names = ['currentpassword', 'password']
    custom_widget('password', PasswordChangeWidget)

    @property
    def next_url(self):
        return canonical_url(self.context)

    def validate(self, form_values):
        currentpassword = form_values.get('currentpassword')
        encryptor = getUtility(IPasswordEncryptor)
        if not encryptor.validate(currentpassword, self.context.password):
            self.setFieldError('currentpassword', _(
                "The provided password doesn't match your current password."))

    @action(_("Change Password"), name="submit")
    def submit_action(self, action, data):
        password = data['password']
        self.context.password = password
        self.request.response.addInfoNotification(_(
            "Password changed successfully"))


class BasePersonEditView(LaunchpadEditFormView):

    schema = IPerson
    field_names = []

    @action(_("Save"), name="save")
    def action_save(self, action, data):
        self.updateContextFromData(data)
        self.next_url = canonical_url(self.context)


class PersonEditHomePageView(BasePersonEditView):

    field_names = ['homepage_content']
    custom_widget(
        'homepage_content', TextAreaWidget, height=30, width=30)


class PersonEditView(BasePersonEditView):

    field_names = ['displayname', 'name', 'hide_email_addresses', 'timezone',
                   'gotchi']
    custom_widget('timezone', SelectWidget, size=15)
    custom_widget('gotchi', ImageChangeWidget)


class TeamJoinView(PersonView):

    def processForm(self):
        if self.request.method != "POST":
            # Nothing to do
            return

        user = self.user

        if self.request.form.get('join') and self.userCanRequestToJoin():
            user.join(self.context)
            if (self.context.subscriptionpolicy ==
                TeamSubscriptionPolicy.MODERATED):
                self.request.response.addInfoNotification(
                    _('Subscription request pending approval.'))
            else:
                self.request.response.addInfoNotification(_(
                    'Successfully joined %s.' % self.context.displayname))
        self.request.response.redirect('./')


class TeamLeaveView(PersonView):

    def processForm(self):
        if self.request.method != "POST" or not self.userCanRequestToLeave():
            # Nothing to do
            return

        if self.request.form.get('leave'):
            self.user.leave(self.context)

        self.request.response.redirect('./')


class PersonEditEmailsView:

    def __init__(self, context, request):
        self.context = context
        self.request = request
        self.errormessage = None
        self.message = None
        self.badlyFormedEmail = None
        self.user = getUtility(ILaunchBag).user

    def unvalidatedAndGuessedEmails(self):
        """Return a Set containing all unvalidated and guessed emails."""
        emailset = set()
        emailset = emailset.union(e.email for e in self.context.guessedemails)
        emailset = emailset.union(e for e in self.context.unvalidatedemails)
        return emailset

    def emailFormSubmitted(self):
        """Check if the user submitted the form and process it.

        Return True if the form was submitted or False if it was not.
        """
        form = self.request.form
        if "REMOVE_VALIDATED" in form:
            self._deleteValidatedEmail()
        elif "SET_PREFERRED" in form:
            self._setPreferred()
        elif "REMOVE_UNVALIDATED" in form:
            self._deleteUnvalidatedEmail()
        elif "VALIDATE" in form:
            self._validateEmail()
        elif "ADD_EMAIL" in form:
            self._addEmail()
        else:
            return False

        # Any self-posting page that updates the database and want to display
        # these updated values have to call flush_database_updates().
        flush_database_updates()
        return True

    def _validateEmail(self):
        """Send a validation url to the selected email address."""
        email = self.request.form.get("UNVALIDATED_SELECTED")
        if email is None:
            self.message = (
                "You must select the email address you want to confirm.")
            return

        token = getUtility(ILoginTokenSet).new(
                    self.context, getUtility(ILaunchBag).login, email,
                    LoginTokenType.VALIDATEEMAIL)
        token.sendEmailValidationRequest(self.request.getApplicationURL())

        self.message = ("A new email was sent to '%s' with instructions on "
                        "how to confirm that it belongs to you." % email)

    def _deleteUnvalidatedEmail(self):
        """Delete the selected email address, which is not validated.

        This email address can be either on the EmailAddress table marked with
        status new, or in the LoginToken table.
        """
        email = self.request.form.get("UNVALIDATED_SELECTED")
        if email is None:
            self.message = (
                "You must select the email address you want to remove.")
            return

        emailset = getUtility(IEmailAddressSet)
        logintokenset = getUtility(ILoginTokenSet)
        if email in [e.email for e in self.context.guessedemails]:
            emailaddress = emailset.getByEmail(email)
            # These asserts will fail only if someone poisons the form.
            assert emailaddress.person.id == self.context.id
            assert self.context.preferredemail.id != emailaddress.id
            emailaddress.destroySelf()

        if email in self.context.unvalidatedemails:
            logintokenset.deleteByEmailRequesterAndType(
                email, self.context, LoginTokenType.VALIDATEEMAIL)

        self.message = "The email address '%s' has been removed." % email

    def _deleteValidatedEmail(self):
        """Delete the selected email address, which is already validated."""
        email = self.request.form.get("VALIDATED_SELECTED")
        if email is None:
            self.message = (
                "You must select the email address you want to remove.")
            return

        emailset = getUtility(IEmailAddressSet)
        emailaddress = emailset.getByEmail(email)
        # These asserts will fail only if someone poisons the form.
        assert emailaddress.person.id == self.context.id
        assert self.context.preferredemail is not None
        if self.context.preferredemail == emailaddress:
            # This will happen only if a person is submitting a stale page.
            self.message = (
                "You can't remove %s because it's your contact email "
                "address." % self.context.preferredemail.email)
            return
        emailaddress.destroySelf()
        self.message = "The email address '%s' has been removed." % email

    def _addEmail(self):
        """Register a new email for the person in context.

        Check if the email is "well formed" and if it's not yet in our
        database and then register it to the person in context.
        """
        person = self.context
        emailset = getUtility(IEmailAddressSet)
        logintokenset = getUtility(ILoginTokenSet)
        newemail = self.request.form.get("newemail", "").strip().lower()
        if not valid_email(newemail):
            self.message = (
                "'%s' doesn't seem to be a valid email address." % newemail)
            self.badlyFormedEmail = newemail
            return

        email = emailset.getByEmail(newemail)
        if email is not None and email.person.id == person.id:
            self.message = (
                    "The email address '%s' is already registered as your "
                    "email address. This can be either because you already "
                    "added this email address before or because it have "
                    "been detected by our system as being yours. In case "
                    "it was detected by our systeam, it's probably shown "
                    "on this page and is waiting to be confirmed as being "
                    "yours." % email.email)
            return
        elif email is not None:
            # self.message is rendered using 'structure' on the page template,
            # so it's better to escape browsername because people can put
            # whatever they want in their name/displayname. On the other hand,
            # we don't need to escape email addresses because they are always
            # validated (which means they can't have html tags) before being
            # inserted in the database.
            owner = email.person
            browsername = cgi.escape(owner.browsername)
            owner_name = urllib.quote(owner.name)
            merge_url = ('%s/+requestmerge?field.dupeaccount=%s'
                         % (canonical_url(getUtility(IPersonSet)), owner_name))
            self.message = (
                    "The email address '%s' is already registered by "
                    "<a href=\"%s\">%s</a>. If you think that is a "
                    "duplicated account, you can <a href=\"%s\">merge it</a> "
                    "into your account. "
                    % (email.email, canonical_url(owner), browsername,
                       merge_url))
            return

        token = logintokenset.new(
                    person, getUtility(ILaunchBag).login, newemail,
                    LoginTokenType.VALIDATEEMAIL)
        token.sendEmailValidationRequest(self.request.getApplicationURL())

        self.message = (
                "A confirmation message has been sent to '%s'. "
                "Follow the instructions in that message to confirm that the "
                "address is yours. "
                "(If the message doesn't arrive in a few minutes, your mail "
                "provider might use 'greylisting', which could delay the "
                "message for up to an hour or two.)" % newemail)

    def _setPreferred(self):
        """Set the selected email as preferred for the person in context."""
        email = self.request.form.get("VALIDATED_SELECTED")
        if email is None:
            self.message = (
                "To set your contact address you have to choose an address "
                "from the list of confirmed addresses and click on Set as "
                "Contact Address.")
            return
        elif isinstance(email, list):
            self.message = (
                    "Only one email address can be set as your contact "
                    "address. Please select the one you want and click on "
                    "Set as Contact Address.")
            return

        emailset = getUtility(IEmailAddressSet)
        emailaddress = emailset.getByEmail(email)
        assert emailaddress.person.id == self.context.id, \
                "differing ids in emailaddress.person.id(%s,%d) == " \
                "self.context.id(%s,%d) (%s)" % \
                (emailaddress.person.name, emailaddress.person.id,
                 self.context.name, self.context.id, emailaddress.email)

        if emailaddress.status != EmailAddressStatus.VALIDATED:
            self.message = "%s is already set as your contact address." % email
            return
        self.context.setPreferredEmail(emailaddress)
        self.message = "Your contact address has been changed to: %s" % email


class RequestPeopleMergeView(AddView):
    """The view for the page where the user asks a merge of two accounts.

    If the dupe account have only one email address we send a message to that
    address and then redirect the user to other page saying that everything
    went fine. Otherwise we redirect the user to another page where we list
    all email addresses owned by the dupe account and the user selects which
    of those (s)he wants to claim.
    """

    _nextURL = '.'

    def nextURL(self):
        return self._nextURL

    def createAndAdd(self, data):
        user = getUtility(ILaunchBag).user
        dupeaccount = data['dupeaccount']
        if dupeaccount == user:
            # Please, don't try to merge you into yourself.
            return

        emails = getUtility(IEmailAddressSet).getByPerson(dupeaccount)
        emails_count = emails.count()
        if emails_count > 1:
            # The dupe account have more than one email address. Must redirect
            # the user to another page to ask which of those emails (s)he
            # wants to claim.
            self._nextURL = '+requestmerge-multiple?dupe=%d' % dupeaccount.id
            return

        assert emails_count == 1
        email = emails[0]
        login = getUtility(ILaunchBag).login
        logintokenset = getUtility(ILoginTokenSet)
        token = logintokenset.new(user, login, email.email,
                                  LoginTokenType.ACCOUNTMERGE)

        # XXX: SteveAlexander: an experiment to see if this improves
        #      problems with merge people tests.  2006-03-07
        import canonical.database.sqlbase
        canonical.database.sqlbase.flush_database_updates()
        token.sendMergeRequestEmail()
        self._nextURL = './+mergerequest-sent?dupe=%d' % dupeaccount.id


class AdminRequestPeopleMergeView(LaunchpadView):
    """The view for the page where an admin can merge two accounts."""

    def initialize(self):
        self.errormessages = []
        self.shouldShowConfirmationPage = False
        setUpWidgets(self, IAdminRequestPeopleMerge, IInputWidget)

    def processForm(self):
        form = self.request.form
        if 'continue' in form:
            # get data from the form
            self.dupe_account = self._getInputValue(self.dupe_account_widget)
            self.target_account = self._getInputValue(
                self.target_account_widget)
            if self.errormessages:
                return

            if self.dupe_account == self.target_account:
                self.errormessages.append(_(
                    "You can't merge %s into itself."
                    % self.dupe_account.name))
                return

            emailset = getUtility(IEmailAddressSet)
            self.emails = emailset.getByPerson(self.dupe_account)
            # display dupe_account email addresses and confirmation page
            self.shouldShowConfirmationPage = True

        elif 'merge' in form:
            self._performMerge()
            self.request.response.addInfoNotification(_(
                'Merge completed successfully.'))
            self.request.response.redirect(canonical_url(self.target_account))

    def _getInputValue(self, widget):
        name = self.request.get(widget.name)
        try:
            account = widget.getInputValue()
        except WidgetInputError:
            self.errormessages.append(_("You must choose an account."))
            return
        except ConversionError:
            self.errormessages.append(_("%s is an invalid account." % name))
            return
        return account

    def _performMerge(self):
        personset = getUtility(IPersonSet)
        emailset = getUtility(IEmailAddressSet)

        dupe_name = self.request.form.get('dupe_name')
        target_name = self.request.form.get('target_name')

        self.dupe_account = personset.getByName(dupe_name)
        self.target_account = personset.getByName(target_name)

        emails = emailset.getByPerson(self.dupe_account)
        if emails:
            for email in emails:
                # transfer all emails from dupe to targe account
                email.person = self.target_account
                email.status = EmailAddressStatus.NEW

        getUtility(IPersonSet).merge(self.dupe_account, self.target_account)


class FinishedPeopleMergeRequestView(LaunchpadView):
    """A simple view for a page where we only tell the user that we sent the
    email with further instructions to complete the merge.

    This view is used only when the dupe account has a single email address.
    """
    def initialize(self):
        user = getUtility(ILaunchBag).user
        try:
            dupe_id = int(self.request.get('dupe'))
        except (ValueError, TypeError):
            self.request.response.redirect(canonical_url(user))
            return

        dupe_account = getUtility(IPersonSet).get(dupe_id)
        results = getUtility(IEmailAddressSet).getByPerson(dupe_account)

        result_count = results.count()
        if not result_count:
            # The user came back to visit this page with nothing to
            # merge, so we redirect him away to somewhere useful.
            self.request.response.redirect(canonical_url(user))
            return
        assert result_count == 1
        self.dupe_email = results[0].email

    def render(self):
        if self.dupe_email:
            return LaunchpadView.render(self)
        else:
            return ''


class RequestPeopleMergeMultipleEmailsView:
    """A view for the page where the user asks a merge and the dupe account
    have more than one email address."""

    def __init__(self, context, request):
        self.context = context
        self.request = request
        self.form_processed = False
        self.dupe = None
        self.notified_addresses = []

    def processForm(self):
        dupe = self.request.form.get('dupe')
        if dupe is None:
            # We just got redirected to this page and we don't have the dupe
            # hidden field in request.form.
            dupe = self.request.get('dupe')
            if dupe is None:
                return

        self.dupe = getUtility(IPersonSet).get(int(dupe))
        emailaddrset = getUtility(IEmailAddressSet)
        self.dupeemails = emailaddrset.getByPerson(self.dupe)

        if self.request.method != "POST":
            return

        self.form_processed = True
        user = getUtility(ILaunchBag).user
        login = getUtility(ILaunchBag).login
        logintokenset = getUtility(ILoginTokenSet)

        emails = self.request.form.get("selected")
        if emails is not None:
            # We can have multiple email adressess selected, and in this case
            # emails will be a list. Otherwise it will be a string and we need
            # to make a list with that value to use in the for loop.
            if not isinstance(emails, list):
                emails = [emails]

            for email in emails:
                emailaddress = emailaddrset.getByEmail(email)
                assert emailaddress in self.dupeemails
                token = logintokenset.new(
                    user, login, emailaddress.email,
                    LoginTokenType.ACCOUNTMERGE)
                token.sendMergeRequestEmail()
                self.notified_addresses.append(emailaddress.email)


class ObjectReassignmentView:
    """A view class used when reassigning an object that implements IHasOwner.

    By default we assume that the owner attribute is IHasOwner.owner and the
    vocabulary for the owner widget is ValidPersonOrTeam (which is the one
    used in IObjectReassignment). If any object has special needs, it'll be
    necessary to subclass ObjectReassignmentView and redefine the schema
    and/or ownerOrMaintainerAttr attributes.

    Subclasses can also specify a callback to be called after the reassignment
    takes place. This callback must accept three arguments (in this order):
    the object whose owner is going to be changed, the old owner and the new
    owner.

    Also, if the object for which you're using this view doesn't have a
    displayname or name attribute, you'll have to subclass it and define the
    contextName property in your subclass.
    """

    ownerOrMaintainerAttr = 'owner'
    schema = IObjectReassignment
    callback = None

    def __init__(self, context, request):
        self.context = context
        self.request = request
        self.user = getUtility(ILaunchBag).user
        self.errormessage = ''
        setUpWidgets(self, self.schema, IInputWidget)

    @property
    def ownerOrMaintainer(self):
        return getattr(self.context, self.ownerOrMaintainerAttr)

    @property
    def contextName(self):
        return self.context.displayname or self.context.name

    nextUrl = '.'

    def processForm(self):
        if self.request.method == 'POST':
            self.changeOwner()

    def changeOwner(self):
        """Change the owner of self.context to the one choosen by the user."""
        newOwner = self._getNewOwner()
        if newOwner is None:
            return

        if not self.isValidOwner(newOwner):
            return

        oldOwner = getattr(self.context, self.ownerOrMaintainerAttr)
        setattr(self.context, self.ownerOrMaintainerAttr, newOwner)
        if callable(self.callback):
            self.callback(self.context, oldOwner, newOwner)
        self.request.response.redirect(self.nextUrl)

    def isValidOwner(self, newOwner):
        """Check whether the new owner is acceptable for the context object.

        If it's not acceptable, return False and assign an error message to
        self.errormessage to inform the user.
        """
        return True

    def _getNewOwner(self):
        """Return the new owner for self.context, as specified by the user.

        If anything goes wrong, return None and assign an error message to
        self.errormessage to inform the user about what happened.
        """
        personset = getUtility(IPersonSet)
        request = self.request
        owner_name = request.form.get(self.owner_widget.name)
        if not owner_name:
            self.errormessage = (
                "You have to specify the name of the person/team that's "
                "going to be the new %s." % self.ownerOrMaintainerAttr)
            return None

        if request.form.get('existing') == 'existing':
            try:
                # By getting the owner using getInputValue() we make sure
                # it's valid according to the vocabulary of self.schema's
                # owner widget.
                owner = self.owner_widget.getInputValue()
            except WidgetInputError:
                self.errormessage = (
                    "The person/team named '%s' is not a valid owner for %s."
                    % (owner_name, self.contextName))
                return None
            except ConversionError:
                self.errormessage = (
                    "There's no person/team named '%s' in Launchpad."
                    % owner_name)
                return None
        else:
            if personset.getByName(owner_name):
                self.errormessage = (
                    "There's already a person/team with the name '%s' in "
                    "Launchpad. Please choose a different name or select "
                    "the option to make that person/team the new owner, "
                    "if that's what you want." % owner_name)
                return None

            if not valid_name(owner_name):
                self.errormessage = (
                    "'%s' is not a valid name for a team. Please make sure "
                    "it contains only the allowed characters and no spaces."
                    % owner_name)
                return None

            owner = personset.newTeam(
                self.user, owner_name, owner_name.capitalize())

        return owner


class TeamReassignmentView(ObjectReassignmentView):

    ownerOrMaintainerAttr = 'teamowner'
    schema = ITeamReassignment

    def __init__(self, context, request):
        ObjectReassignmentView.__init__(self, context, request)
        self.callback = self._addOwnerAsMember

    @property
    def contextName(self):
        return self.context.browsername

    def _addOwnerAsMember(self, team, oldOwner, newOwner):
        """Add the new and the old owners as administrators of the team.

        When a user creates a new team, he is added as an administrator of
        that team. To be consistent with this, we must make the new owner an
        administrator of the team. This rule is ignored only if the new owner
        is an inactive member of the team, as that means he's not interested
        in being a member. The same applies to the old owner.
        """
        # Both new and old owners won't be added as administrators of the team
        # only if they're inactive members. If they're either active or
        # proposed members they'll be made administrators of the team.
        if newOwner not in team.inactivemembers:
            team.addMember(
                newOwner, reviewer=oldOwner, status=TeamMembershipStatus.ADMIN)
        if oldOwner not in team.inactivemembers:
            team.addMember(
                oldOwner, reviewer=oldOwner, status=TeamMembershipStatus.ADMIN)


class PersonLatestTicketsView(LaunchpadView):
    """View used by the porlet displaying the latest requests made by
    a person.
    """

    @cachedproperty
    def getLatestTickets(self, quantity=5):
        """Return <quantity> latest tickets created for this target. """
        return self.context.searchTickets(
            participation=TicketParticipation.OWNER)[:quantity]


class PersonSearchTicketsView(SearchTicketsView):
    """View used to search and display tickets in which an IPerson is
    involved.
    """

    displayTargetColumn = True

    @property
    def pageheading(self):
        """See SearchTicketsView."""
        return _('Support requests involving $name',
                 mapping=dict(name=self.context.displayname))

    @property
    def empty_listing_message(self):
        """See SearchTicketsView."""
        return _('No support requests involving $name found with the '
                 'requested statuses.',
                 mapping=dict(name=self.context.displayname))


class SearchAnsweredTicketsView(SearchTicketsView):
    """View used to search and display tickets answered by an IPerson."""

    displayTargetColumn = True

    def getDefaultFilter(self):
        """See SearchTicketsView."""
        return dict(participation=TicketParticipation.ANSWERER)

    @property
    def pageheading(self):
        """See SearchTicketsView."""
        return _('Support requests answered by $name',
                 mapping=dict(name=self.context.displayname))

    @property
    def empty_listing_message(self):
        """See SearchTicketsView."""
        return _('No support requests answered by $name found with the '
                 'requested statuses.',
                 mapping=dict(name=self.context.displayname))


class SearchAssignedTicketsView(SearchTicketsView):
    """View used to search and display tickets assigned to an IPerson."""

    displayTargetColumn = True

    def getDefaultFilter(self):
        """See SearchTicketsView."""
        return dict(participation=TicketParticipation.ASSIGNEE)

    @property
    def pageheading(self):
        """See SearchTicketsView."""
        return _('Support requests assigned to $name',
                 mapping=dict(name=self.context.displayname))

    @property
    def empty_listing_message(self):
        """See SearchTicketsView."""
        return _('No support requests assigned to $name found with the '
                 'requested statuses.',
                 mapping=dict(name=self.context.displayname))


class SearchCommentedTicketsView(SearchTicketsView):
    """View used to search and display tickets commented on by an IPerson."""

    displayTargetColumn = True

    def getDefaultFilter(self):
        """See SearchTicketsView."""
        return dict(participation=TicketParticipation.COMMENTER)

    @property
    def pageheading(self):
        """See SearchTicketsView."""
        return _('Support requests commented on by $name ',
                 mapping=dict(name=self.context.displayname))

    @property
    def empty_listing_message(self):
        """See SearchTicketsView."""
        return _('No support requests commented on by $name found with the '
                 'requested statuses.',
                 mapping=dict(name=self.context.displayname))


class SearchCreatedTicketsView(SearchTicketsView):
    """View used to search and display tickets created by an IPerson."""

    displayTargetColumn = True

    def getDefaultFilter(self):
        """See SearchTicketsView."""
        return dict(participation=TicketParticipation.OWNER)

    @property
    def pageheading(self):
        """See SearchTicketsView."""
        return _('Support requests created by $name',
                 mapping=dict(name=self.context.displayname))

    @property
    def empty_listing_message(self):
        """See SearchTicketsView."""
        return _('No support requests created by $name found with the '
                 'requested statuses.',
                 mapping=dict(name=self.context.displayname))


class SearchNeedAttentionTicketsView(SearchTicketsView):
    """View used to search and display tickets needing an IPerson attention."""

    displayTargetColumn = True

    def getDefaultFilter(self):
        """See SearchTicketsView."""
        return dict(needs_attention=True)

    @property
    def pageheading(self):
        """See SearchTicketsView."""
        return _('Support requests needing $name attention',
                 mapping=dict(name=self.context.displayname))

    @property
    def empty_listing_message(self):
        """See SearchTicketsView."""
        return _('No support requests need $name attention.',
                 mapping=dict(name=self.context.displayname))


class SearchSubscribedTicketsView(SearchTicketsView):
    """View used to search and display tickets subscribed to by an IPerson."""

    displayTargetColumn = True

    def getDefaultFilter(self):
        """See SearchTicketsView."""
        return dict(participation=TicketParticipation.SUBSCRIBER)

    @property
    def pageheading(self):
        """See SearchTicketsView."""
        return _('Support requests $name is subscribed to',
                 mapping=dict(name=self.context.displayname))

    @property
    def empty_listing_message(self):
        """See SearchTicketsView."""
        return _('No support requests subscribed to by $name found with the '
                 'requested statuses.',
                 mapping=dict(name=self.context.displayname))


class PersonSupportMenu(ApplicationMenu):

    usedfor = IPerson
    facet = 'support'
    links = ['answered', 'assigned', 'created', 'commented', 'need_attention',
             'subscribed']

    def answered(self):
        summary = 'Support requests answered by %s' % self.context.displayname
        return Link('+answeredtickets', 'Answered', summary, icon='ticket')

    def assigned(self):
        summary = 'Support requests assigned to %s' % self.context.displayname
        return Link('+assignedtickets', 'Assigned', summary, icon='ticket')

    def created(self):
        summary = 'Support requests created by %s' % self.context.displayname
        return Link('+createdtickets', 'Created', summary, icon='ticket')

    def commented(self):
        summary = 'Support requests commented on by %s' % (
            self.context.displayname)
        return Link('+commentedtickets', 'Commented', summary, icon='ticket')

    def need_attention(self):
        summary = 'Support requests needing %s attention' % (
            self.context.displayname)
        return Link('+needattentiontickets', 'Need Attention', summary,
                    icon='ticket')

    def subscribed(self):
        text = 'Subscribed'
        summary = 'Support requests subscribed to by %s' % (
                self.context.displayname)
        return Link('+subscribedtickets', text, summary, icon='ticket')<|MERGE_RESOLUTION|>--- conflicted
+++ resolved
@@ -89,18 +89,11 @@
     IJabberIDSet, IIrcIDSet, ILaunchBag, ILoginTokenSet, IPasswordEncryptor,
     ISignedCodeOfConductSet, IGPGKeySet, IGPGHandler, UBUNTU_WIKI_URL,
     ITeamMembershipSet, IObjectReassignment, ITeamReassignment, IPollSubset,
-<<<<<<< HEAD
-    IPerson, ICalendarOwner, ITeam, ILibraryFileAliasSet, IPollSet,
-    IAdminRequestPeopleMerge, NotFoundError, UNRESOLVED_BUGTASK_STATUSES,
-    IPersonChangePassword, GPGKeyNotFoundError, UnexpectedFormData,
-    ILanguageSet, IRequestPreferredLanguages, IPersonClaim, IPOTemplateSet,
-    ILaunchpadRoot, INewPerson, BugTaskSearchParams)
-=======
     IPerson, ICalendarOwner, ITeam, IPollSet, IAdminRequestPeopleMerge,
     NotFoundError, UNRESOLVED_BUGTASK_STATUSES, IPersonChangePassword,
     GPGKeyNotFoundError, UnexpectedFormData, ILanguageSet, INewPerson,
-    IRequestPreferredLanguages, IPersonClaim, IPOTemplateSet, ILaunchpadRoot)
->>>>>>> 651c1a6f
+    IRequestPreferredLanguages, IPersonClaim, IPOTemplateSet,
+    ILaunchpadRoot, BugTaskSearchParams)
 
 from canonical.launchpad.browser.bugtask import BugTaskSearchListingView
 from canonical.launchpad.browser.specificationtarget import (
