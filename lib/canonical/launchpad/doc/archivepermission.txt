= Archive Permissions =

The ArchivePermission table gives us a way of looking up permissions for
operations in the archive context.  The IArchivePermission utility adds
an easy way of accessing the data through convenient helpers.

Two main operations are supported: upload and queue administration.

    >>> from canonical.launchpad.webapp.testing import verifyObject
    >>> from canonical.launchpad.interfaces import (
    ...     ArchivePermissionType, IArchivePermission, IArchivePermissionSet)
    >>> from canonical.launchpad.database import ArchivePermission

    >>> permission_set = getUtility(IArchivePermissionSet)

The ArchivePermission context class implements the IArchivePermission
interface.

    >>> random_permission = ArchivePermission.get(1)
    >>> verifyObject(IArchivePermission, random_permission)
    True

It's possible to make a direct permission enquiry using the method
'checkAuthenticated'.  The "Ubuntu Team" has a few permissions set in
the sample data that we can check.

    >>> from canonical.launchpad.interfaces import (
    ...     IComponentSet, IDistributionSet, IPersonSet)
    >>> ubuntu_team = getUtility(IPersonSet).getByName("ubuntu-team")
    >>> ubuntu = getUtility(IDistributionSet)['ubuntu']
    >>> main_component = getUtility(IComponentSet)['main']

We can now find out if "Ubuntu Team" has permission to upload to the
main component.

    >>> main_permissions = permission_set.checkAuthenticated(
    ...     ubuntu_team, ubuntu.main_archive, ArchivePermissionType.UPLOAD,
    ...     main_component)
    >>> main_permissions.count()
    1

    >>> [main_permission] = main_permissions

The fact that an ArchivePermission object is returned means that the
Ubuntu Team is indeed permissioned to upload to the main archive.  It
has a number of useful properties that can be checked:

    >>> print main_permission.date_created
    2006-10-16...

    >>> print main_permission.archive.title
    Primary Archive for Ubuntu Linux

    >>> main_permission.permission
    <DBItem ArchivePermissionType.UPLOAD, (1) Archive Upload Rights>

    >>> print main_permission.person.name
    ubuntu-team

    >>> print main_permission.component_name
    main

    >>> print main_permission.source_package_name
    None

The checkAuthenticated() call is also able to check someone's
permission on a SourcePackageName, which gives a smaller radius of
permission than allowing access to the whole component.  Just pass
a SourcePacakgeName as the "item" parameter:

    >>> from canonical.launchpad.interfaces import ISourcePackageNameSet
    >>> alsa_utils = getUtility(ISourcePackageNameSet)['alsa-utils']
    >>> alsa_permissions = permission_set.checkAuthenticated(
    ...     ubuntu_team, ubuntu.main_archive, ArchivePermissionType.UPLOAD,
    ...     alsa_utils)

Ubuntu Team does not have permission to upload to alsa-utils,
specifically (which is moot anyway because they have access to the
component, but this demonstrates package-level permissioning):

    >>> alsa_permissions.count()
    0

When passing a person to checkAuthenticated() who is a member of a team
that has permission, the matching ArchivePermission record(s) for the
team are returned.  This allows team-level permissions to be set.

    >>> sabdfl = getUtility(IPersonSet).getByName("sabdfl")
    >>> sabdfl.inTeam(ubuntu_team)
    True

    >>> all_main_permissions = permission_set.uploadersForComponent(
    ...     ubuntu.main_archive, main_component)
    >>> [permission.person.name for permission in all_main_permissions]
    [u'ubuntu-team']

    >>> sabdfl_permissions = permission_set.checkAuthenticated(
    ...     sabdfl, ubuntu.main_archive, ArchivePermissionType.UPLOAD,
    ...     main_component)
    >>> sabdfl_permissions.count()
    1

checkAuthenticated() does not know about any other item types, and
passing a type that it does not know about results in a TypeError:

    >>> permission_set.checkAuthenticated(
    ...     ubuntu_team, ubuntu.main_archive, ArchivePermissionType.UPLOAD,
    ...     ubuntu)
    Traceback (most recent call last):
    ...
    TypeError: 'item' is not an IComponent or an ISourcePackageName

IArchivePermissionSet also has some helpers to make it very easy to
check permissions.

permissionsForUser() returns all the permission records for the supplied user:

    >>> permissions = permission_set.permissionsForUser(
    ...     ubuntu.main_archive,  ubuntu_team)
    >>> permissions.count()
    8

uploadersForComponent() returns ArchivePermission records where a person
or team has permission to upload to the supplied component:

    >>> import operator
    >>> uploaders = permission_set.uploadersForComponent(
    ...     ubuntu.main_archive, main_component)
    >>> for uploader in sorted(uploaders, key=operator.attrgetter("id")):
    ...     print uploader.person.name
    ubuntu-team

If the component argument is not passed, it will return
ArchivePermission records for all matching components:

    >>> uploaders = permission_set.uploadersForComponent(ubuntu.main_archive)
    >>> for uploader in sorted(uploaders, key=operator.attrgetter("id")):
    ...     print uploader.person.name, uploader.component.name
    ubuntu-team universe
    ubuntu-team restricted
    ubuntu-team main

componentsForUploader() returns ArchivePermission records for all the
components that the supplied user has permission to upload to.

    >>> def showComponentUploaders(archive, person):
    ...     permissions = permission_set.componentsForUploader(
    ...         archive, person)
    ...     for permission in sorted(
    ...         permissions, key=operator.attrgetter("id")):
    ...         print permission.component.name

    >>> showComponentUploaders(ubuntu.main_archive, sabdfl)
    universe
    restricted
    main

uploadersForPackage() returns the ArchivePermission records where a person
or team has permission to upload to the supplied source package name:

    >>> uploaders = permission_set.uploadersForPackage(
    ...     ubuntu.main_archive, alsa_utils)
    >>> uploaders.count()
    0

You can also pass a string package name instead of an ISourcePackageName:

    >>> uploaders = permission_set.uploadersForPackage(
    ...     ubuntu.main_archive, "alsa-utils")
    >>> uploaders.count()
    0

Passing a non-existent package name will cause a NotFoundError
to be thrown.

    >>> uploaders = permission_set.uploadersForPackage(
    ...     ubuntu.main_archive, "fakepackage")
    Traceback (most recent call last):
    ...
    NotFoundError: 'fakepackage'

Similarly, packagesForUploader() returns the ArchivePermission records where
the supplied user has permission to upload to packages.

    >>> def showPersonsPackages(archive, person):
    ...     packages = permission_set.packagesForUploader(
    ...         archive, person)
    ...     for permission in sorted(packages, key=operator.attrgetter("id")):
    ...         print permission.sourcepackagename.name

<<<<<<< HEAD
    >>> carlos = getUtility(IPersonSet).getByName("carlos")
    >>> showPersonsPackages(ubuntu.main_archive, carlos)
    mozilla-firefox
=======
    >>> carlos = getUtility(IPersonSet).getByName('carlos')
    >>> showPersonsPackages(ubuntu.main_archive, carlos)
    mozilla-firefox

If you're a member of a team that has permission, the team permission is
returned.  Here, cprov is a member of ubuntu-team:

    >>> discard = ArchivePermission(
    ...     archive=ubuntu.main_archive, person=ubuntu_team,
    ...     sourcepackagename=alsa_utils,
    ...     permission=ArchivePermissionType.UPLOAD)
    >>> cprov = getUtility(IPersonSet).getByName("cprov")
    >>> showPersonsPackages(ubuntu.main_archive, cprov)
    alsa-utils
>>>>>>> 98544d9e

queueAdminsForComponent() returns the ArchivePermission records where a
person or team has permission to administer an archive's package
queues in that component.

    >>> def showQueueAdmins(archive, component):
    ...     archive_admins = permission_set.queueAdminsForComponent(
    ...         archive, component)
    ...     for archive_admin in sorted(
    ...         archive_admins, key=operator.attrgetter("id")):
    ...         print archive_admin.person.name

    >>> showQueueAdmins(ubuntu.main_archive, main_component)
    ubuntu-team
    name12

componentsForQueueAdmin() returns the ArchivePermission records for all
the components that the supplied user has permission to administer in
the distroseries queue.

    >>> name12 = getUtility(IPersonSet).getByName("name12")
    >>> permissions = permission_set.componentsForQueueAdmin(
    ...     ubuntu.main_archive, name12)
    >>> for permission in sorted(permissions, key=operator.attrgetter("id")):
    ...     print permission.component.name
    main
    restricted
    universe
    multiverse

    >>> no_team = getUtility(IPersonSet).getByName("no-team-memberships")
    >>> permissions = permission_set.componentsForQueueAdmin(
    ...     ubuntu.main_archive, no_team)
    >>> for permission in sorted(permissions, key=operator.attrgetter("id")):
    ...     print permission.component.name
    universe
    multiverse


== Amending Permissions ==

There are some methods that will enable the caller to add and delete
permissions.  They currently require launchpad.Edit permission to
use, which enforces the user to be an admin or a member of the "techboard"
(Ubuntu Technical Board) team.

Set up a helper function to check access:

    >>> from zope.security.checker import canAccess
    >>> restricted_methods = (
    ...     'newPackageUploader', 'newComponentUploader', 'newQueueAdmin',
    ...     'deletePackageUploader', 'deleteComponentUploader',
    ...     'deleteQueueAdmin')
    >>> def checkAccess(true_or_false):
    ...     for method in restricted_methods:
    ...         assert(canAccess(permission_set, method) == true_or_false)

<<<<<<< HEAD
Set up the techboard team:

=======
If, for some reason, the techboard team is missing, the security adapter
will not allow access and generates an OOPS.

    >>> login("test@canonical.com")
    >>> from zope.app.error.interfaces import IErrorReportingUtility
    >>> report = getUtility(IErrorReportingUtility).getLastOopsReport()
    >>> checkAccess(False)
    >>> report2 = getUtility(IErrorReportingUtility).getLastOopsReport()
    >>> print report.id == report2.id
    False
    >>> print report2.value
    'techboard' team is missing, has it been renamed?

Set up the techboard team:

    >>> login("foo.bar@canonical.com")
>>>>>>> 98544d9e
    >>> from canonical.launchpad.interfaces import (
    ...     IPersonSet, TeamSubscriptionPolicy)
    >>> personset = getUtility(IPersonSet)
    >>> owner = personset.getByName("name16")
    >>> techboard = personset.newTeam(
    ...     owner, "techboard", "techboard",
    ...     subscriptionpolicy=TeamSubscriptionPolicy.OPEN)

Ordinary users have no access:

    >>> login("test@canonical.com")
    >>> checkAccess(False)

Admins have access:

    >>> login("foo.bar@canonical.com")
    >>> checkAccess(True)

Now add "test@canonical.com" to the techboard team and log in as him.

    >>> person = personset.getByEmail("test@canonical.com")
    >>> person.join(techboard)
    >>> login_person(person)

newPackageUploader() creates a permission for a person to upload to a
specific package:

    >>> new_permission = permission_set.newPackageUploader(
    ...     ubuntu.main_archive, carlos, "alsa-utils")
    >>> showPersonsPackages(ubuntu.main_archive, carlos)
    mozilla-firefox
    alsa-utils

deletePackageUploader() removes it:

    >>> permission_set.deletePackageUploader(
    ...     ubuntu.main_archive, carlos, "alsa-utils")
    >>> showPersonsPackages(ubuntu.main_archive, carlos)
    mozilla-firefox

newComponentUploader() creates a permission for a person to upload to a
specific component:

    >>> new_permission = permission_set.newComponentUploader(
    ...     ubuntu.main_archive, sabdfl, "multiverse")
    >>> showComponentUploaders(ubuntu.main_archive, sabdfl)
    universe
    restricted
    main
    multiverse

deleteComponentUploader() removes it:

    >>> permission_set.deleteComponentUploader(
    ...     ubuntu.main_archive, sabdfl, "multiverse")
    >>> showComponentUploaders(ubuntu.main_archive, sabdfl)
    universe
    restricted
    main

newQueueAdmin() creates a permission for a person to administer a
specific component in the distroseries queues:

    >>> new_permission = permission_set.newQueueAdmin(
    ...     ubuntu.main_archive, carlos, "main")
    >>> showQueueAdmins(ubuntu.main_archive, main_component)
    ubuntu-team
    name12
    carlos

deleteQueueAdmin() removes it:

    >>> permission_set.deleteQueueAdmin(
    ...     ubuntu.main_archive, carlos, "main")
    >>> showQueueAdmins(ubuntu.main_archive, main_component)
    ubuntu-team
    name12
<|MERGE_RESOLUTION|>--- conflicted
+++ resolved
@@ -188,11 +188,6 @@
     ...     for permission in sorted(packages, key=operator.attrgetter("id")):
     ...         print permission.sourcepackagename.name
 
-<<<<<<< HEAD
-    >>> carlos = getUtility(IPersonSet).getByName("carlos")
-    >>> showPersonsPackages(ubuntu.main_archive, carlos)
-    mozilla-firefox
-=======
     >>> carlos = getUtility(IPersonSet).getByName('carlos')
     >>> showPersonsPackages(ubuntu.main_archive, carlos)
     mozilla-firefox
@@ -207,7 +202,6 @@
     >>> cprov = getUtility(IPersonSet).getByName("cprov")
     >>> showPersonsPackages(ubuntu.main_archive, cprov)
     alsa-utils
->>>>>>> 98544d9e
 
 queueAdminsForComponent() returns the ArchivePermission records where a
 person or team has permission to administer an archive's package
@@ -265,10 +259,6 @@
     ...     for method in restricted_methods:
     ...         assert(canAccess(permission_set, method) == true_or_false)
 
-<<<<<<< HEAD
-Set up the techboard team:
-
-=======
 If, for some reason, the techboard team is missing, the security adapter
 will not allow access and generates an OOPS.
 
@@ -285,7 +275,6 @@
 Set up the techboard team:
 
     >>> login("foo.bar@canonical.com")
->>>>>>> 98544d9e
     >>> from canonical.launchpad.interfaces import (
     ...     IPersonSet, TeamSubscriptionPolicy)
     >>> personset = getUtility(IPersonSet)
