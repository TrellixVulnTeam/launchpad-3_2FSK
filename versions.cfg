--- conflicted
+++ resolved
@@ -11,16 +11,12 @@
 ctypes = 1.0.2
 docutils = 0.5
 elementtree = 1.2.6-20050316
-<<<<<<< HEAD
 epydoc = 3.0.1
-=======
->>>>>>> dfe038a1
 feedvalidator = 0.0.0DEV-r1049
 functest = 0.8.7
 funkload = 1.10.0
 httplib2 = 0.4.0
 ipython = 0.9.1
-<<<<<<< HEAD
 launchpadlib = 1.5.1
 lazr.batchnavigator = 1.0
 lazr.config = 1.1.1
@@ -29,11 +25,6 @@
 lazr.lifecycle = 0.1
 lazr.restful = 0.9.5
 lazr.restfulclient = 0.9.4
-=======
-jquery.javascript = 1.0.0
-jquery.layer = 1.0.0
-launchpadlib = 1.0.3
->>>>>>> dfe038a1
 lazr.smtptest = 1.1
 lazr.uri = 1.0.1
 mechanize = 0.1.7b
@@ -45,10 +36,7 @@
 python-openid = 2.2.1
 pytz = 2009j
 RestrictedPython = 3.4.2
-<<<<<<< HEAD
 roman = 1.4.0
-=======
->>>>>>> dfe038a1
 setuptools = 0.6c9
 simplejson = 2.0.9
 simplesettings = 0.4
@@ -173,12 +161,7 @@
 zope.modulealias = 3.4.0
 zope.pagetemplate = 3.4.0
 zope.proxy = 3.5.0
-<<<<<<< HEAD
-zope.publisher = 3.5.8
-=======
 zope.publisher = 3.5.6
-zope.rdb = 3.4.0
->>>>>>> dfe038a1
 zope.schema = 3.5.4
 zope.security = 3.7.1
 zope.securitypolicy = 3.4.1
@@ -192,9 +175,5 @@
 zope.testbrowser = 3.4.2
 zope.testing = 3.8.1
 zope.thread = 3.4
-<<<<<<< HEAD
-=======
-# zope.traversing = 3.5.2
->>>>>>> dfe038a1
 zope.traversing = 3.4.1
 zope.viewlet = 3.4.2