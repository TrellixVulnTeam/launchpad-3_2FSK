--- conflicted
+++ resolved
@@ -73,15 +73,12 @@
 
         self.failUnless(po_format_importer is not None, (
             'There is no importer for PO file format!'))
-<<<<<<< HEAD
 
         xpi_format_importer = self.translation_importer._getImporterByFileFormat(
             TranslationFileFormat.XPI)
 
         self.failUnless(xpi_format_importer is not None, (
             'There is no importer for XPI file format!'))
-=======
->>>>>>> 02d975ae
 
 
 def test_suite():
