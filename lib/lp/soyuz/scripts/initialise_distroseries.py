# Copyright 2009 Canonical Ltd.  This software is licensed under the
# GNU Affero General Public License version 3 (see the file LICENSE).

"""Initialise a distroseries from its parent distroseries."""


__metaclass__ = type
__all__ = [
    'InitialisationError',
    'InitialiseDistroSeries',
    ]

from zope.component import getUtility

from canonical.database.sqlbase import sqlvalues
from canonical.launchpad.interfaces.lpstorm import IMasterStore
from lp.buildmaster.enums import BuildStatus
from lp.registry.interfaces.pocket import PackagePublishingPocket
from lp.registry.model.distroseries import DistroSeries
from lp.soyuz.adapters.packagelocation import PackageLocation
from lp.soyuz.enums import (
    ArchivePurpose,
    PackageUploadStatus,
    )
from lp.soyuz.interfaces.archive import IArchiveSet
from lp.soyuz.interfaces.packagecloner import IPackageCloner
from lp.soyuz.interfaces.packageset import IPackagesetSet
from lp.soyuz.model.packageset import Packageset


class InitialisationError(Exception):
    """Raised when there is an exception during the initialisation process."""


class InitialiseDistroSeries:
    """Copy in all of the parent distroseries's configuration. This
    includes all configuration for distroseries as well as distroarchseries,
    publishing and all publishing records for sources and binaries.

    Preconditions:
      The distroseries must exist, and be completly unused, with no source
      or binary packages existing, as well as no distroarchseries set up.
      Section and component selections must be empty.

    Outcome:
      The distroarchseries set up in the parent series will be copied.
      The publishing structure will be copied from the parent. All
      PUBLISHED and PENDING packages in the parent will be created in
      this distroseries and its distroarchseriess. The lucille config
      will be copied in, all component and section selections will be
      duplicated as will any permission-related structures.

    Note:
      This method will raise a InitialisationError when the pre-conditions
      are not met. After this is run, you still need to construct chroots
      for building, you need to add anything missing wrt. ports etc. This
      method is only meant to give you a basic copy of a parent series in
      order to assist you in preparing a new series of a distribution or
      in the initialisation of a derivative.
    """

<<<<<<< HEAD
    def __init__(self, distroseries, arches=(), packagesets=()):
        self.distroseries = distroseries
        self.parent = self.distroseries.parent_series
        self.arches = arches
        self.packagesets = packagesets
=======
    def __init__(self, distroseries, arches=(), rebuild=False):
        self.distroseries = distroseries
        self.parent = self.distroseries.parent_series
        self.arches = arches
        self.rebuild = rebuild
>>>>>>> 2869cfa3
        self._store = IMasterStore(DistroSeries)

    def check(self):
        if self.parent is None:
            raise InitialisationError("Parent series required.")
        self._checkBuilds()
        self._checkQueue()
        self._checkSeries()

    def _checkBuilds(self):
        """Assert there are no pending builds for parent series.

        Only cares about the RELEASE pocket, which is the only one inherited
        via initialiseFromParent method.
        """
        # only the RELEASE pocket is inherited, so we only check
        # pending build records for it.
        pending_builds = self.parent.getBuildRecords(
            BuildStatus.NEEDSBUILD, pocket=PackagePublishingPocket.RELEASE)

        if pending_builds.count():
            raise InitialisationError("Parent series has pending builds.")

    def _checkQueue(self):
        """Assert upload queue is empty on parent series.

        Only cares about the RELEASE pocket, which is the only one inherited
        via initialiseFromParent method.
        """
        # only the RELEASE pocket is inherited, so we only check
        # queue items for it.
        for queue in (
            PackageUploadStatus.NEW, PackageUploadStatus.ACCEPTED,
            PackageUploadStatus.UNAPPROVED):
            items = self.parent.getQueueItems(
                queue, pocket=PackagePublishingPocket.RELEASE)
            if items:
                raise InitialisationError(
                    "Parent series queues are not empty.")

    def _checkSeries(self):
        sources = self.distroseries.getAllPublishedSources()
        error = (
            "Can not copy distroarchseries from parent, there are "
            "already distroarchseries(s) initialised for this series.")
        if sources.count():
            raise InitialisationError(error)
        binaries = self.distroseries.getAllPublishedBinaries()
        if binaries.count():
            raise InitialisationError(error)
        if self.distroseries.architectures.count():
            raise InitialisationError(error)
        if self.distroseries.components.count():
            raise InitialisationError(error)
        if self.distroseries.sections.count():
            raise InitialisationError(error)

    def initialise(self):
        self._copy_architectures()
        self._copy_packages()
        self._copy_packagesets()

    def _copy_architectures(self):
        include = ''
        if self.arches:
            include = "AND architecturetag IN %s" % sqlvalues(self.arches)
        self._store.execute("""
            INSERT INTO DistroArchSeries
            (distroseries, processorfamily, architecturetag, owner, official)
            SELECT %s, processorfamily, architecturetag, %s, official
            FROM DistroArchSeries WHERE distroseries = %s %s
            """ % (sqlvalues(self.distroseries, self.distroseries.owner,
            self.parent) + (include,)))

        self.distroseries.nominatedarchindep = self.distroseries[
            self.parent.nominatedarchindep.architecturetag]

    def _copy_packages(self):
        # Perform the copies
        self._copy_component_section_and_format_selections()

        # Prepare the list of distroarchseries for which binary packages
        # shall be copied.
        distroarchseries_list = []
        for arch in self.distroseries.architectures:
            if self.arches and (arch.architecturetag not in self.arches):
                continue
            parent_arch = self.parent[arch.architecturetag]
            distroarchseries_list.append((parent_arch, arch))
        # Now copy source and binary packages.
        self._copy_publishing_records(distroarchseries_list)
        self._copy_lucille_config()
        self._copy_packaging_links()

    def _copy_lucille_config(self):
        """Copy all lucille related configuration from our parent series."""
        self._store.execute('''
            UPDATE DistroSeries SET lucilleconfig=(
                SELECT pdr.lucilleconfig FROM DistroSeries AS pdr
                WHERE pdr.id = %s)
            WHERE id = %s
            ''' % sqlvalues(self.parent.id,
            self.distroseries.id))

    def _copy_publishing_records(self, distroarchseries_list):
        """Copy the publishing records from the parent arch series
        to the given arch series in ourselves.

        We copy all PENDING and PUBLISHED records as PENDING into our own
        publishing records.

        We copy only the RELEASE pocket in the PRIMARY and DEBUG archives.
        """
        archive_set = getUtility(IArchiveSet)

        spns = []
        if self.packagesets:
            for pkgsetname in self.packagesets:
                pkgset = getUtility(IPackagesetSet).getByName(pkgsetname)
                spns += pkgset.getSourcesIncluded()

        for archive in self.parent.distribution.all_distro_archives:
            if archive.purpose not in (
                ArchivePurpose.PRIMARY, ArchivePurpose.DEBUG):
                continue

            target_archive = archive_set.getByDistroPurpose(
                self.distroseries.distribution, archive.purpose)
            if archive.purpose is ArchivePurpose.PRIMARY:
                assert target_archive is not None, (
                    "Target archive doesn't exist?")
            origin = PackageLocation(
                archive, self.parent.distribution, self.parent,
                PackagePublishingPocket.RELEASE)
            destination = PackageLocation(
                target_archive, self.distroseries.distribution,
                self.distroseries, PackagePublishingPocket.RELEASE)
            proc_families = None
            if self.rebuild:
                proc_families = [
                    das[1].processorfamily
                    for das in distroarchseries_list]
                distroarchseries_list = ()
            getUtility(IPackageCloner).clonePackages(
                origin, destination, distroarchseries_list,
                proc_families)

    def _copy_component_section_and_format_selections(self):
        """Copy the section, component and format selections from the parent
        distro series into this one.
        """
        # Copy the component selections
        self._store.execute('''
            INSERT INTO ComponentSelection (distroseries, component)
            SELECT %s AS distroseries, cs.component AS component
            FROM ComponentSelection AS cs WHERE cs.distroseries = %s
            ''' % sqlvalues(self.distroseries.id,
            self.parent.id))
        # Copy the section selections
        self._store.execute('''
            INSERT INTO SectionSelection (distroseries, section)
            SELECT %s as distroseries, ss.section AS section
            FROM SectionSelection AS ss WHERE ss.distroseries = %s
            ''' % sqlvalues(self.distroseries.id,
            self.parent.id))
        # Copy the source format selections
        self._store.execute('''
            INSERT INTO SourcePackageFormatSelection (distroseries, format)
            SELECT %s as distroseries, spfs.format AS format
            FROM SourcePackageFormatSelection AS spfs
            WHERE spfs.distroseries = %s
            ''' % sqlvalues(self.distroseries.id,
            self.parent.id))

    def _copy_packaging_links(self):
        """Copy the packaging links from the parent series to this one."""
        self._store.execute("""
            INSERT INTO
                Packaging(
                    distroseries, sourcepackagename, productseries,
                    packaging, owner)
            SELECT
                ChildSeries.id,
                Packaging.sourcepackagename,
                Packaging.productseries,
                Packaging.packaging,
                Packaging.owner
            FROM
                Packaging
                -- Joining the parent distroseries permits the query to build
                -- the data set for the series being updated, yet results are
                -- in fact the data from the original series.
                JOIN Distroseries ChildSeries
                    ON Packaging.distroseries = ChildSeries.parent_series
            WHERE
                -- Select only the packaging links that are in the parent
                -- that are not in the child.
                ChildSeries.id = %s
                AND Packaging.sourcepackagename in (
                    SELECT sourcepackagename
                    FROM Packaging
                    WHERE distroseries in (
                        SELECT id
                        FROM Distroseries
                        WHERE id = ChildSeries.parent_series
                        )
                    EXCEPT
                    SELECT sourcepackagename
                    FROM Packaging
                    WHERE distroseries in (
                        SELECT id
                        FROM Distroseries
                        WHERE id = ChildSeries.id
                        )
                    )
            """ % self.distroseries.id)

    def _copy_packagesets(self):
        """Copy packagesets from the parent distroseries."""
        packagesets = self._store.find(Packageset, distroseries=self.parent)
        parent_to_child = {}
        # Create the packagesets, and any archivepermissions
        for parent_ps in packagesets:
            if self.packagesets and parent_ps.name not in self.packagesets:
                continue
            child_ps = getUtility(IPackagesetSet).new(
                parent_ps.name, parent_ps.description,
                self.distroseries.owner, distroseries=self.distroseries,
                related_set=parent_ps)
            self._store.execute("""
                INSERT INTO Archivepermission
                (person, permission, archive, packageset, explicit)
                SELECT person, permission, %s, %s, explicit
                FROM Archivepermission WHERE packageset = %s
                """ % sqlvalues(
                    self.distroseries.main_archive, child_ps.id,
                    parent_ps.id))
            parent_to_child[parent_ps] = child_ps
        # Copy the relations between sets, and the contents
        for old_series_ps, new_series_ps in parent_to_child.items():
            old_series_sets = old_series_ps.setsIncluded(
                direct_inclusion=True)
            for old_series_child in old_series_sets:
                new_series_ps.add(parent_to_child[old_series_child])
            new_series_ps.add(old_series_ps.sourcesIncluded(
                direct_inclusion=True))<|MERGE_RESOLUTION|>--- conflicted
+++ resolved
@@ -59,19 +59,14 @@
       in the initialisation of a derivative.
     """
 
-<<<<<<< HEAD
-    def __init__(self, distroseries, arches=(), packagesets=()):
+    def __init__(
+        self, distroseries, arches=(), packagesets=(), rebuild=False):
+
         self.distroseries = distroseries
         self.parent = self.distroseries.parent_series
         self.arches = arches
         self.packagesets = packagesets
-=======
-    def __init__(self, distroseries, arches=(), rebuild=False):
-        self.distroseries = distroseries
-        self.parent = self.distroseries.parent_series
-        self.arches = arches
         self.rebuild = rebuild
->>>>>>> 2869cfa3
         self._store = IMasterStore(DistroSeries)
 
     def check(self):
