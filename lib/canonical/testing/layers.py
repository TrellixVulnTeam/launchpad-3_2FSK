# Copyright 2006-2008 Canonical Ltd.  All rights reserved.
# We like global!
# pylint: disable-msg=W0603,W0702

"""Layers used by Canonical tests.

Layers are the mechanism used by the Zope3 test runner to efficiently
provide environments for tests and are documented in the lib/zope/testing.

Note that every Layer should define all of setUp, tearDown, testSetUp
and testTearDown. If you don't do this, a base class' method will be called
instead probably breaking something.

Preferred style is to not use the 'cls' argument to Layer class methods,
as this is unambguious.

TODO: Make the Zope3 test runner handle multiple layers per test instead
of one, forcing us to attempt to make some sort of layer tree.
-- StuartBishop 20060619
"""

__metaclass__ = type
__all__ = [
    'AppServerLayer',
    'BaseLayer',
    'DatabaseFunctionalLayer',
    'DatabaseLayer',
    'ExperimentalLaunchpadZopelessLayer',
    'FunctionalLayer',
    'GoogleServiceLayer',
    'LaunchpadFunctionalLayer',
    'LaunchpadLayer',
    'LaunchpadScriptLayer',
    'LaunchpadZopelessLayer',
    'LayerInvariantError',
    'LayerIsolationError',
    'LibrarianLayer',
    'PageTestLayer',
    'TwistedAppServerLayer',
    'TwistedLaunchpadZopelessLayer',
    'TwistedLayer',
    'ZopelessAppServerLayer',
    'ZopelessLayer',
    'disconnect_stores',
    'reconnect_stores',
    ]

import atexit
import datetime
import errno
import gc
import logging
import os
import signal
import socket
import subprocess
import sys
import threading
import time

from cProfile import Profile
from textwrap import dedent
from unittest import TestCase, TestResult
from urllib import urlopen

import psycopg2
from storm.zope.interfaces import IZStorm
import transaction

import zope.app.testing.functional
from zope.app.testing.functional import FunctionalTestSetup, ZopePublication
from zope.component import getUtility, getGlobalSiteManager
from zope.component.interfaces import ComponentLookupError
from zope.security.management import getSecurityPolicy
from zope.security.simplepolicies import PermissiveSecurityPolicy
from zope.server.logger.pythonlogger import PythonLogger

from canonical.lazr import pidfile
from canonical.config import CanonicalConfig, config, dbconfig
from canonical.database.revision import confirm_dbrevision
from canonical.database.sqlbase import cursor, ZopelessTransactionManager
from canonical.launchpad.interfaces import IMailBox, IOpenLaunchBag
from canonical.launchpad.ftests import ANONYMOUS, login, logout, is_logged_in
import canonical.launchpad.mail.stub
from canonical.launchpad.mail.mailbox import TestMailBox
from canonical.launchpad.scripts import execute_zcml_for_scripts
from canonical.launchpad.testing.tests.googleserviceharness import (
    GoogleServiceTestSetup)
from canonical.launchpad.webapp.interfaces import (
        IStoreSelector, MAIN_STORE, MASTER_FLAVOR)
from canonical.launchpad.webapp.servers import (
    LaunchpadAccessLogger, register_launchpad_request_publication_factories)
from canonical.lazr.timeout import (
    get_default_timeout_function, set_default_timeout_function)
from canonical.lp import initZopeless
from canonical.librarian.ftests.harness import LibrarianTestSetup
from canonical.testing import reset_logging
from canonical.testing.profiled import profiled
from canonical.testing.smtpcontrol import SMTPControl


orig__call__ = zope.app.testing.functional.HTTPCaller.__call__
COMMA = ','
WAIT_INTERVAL = datetime.timedelta(seconds=120)


class MockRootFolder:
    """Implement the minimum functionality required by Z3 ZODB dependencies

    Installed as part of FunctionalLayer.testSetUp() to allow the http()
    method (zope.app.testing.functional.HTTPCaller) to work.
    """
    @property
    def _p_jar(self):
        return self
    def sync(self):
        pass


class LayerError(Exception):
    pass


class LayerInvariantError(LayerError):
    """Layer self checks have detected a fault. Invariant has been violated.

    This indicates the Layer infrastructure has messed up. The test run
    should be aborted.
    """
    pass


class LayerIsolationError(LayerError):
    """Test isolation has been broken, probably by the test we just ran.

    This generally indicates a test has screwed up by not resetting
    something correctly to the default state.

    The test suite should abort if it cannot clean up the mess as further
    test failures may well be spurious.
    """


def is_ca_available():
    """Returns true if the component architecture has been loaded"""
    try:
        getUtility(IOpenLaunchBag)
    except ComponentLookupError:
        return False
    else:
        return True


def disconnect_stores():
    """Disconnect Storm stores."""
    zstorm = getUtility(IZStorm)
    stores = [store for name, store in zstorm.iterstores()]

    # If we have any stores, abort the transaction and close them.
    if stores:
        for store in stores:
            zstorm.remove(store)
        transaction.abort()
        for store in stores:
            store.close()


def reconnect_stores(database_config_section='launchpad'):
    """Reconnect Storm stores, resetting the dbconfig to its defaults.

    After reconnecting, the database revision will be checked to make
    sure the right data is available.
    """
    disconnect_stores()
    dbconfig.setConfigSection(database_config_section)

    main_store = getUtility(IStoreSelector).get(MAIN_STORE, MASTER_FLAVOR)
    assert main_store is not None, 'Failed to reconnect'

    # Confirm the database has the right patchlevel
    confirm_dbrevision(cursor())

    # Confirm that SQLOS is again talking to the database (it connects
    # as soon as SQLBase._connection is accessed
    r = main_store.execute('SELECT count(*) FROM LaunchpadDatabaseRevision')
    assert r.get_one()[0] > 0, 'Storm is not talking to the database'

    session_store = getUtility(IZStorm).get('session')
    assert session_store is not None, 'Failed to reconnect'


def wait_children(seconds=120):
    """Wait for all children to exit.

    :param seconds: Maximum number of seconds to wait.  If None, wait
        forever.
    """
    now = datetime.datetime.now
    if seconds is None:
        until = None
    else:
        until = now() + datetime.timedelta(seconds=seconds)
    while True:
        try:
            os.waitpid(-1, os.WNOHANG)
        except OSError, error:
            if error.errno != errno.ECHILD:
                raise
            break
        if until is not None and now() > until:
            break


class BaseLayer:
    """Base layer.

    All out layers should subclass Base, as this is where we will put
    test isolation checks to ensure that tests to not leave global
    resources in a mess.

    XXX: StuartBishop 2006-07-12: Unit tests (tests with no layer) will not
    get these checks. The Z3 test runner should be updated so that a layer
    can be specified to use for unit tests.
    """
    # Set to True when we are running tests in this layer.
    isSetUp = False

    # The name of this test - this is the same output that the testrunner
    # displays. It is probably unique, but not guaranteed to be so.
    test_name = None

    @classmethod
    @profiled
    def setUp(cls):
        BaseLayer.isSetUp = True
        # Kill any Librarian left running from a previous test run.
        LibrarianTestSetup().tearDown()
        # Kill any database left lying around from a previous test run.
        try:
            DatabaseLayer.connect().close()
        except psycopg2.Error:
            pass
        else:
            DatabaseLayer._dropDb()

    @classmethod
    @profiled
    def tearDown(cls):
        BaseLayer.isSetUp = False

    @classmethod
    @profiled
    def testSetUp(cls):
        # Store currently running threads so we can detect if a test
        # leaves new threads running.
        BaseLayer._threads = threading.enumerate()
        BaseLayer.check()
        BaseLayer.original_working_directory = os.getcwd()

        # Tests and test infrastruture sometimes needs to know the test
        # name.  The testrunner doesn't provide this, so we have to do
        # some snooping.
        import inspect
        frame = inspect.currentframe()
        try:
            while frame.f_code.co_name != 'startTest':
                frame = frame.f_back
            BaseLayer.test_name = str(frame.f_locals['test'])
        finally:
            del frame # As per no-leak stack inspection in Python reference.

    @classmethod
    @profiled
    def testTearDown(cls):
        # Get our current working directory, handling the case where it no
        # longer exists (!).
        try:
            cwd = os.getcwd()
        except OSError:
            cwd = None

        # Handle a changed working directory. If the test succeeded,
        # add an error. Then restore the working directory so the test
        # run can continue.
        if cwd != BaseLayer.original_working_directory:
            BaseLayer.flagTestIsolationFailure(
                    "Test failed to restore working directory.")
            os.chdir(BaseLayer.original_working_directory)

        BaseLayer.original_working_directory = None
        reset_logging()
        del canonical.launchpad.mail.stub.test_emails[:]
        BaseLayer.test_name = None
        BaseLayer.check()

        # Check for tests that leave live threads around early.
        # A live thread may be the cause of other failures, such as
        # uncollectable garbage.
        new_threads = [
            thread for thread in threading.enumerate()
            if thread not in BaseLayer._threads and thread.isAlive()
            ]

        if new_threads:
            BaseLayer.flagTestIsolationFailure(
                "Test left new live threads: %s" % repr(new_threads))
        del BaseLayer._threads

        if signal.getsignal(signal.SIGCHLD) != signal.SIG_DFL:
            BaseLayer.flagTestIsolationFailure(
                "Test left SIGCHLD handler.")

        # Objects with __del__ methods cannot participate in refence cycles.
        # Fail tests with memory leaks now rather than when Launchpad crashes
        # due to a leak because someone ignored the warnings.
        if gc.garbage:
            gc.collect() # Expensive, so only do if there might be garbage.
            if gc.garbage:
                BaseLayer.flagTestIsolationFailure(
                        "Test left uncollectable garbage\n"
                        "%s (referenced from %s)"
                        % (gc.garbage, gc.get_referrers(*gc.garbage)))

    @classmethod
    @profiled
    def check(cls):
        """Check that the environment is working as expected.

        We check here so we can detect tests that, for example,
        initialize the Zopeless or Functional environments and
        are using the incorrect layer.
        """
        if FunctionalLayer.isSetUp and ZopelessLayer.isSetUp:
            raise LayerInvariantError(
                "Both Zopefull and Zopeless CA environments setup")

        # Detect a test that causes the component architecture to be loaded.
        # This breaks test isolation, as it cannot be torn down.
        if (is_ca_available()
            and not FunctionalLayer.isSetUp
            and not ZopelessLayer.isSetUp):
            raise LayerIsolationError(
                "Component architecture should not be loaded by tests. "
                "This should only be loaded by the Layer."
                )

        # Detect a test that installed the Zopeless database adapter
        # but failed to unregister it. This could be done automatically,
        # but it is better for the tear down to be explicit.
        if ZopelessTransactionManager._installed is not None:
            raise LayerIsolationError(
                "Zopeless environment was setup and not torn down.")

        # Detect a test that forgot to reset the default socket timeout.
        # This safety belt is cheap and protects us from very nasty
        # intermittent test failures: see bug #140068 for an example.
        if socket.getdefaulttimeout() is not None:
            raise LayerIsolationError(
                "Test didn't reset the socket default timeout.")

    @classmethod
    def flagTestIsolationFailure(cls, message):
        """Handle a breakdown in test isolation.

        If the test that broke isolation thinks it succeeded,
        add an error. If the test failed, don't add a notification
        as the isolation breakdown is probably just fallout.

        The layer that detected the isolation failure still needs to
        repair the damage, or in the worst case abort the test run.
        """
        test_result = BaseLayer.getCurrentTestResult()
        if test_result.wasSuccessful():
            # pylint: disable-msg=W0702
            test_case = BaseLayer.getCurrentTestCase()
            try:
                raise LayerIsolationError(message)
            except:
                test_result.addError(test_case, sys.exc_info())

    @classmethod
    def getCurrentTestResult(cls):
        """Return the TestResult currently in play."""
        import inspect
        frame = inspect.currentframe()
        try:
            while True:
                f_self = frame.f_locals.get('self', None)
                if isinstance(f_self, TestResult):
                    return frame.f_locals['self']
                frame = frame.f_back
        finally:
            del frame # As per no-leak stack inspection in Python reference.

    @classmethod
    def getCurrentTestCase(cls):
        """Return the test currently in play."""
        import inspect
        frame = inspect.currentframe()
        try:
            while True:
                f_self = frame.f_locals.get('self', None)
                if isinstance(f_self, TestCase):
                    return f_self
                f_test = frame.f_locals.get('test', None)
                if isinstance(f_test, TestCase):
                    return f_test
                frame = frame.f_back
            return frame.f_locals['test']
        finally:
            del frame # As per no-leak stack inspection in Python reference.


class LibrarianLayer(BaseLayer):
    """Provides tests access to a Librarian instance.

    Calls to the Librarian will fail unless there is also a Launchpad
    database available.
    """
    _reset_between_tests = True

    @classmethod
    @profiled
    def setUp(cls):
        if not LibrarianLayer._reset_between_tests:
            raise LayerInvariantError(
                    "_reset_between_tests changed before LibrarianLayer "
                    "was actually used."
                    )
        the_librarian = LibrarianTestSetup()
        the_librarian.setUp()
        LibrarianLayer._check_and_reset()
        atexit.register(the_librarian.tearDown)

    @classmethod
    @profiled
    def tearDown(cls):
        if not LibrarianLayer._reset_between_tests:
            raise LayerInvariantError(
                    "_reset_between_tests not reset before LibrarianLayer "
                    "shutdown"
                    )
        LibrarianLayer._check_and_reset()
        LibrarianTestSetup().tearDown()

    @classmethod
    @profiled
    def _check_and_reset(cls):
        """Raise an exception if the Librarian has been killed.
        Reset the storage unless this has been disabled.
        """
        try:
            f = urlopen(config.librarian.download_url)
            f.read()
        except Exception, e:
            raise LayerIsolationError(
                    "Librarian has been killed or has hung."
                    "Tests should use LibrarianLayer.hide() and "
                    "LibrarianLayer.reveal() where possible, and ensure "
                    "the Librarian is restarted if it absolutetly must be "
                    "shutdown: " + str(e)
                    )
        if LibrarianLayer._reset_between_tests:
            LibrarianTestSetup().clear()

    @classmethod
    @profiled
    def testSetUp(cls):
        LibrarianLayer._check_and_reset()

    @classmethod
    @profiled
    def testTearDown(cls):
        if LibrarianLayer._hidden:
            LibrarianLayer.reveal()
        LibrarianLayer._check_and_reset()

    # Flag maintaining state of hide()/reveal() calls
    _hidden = False

    # Fake upload socket used when the librarian is hidden
    _fake_upload_socket = None

    @classmethod
    @profiled
    def hide(cls):
        """Hide the Librarian so nothing can find it. We don't want to
        actually shut it down because starting it up again is expensive.

        We do this by altering the configuration so the Librarian client
        looks for the Librarian server on the wrong port.
        """
        LibrarianLayer._hidden = True
        if LibrarianLayer._fake_upload_socket is None:
            # Bind to a socket, but don't listen to it.  This way we
            # guarantee that connections to the given port will fail.
            LibrarianLayer._fake_upload_socket = socket.socket(
                socket.AF_INET, socket.SOCK_STREAM)
            assert config.librarian.upload_host == 'localhost', (
                'Can only hide librarian if it is running locally')
            LibrarianLayer._fake_upload_socket.bind(('127.0.0.1', 0))

        host, port = LibrarianLayer._fake_upload_socket.getsockname()
        librarian_data = dedent("""
            [librarian]
            upload_port: %s
            """ % port)
        config.push('hide_librarian', librarian_data)

    @classmethod
    @profiled
    def reveal(cls):
        """Reveal a hidden Librarian.

        This just involves restoring the config to the original value.
        """
        LibrarianLayer._hidden = False
        config.pop('hide_librarian')


# We store a reference to the DB-API connect method here when we
# put a proxy in its place.
_org_connect = None


class DatabaseLayer(BaseLayer):
    """Provides tests access to the Launchpad sample database."""

    # If set to False, database will not be reset between tests. It is
    # your responsibility to set it back to True and call
    # Database.force_dirty_database() when you do so.
    _reset_between_tests = True

    @classmethod
    @profiled
    def setUp(cls):
        DatabaseLayer.force_dirty_database()
        # Imported here to avoid circular import issues. This
        # functionality should be migrated into this module at some
        # point. -- StuartBishop 20060712
        from canonical.launchpad.ftests.harness import LaunchpadTestSetup
        LaunchpadTestSetup().tearDown()
        DatabaseLayer._reset_sequences_sql = LaunchpadTestSetup(
            dbname='launchpad_ftest_template').generateResetSequencesSQL()

    @classmethod
    @profiled
    def tearDown(cls):
        # Don't leave the DB lying around or it might break tests
        # that depend on it not being there on startup, such as found
        # in test_layers.py
        DatabaseLayer.force_dirty_database()
        # Imported here to avoid circular import issues. This
        # functionality should be migrated into this module at some
        # point. -- StuartBishop 20060712
        from canonical.launchpad.ftests.harness import LaunchpadTestSetup
        LaunchpadTestSetup().tearDown()
        DatabaseLayer._reset_sequences_sql = None

    @classmethod
    @profiled
    def testSetUp(cls):
        # Imported here to avoid circular import issues. This
        # functionality should be migrated into this module at some
        # point. -- StuartBishop 20060712
        from canonical.launchpad.ftests.harness import LaunchpadTestSetup
        if DatabaseLayer._reset_between_tests:
            LaunchpadTestSetup(
                reset_sequences_sql=DatabaseLayer._reset_sequences_sql
                ).setUp()
        # Ensure that the database is connectable. Because we might have
        # just created it, keep trying for a few seconds incase PostgreSQL
        # is taking its time getting its house in order.
        attempts = 60
        for count in range(0, attempts):
            try:
                DatabaseLayer.connect().close()
            except psycopg2.Error:
                if count == attempts - 1:
                    raise
                time.sleep(0.5)
            else:
                break

        if DatabaseLayer.use_mockdb is True:
            DatabaseLayer.installMockDb()

    @classmethod
    @profiled
    def testTearDown(cls):
        if DatabaseLayer.use_mockdb is True:
            DatabaseLayer.uninstallMockDb()

        # Ensure that the database is connectable
        DatabaseLayer.connect().close()

        # Imported here to avoid circular import issues. This
        # functionality should be migrated into this module at some
        # point. -- StuartBishop 20060712
        from canonical.launchpad.ftests.harness import LaunchpadTestSetup
        if DatabaseLayer._reset_between_tests:
            LaunchpadTestSetup().tearDown()

    use_mockdb = False
    mockdb_mode = None

    @classmethod
    @profiled
    def installMockDb(cls):
        assert DatabaseLayer.mockdb_mode is None, 'mock db already installed'

        from canonical.testing.mockdb import (
                script_filename, ScriptRecorder, ScriptPlayer,
                )

        # We need a unique key for each test to store the mock db script.
        test_key = BaseLayer.test_name
        assert test_key, "Invalid test_key %r" % (test_key,)

        # Determine if we are in replay or record mode and setup our
        # mock db script.
        filename = script_filename(test_key)
        if os.path.exists(filename):
            DatabaseLayer.mockdb_mode = 'replay'
            DatabaseLayer.script = ScriptPlayer(test_key)
        else:
            DatabaseLayer.mockdb_mode = 'record'
            DatabaseLayer.script = ScriptRecorder(test_key)

        global _org_connect
        _org_connect = psycopg2.connect
        # Proxy real connections with our mockdb.
        def fake_connect(*args, **kw):
            return DatabaseLayer.script.connect(_org_connect, *args, **kw)
        psycopg2.connect = fake_connect

    @classmethod
    @profiled
    def uninstallMockDb(cls):
        if DatabaseLayer.mockdb_mode is None:
            return # Already uninstalled

        # Store results if we are recording
        if DatabaseLayer.mockdb_mode == 'record':
            DatabaseLayer.script.store()
            assert os.path.exists(DatabaseLayer.script.script_filename), (
                    "Stored results but no script on disk.")

        DatabaseLayer.mockdb_mode = None
        global _org_connect
        psycopg2.connect = _org_connect
        _org_connect = None

    @classmethod
    @profiled
    def force_dirty_database(cls):
        from canonical.launchpad.ftests.harness import LaunchpadTestSetup
        LaunchpadTestSetup().force_dirty_database()

    @classmethod
    @profiled
    def connect(cls):
        from canonical.launchpad.ftests.harness import LaunchpadTestSetup
        return LaunchpadTestSetup().connect()

    @classmethod
    @profiled
    def _dropDb(cls):
        from canonical.launchpad.ftests.harness import LaunchpadTestSetup
        return LaunchpadTestSetup().dropDb()


def test_default_timeout():
    """Don't timeout by default in tests."""
    return None


class LaunchpadLayer(DatabaseLayer, LibrarianLayer):
    """Provides access to the Launchpad database and daemons.

    We need to ensure that the database setup runs before the daemon
    setup, or the database setup will fail because the daemons are
    already connected to the database.

    This layer is mainly used by tests that call initZopeless() themselves.
    """
    @classmethod
    @profiled
    def setUp(cls):
        pass

    @classmethod
    @profiled
    def tearDown(cls):
        pass

    @classmethod
    @profiled
    def testSetUp(cls):
        # By default, don't make external service tests timeout.
        if get_default_timeout_function() is not None:
            raise LayerIsolationError(
                "Global default timeout function should be None.")
        set_default_timeout_function(test_default_timeout)

    @classmethod
    @profiled
    def testTearDown(cls):
        if get_default_timeout_function() is not test_default_timeout:
            raise LayerIsolationError(
                "Test didn't reset default timeout function.")
        set_default_timeout_function(None)


class FunctionalLayer(BaseLayer):
    """Loads the Zope3 component architecture in appserver mode."""

    # Set to True if tests using the Functional layer are currently being run.
    isSetUp = False

    @classmethod
    @profiled
    def setUp(cls):
        FunctionalLayer.isSetUp = True
        FunctionalTestSetup().setUp()

        # Assert that FunctionalTestSetup did what it says it does
        if not is_ca_available():
            raise LayerInvariantError("Component architecture failed to load")

        # If our request publication factories were defined using ZCML,
        # they'd be set up by FunctionalTestSetup().setUp(). Since
        # they're defined by Python code, we need to call that code
        # here.
        register_launchpad_request_publication_factories()

    @classmethod
    @profiled
    def tearDown(cls):
        FunctionalLayer.isSetUp = False
        # Signal Layer cannot be torn down fully
        raise NotImplementedError

    @classmethod
    @profiled
    def testSetUp(cls):
        transaction.abort()
        transaction.begin()

        # Fake a root folder to keep Z3 ZODB dependencies happy.
        fs = FunctionalTestSetup()
        if not fs.connection:
            fs.connection = fs.db.open()
        root = fs.connection.root()
        root[ZopePublication.root_name] = MockRootFolder()

        # Should be impossible, as the CA cannot be unloaded. Something
        # mighty nasty has happened if this is triggered.
        if not is_ca_available():
            raise LayerInvariantError(
                "Component architecture not loaded or totally screwed"
                )

    @classmethod
    @profiled
    def testTearDown(cls):
        # Should be impossible, as the CA cannot be unloaded. Something
        # mighty nasty has happened if this is triggered.
        if not is_ca_available():
            raise LayerInvariantError(
                "Component architecture not loaded or totally screwed"
                )

        transaction.abort()


class ZopelessLayer(BaseLayer):
    """Layer for tests that need the Zopeless component architecture
    loaded using execute_zcml_for_scrips()
    """

    # Set to True if tests in the Zopeless layer are currently being run.
    isSetUp = False

    @classmethod
    @profiled
    def setUp(cls):
        ZopelessLayer.isSetUp = True
        execute_zcml_for_scripts()

        # Assert that execute_zcml_for_scripts did what it says it does.
        if not is_ca_available():
            raise LayerInvariantError(
                "Component architecture not loaded by "
                "execute_zcml_for_scripts")

        # If our request publication factories were defined using
        # ZCML, they'd be set up by execute_zcml_for_scripts(). Since
        # they're defined by Python code, we need to call that code
        # here.
        register_launchpad_request_publication_factories()

    @classmethod
    @profiled
    def tearDown(cls):
        ZopelessLayer.isSetUp = False
        # Signal Layer cannot be torn down fully
        raise NotImplementedError

    @classmethod
    @profiled
    def testSetUp(cls):
        # Should be impossible, as the CA cannot be unloaded. Something
        # mighty nasty has happened if this is triggered.
        if not is_ca_available():
            raise LayerInvariantError(
                "Component architecture not loaded or totally screwed"
                )
        # This should not happen here, it should be caught by the
        # testTearDown() method. If it does, something very nasty
        # happened.
        if getSecurityPolicy() != PermissiveSecurityPolicy:
            raise LayerInvariantError(
                "Previous test removed the PermissiveSecurityPolicy.")

        # execute_zcml_for_scripts() sets up an interaction for the
        # anonymous user. A previous script may have changed or removed
        # the interaction, so set it up again
        login(ANONYMOUS)

    @classmethod
    @profiled
    def testTearDown(cls):
        # Should be impossible, as the CA cannot be unloaded. Something
        # mighty nasty has happened if this is triggered.
        if not is_ca_available():
            raise LayerInvariantError(
                "Component architecture not loaded or totally screwed"
                )
        # Make sure that a test that changed the security policy, reset it
        # back to its default value.
        if getSecurityPolicy() != PermissiveSecurityPolicy:
            raise LayerInvariantError(
                "This test removed the PermissiveSecurityPolicy and didn't "
                "restore it.")
        logout()


class TwistedLayer(BaseLayer):
    """A layer for cleaning up the Twisted thread pool."""

    @classmethod
    @profiled
    def setUp(cls):
        pass

    @classmethod
    @profiled
    def tearDown(cls):
        pass

    @classmethod
    def _save_signals(cls):
        """Save the current signal handlers."""
        TwistedLayer._original_sigint = signal.getsignal(signal.SIGINT)
        TwistedLayer._original_sigterm = signal.getsignal(signal.SIGTERM)
        TwistedLayer._original_sigchld = signal.getsignal(signal.SIGCHLD)

    @classmethod
    def _restore_signals(cls):
        """Restore the signal handlers."""
        signal.signal(signal.SIGINT, TwistedLayer._original_sigint)
        signal.signal(signal.SIGTERM, TwistedLayer._original_sigterm)
        signal.signal(signal.SIGCHLD, TwistedLayer._original_sigchld)

    @classmethod
    @profiled
    def testSetUp(cls):
        TwistedLayer._save_signals()
        from twisted.internet import interfaces, reactor
        from twisted.python import threadpool
        if interfaces.IReactorThreads.providedBy(reactor):
            pool = getattr(reactor, 'threadpool', None)
            # If the Twisted threadpool has been obliterated (probably by
            # testTearDown), then re-build it using the values that Twisted
            # uses.
            if pool is None:
                reactor.threadpool = threadpool.ThreadPool(0, 10)
                reactor.threadpool.start()

    @classmethod
    @profiled
    def testTearDown(cls):
        # Shutdown and obliterate the Twisted threadpool, to plug up leaking
        # threads.
        from twisted.internet import interfaces, reactor
        if interfaces.IReactorThreads.providedBy(reactor):
            reactor.suggestThreadPoolSize(0)
            pool = getattr(reactor, 'threadpool', None)
            if pool is not None:
                reactor.threadpool.stop()
                reactor.threadpool = None
        TwistedLayer._restore_signals()


class GoogleServiceLayer(BaseLayer):
    """Tests for Google web service integration."""

    @classmethod
    def setUp(cls):
        google = GoogleServiceTestSetup()
        google.setUp()
        atexit.register(google.tearDown)

    @classmethod
    def tearDown(cls):
        GoogleServiceTestSetup().tearDown()

    @classmethod
    def testSetUp(self):
        # We need to override BaseLayer.testSetUp(), or else we will
        # get a LayerIsolationError.
        pass

    @classmethod
    def testTearDown(self):
        # We need to override BaseLayer.testTearDown(), or else we will
        # get a LayerIsolationError.
        pass


class DatabaseFunctionalLayer(DatabaseLayer, FunctionalLayer):
    """Provides the database and the Zope3 application server environment."""

    @classmethod
    @profiled
    def setUp(cls):
        pass

    @classmethod
    @profiled
    def tearDown(cls):
        pass

    @classmethod
    @profiled
    def testSetUp(cls):
        # Connect Storm
        reconnect_stores()

    @classmethod
    @profiled
    def testTearDown(cls):
        getUtility(IOpenLaunchBag).clear()

        # If tests forget to logout, we can do it for them.
        if is_logged_in():
            logout()

        # Disconnect Storm so it doesn't get in the way of database resets
        disconnect_stores()


class LaunchpadFunctionalLayer(LaunchpadLayer, FunctionalLayer,
                               GoogleServiceLayer):
    """Provides the Launchpad Zope3 application server environment."""
    @classmethod
    @profiled
    def setUp(cls):
        pass

    @classmethod
    @profiled
    def tearDown(cls):
        pass

    @classmethod
    @profiled
    def testSetUp(cls):
        # Reset any statistics
        from canonical.launchpad.webapp.opstats import OpStats
        OpStats.resetStats()

        # Connect Storm
        reconnect_stores()

    @classmethod
    @profiled
    def testTearDown(cls):
        getUtility(IOpenLaunchBag).clear()

        # If tests forget to logout, we can do it for them.
        if is_logged_in():
            logout()

        # Reset any statistics
        from canonical.launchpad.webapp.opstats import OpStats
        OpStats.resetStats()

        # Disconnect Storm so it doesn't get in the way of database resets
        disconnect_stores()


class LaunchpadScriptLayer(ZopelessLayer, LaunchpadLayer):
    """Testing layer for scripts using the main Launchpad database adapter"""

    @classmethod
    @profiled
    def setUp(cls):
        # Make a TestMailBox available
        # This is registered via ZCML in the LaunchpadFunctionalLayer
        # XXX flacoste 2006-10-25 bug=68189: This should be configured from
        # ZCML but execute_zcml_for_scripts() doesn't cannot support a
        # different testing configuration.
        getGlobalSiteManager().provideUtility(IMailBox, TestMailBox())

    @classmethod
    @profiled
    def tearDown(cls):
        # Signal Layer cannot be torn down fully
        raise NotImplementedError

    @classmethod
    @profiled
    def testSetUp(cls):
        # LaunchpadZopelessLayer takes care of reconnecting the stores
        if not LaunchpadZopelessLayer.isSetUp:
            reconnect_stores()

    @classmethod
    @profiled
    def testTearDown(cls):
        disconnect_stores()

    @classmethod
    @profiled
    def switchDbConfig(cls, database_config_section):
        reconnect_stores(database_config_section=database_config_section)


class LaunchpadZopelessLayer(LaunchpadScriptLayer):
    """Full Zopeless environment including Component Architecture and
    database connections initialized.
    """

    isSetUp = False
    txn = ZopelessTransactionManager

    @classmethod
    @profiled
    def setUp(cls):
        LaunchpadZopelessLayer.isSetUp = True

    @classmethod
    @profiled
    def tearDown(cls):
        LaunchpadZopelessLayer.isSetUp = False

    @classmethod
    @profiled
    def testSetUp(cls):
        if ZopelessTransactionManager._installed is not None:
            raise LayerIsolationError(
                "Last test using Zopeless failed to tearDown correctly"
                )
        initZopeless()

        # Connect Storm
        reconnect_stores()

    @classmethod
    @profiled
    def testTearDown(cls):
        ZopelessTransactionManager.uninstall()
        if ZopelessTransactionManager._installed is not None:
            raise LayerInvariantError(
                "Failed to uninstall ZopelessTransactionManager"
                )
        # LaunchpadScriptLayer will disconnect the stores for us.

    @classmethod
    @profiled
    def commit(cls):
        transaction.commit()

    @classmethod
    @profiled
    def abort(cls):
        transaction.abort()

    @classmethod
    @profiled
    def switchDbUser(cls, dbuser):
        LaunchpadZopelessLayer.alterConnection(dbuser=dbuser)

    @classmethod
    @profiled
    def alterConnection(cls, **kw):
        """Reset the connection, and reopen the connection by calling
        initZopeless with the given keyword arguments.
        """
        ZopelessTransactionManager.uninstall()
        initZopeless(**kw)


class ExperimentalLaunchpadZopelessLayer(LaunchpadZopelessLayer):
    """LaunchpadZopelessLayer using the mock database."""

    @classmethod
    def setUp(cls):
        DatabaseLayer.use_mockdb = True

    @classmethod
    def tearDown(cls):
        DatabaseLayer.use_mockdb = False

    @classmethod
    def testSetUp(cls):
        pass

    @classmethod
    def testTearDown(cls):
        pass


class MockHTTPTask:

    class MockHTTPRequestParser:
        headers = None
        first_line = None

    class MockHTTPServerChannel:
        # This is not important to us, so we can hardcode it here.
        addr = ['127.0.0.88', 80]

    request_data = MockHTTPRequestParser()
    channel = MockHTTPServerChannel()

    def __init__(self, response, first_line):
        self.request = response._request
        # We have no way of knowing when the task started, so we use
        # the current time here. That shouldn't be a problem since we don't
        # care about that for our tests anyway.
        self.start_time = time.time()
        self.status = response.getStatus()
        self.bytes_written = int(response.getHeader('Content-length'))
        self.request_data.headers = self.request.headers
        self.request_data.first_line = first_line

    def getCGIEnvironment(self):
        return self.request._orig_env


class PageTestLayer(LaunchpadFunctionalLayer):
    """Environment for page tests.
    """
    @classmethod
    @profiled
    def resetBetweenTests(cls, flag):
        LibrarianLayer._reset_between_tests = flag
        DatabaseLayer._reset_between_tests = flag

    @classmethod
    @profiled
    def setUp(cls):
        if os.environ.get('PROFILE_PAGETESTS_REQUESTS'):
            PageTestLayer.profiler = Profile()
        else:
            PageTestLayer.profiler = None
        file_handler = logging.FileHandler('pagetests-access.log', 'w')
        file_handler.setFormatter(logging.Formatter())
        logger = PythonLogger('pagetests-access')
        logger.logger.addHandler(file_handler)
        logger.logger.setLevel(logging.INFO)
        access_logger = LaunchpadAccessLogger(logger)
        def my__call__(obj, request_string, handle_errors=True, form=None):
            """Call HTTPCaller.__call__ and log the page hit."""
            if PageTestLayer.profiler:
                response = PageTestLayer.profiler.runcall(
                    orig__call__, obj, request_string,
                    handle_errors=handle_errors, form=form)
            else:
                response = orig__call__(
                    obj, request_string, handle_errors=handle_errors,
                    form=form)
            first_line = request_string.strip().splitlines()[0]
            access_logger.log(MockHTTPTask(response._response, first_line))
            return response

        PageTestLayer.orig__call__ = (
                zope.app.testing.functional.HTTPCaller.__call__)
        zope.app.testing.functional.HTTPCaller.__call__ = my__call__
        PageTestLayer.resetBetweenTests(True)

    @classmethod
    @profiled
    def tearDown(cls):
        PageTestLayer.resetBetweenTests(True)
        zope.app.testing.functional.HTTPCaller.__call__ = (
                PageTestLayer.orig__call__)
        if PageTestLayer.profiler:
            PageTestLayer.profiler.dump_stats(
                os.environ.get('PROFILE_PAGETESTS_REQUESTS'))


    @classmethod
    @profiled
    def startStory(cls):
        DatabaseLayer.testSetUp()
        LibrarianLayer.testSetUp()
        PageTestLayer.resetBetweenTests(False)

    @classmethod
    @profiled
    def endStory(cls):
        PageTestLayer.resetBetweenTests(True)
        LibrarianLayer.testTearDown()
        DatabaseLayer.testTearDown()

    @classmethod
    @profiled
    def testSetUp(cls):
        pass

    @classmethod
    @profiled
    def testTearDown(cls):
        pass


class TwistedLaunchpadZopelessLayer(TwistedLayer, LaunchpadZopelessLayer):
    """A layer for cleaning up the Twisted thread pool."""

    @classmethod
    @profiled
    def setUp(cls):
        pass

    @classmethod
    @profiled
    def tearDown(cls):
        pass

    @classmethod
    @profiled
    def testSetUp(cls):
        pass

    @classmethod
    @profiled
    def testTearDown(cls):
        # XXX 2008-06-11 jamesh bug=239086:
        # Due to bugs in the transaction module's thread local
        # storage, transactions may be reused by new threads in future
        # tests.  Therefore we do some cleanup before the pool is
        # destroyed by TwistedLayer.testTearDown().
        from twisted.internet import interfaces, reactor
        if interfaces.IReactorThreads.providedBy(reactor):
            pool = getattr(reactor, 'threadpool', None)
            if pool is not None and pool.workers > 0:
                def cleanup_thread_stores(event):
                    disconnect_stores()
                    # Don't exit until the event fires.  This ensures
                    # that our thread doesn't get added to
                    # pool.waiters until all threads are processed.
                    event.wait()
                event = threading.Event()
                # Ensure that the pool doesn't grow, and issue one
                # cleanup job for each thread in the pool.
                pool.adjustPoolsize(0, pool.workers)
                for i in range(pool.workers):
                    pool.callInThread(cleanup_thread_stores, event)
                event.set()


class LayerProcessController:
    """Controller for starting and stopping subprocesses.

    Layers which need to start and stop a child process appserver or smtp
    server should call the methods in this class, but should NOT inherit from
    this class.
    """

    # Holds the Popen instance of the spawned app server.
    appserver = None

    # The config used by the spawned app server.
    appserver_config = CanonicalConfig('testrunner-appserver', 'runlaunchpad')

    # The SMTP server for layer tests.  See
    # configs/testrunner-appserver/mail-configure.zcml
    smtp_controller = None

    @classmethod
    @profiled
    def startSMTPServer(cls):
        """Start the SMTP server if it hasn't already been started."""
        if cls.smtp_controller is not None:
            raise LayerInvariantError('SMTP server already running')
        cls.smtp_controller = SMTPControl()
        cls.smtp_controller.start()
        # Make sure that the smtp server is killed even if tearDown() is
        # skipped, which can happen if FunctionalLayer is in the mix.
        atexit.register(cls.stopSMTPServer)

    @classmethod
    @profiled
    def startAppServer(cls):
        """Start the app server if it hasn't already been started."""
        if cls.appserver is not None:
            raise LayerInvariantError('App server already running')
        cls._cleanUpStaleAppServer()
        cls._runAppServer()
        cls._waitUntilAppServerIsReady()
        # Make sure that the app server is killed even if tearDown() is
        # skipped.
        atexit.register(cls.stopAppServer)

    @classmethod
    @profiled
    def stopSMTPServer(cls):
        """Kill the SMTP server and wait until it's exited."""
        if cls.smtp_controller is not None:
            cls.smtp_controller.reset()
            cls.smtp_controller.stop()
            cls.smtp_controller = None

    @classmethod
    @profiled
    def stopAppServer(cls):
        """Kill the appserver and wait until it's exited."""
        if cls.appserver is not None:
            # Unfortunately, Popen.wait() does not support a timeout, so poll
            # for a little while, then SIGKILL the process if it refuses to
            # exit.  test_on_merge.py will barf if we hang here for more than
            # 900 seconds (15 minutes).
            until = datetime.datetime.now() + WAIT_INTERVAL
            os.kill(cls.appserver.pid, signal.SIGTERM)
            last_chance = False
            while True:
                # Sleep and poll for process exit.
                if cls.appserver.poll() is not None:
                    break
                time.sleep(0.5)
                # If we slept long enough, send a harder kill and wait again.
                # If we already had our last chance, raise an exception.
                if datetime.datetime.now() > until:
                    if last_chance:
                        raise RuntimeError("The appserver just wouldn't die")
                    last_chance = True
                    os.kill(cls.appserver.pid, signal.SIGKILL)
                    until = datetime.datetime.now() + WAIT_INTERVAL
            cls.appserver = None

    @classmethod
    @profiled
    def postTestInvariants(cls):
        """Enforce some invariants after each test.

        Must be called in your layer class's `testTearDown()`.
        """
        if cls.appserver.poll() is not None:
            raise LayerIsolationError(
                "App server died in this test (status=%s):\n%s" % (
                    cls.appserver.returncode, cls.appserver.stdout.read()))
        DatabaseLayer.force_dirty_database()

    @classmethod
    def _cleanUpStaleAppServer(cls):
        """Kill any stale app server or pid file."""
        pid = pidfile.get_pid('launchpad', cls.appserver_config)
        if pid is not None:
            # Don't worry if the process no longer exists.
            try:
                os.kill(pid, signal.SIGTERM)
            except OSError, error:
                if error.errno != errno.ESRCH:
                    raise
            pidfile.remove_pidfile('launchpad', cls.appserver_config)

    @classmethod
    def _runAppServer(cls):
        """Start the app server using runlaunchpad.py"""
        from canonical.launchpad.ftests.harness import LaunchpadTestSetup
        # The database must be available for the app server to start.
        LaunchpadTestSetup().setUp()
        _config = cls.appserver_config
        cmd = [
            os.path.join(_config.root, 'runlaunchpad.py'),
            '-C', 'configs/%s/launchpad.conf' % _config.instance_name]
        environ = dict(os.environ)
        environ['LPCONFIG'] = _config.instance_name
        cls.appserver = subprocess.Popen(
            cmd, stdout=subprocess.PIPE, stderr=subprocess.STDOUT,
            env=environ, cwd=_config.root)

    @classmethod
    def _waitUntilAppServerIsReady(cls):
        """Wait until the app server accepts connection."""
        assert cls.appserver is not None, "App server isn't started."
        root_url = cls.appserver_config.vhost.mainsite.rooturl
        until = time.time() + 30
        while time.time() < until:
            try:
                connection = urlopen(root_url)
                connection.read()
            except IOError, error:
                # We are interested in a wrapped socket.error.
                # urlopen() really sucks here.
                if len(error.args) <= 1:
                    raise
                if not isinstance(error.args[1], socket.error):
                    raise
                if error.args[1].args[0] != errno.ECONNREFUSED:
                    raise
                returncode = cls.appserver.poll()
                if returncode is not None:
                    raise RuntimeError(
                        'App server failed to start (status=%d):\n%s' % (
                            returncode, cls.appserver.stdout.read()))
                time.sleep(0.5)
            else:
                connection.close()
                break
        else:
            os.kill(cls.appserver.pid, signal.SIGTERM)
            cls.appserver = None


class AppServerLayer(LaunchpadFunctionalLayer):
    """Layer for tests that run in the webapp environment with an app server.
    """

    @classmethod
    @profiled
    def setUp(cls):
        LayerProcessController.startSMTPServer()
        LayerProcessController.startAppServer()

    @classmethod
    @profiled
    def tearDown(cls):
        LayerProcessController.stopAppServer()
        LayerProcessController.stopSMTPServer()

    @classmethod
    @profiled
    def testSetUp(cls):
        pass

    @classmethod
    @profiled
    def testTearDown(cls):
        LayerProcessController.postTestInvariants()


<<<<<<< HEAD
class ZopelessAppServerLayer(LaunchpadZopelessLayer):
    """Layer for tests that run in the zopeless environment with an appserver.
=======
class ZopelessAppServerLayer(LaunchpadZopelessLayer, _BaseAppServerLayer):
    """Layer for tests that run in zopeless environment with an app server.
>>>>>>> 5d20c5f4
    """

    @classmethod
    @profiled
    def setUp(cls):
        LayerProcessController.startSMTPServer()
        LayerProcessController.startAppServer()

    @classmethod
    @profiled
    def tearDown(cls):
        LayerProcessController.stopAppServer()
        LayerProcessController.stopSMTPServer()

    @classmethod
    @profiled
    def testSetUp(cls):
        pass

    @classmethod
    @profiled
    def testTearDown(cls):
        LayerProcessController.postTestInvariants()


class TwistedAppServerLayer(TwistedLaunchpadZopelessLayer):
    """Layer for twisted-using zopeless tests that need a running app server.
    """

    @classmethod
    @profiled
    def setUp(cls):
        LayerProcessController.startSMTPServer()
        LayerProcessController.startAppServer()

    @classmethod
    @profiled
    def tearDown(cls):
        LayerProcessController.stopAppServer()
        LayerProcessController.stopSMTPServer()

    @classmethod
    @profiled
    def testSetUp(cls):
        pass

    @classmethod
    @profiled
    def testTearDown(cls):
        LayerProcessController.postTestInvariants()<|MERGE_RESOLUTION|>--- conflicted
+++ resolved
@@ -1454,13 +1454,8 @@
         LayerProcessController.postTestInvariants()
 
 
-<<<<<<< HEAD
 class ZopelessAppServerLayer(LaunchpadZopelessLayer):
     """Layer for tests that run in the zopeless environment with an appserver.
-=======
-class ZopelessAppServerLayer(LaunchpadZopelessLayer, _BaseAppServerLayer):
-    """Layer for tests that run in zopeless environment with an app server.
->>>>>>> 5d20c5f4
     """
 
     @classmethod
