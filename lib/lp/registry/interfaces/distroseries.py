--- conflicted
+++ resolved
@@ -28,11 +28,8 @@
     operation_returns_collection_of,
     operation_returns_entry,
     rename_parameters_as,
-<<<<<<< HEAD
     REQUEST_USER,
     webservice_error,
-=======
->>>>>>> 8a7d1f5e
     )
 from lazr.restful.fields import (
     Reference,
@@ -929,7 +926,6 @@
         """
 
 
-<<<<<<< HEAD
 class DerivationError(Exception):
     """Raised when there is a problem deriving a distroseries."""
     webservice_error(400) # Bad Request
@@ -942,7 +938,5 @@
     _message_prefix = "No such distribution series"
 
 
-=======
->>>>>>> 8a7d1f5e
 # Monkey patch for circular import avoidance done in
 # _schema_circular_imports.py