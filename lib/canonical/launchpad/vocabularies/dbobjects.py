--- conflicted
+++ resolved
@@ -87,21 +87,13 @@
 from canonical.database.sqlbase import SQLBase, quote_like, quote, sqlvalues
 from canonical.launchpad.helpers import shortlist
 from canonical.launchpad.interfaces import (
-<<<<<<< HEAD
     ArchivePurpose, BugTrackerType, DistroSeriesStatus, EmailAddressStatus,
     IBranch, IBugTask, IDistribution, IDistributionSourcePackage,
     IDistroBugTask, IDistroSeries, IDistroSeriesBugTask, IEmailAddressSet,
     IFAQ, IFAQTarget, ILanguage, ILaunchBag, IMailingListSet, IMilestoneSet,
-    IPerson, IPersonSet, IPillarName, IProduct, IProductSeries, IProject,
-=======
-    ArchivePurpose, DistroSeriesStatus, EmailAddressStatus, IBranch, IBugTask,
-    IDistribution, IDistributionSourcePackage, IDistroBugTask, IDistroSeries,
-    IDistroSeriesBugTask, IEmailAddressSet, IFAQ, IFAQTarget, ILanguage,
-    ILaunchBag, IMailingListSet, IMilestoneSet, IPerson, IPersonSet,
-    IPillarName, IProduct, IProductSeries, IProductSeriesBugTask, IProject,
->>>>>>> f629dfe0
-    ISourcePackage, ISpecification, ITeam, IUpstreamBugTask, LanguagePackType,
-    MailingListStatus, PersonVisibility)
+    IPerson, IPersonSet, IPillarName, IProduct, IProductSeries,
+    IProductSeriesBugTask, IProject, ISourcePackage, ISpecification, ITeam,
+    IUpstreamBugTask, LanguagePackType, MailingListStatus, PersonVisibility)
 
 from canonical.launchpad.webapp.vocabulary import (
     CountableIterator, IHugeVocabulary, NamedSQLObjectHugeVocabulary,
