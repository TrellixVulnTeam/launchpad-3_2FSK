--- conflicted
+++ resolved
@@ -34,12 +34,9 @@
     ProductSpecsView you want to filter primarily based on the completeness
     of the spec.
     """
-<<<<<<< HEAD
-=======
 
     def is_person(self):
         return IPerson.providedBy(self.context)
->>>>>>> 02b280be
 
     @cachedproperty
     def has_any_specifications(self):
