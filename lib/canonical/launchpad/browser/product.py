# Copyright 2004-2007 Canonical Ltd.  All rights reserved.

"""Browser views for products."""

__metaclass__ = type

__all__ = [
    'ProductAddSeriesView',
    'ProductAddView',
    'ProductAddViewBase',
    'ProductAdminView',
    'ProductBountiesMenu',
    'ProductBrandingView',
    'ProductBreadcrumbBuilder',
    'ProductBugsMenu',
    'ProductChangeTranslatorsView',
    'ProductDownloadFileMixin',
    'ProductDownloadFilesView',
    'ProductEditNavigationMenu',
    'ProductEditPeopleView',
    'ProductEditView',
    'ProductFacets',
    'ProductNavigation',
    'ProductNavigationMenu',
    'ProductOverviewMenu',
    'ProductRdfView',
    'ProductReviewLicenseView',
    'ProductSetBreadcrumbBuilder',
    'ProductSetContextMenu',
    'ProductSetFacets',
    'ProductSetNavigation',
    'ProductSetReviewLicensesView',
    'ProductSetView',
    'ProductSpecificationsMenu',
    'ProductTranslationsMenu',
    'ProductView',
    'SortSeriesMixin',
    ]

from operator import attrgetter
import urllib

import zope.security.interfaces
from zope.component import getUtility
from zope.event import notify
from zope.app.form.browser import TextAreaWidget, TextWidget
from zope.lifecycleevent import ObjectCreatedEvent
from zope.app.pagetemplate.viewpagetemplatefile import ViewPageTemplateFile
from zope.interface import implements, Interface
from zope.formlib import form

from canonical.cachedproperty import cachedproperty

from canonical.config import config
from lazr.delegates import delegates
from canonical.launchpad import _
from canonical.launchpad.fields import PillarAliases, PublicPersonChoice
from canonical.launchpad.interfaces import (
    IBugTracker, ICountry, ILaunchBag, ILaunchpadCelebrities,
    ILibraryFileAliasSet, IPillarNameSet, IProductReviewSearch,
    ITranslationImportQueue, License, NotFoundError,
    RESOLVED_BUGTASK_STATUSES, UnsafeFormGetSubmissionError)
from canonical.launchpad.interfaces.distroseries import DistroSeriesStatus
from canonical.launchpad.interfaces.product import (
    IProduct, IProductSet, LicenseStatus)
from canonical.launchpad.interfaces.productrelease import (
    IProductRelease, IProductReleaseSet)
from canonical.launchpad.interfaces.productseries import (
    IProductSeries)
from canonical.launchpad import helpers
from canonical.launchpad.browser.announcement import HasAnnouncementsView
from canonical.launchpad.browser.branding import BrandingChangeView
from canonical.launchpad.browser.branchref import BranchRef
from canonical.launchpad.browser.bugtask import (
    BugTargetTraversalMixin, get_buglisting_search_filter_url)
from canonical.launchpad.browser.distribution import UsesLaunchpadMixin
from canonical.launchpad.browser.faqtarget import FAQTargetNavigationMixin
from canonical.launchpad.browser.feeds import FeedsMixin
from canonical.launchpad.browser.productseries import get_series_branch_error
from canonical.launchpad.browser.questiontarget import (
    QuestionTargetFacetMixin, QuestionTargetTraversalMixin)
from canonical.launchpad.browser.translations import TranslationsMixin
from canonical.launchpad.mail import format_address, simple_sendmail
from canonical.launchpad.webapp import (
    ApplicationMenu, ContextMenu, LaunchpadEditFormView, LaunchpadFormView,
    LaunchpadView, Link, Navigation, StandardLaunchpadFacets, action,
    canonical_url, custom_widget, enabled_with_permission,
    sorted_version_numbers, stepthrough, stepto, structured, urlappend)
from canonical.launchpad.webapp.authorization import check_permission
from canonical.launchpad.webapp.batching import BatchNavigator
from canonical.launchpad.webapp.breadcrumb import BreadcrumbBuilder
from canonical.launchpad.webapp.menu import NavigationMenu
from canonical.launchpad.webapp.uri import URI
from canonical.widgets.date import DateWidget
from canonical.widgets.itemswidgets import (
    CheckBoxMatrixWidget,
    LaunchpadRadioWidget)
from canonical.widgets.lazrjs import TextLineEditorWidget
from canonical.widgets.popup import SinglePopupWidget
from canonical.widgets.product import LicenseWidget, ProductBugTrackerWidget
from canonical.widgets.textwidgets import StrippedTextWidget


class ProductNavigation(
    Navigation, BugTargetTraversalMixin,
    FAQTargetNavigationMixin, QuestionTargetTraversalMixin):

    usedfor = IProduct

    @stepto('.bzr')
    def dotbzr(self):
        if self.context.development_focus.branch:
            return BranchRef(self.context.development_focus.branch)
        else:
            return None

    @stepthrough('+spec')
    def traverse_spec(self, name):
        return self.context.getSpecification(name)

    @stepthrough('+milestone')
    def traverse_milestone(self, name):
        return self.context.getMilestone(name)

    @stepthrough('+release')
    def traverse_release(self, name):
        return self.context.getRelease(name)

    @stepthrough('+announcement')
    def traverse_announcement(self, name):
        return self.context.getAnnouncement(name)

    @stepthrough('+commercialsubscription')
    def traverse_commercialsubscription(self, name):
        return self.context.commercial_subscription

    def traverse(self, name):
        return self.context.getSeries(name)


class ProductSetNavigation(Navigation):

    usedfor = IProductSet

    def traverse(self, name):
        product = self.context.getByName(name)
        if product is None:
            raise NotFoundError(name)
        return self.redirectSubTree(canonical_url(product))


class ProductLicenseMixin:
    """Adds license validation and requests reviews of licenses.

    Subclasses must inherit from Launchpad[Edit]FormView as well.

    Requires the "product" attribute be set in the child
    classes' action handler.
    """
    def validate(self, data):
        """Validate 'licenses' and 'license_info'.

        'licenses' must not be empty unless the product already
        exists and never has had a license set.

        'license_info' must not be empty if "Other/Proprietary"
        or "Other/Open Source" is checked.
        """
        licenses = data.get('licenses', [])
        license_widget = self.widgets.get('licenses')
        if (len(licenses) == 0 and
            license_widget is not None and
            not license_widget.allow_pending_license):
            # License is optional on +edit page if not already set.
            self.setFieldError(
                'licenses',
                'Select all licenses for this software or select '
                'Other/Proprietary or Other/Open Source.')
        elif License.OTHER_PROPRIETARY in licenses:
            if not data.get('license_info'):
                self.setFieldError(
                    'license_info',
                    'A description of the "Other/Proprietary" '
                    'license you checked is required.')
        elif License.OTHER_OPEN_SOURCE in licenses:
            if not data.get('license_info'):
                self.setFieldError(
                    'license_info',
                    'A description of the "Other/Open Source" '
                    'license you checked is required.')
        else:
            # Launchpad is ok with all licenses used in this project.
            pass

    def notifyFeedbackMailingList(self):
        """Email feedback@canonical.com to review product license."""
        if (License.OTHER_PROPRIETARY in self.product.licenses
                or License.OTHER_OPEN_SOURCE in self.product.licenses):
            user = getUtility(ILaunchBag).user
            subject = "Project License Submitted for %s by %s" % (
                    self.product.name, user.name)
            fromaddress = format_address(
                "Launchpad", config.canonical.noreply_from_address)
            license_titles = '\n'.join(
                license.title for license in self.product.licenses)
            def indent(text):
                text = '\n    '.join(line for line in text.split('\n'))
                text = '    ' + text
                return text

            template = helpers.get_email_template('product-license.txt')
            message = template % dict(
                user_browsername=user.browsername,
                user_name=user.name,
                product_name=self.product.name,
                product_url=canonical_url(self.product),
                product_summary=indent(self.product.summary),
                license_titles=indent(license_titles),
                license_info=indent(self.product.license_info))

            reply_to = format_address(user.displayname,
                                      user.preferredemail.email)
            simple_sendmail(fromaddress,
                            'feedback@launchpad.net',
                            subject, message,
                            headers={'Reply-To': reply_to})

            self.request.response.addInfoNotification(_(
                "Launchpad is free to use for software under approved "
                "licenses. The Launchpad team will be in contact with "
                "you soon."))


class ProductBreadcrumbBuilder(BreadcrumbBuilder):
    """Builds a breadcrumb for an `IProduct`."""
    @property
    def text(self):
        return self.context.displayname


class ProductFacets(QuestionTargetFacetMixin, StandardLaunchpadFacets):
    """The links that will appear in the facet menu for an IProduct."""

    usedfor = IProduct

    enable_only = ['overview', 'bugs', 'answers', 'specifications',
                   'translations', 'branches']

    links = StandardLaunchpadFacets.links

    def overview(self):
        text = 'Overview'
        summary = 'General information about %s' % self.context.displayname
        return Link('', text, summary)

    def bugs(self):
        text = 'Bugs'
        summary = 'Bugs reported about %s' % self.context.displayname
        return Link('', text, summary)

    def bounties(self):
        target = '+bounties'
        text = 'Bounties'
        summary = 'Bounties related to %s' % self.context.displayname
        return Link(target, text, summary)

    def branches(self):
        text = 'Code'
        summary = 'Branches for %s' % self.context.displayname
        return Link('', text, summary)

    def specifications(self):
        text = 'Blueprints'
        summary = 'Feature specifications for %s' % self.context.displayname
        return Link('', text, summary)

    def translations(self):
        text = 'Translations'
        summary = 'Translations of %s in Launchpad' % self.context.displayname
        return Link('', text, summary)


class IProductEditMenu(Interface):
    """A marker interface for the 'Change details' navigation menu."""


class ProductNavigationMenu(NavigationMenu):

    usedfor = IProduct
    facet = 'overview'
    links = [
        'details',
        'announcements',
        'downloads',
        ]

    def details(self):
        text = 'Details'
        return Link('', text)

    def announcements(self):
        text = 'Announcements'
        return Link('+announcements', text)

    def downloads(self):
        text = 'Downloads'
        return Link('+download', text)


class ProductEditNavigationMenu(NavigationMenu):
    """A sub-menu for different aspects of editing a Product's details."""

    usedfor = IProductEditMenu
    facet = 'overview'
    title = 'Change project details'
    links = ('details', 'branding', 'people')

    def details(self):
        target = '+edit'
        text = 'Details'
        return Link(target, text)

    def branding(self):
        text = 'Branding'
        return Link('+branding', text)

    def people(self):
        text = 'People'
        summary = 'Someone with permission to set goals for all series'
        return Link('+edit-people', text, summary)


class ProductOverviewMenu(ApplicationMenu):

    usedfor = IProduct
    facet = 'overview'
    links = [
        'edit',
        'reassign',
        'top_contributors',
        'mentorship',
        'distributions',
        'packages',
        'series_add',
        'announce',
        'announcements',
        'administer',
        'review_license',
        'rdf',
        ]

    @enabled_with_permission('launchpad.Edit')
    def edit(self):
        text = 'Change details'
        return Link('+edit', text, icon='edit')

    @enabled_with_permission('launchpad.Edit')
    def reassign(self):
        text = 'Change maintainer'
        return Link('+edit-people', text, icon='edit')

    def top_contributors(self):
        text = u'\u00BB More contributors'
        return Link('+topcontributors', text)

    def distributions(self):
        text = 'Packaging information'
        return Link('+distributions', text, icon='info')

    def mentorship(self):
        text = 'Mentoring available'
        return Link('+mentoring', text, icon='info')

    def packages(self):
        text = 'Show distribution packages'
        return Link('+packages', text, icon='info')

    @enabled_with_permission('launchpad.Edit')
    def series_add(self):
        text = 'Register a series'
        return Link('+addseries', text, icon='add')

    @enabled_with_permission('launchpad.Edit')
    def announce(self):
        text = 'Make announcement'
        summary = 'Publish an item of news for this project'
        return Link('+announce', text, summary, icon='add')

    def announcements(self):
        text = u'\u00BB More announcements'
        enabled = bool(self.context.announcements())
        return Link('+announcements', text, enabled=enabled)

    def rdf(self):
        text = structured(
            '<abbr title="Resource Description Framework">'
            'RDF</abbr> metadata')
        return Link('+rdf', text, icon='download')

    @enabled_with_permission('launchpad.Admin')
    def administer(self):
        text = 'Administer'
        return Link('+admin', text, icon='edit')

    @enabled_with_permission('launchpad.Commercial')
    def review_license(self):
        text = 'Review license'
        return Link('+review-license', text, icon='edit')


class ProductBugsMenu(ApplicationMenu):

    usedfor = IProduct
    facet = 'bugs'
    links = (
        'filebug',
        'bugsupervisor',
        'securitycontact',
        'cve',
        'subscribe'
        )

    def filebug(self):
        text = 'Report a bug'
        return Link('+filebug', text, icon='bug')

    def cve(self):
        return Link('+cve', 'CVE reports', icon='cve')

    @enabled_with_permission('launchpad.Edit')
    def bugsupervisor(self):
        text = 'Change bug supervisor'
        return Link('+bugsupervisor', text, icon='edit')

    @enabled_with_permission('launchpad.Edit')
    def securitycontact(self):
        text = 'Change security contact'
        return Link('+securitycontact', text, icon='edit')

    def subscribe(self):
        text = 'Subscribe to bug mail'
        return Link('+subscribe', text, icon='edit')


class ProductSpecificationsMenu(ApplicationMenu):

    usedfor = IProduct
    facet = 'specifications'
    links = ['listall', 'doc', 'table', 'new']

    def listall(self):
        text = 'List all blueprints'
        summary = 'Show all specifications for %s' %  self.context.title
        return Link('+specs?show=all', text, summary, icon='info')

    def doc(self):
        text = 'List documentation'
        summary = 'List all complete informational specifications'
        return Link('+documentation', text, summary,
            icon='info')

    def table(self):
        text = 'Assignments'
        summary = 'Show the full assignment of work, drafting and approving'
        return Link('+assignments', text, summary, icon='info')

    def new(self):
        text = 'Register a blueprint'
        summary = 'Register a new blueprint for %s' % self.context.title
        return Link('+addspec', text, summary, icon='add')


class ProductBountiesMenu(ApplicationMenu):

    usedfor = IProduct
    facet = 'bounties'
    links = ['new', 'link']

    def new(self):
        text = 'Register bounty'
        return Link('+addbounty', text, icon='add')

    def link(self):
        text = 'Link existing bounty'
        return Link('+linkbounty', text, icon='edit')


class ProductTranslationsMenu(NavigationMenu):

    usedfor = IProduct
    facet = 'translations'
    links = (
        'overview',
        'translators',
        'translationdownload',
        'imports',
        )

    def imports(self):
        text = 'Import queue'
        return Link('+imports', text)

    @enabled_with_permission('launchpad.Edit')
    def translators(self):
        text = 'Settings'
        return Link('+changetranslators', text, icon='edit')

    @enabled_with_permission('launchpad.AnyPerson')
    def translationdownload(self):
        text = 'Download'
        preferred_series = self.context.primary_translatable
        enabled = (self.context.official_rosetta and
            preferred_series is not None)
        link = ''
        if enabled:
            link = '%s/+export' % preferred_series.name
            text = 'Download "%s"' % preferred_series.name

        return Link(link, text, icon='download', enabled=enabled)

    def overview(self):
        text = 'Overview'
        link = canonical_url(self.context, rootsite='translations')
        return Link(link, text, icon='translation')


def _sort_distros(a, b):
    """Put Ubuntu first, otherwise in alpha order."""
    if a['name'] == 'ubuntu':
        return -1
    return cmp(a['name'], b['name'])


class ProductSetBreadcrumbBuilder(BreadcrumbBuilder):
    """Return a breadcrumb for an `IProductSet`."""
    text = "Projects"


class ProductSetFacets(StandardLaunchpadFacets):
    """The links that will appear in the facet menu for the IProductSet."""

    usedfor = IProductSet

    enable_only = ['overview']


class ProductSetContextMenu(ContextMenu):

    usedfor = IProductSet

    links = ['products', 'distributions', 'people', 'meetings',
             'all', 'register', 'register_team']

    def register(self):
        text = 'Register a project'
        # We link to the guided form, though people who know the URL can
        # just jump to +new directly. That might be considered a
        # feature!
        return Link('+new-guided', text, icon='add')

    def register_team(self):
        text = 'Register a team'
        return Link('/people/+newteam', text, icon='add')

    def all(self):
        text = 'List all projects'
        return Link('+all', text, icon='list')

    def products(self):
        return Link('/projects/', 'View projects')

    def distributions(self):
        return Link('/distros/', 'View distributions')

    def people(self):
        return Link('/people/', 'View people')

    def meetings(self):
        return Link('/sprints/', 'View meetings')


class SortSeriesMixin:
    """Provide access to helpers for series."""

    def _sorted_filtered_list(self, filter=None):
        """Return a sorted, filtered list of series.

        The series list is sorted by version in reverse order.  It is also
        filtered by calling `filter` on every series.  If the `filter`
        function returns False, don't include the series.  With None (the
        default, include everything).

        The development focus is always first in the list.
        """
        series_list = []
        for series in self.product.serieses:
            if filter is None or filter(series):
                series_list.append(series)
        # In production data, there exist development focus series that are
        # obsolete.  This may be caused by bad data, or it may be intended
        # functionality.  In either case, ensure that the development focus
        # branch is first in the list.
        if self.product.development_focus in series_list:
            series_list.remove(self.product.development_focus)
        # Now sort the list by name with newer versions before older.
        series_list = sorted_version_numbers(series_list,
                                             key=attrgetter('name'))
        series_list.insert(0, self.product.development_focus)
        return series_list


    @property
    def sorted_series_list(self):
        """Return a sorted list of series.

        The series list is sorted by version in reverse order.
        The development focus is always first in the list.
        """
        return self._sorted_filtered_list()

    @property
    def sorted_active_series_list(self):
        """Like `sorted_series_list()` but filters out OBSOLETE series."""
        # Callback for the filter which only allows series that have not been
        # marked obsolete.
        def check_active(series):
            return series.status != DistroSeriesStatus.OBSOLETE
        return self._sorted_filtered_list(check_active)


class ProductWithSeries:
    """A decorated product that includes series data.

    The extra data is included in this class to avoid repeated
    database queries.  Rather than hitting the database, the data is
    cached locally and simply returned.
    """

    # These need to be predeclared to avoid delegates taking them
    # over.
    serieses = None
    development_focus = None
    delegates(IProduct, 'product')

    def __init__(self, product):
        self.product = product
        self.serieses = []
        self.series_by_id = {}

    def setSeries(self, serieses):
        """Set the serieses to the provided collection."""
        self.serieses = serieses
        self.series_by_id = dict(
            (series.id, series) for series in self.serieses)

    def getSeriesById(self, id):
        """Look up and return a ProductSeries by id."""
        return self.series_by_id.get(id)


class SeriesWithReleases:
    """A decorated series that includes releases.

    The extra data is included in this class to avoid repeated
    database queries.  Rather than hitting the database, the data is
    cached locally and simply returned.
    """

    # These need to be predeclared to avoid delegates taking them
    # over.
    releases = None
    delegates(IProductSeries, 'series')

    def __init__(self, series):
        self.series = series
        self.releases = []

    def addRelease(self, release):
        self.releases.append(release)

    @cachedproperty
    def release_files(self):
        files = set()
        for release in self.releases:
            files = files.union(release.files)
        return files


class ReleaseWithFiles:
    """A decorated release that includes product release files.

    The extra data is included in this class to avoid repeated
    database queries.  Rather than hitting the database, the data is
    cached locally and simply returned.
    """

    # These need to be predeclared to avoid delegates taking them
    # over.
    files = None
    delegates(IProductRelease, 'release')

    def __init__(self, release):
        self.release = release
        self.files = []

    def addFile(self, file):
        self.files.append(file)


class ProductDownloadFileMixin:
    """Provides methods for managing download files."""


    @cachedproperty
    def product(self):
        """Product with all series, release and file data cached.

        Decorated classes are created, and they contain cached data
        obtained with a few queries rather than many iterated queries.
        """
        # Create the decorated product and set the list of series.
        original_product = self.context

        product = ProductWithSeries(original_product)
        serieses = []
        for series in original_product.serieses:
            series_with_releases = SeriesWithReleases(series)
            serieses.append(series_with_releases)
            if original_product.development_focus == series:
                product.development_focus = series_with_releases

        product.setSeries(serieses)

        # Get all of the releases for all of the serieses in a single
        # query.  The query sorts the releases properly so we know the
        # resulting list is sorted correctly.
        release_set = getUtility(IProductReleaseSet)
        release_by_id = {}
        releases = release_set.getReleasesForSerieses(
            product.serieses)
        for release in releases:
            series = product.getSeriesById(
                release.productseries.id)
            decorated_release = ReleaseWithFiles(release)
            series.addRelease(decorated_release)
            release_by_id[release.id] = decorated_release

        # Get all of the files for all of the releases.  The query
        # returns all releases sorted properly.
        files = release_set.getFilesForReleases(releases)
        for file in files:
            release = release_by_id[file.productrelease.id]
            release.addFile(file)

        return product

    def deleteFiles(self, releases):
        """Delete the selected files from the set of releases.

        :param releases: A set of releases in the view.
        :return: The number of files deleted.
        """
        del_count = 0
        for release in releases:
            for release_file in release.files:
                if release_file.libraryfile.id in self.delete_ids:
                    release_file.destroySelf()
                    self.delete_ids.remove(release_file.libraryfile.id)
                    del_count += 1
        return del_count

    def getReleases(self):
        """Find the releases with download files for view."""
        raise NotImplementedError

    def fileURL(self, file_, release=None):
        """Create a download URL for the `LibraryFileAlias`."""
        if release is None:
            release = self.context
        url = urlappend(canonical_url(release), '+download')
        # Quote the filename to eliminate non-ascii characters which
        # are invalid in the url.
        url = urlappend(url, urllib.quote(file_.filename.encode('utf-8')))
        return str(URI(url).replace(scheme='http'))

    def md5URL(self, file_, release=None):
        """Create a URL for the MD5 digest."""
        baseurl = self.fileURL(file_, release)
        return urlappend(baseurl, '+md5')

    def processDeleteFiles(self):
        """If the 'delete_files' button was pressed, process the deletions."""
        del_count = None
        self.delete_ids = [int(value) for key, value in self.form.items()
                           if key.startswith('checkbox')]
        if 'delete_files' in self.form:
            if self.request.method == 'POST':
                del(self.form['delete_files'])
                releases = self.getReleases()
                del_count = self.deleteFiles(releases)
            else:
                # If there is a form submission and it is not a POST then
                # raise an error.  This is to protect against XSS exploits.
                raise UnsafeFormGetSubmissionError(self.form['delete_files'])
        if del_count is not None:
            if del_count <= 0:
                self.request.response.addNotification(
                    "No files were deleted.")
            elif del_count == 1:
                self.request.response.addNotification(
                    "1 file has been deleted.")
            else:
                self.request.response.addNotification(
                    "%d files have been deleted." %
                    del_count)

    def seriesHasDownloadFiles(self, series):
        """Determine whether a series has any download files."""
        for release in series.releases:
            if len(release.files) > 0:
                return True

    @cachedproperty
    def latest_release_with_download_files(self):
        """Return the latest release with download files."""
        for series in self.sorted_series_list:
            for release in series.releases:
                if len(list(release.files)) > 0:
                    return release
        return None


class ProductView(HasAnnouncementsView, SortSeriesMixin, FeedsMixin,
                  ProductDownloadFileMixin, UsesLaunchpadMixin):

    __used_for__ = IProduct

    def __init__(self, context, request):
        HasAnnouncementsView.__init__(self, context, request)
        self.form = request.form_ng

    def initialize(self):
        self.status_message = None
        self.title_edit_widget = TextLineEditorWidget(
            self.context, 'title',
            canonical_url(self.context, view_name='+edit'),
            id="product-title", title="Edit this title")

    @property
    def show_license_status(self):
        return self.context.license_status != LicenseStatus.OPEN_SOURCE

    @property
    def freshmeat_url(self):
        if self.context.freshmeatproject:
            return ("http://freshmeat.net/projects/%s"
                % self.context.freshmeatproject)
        return None

    @property
    def sourceforge_url(self):
        if self.context.sourceforgeproject:
            return ("http://sourceforge.net/projects/%s"
                % self.context.sourceforgeproject)
        return None

    @property
    def has_external_links(self):
        return (self.context.homepageurl or
                self.context.sourceforgeproject or
                self.context.freshmeatproject or
                self.context.wikiurl or
                self.context.screenshotsurl or
                self.context.downloadurl)

    @property
    def should_display_homepage(self):
        return (self.context.homepageurl and
                self.context.homepageurl not in
                    [self.freshmeat_url, self.sourceforge_url])

    @cachedproperty
    def uses_translations(self):
        """Whether this product has translatable templates."""
        return (self.context.official_rosetta and self.primary_translatable)

    @cachedproperty
    def primary_translatable(self):
        """Return a dictionary with the info for a primary translatable.

        If there is no primary translatable object, returns an empty
        dictionary.

        The dictionary has the keys:
         * 'title': The title of the translatable object.
         * 'potemplates': a set of PO Templates for this object.
         * 'base_url': The base URL to reach the base URL for this object.
        """
        translatable = self.context.primary_translatable

        if translatable is None:
            return {}

        return {
            'title': translatable.title,
            'potemplates': translatable.getCurrentTranslationTemplates(),
            'base_url': canonical_url(translatable)
            }

    def requestCountry(self):
        return ICountry(self.request, None)

    def browserLanguages(self):
        return helpers.browserLanguages(self.request)

    def distro_packaging(self):
        """This method returns a representation of the product packagings
        for this product, in a special structure used for the
        product-distros.pt page template.

        Specifically, it is a list of "distro" objects, each of which has a
        title, and an attribute "packagings" which is a list of the relevant
        packagings for this distro and product.
        """
        distros = {}
        # first get a list of all relevant packagings
        all_packagings = []
        for series in self.context.serieses:
            for packaging in series.packagings:
                all_packagings.append(packaging)
        # we sort it so that the packagings will always be displayed in the
        # distroseries version, then productseries name order
        all_packagings.sort(key=lambda a: (a.distroseries.version,
            a.productseries.name, a.id))
        for packaging in all_packagings:
            if distros.has_key(packaging.distroseries.distribution.name):
                distro = distros[packaging.distroseries.distribution.name]
            else:
                distro = {}
                distro['name'] = packaging.distroseries.distribution.name
                distro['title'] = packaging.distroseries.distribution.title
                distro['packagings'] = []
                distros[packaging.distroseries.distribution.name] = distro
            distro['packagings'].append(packaging)
        # now we sort the resulting set of "distro" objects, and return that
        result = distros.values()
        result.sort(cmp=_sort_distros)
        return result

    def projproducts(self):
        """Return a list of other products from the same project as this
        product, excluding this product"""
        if self.context.project is None:
            return []
        return [product for product in self.context.project.products
                        if product.id != self.context.id]

    def getClosedBugsURL(self, series):
        status = [status.title for status in RESOLVED_BUGTASK_STATUSES]
        url = canonical_url(series) + '/+bugs'
        return get_buglisting_search_filter_url(url, status=status)

    def getLatestBranches(self):
        return self.context.getLatestBranches(visible_by_user=self.user)

    @property
    def requires_commercial_subscription(self):
        """Whether to display notice to purchase a commercial subscription."""
        return (len(self.context.licenses) > 0
                and self.context.commercial_subscription_is_due)

    @property
    def can_purchase_subscription(self):
        return (check_permission('launchpad.Edit', self.context)
                and not self.context.qualifies_for_free_hosting)

    @cachedproperty
    def effective_driver(self):
        """Return the product driver or the project driver."""
        if self.context.driver is not None:
            driver = self.context.driver
        elif (self.context.project is not None and
              self.context.project.driver is not None):
            driver = self.context.project.driver
        else:
            driver = None
        return driver

    @cachedproperty
    def show_commercial_subscription_info(self):
        """Should subscription information be shown?

        Subscription information is only shown to the project maintainers,
        Launchpad admins, and members of the Launchpad commercial team.  The
        first two are allowed via the Launchpad.Edit permission.  The latter
        is allowed via Launchpad.Commercial.
        """
        return (check_permission('launchpad.Edit', self.context) or
                check_permission('launchpad.Commercial', self.context))


class ProductDownloadFilesView(LaunchpadView,
                               SortSeriesMixin,
                               ProductDownloadFileMixin):
    """View class for the product's file downloads page."""
    __used_for__ = IProduct

    def initialize(self):
        self.form = self.request.form
        # Manually process action for the 'Delete' button.
        self.processDeleteFiles()

    def getReleases(self):
        """See `ProductDownloadFileMixin`."""
        releases = set()
        for series in self.product.serieses:
            releases.update(series.releases)
        return releases

    @cachedproperty
    def has_download_files(self):
        """Across series and releases do any download files exist?"""
        for series in self.product.serieses:
            if self.seriesHasDownloadFiles(series):
                return True
        return False

    @cachedproperty
    def any_download_files_with_signatures(self):
        """Across series and releases do any download files have signatures?
        """
        for series in self.product.serieses:
            for release in series.releases:
                for file in release.files:
                    if file.signature:
                        return True
        return False

    @cachedproperty
    def milestones(self):
        """A mapping between series and releases that are milestones."""
        result = dict()
        for series in self.product.serieses:
            result[series.name] = set()
            milestone_list = [m.name for m in series.milestones]
            for release in series.releases:
                if release.version in milestone_list:
                    result[series.name].add(release.version)
        return result

    def is_milestone(self, series, release):
        """Determine whether a release is milestone for the series."""
        return (series.name in self.milestones and
                release.version in self.milestones[series.name])


class ProductBrandingView(BrandingChangeView):

    implements(IProductEditMenu)

    label = None
    schema = IProduct
    field_names = ['icon', 'logo', 'mugshot']


class ProductEditView(ProductLicenseMixin, LaunchpadEditFormView):
    """View class that lets you edit a Product object."""

    implements(IProductEditMenu)

    schema = IProduct
    field_names = [
        "displayname",
        "title",
        "summary",
        "description",
        "bug_reporting_guidelines",
        "project",
        "official_codehosting",
        "bugtracker",
        "enable_bug_expiration",
        "official_blueprints",
        "official_rosetta",
        "official_answers",
        "remote_product",
        "homepageurl",
        "sourceforgeproject",
        "freshmeatproject",
        "wikiurl",
        "screenshotsurl",
        "downloadurl",
        "programminglang",
        "development_focus",
        "licenses",
        "license_info",
    ]
    custom_widget(
        'licenses', LicenseWidget, column_count=3, orientation='vertical')
    custom_widget('bugtracker', ProductBugTrackerWidget)

    def setUpWidgets(self):
        super(ProductEditView, self).setUpWidgets()
        # Licenses are optional on +edit page if they have not already
        # been set. Subclasses may not have 'licenses' widget.
        # ('licenses' in self.widgets) is broken.
        if (len(self.context.licenses) == 0 and
            self.widgets.get('licenses') is not None):
            self.widgets['licenses'].allow_pending_license = True

    def validate(self, data):
        """Constrain bug expiration to Launchpad Bugs tracker."""
        # enable_bug_expiration is disabled by JavaScript when bugtracker
        # is not 'In Launchpad'. The contraint is enforced here in case the
        # JavaScript fails to activate or run. Note that the bugtracker
        # name : values are {'In Launchpad' : object, 'Somewhere else' : None
        # 'In a registered bug tracker' : IBugTracker}.
        bugtracker = data.get('bugtracker', None)
        if bugtracker is None or IBugTracker.providedBy(bugtracker):
            data['enable_bug_expiration'] = False
        ProductLicenseMixin.validate(self, data)

    @action("Change", name='change')
    def change_action(self, action, data):
        previous_licenses = self.context.licenses
        self.updateContextFromData(data)
        # only send email the first time licenses are set
        if len(previous_licenses) == 0:
            # self.product is expected by notifyFeedbackMailingList
            self.product = self.context
            self.notifyFeedbackMailingList()

    @property
    def next_url(self):
        if self.context.active:
            return canonical_url(self.context)
        else:
            return canonical_url(getUtility(IProductSet))


class ProductChangeTranslatorsView(TranslationsMixin, ProductEditView):
    label = "Select a new translation group"
    field_names = ["translationgroup", "translationpermission"]


class ProductAdminView(ProductEditView):
    label = "Administer project details"
    field_names = ["name", "owner", "active", "autoupdate", "private_bugs"]
    custom_widget('registrant', SinglePopupWidget)

    def setUpFields(self):
        """Setup the normal fields from the schema plus adds 'Registrant'.

        The registrant is normally a read-only field and thus does not have a
        proper widget created by default.  Even though it is read-only, admins
        need the ability to change it.
        """
        super(ProductAdminView, self).setUpFields()
        self.form_fields = (self._createAliasesField() + self.form_fields
                            + self._createRegistrantField())

    def _createAliasesField(self):
        """Return a PillarAliases field for IProduct.aliases."""
        return form.Fields(
            PillarAliases(
                __name__='aliases', title=_('Aliases'),
                description=_('Other names (separated by space) under which '
                              'this project is known.'),
                required=False, readonly=False),
            render_context=self.render_context)

    def _createRegistrantField(self):
        """Return a popup widget person selector for the registrant.

        This custom field is necessary because *normally* the registrant is
        read-only but we want the admins to have the ability to correct legacy
        data that was set before the registrant field existed.
        """
        return form.Fields(
            PublicPersonChoice(
                __name__='registrant',
                title=_('Project Registrant'),
                description=_('The person who originally registered the '
                              'product.  Distinct from the current '
                              'owner.  This is historical data and should '
                              'not be changed without good cause.'),
                vocabulary='ValidPersonOrTeam',
                required=True,
                readonly=False,
                ),
            render_context=self.render_context
            )

    def validate(self, data):
        if data.get('private_bugs') and self.context.bug_supervisor is None:
            self.setFieldError('private_bugs',
                structured(
                    'Set a <a href="%s/+bugsupervisor">bug supervisor</a> '
                    'for this project first.',
                    canonical_url(self.context, rootsite="bugs")))

    @property
    def cancel_url(self):
        return canonical_url(self.context)


class ProductReviewLicenseView(ProductEditView):
    label = "Review project licensing"
    field_names = [
        "active",
        "private_bugs",
        "license_reviewed",
        "license_approved",
        "reviewer_whiteboard",
        ]

    def validate(self, data):
        """Validate approval.

        A project can only be approved if it has OTHER_OPEN_SOURCE as one of
        its licenses and not OTHER_PROPRIETARY.
        """
        licenses = self.context.licenses
        license_approved = data.get('license_approved', False)
        if license_approved:
            if License.OTHER_PROPRIETARY in licenses:
                self.setFieldError(
                    'license_approved',
                    'Proprietary projects may not be manually '
                    'approved to use Launchpad.  Proprietary projects '
                    'must use the commercial subscription voucher system '
                    'to be allowed to use Launchpad.')
            elif License.OTHER_OPEN_SOURCE not in licenses:
                self.setFieldError(
                    'license_approved',
                    'Only "Other/Open Source" licenses may be '
                    'manually approved to use Launchpad.')
            else:
                # An Other/Open Source license was specified so it may be
                # approved.
                pass

    @property
    def next_url(self):
        """Successful form submission should send to this URL."""
        # The referer header we want is only available before the view's
        # form submits to itself. This field is a hidden input in the form.
        referrer = self.request.form.get('next_url')
        if referrer is None:
            referrer = self.request.getHeader('referer')

        if (referrer is not None
            and referrer.startswith(self.request.getApplicationURL())):
            return referrer
        else:
            return canonical_url(self.context)

    @property
    def cancel_url(self):
        return self.next_url


class ProductAddSeriesView(LaunchpadFormView):
    """A form to add new product series"""

    schema = IProductSeries
    field_names = ['name', 'summary', 'branch', 'releasefileglob']
    custom_widget('summary', TextAreaWidget, height=7, width=62)
    custom_widget('releasefileglob', StrippedTextWidget, displayWidth=40)

    series = None

    def validate(self, data):
        branch = data.get('branch')
        if branch is not None:
            message = get_series_branch_error(self.context, branch)
            if message:
                self.setFieldError('branch', message)

    @action(_('Register Series'), name='add')
    def add_action(self, action, data):
        self.series = self.context.newSeries(
            owner=self.user,
            name=data['name'],
            summary=data['summary'],
            branch=data['branch'])

    @property
    def next_url(self):
        assert self.series is not None, 'No series has been created'
        return canonical_url(self.series)


class ProductRdfView:
    """A view that sets its mime-type to application/rdf+xml"""

    template = ViewPageTemplateFile(
        '../templates/product-rdf.pt')

    def __init__(self, context, request):
        self.context = context
        self.request = request

    def __call__(self):
        """Render RDF output, and return it as a string encoded in UTF-8.

        Render the page template to produce RDF output.
        The return value is string data encoded in UTF-8.

        As a side-effect, HTTP headers are set for the mime type
        and filename for download."""
        self.request.response.setHeader('Content-Type', 'application/rdf+xml')
        self.request.response.setHeader('Content-Disposition',
                                        'attachment; filename=%s.rdf' %
                                        self.context.name)
        unicodedata = self.template()
        encodeddata = unicodedata.encode('utf-8')
        return encodeddata


class Icon:
    """An icon for use with image:icon."""

    def __init__(self, library_id):
        self.library_alias = getUtility(ILibraryFileAliasSet)[library_id]

    def getURL(self):
        return self.library_alias.getURL()


class ProductSetView(LaunchpadView):

    __used_for__ = IProductSet

    max_results_to_display = config.launchpad.default_batch_size
    results = None
    searchrequested = False

    def initialize(self):
        form = self.request.form_ng
        self.search_string = form.getOne('text')
        if self.search_string is not None:
            self.searchrequested = True

    def all_batched(self):
        return BatchNavigator(self.context.all_active, self.request)

    @cachedproperty
    def matches(self):
        if not self.searchrequested:
            return None
        pillarset = getUtility(IPillarNameSet)
        return pillarset.count_search_matches(self.search_string)

    @cachedproperty
    def searchresults(self):
        search_string = self.search_string.lower()
        limit = self.max_results_to_display
        return getUtility(IPillarNameSet).search(search_string, limit)

    def tooManyResultsFound(self):
        return self.matches > self.max_results_to_display


class ProductSetReviewLicensesView(LaunchpadFormView):
    """View for searching products to be reviewed."""

    schema = IProductReviewSearch

    full_row_field_names = [
        'search_text',
        'active',
        'license_reviewed',
        'license_info_is_empty',
        'licenses',
        'has_zero_licenses',
        ]

    side_by_side_field_names = [
        ('created_after', 'created_before'),
        ('subscription_expires_after', 'subscription_expires_before'),
        ('subscription_modified_after', 'subscription_modified_before'),
        ]

    custom_widget(
        'licenses', CheckBoxMatrixWidget, column_count=4,
        orientation='vertical')
    custom_widget('active', LaunchpadRadioWidget,
                  _messageNoValue="(do not filter)")
    custom_widget('license_reviewed', LaunchpadRadioWidget,
                  _messageNoValue="(do not filter)")
    custom_widget('license_info_is_empty', LaunchpadRadioWidget,
                  _messageNoValue="(do not filter)")
    custom_widget('has_zero_licenses', LaunchpadRadioWidget,
                  _messageNoValue="(do not filter)")
    custom_widget('created_after', DateWidget)
    custom_widget('created_before', DateWidget)
    custom_widget('subscription_expires_after', DateWidget)
    custom_widget('subscription_expires_before', DateWidget)
    custom_widget('subscription_modified_after', DateWidget)
    custom_widget('subscription_modified_before', DateWidget)

    @property
    def left_side_widgets(self):
        return (self.widgets.get(left)
                for left, right in self.side_by_side_field_names)

    @property
    def right_side_widgets(self):
        return (self.widgets.get(right)
                for left, right in self.side_by_side_field_names)

    @property
    def full_row_widgets(self):
        return (self.widgets[name] for name in self.full_row_field_names)

    def forReviewBatched(self):
        # Calling _validate populates the data dictionary as a side-effect
        # of validation.
        data = {}
        self._validate(None, data)
        # Get default values from the schema since the form defaults
        # aren't available until the search button is pressed.
        search_params = {}
        for name in self.schema:
            search_params[name] = self.schema[name].default
        # Override the defaults with the form values if available.
        search_params.update(data)
        return BatchNavigator(self.context.forReview(**search_params),
                              self.request, size=10)


class ProductAddViewBase(ProductLicenseMixin, LaunchpadFormView):
    """Abstract class for adding a new product.

    ProductLicenseMixin requires the "product" attribute be set in the
    child classes' action handler.
    """

    schema = IProduct
    product = None
    field_names = ['name', 'displayname', 'title', 'summary',
                   'description', 'homepageurl', 'sourceforgeproject',
                   'freshmeatproject', 'wikiurl', 'screenshotsurl',
                   'downloadurl', 'programminglang',
                   'licenses', 'license_info']
    custom_widget(
        'licenses', LicenseWidget, column_count=3, orientation='vertical')
    custom_widget('homepageurl', TextWidget, displayWidth=30)
    custom_widget('screenshotsurl', TextWidget, displayWidth=30)
    custom_widget('wikiurl', TextWidget, displayWidth=30)
    custom_widget('downloadurl', TextWidget, displayWidth=30)

    @property
    def next_url(self):
        assert self.product is not None, 'No product has been created'
        return canonical_url(self.product)


class ProductAddView(ProductAddViewBase):

    field_names = (ProductAddViewBase.field_names
                   + ['owner', 'project', 'license_reviewed'])

    label = "Register an upstream open source project"
    product = None

    def isVCSImport(self):
        if self.user is None:
            return False
        vcs_imports = getUtility(ILaunchpadCelebrities).vcs_imports
        return self.user.inTeam(vcs_imports)

    def setUpFields(self):
        super(ProductAddView, self).setUpFields()
        if not self.isVCSImport():
            # vcs-imports members get it easy and are able to change
            # the owner and reviewed status during the edit process;
            # this saves time wasted on getting to product/+admin.
            # The fields are not displayed for other people though.
            self.form_fields = self.form_fields.omit('owner',
                                                     'license_reviewed')

    @action(_('Publish this Project'), name='add')
    def add_action(self, action, data):
        if self.user is None:
            raise zope.security.interfaces.Unauthorized(
                "Need an authenticated Launchpad owner")
        if not self.isVCSImport():
            # Zope makes sure these are never set, since they are not in
            # self.form_fields
            assert "owner" not in data
            assert "license_reviewed" not in data
            data['owner'] = self.user
            data['license_reviewed'] = False
        self.product = getUtility(IProductSet).createProduct(
            name=data['name'],
            title=data['title'],
            summary=data['summary'],
            description=data['description'],
            displayname=data['displayname'],
            homepageurl=data['homepageurl'],
            downloadurl=data['downloadurl'],
            screenshotsurl=data['screenshotsurl'],
            wikiurl=data['wikiurl'],
            freshmeatproject=data['freshmeatproject'],
            sourceforgeproject=data['sourceforgeproject'],
            programminglang=data['programminglang'],
            project=data['project'],
            owner=data['owner'],
            registrant=self.user,
            license_reviewed=data['license_reviewed'],
            licenses = data['licenses'],
            license_info=data['license_info'])
        self.notifyFeedbackMailingList()
        notify(ObjectCreatedEvent(self.product))


class ProductEditPeopleView(LaunchpadEditFormView):
    """Enable editing of important people on the project."""

    implements(IProductEditMenu)

    schema = IProduct
    field_names = [
        'owner',
        'driver',
        ]

    @action(_('Save changes'), name='save')
    def save_action(self, action, data):
        old_owner = self.context.owner
        old_driver = self.context.driver
        self.updateContextFromData(data)
        self._reassignProductDependencies(
            self.context, old_owner, self.context.owner)
        if self.context.owner != old_owner:
            self.request.response.addNotification(
                "Successfully changed the maintainer to %s"
                % self.context.owner.displayname)
        if self.context.driver != old_driver:
            if self.context.driver is not None:
                self.request.response.addNotification(
                    "Successfully changed the driver to %s"
                    % self.context.driver.displayname)
            else:
                self.request.response.addNotification(
                    "Successfully removed the driver")

    @property
    def next_url(self):
        return canonical_url(self.context)

    def _reassignProductDependencies(self, product, oldOwner, newOwner):
        """Reassign ownership of objects related to this product.

        Objects related to this product includes: ProductSeries,
        ProductReleases and TranslationImportQueueEntries that are owned
        by oldOwner of the product.

        """
        import_queue = getUtility(ITranslationImportQueue)
        for entry in import_queue.getAllEntries(target=product):
            if entry.importer == oldOwner:
                entry.importer = newOwner
        for series in product.serieses:
            if series.owner == oldOwner:
                series.owner = newOwner
        for release in product.releases:
            if release.owner == oldOwner:
<<<<<<< HEAD
                release.owner = newOwner

class ProductBranchOverviewView(LaunchpadView, SortSeriesMixin, FeedsMixin):
    """View for the product code overview."""

    __used_for__ = IProduct

    feed_types = (
        ProductBranchesFeedLink,
        )

    def initialize(self):
        self.product = self.context


class ProductBranchListingView(BranchListingView):
    """A base class for product branch listings."""

    show_series_links = True
    no_sort_by = (BranchListingSort.PRODUCT,)

    @cachedproperty
    def branch_count(self):
        """The number of total branches the user can see."""
        return getUtility(IBranchSet).getBranchesForContext(
            context=self.context, visible_by_user=self.user).count()

    @cachedproperty
    def development_focus_branch(self):
        dev_focus_branch = self.context.development_focus.branch
        if dev_focus_branch is None:
            return None
        elif check_permission('launchpad.View', dev_focus_branch):
            return dev_focus_branch
        else:
            return None

    @property
    def no_branch_message(self):
        if (self.selected_lifecycle_status is not None
            and self.hasAnyBranchesVisibleByUser()):
            message = (
                'There are branches registered for %s '
                'but none of them match the current filter criteria '
                'for this page. Try filtering on "Any Status".')
        else:
            message = (
                'There are no branches registered for %s '
                'in Launchpad today. We recommend you visit '
                '<a href="http://www.bazaar-vcs.org">www.bazaar-vcs.org</a> '
                'for more information about how you can use the Bazaar '
                'revision control system to improve community participation '
                'in this project.')
        return message % self.context.displayname


class ProductCodeIndexView(ProductBranchListingView, SortSeriesMixin,
                           ProductDownloadFileMixin, ProductReviewCountMixin):
    """Initial view for products on the code virtual host."""

    show_set_development_focus = True

    def initialize(self):
        ProductBranchListingView.initialize(self)
        self.product = self.context

    @property
    def form_action(self):
        return "+branches"

    @property
    def initial_values(self):
        return {
            'lifecycle': BranchLifecycleStatusFilter.CURRENT,
            'sort_by': BranchListingSort.DEFAULT,
            }

    @cachedproperty
    def _recent_revisions(self):
        """Revisions for this project created in the last 30 days."""
        # The actual number of revisions for any given project are likely
        # to be small(ish).  We also need to be able to traverse over the
        # actual revision authors in order to get an accurate count.
        revisions = list(
            getUtility(IRevisionSet).getRecentRevisionsForProduct(
                product=self.context, days=30))
        # XXX: thumper 2008-04-24
        # How best to warn if the limit is getting too large?
        # And how much is too much anyway.
        return revisions

    @property
    def commit_count(self):
        """The number of new revisions in the last 30 days."""
        return len(self._recent_revisions)

    @cachedproperty
    def committer_count(self):
        """The number of committers in the last 30 days."""
        # Record a set of tuples where the first part is a launchpad
        # person name if know, and the second part is the revision author
        # text.  Only one part of the tuple will be set.
        committers = set()
        for (revision, author) in self._recent_revisions:
            if author.personID is None:
                committers.add((None, author.name))
            else:
                committers.add((author.personID, None))
        return len(committers)

    @cachedproperty
    def _branch_owners(self):
        """The owners of branches."""
        # Listify the owners, there really shouldn't be that many for any
        # one project.
        return list(getUtility(IPersonSet).getPeopleWithBranches(
                product=self.context))

    @cachedproperty
    def person_owner_count(self):
        """The number of individual people who own branches."""
        return len([person for person in self._branch_owners
                    if not person.isTeam()])

    @cachedproperty
    def team_owner_count(self):
        """The number of teams who own branches."""
        return len([person for person in self._branch_owners
                    if person.isTeam()])

    def _getSeriesBranches(self):
        """Get the series branches for the product, dev focus first."""
        # We want to show each series branch only once, always show the
        # development focus branch, no matter what's it lifecycle status, and
        # skip subsequent series where the lifecycle status is Merged or
        # Abandoned
        sorted_series = self.sorted_active_series_list
        def show_branch(branch):
            if self.selected_lifecycle_status is None:
                return True
            else:
                return (branch.lifecycle_status in
                    self.selected_lifecycle_status)
        # The series will always have at least one series, that of the
        # development focus.
        dev_focus_branch = sorted_series[0].branch
        if not check_permission('launchpad.View', dev_focus_branch):
            dev_focus_branch = None
        result = []
        if dev_focus_branch is not None and show_branch(dev_focus_branch):
            result.append(dev_focus_branch)
        for series in sorted_series[1:]:
            branch = series.branch
            if (branch is not None and
                branch not in result and
                check_permission('launchpad.View', branch) and
                show_branch(branch)):
                result.append(branch)
        return result

    @cachedproperty
    def initial_branches(self):
        """Return the series branches, followed by most recently changed."""
        series_branches = self._getSeriesBranches()
        branch_query = getUtility(IBranchSet).getBranchesForContext(
            context=self.context, visible_by_user=self.user,
            lifecycle_statuses=self.selected_lifecycle_status,
            sort_by=BranchListingSort.MOST_RECENTLY_CHANGED_FIRST)
        # We don't want the initial branch listing to be batched, so only get
        # the batch size - the number of series_branches.
        batch_size = config.launchpad.branchlisting_batch_size
        max_branches_from_query = batch_size - len(series_branches)
        # Since series branches are actual branches, and the query
        # returns the bastardised BranchWithSortColumns, we need to
        # check branch ids in the following list comprehension.
        series_branch_ids = set(branch.id for branch in series_branches)
        # We want to make sure that the series branches do not appear
        # in our branch list.
        branches = [
            branch for branch in branch_query[:max_branches_from_query]
            if branch.id not in series_branch_ids]
        series_branches.extend(branches)
        return series_branches

    def _branches(self, lifecycle_status):
        """Return the series branches, followed by most recently changed."""
        # The params are ignored, and only used by the listing view.
        return self.initial_branches

    @property
    def unseen_branch_count(self):
        """How many branches are not shown."""
        return self.branch_count - len(self.initial_branches)

    def hasAnyBranchesVisibleByUser(self):
        """See `BranchListingView`."""
        return self.branch_count > 0

    @property
    def has_development_focus_branch(self):
        """Is there a branch assigned as development focus?"""
        return self.development_focus_branch is not None

    def _getPluralText(self, count, singular, plural):
        if count == 1:
            return singular
        else:
            return plural

    @property
    def branch_text(self):
        return self._getPluralText(
            self.branch_count, _('branch'), _('branches'))

    @property
    def person_text(self):
        return self._getPluralText(
            self.person_owner_count, _('person'), _('people'))

    @property
    def team_text(self):
        return self._getPluralText(
            self.team_owner_count, _('team'), _('teams'))

    @property
    def commit_text(self):
        return self._getPluralText(
            self.commit_count, _('commit'), _('commits'))

    @property
    def committer_text(self):
        return self._getPluralText(
            self.committer_count, _('person'), _('people'))


class ProductBranchesView(ProductBranchListingView):
    """View for branch listing for a product."""

    def initialize(self):
        """Conditionally redirect to the default view.

        If the branch listing requests the default listing, redirect to the
        default view for the product.
        """
        ProductBranchListingView.initialize(self)
        if self.sort_by == BranchListingSort.DEFAULT:
            redirect_url = canonical_url(self.context)
            widget = self.widgets['lifecycle']
            if widget.hasValidInput():
                redirect_url += (
                    '?field.lifecycle=' + widget.getInputValue().name)
            self.request.response.redirect(redirect_url)

    @property
    def initial_values(self):
        return {
            'lifecycle': BranchLifecycleStatusFilter.CURRENT,
            'sort_by': BranchListingSort.LIFECYCLE,
            }


class ProductActiveReviewsView(BranchMergeProposalListingView):
    """Branch merge proposals for the product that are needing review."""

    show_diffs = False

    # The grouping classifications.
    TO_DO = 'to_do'
    ARE_DOING = 'are_doing'
    CAN_DO = 'can_do'
    MINE = 'mine'
    OTHER = 'other'

    def _getReviewGroup(self, proposal, votes):
        """Return one of MINE, TO_DO, CAN_DO, ARE_DOING, or OTHER.

        These groupings define the different tables that the user is able to
        see.

        If the source branch is owned by the user, or the proposal was
        registered by the user, then the group is MINE.

        If there is a pending vote reference for the logged in user, then the
        group is TO_DO as the user is expected to review.  If there is a vote
        reference where it is not pending, this means that the user has
        reviewed, so the group is ARE_DOING.  If there is a pending review
        requested of a team that the user is in, then the review becomes a
        CAN_DO.  All others are OTHER.
        """
        if (self.user is not None and
            (proposal.source_branch.owner == self.user or
             (self.user.inTeam(proposal.source_branch.owner) and
              proposal.registrant == self.user))):
            return self.MINE

        result = self.OTHER

        for vote in votes:
            if self.user is not None:
                if vote.reviewer == self.user:
                    if vote.comment is None:
                        return self.TO_DO
                    else:
                        return self.ARE_DOING
                # Since team reviews are always pending, and we've eliminated
                # the case where the reviewer is ther person, then if the user
                # is in the reviewer team, it is a can do.
                if self.user.inTeam(vote.reviewer):
                    result = self.CAN_DO
        return result

    def initialize(self):
        # Work out the review groups
        self.review_groups = {}
        getter = getUtility(IBranchMergeProposalGetter)
        proposals = list(getter.getProposalsForContext(
            self.context, [BranchMergeProposalStatus.NEEDS_REVIEW],
            self.user))
        all_votes = getter.getVotesForProposals(proposals)
        vote_summaries = getter.getVoteSummariesForProposals(proposals)
        for proposal in proposals:
            proposal_votes = all_votes[proposal]
            review_group = self._getReviewGroup(
                proposal, proposal_votes)
            self.review_groups.setdefault(review_group, []).append(
                BranchMergeProposalListingItem(
                    proposal, vote_summaries[proposal], None, proposal_votes))
            if proposal.preview_diff is not None:
                self.show_diffs = True
        self.proposal_count = len(proposals)

    @property
    def other_heading(self):
        """Return the heading to be used for the OTHER group.

        If there is no user, or there are no reviews in any user specific
        group, then don't show a heading for the OTHER group.
        """
        if self.user is None:
            return None
        personal_review_count = (
            len(self.review_groups.get(self.TO_DO, [])) +
            len(self.review_groups.get(self.CAN_DO, [])) +
            len(self.review_groups.get(self.MINE, [])) +
            len(self.review_groups.get(self.ARE_DOING, [])))
        if personal_review_count > 0:
            return _('Other reviews')
        else:
            return None

    @property
    def heading(self):
        return "Active code reviews for %s" % self.context.displayname

    @property
    def no_proposal_message(self):
        """Shown when there is no table to show."""
        return "%s has no active code reviews." % self.context.displayname


class ProductApprovedMergesView(BranchMergeProposalListingView):
    """Branch merge proposals for the product that have been approved."""

    extra_columns = ['date_reviewed']
    _queue_status = [BranchMergeProposalStatus.CODE_APPROVED]

    @property
    def heading(self):
        return "Approved merges for %s" % self.context.displayname

    @property
    def no_proposal_message(self):
        """Shown when there is no table to show."""
        return "%s has no approved merges." % self.context.displayname
=======
                release.owner = newOwner
>>>>>>> 2611464d
<|MERGE_RESOLUTION|>--- conflicted
+++ resolved
@@ -1567,381 +1567,4 @@
                 series.owner = newOwner
         for release in product.releases:
             if release.owner == oldOwner:
-<<<<<<< HEAD
                 release.owner = newOwner
-
-class ProductBranchOverviewView(LaunchpadView, SortSeriesMixin, FeedsMixin):
-    """View for the product code overview."""
-
-    __used_for__ = IProduct
-
-    feed_types = (
-        ProductBranchesFeedLink,
-        )
-
-    def initialize(self):
-        self.product = self.context
-
-
-class ProductBranchListingView(BranchListingView):
-    """A base class for product branch listings."""
-
-    show_series_links = True
-    no_sort_by = (BranchListingSort.PRODUCT,)
-
-    @cachedproperty
-    def branch_count(self):
-        """The number of total branches the user can see."""
-        return getUtility(IBranchSet).getBranchesForContext(
-            context=self.context, visible_by_user=self.user).count()
-
-    @cachedproperty
-    def development_focus_branch(self):
-        dev_focus_branch = self.context.development_focus.branch
-        if dev_focus_branch is None:
-            return None
-        elif check_permission('launchpad.View', dev_focus_branch):
-            return dev_focus_branch
-        else:
-            return None
-
-    @property
-    def no_branch_message(self):
-        if (self.selected_lifecycle_status is not None
-            and self.hasAnyBranchesVisibleByUser()):
-            message = (
-                'There are branches registered for %s '
-                'but none of them match the current filter criteria '
-                'for this page. Try filtering on "Any Status".')
-        else:
-            message = (
-                'There are no branches registered for %s '
-                'in Launchpad today. We recommend you visit '
-                '<a href="http://www.bazaar-vcs.org">www.bazaar-vcs.org</a> '
-                'for more information about how you can use the Bazaar '
-                'revision control system to improve community participation '
-                'in this project.')
-        return message % self.context.displayname
-
-
-class ProductCodeIndexView(ProductBranchListingView, SortSeriesMixin,
-                           ProductDownloadFileMixin, ProductReviewCountMixin):
-    """Initial view for products on the code virtual host."""
-
-    show_set_development_focus = True
-
-    def initialize(self):
-        ProductBranchListingView.initialize(self)
-        self.product = self.context
-
-    @property
-    def form_action(self):
-        return "+branches"
-
-    @property
-    def initial_values(self):
-        return {
-            'lifecycle': BranchLifecycleStatusFilter.CURRENT,
-            'sort_by': BranchListingSort.DEFAULT,
-            }
-
-    @cachedproperty
-    def _recent_revisions(self):
-        """Revisions for this project created in the last 30 days."""
-        # The actual number of revisions for any given project are likely
-        # to be small(ish).  We also need to be able to traverse over the
-        # actual revision authors in order to get an accurate count.
-        revisions = list(
-            getUtility(IRevisionSet).getRecentRevisionsForProduct(
-                product=self.context, days=30))
-        # XXX: thumper 2008-04-24
-        # How best to warn if the limit is getting too large?
-        # And how much is too much anyway.
-        return revisions
-
-    @property
-    def commit_count(self):
-        """The number of new revisions in the last 30 days."""
-        return len(self._recent_revisions)
-
-    @cachedproperty
-    def committer_count(self):
-        """The number of committers in the last 30 days."""
-        # Record a set of tuples where the first part is a launchpad
-        # person name if know, and the second part is the revision author
-        # text.  Only one part of the tuple will be set.
-        committers = set()
-        for (revision, author) in self._recent_revisions:
-            if author.personID is None:
-                committers.add((None, author.name))
-            else:
-                committers.add((author.personID, None))
-        return len(committers)
-
-    @cachedproperty
-    def _branch_owners(self):
-        """The owners of branches."""
-        # Listify the owners, there really shouldn't be that many for any
-        # one project.
-        return list(getUtility(IPersonSet).getPeopleWithBranches(
-                product=self.context))
-
-    @cachedproperty
-    def person_owner_count(self):
-        """The number of individual people who own branches."""
-        return len([person for person in self._branch_owners
-                    if not person.isTeam()])
-
-    @cachedproperty
-    def team_owner_count(self):
-        """The number of teams who own branches."""
-        return len([person for person in self._branch_owners
-                    if person.isTeam()])
-
-    def _getSeriesBranches(self):
-        """Get the series branches for the product, dev focus first."""
-        # We want to show each series branch only once, always show the
-        # development focus branch, no matter what's it lifecycle status, and
-        # skip subsequent series where the lifecycle status is Merged or
-        # Abandoned
-        sorted_series = self.sorted_active_series_list
-        def show_branch(branch):
-            if self.selected_lifecycle_status is None:
-                return True
-            else:
-                return (branch.lifecycle_status in
-                    self.selected_lifecycle_status)
-        # The series will always have at least one series, that of the
-        # development focus.
-        dev_focus_branch = sorted_series[0].branch
-        if not check_permission('launchpad.View', dev_focus_branch):
-            dev_focus_branch = None
-        result = []
-        if dev_focus_branch is not None and show_branch(dev_focus_branch):
-            result.append(dev_focus_branch)
-        for series in sorted_series[1:]:
-            branch = series.branch
-            if (branch is not None and
-                branch not in result and
-                check_permission('launchpad.View', branch) and
-                show_branch(branch)):
-                result.append(branch)
-        return result
-
-    @cachedproperty
-    def initial_branches(self):
-        """Return the series branches, followed by most recently changed."""
-        series_branches = self._getSeriesBranches()
-        branch_query = getUtility(IBranchSet).getBranchesForContext(
-            context=self.context, visible_by_user=self.user,
-            lifecycle_statuses=self.selected_lifecycle_status,
-            sort_by=BranchListingSort.MOST_RECENTLY_CHANGED_FIRST)
-        # We don't want the initial branch listing to be batched, so only get
-        # the batch size - the number of series_branches.
-        batch_size = config.launchpad.branchlisting_batch_size
-        max_branches_from_query = batch_size - len(series_branches)
-        # Since series branches are actual branches, and the query
-        # returns the bastardised BranchWithSortColumns, we need to
-        # check branch ids in the following list comprehension.
-        series_branch_ids = set(branch.id for branch in series_branches)
-        # We want to make sure that the series branches do not appear
-        # in our branch list.
-        branches = [
-            branch for branch in branch_query[:max_branches_from_query]
-            if branch.id not in series_branch_ids]
-        series_branches.extend(branches)
-        return series_branches
-
-    def _branches(self, lifecycle_status):
-        """Return the series branches, followed by most recently changed."""
-        # The params are ignored, and only used by the listing view.
-        return self.initial_branches
-
-    @property
-    def unseen_branch_count(self):
-        """How many branches are not shown."""
-        return self.branch_count - len(self.initial_branches)
-
-    def hasAnyBranchesVisibleByUser(self):
-        """See `BranchListingView`."""
-        return self.branch_count > 0
-
-    @property
-    def has_development_focus_branch(self):
-        """Is there a branch assigned as development focus?"""
-        return self.development_focus_branch is not None
-
-    def _getPluralText(self, count, singular, plural):
-        if count == 1:
-            return singular
-        else:
-            return plural
-
-    @property
-    def branch_text(self):
-        return self._getPluralText(
-            self.branch_count, _('branch'), _('branches'))
-
-    @property
-    def person_text(self):
-        return self._getPluralText(
-            self.person_owner_count, _('person'), _('people'))
-
-    @property
-    def team_text(self):
-        return self._getPluralText(
-            self.team_owner_count, _('team'), _('teams'))
-
-    @property
-    def commit_text(self):
-        return self._getPluralText(
-            self.commit_count, _('commit'), _('commits'))
-
-    @property
-    def committer_text(self):
-        return self._getPluralText(
-            self.committer_count, _('person'), _('people'))
-
-
-class ProductBranchesView(ProductBranchListingView):
-    """View for branch listing for a product."""
-
-    def initialize(self):
-        """Conditionally redirect to the default view.
-
-        If the branch listing requests the default listing, redirect to the
-        default view for the product.
-        """
-        ProductBranchListingView.initialize(self)
-        if self.sort_by == BranchListingSort.DEFAULT:
-            redirect_url = canonical_url(self.context)
-            widget = self.widgets['lifecycle']
-            if widget.hasValidInput():
-                redirect_url += (
-                    '?field.lifecycle=' + widget.getInputValue().name)
-            self.request.response.redirect(redirect_url)
-
-    @property
-    def initial_values(self):
-        return {
-            'lifecycle': BranchLifecycleStatusFilter.CURRENT,
-            'sort_by': BranchListingSort.LIFECYCLE,
-            }
-
-
-class ProductActiveReviewsView(BranchMergeProposalListingView):
-    """Branch merge proposals for the product that are needing review."""
-
-    show_diffs = False
-
-    # The grouping classifications.
-    TO_DO = 'to_do'
-    ARE_DOING = 'are_doing'
-    CAN_DO = 'can_do'
-    MINE = 'mine'
-    OTHER = 'other'
-
-    def _getReviewGroup(self, proposal, votes):
-        """Return one of MINE, TO_DO, CAN_DO, ARE_DOING, or OTHER.
-
-        These groupings define the different tables that the user is able to
-        see.
-
-        If the source branch is owned by the user, or the proposal was
-        registered by the user, then the group is MINE.
-
-        If there is a pending vote reference for the logged in user, then the
-        group is TO_DO as the user is expected to review.  If there is a vote
-        reference where it is not pending, this means that the user has
-        reviewed, so the group is ARE_DOING.  If there is a pending review
-        requested of a team that the user is in, then the review becomes a
-        CAN_DO.  All others are OTHER.
-        """
-        if (self.user is not None and
-            (proposal.source_branch.owner == self.user or
-             (self.user.inTeam(proposal.source_branch.owner) and
-              proposal.registrant == self.user))):
-            return self.MINE
-
-        result = self.OTHER
-
-        for vote in votes:
-            if self.user is not None:
-                if vote.reviewer == self.user:
-                    if vote.comment is None:
-                        return self.TO_DO
-                    else:
-                        return self.ARE_DOING
-                # Since team reviews are always pending, and we've eliminated
-                # the case where the reviewer is ther person, then if the user
-                # is in the reviewer team, it is a can do.
-                if self.user.inTeam(vote.reviewer):
-                    result = self.CAN_DO
-        return result
-
-    def initialize(self):
-        # Work out the review groups
-        self.review_groups = {}
-        getter = getUtility(IBranchMergeProposalGetter)
-        proposals = list(getter.getProposalsForContext(
-            self.context, [BranchMergeProposalStatus.NEEDS_REVIEW],
-            self.user))
-        all_votes = getter.getVotesForProposals(proposals)
-        vote_summaries = getter.getVoteSummariesForProposals(proposals)
-        for proposal in proposals:
-            proposal_votes = all_votes[proposal]
-            review_group = self._getReviewGroup(
-                proposal, proposal_votes)
-            self.review_groups.setdefault(review_group, []).append(
-                BranchMergeProposalListingItem(
-                    proposal, vote_summaries[proposal], None, proposal_votes))
-            if proposal.preview_diff is not None:
-                self.show_diffs = True
-        self.proposal_count = len(proposals)
-
-    @property
-    def other_heading(self):
-        """Return the heading to be used for the OTHER group.
-
-        If there is no user, or there are no reviews in any user specific
-        group, then don't show a heading for the OTHER group.
-        """
-        if self.user is None:
-            return None
-        personal_review_count = (
-            len(self.review_groups.get(self.TO_DO, [])) +
-            len(self.review_groups.get(self.CAN_DO, [])) +
-            len(self.review_groups.get(self.MINE, [])) +
-            len(self.review_groups.get(self.ARE_DOING, [])))
-        if personal_review_count > 0:
-            return _('Other reviews')
-        else:
-            return None
-
-    @property
-    def heading(self):
-        return "Active code reviews for %s" % self.context.displayname
-
-    @property
-    def no_proposal_message(self):
-        """Shown when there is no table to show."""
-        return "%s has no active code reviews." % self.context.displayname
-
-
-class ProductApprovedMergesView(BranchMergeProposalListingView):
-    """Branch merge proposals for the product that have been approved."""
-
-    extra_columns = ['date_reviewed']
-    _queue_status = [BranchMergeProposalStatus.CODE_APPROVED]
-
-    @property
-    def heading(self):
-        return "Approved merges for %s" % self.context.displayname
-
-    @property
-    def no_proposal_message(self):
-        """Shown when there is no table to show."""
-        return "%s has no approved merges." % self.context.displayname
-=======
-                release.owner = newOwner
->>>>>>> 2611464d
