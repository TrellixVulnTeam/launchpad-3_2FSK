#Copyright Canonical Limited 2005-2004
#Authors: Daniel Silverstone <daniel.silverstone@canonical.com>
#         Celso Providelo <celso.providelo@canonical.com>

"""Common code for Buildd scripts

Module used by buildd-queue-builder.py and buildd-slave-scanner.py
cronscripts.
"""

__metaclass__ = type

import operator
import logging
import xmlrpclib
import socket
import datetime
import pytz
import apt_pkg

from zope.component import getUtility

from canonical.librarian.interfaces import ILibrarianClient

from canonical.launchpad.interfaces import (
    CannotBuild, BuildSlaveFailure, IBuildQueueSet, IBuildSet
    )

from canonical.lp import dbschema
from canonical.config import config

from canonical.buildd.utils import notes
from canonical.buildmaster.pas import BuildDaemonPackagesArchSpecific
from canonical.buildmaster.buildergroup import BuilderGroup


# builddmaster shared lockfile
builddmaster_lockfilename = 'build-master'

# Constants used in build scoring
SCORE_SATISFIEDDEP = 5
SCORE_UNSATISFIEDDEP = 10

# this dict maps the package version relationship syntax in lambda
# functions which returns boolean according the results of
# apt_pkg.VersionCompare function (see the order above).
# For further information about pkg relationship syntax see:
#
# http://www.debian.org/doc/debian-policy/ch-relationships.html
#
version_relation_map = {
    # any version is acceptable if no relationship is given
    '': lambda x: True,
    # stricly later
    '>>': lambda x: x == 1,
    # later or equal
    '>=': lambda x: x >= 0,
    # stricly equal
    '=': lambda x: x == 0,
    # earlier or equal
    '<=': lambda x: x <= 0,
    # strictly ealier
    '<<': lambda x: x == -1
}


def determineArchitecturesToBuild(pubrec, legal_archserieses,
                                  distroseries, pas_verify=None):
    """Return a list of DistroArchSeries for which this publication
    should build.

    This function answers the question: given a publication, what
    architectures should we build it for? It takes a set of legal
    distroarchserieses and the distribution series for which we are
    buiilding, and optionally a BuildDaemonPackagesArchSpecific
    instance.
    """
    hint_string = pubrec.sourcepackagerelease.architecturehintlist
    assert hint_string

    legal_arch_tags = set(arch.architecturetag 
                          for arch in legal_archserieses)

    if hint_string == 'any':
        package_tags = legal_arch_tags
    elif hint_string == 'all':
        nominated_arch = distroseries.nominatedarchindep
        assert nominated_arch in legal_archserieses
        package_tags = set([nominated_arch.architecturetag])
    else:
        my_archs = hint_string.split()
        # Allow any-foo or linux-foo to mean foo. See bug 73761.
        my_archs = [arch.replace("any-", "") for arch in my_archs]
        my_archs = [arch.replace("linux-", "") for arch in my_archs]
        my_archs = set(my_archs)
        package_tags = my_archs.intersection(legal_arch_tags)

    if pas_verify:
        build_tags = set()
        for tag in package_tags:
            sourcepackage_name = pubrec.sourcepackagerelease.name
            if sourcepackage_name in pas_verify.permit:
                permitted = pas_verify.permit[sourcepackage_name]
                if tag not in permitted:
                    continue
            build_tags.add(tag)
    else:
        build_tags = package_tags

    sorted_archserieses = sorted(legal_archserieses,
                                 key=operator.attrgetter('architecturetag'))
    return [arch for arch in sorted_archserieses
            if arch.architecturetag in build_tags]


class BuilddMaster:
    """Canonical autobuilder master, toolkit and algorithms.

<<<<<<< HEAD
    This class is in the process of being deprecated in favour of the regular
    content classes. Please do not extend it except as required to move more
    logic into the content classes.
=======
    Attempt to '_archserieses'  attribute, a dictionary which contains a
    chain of verified DistroArchSerieses (by addDistroArchSeries) followed
    by another dictionary containing the available builder-slaver for this
    DistroArchSeries, like :

    # associate  specific processor family to a group of available
    # builder-slaves
    notes[archseries.processorfamily]['builders'] = builderGroup

    # just to consolidate we have a collapsed information
    buildersByProcessor = notes[archseries.processorfamily]['builders']

    # associate the extended builderGroup reference to a given
    # DistroArchSeries
    self._archserieses[DAR]['builders'] = buildersByProcessor
>>>>>>> 9e3309f4
    """

    def __init__(self, logger, tm):
        self._logger = logger
        self._tm = tm
        self.librarian = getUtility(ILibrarianClient)
        self._archserieses = {}
        # apt_pkg requires InitSystem to get VersionCompare working properly
        apt_pkg.InitSystem()
        self._logger.info("Buildd Master has been initialised")

    def commit(self):
        self._tm.commit()

    def addDistroArchSeries(self, distroarchseries):
        """Setting up a workable DistroArchSeries for this session."""
        self._logger.info("Adding DistroArchSeries %s/%s/%s"
                          % (distroarchseries.distroseries.distribution.name,
                             distroarchseries.distroseries.name,
                             distroarchseries.architecturetag))

        # check ARCHRELEASE across available pockets
        for pocket in dbschema.PackagePublishingPocket.items:
            if distroarchseries.getChroot(pocket):
                # Fill out the contents
                self._archserieses.setdefault(distroarchseries, {})

    def setupBuilders(self, archseries):
        """Setting up a group of builder slaves for a given DistroArchSeries.

        Use the annotation utility to store a BuilderGroup instance
        keyed by the the DistroArchSeries.processorfamily in the
        global registry 'notes' and refer to this 'note' in the private
        attribute '_archseries' keyed by the given DistroArchSeries
        and the label 'builders'. This complicated arrangement enables us
        to share builder slaves between different DistroArchRelases since
        their processorfamily values are the same (compatible processors).
        """
        # Determine the builders for this distroarchseries...
        if archseries not in self._archserieses:
            # Avoid entering in the huge loop if we don't find at least
            # one architecture for which we can build on.
            self._logger.debug(
                "Chroot missing for %s/%s/%s, skipping"
                % (archseries.distroseries.distribution.name,
                   archseries.distroseries.name,
                   archseries.architecturetag))
            return

<<<<<<< HEAD
=======
        builders = self._archserieses[archseries].get("builders")

        # if annotation for builders was already done, return
        if builders:
            return

>>>>>>> 9e3309f4
        # query the global annotation registry and verify if
        # we have already done the builder checks for the
        # processor family in question. if it's already done
        # simply refer to that information in the _archserieses
        # attribute.
        if 'builders' not in notes[archseries.processorfamily]:

            # setup a BuilderGroup object
            info = "builders.%s" % archseries.processorfamily.name
            builderGroup = BuilderGroup(self.getLogger(info), self._tm)

            # check the available slaves for this archseries
            builderGroup.checkAvailableSlaves(archseries)

            # annotate the group of builders for the
            # DistroArchSeries.processorfamily in question and the
            # label 'builders'
            notes[archseries.processorfamily]["builders"] = builderGroup

<<<<<<< HEAD
        # consolidate the annotation for the architecture release
        # in the private attribute _archreleases
        self._archreleases[archrelease]["builders"] = \
            notes[archrelease.processorfamily]["builders"]
=======
        # consolidate the annotation for the architecture series
        # in the private attribute _archserieses
        builders = notes[archseries.processorfamily]["builders"]
        self._archserieses[archseries]["builders"] = builders
>>>>>>> 9e3309f4

    def createMissingBuilds(self, distroseries):
        """Ensure that each published package is completly built."""
        self._logger.debug("Processing %s" % distroseries.name)
        # Do not create builds for distroserieses with no nominatedarchindep
        # they can't build architecture independent packages properly.
        if not distroseries.nominatedarchindep:
            self._logger.debug(
                "No nominatedarchindep for %s, skipping" % distroseries.name)
            return

        # listify to avoid hitting this MultipleJoin multiple times
        distroseries_architectures = list(distroseries.architectures)
        if not distroseries_architectures:
            self._logger.debug(
                "No architectures defined for %s, skipping"
                % distroseries.name)
            return

        registered_arch_ids = set(dar.id for dar in self._archserieses.keys())
        series_arch_ids = set(dar.id for dar in distroseries_architectures)
        legal_arch_ids = series_arch_ids.intersection(registered_arch_ids)
        legal_archs = [dar for dar in distroseries_architectures
                       if dar.id in legal_arch_ids]
        if not legal_archs:
            self._logger.debug(
                "Chroots missing for %s, skipping" % distroseries.name)
            return

        legal_arch_tags = " ".join(a.architecturetag for a in legal_archs)
        self._logger.info("Supported architectures: %s" % legal_arch_tags)

        pas_verify = BuildDaemonPackagesArchSpecific(
            config.builddmaster.root, distroseries)

        sources_published = distroseries.getSourcesPublishedForAllArchives()
        self._logger.info(
            "Found %d source(s) published." % sources_published.count())

        # XXX cprov 20050831: Entering this loop with no supported
        # architecture results in a corruption of the persistent DBNotes
        # instance for self._archserieses, it ends up empty. Bug 2070.
        # XXX: I have no idea what celso is talking about above. -- kiko
        for pubrec in sources_published:
            build_archs = determineArchitecturesToBuild(
                            pubrec, legal_archs, distroseries, pas_verify)
            self._createMissingBuildsForPublication(pubrec, build_archs)

        self.commit()

    def _createMissingBuildsForPublication(self, pubrec, build_archs):
        header = ("build record %s-%s for '%s' " %
                  (pubrec.sourcepackagerelease.name,
                   pubrec.sourcepackagerelease.version,
                   pubrec.sourcepackagerelease.architecturehintlist))
        assert pubrec.sourcepackagerelease.architecturehintlist
        for archseries in build_archs:
            if not archseries.processors:
                self._logger.debug(
                    "No processors defined for %s: skipping %s"
                    % (archseries.title, header))
                return
            if pubrec.sourcepackagerelease.getBuildByArch(
                archseries, pubrec.archive):
                # verify this build isn't already present for this
                # distroarchseries
                continue

            self._logger.debug(
                header + "Creating %s (%s)"
                % (archseries.architecturetag, pubrec.pocket.title))

            pubrec.sourcepackagerelease.createBuild(
                distroarchseries=archseries,
                pocket=pubrec.pocket,
                processor=archseries.default_processor,
                archive=pubrec.archive)


    def addMissingBuildQueueEntries(self):
        """Create missing Buildd Jobs. """
        self._logger.info("Scanning for build queue entries that are missing")

        buildset = getUtility(IBuildSet)
        builds = buildset.getPendingBuildsForArchSet(self._archserieses)

        if not builds:
            return

        for build in builds:
            if not build.buildqueue_record:
                name = build.sourcepackagerelease.name
                version = build.sourcepackagerelease.version
                tag = build.distroarchseries.architecturetag
                self._logger.debug(
                    "Creating buildqueue record for %s (%s) on %s"
                    % (name, version, tag))
                build.createBuildQueueEntry()

        self.commit()

    def scanActiveBuilders(self):
        """Collect informations/results of current build jobs."""

        queueItems = getUtility(IBuildQueueSet).getActiveBuildJobs()

        self._logger.debug(
            "scanActiveBuilders() found %d active build(s) to check"
            % queueItems.count())

        for job in queueItems:
            proc = job.archseries.processorfamily
            try:
                builders = notes[proc]["builders"]
            except KeyError:
                continue
            builders.updateBuild(job)

    def getLogger(self, subname=None):
        """Return the logger instance with specific prefix"""
        if subname is None:
            return self._logger
        return logging.getLogger("%s.%s" % (self._logger.name, subname))

    def scoreBuildQueueEntry(self, job, now=None):
        """Score Build Job according several fields

        Generate a Score index according some job properties:
        * distribution series component
        * sourcepackagerelease urgency
        """
        if now is None:
            now = datetime.datetime.now(pytz.timezone('UTC'))

        if job.manual:
            self._logger.debug("%s (%d) MANUALLY RESCORED"
                               % (job.name, job.lastscore))
            return

        score = 0
        score_componentname = {
            'multiverse': 0,
            'universe': 250,
            'restricted': 750,
            'main': 1000,
            }

        score_urgency = {
            dbschema.SourcePackageUrgency.LOW: 5,
            dbschema.SourcePackageUrgency.MEDIUM: 10,
            dbschema.SourcePackageUrgency.HIGH: 15,
            dbschema.SourcePackageUrgency.EMERGENCY: 20,
            }

        # Define a table we'll use to calculate the score based on the time
        # in the build queue.  The table is a sorted list of (upper time
        # limit in seconds, score) tuples.
        queue_time_scores = [
            (14400, 100),
            (7200, 50),
            (3600, 20),
            (1800, 15),
            (900, 10),
            (300, 5),
        ]

        score = 0
        msg = "%s (%d) -> " % (job.build.title, job.lastscore)

        # Calculate the urgency-related part of the score
        score += score_urgency[job.urgency]
        msg += "U+%d " % score_urgency[job.urgency]

        # Calculate the component-related part of the score
        score += score_componentname[job.component_name]
        msg += "C+%d " % score_componentname[job.component_name]

        # Calculate the build queue time component of the score
        eta = now - job.created
        for limit, dep_score in queue_time_scores:
            if eta.seconds > limit:
                score += dep_score
                msg += "%d " % score
                break

        # Score the package down if it has unsatisfiable build-depends
        # in the hope that doing so will allow the depended on package
        # to be built first.
        if job.builddependsindep:
            depindep_score, missing_deps = self._scoreAndCheckDependencies(
                job.builddependsindep, job.archseries)
            # sum dependency score
            score += depindep_score

        # store current score value
        job.lastscore = score
        self._logger.debug(msg + " = %d" % job.lastscore)

    def _scoreAndCheckDependencies(self, dependencies_line, archseries):
        """Check dependencies line within a distroarchseries.

        Return tuple containing the designed score points related to
        satisfied/unsatisfied dependencies and a line containing the
        missing dependencies in the default dependency format.
        """
        # parse package build dependencies using apt_pkg
        try:
            parsed_deps = apt_pkg.ParseDepends(dependencies_line)
        except (ValueError, TypeError):
            self._logger.warn("COULD NOT PARSE DEP: %s" % dependencies_line)
            # XXX cprov 20051018:
            # We should remove the job if we could not parse its
            # dependency, but AFAICS, the integrity checks in
            # uploader component will be in charge of this. In
            # short I'm confident this piece of code is never
            # going to be executed
            return 0, dependencies_line

        missing_deps = []
        score = 0

        for token in parsed_deps:
            # XXX cprov 20060227: it may not work for and'd and or'd
            # syntaxes.
            try:
                name, version, relation = token[0]
            except ValueError:
                # XXX cprov 20051018:
                # We should remove the job if we could not parse its
                # dependency, but AFAICS, the integrity checks in
                # uploader component will be in charge of this. In
                # short I'm confident this piece of code is never
                # going to be executed
                self._logger.warn("DEP FORMAT ERROR: '%s'" % token[0])
                return 0, dependencies_line

            dep_candidate = archseries.findDepCandidateByName(name)

            if dep_candidate:
                # use apt_pkg function to compare versions
                # it behaves similar to cmp, i.e. returns negative
                # if first < second, zero if first == second and
                # positive if first > second
                dep_result = apt_pkg.VersionCompare(
                    dep_candidate.binarypackageversion, version)
                # use the previously mapped result to identify whether
                # or not the dependency was satisfied or not
                if version_relation_map[relation](dep_result):
                    # continue for satisfied dependency
                    score -= SCORE_SATISFIEDDEP
                    continue

            # append missing token
            self._logger.warn(
                "MISSING DEP: %r in %s %s"
                % (token, archseries.distroseries.name,
                   archseries.architecturetag))
            missing_deps.append(token)
            score -= SCORE_UNSATISFIEDDEP

        # rebuild dependencies line
        remaining_deps = []
        for token in missing_deps:
            name, version, relation = token[0]
            if relation and version:
                token_str = '%s (%s %s)' % (name, relation, version)
            else:
                token_str = '%s' % name
            remaining_deps.append(token_str)

        return score, ", ".join(remaining_deps)

    def retryDepWaiting(self):
        """Check 'dependency waiting' builds and see if we can retry them.

        Check 'dependencies' field and update its contents. Retry those with
        empty dependencies.
        """
        # Get the missing dependency fields
        arch_ids = [arch.id for arch in self._archserieses]
        status = dbschema.BuildStatus.MANUALDEPWAIT
        bqset = getUtility(IBuildSet)
        candidates = bqset.getBuildsByArchIds(arch_ids, status=status)
        # XXX cprov 20060227: IBuildSet.getBuildsByArch API is evil,
        # we should always return an SelectResult, even for empty results
        if candidates is None:
            self._logger.debug("No MANUALDEPWAIT record found")
            return

        self._logger.info(
            "Found %d builds in MANUALDEPWAIT state. Checking:"
            % candidates.count())

        for build in candidates:
            # XXX cprov 20060606: This iteration/check should be provided
            # by IBuild.

            if not build.distroseries.canUploadToPocket(build.pocket):
                # skip retries for not allowed in distroseries/pocket
                self._logger.debug('SKIPPED: %s can not build in %s/%s'
                                   % (build.title, build.distroseries.name,
                                      build.pocket.name))
                continue

            if build.dependencies:
                dep_score, remaining_deps = self._scoreAndCheckDependencies(
                    build.dependencies, build.distroarchseries)
                # store new missing dependencies
                build.dependencies = remaining_deps
                if len(build.dependencies):
                    self._logger.debug(
                        'WAITING: %s "%s"' % (build.title, build.dependencies))
                    continue

            # retry build if missing dependencies is empty
            self._logger.debug('RETRY: "%s"' % build.title)
            build.retry()

        self.commit()

    def sanitiseAndScoreCandidates(self):
        """Iter over the buildqueue entries sanitising it."""
        # Get the current build job candidates
        bqset = getUtility(IBuildQueueSet)
        candidates = bqset.calculateCandidates(
            self._archserieses, state=dbschema.BuildStatus.NEEDSBUILD)
        if not candidates:
            return

        self._logger.info("Found %d build in NEEDSBUILD state. Rescoring"
                          % candidates.count())

        # 1. Remove any for which there are no files (shouldn't happen but
        # worth checking for)
        jobs = []
        for job in candidates:
            if job.files:
                jobs.append(job)
                self.scoreBuildQueueEntry(job)
            else:
                distro = job.archseries.distroseries.distribution
                distroseries = job.archseries.distroseries
                archtag = job.archseries.architecturetag
                # remove this entry from the database.
                job.destroySelf()
                self._logger.debug("Eliminating build of %s/%s/%s/%s/%s due "
                                   "to lack of source files"
                                   % (distro.name, distroseries.name,
                                      archtag, job.name, job.version))
            # commit every cycle to ensure it won't be lost.
            self.commit()

        self._logger.info("After paring out any builds for which we "
                           "lack source, %d NEEDSBUILD" % len(jobs))

        # And finally return that list
        return jobs

    def sortByScore(self, queueItems):
        """Sort queueItems by lastscore, in descending order."""
        queueItems.sort(key=operator.attrgetter('lastscore'), reverse=True)

    def sortAndSplitByProcessor(self):
        """Split out each build by the processor it is to be built for then
        order each sublist by its score. Get the current build job candidates
        """
        bqset = getUtility(IBuildQueueSet)
        candidates = bqset.calculateCandidates(
            self._archserieses, state=dbschema.BuildStatus.NEEDSBUILD)
        if not candidates:
            return {}

        self._logger.debug("Found %d NEEDSBUILD" % candidates.count())

        result = {}

        for job in candidates:
            job_proc = job.archseries.processorfamily
            result.setdefault(job_proc, []).append(job)

        for job_proc in result:
            self.sortByScore(result[job_proc])

        return result

    def dispatchByProcessor(self, proc, queueItems):
        """Dispatch Jobs according specific processor"""
        self._logger.info("dispatchByProcessor(%s, %d queueItem(s))"
                          % (proc.name, len(queueItems)))
        try:
            builders = notes[proc]["builders"]
        except KeyError:
            self._logger.debug("No initialised builders found.")
            return

        while len(queueItems) > 0:
            build_candidate = queueItems.pop(0)
            #self._logger.debug(build_candidate.build.title)
            # Retrieve the first available builder according the context.
            builder = builders.firstAvailable(
                is_trusted=build_candidate.is_trusted)
            if not builder:
                #self._logger.debug('No Builder Available')
                continue
            # either dispatch or mark obsolete builds (sources superseded
            # or removed) as SUPERSEDED.
            spr = build_candidate.build.sourcepackagerelease
            if (spr.publishings and spr.publishings[0].status <=
                dbschema.PackagePublishingStatus.PUBLISHED):
                self.startBuild(builders, builder, build_candidate)
                self.commit()
            else:
                self._logger.debug(
                    "Build %s SUPERSEDED, queue item %s REMOVED"
                    % (build_candidate.build.id, build_candidate.id))
                build_candidate.build.buildstate = (
                    dbschema.BuildStatus.SUPERSEDED)
                build_candidate.destroySelf()

        self.commit()

    def startBuild(self, builders, builder, queueItem):
        """Find the list of files and give them to the builder."""
<<<<<<< HEAD
        try:
            builder.startBuild(queueItem,  self._logger)
        except BuildSlaveFailure:
            # keep old mirrored-from-db-data in sync.
            builders.updateOkSlaves()
        except CannotBuild:
            # Ignore the exception - this code is being refactored and the
            # caller of startBuild expects it to never fail.
            pass
=======
        pocket = queueItem.build.pocket

        self._logger.info("startBuild(%s, %s, %s, %s)"
                           % (builder.url, queueItem.name,
                              queueItem.version, pocket.title))

        # ensure build has the need chroot
        chroot = queueItem.archseries.getChroot(pocket)
        if chroot is None:
            self._logger.debug(
                "Missing CHROOT for %s/%s/%s/%s"
                % (queueItem.build.distroseries.distribution.name,
                   queueItem.build.distroseries.name,
                   queueItem.build.distroarchseries.architecturetag,
                   queueItem.build.pocket.name))
            return

        try:
            # Resume build XEN-images
            builders.resumeBuilder(builder)
            # Send chroot.
            builders.giveToBuilder(builder, chroot, self.librarian)

            # Build filemap structure with the files required in this build
            # and send them to the builder.
            filemap = {}
            for f in queueItem.files:
                fname = f.libraryfile.filename
                filemap[fname] = f.libraryfile.content.sha1
                builders.giveToBuilder(builder, f.libraryfile, self.librarian)

            # Build extra arguments
            args = {}
            args["ogrecomponent"] = queueItem.component_name
            # turn 'arch_indep' ON only if build is archindep or if
            # the specific architecture is the nominatedarchindep for
            # this distroseries (in case it requires any archindep source)
            # XXX: there is no point in checking if archhintlist ==
            # 'all' here, because it's redundant with the check for
            # isNominatedArchIndep. -- kiko, 2006-08-31
            args['arch_indep'] = (queueItem.archhintlist == 'all' or
                                  queueItem.archseries.isNominatedArchIndep)

            if not queueItem.is_trusted:
                components_map = {
                    'main': 'main',
                    'restricted': 'main restricted',
                    'universe': 'main restricted universe',
                    'multiverse': 'main restricted universe multiverse',
                    }
                allowed_components = components_map[queueItem.component_name]
                ppa_archive_url = queueItem.build.archive.archive_url
                args['archives'] = [
                    'http://archive.ubuntu.com/ubuntu %s' % allowed_components,
                    '%s/ubuntu %s' % (ppa_archive_url, allowed_components)
                    ]
            else:
                args['archives'] = []

            # Request start of the process.
            builders.startBuild(
                builder, queueItem, filemap, "debian", pocket, args)

        except (xmlrpclib.Fault, socket.error), info:
            # mark builder as 'failed'.
            self._logger.debug(
                "Disabling builder: %s" % builder.url, exc_info=1)
            builders.failBuilder(
                builder, "Exception (%s) when setting up to new job" % info)

        self.commit()
>>>>>>> 9e3309f4
<|MERGE_RESOLUTION|>--- conflicted
+++ resolved
@@ -116,27 +116,9 @@
 class BuilddMaster:
     """Canonical autobuilder master, toolkit and algorithms.
 
-<<<<<<< HEAD
     This class is in the process of being deprecated in favour of the regular
     content classes. Please do not extend it except as required to move more
     logic into the content classes.
-=======
-    Attempt to '_archserieses'  attribute, a dictionary which contains a
-    chain of verified DistroArchSerieses (by addDistroArchSeries) followed
-    by another dictionary containing the available builder-slaver for this
-    DistroArchSeries, like :
-
-    # associate  specific processor family to a group of available
-    # builder-slaves
-    notes[archseries.processorfamily]['builders'] = builderGroup
-
-    # just to consolidate we have a collapsed information
-    buildersByProcessor = notes[archseries.processorfamily]['builders']
-
-    # associate the extended builderGroup reference to a given
-    # DistroArchSeries
-    self._archserieses[DAR]['builders'] = buildersByProcessor
->>>>>>> 9e3309f4
     """
 
     def __init__(self, logger, tm):
@@ -186,15 +168,6 @@
                    archseries.architecturetag))
             return
 
-<<<<<<< HEAD
-=======
-        builders = self._archserieses[archseries].get("builders")
-
-        # if annotation for builders was already done, return
-        if builders:
-            return
-
->>>>>>> 9e3309f4
         # query the global annotation registry and verify if
         # we have already done the builder checks for the
         # processor family in question. if it's already done
@@ -214,17 +187,10 @@
             # label 'builders'
             notes[archseries.processorfamily]["builders"] = builderGroup
 
-<<<<<<< HEAD
         # consolidate the annotation for the architecture release
         # in the private attribute _archreleases
-        self._archreleases[archrelease]["builders"] = \
-            notes[archrelease.processorfamily]["builders"]
-=======
-        # consolidate the annotation for the architecture series
-        # in the private attribute _archserieses
-        builders = notes[archseries.processorfamily]["builders"]
-        self._archserieses[archseries]["builders"] = builders
->>>>>>> 9e3309f4
+        self._archserieses[archseries]["builders"] = \
+            notes[archseries.processorfamily]["builders"]
 
     def createMissingBuilds(self, distroseries):
         """Ensure that each published package is completly built."""
@@ -648,7 +614,6 @@
 
     def startBuild(self, builders, builder, queueItem):
         """Find the list of files and give them to the builder."""
-<<<<<<< HEAD
         try:
             builder.startBuild(queueItem,  self._logger)
         except BuildSlaveFailure:
@@ -657,77 +622,4 @@
         except CannotBuild:
             # Ignore the exception - this code is being refactored and the
             # caller of startBuild expects it to never fail.
-            pass
-=======
-        pocket = queueItem.build.pocket
-
-        self._logger.info("startBuild(%s, %s, %s, %s)"
-                           % (builder.url, queueItem.name,
-                              queueItem.version, pocket.title))
-
-        # ensure build has the need chroot
-        chroot = queueItem.archseries.getChroot(pocket)
-        if chroot is None:
-            self._logger.debug(
-                "Missing CHROOT for %s/%s/%s/%s"
-                % (queueItem.build.distroseries.distribution.name,
-                   queueItem.build.distroseries.name,
-                   queueItem.build.distroarchseries.architecturetag,
-                   queueItem.build.pocket.name))
-            return
-
-        try:
-            # Resume build XEN-images
-            builders.resumeBuilder(builder)
-            # Send chroot.
-            builders.giveToBuilder(builder, chroot, self.librarian)
-
-            # Build filemap structure with the files required in this build
-            # and send them to the builder.
-            filemap = {}
-            for f in queueItem.files:
-                fname = f.libraryfile.filename
-                filemap[fname] = f.libraryfile.content.sha1
-                builders.giveToBuilder(builder, f.libraryfile, self.librarian)
-
-            # Build extra arguments
-            args = {}
-            args["ogrecomponent"] = queueItem.component_name
-            # turn 'arch_indep' ON only if build is archindep or if
-            # the specific architecture is the nominatedarchindep for
-            # this distroseries (in case it requires any archindep source)
-            # XXX: there is no point in checking if archhintlist ==
-            # 'all' here, because it's redundant with the check for
-            # isNominatedArchIndep. -- kiko, 2006-08-31
-            args['arch_indep'] = (queueItem.archhintlist == 'all' or
-                                  queueItem.archseries.isNominatedArchIndep)
-
-            if not queueItem.is_trusted:
-                components_map = {
-                    'main': 'main',
-                    'restricted': 'main restricted',
-                    'universe': 'main restricted universe',
-                    'multiverse': 'main restricted universe multiverse',
-                    }
-                allowed_components = components_map[queueItem.component_name]
-                ppa_archive_url = queueItem.build.archive.archive_url
-                args['archives'] = [
-                    'http://archive.ubuntu.com/ubuntu %s' % allowed_components,
-                    '%s/ubuntu %s' % (ppa_archive_url, allowed_components)
-                    ]
-            else:
-                args['archives'] = []
-
-            # Request start of the process.
-            builders.startBuild(
-                builder, queueItem, filemap, "debian", pocket, args)
-
-        except (xmlrpclib.Fault, socket.error), info:
-            # mark builder as 'failed'.
-            self._logger.debug(
-                "Disabling builder: %s" % builder.url, exc_info=1)
-            builders.failBuilder(
-                builder, "Exception (%s) when setting up to new job" % info)
-
-        self.commit()
->>>>>>> 9e3309f4
+            pass