--- conflicted
+++ resolved
@@ -891,12 +891,8 @@
         orderBy = SQLConstant("person_sort_key(displayname, name)")
         return self.adminmembers.union(owner, orderBy=orderBy)
 
-<<<<<<< HEAD
-    def _getMembersByStatus(self, status):
-=======
     def getMembersByStatus(self, status, orderBy=None):
         """See IPerson."""
->>>>>>> c9b3b68d
         query = ("TeamMembership.team = %s AND TeamMembership.status = %s "
                  "AND TeamMembership.person = Person.id" %
                  sqlvalues(self.id, status))
