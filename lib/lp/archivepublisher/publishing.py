# Copyright 2009-2016 Canonical Ltd.  This software is licensed under the
# GNU Affero General Public License version 3 (see the file LICENSE).

__all__ = [
    'cannot_modify_suite',
    'FORMAT_TO_SUBCOMPONENT',
    'GLOBAL_PUBLISHER_LOCK',
    'Publisher',
    'getPublisher',
    ]

__metaclass__ = type

import bz2
from collections import defaultdict
from datetime import (
    datetime,
    timedelta,
    )
import errno
import gzip
import hashlib
from itertools import (
    chain,
    groupby,
    )
import logging
from operator import attrgetter
import os
import shutil

from debian.deb822 import (
    _multivalued,
    Release,
    )
from storm.expr import Desc
from zope.component import getUtility
from zope.interface import (
    Attribute,
    implementer,
    Interface,
    )

from lp.app.interfaces.launchpad import ILaunchpadCelebrities
from lp.archivepublisher import HARDCODED_COMPONENT_ORDER
from lp.archivepublisher.config import getPubConfig
from lp.archivepublisher.diskpool import DiskPool
from lp.archivepublisher.domination import Dominator
from lp.archivepublisher.htaccess import (
    htpasswd_credentials_for_archive,
    write_htaccess,
    write_htpasswd,
    )
from lp.archivepublisher.indices import (
    build_binary_stanza_fields,
    build_source_stanza_fields,
    build_translations_stanza_fields,
    )
from lp.archivepublisher.interfaces.archivesigningkey import (
    IArchiveSigningKey,
    )
from lp.archivepublisher.model.ftparchive import FTPArchiveHandler
from lp.archivepublisher.utils import (
    get_ppa_reference,
    RepositoryIndexFile,
    )
from lp.registry.interfaces.pocket import (
    PackagePublishingPocket,
    pocketsuffix,
    )
from lp.registry.interfaces.series import SeriesStatus
from lp.registry.model.distroseries import DistroSeries
from lp.services.database.constants import UTC_NOW
from lp.services.database.interfaces import IStore
from lp.services.features import getFeatureFlag
from lp.services.helpers import filenameToContentType
from lp.services.librarian.client import LibrarianClient
<<<<<<< HEAD
from lp.services.osutils import ensure_directory_exists
=======
from lp.services.osutils import open_for_writing
>>>>>>> 56804a9f
from lp.services.utils import file_exists
from lp.soyuz.enums import (
    ArchivePurpose,
    ArchiveStatus,
    BinaryPackageFormat,
    PackagePublishingStatus,
    )
from lp.soyuz.interfaces.archive import NoSuchPPA
from lp.soyuz.interfaces.archivefile import IArchiveFileSet
from lp.soyuz.interfaces.publishing import (
    active_publishing_status,
    IPublishingSet,
    )
from lp.soyuz.model.distroarchseries import DistroArchSeries
from lp.soyuz.model.publishing import (
    BinaryPackagePublishingHistory,
    SourcePackagePublishingHistory,
    )

# Use this as the lock file name for all scripts that may manipulate
# archives in the filesystem.  In a Launchpad(Cron)Script, set
# lockfilename to this value to make it use the shared lock.
GLOBAL_PUBLISHER_LOCK = 'launchpad-publisher.lock'


FORMAT_TO_SUBCOMPONENT = {
    BinaryPackageFormat.UDEB: 'debian-installer',
    BinaryPackageFormat.DDEB: 'debug',
    }


# Number of days before unreferenced files are removed from by-hash.
BY_HASH_STAY_OF_EXECUTION = 1


def reorder_components(components):
    """Return a list of the components provided.

    The list will be ordered by the semi arbitrary rules of ubuntu.
    Over time this method needs to be removed and replaced by having
    component ordering codified in the database.
    """
    remaining = list(components)
    ordered = []
    for comp in HARDCODED_COMPONENT_ORDER:
        if comp in remaining:
            ordered.append(comp)
            remaining.remove(comp)
    ordered.extend(remaining)
    return ordered


def remove_suffix(path):
    """Return `path` but with any compression suffix removed."""
    if path.endswith('.gz'):
        return path[:-len('.gz')]
    elif path.endswith('.bz2'):
        return path[:-len('.bz2')]
    elif path.endswith('.xz'):
        return path[:-len('.xz')]
    else:
        return path


def get_suffixed_indices(path):
    """Return a set of paths to compressed copies of the given index."""
    return set([path + suffix for suffix in ('', '.gz', '.bz2', '.xz')])


def _getDiskPool(pubconf, log):
    """Return a DiskPool instance for a given PubConf.

    It ensures the given archive location matches the minimal structure
    required.
    """
    log.debug("Preparing on-disk pool representation.")
    dp = DiskPool(pubconf.poolroot, pubconf.temproot,
                  logging.getLogger("DiskPool"))
    # Set the diskpool's log level to INFO to suppress debug output
    dp.logger.setLevel(logging.INFO)

    return dp


def _setupHtaccess(archive, pubconf, log):
    """Setup .htaccess/.htpasswd files for an archive.
    """
    if not archive.private:
        # FIXME: JRV 20101108 leftover .htaccess and .htpasswd files
        # should be removed when support for making existing 3PA's public
        # is added; bug=376072
        return

    htaccess_path = os.path.join(pubconf.archiveroot, ".htaccess")
    htpasswd_path = os.path.join(pubconf.archiveroot, ".htpasswd")
    # After the initial htaccess/htpasswd files
    # are created generate_ppa_htaccess is responsible for
    # updating the tokens.
    if not os.path.exists(htaccess_path):
        log.debug("Writing htaccess file.")
        write_htaccess(htaccess_path, pubconf.archiveroot)
        passwords = htpasswd_credentials_for_archive(archive)
        write_htpasswd(htpasswd_path, passwords)


def getPublisher(archive, allowed_suites, log, distsroot=None):
    """Return an initialized Publisher instance for the given context.

    The callsites can override the location where the archive indexes will
    be stored via 'distroot' argument.
    """
    if archive.purpose != ArchivePurpose.PPA:
        log.debug("Finding configuration for %s %s."
                  % (archive.distribution.name, archive.displayname))
    else:
        log.debug("Finding configuration for '%s' PPA."
                  % archive.owner.name)
    pubconf = getPubConfig(archive)

    disk_pool = _getDiskPool(pubconf, log)

    if distsroot is not None:
        log.debug("Overriding dists root with %s." % distsroot)
        pubconf.distsroot = distsroot

    log.debug("Preparing publisher.")

    return Publisher(log, pubconf, disk_pool, archive, allowed_suites)


def get_sources_path(config, suite_name, component):
    """Return path to Sources file for the given arguments."""
    return os.path.join(
        config.distsroot, suite_name, component.name, "source", "Sources")


def get_packages_path(config, suite_name, component, arch, subcomp=None):
    """Return path to Packages file for the given arguments."""
    component_root = os.path.join(config.distsroot, suite_name, component.name)
    arch_path = "binary-%s" % arch.architecturetag
    if subcomp is None:
        return os.path.join(component_root, arch_path, "Packages")
    else:
        return os.path.join(component_root, subcomp, arch_path, "Packages")


def cannot_modify_suite(archive, distroseries, pocket):
    """Return True for Release pockets of stable series in primary archives."""
    return (not distroseries.isUnstable() and
            not archive.allowUpdatesToReleasePocket() and
            pocket == PackagePublishingPocket.RELEASE)


class I18nIndex(_multivalued):
    """Represents an i18n/Index file."""
    _multivalued_fields = {
        "sha1": ["sha1", "size", "name"],
    }

    @property
    def _fixed_field_lengths(self):
        fixed_field_lengths = {}
        for key in self._multivalued_fields:
            length = self._get_size_field_length(key)
            fixed_field_lengths[key] = {"size": length}
        return fixed_field_lengths

    def _get_size_field_length(self, key):
        return max(len(str(item['size'])) for item in self[key])


class IArchiveHash(Interface):
    """Represents a hash algorithm used for index files."""

    hash_factory = Attribute("A hashlib class suitable for this algorithm.")
    deb822_name = Attribute(
        "Algorithm name expected by debian.deb822.Release.")
    apt_name = Attribute(
        "Algorithm name used by apt in Release files and by-hash "
        "subdirectories.")
    lfc_name = Attribute(
        "LibraryFileContent attribute name corresponding to this algorithm.")


@implementer(IArchiveHash)
class MD5ArchiveHash:
    hash_factory = hashlib.md5
    deb822_name = "md5sum"
    apt_name = "MD5Sum"
    lfc_name = "md5"


@implementer(IArchiveHash)
class SHA1ArchiveHash:
    hash_factory = hashlib.sha1
    deb822_name = "sha1"
    apt_name = "SHA1"
    lfc_name = "sha1"


@implementer(IArchiveHash)
class SHA256ArchiveHash:
    hash_factory = hashlib.sha256
    deb822_name = "sha256"
    apt_name = "SHA256"
    lfc_name = "sha256"


archive_hashes = [
    MD5ArchiveHash(),
    SHA1ArchiveHash(),
    SHA256ArchiveHash(),
    ]


class ByHash:
    """Represents a single by-hash directory tree."""

    def __init__(self, root, key, log):
        self.root = root
        self.path = os.path.join(root, key, "by-hash")
        self.log = log
        self.known_digests = defaultdict(lambda: defaultdict(set))

    def add(self, name, lfa, copy_from_path=None):
        """Ensure that by-hash entries for a single file exist.

        :param name: The name of the file under this directory tree.
        :param lfa: The `ILibraryFileAlias` to add.
        :param copy_from_path: If not None, copy file content from here
            rather than fetching it from the librarian.  This can be used
            for newly-added files to avoid needing to commit the transaction
            before calling this method.
        """
        for archive_hash in archive_hashes:
            digest = getattr(lfa.content, archive_hash.lfc_name)
            digest_path = os.path.join(
                self.path, archive_hash.apt_name, digest)
            self.known_digests[archive_hash.apt_name][digest].add(name)
            if not os.path.exists(digest_path):
                self.log.debug(
                    "by-hash: Creating %s for %s" % (digest_path, name))
                ensure_directory_exists(os.path.dirname(digest_path))
                if copy_from_path is not None:
                    os.link(
                        os.path.join(self.root, copy_from_path), digest_path)
                else:
                    with open(digest_path, "wb") as outfile:
                        lfa.open()
                        try:
                            shutil.copyfileobj(lfa, outfile, 4 * 1024 * 1024)
                        finally:
                            lfa.close()

    def known(self, name, hashname, digest):
        """Do we know about a file with this name and digest?"""
        names = self.known_digests[hashname].get(digest)
        return names is not None and name in names

    def prune(self):
        """Remove all by-hash entries that we have not been told to add.

        This also removes the by-hash directory itself if no entries remain.
        """
        prune_directory = True
        for archive_hash in archive_hashes:
            hash_path = os.path.join(self.path, archive_hash.apt_name)
            if os.path.exists(hash_path):
                prune_hash_directory = True
                for digest in list(os.listdir(hash_path)):
                    if digest not in self.known_digests[archive_hash.apt_name]:
                        digest_path = os.path.join(hash_path, digest)
                        self.log.debug(
                            "by-hash: Deleting unreferenced %s" % digest_path)
                        os.unlink(digest_path)
                    else:
                        prune_hash_directory = False
                if prune_hash_directory:
                    os.rmdir(hash_path)
                else:
                    prune_directory = False
        if prune_directory and os.path.exists(self.path):
            os.rmdir(self.path)


class ByHashes:
    """Represents all by-hash directory trees in an archive."""

    def __init__(self, root, log):
        self.root = root
        self.log = log
        self.children = {}

    def registerChild(self, dirpath):
        """Register a single by-hash directory.

        Only directories that have been registered here will be pruned by
        the `prune` method.
        """
        if dirpath not in self.children:
            self.children[dirpath] = ByHash(self.root, dirpath, self.log)
        return self.children[dirpath]

    def add(self, path, lfa, copy_from_path=None):
        dirpath, name = os.path.split(path)
        self.registerChild(dirpath).add(
            name, lfa, copy_from_path=copy_from_path)

    def known(self, path, hashname, digest):
        dirpath, name = os.path.split(path)
        return self.registerChild(dirpath).known(name, hashname, digest)

    def prune(self):
        for child in self.children.values():
            child.prune()


class Publisher(object):
    """Publisher is the class used to provide the facility to publish
    files in the pool of a Distribution. The publisher objects will be
    instantiated by the archive build scripts and will be used throughout
    the processing of each DistroSeries and DistroArchSeries in question
    """

    def __init__(self, log, config, diskpool, archive, allowed_suites=None,
                 library=None):
        """Initialize a publisher.

        Publishers need the pool root dir and a DiskPool object.

        Optionally we can pass a list of tuples, (distroseries.name, pocket),
        which will restrict the publisher actions, only suites listed in
        allowed_suites will be modified.
        """
        self.log = log
        self._config = config
        self.distro = archive.distribution
        self.archive = archive
        self.allowed_suites = allowed_suites

        self._diskpool = diskpool

        if library is None:
            self._library = LibrarianClient()
        else:
            self._library = library

        # Track which distroseries pockets have been dirtied by a
        # change, and therefore need domination/apt-ftparchive work.
        # This is a set of tuples in the form (distroseries.name, pocket)
        self.dirty_pockets = set()

        # Track which pockets need release files. This will contain more
        # than dirty_pockets in the case of a careful index run.
        # This is a set of tuples in the form (distroseries.name, pocket)
        self.release_files_needed = set()

    def setupArchiveDirs(self):
        self.log.debug("Setting up archive directories.")
        self._config.setupArchiveDirs()
        _setupHtaccess(self.archive, self._config, self.log)

    def isDirty(self, distroseries, pocket):
        """True if a publication has happened in this release and pocket."""
        return (distroseries.name, pocket) in self.dirty_pockets

    def markPocketDirty(self, distroseries, pocket):
        """Mark a pocket dirty only if it's allowed."""
        if self.isAllowed(distroseries, pocket):
            self.dirty_pockets.add((distroseries.name, pocket))

    def isAllowed(self, distroseries, pocket):
        """Whether or not the given suite should be considered.

        Return True either if the self.allowed_suite is empty (was not
        specified in command line) or if the given suite is included in it.

        Otherwise, return False.
        """
        return (not self.allowed_suites or
                (distroseries.name, pocket) in self.allowed_suites)

    @property
    def subcomponents(self):
        subcomps = []
        if self.archive.purpose != ArchivePurpose.PARTNER:
            subcomps.append('debian-installer')
        if self.archive.publish_debug_symbols:
            subcomps.append('debug')
        return subcomps

    @property
    def consider_series(self):
        if self.archive.purpose in (
            ArchivePurpose.PRIMARY,
            ArchivePurpose.PARTNER,
            ):
            # For PRIMARY and PARTNER archives, skip OBSOLETE and FUTURE
            # series.  We will never want to publish anything in them, so it
            # isn't worth thinking about whether they have pending
            # publications.
            return [
                series
                for series in self.distro.series
                if series.status not in (
                    SeriesStatus.OBSOLETE,
                    SeriesStatus.FUTURE,
                    )]
        else:
            # Other archives may have reasons to continue building at least
            # for OBSOLETE series.  For example, a PPA may be continuing to
            # provide custom builds for users who haven't upgraded yet.
            return self.distro.series

    def checkLegalPocket(self, distroseries, pocket, is_careful):
        """Check if the publication can happen in the archive."""
        if distroseries not in self.consider_series:
            return False
        # 'careful' mode re-publishes everything:
        if is_careful:
            return True
        return self.archive.canModifySuite(distroseries, pocket)

    def getPendingSourcePublications(self, is_careful):
        """Return the specific group of source records to be published."""
        # Careful publishing should include all PUBLISHED rows, normal run
        # only includes PENDING ones.
        statuses = [PackagePublishingStatus.PENDING]
        if is_careful:
            statuses.append(PackagePublishingStatus.PUBLISHED)

        publications = IStore(SourcePackagePublishingHistory).find(
            SourcePackagePublishingHistory,
            SourcePackagePublishingHistory.archive == self.archive,
            SourcePackagePublishingHistory.status.is_in(statuses))
        return publications.order_by(
            SourcePackagePublishingHistory.distroseriesID,
            SourcePackagePublishingHistory.pocket,
            Desc(SourcePackagePublishingHistory.id))

    def publishSources(self, distroseries, pocket, spphs):
        """Publish sources for a given distroseries and pocket."""
        self.log.debug(
            "* Publishing pending sources for %s" %
            distroseries.getSuite(pocket))
        for spph in spphs:
            spph.publish(self._diskpool, self.log)

    def findAndPublishSources(self, is_careful=False):
        """Search for and publish all pending sources.

        :param is_careful: If True, republish all published records (system
            will DTRT checking the hash of all published files).

        Consider records returned by getPendingSourcePublications.
        """
        dirty_pockets = set()
        all_spphs = self.getPendingSourcePublications(is_careful)
        for (distroseries, pocket), spphs in groupby(
                all_spphs, attrgetter("distroseries", "pocket")):
            if not self.isAllowed(distroseries, pocket):
                self.log.debug("* Skipping %s", distroseries.getSuite(pocket))
            elif not self.checkLegalPocket(distroseries, pocket, is_careful):
                for spph in spphs:
                    self.log.error(
                        "Tried to publish %s (%s) into %s (%s), skipping" % (
                            spph.displayname, spph.id,
                            distroseries.getSuite(pocket),
                            distroseries.status.name))
            else:
                self.publishSources(distroseries, pocket, spphs)
                dirty_pockets.add((distroseries.name, pocket))
        return dirty_pockets

    def getPendingBinaryPublications(self, is_careful):
        """Return the specific group of binary records to be published."""
        statuses = [PackagePublishingStatus.PENDING]
        if is_careful:
            statuses.append(PackagePublishingStatus.PUBLISHED)

        publications = IStore(BinaryPackagePublishingHistory).find(
            BinaryPackagePublishingHistory,
            BinaryPackagePublishingHistory.archive == self.archive,
            BinaryPackagePublishingHistory.distroarchseriesID ==
                DistroArchSeries.id,
            DistroArchSeries.distroseriesID == DistroSeries.id,
            BinaryPackagePublishingHistory.status.is_in(statuses))
        return publications.order_by(
            DistroSeries.id,
            BinaryPackagePublishingHistory.pocket,
            DistroArchSeries.architecturetag,
            Desc(BinaryPackagePublishingHistory.id))

    def publishBinaries(self, distroarchseries, pocket, bpphs):
        """Publish binaries for a given distroarchseries and pocket."""
        self.log.debug(
            "* Publishing pending binaries for %s/%s" % (
                distroarchseries.distroseries.getSuite(pocket),
                distroarchseries.architecturetag))
        for bpph in bpphs:
            bpph.publish(self._diskpool, self.log)

    def findAndPublishBinaries(self, is_careful=False):
        """Search for and publish all pending binaries.

        :param is_careful: If True, republish all published records (system
            will DTRT checking the hash of all published files).

        Consider records returned by getPendingBinaryPublications.
        """
        dirty_pockets = set()
        all_bpphs = self.getPendingBinaryPublications(is_careful)
        for (distroarchseries, pocket), bpphs in groupby(
                all_bpphs, attrgetter("distroarchseries", "pocket")):
            distroseries = distroarchseries.distroseries
            if not self.isAllowed(distroseries, pocket):
                pass  # Already logged by publishSources.
            elif not self.checkLegalPocket(distroseries, pocket, is_careful):
                for bpph in bpphs:
                    self.log.error(
                        "Tried to publish %s (%s) into %s (%s), skipping" % (
                            bpph.displayname, bpph.id,
                            distroseries.getSuite(pocket),
                            distroseries.status.name))
            else:
                self.publishBinaries(distroarchseries, pocket, bpphs)
                dirty_pockets.add((distroseries.name, pocket))
        return dirty_pockets

    def A_publish(self, force_publishing):
        """First step in publishing: actual package publishing.

        Publish each DistroSeries, which causes publishing records to be
        updated, and files to be placed on disk where necessary.
        If self.allowed_suites is set, restrict the publication procedure
        to them.
        """
        self.log.debug("* Step A: Publishing packages")

        self.dirty_pockets.update(
            self.findAndPublishSources(is_careful=force_publishing))
        self.dirty_pockets.update(
            self.findAndPublishBinaries(is_careful=force_publishing))

    def A2_markPocketsWithDeletionsDirty(self):
        """An intermediate step in publishing to detect deleted packages.

        Mark pockets containing deleted packages (status DELETED or
        OBSOLETE), scheduledeletiondate NULL and dateremoved NULL as
        dirty, to ensure that they are processed in death row.
        """
        self.log.debug("* Step A2: Mark pockets with deletions as dirty")

        # Query part that is common to both queries below.
        def base_conditions(table):
            return [
                table.archive == self.archive,
                table.status == PackagePublishingStatus.DELETED,
                table.scheduleddeletiondate == None,
                table.dateremoved == None,
                ]

        # We need to get a set of (distroseries, pocket) tuples that have
        # publications that are waiting to be deleted.  Each tuple is
        # added to the dirty_pockets set.

        # Make the source publications query.
        conditions = base_conditions(SourcePackagePublishingHistory)
        conditions.append(
            SourcePackagePublishingHistory.distroseriesID == DistroSeries.id)
        source_suites = IStore(SourcePackagePublishingHistory).find(
            (DistroSeries, SourcePackagePublishingHistory.pocket),
            *conditions).config(distinct=True).order_by(
                DistroSeries.id, SourcePackagePublishingHistory.pocket)

        # Make the binary publications query.
        conditions = base_conditions(BinaryPackagePublishingHistory)
        conditions.extend([
            BinaryPackagePublishingHistory.distroarchseriesID ==
                DistroArchSeries.id,
            DistroArchSeries.distroseriesID == DistroSeries.id,
            ])
        binary_suites = IStore(BinaryPackagePublishingHistory).find(
            (DistroSeries, BinaryPackagePublishingHistory.pocket),
            *conditions).config(distinct=True).order_by(
                DistroSeries.id, BinaryPackagePublishingHistory.pocket)

        for distroseries, pocket in chain(source_suites, binary_suites):
            if self.isDirty(distroseries, pocket):
                continue
            if (cannot_modify_suite(self.archive, distroseries, pocket)
                or not self.isAllowed(distroseries, pocket)):
                # We don't want to mark release pockets dirty in a
                # stable distroseries, no matter what other bugs
                # that precede here have dirtied it.
                continue
            self.markPocketDirty(distroseries, pocket)

    def B_dominate(self, force_domination):
        """Second step in publishing: domination."""
        self.log.debug("* Step B: dominating packages")
        judgejudy = Dominator(self.log, self.archive)
        for distroseries in self.distro.series:
            for pocket in self.archive.getPockets():
                if not self.isAllowed(distroseries, pocket):
                    continue
                if not force_domination:
                    if not self.isDirty(distroseries, pocket):
                        self.log.debug("Skipping domination for %s/%s" %
                                   (distroseries.name, pocket.name))
                        continue
                    self.checkDirtySuiteBeforePublishing(distroseries, pocket)
                judgejudy.judgeAndDominate(distroseries, pocket)

    def C_doFTPArchive(self, is_careful):
        """Does the ftp-archive step: generates Sources and Packages."""
        self.log.debug("* Step C: Set apt-ftparchive up and run it")
        apt_handler = FTPArchiveHandler(self.log, self._config,
                                        self._diskpool, self.distro,
                                        self)
        apt_handler.run(is_careful)

    def C_writeIndexes(self, is_careful):
        """Write Index files (Packages & Sources) using LP information.

        Iterates over all distroseries and its pockets and components.
        """
        self.log.debug("* Step C': write indexes directly from DB")
        for distroseries in self.distro:
            for pocket in self.archive.getPockets():
                if not is_careful:
                    if not self.isDirty(distroseries, pocket):
                        self.log.debug("Skipping index generation for %s/%s" %
                                       (distroseries.name, pocket.name))
                        continue
                    self.checkDirtySuiteBeforePublishing(distroseries, pocket)

                self.release_files_needed.add((distroseries.name, pocket))

                components = self.archive.getComponentsForSeries(distroseries)
                for component in components:
                    self._writeComponentIndexes(
                        distroseries, pocket, component)

    def D_writeReleaseFiles(self, is_careful):
        """Write out the Release files for the provided distribution.

        If is_careful is specified, we include all pockets of all releases.

        Otherwise we include only pockets flagged as true in dirty_pockets.
        """
        self.log.debug("* Step D: Generating Release files.")

        archive_file_suites = set()
        for container in getUtility(IArchiveFileSet).getContainersToReap(
                self.archive, container_prefix=u"release:"):
            distroseries, pocket = self.distro.getDistroSeriesAndPocket(
                container[len(u"release:"):])
            archive_file_suites.add((distroseries, pocket))
        self.release_files_needed.update(archive_file_suites)

        for distroseries in self.distro:
            for pocket in self.archive.getPockets():
                if not is_careful:
                    if (not self.isDirty(distroseries, pocket) and
                            (distroseries, pocket) not in archive_file_suites):
                        self.log.debug("Skipping release files for %s/%s" %
                                       (distroseries.name, pocket.name))
                        continue
                    self.checkDirtySuiteBeforePublishing(distroseries, pocket)
                else:
                    if not self.isAllowed(distroseries, pocket):
                        continue
                    # If we were asked for careful Release file generation
                    # but not careful indexing, then we may not have the raw
                    # material needed to generate Release files for all
                    # suites.  Only force those suites that already have
                    # Release files.
                    release_path = os.path.join(
                        self._config.distsroot, distroseries.getSuite(pocket),
                        "Release")
                    if file_exists(release_path):
                        self.release_files_needed.add(
                            (distroseries.name, pocket))
                self._writeSuite(distroseries, pocket)

    def _allIndexFiles(self, distroseries):
        """Return all index files on disk for a distroseries.

        For each index file, this yields a tuple of (function to open file
        in uncompressed form, path to file).
        """
        components = self.archive.getComponentsForSeries(distroseries)
        for pocket in self.archive.getPockets():
            suite_name = distroseries.getSuite(pocket)
            for component in components:
                yield gzip.open, get_sources_path(
                    self._config, suite_name, component) + ".gz"
                for arch in distroseries.architectures:
                    if not arch.enabled:
                        continue
                    yield gzip.open, get_packages_path(
                        self._config, suite_name, component, arch) + ".gz"
                    for subcomp in self.subcomponents:
                        yield gzip.open, get_packages_path(
                            self._config, suite_name, component, arch,
                            subcomp) + ".gz"

    def _latestNonEmptySeries(self):
        """Find the latest non-empty series in an archive.

        Doing this properly (series with highest version and any active
        publications) is expensive.  However, we just went to the effort of
        publishing everything; so a quick-and-dirty approach is to look
        through what we published on disk.
        """
        for distroseries in self.distro:
            for open_func, index in self._allIndexFiles(distroseries):
                try:
                    with open_func(index) as index_file:
                        if index_file.read(1):
                            return distroseries
                except IOError:
                    pass

    def createSeriesAliases(self):
        """Ensure that any series aliases exist.

        The natural implementation would be to point the alias at
        self.distro.currentseries, but that works poorly for PPAs, where
        it's possible that no packages have been published for the current
        series.  We also don't want to have to go through and republish all
        PPAs when we create a new series.  Thus, we instead do the best we
        can by pointing the alias at the latest series with any publications
        in the archive, which is the best approximation to a development
        series for that PPA.

        This does mean that the published alias might point to an older
        series, then you upload something to the alias and find that the
        alias has now moved to a newer series.  What can I say?  The
        requirements are not entirely coherent for PPAs given that packages
        are not automatically copied forward.
        """
        alias = self.distro.development_series_alias
        if alias is not None:
            current = self._latestNonEmptySeries()
            if current is None:
                return
            for pocket in self.archive.getPockets():
                alias_suite = "%s%s" % (alias, pocketsuffix[pocket])
                current_suite = current.getSuite(pocket)
                current_suite_path = os.path.join(
                    self._config.distsroot, current_suite)
                if not os.path.isdir(current_suite_path):
                    continue
                alias_suite_path = os.path.join(
                    self._config.distsroot, alias_suite)
                if os.path.islink(alias_suite_path):
                    if os.readlink(alias_suite_path) == current_suite:
                        continue
                elif os.path.isdir(alias_suite_path):
                    # Perhaps somebody did something misguided ...
                    self.log.warning(
                        "Alias suite path %s is a directory!" % alias_suite)
                    continue
                try:
                    os.unlink(alias_suite_path)
                except OSError:
                    pass
                os.symlink(current_suite, alias_suite_path)

    def _writeComponentIndexes(self, distroseries, pocket, component):
        """Write Index files for single distroseries + pocket + component.

        Iterates over all supported architectures and 'sources', no
        support for installer-* yet.
        Write contents using LP info to an extra plain file (Packages.lp
        and Sources.lp .
        """
        suite_name = distroseries.getSuite(pocket)
        self.log.debug("Generate Indexes for %s/%s"
                       % (suite_name, component.name))

        self.log.debug("Generating Sources")

        separate_long_descriptions = False
        if (not distroseries.include_long_descriptions and
                getFeatureFlag("soyuz.ppa.separate_long_descriptions")):
            # If include_long_descriptions is False and the feature flag is
            # enabled, create a Translation-en file.
            # build_binary_stanza_fields will also omit long descriptions
            # from the Packages.
            separate_long_descriptions = True
            packages = set()
            translation_en = RepositoryIndexFile(
                os.path.join(self._config.distsroot, suite_name,
                             component.name, "i18n", "Translation-en"),
                self._config.temproot, distroseries.index_compressors)

        source_index = RepositoryIndexFile(
            get_sources_path(self._config, suite_name, component),
            self._config.temproot, distroseries.index_compressors)

        for spp in distroseries.getSourcePackagePublishing(
                pocket, component, self.archive):
            stanza = build_source_stanza_fields(
                spp.sourcepackagerelease, spp.component, spp.section)
            source_index.write(stanza.makeOutput().encode('utf-8') + '\n\n')

        source_index.close()

        for arch in distroseries.architectures:
            if not arch.enabled:
                continue

            arch_path = 'binary-%s' % arch.architecturetag

            self.log.debug("Generating Packages for %s" % arch_path)

            indices = {}
            indices[None] = RepositoryIndexFile(
                get_packages_path(self._config, suite_name, component, arch),
                self._config.temproot, distroseries.index_compressors)

            for subcomp in self.subcomponents:
                indices[subcomp] = RepositoryIndexFile(
                    get_packages_path(
                        self._config, suite_name, component, arch, subcomp),
                    self._config.temproot, distroseries.index_compressors)

            for bpp in distroseries.getBinaryPackagePublishing(
                    arch.architecturetag, pocket, component, self.archive):
                subcomp = FORMAT_TO_SUBCOMPONENT.get(
                    bpp.binarypackagerelease.binpackageformat)
                if subcomp not in indices:
                    # Skip anything that we're not generating indices
                    # for, eg. ddebs where publish_debug_symbols is
                    # disabled.
                    continue
                stanza = build_binary_stanza_fields(
                    bpp.binarypackagerelease, bpp.component, bpp.section,
                    bpp.priority, bpp.phased_update_percentage,
                    separate_long_descriptions)
                indices[subcomp].write(
                    stanza.makeOutput().encode('utf-8') + '\n\n')
                if separate_long_descriptions:
                    # If the (Package, Description-md5) pair already exists
                    # in the set, build_translations_stanza_fields will
                    # return None. Otherwise it will add the pair to
                    # the set and return a stanza to be written to
                    # Translation-en.
                    translation_stanza = build_translations_stanza_fields(
                        bpp.binarypackagerelease, packages)
                    if translation_stanza is not None:
                        translation_en.write(
                            translation_stanza.makeOutput().encode('utf-8')
                            + '\n\n')

            for index in indices.itervalues():
                index.close()

        if separate_long_descriptions:
            translation_en.close()

    def checkDirtySuiteBeforePublishing(self, distroseries, pocket):
        """Last check before publishing a dirty suite.

        If the distroseries is stable and the archive doesn't allow updates
        in RELEASE pocket (primary archives) we certainly have a problem,
        better stop.
        """
        if cannot_modify_suite(self.archive, distroseries, pocket):
            raise AssertionError(
                "Oops, tainting RELEASE pocket of %s." % distroseries)

    def _getLabel(self):
        """Return the contents of the Release file Label field.

        :return: a text that should be used as the value of the Release file
            'Label' field.
        """
        if self.archive.is_ppa:
            return self.archive.displayname
        elif self.archive.purpose == ArchivePurpose.PARTNER:
            return "Partner archive"
        else:
            return self.distro.displayname

    def _getOrigin(self):
        """Return the contents of the Release file Origin field.

        Primary, Partner and Copy archives use the distribution displayname.
        For PPAs we use a more specific value that follows
        `get_ppa_reference`.

        :return: a text that should be used as the value of the Release file
            'Origin' field.
        """
        # XXX al-maisan, 2008-11-19, bug=299981. If this file is released
        # from a copy archive then modify the origin to indicate so.
        if self.archive.purpose == ArchivePurpose.PARTNER:
            return "Canonical"
        if not self.archive.is_ppa:
            return self.distro.displayname
        return "LP-PPA-%s" % get_ppa_reference(self.archive)

    def _updateByHash(self, suite, release_data):
        """Update by-hash files for a suite.

        This takes Release file data which references a set of on-disk
        files, injects any newly-modified files from that set into the
        librarian and the ArchiveFile table, and updates the on-disk by-hash
        directories to be in sync with ArchiveFile.  Any on-disk by-hash
        entries that ceased to be current sufficiently long ago are removed.
        """
        archive_file_set = getUtility(IArchiveFileSet)
        by_hashes = ByHashes(self._config.archiveroot, self.log)
        suite_dir = os.path.relpath(
            os.path.join(self._config.distsroot, suite),
            self._config.archiveroot)
        container = "release:%s" % suite

        # Gather information on entries in the current Release file, and
        # make sure nothing there is condemned.
        current_files = {}
        current_sha256_checksums = set()
        for current_entry in release_data["SHA256"]:
            path = os.path.join(suite_dir, current_entry["name"])
            current_files[path] = (
                current_entry["size"], current_entry["sha256"])
            current_sha256_checksums.add(current_entry["sha256"])
        for container, path, sha256 in archive_file_set.unscheduleDeletion(
                self.archive, container=container,
                sha256_checksums=current_sha256_checksums):
            self.log.debug(
                "by-hash: Unscheduled %s for %s in %s for deletion" % (
                    sha256, path, container))

        # Remove any condemned files from the database whose stay of
        # execution has elapsed.  We ensure that we know about all the
        # relevant by-hash directory trees before doing any removals so that
        # we can prune them properly later.
        for db_file in archive_file_set.getByArchive(
                self.archive, container=container):
            by_hashes.registerChild(os.path.dirname(db_file.path))
        for container, path, sha256 in archive_file_set.reap(
                self.archive, container=container):
            self.log.debug(
                "by-hash: Deleted %s for %s in %s" % (sha256, path, container))

        # Ensure that all files recorded in the database are in by-hash.
        db_files = archive_file_set.getByArchive(
            self.archive, container=container, eager_load=True)
        for db_file in db_files:
            by_hashes.add(db_file.path, db_file.library_file)

        # Condemn any database records that do not correspond to current
        # index files.
        condemned_files = set()
        for db_file in db_files:
            if db_file.scheduled_deletion_date is None:
                path = db_file.path
                if path in current_files:
                    current_sha256 = current_files[path][1]
                else:
                    current_sha256 = None
                if db_file.library_file.content.sha256 != current_sha256:
                    condemned_files.add(db_file)
        if condemned_files:
            for container, path, sha256 in archive_file_set.scheduleDeletion(
                    condemned_files,
                    timedelta(days=BY_HASH_STAY_OF_EXECUTION)):
                self.log.debug(
                    "by-hash: Scheduled %s for %s in %s for deletion" % (
                        sha256, path, container))

        # Ensure that all the current index files are in by-hash and have
        # corresponding database entries.
        # XXX cjwatson 2016-03-15: This should possibly use bulk creation,
        # although we can only avoid about a third of the queries since the
        # librarian client has no bulk upload methods.
        for path, (size, sha256) in current_files.items():
            full_path = os.path.join(self._config.archiveroot, path)
            if (os.path.exists(full_path) and
                    not by_hashes.known(path, "SHA256", sha256)):
                with open(full_path, "rb") as fileobj:
                    db_file = archive_file_set.newFromFile(
                        self.archive, container, path, fileobj,
                        size, filenameToContentType(path))
                by_hashes.add(path, db_file.library_file, copy_from_path=path)

        # Finally, remove any files from disk that aren't recorded in the
        # database and aren't active.
        by_hashes.prune()

    def _writeReleaseFile(self, suite, release_data):
        """Write a Release file to the archive.

        :param suite: The name of the suite whose Release file is to be
            written.
        :param release_data: A `debian.deb822.Release` object to write
            to the filesystem.
        """
        release_path = os.path.join(self._config.distsroot, suite, "Release")
        with open_for_writing(release_path, "w") as release_file:
            release_data.dump(release_file, "utf-8")

    def _syncTimestamps(self, suite, all_files):
        """Make sure the timestamps on all files in a suite match."""
        location = os.path.join(self._config.distsroot, suite)
        paths = [os.path.join(location, path) for path in all_files]
        paths = [path for path in paths if os.path.exists(path)]
        latest_timestamp = max(os.stat(path).st_mtime for path in paths)
        for path in paths:
            os.utime(path, (latest_timestamp, latest_timestamp))

    def _writeSuite(self, distroseries, pocket):
        """Write out the Release files for the provided suite."""
        # XXX: kiko 2006-08-24: Untested method.

        # As we generate file lists for apt-ftparchive we record which
        # distroseriess and so on we need to generate Release files for.
        # We store this in release_files_needed and consume the information
        # when writeReleaseFiles is called.
        if (distroseries.name, pocket) not in self.release_files_needed:
            # If we don't need to generate a release for this release
            # and pocket, don't!
            return

        suite = distroseries.getSuite(pocket)
        suite_dir = os.path.join(self._config.distsroot, suite)
        all_components = [
            comp.name for comp in
            self.archive.getComponentsForSeries(distroseries)]
        all_architectures = [
            a.architecturetag for a in distroseries.enabled_architectures]
        # Core files are those that are normally updated when a suite
        # changes, and which therefore receive special treatment with
        # caching headers on mirrors.
        core_files = set()
        # Extra files are updated occasionally from other sources.  They are
        # still checksummed and indexed, but they do not receive special
        # treatment with caching headers on mirrors.  We must not play any
        # special games with timestamps here, as it will interfere with the
        # "staging" mechanism used to update these files.
        extra_files = set()
        for component in all_components:
            self._writeSuiteSource(
                distroseries, pocket, component, core_files)
            for architecture in all_architectures:
                self._writeSuiteArch(
                    distroseries, pocket, component, architecture, core_files)
            self._writeSuiteI18n(
                distroseries, pocket, component, core_files)
            dep11_dir = os.path.join(suite_dir, component, "dep11")
            try:
                for dep11_file in os.listdir(dep11_dir):
                    if (dep11_file.startswith("Components-") or
                            dep11_file.startswith("icons-")):
                        dep11_path = os.path.join(
                            component, "dep11", dep11_file)
                        extra_files.add(remove_suffix(dep11_path))
                        extra_files.add(dep11_path)
            except OSError as e:
                if e.errno != errno.ENOENT:
                    raise
        for architecture in all_architectures:
            for contents_path in get_suffixed_indices(
                    'Contents-' + architecture):
                if os.path.exists(os.path.join(suite_dir, contents_path)):
                    extra_files.add(remove_suffix(contents_path))
                    extra_files.add(contents_path)
        all_files = core_files | extra_files

        drsummary = "%s %s " % (self.distro.displayname,
                                distroseries.displayname)
        if pocket == PackagePublishingPocket.RELEASE:
            drsummary += distroseries.version
        else:
            drsummary += pocket.name.capitalize()

        self.log.debug("Writing Release file for %s" % suite)
        release_file = Release()
        release_file["Origin"] = self._getOrigin()
        release_file["Label"] = self._getLabel()
        release_file["Suite"] = suite
        release_file["Version"] = distroseries.version
        release_file["Codename"] = distroseries.name
        release_file["Date"] = datetime.utcnow().strftime(
            "%a, %d %b %Y %k:%M:%S UTC")
        release_file["Architectures"] = " ".join(sorted(all_architectures))
        release_file["Components"] = " ".join(
            reorder_components(all_components))
        release_file["Description"] = drsummary
        if (pocket == PackagePublishingPocket.BACKPORTS and
            distroseries.backports_not_automatic):
            release_file["NotAutomatic"] = "yes"
            release_file["ButAutomaticUpgrades"] = "yes"

        for filename in sorted(all_files, key=os.path.dirname):
            hashes = self._readIndexFileHashes(suite, filename)
            if hashes is None:
                continue
            for archive_hash in archive_hashes:
                release_file.setdefault(archive_hash.apt_name, []).append(
                    hashes[archive_hash.deb822_name])

        if distroseries.publish_by_hash:
            self._updateByHash(suite, release_file)
            if distroseries.advertise_by_hash:
                release_file["Acquire-By-Hash"] = "yes"

        self._writeReleaseFile(suite, release_file)
        core_files.add("Release")

        if self.archive.signing_key is not None:
            # Sign the repository.
            self.log.debug("Signing Release file for %s" % suite)
            IArchiveSigningKey(self.archive).signRepository(suite)
            core_files.add("Release.gpg")
            core_files.add("InRelease")
        else:
            # Skip signature if the archive signing key is undefined.
            self.log.debug("No signing key available, skipping signature.")

        # Make sure all the timestamps match, to make it easier to insert
        # caching headers on mirrors.
        self._syncTimestamps(suite, core_files)

    def _writeSuiteArchOrSource(self, distroseries, pocket, component,
                                file_stub, arch_name, arch_path,
                                all_series_files):
        """Write out a Release file for an architecture or source."""
        # XXX kiko 2006-08-24: Untested method.

        suite = distroseries.getSuite(pocket)
        suite_dir = os.path.join(self._config.distsroot, suite)
        self.log.debug("Writing Release file for %s/%s/%s" % (
            suite, component, arch_path))

        # Now, grab the actual (non-di) files inside each of
        # the suite's architectures
        file_stub = os.path.join(component, arch_path, file_stub)

        for path in get_suffixed_indices(file_stub):
            if os.path.exists(os.path.join(suite_dir, path)):
                all_series_files.add(remove_suffix(path))
                all_series_files.add(path)
        all_series_files.add(os.path.join(component, arch_path, "Release"))

        release_file = Release()
        release_file["Archive"] = suite
        release_file["Version"] = distroseries.version
        release_file["Component"] = component
        release_file["Origin"] = self._getOrigin()
        release_file["Label"] = self._getLabel()
        release_file["Architecture"] = arch_name

        release_path = os.path.join(suite_dir, component, arch_path, "Release")
        with open_for_writing(release_path, "w") as f:
            release_file.dump(f, "utf-8")

    def _writeSuiteSource(self, distroseries, pocket, component,
                          all_series_files):
        """Write out a Release file for a suite's sources."""
        self._writeSuiteArchOrSource(
            distroseries, pocket, component, 'Sources', 'source', 'source',
            all_series_files)

    def _writeSuiteArch(self, distroseries, pocket, component,
                        arch_name, all_series_files):
        """Write out a Release file for an architecture in a suite."""
        suite = distroseries.getSuite(pocket)
        suite_dir = os.path.join(self._config.distsroot, suite)

        file_stub = 'Packages'
        arch_path = 'binary-' + arch_name

        for subcomp in self.subcomponents:
            # Set up the subcomponent paths.
            sub_path = os.path.join(component, subcomp, arch_path)
            sub_file_stub = os.path.join(sub_path, file_stub)
            for path in get_suffixed_indices(sub_file_stub):
                if os.path.exists(os.path.join(suite_dir, path)):
                    all_series_files.add(remove_suffix(path))
                    all_series_files.add(path)
        self._writeSuiteArchOrSource(
            distroseries, pocket, component, 'Packages', arch_name, arch_path,
            all_series_files)

    def _writeSuiteI18n(self, distroseries, pocket, component,
                        all_series_files):
        """Write out an Index file for translation files in a suite."""
        suite = distroseries.getSuite(pocket)
        self.log.debug("Writing Index file for %s/%s/i18n" % (
            suite, component))

        i18n_subpath = os.path.join(component, "i18n")
        i18n_dir = os.path.join(self._config.distsroot, suite, i18n_subpath)
        i18n_files = set()
        try:
            for i18n_file in os.listdir(i18n_dir):
                if not i18n_file.startswith('Translation-'):
                    continue
                i18n_files.add(remove_suffix(i18n_file))
                i18n_files.add(i18n_file)
        except OSError as e:
            if e.errno != errno.ENOENT:
                raise
        if not i18n_files:
            # If the i18n directory doesn't exist or is empty, we don't need
            # to index it.
            return

        i18n_index = I18nIndex()
        for i18n_file in sorted(i18n_files):
            hashes = self._readIndexFileHashes(
                suite, i18n_file, subpath=i18n_subpath)
            if hashes is None:
                continue
            i18n_index.setdefault("SHA1", []).append(hashes["sha1"])
            # Schedule i18n files for inclusion in the Release file.
            all_series_files.add(os.path.join(i18n_subpath, i18n_file))

        with open(os.path.join(i18n_dir, "Index"), "w") as f:
            i18n_index.dump(f, "utf-8")

        # Schedule this for inclusion in the Release file.
        all_series_files.add(os.path.join(component, "i18n", "Index"))

    def _readIndexFileHashes(self, suite, file_name, subpath=None):
        """Read an index file and return its hashes.

        :param suite: Suite name.
        :param file_name: Filename relative to the parent container directory.
        :param subpath: Optional subpath within the suite root.  Generated
            indexes will not include this path.  If omitted, filenames are
            assumed to be relative to the suite root.
        :return: A dictionary mapping hash field names to dictionaries of
            their components as defined by debian.deb822.Release (e.g.
            {"md5sum": {"md5sum": ..., "size": ..., "name": ...}}), or None
            if the file could not be found.
        """
        open_func = open
        full_name = os.path.join(
            self._config.distsroot, suite, subpath or '.', file_name)
        if not os.path.exists(full_name):
            if os.path.exists(full_name + '.gz'):
                open_func = gzip.open
                full_name = full_name + '.gz'
            elif os.path.exists(full_name + '.bz2'):
                open_func = bz2.BZ2File
                full_name = full_name + '.bz2'
            else:
                # The file we were asked to write out doesn't exist.
                # Most likely we have an incomplete archive (e.g. no sources
                # for a given distroseries). This is a non-fatal issue.
                self.log.debug("Failed to find " + full_name)
                return None

        hashes = {
            archive_hash.deb822_name: archive_hash.hash_factory()
            for archive_hash in archive_hashes}
        size = 0
        with open_func(full_name) as in_file:
            for chunk in iter(lambda: in_file.read(256 * 1024), ""):
                for hashobj in hashes.values():
                    hashobj.update(chunk)
                size += len(chunk)
        return {
            alg: {alg: hashobj.hexdigest(), "name": file_name, "size": size}
            for alg, hashobj in hashes.items()}

    def deleteArchive(self):
        """Delete the archive.

        Physically remove the entire archive from disk and set the archive's
        status to DELETED.

        Any errors encountered while removing the archive from disk will
        be caught and an OOPS report generated.
        """
        assert self.archive.is_ppa
        self.log.info(
            "Attempting to delete archive '%s/%s' at '%s'." % (
                self.archive.owner.name, self.archive.name,
                self._config.archiveroot))

        # Set all the publications to DELETED.
        sources = self.archive.getPublishedSources(
            status=active_publishing_status)
        getUtility(IPublishingSet).requestDeletion(
            sources, removed_by=getUtility(ILaunchpadCelebrities).janitor,
            removal_comment="Removed when deleting archive")

        # Deleting the sources will have killed the corresponding
        # binaries too, but there may be orphaned leftovers (eg. NBS).
        binaries = self.archive.getAllPublishedBinaries(
            status=active_publishing_status)
        getUtility(IPublishingSet).requestDeletion(
            binaries, removed_by=getUtility(ILaunchpadCelebrities).janitor,
            removal_comment="Removed when deleting archive")

        # Now set dateremoved on any publication that doesn't already
        # have it set, so things can expire from the librarian.
        for pub in self.archive.getPublishedSources(include_removed=False):
            pub.dateremoved = UTC_NOW
        for pub in self.archive.getAllPublishedBinaries(include_removed=False):
            pub.dateremoved = UTC_NOW

        for directory in (self._config.archiveroot, self._config.metaroot):
            if directory is None or not os.path.exists(directory):
                continue
            try:
                shutil.rmtree(directory)
            except (shutil.Error, OSError) as e:
                self.log.warning(
                    "Failed to delete directory '%s' for archive "
                    "'%s/%s'\n%s" % (
                    directory, self.archive.owner.name,
                    self.archive.name, e))

        self.archive.status = ArchiveStatus.DELETED
        self.archive.publish = False

        # Now that it's gone from disk we can rename the archive to free
        # up the namespace.
        new_name = base_name = '%s-deletedppa' % self.archive.name
        count = 1
        while True:
            try:
                self.archive.owner.getPPAByName(
                    self.archive.distribution, new_name)
            except NoSuchPPA:
                break
            new_name = '%s%d' % (base_name, count)
            count += 1
        self.archive.name = new_name
        self.log.info("Renamed deleted archive '%s'.", self.archive.reference)<|MERGE_RESOLUTION|>--- conflicted
+++ resolved
@@ -75,11 +75,10 @@
 from lp.services.features import getFeatureFlag
 from lp.services.helpers import filenameToContentType
 from lp.services.librarian.client import LibrarianClient
-<<<<<<< HEAD
-from lp.services.osutils import ensure_directory_exists
-=======
-from lp.services.osutils import open_for_writing
->>>>>>> 56804a9f
+from lp.services.osutils import (
+    ensure_directory_exists,
+    open_for_writing,
+    )
 from lp.services.utils import file_exists
 from lp.soyuz.enums import (
     ArchivePurpose,
