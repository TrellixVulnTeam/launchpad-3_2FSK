--- conflicted
+++ resolved
@@ -260,7 +260,6 @@
             distroseries=distroseries, archive=distroseries.main_archive)
         self.assertTrue(distroseries.isInitialized())
 
-<<<<<<< HEAD
     def test_getInitializationJob(self):
         # getInitializationJob() returns the most recent
         # `IInitializeDistroSeriesJob` for the given series.
@@ -270,13 +269,14 @@
         job_source = getUtility(IInitializeDistroSeriesJobSource)
         job = job_source.create(distroseries, [parent_distroseries.id])
         self.assertEqual(job, distroseries.getInitializationJob())
-=======
+
     def test_priorReleasedSeries(self):
         # Make sure that previousReleasedSeries returns all series with a
         # release date less than the contextual series,
         # ordered by descending date.
         distro = self.factory.makeDistribution()
-        unreleased = self.factory.makeDistroSeries(distribution=distro)
+        # Make an unreleased series.
+        self.factory.makeDistroSeries(distribution=distro)
         ds1 = self.factory.makeDistroSeries(distribution=distro)
         ds2 = self.factory.makeDistroSeries(distribution=distro)
         ds3 = self.factory.makeDistroSeries(distribution=distro)
@@ -299,7 +299,6 @@
         self.assertEqual(
             [ds2, ds1],
             list(prior))
->>>>>>> b14dbdbb
 
     def test_getDifferenceComments_gets_DistroSeriesDifferenceComments(self):
         distroseries = self.factory.makeDistroSeries()
