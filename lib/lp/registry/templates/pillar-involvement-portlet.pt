<div
  xmlns:tal="http://xml.zope.org/namespaces/tal"
  xmlns:i18n="http://xml.zope.org/namespaces/i18n"
  id="involvement" class="portlet involvement"
  tal:condition="view/has_involvement">
  <h2>Get Involved</h2>

  <ul>
<<<<<<< HEAD
    <li tal:condition="context/official_malone">
      <a class="bugs"
        tal:attributes="href context/menu:bugs/filebug/url">Report a Bug</a>
    </li>
    <li tal:condition="context/official_answers">
      <a class="question"
        tal:attributes="href context/menu:answers/new/url">Ask a question</a>
    </li>
    <li tal:condition="context/official_rosetta">
      <a class="translate"
        tal:attributes="href context/menu:translations/overview/url">Help translate</a>
    </li>
    <li tal:condition="context/official_codehosting">
      <a class="code"
        tal:attributes="href context/menu:branches/branch_add/url">Submit code</a>
    </li>
    <li tal:condition="context/official_blueprints">
      <a class="blueprint"
        tal:attributes="href context/menu:specifications/new/url">Register a Blueprint</a>
=======
    <li tal:repeat="link view/enabled_links">
      <a tal:replace="structure link/fmt:link" />
>>>>>>> 64cd5773
    </li>
  </ul>
</div><|MERGE_RESOLUTION|>--- conflicted
+++ resolved
@@ -6,30 +6,8 @@
   <h2>Get Involved</h2>
 
   <ul>
-<<<<<<< HEAD
-    <li tal:condition="context/official_malone">
-      <a class="bugs"
-        tal:attributes="href context/menu:bugs/filebug/url">Report a Bug</a>
-    </li>
-    <li tal:condition="context/official_answers">
-      <a class="question"
-        tal:attributes="href context/menu:answers/new/url">Ask a question</a>
-    </li>
-    <li tal:condition="context/official_rosetta">
-      <a class="translate"
-        tal:attributes="href context/menu:translations/overview/url">Help translate</a>
-    </li>
-    <li tal:condition="context/official_codehosting">
-      <a class="code"
-        tal:attributes="href context/menu:branches/branch_add/url">Submit code</a>
-    </li>
-    <li tal:condition="context/official_blueprints">
-      <a class="blueprint"
-        tal:attributes="href context/menu:specifications/new/url">Register a Blueprint</a>
-=======
     <li tal:repeat="link view/enabled_links">
       <a tal:replace="structure link/fmt:link" />
->>>>>>> 64cd5773
     </li>
   </ul>
 </div>