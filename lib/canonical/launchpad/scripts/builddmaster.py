--- conflicted
+++ resolved
@@ -1104,14 +1104,11 @@
         * distribution release component
         * sourcepackagerelease urgency
         """
-<<<<<<< HEAD
-=======
         if job.manual:
             self._logger.debug("%s (%d) MANUALLY RESCORED"
                                % (job.name, job.lastscore))
             return
 
->>>>>>> 46779544
         score = 0
         score_componentname = {
             'multiverse': 0,
