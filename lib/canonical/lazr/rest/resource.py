# Copyright 2008 Canonical Ltd.  All rights reserved.

"""Base classes for HTTP resources."""

__metaclass__ = type
__all__ = [
    'Collection',
    'CollectionResource',
    'Entry',
    'EntryResource',
    'HTTPResource',
    'JSONItem',
    'ReadOnlyResource',
    'ScopedCollection',
    'ServiceRootResource',
    'URLDereferencingMixin',
    ]

import copy
from datetime import datetime
import simplejson
from types import NoneType

from zope.app import zapi
from zope.app.pagetemplate.engine import TrustedAppPT
from zope.component import adapts, getAdapters, getMultiAdapter, getUtility
from zope.component.interfaces import ComponentLookupError
from zope.interface import implements
from zope.interface.interfaces import IInterface
from zope.pagetemplate.pagetemplatefile import PageTemplateFile
from zope.proxy import isProxy
from zope.publisher.interfaces import NotFound
from zope.schema import ValidationError, getFields
from zope.schema.interfaces import (
    ConstraintNotSatisfied, IBytes, IChoice, IObject)
from zope.security.proxy import removeSecurityProxy
from canonical.lazr.enum import BaseItem

# XXX leonardr 2008-01-25 bug=185958:
# canonical_url and BatchNavigator code should be moved into lazr.
from canonical.launchpad.webapp import canonical_url
from canonical.launchpad.webapp.batching import BatchNavigator
from canonical.launchpad.webapp.interfaces import ICanonicalUrlData
from canonical.launchpad.webapp.publisher import get_current_browser_request
from canonical.lazr.interfaces import (
    ICollection, ICollectionField, ICollectionResource, IEntry,
    IEntryResource, IFieldMarshaller, IHTTPResource, IJSONPublishable,
    IResourceGETOperation, IResourcePOSTOperation, IScopedCollection,
    IServiceRootResource)
from canonical.launchpad.webapp.vocabulary import SQLObjectVocabularyBase
from canonical.lazr.rest.schema import URLDereferencingMixin


class LazrPageTemplateFile(TrustedAppPT, PageTemplateFile):
    "A page template class for generating web service-related documents."
    pass


class ResourceJSONEncoder(simplejson.JSONEncoder):
    """A JSON encoder for JSON-exposable resources like entry resources.

    This class works with simplejson to encode objects as JSON if they
    implement IJSONPublishable. All EntryResource subclasses, for
    instance, should implement IJSONPublishable.
    """

    def default(self, obj):
        """Convert the given object to a simple data structure."""
        if isinstance(obj, datetime):
            return obj.isoformat()
        if isProxy(obj):
            # We have a security-proxied version of a built-in
            # type. We create a new version of the type by copying the
            # proxied version's content. That way the container is not
            # security proxied (and simplejson will know what do do
            # with it), but the content will still be security
            # wrapped.
            underlying_object = removeSecurityProxy(obj)
            if isinstance(underlying_object, list):
                return list(obj)
            if isinstance(underlying_object, tuple):
                return tuple(obj)
            if isinstance(underlying_object, dict):
                return dict(obj)
        return IJSONPublishable(obj).toDataForJSON()


class JSONItem:
    """JSONPublishable adapter for lazr.enum."""
    adapts(BaseItem)
    implements(IJSONPublishable)

    def __init__(self, context):
        self.context = context

    def toDataForJSON(self):
        """See `ISJONPublishable`"""
        return str(self.context.title)


class HTTPResource(URLDereferencingMixin):
    """See `IHTTPResource`."""
    implements(IHTTPResource)

    # Some interesting media types.
    WADL_TYPE = 'application/vd.sun.wadl+xml'
    JSON_TYPE = 'application/json'

    def __init__(self, context, request):
        self.context = context
        self.request = request

    def __call__(self):
        """See `IHTTPResource`."""
        pass

    def implementsPOST(self):
        """Returns True if this resource will respond to POST.

        Right now this means the resource has defined one or more
        custom POST operations.
        """
        adapters = getAdapters((self.context, self.request),
                               IResourcePOSTOperation)
        return len(adapters) > 0

    def toWADL(self, template_name="wadl-resource.pt"):
        """Represent this resource as a WADL application.

        The WADL document describes the capabilities of this resource.
        """
        template = LazrPageTemplateFile('../templates/' + template_name)
        namespace = template.pt_getContext()
        namespace['context'] = self
        return template.pt_render(namespace)

    def getPreferredSupportedContentType(self):
        """Of the content types we serve, which would the client prefer?

        The web service supports WADL and JSON representations. The
        default is JSON. This method determines whether the client
        would rather have WADL or JSON.
        """
        content_types = self.getPreferredContentTypes()
        try:
            wadl_pos = content_types.index(self.WADL_TYPE)
        except ValueError:
            wadl_pos = float("infinity")
        try:
            json_pos = content_types.index(self.JSON_TYPE)
        except ValueError:
            json_pos = float("infinity")
        if wadl_pos < json_pos:
            return self.WADL_TYPE
        return self.JSON_TYPE

    def getPreferredContentTypes(self):
        """Find which content types the client prefers to receive."""
        return self._parseAcceptStyleHeader(self.request.get('HTTP_ACCEPT'))


    def _fieldValueIsObject(self, field):
        """Does the given field expect a data model object as its value?

        Obviously an IObject field is expected to have a data model
        object as its value. But an IChoice field might also have a
        vocabulary drawn from the set of data model objects.
        """
        if IObject.providedBy(field):
            return True
        if IChoice.providedBy(field):
            # Find out whether the field's vocabulary is made of
            # database objects (which correspond to resources that
            # need to be linked to) or regular objects (which can
            # be serialized to JSON).
            field = field.bind(self.context)
            return isinstance(field.vocabulary, SQLObjectVocabularyBase)
        return False

    def _parseAcceptStyleHeader(self, value):
        """Parse an HTTP header from the Accept-* family.

        These headers contain a list of possible values, each with an
        optional priority.

        This code is modified from Zope's
        BrowserLanguages#getPreferredLanguages.

        :return: All values, in descending order of priority.
        """
        if value is None:
            return []

        values = value.split(',')
        # In the original getPreferredLanguages there was some language
        # code normalization here, which I removed.
        values = [v for v in values if v != ""]

        accepts = []
        for index, value in enumerate(values):
            l = value.split(';', 2)

            # If not supplied, quality defaults to 1...
            quality = 1.0

            if len(l) == 2:
                q = l[1]
                if q.startswith('q='):
                    q = q.split('=', 2)[1]
                    quality = float(q)

            if quality == 1.0:
                # ... but we use 1.9 - 0.001 * position to
                # keep the ordering between all items with
                # 1.0 quality, which may include items with no quality
                # defined, and items with quality defined as 1.
                quality = 1.9 - (0.001 * index)

            accepts.append((quality, l[0].strip()))

        accepts = [acc for acc in accepts if acc[0] > 0]
        accepts.sort()
        accepts.reverse()
        return [value for quality, value in accepts]


class WebServiceBatchNavigator(BatchNavigator):
    """A batch navigator that speaks to web service clients.

    This batch navigator differs from others in the names of the query
    variables it expects. This class expects the starting point to be
    contained in the query variable "ws.start" and the size of the
    batch to be contained in the query variable ""ws.size". When this
    navigator serves links, it includes query variables by those
    names.
    """

    start_variable_name = "ws.start"
    batch_variable_name = "ws.size"


class BatchingResourceMixin:

    """A mixin for resources that need to batch lists of entries."""

    def batch(self, entries, request):
        """Prepare a batch from a (possibly huge) list of entries.

        :return: A hash:
        'entries' contains a list of EntryResource objects for the
          entries that actually made it into this batch
        'total_size' contains the total size of the list.
        'next_url', if present, contains a URL to get the next batch
         in the list.
        'prev_url', if present, contains a URL to get the previous batch
         in the list.
        'start' contains the starting index of this batch
        """
        navigator = WebServiceBatchNavigator(entries, request)
        resources = [EntryResource(entry, request)
                     for entry in navigator.batch]
        batch = { 'entries' : resources,
                  'total_size' : navigator.batch.listlength,
                  'start' : navigator.batch.start }
        next_url = navigator.nextBatchURL()
        if next_url != "":
            batch['next_collection_link'] = next_url
        prev_url = navigator.prevBatchURL()
        if prev_url != "":
            batch['prev_collection_link'] = prev_url
        return batch


class CustomOperationResourceMixin(BatchingResourceMixin):

    """A mixin for resources that implement a collection-entry pattern."""

    def handleCustomGET(self, operation_name):
        """Execute a custom search-type operation triggered through GET.

        This is used by both EntryResource and CollectionResource.

        :param operation_name: The name of the operation to invoke.
        :return: The result of the operation: either a string or an
        object that needs to be serialized to JSON.
        """
        operation = getMultiAdapter((self.context, self.request),
                                    IResourceGETOperation,
                                    name=operation_name)
        return self._processCustomOperationResult(operation())

    def handleCustomPOST(self, operation_name):
        """Execute a custom write-type operation triggered through POST.

        This is used by both EntryResource and CollectionResource.

        :param operation_name: The name of the operation to invoke.
        :return: The result of the operation: either a string or an
        object that needs to be serialized to JSON.
        """
        try:
            operation = getMultiAdapter((self.context, self.request),
                                        IResourcePOSTOperation,
                                        name=operation_name)
        except ComponentLookupError:
            self.request.response.setStatus(400)
            return "No such operation: " + operation_name
        return self._processCustomOperationResult(operation())

    def do_POST(self):
        """Invoke a custom operation.

        XXX leonardr 2008-04-01 bug=210265:
        The standard meaning of POST (ie. when no custom operation is
        specified) is "create a new subordinate resource."  Code
        should eventually go into CollectionResource that implements
        POST to create a new entry inside the collection.
        """
        operation_name = self.request.form.get('ws.op')
        if operation_name is None:
            self.request.response.setStatus(400)
            return "No operation name given."
        del self.request.form['ws.op']
        return self.handleCustomPOST(operation_name)

    def _processCustomOperationResult(self, result):
        """Process the result of a custom operation."""
<<<<<<< HEAD
        if result is None:
            return result

        if isinstance(result, basestring):
=======
        if isinstance(result, (basestring, NoneType)):
>>>>>>> 5bbb4928
            # The operation took care of everything and just needs
            # this string served to the client.
            return result

        # The operation returned a collection or entry. It will be
        # serialized to JSON.
        try:
            iterator = iter(result)
        except TypeError:
            # Result is a single entry
            return EntryResource(result, self.request)

        # Serve a single batch from the collection.
        return self.batch(result, self.request)


class ReadOnlyResource(HTTPResource):
    """A resource that serves a string in response to GET."""

    def __call__(self):
        """Handle a GET or (if implemented) POST request."""
        if self.request.method == "GET":
            return self.do_GET()
        elif self.request.method == "POST" and self.implementsPOST():
            return self.do_POST()
        else:
            if self.implementsPOST():
                allow_string = "GET POST"
            else:
                allow_string = "GET"
            self.request.response.setStatus(405)
            self.request.response.setHeader("Allow", allow_string)


class ReadWriteResource(HTTPResource):
    """A resource that responds to GET, PUT, and PATCH."""

    def __call__(self):
        """Handle a GET, PUT, or PATCH request."""
        if self.request.method == "GET":
            return self.do_GET()
        elif self.request.method in ["PUT", "PATCH"]:
            type = self.request.headers['Content-Type']
            representation = self.request.bodyStream.getCacheStream().read()
            if self.request.method == "PUT":
                return self.do_PUT(type, representation)
            else:
                return self.do_PATCH(type, representation)
        elif self.request.method == "POST" and self.implementsPOST():
            return self.do_POST()
        else:
            if self.implementsPOST():
                allow_string = "GET POST PUT PATCH"
            else:
                allow_string = "GET PUT PATCH"
            self.request.response.setStatus(405)
            self.request.response.setHeader("Allow", allow_string)


class EntryResource(ReadWriteResource, CustomOperationResourceMixin):
    """An individual object, published to the web."""
    implements(IEntryResource, IJSONPublishable)

    def __init__(self, context, request):
        """Associate this resource with a specific object and request."""
        super(EntryResource, self).__init__(context, request)
        self.entry = IEntry(context)

    def toDataForJSON(self):
        """Turn the object into a simple data structure.

        In this case, a dictionary containing all fields defined by
        the resource interface.
        """
        data = {}
        data['self_link'] = canonical_url(self.context)
        for name, field in getFields(self.entry.schema).items():
            value = getattr(self.entry, name)
            field = field.bind(self.context)
            marshaller = getMultiAdapter((field, self.request),
                                          IFieldMarshaller)
            repr_name = marshaller.representationName(name)
            repr_value = marshaller.unmarshall(self.entry, name, value)
            data[repr_name] = repr_value
        return data

    def processAsJSONHash(self, media_type, representation):
        """Process an incoming representation as a JSON hash.

        :param media_type: The specified media type of the incoming
        representation.

        :representation: The incoming representation:

        :return: A tuple (dictionary, error). 'dictionary' is a Python
        dictionary corresponding to the incoming JSON hash. 'error' is
        an error message if the incoming representation could not be
        processed. If there is an error, this method will set an
        appropriate HTTP response code.
        """

        if media_type != self.JSON_TYPE:
            self.request.response.setStatus(415)
            return None, 'Expected a media type of %s.' % self.JSON_TYPE
        try:
            h = simplejson.loads(unicode(representation))
        except ValueError:
            self.request.response.setStatus(400)
            return None, "Entity-body was not a well-formed JSON document."
        if not isinstance(h, dict):
            self.request.response.setStatus(400)
            return None, 'Expected a JSON hash.'
        return h, None

    def do_GET(self):
        """Render an appropriate representation of the entry."""
        # Handle a custom operation, probably a search.
        operation_name = self.request.form.pop('ws.op', None)
        if operation_name is not None:
            result = self.handleCustomGET(operation_name)
            if isinstance(result, basestring):
                # The custom operation took care of everything and
                # just needs this string served to the client.
                return result
        else:
            # No custom operation was specified. Implement a standard
            # GET, which serves a JSON or WADL representation of the
            # entry.
            if self.getPreferredSupportedContentType() == self.WADL_TYPE:
                result = self.toWADL().encode("utf-8")
                self.request.response.setHeader(
                    'Content-Type', self.WADL_TYPE)
                return result
            else:
                result = self

        # Serialize the result to JSON.
        self.request.response.setHeader('Content-Type', self.JSON_TYPE)
        return simplejson.dumps(result, cls=ResourceJSONEncoder)

    def do_PUT(self, media_type, representation):
        """Modify the entry's state to match the given representation.

        A PUT is just like a PATCH, except the given representation
        must be a complete representation of the entry.
        """
        changeset, error = self.processAsJSONHash(media_type, representation)
        if error is not None:
            return error

        # Make sure the representation includes values for all
        # writable attributes.
        schema = self.entry.schema
        for name, field in getFields(schema).items():
            if (name.startswith('_') or ICollectionField.providedBy(field)
                or field.readonly):
                # This attribute is not part of the web service
                # interface, is a collection link (which means it's
                # read-only), or is marked read-only. It's okay for
                # the client to omit a value for this attribute.
                continue
            field = field.bind(self.context)
            marshaller = getMultiAdapter((field, self.request),
                                         IFieldMarshaller)
            repr_name = marshaller.representationName(name)
            if (changeset.get(repr_name) is None
                and getattr(self.entry, name) is not None):
                # This entry has a value for the attribute, but the
                # entity-body of the PUT request didn't make any assertion
                # about the attribute. The resource's behavior under HTTP
                # is undefined; we choose to send an error.
                self.request.response.setStatus(400)
                return ("You didn't specify a value for the attribute '%s'."
                        % repr_name)
        return self._applyChanges(changeset)

    def do_PATCH(self, media_type, representation):
        """Apply a JSON patch to the entry."""
        changeset, error = self.processAsJSONHash(media_type, representation)
        if error is not None:
            return error
        return self._applyChanges(changeset)

    def _applyChanges(self, changeset):
        """Apply a dictionary of key-value pairs as changes to an entry.

        :param changeset: A dictionary. Should come from an incoming
        representation.

        :return: An error message to be propagated to the client.
        """
        changeset = copy.copy(changeset)
        validated_changeset = {}
        errors = []

        # The self link isn't part of the schema, so it's
        # handled separately.
        if 'self_link' in changeset:
            if changeset['self_link'] != canonical_url(self.context):
                errors.append("self_link: You tried to modify "
                              "a read-only attribute.")
            del(changeset['self_link'])

        # For every field in the schema, see if there's a corresponding
        # field in the changeset.
        for name, field in getFields(self.entry.schema).items():
            if name.startswith('_'):
                # This field is not part of the web service interface.
                continue
            field = field.bind(self.context)
            marshaller = getMultiAdapter((field, self.request),
                                         IFieldMarshaller)
            repr_name = marshaller.representationName(name)
            if not repr_name in changeset:
                # The client didn't try to set a value for this field.
                continue

            # The client tried to set a value for this field. Marshall
            # it, validate it, and move it from the client changeset
            # to the validated changeset.
<<<<<<< HEAD
            original_value = changeset.pop(repr_name)
            try:
                value = marshaller.marshall_from_json_data(original_value)
=======
            value = changeset[repr_name]
            del(changeset[repr_name])

            if ICollectionField.providedBy(field):
                # This is a collection field, so the most we can do is set an
                # error message if the new value is not identical to the
                # current one.
                current_unmarshalled_value = marshaller.unmarshall(
                    self.entry, name, getattr(self.entry, name))
                if value != current_unmarshalled_value:
                    errors.append("%s: You tried to modify a collection "
                                  "attribute." % repr_name)
                continue

            if IBytes.providedBy(field):
                # We don't modify Bytes fields from the Entry that contains
                # them, but we may tell users how to do so if they attempt to
                # change them.
                current_unmarshalled_value = marshaller.unmarshall(
                    self.entry, name, getattr(self.entry, name))
                if value != current_unmarshalled_value:
                    if field.readonly:
                        errors.append("%s: You tried to modify a read-only "
                                      "attribute." % repr_name)
                    else:
                        errors.append(
                            "%s: To modify this field you need to send a PUT "
                            "request to its URI (%s)."
                            % (repr_name, current_unmarshalled_value))
                continue

            try:
                value = marshaller.marshall(value)
>>>>>>> 5bbb4928
            except (ValueError, ValidationError), e:
                errors.append("%s: %s" % (repr_name, e))
                continue

            # If the new value is an object, make sure it provides the correct
            # interface.
            if value is not None and IObject.providedBy(field):
                # XXX leonardr 2008-15-04 blueprint=api-wadl-description:
                # This should be moved into the
                # ObjectLookupFieldMarshaller, once we make it
                # possible for Vocabulary fields to specify a schema
                # class the way IObject fields can.
                if value != None and not field.schema.providedBy(value):
                    errors.append("%s: Your value points to the "
                                  "wrong kind of object" % repr_name)
                    continue

            # Obtain the current value of the field.  This gives us an easy
            # way to see if the client changed the value.
            current_value = getattr(self.entry, name)

            change_this_field = True
            # Read-only attributes can't be modified. It's okay to specify a
            # value for an attribute that can't be modified, but the new value
            # must be the same as the current value.  This makes it possible
            # to GET a document, modify one field, and send it back.
            if field.readonly:
                change_this_field = False
                if value != current_value:
                    errors.append("%s: You tried to modify a read-only "
                                  "attribute." % repr_name)
                    continue

            if change_this_field is True and value != current_value:
                try:
                    # Do any field-specific validation.
                    field.validate(value)
                except ConstraintNotSatisfied, e:
                    # Try to get a string error message out of
                    # the exception; otherwise use a generic message
                    # instead of whatever object the raise site
                    # thought would be a good idea.
                    if (len(e.args) > 0 and
                        isinstance(e.args[0], basestring)):
                        error = e.args[0]
                    else:
                        error = "Constraint not satisfied."
                    errors.append("%s: %s" % (repr_name, error))
                    continue
                except (ValueError, ValidationError), e:
                    error = str(e)
                    if error == "":
                        error = "Validation error"
                    errors.append("%s: %s" % (repr_name, error))
                    continue
                validated_changeset[name] = value
        # If there are any fields left in the changeset, they're
        # fields that don't correspond to some field in the
        # schema. They're all errors.
        for invalid_field in changeset.keys():
            errors.append("%s: You tried to modify a nonexistent "
                          "attribute." % invalid_field)

        # If there were errors, display them and send a status of 400.
        if len(errors) > 0:
            self.request.response.setStatus(400)
            self.request.response.setHeader('Content-type', 'text/plain')
            return "\n".join(errors)

        # Store the entry's current URL so we can see if it changes.
        original_url = canonical_url(self.context)
        # Make the changes.
        for name, value in validated_changeset.items():
            setattr(self.entry, name, value)

        # If the modification caused the entry's URL to change, tell
        # the client about the new URL.
        new_url = canonical_url(self.context)
        if new_url != original_url:
            self.request.response.setStatus(301)
            self.request.response.setHeader('Location', new_url)
        return ''


class CollectionResource(ReadOnlyResource, CustomOperationResourceMixin):
    """A resource that serves a list of entry resources."""
    implements(ICollectionResource)

    def __init__(self, context, request):
        """Associate this resource with a specific object and request."""
        super(CollectionResource, self).__init__(context, request)
        self.collection = ICollection(context)

    def do_GET(self):
        """Fetch a collection and render it as JSON."""
        # Handle a custom operation, probably a search.
        operation_name = self.request.form.pop('ws.op', None)
        if operation_name is not None:
            result = self.handleCustomGET(operation_name)
            if isinstance(result, str) or isinstance(result, unicode):
                # The custom operation took care of everything and
                # just needs this string served to the client.
                return result
        else:
            # No custom operation was specified. Implement a standard
            # GET, which serves a JSON or WADL representation of the
            # collection.
            entries = self.collection.find()
            if entries is None:
                raise NotFound(self, self.collection_name)

            if self.getPreferredSupportedContentType() == self.WADL_TYPE:
                result = self.toWADL().encode("utf-8")
                self.request.response.setHeader(
                    'Content-Type', self.WADL_TYPE)
                return result
            result = self.batch(entries, self.request)

        self.request.response.setHeader('Content-type', self.JSON_TYPE)
        return simplejson.dumps(result, cls=ResourceJSONEncoder)


class ServiceRootResource(HTTPResource):
    """A resource that responds to GET by describing the service."""
    implements(IServiceRootResource, ICanonicalUrlData, IJSONPublishable)

    inside = None
    path = ''
    rootsite = None

    def __init__(self):
        """Initialize the resource.

        The service root constructor is different from other
        HTTPResource constructors because Zope initializes the object
        with no request or context, and then passes the request in
        when it calls the service root object.
        """
        # We're not calling the superclass constructor because
        # it assumes it's being called in the context of a particular
        # request.
        # pylint:disable-msg=W0231
        pass

    @property
    def request(self):
        """Fetch the current browser request."""
        return get_current_browser_request()

    def __call__(self, REQUEST=None):
        """Handle a GET request."""
        if REQUEST.method == "GET":
            return self.do_GET()
        else:
            REQUEST.response.setStatus(405)
            REQUEST.response.setHeader("Allow", "GET")

    def do_GET(self):
        """Describe the capabilities of the web service in WADL."""

        if self.getPreferredSupportedContentType() == self.WADL_TYPE:
            result = self.toWADL().encode("utf-8")
            self.request.response.setHeader('Content-Type', self.WADL_TYPE)
            return result

        # The client didn't want WADL, so we'll give them JSON.
        # Specifically, a JSON map containing links to all the
        # top-level resources.
        self.request.response.setHeader('Content-type', self.JSON_TYPE)
        return simplejson.dumps(self, cls=ResourceJSONEncoder)

    def toWADL(self):
        # Find all resource types.
        site_manager = zapi.getGlobalSiteManager()
        entry_classes = []
        collection_classes = []
        for registration in site_manager.registrations():
            provided = registration.provided
            if IInterface.providedBy(provided):
                if (provided.isOrExtends(IEntry)
                    and IEntry.implementedBy(registration.value)):
                    # The implementedBy check is necessary because
                    # some IEntry adapters aren't classes with
                    # schemas; they're functions. We can ignore these
                    # functions because their return value will be one
                    # of the classes with schemas, which we do describe.
                    entry_classes.append(registration.value)
                elif (provided.isOrExtends(ICollection)
                      and ICollection.implementedBy(registration.value)
                      and not IScopedCollection.implementedBy(
                        registration.value)):
                    # See comment above re: implementedBy check.
                    # We omit IScopedCollection because those are handled
                    # by the entry classes.
                    collection_classes.append(registration.value)
        template = LazrPageTemplateFile('../templates/wadl-root.pt')
        namespace = template.pt_getContext()
        namespace['context'] = self
        namespace['request'] = self.request
        namespace['entries'] = entry_classes
        namespace['collections'] = collection_classes
        return template.pt_render(namespace)

    def toDataForJSON(self):
        """Return a map of links to top-level collection resources.

        A top-level resource is one that adapts a utility.  Currently
        top-level entry resources (should there be any) are not
        represented.
        """
        data_for_json = {}
        publications = self.getTopLevelPublications()
        for link_name, publication in publications.items():
            data_for_json[link_name] = canonical_url(publication)
        return data_for_json

    def getTopLevelPublications(self):
        """Return a mapping of top-level link names to published objects.

        This method assumes that only collections are exposed at the top
        level.
        """
        top_level_resources = {}
        site_manager = zapi.getGlobalSiteManager()
        for registration in site_manager.registrations():
            provided = registration.provided
            if IInterface.providedBy(provided):
                if (provided.isOrExtends(ICollection)
                     and ICollection.implementedBy(registration.value)):
                    try:
                        utility = getUtility(registration.required[0])
                    except ComponentLookupError:
                        # It's not a top-level resource.
                        continue
                    link_name = ("%s_collection_link"
                                 % registration.value.__name__)
                    top_level_resources[link_name] = utility
        return top_level_resources


class Entry:
    """An individual entry."""
    implements(IEntry)

    def __init__(self, context):
        """Associate the entry with some database model object."""
        self.context = context


class Collection:
    """A collection of entries."""
    implements(ICollection)

    def __init__(self, context):
        """Associate the entry with some database model object."""
        self.context = context


class ScopedCollection:
    """A collection associated with some parent object."""
    implements(IScopedCollection)

    def __init__(self, context, collection):
        """Initialize the scoped collection.

        :param context: The object to which the collection is scoped.
        :param collection: The scoped collection.
        """
        self.context = context
        self.collection = collection
        # Unknown at this time. Should be set by our call-site.
        self.relationship = None

    @property
    def entry_schema(self):
        """The schema for the entries in this collection."""
        # We are given a model schema (IFoo). Look up the
        # corresponding entry schema (IFooEntry).
        model_schema = self.relationship.value_type.schema
        return zapi.getGlobalSiteManager().adapters.lookup1(
            model_schema, IEntry).schema

    def find(self):
        """See `ICollection`."""
        return self.collection<|MERGE_RESOLUTION|>--- conflicted
+++ resolved
@@ -325,14 +325,7 @@
 
     def _processCustomOperationResult(self, result):
         """Process the result of a custom operation."""
-<<<<<<< HEAD
-        if result is None:
-            return result
-
-        if isinstance(result, basestring):
-=======
         if isinstance(result, (basestring, NoneType)):
->>>>>>> 5bbb4928
             # The operation took care of everything and just needs
             # this string served to the client.
             return result
@@ -553,13 +546,7 @@
             # The client tried to set a value for this field. Marshall
             # it, validate it, and move it from the client changeset
             # to the validated changeset.
-<<<<<<< HEAD
-            original_value = changeset.pop(repr_name)
-            try:
-                value = marshaller.marshall_from_json_data(original_value)
-=======
-            value = changeset[repr_name]
-            del(changeset[repr_name])
+            value = changeset.pop(repr_name)
 
             if ICollectionField.providedBy(field):
                 # This is a collection field, so the most we can do is set an
@@ -590,8 +577,7 @@
                 continue
 
             try:
-                value = marshaller.marshall(value)
->>>>>>> 5bbb4928
+                value = marshaller.marshall_from_json_data(value)
             except (ValueError, ValidationError), e:
                 errors.append("%s: %s" % (repr_name, e))
                 continue
