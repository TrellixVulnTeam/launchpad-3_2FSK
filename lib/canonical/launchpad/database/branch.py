# Copyright 2004-2005 Canonical Ltd.  All rights reserved.

__metaclass__ = type
__all__ = ['Branch', 'BranchSet', 'BranchRelationship', 'BranchLabel']

import os.path
import re

from zope.interface import implements
from zope.component import getUtility

from sqlobject import (
    ForeignKey, IntCol, StringCol, BoolCol, SQLMultipleJoin, SQLRelatedJoin,
    SQLObjectNotFound, AND)

from canonical.config import config
<<<<<<< HEAD
from canonical.database.constants import DEFAULT, UTC_NOW
from canonical.database.sqlbase import SQLBase, sqlvalues, quote 
=======
from canonical.database.constants import UTC_NOW
from canonical.database.sqlbase import (
    cursor, quote, SQLBase, sqlvalues)
>>>>>>> 7117cffd
from canonical.database.datetimecol import UtcDateTimeCol

from canonical.launchpad.webapp import urlappend
from canonical.launchpad.interfaces import (IBranch, IBranchSet,
    ILaunchpadCelebrities, NotFoundError)
from canonical.launchpad.database.revision import RevisionNumber
from canonical.launchpad.database.branchsubscription import BranchSubscription
from canonical.launchpad.scripts.supermirror_rewritemap import split_branch_id
from canonical.lp.dbschema import (
    EnumCol, BranchRelationships, BranchLifecycleStatus)


class Branch(SQLBase):
    """A sequence of ordered revisions in Bazaar."""

    implements(IBranch)

    _table = 'Branch'
    name = StringCol(notNull=False)
    title = StringCol(notNull=False)
    summary = StringCol(notNull=True)
    url = StringCol(dbName='url')
    whiteboard = StringCol(default=None)
    mirror_status_message = StringCol(default=None)
    started_at = ForeignKey(dbName='started_at', foreignKey='RevisionNumber', 
                            default=None)

    owner = ForeignKey(dbName='owner', foreignKey='Person', notNull=True)
    author = ForeignKey(dbName='author', foreignKey='Person', default=None)

    product = ForeignKey(dbName='product', foreignKey='Product', default=None)
    branch_product_name = StringCol(default=None)
    product_locked = BoolCol(default=False, notNull=True)

    home_page = StringCol()
    branch_home_page = StringCol(default=None)
    home_page_locked = BoolCol(default=False, notNull=True)

    lifecycle_status = EnumCol(schema=BranchLifecycleStatus, notNull=True,
        default=BranchLifecycleStatus.NEW)

    landing_target = ForeignKey(dbName='landing_target', foreignKey='Branch',
                                default=None)
    current_delta_url = StringCol(default=None)
    current_diff_adds = IntCol(default=None)
    current_diff_deletes = IntCol(default=None)
    current_conflicts_url = StringCol(default=None)
    current_activity = IntCol(default=0, notNull=True)
    stats_updated = UtcDateTimeCol(default=None)

    last_mirrored = UtcDateTimeCol(default=None)
    last_mirrored_id = StringCol(default=None)
    last_mirror_attempt = UtcDateTimeCol(default=None)
    mirror_failures = IntCol(default=0, notNull=True)
    pull_disabled = BoolCol(default=False, notNull=True)

    last_scanned = UtcDateTimeCol(default=None)
    last_scanned_id = StringCol(default=None)
    revision_count = IntCol(default=0, notNull=True)

    cache_url = StringCol(default=None)

    revision_history = SQLMultipleJoin('RevisionNumber', joinColumn='branch',
        orderBy='-sequence')

    subjectRelations = SQLMultipleJoin(
        'BranchRelationship', joinColumn='subject')
    objectRelations = SQLMultipleJoin(
        'BranchRelationship', joinColumn='object')

    subscriptions = SQLMultipleJoin(
        'BranchSubscription', joinColumn='branch', orderBy='id')
    subscribers = SQLRelatedJoin(
        'Person', joinColumn='branch', otherColumn='person',
        intermediateTable='BranchSubscription', orderBy='name')

    bug_branches = SQLMultipleJoin(
        'BugBranch', joinColumn='branch', orderBy='id')

    spec_links = SQLMultipleJoin('SpecificationBranch',
        joinColumn='branch',
        orderBy='id')

    date_created = UtcDateTimeCol(notNull=True, default=DEFAULT)


    @property
    def related_bugs(self):
        """See IBranch."""
        return [bug_branch.bug for bug_branch in self.bug_branches]

    @property
    def warehouse_url(self):
        """See IBranch."""
        root = config.supermirror.warehouse_root_url
        return "%s%08x" % (root, self.id)

    @property
    def product_name(self):
        """See IBranch."""
        if self.product is None:
            return '+junk'
        return self.product.name

    @property
    def unique_name(self):
        """See IBranch."""
        return u'~%s/%s/%s' % (self.owner.name, self.product_name, self.name)

    @property
    def displayname(self):
        """See IBranch."""
        if self.title:
            return self.title
        else:
            return self.unique_name

    @property
    def sort_key(self):
        """See IBranch."""
        if self.product is None:
            product = None
        else:
            product = self.product.name
        if self.author is None:
            author = None
        else:
            author = self.author.browsername
        status = self.lifecycle_status.sortkey
        name = self.name
        owner = self.owner.name
        return (product, status, author, name, owner)

    def latest_revisions(self, quantity=10):
        """See IBranch."""
        return RevisionNumber.selectBy(
            branch=self, orderBy='-sequence').limit(quantity)

    def revisions_since(self, timestamp):
        """See IBranch."""
        return RevisionNumber.select(
            'Revision.id=RevisionNumber.revision AND '
            'RevisionNumber.branch = %d AND '
            'Revision.revision_date > %s' %
            (self.id, quote(timestamp)),
            orderBy='-sequence',
            clauseTables=['Revision'])

    def createRelationship(self, branch, relationship):
        BranchRelationship(subject=self, object=branch, label=relationship)

    def getRelations(self):
        return tuple(self.subjectRelations) + tuple(self.objectRelations)

    # subscriptions
    def subscribe(self, person):
        """See IBranch."""
        for sub in self.subscriptions:
            if sub.person.id == person.id:
                return sub
        return BranchSubscription(branch=self, person=person)

    def unsubscribe(self, person):
        """See IBranch."""
        for sub in self.subscriptions:
            if sub.person.id == person.id:
                BranchSubscription.delete(sub.id)
                break

    def has_subscription(self, person):
        """See IBranch."""
        assert person is not None
        subscription = BranchSubscription.selectOneBy(
            person=person, branch=self)
        return subscription is not None

    # revision number manipulation
    def getRevisionNumber(self, sequence):
        """See IBranch.getRevisionNumber()"""
        return RevisionNumber.selectOneBy(
            branch=self, sequence=sequence)

    def createRevisionNumber(self, sequence, revision):
        """See IBranch.createRevisionNumber()"""
        return RevisionNumber(branch=self, sequence=sequence, revision=revision)

    def truncateHistory(self, from_rev):
        """See IBranch.truncateHistory()"""
        revnos = RevisionNumber.select(AND(
            RevisionNumber.q.branchID == self.id,
            RevisionNumber.q.sequence >= from_rev))
        did_something = False
        # Since in the future we may not be storing the entire
        # revision history, a simple count against RevisionNumber
        # may not be sufficient to adjust the revision_count.
        for revno in revnos:
            revno.destroySelf()
            self.revision_count -= 1
            did_something = True
        return did_something

    def updateScannedDetails(self, revision_id, revision_count):
        """See IBranch."""
        self.last_scanned = UTC_NOW
        self.last_scanned_id = revision_id
        self.revision_count = revision_count
        


class BranchSet:
    """The set of all branches."""

    implements(IBranchSet)

    def __getitem__(self, branch_id):
        """See IBranchSet."""
        branch = self.get(branch_id)
        if branch is None:
            raise NotFoundError(branch_id)
        return branch

    def __iter__(self):
        """See IBranchSet."""
        return iter(Branch.select())

    @property
    def all(self):
        branches = Branch.select()
        return branches.prejoin(['author', 'product'])

    def count(self):
        """See IBranchSet."""
        return Branch.select().count()

    def countBranchesWithAssociatedBugs(self):
        """See IBranchSet."""
        return Branch.select(
            'Branch.id = BugBranch.branch',
            clauseTables=['BugBranch'],
            distinct=True).count()

    def get(self, branch_id, default=None):
        """See IBranchSet."""
        try:
            return Branch.get(branch_id)
        except SQLObjectNotFound:
            return default

    def new(self, name, owner, product, url, title=None,
            lifecycle_status=BranchLifecycleStatus.NEW, author=None,
            summary=None, home_page=None, whiteboard=None, date_created=None):
        """See IBranchSet."""
        if not home_page:
            home_page = None
        if date_created is None:
            date_created = UTC_NOW
        return Branch(
            name=name, owner=owner, author=author, product=product, url=url,
            title=title, lifecycle_status=lifecycle_status, summary=summary,
            home_page=home_page, whiteboard=whiteboard,
            date_created=date_created)

    def getByUrl(self, url, default=None):
        """See IBranchSet."""
        assert not url.endswith('/')
        prefix = config.launchpad.supermirror_root
        if url.startswith(prefix):
            branch = self.getByUniqueName(url[len(prefix):])
        else:
            branch = Branch.selectOneBy(url=url)
        if branch is None:
            return default
        else:
            return branch

    def getByUniqueName(self, unique_name, default=None):
        """Find a branch by its ~owner/product/name unique name."""
        # import locally to avoid circular imports
        match = re.match('^~([^/]+)/([^/]+)/([^/]+)$', unique_name)
        if match is None:
            return default
        owner_name, product_name, branch_name = match.groups()
        if product_name == '+junk':
            query = ("Branch.owner = Person.id"
                     + " AND Branch.product IS NULL"
                     + " AND Person.name = " + quote(owner_name)
                     + " AND Branch.name = " + quote(branch_name))
            tables=['Person']
        else:
            query = ("Branch.owner = Person.id"
                     + " AND Branch.product = Product.id"
                     + " AND Person.name = " + quote(owner_name)
                     + " AND Product.name = " + quote(product_name)
                     + " AND Branch.name = " + quote(branch_name))
            tables=['Person', 'Product']            
        branch = Branch.selectOne(query, clauseTables=tables)
        if branch is None:
            return default
        else:
            return branch

    def getBranchesToScan(self):
        """See IBranchSet.getBranchesToScan()"""
        # Return branches where the scanned and mirrored IDs don't match.
        # Branches with a NULL last_mirrored_id have never been
        # successfully mirrored so there is no point scanning them.
        # Branches with a NULL last_scanned_id have not been scanned yet,
        # so are included.

        return Branch.select('''
            Branch.last_mirrored_id IS NOT NULL AND
            (Branch.last_scanned_id IS NULL OR
             Branch.last_scanned_id <> Branch.last_mirrored_id)
            ''')

<<<<<<< HEAD
    def getRecentlyChangedBranches(self, branch_count):
        """See IBranchSet."""
        query = '''
            Branch.last_scanned IS NOT NULL
            AND Branch.owner = Person.id
            AND Person.name <> 'vcs-imports'
            '''
        branches = Branch.select(query, clauseTables=['Person'],
            orderBy=['-last_scanned'], limit=branch_count)
        return branches.prejoin(['author', 'product'])

    def getRecentlyImportedBranches(self, branch_count):
        """See IBranchSet."""
        query = '''
            Branch.last_scanned IS NOT NULL
            AND Branch.owner = Person.id
            AND Person.name = 'vcs-imports'
            '''
        branches = Branch.select(query, clauseTables=['Person'],
            orderBy=['-last_scanned'], limit=branch_count)
        return branches.prejoin(['author', 'product'])

    def getRecentlyRegisteredBranches(self, branch_count):
        """See IBranchSet."""

        branches = Branch.select(orderBy=['-date_created'], limit=branch_count)
        return branches.prejoin(['author', 'product'])
=======
    def getLastCommitForBranches(self, branches):
        """Return a map of branch id to last commit time."""
        branch_ids = [branch.id for branch in branches]
        if not branch_ids:
            # Return a sensible default if given no branches
            return {}
        cur = cursor()
        cur.execute("""
            SELECT branch.id, revision.revision_date
            FROM branch
            LEFT OUTER JOIN revision
            ON branch.last_scanned_id = revision.revision_id
            WHERE branch.id IN %s
            """ % sqlvalues(branch_ids))
        commits = dict(cur.fetchall())
        return dict([(branch, commits.get(branch.id, None))
                     for branch in branches]) 
>>>>>>> 7117cffd



class BranchRelationship(SQLBase):
    """A relationship between branches.

    e.g. "subject is a debianization-branch-of object"
    """

    _table = 'BranchRelationship'
    _columns = [
        ForeignKey(name='subject', foreignKey='Branch', dbName='subject', 
                   notNull=True),
        IntCol(name='label', dbName='label', notNull=True),
        ForeignKey(name='object', foreignKey='Branch', dbName='subject', 
                   notNull=True),
        ]

    def _get_src(self):
        return self.subject
    def _set_src(self, value):
        self.subject = value

    def _get_dst(self):
        return self.object
    def _set_dst(self, value):
        self.object = value

    def _get_labelText(self):
        return BranchRelationships.items[self.label]

    def nameSelector(self, sourcepackage=None, selected=None):
        # XXX: Let's get HTML out of the database code.
        #      -- SteveAlexander, 2005-04-22
        html = '<select name="binarypackagename">\n'
        if not sourcepackage:
            # Return nothing for an empty query.
            binpkgs = []
        else:
            binpkgs = self._table.select("""
                binarypackagename.id = binarypackage.binarypackagename AND
                binarypackage.build = build.id AND
                build.sourcepackagerelease = sourcepackagerelease.id AND
                sourcepackagerelease.sourcepackage = %s"""
                % sqlvalues(sourcepackage),
                clauseTables = ['binarypackagename', 'binarypackage',
                                'build', 'sourcepackagerelease']
                )
        for pkg in binpkgs:
            html = html + '<option value="' + pkg.name + '"'
            if pkg.name==selected: html = html + ' selected'
            html = html + '>' + pkg.name + '</option>\n'
        html = html + '</select>\n'
        return html


class BranchLabel(SQLBase):
    _table = 'BranchLabel'

    label = ForeignKey(foreignKey='Label', dbName='label', notNull=True)
    branch = ForeignKey(foreignKey='Branch', dbName='branch', notNull=True)<|MERGE_RESOLUTION|>--- conflicted
+++ resolved
@@ -14,14 +14,9 @@
     SQLObjectNotFound, AND)
 
 from canonical.config import config
-<<<<<<< HEAD
 from canonical.database.constants import DEFAULT, UTC_NOW
-from canonical.database.sqlbase import SQLBase, sqlvalues, quote 
-=======
-from canonical.database.constants import UTC_NOW
 from canonical.database.sqlbase import (
     cursor, quote, SQLBase, sqlvalues)
->>>>>>> 7117cffd
 from canonical.database.datetimecol import UtcDateTimeCol
 
 from canonical.launchpad.webapp import urlappend
@@ -337,7 +332,6 @@
              Branch.last_scanned_id <> Branch.last_mirrored_id)
             ''')
 
-<<<<<<< HEAD
     def getRecentlyChangedBranches(self, branch_count):
         """See IBranchSet."""
         query = '''
@@ -365,7 +359,7 @@
 
         branches = Branch.select(orderBy=['-date_created'], limit=branch_count)
         return branches.prejoin(['author', 'product'])
-=======
+
     def getLastCommitForBranches(self, branches):
         """Return a map of branch id to last commit time."""
         branch_ids = [branch.id for branch in branches]
@@ -383,8 +377,6 @@
         commits = dict(cur.fetchall())
         return dict([(branch, commits.get(branch.id, None))
                      for branch in branches]) 
->>>>>>> 7117cffd
-
 
 
 class BranchRelationship(SQLBase):
