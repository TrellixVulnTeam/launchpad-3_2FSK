#
# Possible permissions: SELECT, INSERT, UPDATE, EXECUTE
#
# Note that we can't have INSERT only tables if we are using SQLObject, as it
# creates new entries by first doing an insert (to get the id) and then
# issuing an update
[DEFAULT]
# Objects in these schemas are publicly readable or executable. *not* writable
public_schemas=ts2

[public]
# The pubic role is automatically granted to all users by PostgreSQL
type=group
public.person_sort_key(text, text)         = EXECUTE
public.debversion_sort_key(text)           = EXECUTE
public.null_count(anyarray)                = EXECUTE
public.valid_name(text)                    = EXECUTE
public.valid_bug_name(text)                = EXECUTE
public.valid_branch_name(text)             = EXECUTE
public.valid_debian_version(text)          = EXECUTE
public.valid_cve(text)                     = EXECUTE
public.valid_absolute_url(text)            = EXECUTE
public.valid_fingerprint(text)             = EXECUTE
public.valid_keyid(text)                   = EXECUTE
public.valid_regexp(text)                  = EXECUTE
public.sane_version(text)                  = EXECUTE
public.sha1(text)                          = EXECUTE
public.is_blacklisted_name(text)           = EXECUTE
public.is_person(text)                     = EXECUTE
public.is_team(integer)                    = EXECUTE
public.is_team(text)                       = EXECUTE
public.is_printable_ascii(text)            = EXECUTE
public.launchpaddatabaserevision           = SELECT
public.name_blacklist_match(text)          = EXECUTE
public.fticache                            =
public.pillarname                          = SELECT
public._killall_backends(text)             =

[ro]
# A user with full readonly access to the database. Generally used for
# interactive querying
type=user
groups=read

[testadmin]
# A user with full admin privileges used by the test suite
type=user
groups=admin

[launchpad]
# The main Z3 application
type=user
groups=write
public.announcement                     = SELECT, INSERT, UPDATE, DELETE
public.answercontact                    = SELECT, INSERT, UPDATE, DELETE
public.archive                          = SELECT, INSERT, UPDATE
public.binaryandsourcepackagenameview   = SELECT
public.binarypackagepublishinghistory   = SELECT
public.bountysubscription               = SELECT, INSERT, UPDATE, DELETE
public.branchrevision                   = SELECT, DELETE
public.branch                           = SELECT, INSERT, UPDATE, DELETE
public.branchmergeproposal              = SELECT, INSERT, UPDATE, DELETE
public.branchmergerobot                 = SELECT, INSERT, UPDATE, DELETE
public.branchsubscription               = SELECT, INSERT, UPDATE, DELETE
public.branchvisibilitypolicy           = SELECT, INSERT, UPDATE, DELETE
public.branchwithsortkeys               = SELECT
public.bugattachment                    = SELECT, INSERT, UPDATE, DELETE
public.bugbranch                        = SELECT, INSERT, UPDATE, DELETE
public.bugcve                           = SELECT, INSERT, DELETE
public.bugnomination                    = SELECT, UPDATE
public.bugnotification                  = SELECT, INSERT, UPDATE, DELETE
public.bugtag                           = SELECT, INSERT, DELETE
public.codeimport                       = SELECT, INSERT, UPDATE, DELETE
public.codeimportevent                  = SELECT, INSERT, UPDATE
public.codeimporteventdata              = SELECT, INSERT
public.codeimportjob                    = SELECT, INSERT, UPDATE, DELETE
public.codeimportmachine                = SELECT
public.codeimportresult                 = SELECT, INSERT, UPDATE, DELETE
public.continent                        = SELECT
public.cvereference                     = SELECT, INSERT
public.cve                              = SELECT, INSERT, UPDATE
public.distributionbounty               = SELECT, INSERT, UPDATE
public.distributionmirror               = SELECT, INSERT, UPDATE, DELETE
public.distributionsourcepackagecache   = SELECT
public.distroserieslanguage             = SELECT, INSERT, UPDATE
public.distroseriespackagecache         = SELECT
public.emailaddress                     = SELECT, INSERT, UPDATE, DELETE
public.entitlement                      = SELECT, INSERT, UPDATE, DELETE
public.faq                              = SELECT, INSERT, UPDATE, DELETE
public.hwdevicedriverlink               = SELECT
public.hwdevicenamevariant              = SELECT
public.hwdevice                         = SELECT
public.hwdriver                         = SELECT
public.hwsubmissiondevice               = SELECT
public.hwsubmission                     = SELECT, INSERT, UPDATE
public.hwsystemfingerprint              = SELECT, INSERT
public.hwtestanswerchoice               = SELECT
public.hwtestanswercountdevice          = SELECT
public.hwtestanswercount                = SELECT
public.hwtestanswerdevice               = SELECT
public.hwtestanswer                     = SELECT
public.hwtest                           = SELECT
public.hwvendorid                       = SELECT
public.hwvendorname                     = SELECT
public.karmacache                       = SELECT
public.karmacategory                    = SELECT
public.karmatotalcache                  = SELECT
public.languagepack                     = SELECT, INSERT, UPDATE
public.launchpadstatistic               = SELECT
public.libraryfilealias                 = SELECT, INSERT, UPDATE, DELETE
public.logintoken                       = SELECT, INSERT, UPDATE, DELETE
public.mailinglist                      = SELECT, INSERT, UPDATE, DELETE
public.mailinglistban                   = SELECT, INSERT, UPDATE, DELETE
public.mailinglistsubscription          = SELECT, INSERT, UPDATE, DELETE
public.mentoringoffer                   = SELECT, INSERT, UPDATE, DELETE
public.messagechunk                     = SELECT, INSERT
public.messageapproval                  = SELECT, INSERT, UPDATE, DELETE
public.mirrorcdimagedistroseries        = SELECT, INSERT, DELETE
public.mirrordistroarchseries           = SELECT, INSERT, DELETE, UPDATE
public.mirrordistroseriessource         = SELECT, INSERT, UPDATE, DELETE
public.mirrorproberecord                = SELECT, INSERT, DELETE
public.nameblacklist                    = SELECT, INSERT, UPDATE, DELETE
public.officialbugtag                   = SELECT, INSERT, UPDATE, DELETE
public.openidassociations               = SELECT, INSERT, DELETE
public.openidauthorization              = SELECT, INSERT, UPDATE, DELETE
public.openidrpconfig                   = SELECT, INSERT, UPDATE, DELETE
public.packagebugcontact                = SELECT, INSERT, UPDATE, DELETE
public.packaging                        = SELECT, INSERT, UPDATE, DELETE
public.personlanguage                   = SELECT, INSERT, UPDATE, DELETE
public.poexportrequest                  = SELECT, INSERT, UPDATE, DELETE
public.poexport                         = SELECT
public.pofiletranslator                 = SELECT
public.pofiletranslator                 = SELECT
public.polloption                       = SELECT, INSERT, UPDATE, DELETE
public.poll                             = SELECT, INSERT, UPDATE
public.potexport                        = SELECT
public.productbounty                    = SELECT, INSERT, UPDATE
public.productreleasefile               = SELECT, INSERT, DELETE
public.productreleasefile               = SELECT, INSERT, DELETE
public.projectbounty                    = SELECT, INSERT, UPDATE
public.questionbug                      = SELECT, INSERT, DELETE
public.questionmessage                  = SELECT, INSERT
public.questionreopening                = SELECT, INSERT, UPDATE
public.question                         = SELECT, INSERT, UPDATE
public.questionsubscription             = SELECT, INSERT, UPDATE, DELETE
public.requestedcds                     = SELECT, INSERT, UPDATE, DELETE
# FIXME: public.revision should not have UPDATE permission. This is
# being done because the person merging code wants to touch every
# table who has an owner field. The Revision table should not have
# an owner field, though, because it's not meaningful in that
# context. -- Gustavo Niemeyer, 2005-11-02
public.revision                         = SELECT, UPDATE
public.revisionauthor                   = SELECT
public.revisionnumber                   = SELECT
public.revisionparent                   = SELECT
public.scriptactivity                   = SELECT, INSERT
public.shipitreport                     = SELECT, INSERT
public.shipment                         = SELECT, INSERT, UPDATE
public.shippingrequest                  = SELECT, INSERT, UPDATE, DELETE
public.shippingrun                      = SELECT, INSERT, UPDATE
public.shockandawe                      = SELECT, INSERT, UPDATE
public.sourcepackagepublishinghistory   = SELECT
public.specificationbranch              = SELECT, INSERT, UPDATE, DELETE
public.specificationbug                 = SELECT, INSERT, DELETE
public.specificationdependency          = SELECT, INSERT, DELETE
public.specificationfeedback            = SELECT, INSERT, UPDATE, DELETE
public.specificationmessage             = SELECT, INSERT
public.specification                    = SELECT, INSERT, UPDATE
public.specificationsubscription        = SELECT, INSERT, UPDATE, DELETE
public.spokenin                         = SELECT, INSERT, DELETE
public.sprintattendance                 = SELECT, INSERT, UPDATE, DELETE
public.sprint                           = SELECT, INSERT, UPDATE
public.sprintspecification              = SELECT, INSERT, UPDATE, DELETE
public.standardshipitrequest            = SELECT, INSERT, UPDATE, DELETE
public.structuralsubscription           = SELECT, INSERT, UPDATE, DELETE
public.temporaryblobstorage             = SELECT, INSERT, DELETE
public.translationgroup                 = SELECT, INSERT, UPDATE
public.translationimportqueueentry      = SELECT, INSERT, UPDATE, DELETE
public.translationmessage               = SELECT, INSERT, UPDATE
public.translator                       = SELECT, INSERT, UPDATE, DELETE
public.validpersonorteamcache           = SELECT
public.votecast                         = SELECT, INSERT
public.vote                             = SELECT, INSERT, UPDATE
public.wikiname                         = SELECT, INSERT, UPDATE, DELETE

[statistician]
type=user
public.archive                          = SELECT
public.binarypackagename                = SELECT
public.binarypackagepublishinghistory   = SELECT
public.binarypackagerelease             = SELECT
public.branch                           = SELECT
public.bug                              = SELECT
public.bugtask                          = SELECT
public.build                            = SELECT
public.distribution                     = SELECT
public.distributionsourcepackagecache   = SELECT, INSERT, UPDATE, DELETE
public.distroarchseries                 = SELECT, UPDATE
public.distroseries                     = SELECT, UPDATE
public.distroserieslanguage             = SELECT, INSERT, UPDATE, DELETE
public.distroseriespackagecache         = SELECT, INSERT, UPDATE, DELETE
public.language                         = SELECT
public.launchpadstatistic               = SELECT, INSERT, UPDATE, DELETE
public.person                           = SELECT
public.validpersonorteamcache           = SELECT
public.potemplate                       = SELECT
public.pofile                           = SELECT
public.pofiletranslator                 = SELECT
public.pomsgid                          = SELECT
public.potmsgset                        = SELECT
public.product                          = SELECT
public.productseries                    = SELECT
public.question                         = SELECT
public.scriptactivity                   = SELECT, INSERT
public.sourcepackagename                = SELECT
public.sourcepackagepublishinghistory   = SELECT
public.sourcepackagerelease             = SELECT
public.specification                    = SELECT
public.translationmessage               = SELECT, INSERT, UPDATE

[librarian]
type=user
public.libraryfilealias                 = SELECT, INSERT, UPDATE
public.libraryfilecontent               = SELECT, INSERT

[librariangc]
type=user
public.libraryfilealias                 = SELECT, UPDATE, DELETE
public.libraryfilecontent               = SELECT, UPDATE, DELETE
# This user needs select on every table that references LibraryFileAlias
public.binarypackagefile                = SELECT
public.branchmergeproposal              = SELECT
public.bugattachment                    = SELECT
public.build                            = SELECT
public.codeimportresult                 = SELECT
public.distribution                     = SELECT
public.distributionmirror               = SELECT
public.languagepack                     = SELECT
public.hwsubmission                     = SELECT
public.message                          = SELECT
public.messagechunk                     = SELECT
public.messageapproval                  = SELECT
public.mirrorproberecord                = SELECT
public.openidrpconfig                   = SELECT
public.packageupload                    = SELECT
public.packageuploadcustom              = SELECT
public.person                           = SELECT
public.pocketchroot                     = SELECT
public.pofile                           = SELECT
public.potemplate                       = SELECT
public.product                          = SELECT
public.productreleasefile               = SELECT
public.project                          = SELECT
public.scriptactivity                   = SELECT, INSERT
public.shipitreport                     = SELECT
public.shippingrun                      = SELECT
public.sprint                           = SELECT
public.sourcepackagereleasefile         = SELECT
public.temporaryblobstorage             = SELECT, DELETE
public.translationimportqueueentry      = SELECT

[productreleasefinder]
# Dyson release import script
type=user
public.product                          = SELECT
public.productseries                    = SELECT
public.productrelease                   = SELECT, INSERT, UPDATE
public.productreleasefile               = SELECT, INSERT, UPDATE
# Needed only because SQLobject does things...
public.person                           = SELECT
# Needed to write to the librarian
public.libraryfilealias                 = SELECT, INSERT
public.libraryfilecontent               = SELECT, INSERT
public.scriptactivity                   = SELECT, INSERT

[pofilestats]
# Translations POFile statistics verification/update script
type=user
public.language                         = SELECT
public.pofile                           = SELECT, UPDATE
public.potemplate                       = SELECT
public.potmsgset                        = SELECT
public.scriptactivity                   = SELECT, INSERT
public.translationmessage               = SELECT

[poimport]
# Rosetta import script
type=user
groups=write
public.scriptactivity                   = SELECT, INSERT
public.translationgroup                 = SELECT
public.translationimportqueueentry      = SELECT, DELETE
public.translationmessage               = SELECT, INSERT, UPDATE
public.translator                       = SELECT
public.validpersonorteamcache           = SELECT

[poexport]
# Rosetta export script
type=user
public.distribution                     = SELECT
public.distroseries                     = SELECT
public.emailaddress                     = SELECT
public.language                         = SELECT
public.libraryfilealias                 = SELECT, INSERT
public.libraryfilecontent               = SELECT, INSERT
public.person                           = SELECT
public.poexport                         = SELECT
public.poexportrequest                  = SELECT, DELETE
public.pofile                           = SELECT, UPDATE
public.pofiletranslator                 = SELECT
public.pomsgid                          = SELECT
public.potemplate                       = SELECT
public.potexport                        = SELECT
public.potmsgset                        = SELECT
public.potranslation                    = SELECT
public.product                          = SELECT
public.productseries                    = SELECT
public.scriptactivity                   = SELECT, INSERT
public.sourcepackagename                = SELECT
public.translationgroup                 = SELECT
public.translationmessage               = SELECT
public.translator                       = SELECT
public.validpersonorteamcache           = SELECT

[checkwatches]
# Malone bug watch script
type=user
<<<<<<< HEAD
public.cve                              = SELECT, INSERT, UPDATE
public.cvereference                     = SELECT, INSERT, UPDATE
=======
public.answercontact                    = SELECT
>>>>>>> 2a15eab4
public.bug                              = SELECT, INSERT, UPDATE
public.bugactivity                      = SELECT, INSERT
public.bugcve                           = SELECT, INSERT
public.bugmessage                       = SELECT, INSERT
public.bugnomination                    = SELECT
public.bugnotification                  = SELECT, INSERT
public.bugsubscription                  = SELECT
public.bugtask                          = SELECT, INSERT, UPDATE
public.bugtracker                       = SELECT, INSERT
public.bugtrackeralias                  = SELECT
public.bugwatch                         = SELECT, INSERT, UPDATE
public.distribution                     = SELECT
public.distroseries                     = SELECT
public.emailaddress                     = SELECT, INSERT
<<<<<<< HEAD
public.libraryfilealias                 = SELECT, INSERT
public.libraryfilecontent               = SELECT, INSERT
=======
public.language                         = SELECT
>>>>>>> 2a15eab4
public.messagechunk                     = SELECT, INSERT
public.message                          = SELECT, INSERT
public.milestone                        = SELECT
public.packagebugcontact                = SELECT
public.person                           = SELECT, INSERT
public.personlanguage                   = SELECT
public.product                          = SELECT
public.productseries                    = SELECT
public.questionbug                      = SELECT
public.question                         = SELECT
public.questionsubscription             = SELECT
public.scriptactivity                   = SELECT, INSERT
public.sourcepackagename                = SELECT
public.teamparticipation                = SELECT, INSERT
public.validpersonorteamcache           = SELECT
public.wikiname                         = SELECT, INSERT

[importd]
type=user
public.branch                           = SELECT, INSERT, UPDATE
public.codeimport                       = SELECT, UPDATE
public.codeimportevent                  = SELECT, INSERT
public.codeimporteventdata              = SELECT, INSERT
public.codeimportjob                    = SELECT, INSERT, UPDATE, DELETE
public.codeimportmachine                = SELECT, UPDATE
public.codeimportresult                 = SELECT, INSERT, DELETE
public.branchvisibilitypolicy           = SELECT
public.person                           = SELECT
public.product                          = SELECT
# XXX: Michael Hudson 2007-07-02: INSERT on ProductSeries is only
#      needed for tests.
public.productseries                    = SELECT, INSERT, UPDATE
public.project                          = SELECT
# XXX: Michael Hudson 2007-07-02: The following are only excercised
#      by importd.tests.test_Job.testGetPackageJob, which is not
#      exactly production code.  The test could be disabled instead.
public.distribution                     = SELECT
public.distroseries                     = SELECT
public.packaging                        = SELECT
public.sourcepackagerelease             = SELECT
public.sourcepackagename                = SELECT

[branchscanner]
type=user
groups=write
public.branch                           = SELECT, UPDATE
public.branchsubscription               = SELECT
public.bugbranch                        = SELECT, INSERT, UPDATE
public.revision                         = SELECT, INSERT
public.branchrevision                   = SELECT, INSERT, UPDATE, DELETE
public.branchvisibilitypolicy           = SELECT
public.revisionparent                   = SELECT, INSERT
public.revisionauthor                   = SELECT, INSERT
public.person                           = SELECT
public.emailaddress                     = SELECT
public.scriptactivity                   = SELECT, INSERT
public.revisionproperty                 = SELECT, INSERT

[targetnamecacheupdater]
type=user
public.bugtask                                  = SELECT, UPDATE
public.product                                  = SELECT
public.productseries                            = SELECT
public.distribution                             = SELECT
public.distroseries                             = SELECT
public.sourcepackagename                        = SELECT
public.binarypackagename                        = SELECT
public.potemplate                               = SELECT, UPDATE
public.scriptactivity                           = SELECT, INSERT

[distributionmirror]
type=user
public.archive                                  = SELECT
public.binarypackagefile                        = SELECT
public.binarypackagename                        = SELECT
public.binarypackagerelease                     = SELECT
public.build                                    = SELECT
public.component                                = SELECT
public.componentselection                       = SELECT
public.distribution                             = SELECT
public.distributionmirror                       = SELECT, UPDATE
public.distroseries                             = SELECT
public.distroarchseries                         = SELECT
public.emailaddress                             = SELECT
public.libraryfilealias                         = SELECT, INSERT
public.libraryfilecontent                       = SELECT, INSERT
public.mirrorcdimagedistroseries                = SELECT, INSERT, UPDATE, DELETE
public.mirrordistroarchseries                   = SELECT, UPDATE, DELETE, INSERT
public.mirrordistroseriessource                 = SELECT, UPDATE, DELETE, INSERT
public.mirrorproberecord                        = SELECT, INSERT
public.person                                   = SELECT
public.processorfamily                          = SELECT
public.scriptactivity                           = SELECT, INSERT
public.securesourcepackagepublishinghistory     = SELECT
public.securebinarypackagepublishinghistory     = SELECT
public.sourcepackagerelease                     = SELECT
public.sourcepackagereleasefile                 = SELECT
public.sourcepackagename                        = SELECT
public.teammembership                           = SELECT

[teammembership]
# Update the TeamMembership table setting expired members
type=user
public.teammembership                           = SELECT, UPDATE
public.teamparticipation                        = SELECT, DELETE
public.person                                   = SELECT
public.emailaddress                             = SELECT
public.scriptactivity                           = SELECT, INSERT

[karma]
# Update the KarmaCache table
type=user
public.karmacache                               = SELECT, INSERT, UPDATE, DELETE
public.karma                                    = SELECT
public.karmacategory                            = SELECT
public.karmaaction                              = SELECT
public.karmatotalcache                          = SELECT, INSERT, UPDATE, DELETE
public.emailaddress                             = SELECT
public.person                                   = SELECT
public.product                                  = SELECT
public.validpersonorteamcache                   = SELECT
public.scriptactivity                           = SELECT, INSERT

[cve]
type=user
public.cve                                      = SELECT, INSERT, UPDATE
public.cvereference                             = SELECT, INSERT, UPDATE, DELETE
public.scriptactivity                           = SELECT, INSERT


[gina]
# Unpack sourcepackages and extract metadata
type=user
groups=write
public.archive                                  = SELECT
public.securebinarypackagepublishinghistory     = SELECT, INSERT, UPDATE, DELETE
public.securesourcepackagepublishinghistory     = SELECT, INSERT, UPDATE, DELETE
public.distribution                             = SELECT
public.scriptactivity                           = SELECT, INSERT

[lucille]
type=user
groups=write
public.archive                                  = SELECT
public.securebinarypackagepublishinghistory     = SELECT, INSERT, UPDATE, DELETE
public.binarypackagepublishinghistory           = SELECT
public.securesourcepackagepublishinghistory     = SELECT, INSERT, UPDATE, DELETE
public.sourcepackagepublishinghistory           = SELECT
public.scriptactivity                           = SELECT, INSERT

# Nicole is not running. Need to set permissions correctly if she
# is resurrected.
#[nicole]
# Pull in product metadata from Freshmeat and other sources
#type=user

[authserver]
# The authentication server.
type=user
groups=write
public.scriptactivity                           = SELECT, INSERT
public.branchvisibilitypolicy           = SELECT
public.branchsubscription               = SELECT, INSERT
#public.pushmirroraccess                 = SELECT, INSERT, UPDATE

# Bob the buildd doesn't talk to the database
#[bob]
#type=user

[fiera]
type=user
public.archive                                  = SELECT
public.buildqueue                               = SELECT, INSERT, UPDATE, DELETE
public.builder                                  = SELECT, INSERT, UPDATE
public.build                                    = SELECT, INSERT, UPDATE
public.distribution                             = SELECT, UPDATE
public.distroseries                             = SELECT, UPDATE
public.distroarchseries                         = SELECT, UPDATE
public.sourcepackagepublishinghistory           = SELECT
public.securesourcepackagepublishinghistory     = SELECT
public.sourcepackagerelease                     = SELECT
public.sourcepackagereleasefile                 = SELECT
public.sourcepackagename                        = SELECT
public.binarypackagepublishinghistory           = SELECT
public.securebinarypackagepublishinghistory     = SELECT
public.binarypackagerelease                     = SELECT
public.binarypackagefile                        = SELECT
public.binarypackagename                        = SELECT
public.libraryfilealias                         = SELECT, INSERT
public.libraryfilecontent                       = SELECT, INSERT
public.processor                                = SELECT
public.processorfamily                          = SELECT
public.pocketchroot                             = SELECT, INSERT, UPDATE
public.component                                = SELECT
public.section                                  = SELECT
public.publishedpackage                         = SELECT
public.person                                   = SELECT
public.emailaddress                             = SELECT
public.teammembership                           = SELECT
public.scriptactivity                           = SELECT, INSERT

[sourcerer]
type=user
public.archive                                  = SELECT
public.branch                                   = SELECT, INSERT, UPDATE
public.revision                                 = SELECT, INSERT, UPDATE
# To get at a source package's manifest
public.distribution                             = SELECT
public.distroseries                             = SELECT
public.sourcepackagename                        = SELECT
public.sourcepackagepublishinghistory           = SELECT
public.sourcepackagerelease                     = SELECT, UPDATE
public.sourcepackagereleasefile                 = SELECT
# To get at an upstream product's manifest
public.product                                  = SELECT
public.productseries                            = SELECT
public.productrelease                           = SELECT, UPDATE
public.productreleasefile                       = SELECT
# To get from source package to upstream
public.packaging                                = SELECT
# To get stuff from the librarian
public.libraryfilealias                         = SELECT
public.libraryfilecontent                       = SELECT
public.scriptactivity                           = SELECT, INSERT

[write]
type=group
# Full access except for tables that are exclusively updated by
# certain processes, such as the librarian tables. This group is deprecated -
# access should be explicitly granted to users.
public.archive                          = SELECT, INSERT, UPDATE
public.binarypackagerelease             = SELECT, INSERT, UPDATE
public.binarypackagefile                = SELECT, INSERT, UPDATE
public.binarypackagefilepublishing      = SELECT, INSERT, UPDATE
public.binarypackagename                = SELECT, INSERT, UPDATE
public.bounty                           = SELECT, INSERT, UPDATE
public.bountymessage                    = SELECT, INSERT
public.branch                           = SELECT, INSERT, UPDATE
public.bug                              = SELECT, INSERT, UPDATE
public.bugactivity                      = SELECT, INSERT, UPDATE
public.bugattachment                    = SELECT, INSERT, UPDATE
public.bugmessage                       = SELECT, INSERT, UPDATE
public.bugnomination                    = SELECT, INSERT, UPDATE
public.bugpackageinfestation            = SELECT, INSERT, UPDATE
public.bugproductinfestation            = SELECT, INSERT, UPDATE
public.bugsubscription                  = SELECT, INSERT, UPDATE, DELETE
public.bugtask                          = SELECT, INSERT, UPDATE
public.bugtracker                       = SELECT, INSERT, UPDATE
public.bugtrackeralias                  = SELECT, INSERT, UPDATE
public.bugwatch                         = SELECT, INSERT, UPDATE, DELETE
public.build                            = SELECT, INSERT, UPDATE
public.builder                          = SELECT, INSERT, UPDATE
public.buildqueue                       = SELECT, INSERT, UPDATE, DELETE
public.component                        = SELECT, INSERT, UPDATE
public.componentselection               = SELECT, INSERT, UPDATE
public.country                          = SELECT, INSERT, UPDATE
public.distribution                     = SELECT, INSERT, UPDATE
public.distroarchseries                 = SELECT, INSERT, UPDATE
public.distroseries                     = SELECT, INSERT, UPDATE
public.packageupload                    = SELECT, INSERT, UPDATE
public.packageuploadbuild               = SELECT, INSERT, UPDATE
public.packageuploadsource              = SELECT, INSERT, UPDATE
public.packageuploadcustom              = SELECT, INSERT, UPDATE
public.distrocomponentuploader          = SELECT, INSERT, UPDATE
public.emailaddress                     = SELECT, INSERT, UPDATE
public.ircid                            = SELECT, INSERT, UPDATE, DELETE
public.jabberid                         = SELECT, INSERT, UPDATE, DELETE
public.karma                            = SELECT, INSERT, UPDATE
public.karmaaction                      = SELECT, INSERT, UPDATE
public.language                         = SELECT, INSERT, UPDATE
public.launchpaddatabaserevision        = SELECT, INSERT, UPDATE
public.libraryfilealias                 = SELECT, INSERT
public.libraryfilecontent               = SELECT, INSERT
public.license                          = SELECT, INSERT, UPDATE
public.logintoken                       = SELECT, INSERT, UPDATE
public.mirror                           = SELECT, INSERT, UPDATE, DELETE
public.mirrorcontent                    = SELECT, INSERT, UPDATE, DELETE
public.mirrorsourcecontent              = SELECT, INSERT, UPDATE, DELETE
public.teammembership                   = SELECT, INSERT, UPDATE, DELETE
public.message                          = SELECT, INSERT, UPDATE
public.milestone                        = SELECT, INSERT, UPDATE
public.binarypackagepublishinghistory   = SELECT
public.securebinarypackagepublishinghistory = SELECT, INSERT, UPDATE, DELETE
public.packageselection                 = SELECT, INSERT, UPDATE
public.packaging                        = SELECT, INSERT, UPDATE
public.person                           = SELECT, INSERT, UPDATE
public.personlanguage                   = SELECT, INSERT, UPDATE
public.pocketchroot                     = SELECT, INSERT, UPDATE
public.pocomment                        = SELECT, INSERT, UPDATE
public.pofile                           = SELECT, INSERT, UPDATE
public.pomsgid                          = SELECT, INSERT, UPDATE
public.posubscription                   = SELECT, INSERT, UPDATE, DELETE
public.potemplate                       = SELECT, INSERT, UPDATE
public.potmsgset                        = SELECT, INSERT, UPDATE
public.potranslation                    = SELECT, INSERT, UPDATE
public.processor                        = SELECT, INSERT, UPDATE
public.processorfamily                  = SELECT, INSERT, UPDATE
public.product                          = SELECT, INSERT, UPDATE
public.productlicense                   = SELECT, INSERT, UPDATE, DELETE
public.productcvsmodule                 = SELECT, INSERT, UPDATE
public.productrelease                   = SELECT, INSERT, UPDATE
public.productreleasefile               = SELECT, INSERT, UPDATE
public.productseries                    = SELECT, INSERT, UPDATE
public.productsvnmodule                 = SELECT, INSERT, UPDATE
public.project                          = SELECT, INSERT, UPDATE
public.projectrelationship              = SELECT, INSERT, UPDATE
public.publishedpackage                 = SELECT
public.pushmirroraccess                 = SELECT, INSERT, UPDATE
public.section                          = SELECT, INSERT, UPDATE
public.sectionselection                 = SELECT, INSERT, UPDATE
public.signedcodeofconduct              = SELECT, INSERT, UPDATE
public.sourcepackagefilepublishing      = SELECT, INSERT, UPDATE
public.sourcepackagename                = SELECT, INSERT, UPDATE
public.sourcepackagepublishinghistory   = SELECT
public.securesourcepackagepublishinghistory = SELECT, INSERT, UPDATE
public.sourcepackagerelease             = SELECT, INSERT, UPDATE
public.sourcepackagereleasefile         = SELECT, INSERT, UPDATE
public.spokenin                         = SELECT, INSERT, UPDATE
public.gpgkey                           = SELECT, INSERT, UPDATE, DELETE
public.sshkey                           = SELECT, INSERT, UPDATE, DELETE
public.teamparticipation                = SELECT, INSERT, UPDATE, DELETE
public.translationimportqueueentry      = SELECT, INSERT, UPDATE, DELETE
public.wikiname                         = SELECT, INSERT, UPDATE, DELETE

[shipit]
type=user
public.shipment                         = SELECT, INSERT
public.shippingrequest                  = SELECT, UPDATE
public.shippingrun                      = SELECT, INSERT, UPDATE
public.libraryfilealias                 = SELECT, INSERT
public.libraryfilecontent               = SELECT, INSERT
public.emailaddress                     = SELECT
public.person                           = SELECT
public.country                          = SELECT
public.continent                        = SELECT
public.requestedcds                     = SELECT
public.scriptactivity                   = SELECT, INSERT
public.validpersonorteamcache           = SELECT
public.shipitreport                     = SELECT, INSERT
public.karma                            = SELECT

[answertracker]
# User running expire-questions.py
type=user
public.answercontact                    = SELECT
public.bug                              = SELECT
public.bugtask                          = SELECT
public.distribution                     = SELECT
public.emailaddress                     = SELECT
public.language                         = SELECT
public.message                          = SELECT, INSERT
public.messagechunk                     = SELECT, INSERT
public.person                           = SELECT
public.personlanguage                   = SELECT
public.product                          = SELECT
public.question                         = SELECT, UPDATE
public.questionbug                      = SELECT
public.questionmessage                  = SELECT, INSERT
public.questionsubscription             = SELECT
public.scriptactivity                   = SELECT, INSERT
public.sourcepackagename                = SELECT
public.teammembership                   = SELECT
public.validpersonorteamcache           = SELECT

[uploader]
type=user
# Everything is keyed off an archive
public.archive                          = SELECT, INSERT

# This block is granted insert in order to be able to create maintainers
# on the fly when we encounter them.
public.person                           = SELECT, INSERT
public.emailaddress                     = SELECT, INSERT
public.teamparticipation                = SELECT, INSERT
public.wikiname                         = SELECT, INSERT
public.validpersonorteamcache           = SELECT

# I didn't want to give it INSERT and if someone can fix the gpg-coc story
# So that it works with my key in place then nascentupload.txt won't have
# to insert it.
public.gpgkey                           = SELECT, INSERT
public.signedcodeofconduct              = SELECT
public.distribution                     = SELECT
public.distroseries                     = SELECT, UPDATE
public.distroarchseries                 = SELECT
public.sourcepackagepublishinghistory   = SELECT
public.sourcepackagefilepublishing      = SELECT
public.binarypackagefilepublishing      = SELECT
public.binarypackagepublishinghistory   = SELECT
public.component                        = SELECT, INSERT
public.section                          = SELECT, INSERT
public.componentselection               = SELECT
public.sectionselection                 = SELECT
public.distrocomponentuploader          = SELECT
public.processor                        = SELECT
public.processorfamily                  = SELECT

# Source and Binary packages and builds
public.sourcepackagename                = SELECT, INSERT
public.sourcepackagerelease             = SELECT, INSERT
public.binarypackagename                = SELECT, INSERT
public.binarypackagerelease             = SELECT, INSERT
public.sourcepackagereleasefile         = SELECT, INSERT
public.binarypackagefile                = SELECT, INSERT
public.build                            = SELECT, INSERT, UPDATE

# Thusly the librarian
public.libraryfilecontent               = SELECT, INSERT
public.libraryfilealias                 = SELECT, INSERT

# The queue
public.packageupload                    = SELECT, INSERT, UPDATE
public.packageuploadsource              = SELECT, INSERT
public.packageuploadbuild               = SELECT, INSERT
public.packageuploadcustom              = SELECT, INSERT

public.scriptactivity                   = SELECT, INSERT

# For premature source-only publication
public.securesourcepackagepublishinghistory = SELECT, INSERT

# Closing bugs for premature source-only publication
public.bug                              = SELECT, UPDATE
public.bugactivity                      = SELECT, INSERT
public.bugsubscription                  = SELECT
public.bugnotification                  = SELECT, INSERT
public.bugnomination                    = SELECT
public.bugtask                          = SELECT, UPDATE
public.product                          = SELECT
public.bugmessage                       = SELECT, INSERT
public.message                          = SELECT, INSERT
public.messagechunk                     = SELECT, INSERT
public.productseries                    = SELECT
public.validpersonorteamcache           = SELECT
public.karmaaction                      = SELECT
public.karma                            = SELECT, INSERT
public.questionbug                      = SELECT
public.question                         = SELECT
public.packagebugcontact                = SELECT
public.milestone                        = SELECT
public.bugwatch                         = SELECT, INSERT
public.bugtracker                       = SELECT, INSERT
public.bugtrackeralias                  = SELECT, INSERT
public.cve                              = SELECT, INSERT
public.bugcve                           = SELECT, INSERT
public.language                         = SELECT
public.questionsubscription             = SELECT
public.answercontact                    = SELECT
public.personlanguage                   = SELECT


[queued]
type=user
# Announce handling
public.person                           = SELECT, INSERT
public.emailaddress                     = SELECT, INSERT
public.teamparticipation                = SELECT, INSERT
public.distrocomponentuploader          = SELECT
public.gpgkey                           = SELECT

# The Queue
public.packageupload                    = SELECT, UPDATE
public.packageuploadsource              = SELECT
public.packageuploadbuild               = SELECT
public.packageuploadcustom              = SELECT

# Distribution/Publishing stuff
public.archive                          = SELECT
public.distribution                     = SELECT
public.distroseries                     = SELECT
public.distroarchseries                 = SELECT
public.distrocomponentuploader          = SELECT
public.build                            = SELECT
public.sourcepackagerelease             = SELECT, UPDATE
public.binarypackagerelease             = SELECT, UPDATE
public.sourcepackagereleasefile         = SELECT
public.binarypackagefile                = SELECT
public.sourcepackagename                = SELECT
public.binarypackagename                = SELECT
public.binarypackagepublishinghistory   = SELECT
public.sourcepackagepublishinghistory   = SELECT
public.sourcepackagefilepublishing      = SELECT
public.securesourcepackagepublishinghistory = SELECT, INSERT
public.securebinarypackagepublishinghistory = SELECT, INSERT
public.component                        = SELECT
public.section                          = SELECT
public.componentselection               = SELECT
public.sectionselection                 = SELECT

# Librarian stuff
public.libraryfilealias                 = SELECT, INSERT
public.libraryfilecontent               = SELECT, INSERT

# rosetta auto imports
public.translationimportqueueentry      = SELECT, INSERT, UPDATE

public.scriptactivity                   = SELECT, INSERT

# Closing bugs.
public.bug                              = SELECT, UPDATE
public.bugactivity                      = SELECT, INSERT
public.bugsubscription                  = SELECT
public.bugnotification                  = SELECT, INSERT
public.bugnomination                    = SELECT
public.bugtask                          = SELECT, UPDATE
public.product                          = SELECT
public.bugmessage                       = SELECT, INSERT
public.message                          = SELECT, INSERT
public.messagechunk                     = SELECT, INSERT
public.productseries                    = SELECT
public.validpersonorteamcache           = SELECT
public.karmaaction                      = SELECT
public.karma                            = SELECT, INSERT
public.questionbug                      = SELECT
public.question                         = SELECT
public.packagebugcontact                = SELECT
public.milestone                        = SELECT
public.bugwatch                         = SELECT, INSERT
public.bugtracker                       = SELECT, INSERT
public.bugtrackeralias                  = SELECT, INSERT
public.cve                              = SELECT, INSERT
public.bugcve                           = SELECT, INSERT
public.language                         = SELECT
public.questionsubscription             = SELECT
public.answercontact                    = SELECT
public.personlanguage                   = SELECT


[ppad]
type=user
public.archive                          = SELECT
public.person                           = SELECT
public.scriptactivity                   = SELECT, INSERT

[supermirror]
type=user
# For supermirror-rewritemap cronscript
public.person                           = SELECT
public.product                          = SELECT
public.branch                           = SELECT
public.branchvisibilitypolicy           = SELECT
public.scriptactivity                   = SELECT, INSERT

[session]
# This user doesn't have access to any tables in the main launchpad
# database - it has permissions on the seperate session database only,
# which are not maintained by this script. User is just here so it gets
# created if necessary.
type=user

[bugnotification]
# Sends bug notifications.
# XXX: BjornT 2006-03-31:
#       All the INSERT permissions, and the UPDATE permission for the bug
#       table are necessary only because the test that test
#       send-bug-notifications.py needs them. They should be removed
#       when bug 37456 is fixed.
type=user
public.archive                          = SELECT
public.bugnotification                  = SELECT, INSERT, UPDATE
public.bugsubscription                  = SELECT, INSERT
public.bugnomination                    = SELECT
public.bug                              = SELECT, INSERT, UPDATE
public.bugactivity                      = SELECT, INSERT
public.bugmessage                       = SELECT, INSERT
public.bugtag                           = SELECT
public.bugtask                          = SELECT, INSERT, UPDATE
public.component                        = SELECT
public.packagebugcontact                = SELECT
public.person                           = SELECT
public.product                          = SELECT
public.productseries                    = SELECT
public.question                         = SELECT
public.questionbug                      = SELECT
public.distribution                     = SELECT
public.distroseries                     = SELECT
public.sourcepackagename                = SELECT
public.sourcepackagerelease             = SELECT
public.sourcepackagepublishinghistory   = SELECT
public.emailaddress                     = SELECT
public.libraryfilealias                 = SELECT
public.libraryfilecontent               = SELECT
public.message                          = SELECT, INSERT
public.messagechunk                     = SELECT, INSERT
public.milestone                        = SELECT
public.scriptactivity                   = SELECT, INSERT
public.teammembership                   = SELECT
public.teamparticipation                = SELECT
public.validpersonorteamcache           = SELECT

[rosettaadmin]
type=user
public.distribution                     = SELECT
public.distroseries                     = SELECT, UPDATE
public.distroserieslanguage             = SELECT, INSERT, UPDATE
public.language                         = SELECT
public.person                           = SELECT
public.pofile                           = SELECT, INSERT, UPDATE
public.pomsgid                          = SELECT
public.potemplate                       = SELECT, INSERT
public.potmsgset                        = SELECT, INSERT
public.potranslation                    = SELECT
public.product                          = SELECT
public.productseries                    = SELECT
public.scriptactivity                   = SELECT, INSERT
public.sourcepackagename                = SELECT
public.translationmessage               = SELECT, INSERT, UPDATE, DELETE


[oopsprune]
type=user
public.bug                              = SELECT
public.bugtask                          = SELECT
public.message                          = SELECT
public.messagechunk                     = SELECT
public.question                         = SELECT
public.scriptactivity                   = SELECT, INSERT

[listteammembers]
type=user
public.emailaddress                     = SELECT
public.person                           = SELECT
public.signedcodeofconduct              = SELECT
public.teamparticipation                = SELECT

# This group is now created automatically
# Readonly access to everything
#[read]
#type=group

# This group is now created automatically
# Full access to everything.
# [admin]
# type=group

[processmail]
type=user
public.scriptactivity                   = SELECT, INSERT

# Incoming emails are stored in the librarian
public.libraryfilealias                 = SELECT, INSERT
public.libraryfilecontent               = SELECT, INSERT

# Access to people
public.emailaddress                     = SELECT
public.gpgkey                           = SELECT
public.language                         = SELECT
public.person                           = SELECT
public.personlanguage                   = SELECT
public.teammembership                   = SELECT
public.teamparticipation                = SELECT
public.validpersonorteamcache           = SELECT

# Access to BugTargets, QuestionTarget and SpecTarget
public.archive                          = SELECT
public.component                        = SELECT
public.distribution                     = SELECT
public.distrocomponentuploader          = SELECT
public.distroseries                     = SELECT
public.project                          = SELECT
public.product                          = SELECT
public.productseries                    = SELECT
public.packagebugcontact                = SELECT
public.sourcepackagename                = SELECT
public.sourcepackagerelease             = SELECT
public.sourcepackagepublishinghistory   = SELECT

# Karma
public.karma                            = SELECT, INSERT
public.karmaaction                      = SELECT

# Creation of messages (bug & question comments)
public.message                          = SELECT, INSERT
public.messagechunk                     = SELECT, INSERT

# Bug update
public.bug                              = SELECT, INSERT, UPDATE
public.bugactivity                      = SELECT, INSERT
public.bugsubscription                  = SELECT, INSERT
public.bugnotification                  = SELECT, INSERT
public.bugnomination                    = SELECT, INSERT, UPDATE
public.bugtag                           = SELECT, INSERT, DELETE
public.bugtask                          = SELECT, INSERT, UPDATE
public.bugmessage                       = SELECT, INSERT
public.bugsubscription                  = SELECT, INSERT, UPDATE, DELETE
public.bugtracker                       = SELECT, INSERT
public.bugtrackeralias                  = SELECT, INSERT
public.bugwatch                         = SELECT, INSERT
public.milestone                        = SELECT

# CVE updates
public.cve                              = SELECT, INSERT
public.bugcve                           = SELECT, INSERT

# Adding comment to question
public.question                         = SELECT, UPDATE
public.questionmessage                  = SELECT, INSERT
public.questionbug                      = SELECT

# Question notifications
public.answercontact                    = SELECT
public.questionsubscription             = SELECT

# Specification notifications
public.specification                    = SELECT
public.specificationsubscription        = SELECT<|MERGE_RESOLUTION|>--- conflicted
+++ resolved
@@ -325,12 +325,7 @@
 [checkwatches]
 # Malone bug watch script
 type=user
-<<<<<<< HEAD
-public.cve                              = SELECT, INSERT, UPDATE
-public.cvereference                     = SELECT, INSERT, UPDATE
-=======
 public.answercontact                    = SELECT
->>>>>>> 2a15eab4
 public.bug                              = SELECT, INSERT, UPDATE
 public.bugactivity                      = SELECT, INSERT
 public.bugcve                           = SELECT, INSERT
@@ -342,15 +337,14 @@
 public.bugtracker                       = SELECT, INSERT
 public.bugtrackeralias                  = SELECT
 public.bugwatch                         = SELECT, INSERT, UPDATE
+public.cve                              = SELECT, INSERT, UPDATE
+public.cvereference                     = SELECT, INSERT, UPDATE
 public.distribution                     = SELECT
 public.distroseries                     = SELECT
 public.emailaddress                     = SELECT, INSERT
-<<<<<<< HEAD
+public.language                         = SELECT
 public.libraryfilealias                 = SELECT, INSERT
 public.libraryfilecontent               = SELECT, INSERT
-=======
-public.language                         = SELECT
->>>>>>> 2a15eab4
 public.messagechunk                     = SELECT, INSERT
 public.message                          = SELECT, INSERT
 public.milestone                        = SELECT
