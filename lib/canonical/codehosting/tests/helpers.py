--- conflicted
+++ resolved
@@ -21,8 +21,6 @@
 import threading
 import unittest
 
-import transaction
-
 from bzrlib.bzrdir import BzrDir
 from bzrlib.errors import FileExists, PermissionDenied, TransportNotPossible
 from bzrlib.plugins.loom import branch as loom_branch
@@ -35,7 +33,6 @@
     LAUNCHPAD_SERVICES, PERMISSION_DENIED_FAULT_CODE)
 from canonical.codehosting.transport import branch_id_to_path
 from canonical.config import config
-from canonical.database.sqlbase import cursor
 from canonical.launchpad.interfaces import BranchType
 from canonical.launchpad.testing import LaunchpadObjectFactory
 from canonical.launchpad.webapp.authorization import LaunchpadSecurityPolicy
@@ -148,58 +145,6 @@
         tree.add('foo')
         tree.commit('Added foo', rev_id='rev1')
         return tree
-
-<<<<<<< HEAD
-    def emptyPullQueues(self):
-        transaction.begin()
-        cursor().execute("UPDATE Branch SET next_mirror_time = NULL")
-        transaction.commit()
-=======
-    def getUniqueInteger(self):
-        """Return an integer unique to this run of the test case."""
-        # Delegate to the factory.
-        return self._factory.getUniqueInteger()
-
-    def getUniqueString(self, prefix=None):
-        """Return a string to this run of the test case.
-
-        The string returned will always be a valid name that can be used in
-        Launchpad URLs.
-
-        :param prefix: Used as a prefix for the unique string. If unspecified,
-            defaults to the name of the test.
-        """
-        if prefix is None:
-            prefix = self.id().split('.')[-1]
-        # Delegate to the factory.
-        return self._factory.getUniqueString(prefix)
-
-    def getUniqueURL(self):
-        """Return a URL unique to this run of the test case."""
-        # Delegate to the factory.
-        return self._factory.getUniqueURL()
-
-    def makePerson(self, email=None, name=None):
-        """Create and return a new, arbitrary Person."""
-        # Delegate to the factory.
-        return self._factory.makePerson(email, name)
-
-    def makeProduct(self):
-        """Create and return a new, arbitrary Product."""
-        # Delegate to the factory.
-        return self._factory.makeProduct()
-
-    def makeBranch(self, branch_type=None, owner=None, name=None,
-                   product=None, url=None, **optional_branch_args):
-        """Create and return a new, arbitrary Branch of the given type.
-
-        Any parameters for IBranchSet.new can be specified to override the
-        default ones.
-        """
-        # Delegate to the factory.
-        return self._factory.makeBranch(
-            branch_type, owner, name, product, url, **optional_branch_args)
->>>>>>> 5da4a222
 
     def restrictSecurityPolicy(self):
         """Switch to using 'LaunchpadSecurityPolicy'."""
