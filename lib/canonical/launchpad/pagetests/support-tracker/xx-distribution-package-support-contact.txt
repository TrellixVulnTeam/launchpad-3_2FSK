<<<<<<< HEAD
Anonymous doesn't have access to the page:

  >>> print http(r"""
  ... GET /ubuntu/+source/mozilla-firefox/+support-contact HTTP/1.1
  ... """)
  HTTP/1.1 303 See Other
  ...
  Location: .../+login
  ...

Any logged in person has access to the page.

  >>> print http(r"""
  ... GET /ubuntu/+source/mozilla-firefox/+support-contact HTTP/1.1
  ... Authorization: Basic dGVzdEBjYW5vbmljYWwuY29tOnRlc3Q=
  ... """, handle_errors=False)
  HTTP/1.1 200 Ok
  ...

Add Foo Bar, Launchpad Developers and the Ubuntu Team as support
contacts.

  >>> print http(r"""
  ... POST /ubuntu/+source/mozilla-firefox/+support-contact HTTP/1.1
  ... Authorization: Basic Zm9vLmJhckBjYW5vbmljYWwuY29tOnRlc3Q=
  ... Content-Type: multipart/form-data; boundary=----------bZSuYgnw4ENVX5W0chYGPT
  ... 
  ... ------------bZSuYgnw4ENVX5W0chYGPT
  ... Content-Disposition: form-data; name="field.want_to_be_support_contact.used"
  ... 
  ... 
  ... ------------bZSuYgnw4ENVX5W0chYGPT
  ... Content-Disposition: form-data; name="field.want_to_be_support_contact"
  ... 
  ... on
  ... ------------bZSuYgnw4ENVX5W0chYGPT
  ... Content-Disposition: form-data; name="field.support_contact_teams"
  ... 
  ... launchpad
  ... ------------bZSuYgnw4ENVX5W0chYGPT
  ... Content-Disposition: form-data; name="field.support_contact_teams"
  ... 
  ... ubuntu-team
  ... ------------bZSuYgnw4ENVX5W0chYGPT
  ... Content-Disposition: form-data; name="field.support_contact_teams-empty-marker"
  ... 
  ... 1
  ... ------------bZSuYgnw4ENVX5W0chYGPT
  ... Content-Disposition: form-data; name="FORM_SUBMIT"
  ... 
  ... Continue
  ... ------------bZSuYgnw4ENVX5W0chYGPT--
  ... """)
  HTTP/1.1 303 See Other
  Content-Length: 0
  Content-Type: text/plain;charset=utf-8
  Location: http://.../ubuntu/+source/mozilla-firefox/+tickets
  ...

Remove Foo Bar and the Ubuntu team as support contacts.

  >>> print http(r"""
  ... POST /ubuntu/+source/mozilla-firefox/+support-contact HTTP/1.1
  ... Authorization: Basic Zm9vLmJhckBjYW5vbmljYWwuY29tOnRlc3Q=
  ... Content-Type: multipart/form-data; boundary=----------8yNh6b7Mg5GIP3C0U679Ue
  ... 
  ... ------------8yNh6b7Mg5GIP3C0U679Ue
  ... Content-Disposition: form-data; name="field.want_to_be_support_contact.used"
  ... 
  ... 
  ... ------------8yNh6b7Mg5GIP3C0U679Ue
  ... Content-Disposition: form-data; name="field.support_contact_teams"
  ... 
  ... launchpad
  ... ------------8yNh6b7Mg5GIP3C0U679Ue
  ... Content-Disposition: form-data; name="field.support_contact_teams-empty-marker"
  ... 
  ... 1
  ... ------------8yNh6b7Mg5GIP3C0U679Ue
  ... Content-Disposition: form-data; name="FORM_SUBMIT"
  ... 
  ... Continue
  ... ------------8yNh6b7Mg5GIP3C0U679Ue--
  ... """)
  HTTP/1.1 303 See Other
  Content-Length: 0
  Content-Type: text/plain;charset=utf-8
  Location: http://.../ubuntu/+source/mozilla-firefox/+tickets
  ...
=======
= Support Contacts for Distribution Source Package =

Support on source packages is handled both by the source package support
contacts as well as the distribution support contacts.

    # Register a Sample Person as support contact for the distribution.
    >>> from zope.component import getUtility
    >>> from canonical.launchpad.ftests import login, logout
    >>> from canonical.launchpad.interfaces import (
    ...     IDistributionSet, ILaunchBag)
    >>> from canonical.database.sqlbase import flush_database_updates
    >>> login('test@canonical.com')
    >>> ubuntu = getUtility(IDistributionSet).getByName('ubuntu')
    >>> ubuntu.addSupportContact(getUtility(ILaunchBag).user)
    True
    >>> flush_database_updates()
    >>> logout()

To reflect this, a user visiting a source package support facet will
see both a porlet listing the support contacts for the source package
and another one listing those of the distribution.

    >>> anon_browser.open(
    ...     'http://launchpad.dev/distros/ubuntu/+source/mozilla-firefox')
    >>> anon_browser.getLink('Support').click()
    >>> portlet = find_portlet(
    ...     anon_browser.contents,
    ...     'Support contacts for mozilla-firefox in ubuntu')
    >>> print portlet.first('div').renderContents()
    <p>
      <i>There are no support contacts.</i>
    </p>
    >>> for support_contact in find_portlet(
    ...     anon_browser.contents, 'Support contacts for Ubuntu').fetch('a'):
    ...     print support_contact.renderContents()
    Sample Person

To register himself as support contact, the user clicks on the
'Support Contact' link. He needs to login to access that function.

    >>> anon_browser.getLink('Support Contact').click()
    Traceback (most recent call last):
      ...
    Unauthorized: ...

    >>> user_browser.open(
    ...     'http://launchpad.dev/distros/ubuntu/+source/mozilla-firefox/+tickets')
    >>> user_browser.getLink('Support').click()
    >>> user_browser.getLink('Support Contact').click()
    >>> print user_browser.title
    Support contact for Source Package "mozilla-firefox" in Ubuntu Linux

On this page, the user can choose to become a support contact by
clicking a checkbox. All the teams, he's a member of are also displayed
and he can register these teams as well.

    >>> user_browser.getControl(
    ...     "I want to be a support contact for mozilla-firefox").selected
    False
    >>> user_browser.getControl(
    ...     "I want to be a support contact for "
    ...     "mozilla-firefox").selected = True
    >>> user_browser.getControl("Landscape Developers").selected
    False
    >>> user_browser.getControl("Landscape Developers").selected = True

To save his choices, the user clicks on the 'Continue' button and
a message is displayed to confirm the changes:

    >>> user_browser.getControl('Continue').click()
    >>> for message in find_tags_by_class(user_browser.contents, 'message'):
    ...     print message.renderContents()
    You have been added as a support contact for mozilla-firefox in ubuntu.
    Landscape Developers has been added as a support contact for
    mozilla-firefox in ubuntu.

The support contacts porlet for the source package was updated:

    >>> for support_contact in find_portlet(
    ...     user_browser.contents,
    ...     'Support contacts for mozilla-firefox in ubuntu').fetch('a'):
    ...     print support_contact.renderContents()
    Landscape Developers
    Sample Person

To unregister as support contact, the same page is used. Instead this
time, we unselect the checkboxes:

    >>> user_browser.getLink('Support Contact').click()
    >>> user_browser.getControl(
    ...     "I want to be a support contact for mozilla-firefox").selected
    True
    >>> user_browser.getControl(
    ...     "I want to be a support contact for "
    ...     "mozilla-firefox").selected = False

Again a confirmation message is displayed and the support contacts
portlet for the source package is updated.

    >>> user_browser.getControl('Continue').click()
    >>> for message in find_tags_by_class(user_browser.contents, 'message'):
    ...     print message.renderContents()
    You have been removed as a support contact for mozilla-firefox in ubuntu.

    >>> for support_contact in find_portlet(
    ...     user_browser.contents,
    ...     'Support contacts for mozilla-firefox in ubuntu').fetch('a'):
    ...     print support_contact.renderContents()
    Landscape Developers
>>>>>>> fd5f37e0
<|MERGE_RESOLUTION|>--- conflicted
+++ resolved
@@ -1,94 +1,3 @@
-<<<<<<< HEAD
-Anonymous doesn't have access to the page:
-
-  >>> print http(r"""
-  ... GET /ubuntu/+source/mozilla-firefox/+support-contact HTTP/1.1
-  ... """)
-  HTTP/1.1 303 See Other
-  ...
-  Location: .../+login
-  ...
-
-Any logged in person has access to the page.
-
-  >>> print http(r"""
-  ... GET /ubuntu/+source/mozilla-firefox/+support-contact HTTP/1.1
-  ... Authorization: Basic dGVzdEBjYW5vbmljYWwuY29tOnRlc3Q=
-  ... """, handle_errors=False)
-  HTTP/1.1 200 Ok
-  ...
-
-Add Foo Bar, Launchpad Developers and the Ubuntu Team as support
-contacts.
-
-  >>> print http(r"""
-  ... POST /ubuntu/+source/mozilla-firefox/+support-contact HTTP/1.1
-  ... Authorization: Basic Zm9vLmJhckBjYW5vbmljYWwuY29tOnRlc3Q=
-  ... Content-Type: multipart/form-data; boundary=----------bZSuYgnw4ENVX5W0chYGPT
-  ... 
-  ... ------------bZSuYgnw4ENVX5W0chYGPT
-  ... Content-Disposition: form-data; name="field.want_to_be_support_contact.used"
-  ... 
-  ... 
-  ... ------------bZSuYgnw4ENVX5W0chYGPT
-  ... Content-Disposition: form-data; name="field.want_to_be_support_contact"
-  ... 
-  ... on
-  ... ------------bZSuYgnw4ENVX5W0chYGPT
-  ... Content-Disposition: form-data; name="field.support_contact_teams"
-  ... 
-  ... launchpad
-  ... ------------bZSuYgnw4ENVX5W0chYGPT
-  ... Content-Disposition: form-data; name="field.support_contact_teams"
-  ... 
-  ... ubuntu-team
-  ... ------------bZSuYgnw4ENVX5W0chYGPT
-  ... Content-Disposition: form-data; name="field.support_contact_teams-empty-marker"
-  ... 
-  ... 1
-  ... ------------bZSuYgnw4ENVX5W0chYGPT
-  ... Content-Disposition: form-data; name="FORM_SUBMIT"
-  ... 
-  ... Continue
-  ... ------------bZSuYgnw4ENVX5W0chYGPT--
-  ... """)
-  HTTP/1.1 303 See Other
-  Content-Length: 0
-  Content-Type: text/plain;charset=utf-8
-  Location: http://.../ubuntu/+source/mozilla-firefox/+tickets
-  ...
-
-Remove Foo Bar and the Ubuntu team as support contacts.
-
-  >>> print http(r"""
-  ... POST /ubuntu/+source/mozilla-firefox/+support-contact HTTP/1.1
-  ... Authorization: Basic Zm9vLmJhckBjYW5vbmljYWwuY29tOnRlc3Q=
-  ... Content-Type: multipart/form-data; boundary=----------8yNh6b7Mg5GIP3C0U679Ue
-  ... 
-  ... ------------8yNh6b7Mg5GIP3C0U679Ue
-  ... Content-Disposition: form-data; name="field.want_to_be_support_contact.used"
-  ... 
-  ... 
-  ... ------------8yNh6b7Mg5GIP3C0U679Ue
-  ... Content-Disposition: form-data; name="field.support_contact_teams"
-  ... 
-  ... launchpad
-  ... ------------8yNh6b7Mg5GIP3C0U679Ue
-  ... Content-Disposition: form-data; name="field.support_contact_teams-empty-marker"
-  ... 
-  ... 1
-  ... ------------8yNh6b7Mg5GIP3C0U679Ue
-  ... Content-Disposition: form-data; name="FORM_SUBMIT"
-  ... 
-  ... Continue
-  ... ------------8yNh6b7Mg5GIP3C0U679Ue--
-  ... """)
-  HTTP/1.1 303 See Other
-  Content-Length: 0
-  Content-Type: text/plain;charset=utf-8
-  Location: http://.../ubuntu/+source/mozilla-firefox/+tickets
-  ...
-=======
 = Support Contacts for Distribution Source Package =
 
 Support on source packages is handled both by the source package support
@@ -112,7 +21,7 @@
 and another one listing those of the distribution.
 
     >>> anon_browser.open(
-    ...     'http://launchpad.dev/distros/ubuntu/+source/mozilla-firefox')
+    ...     'http://launchpad.dev/ubuntu/+source/mozilla-firefox')
     >>> anon_browser.getLink('Support').click()
     >>> portlet = find_portlet(
     ...     anon_browser.contents,
@@ -135,7 +44,7 @@
     Unauthorized: ...
 
     >>> user_browser.open(
-    ...     'http://launchpad.dev/distros/ubuntu/+source/mozilla-firefox/+tickets')
+    ...     'http://launchpad.dev/ubuntu/+source/mozilla-firefox/+tickets')
     >>> user_browser.getLink('Support').click()
     >>> user_browser.getLink('Support Contact').click()
     >>> print user_browser.title
@@ -197,5 +106,4 @@
     ...     user_browser.contents,
     ...     'Support contacts for mozilla-firefox in ubuntu').fetch('a'):
     ...     print support_contact.renderContents()
-    Landscape Developers
->>>>>>> fd5f37e0
+    Landscape Developers