# Copyright 2009-2010 Canonical Ltd.  This software is licensed under the
# GNU Affero General Public License version 3 (see the file LICENSE).
#
# Possible permissions: SELECT, INSERT, UPDATE, EXECUTE
#
# Note that we can't have INSERT only tables if we are using SQLObject, as it
# creates new entries by first doing an insert (to get the id) and then
# issuing an update
[DEFAULT]
# Objects in these schemas are publicly readable or executable. *not* writable
public_schemas=ts2

[public]
# The public role is automatically granted to all users by PostgreSQL
type=group
public.activity()                          = EXECUTE
public.person_sort_key(text, text)         = EXECUTE
public.calculate_bug_heat(integer)         = EXECUTE
public.debversion_sort_key(text)           = EXECUTE
public.milestone_sort_key(timestamp without time zone, text) = EXECUTE
public.null_count(anyarray)                = EXECUTE
public.valid_name(text)                    = EXECUTE
public.valid_bug_name(text)                = EXECUTE
public.valid_branch_name(text)             = EXECUTE
public.valid_debian_version(text)          = EXECUTE
public.valid_cve(text)                     = EXECUTE
public.valid_absolute_url(text)            = EXECUTE
public.valid_fingerprint(text)             = EXECUTE
public.valid_keyid(text)                   = EXECUTE
public.valid_regexp(text)                  = EXECUTE
public.sane_version(text)                  = EXECUTE
public.sha1(text)                          = EXECUTE
public.is_blacklisted_name(text)           = EXECUTE
public.is_person(text)                     = EXECUTE
public.is_team(integer)                    = EXECUTE
public.is_team(text)                       = EXECUTE
public.is_printable_ascii(text)            = EXECUTE
public.launchpaddatabaserevision           = SELECT
public.name_blacklist_match(text)          = EXECUTE
public.pillarname                          = SELECT
public.ulower(text)                        = EXECUTE
public.generate_openid_identifier()        = EXECUTE
public.getlocalnodeid()                    = EXECUTE
public.replication_lag()                   = EXECUTE
public.replication_lag(integer)            = EXECUTE
public.assert_patch_applied(integer, integer, integer) = EXECUTE
# Explicitly state 'no permissions on these objects' to silence
# security.py warnings.
public.fticache                            =
public._killall_backends(text)             =
public.exclusivelocks                      =
public.alllocks                            =
public.pgstattuple(oid)                    =
public.pgstattuple(text)                   =
public.bugnotificationarchive              =
public.lp_account                          =
public.lp_personlocation                   =
public.lp_person                           =
public.lp_teamparticipation                =
public.bug_update_latest_patch_uploaded(integer) =
# the currently active feature flags can be read by anyone
public.featureflag                         = SELECT
# Tests calling factory methods need to be able to create working
# accounts. We don't directly grant access to the OpenIdIdentifier table
# to the users these tests are running as we want to minimize the number
# of database users that can subvert accounts. Instead, we use a stored
# procedure. OpenId Identifiers created using this stored procedure are
# only useable by the test suite.
public.add_test_openid_identifier(integer) = EXECUTE

[ro]
# A user with full readonly access to the database. Generally used for
# interactive querying
type=user
groups=read

[testadmin]
# A user with full admin privileges used by the test suite
type=user
groups=admin

[launchpad_main]
# lpmain replication set access from the main Z3 application.
type=user
groups=write,script
public.account                          = SELECT, INSERT, UPDATE, DELETE
public.accountpassword                  = SELECT, INSERT, UPDATE, DELETE
public.announcement                     = SELECT, INSERT, UPDATE, DELETE
public.answercontact                    = SELECT, INSERT, UPDATE, DELETE
public.apportjob                        = SELECT, INSERT, UPDATE, DELETE
public.archive                          = SELECT, INSERT, UPDATE
public.archiveauthtoken                 = SELECT, INSERT, UPDATE
public.archivejob                       = SELECT, INSERT, UPDATE, DELETE
public.archivesubscriber                = SELECT, INSERT, UPDATE
public.archivearch                      = SELECT, INSERT, UPDATE, DELETE
public.archivedependency                = SELECT, INSERT, DELETE
public.archivepermission                = SELECT, INSERT, UPDATE, DELETE
public.authtoken                        = SELECT, INSERT, UPDATE, DELETE
public.binaryandsourcepackagenameview   = SELECT
public.binarypackagepublishinghistory   = SELECT
public.binarypackagereleasedownloadcount= SELECT, INSERT, UPDATE
public.bountysubscription               = SELECT, INSERT, UPDATE, DELETE
public.branchrevision                   = SELECT, INSERT, UPDATE, DELETE
public.branch                           = SELECT, INSERT, UPDATE, DELETE
public.branchjob                        = SELECT, INSERT, UPDATE, DELETE
public.branchmergeproposal              = SELECT, INSERT, UPDATE, DELETE
public.branchmergeproposaljob           = SELECT, INSERT, UPDATE, DELETE
public.branchmergerobot                 = SELECT, INSERT, UPDATE, DELETE
public.branchsubscription               = SELECT, INSERT, UPDATE, DELETE
public.branchvisibilitypolicy           = SELECT, INSERT, UPDATE, DELETE
public.branchwithsortkeys               = SELECT
public.bugaffectsperson                 = SELECT, INSERT, UPDATE, DELETE
public.bugattachment                    = SELECT, INSERT, UPDATE, DELETE
public.bugbranch                        = SELECT, INSERT, UPDATE, DELETE
public.bugcve                           = SELECT, INSERT, DELETE
public.bugjob                           = SELECT, INSERT, UPDATE, DELETE
public.bugnomination                    = SELECT, UPDATE
public.bugnotification                  = SELECT, INSERT, UPDATE, DELETE
public.bugnotificationattachment        = SELECT, INSERT
public.bugnotificationrecipient         = SELECT, INSERT, UPDATE, DELETE
public.bugnotificationrecipientarchive  = SELECT, UPDATE
public.bugtag                           = SELECT, INSERT, DELETE
public.bugtrackerperson                 = SELECT, UPDATE
public.bugwatchactivity                 = SELECT, INSERT, UPDATE
public.codeimport                       = SELECT, INSERT, UPDATE, DELETE
public.codeimportevent                  = SELECT, INSERT, UPDATE
public.codeimporteventdata              = SELECT, INSERT
public.codeimportjob                    = SELECT, INSERT, UPDATE, DELETE
public.codeimportmachine                = SELECT, INSERT, UPDATE
public.codeimportresult                 = SELECT, INSERT, UPDATE, DELETE
public.codereviewmessage                = SELECT, INSERT, DELETE
public.codereviewvote                   = SELECT, INSERT, UPDATE, DELETE
public.commercialsubscription           = SELECT, INSERT, UPDATE, DELETE
public.continent                        = SELECT
public.cvereference                     = SELECT, INSERT
public.cve                              = SELECT, INSERT, UPDATE
public.customlanguagecode               = SELECT, INSERT, UPDATE, DELETE
public.databasereplicationlag           = SELECT
public.diff                             = SELECT, INSERT, UPDATE
public.distributionbounty               = SELECT, INSERT, UPDATE
public.distributionjob                  = SELECT, INSERT
public.distributionmirror               = SELECT, INSERT, UPDATE, DELETE
public.distributionsourcepackage        = SELECT, INSERT, UPDATE, DELETE
public.distributionsourcepackagecache   = SELECT
public.distroseriesdifference           = SELECT, INSERT, UPDATE
public.distroseriesdifferencemessage    = SELECT, INSERT, UPDATE
public.distroserieslanguage             = SELECT, INSERT, UPDATE
public.distroseriespackagecache         = SELECT
public.emailaddress                     = SELECT, INSERT, UPDATE, DELETE
public.entitlement                      = SELECT, INSERT, UPDATE, DELETE
public.faq                              = SELECT, INSERT, UPDATE, DELETE
public.featureflag                      = SELECT, INSERT, UPDATE, DELETE
public.featuredproject                  = SELECT, INSERT, DELETE
public.hwdevicedriverlink               = SELECT
public.hwdevicenamevariant              = SELECT
public.hwdevice                         = SELECT
public.hwdeviceclass                    = SELECT, INSERT, DELETE
public.hwdriver                         = SELECT, INSERT
public.hwdrivernames                    = SELECT
public.hwdriverpackagenames             = SELECT
public.hwsubmissiondevice               = SELECT
public.hwsubmission                     = SELECT, INSERT, UPDATE
public.hwsubmissionbug                  = SELECT, INSERT, UPDATE, DELETE
public.hwsystemfingerprint              = SELECT, INSERT
public.hwtestanswerchoice               = SELECT
public.hwtestanswercountdevice          = SELECT
public.hwtestanswercount                = SELECT
public.hwtestanswerdevice               = SELECT
public.hwtestanswer                     = SELECT
public.hwtest                           = SELECT
public.hwvendorid                       = SELECT
public.hwvendorname                     = SELECT
public.incrementaldiff                  = SELECT, INSERT, UPDATE, DELETE
public.job                              = SELECT, INSERT, UPDATE, DELETE
public.karmacache                       = SELECT
public.karmacategory                    = SELECT
public.karmatotalcache                  = SELECT
public.language                         = SELECT
public.languagepack                     = SELECT, INSERT, UPDATE
public.launchpadstatistic               = SELECT
public.libraryfilealias                 = SELECT, INSERT, UPDATE, DELETE
public.libraryfiledownloadcount         = SELECT, INSERT, UPDATE
public.logintoken                       = SELECT, INSERT, UPDATE, DELETE
public.mailinglist                      = SELECT, INSERT, UPDATE, DELETE
public.mailinglistban                   = SELECT, INSERT, UPDATE, DELETE
public.mailinglistsubscription          = SELECT, INSERT, UPDATE, DELETE
public.mentoringoffer                   = SELECT, INSERT, UPDATE, DELETE
public.mergedirectivejob                = SELECT, INSERT, UPDATE, DELETE
public.messagechunk                     = SELECT, INSERT
public.messageapproval                  = SELECT, INSERT, UPDATE, DELETE
public.milestone                        = SELECT, INSERT, UPDATE, DELETE
public.mirrorcdimagedistroseries        = SELECT, INSERT, DELETE
public.mirrordistroarchseries           = SELECT, INSERT, DELETE, UPDATE
public.mirrordistroseriessource         = SELECT, INSERT, UPDATE, DELETE
public.mirrorproberecord                = SELECT, INSERT, DELETE
public.nameblacklist                    = SELECT, INSERT, UPDATE, DELETE
public.oauthaccesstoken                 = SELECT, INSERT, UPDATE, DELETE
public.oauthconsumer                    = SELECT, INSERT
public.oauthnonce                       = SELECT, INSERT
public.oauthrequesttoken                = SELECT, INSERT, UPDATE, DELETE
public.openidconsumerassociation        = SELECT, INSERT, UPDATE, DELETE
public.openidconsumernonce              = SELECT, INSERT, UPDATE
public.openididentifier                 = SELECT, INSERT, UPDATE, DELETE
public.officialbugtag                   = SELECT, INSERT, UPDATE, DELETE
public.openidrpconfig                   = SELECT, INSERT, UPDATE, DELETE
public.packagebugsupervisor             = SELECT, INSERT, UPDATE, DELETE
public.packagecopyrequest               = SELECT, INSERT, UPDATE
public.packagediff                      = SELECT, INSERT, UPDATE, DELETE
public.packagediff                      = SELECT, INSERT, UPDATE, DELETE
public.packageset                       = SELECT, INSERT, UPDATE, DELETE
public.packagesetgroup                  = SELECT, INSERT, UPDATE, DELETE
public.packagesetsources                = SELECT, INSERT, UPDATE, DELETE
public.packagesetinclusion              = SELECT, INSERT, UPDATE, DELETE
public.flatpackagesetinclusion          = SELECT, INSERT, UPDATE, DELETE
public.packaging                        = SELECT, INSERT, UPDATE, DELETE
public.personlanguage                   = SELECT, INSERT, UPDATE, DELETE
public.personlocation                   = SELECT, INSERT, UPDATE, DELETE
public.personnotification               = SELECT, INSERT, UPDATE, DELETE
public.pillarname                       = SELECT, INSERT, DELETE
public.poexportrequest                  = SELECT, INSERT, UPDATE, DELETE
public.pofiletranslator                 = SELECT
public.polloption                       = SELECT, INSERT, UPDATE, DELETE
public.poll                             = SELECT, INSERT, UPDATE
public.potexport                        = SELECT
public.previewdiff                      = SELECT, INSERT, UPDATE, DELETE
public.productbounty                    = SELECT, INSERT, UPDATE
public.productrelease                   = SELECT, INSERT, UPDATE, DELETE
public.productreleasefile               = SELECT, INSERT, DELETE
public.productseriescodeimport          = SELECT, INSERT, UPDATE
public.project                          = SELECT
public.projectbounty                    = SELECT, INSERT, UPDATE
public.questionbug                      = SELECT, INSERT, DELETE
public.questionmessage                  = SELECT, INSERT
public.questionreopening                = SELECT, INSERT, UPDATE
public.question                         = SELECT, INSERT, UPDATE
public.questionsubscription             = SELECT, INSERT, UPDATE, DELETE
public.translationrelicensingagreement  = SELECT, INSERT, UPDATE
public.requestedcds                     = SELECT, INSERT, UPDATE, DELETE
public.revision                         = SELECT, INSERT, UPDATE
public.revisionauthor                   = SELECT, INSERT, UPDATE
public.revisioncache                    = SELECT, INSERT, UPDATE, DELETE
public.revisionparent                   = SELECT, INSERT
public.scriptactivity                   = SELECT
public.shipitreport                     = SELECT, INSERT
public.shipitsurvey                     = SELECT, INSERT, UPDATE
public.shipitsurveyquestion             = SELECT, INSERT
public.shipitsurveyanswer               = SELECT, INSERT
public.shipitsurveyresult               = SELECT, INSERT
public.shipment                         = SELECT, INSERT, UPDATE
public.shippingrequest                  = SELECT, INSERT, UPDATE, DELETE
public.shippingrun                      = SELECT, INSERT, UPDATE
public.sourcepackagepublishinghistory   = SELECT
public.seriessourcepackagebranch        = SELECT, INSERT, UPDATE, DELETE
public.sourcepackageformatselection     = SELECT
public.sourcepackagerecipe              = SELECT, INSERT, UPDATE, DELETE
public.sourcepackagerecipebuild         = SELECT, INSERT, UPDATE, DELETE
public.sourcepackagerecipebuildjob      = SELECT, INSERT, UPDATE, DELETE
public.sourcepackagerecipedata          = SELECT, INSERT, UPDATE, DELETE
public.sourcepackagerecipedistroseries  = SELECT, INSERT, DELETE
public.sourcepackagerecipedatainstruction = SELECT, INSERT, UPDATE, DELETE
public.specificationbranch              = SELECT, INSERT, UPDATE, DELETE
public.specificationbug                 = SELECT, INSERT, DELETE
public.specificationdependency          = SELECT, INSERT, DELETE
public.specificationfeedback            = SELECT, INSERT, UPDATE, DELETE
public.specificationmessage             = SELECT, INSERT
public.specification                    = SELECT, INSERT, UPDATE
public.specificationsubscription        = SELECT, INSERT, UPDATE, DELETE
public.spokenin                         = SELECT, INSERT, DELETE
public.sprintattendance                 = SELECT, INSERT, UPDATE, DELETE
public.sprint                           = SELECT, INSERT, UPDATE
public.sprintspecification              = SELECT, INSERT, UPDATE, DELETE
public.standardshipitrequest            = SELECT, INSERT, UPDATE, DELETE
public.staticdiff                       = SELECT, INSERT, UPDATE
public.structuralsubscription           = SELECT, INSERT, UPDATE, DELETE
public.suggestivepotemplate             = SELECT, INSERT, DELETE
public.temporaryblobstorage             = SELECT, INSERT, DELETE
public.translationgroup                 = SELECT, INSERT, UPDATE
public.translationimportqueueentry      = SELECT, INSERT, UPDATE, DELETE
<<<<<<< HEAD
public.translationmessage               = SELECT, INSERT, UPDATE, DELETE
=======
public.translationmessage               = SELECT, INSERT, UPDATE
public.translationtemplatesbuild        = SELECT, INSERT, UPDATE, DELETE
>>>>>>> 38b49003
public.translator                       = SELECT, INSERT, UPDATE, DELETE
public.usertouseremail                  = SELECT, UPDATE
public.validpersoncache                 = SELECT
public.validpersonorteamcache           = SELECT
public.votecast                         = SELECT, INSERT
public.vote                             = SELECT, INSERT, UPDATE
public.webserviceban                    = SELECT, INSERT, UPDATE, DELETE
public.wikiname                         = SELECT, INSERT, UPDATE, DELETE
public.usertouseremail                  = SELECT, INSERT, UPDATE

[launchpad]
# This user exists for backwards compatibility - it is an alias to
# lanunchpad_main. There are a number of users in production that
# have been assigned this role that I don't want to recreate just now.
type=user
groups=launchpad_main

[script]
# Permissions required by all scripts.
type=group
public.scriptactivity                   = SELECT, INSERT

[statistician]
type=user
groups=script
public.archive                          = SELECT, UPDATE
public.archivearch                      = SELECT, UPDATE
public.binarypackagename                = SELECT
public.binarypackagepublishinghistory   = SELECT
public.binarypackagerelease             = SELECT
public.branch                           = SELECT
public.bug                              = SELECT
public.bugaffectsperson                 = SELECT, INSERT, UPDATE, DELETE
public.bugtask                          = SELECT
public.buildfarmjob                     = SELECT
public.packagebuild                     = SELECT
public.binarypackagebuild               = SELECT
public.distribution                     = SELECT
public.distributionsourcepackagecache   = SELECT, INSERT, UPDATE, DELETE
public.distroarchseries                 = SELECT, UPDATE
public.distroseries                     = SELECT, UPDATE
public.distroserieslanguage             = SELECT, INSERT, UPDATE, DELETE
public.distroseriespackagecache         = SELECT, INSERT, UPDATE, DELETE
public.language                         = SELECT
public.launchpadstatistic               = SELECT, INSERT, UPDATE, DELETE
public.person                           = SELECT
public.validpersoncache                 = SELECT
public.validpersonorteamcache           = SELECT
public.potemplate                       = SELECT
public.pofile                           = SELECT
public.pofiletranslator                 = SELECT
public.pomsgid                          = SELECT
public.potmsgset                        = SELECT
public.product                          = SELECT
public.productseries                    = SELECT
public.question                         = SELECT
public.sourcepackagename                = SELECT
public.sourcepackagepublishinghistory   = SELECT
public.sourcepackagerelease             = SELECT
public.specification                    = SELECT
public.translationmessage               = SELECT, INSERT, UPDATE
public.translationtemplateitem          = SELECT

[librarian]
type=user
public.libraryfilealias                 = SELECT, INSERT, UPDATE
public.libraryfilecontent               = SELECT, INSERT

[librarianlogparser]
type=user
groups=script
public.country                          = SELECT
public.libraryfilealias                 = SELECT, UPDATE
public.libraryfiledownloadcount         = SELECT, INSERT, UPDATE
public.parsedapachelog                  = SELECT, INSERT, UPDATE

[librariangc]
type=user
groups=script
public.apportjob                        = SELECT, DELETE
public.job                              = SELECT, DELETE
public.libraryfilealias                 = SELECT, UPDATE, DELETE
public.libraryfilecontent               = SELECT, UPDATE, DELETE
# This user needs select on every table that references LibraryFileAlias
public.binarypackagefile                = SELECT
public.branchmergeproposal              = SELECT
public.bugattachment                    = SELECT
public.buildfarmjob                     = SELECT
public.packagebuild                     = SELECT
public.binarypackagebuild               = SELECT
public.codeimportresult                 = SELECT
public.diff                             = SELECT
public.distribution                     = SELECT
public.distributionmirror               = SELECT
public.languagepack                     = SELECT
public.hwsubmission                     = SELECT
public.mergedirectivejob                = SELECT
public.message                          = SELECT
public.messagechunk                     = SELECT
public.messageapproval                  = SELECT
public.mirrorproberecord                = SELECT
public.openidrpconfig                   = SELECT
public.packagediff                      = SELECT
public.packageupload                    = SELECT
public.packageuploadcustom              = SELECT
public.person                           = SELECT
public.pocketchroot                     = SELECT
public.pofile                           = SELECT
public.potemplate                       = SELECT
public.product                          = SELECT
public.productreleasefile               = SELECT
public.project                          = SELECT
public.shipitreport                     = SELECT
public.shippingrun                      = SELECT
public.sprint                           = SELECT
public.sourcepackagerelease             = SELECT
public.sourcepackagereleasefile         = SELECT
public.sourcepackagerecipebuild         = SELECT
public.temporaryblobstorage             = SELECT, DELETE
public.translationimportqueueentry      = SELECT

[productreleasefinder]
# Dyson release import script
type=user
groups=script
public.bug                              = SELECT
public.bugtask                          = SELECT, UPDATE
public.product                          = SELECT
public.productseries                    = SELECT
public.productrelease                   = SELECT, INSERT, UPDATE
public.productreleasefile               = SELECT, INSERT, UPDATE
# Needed only because SQLobject does things...
public.person                           = SELECT
# Needed to write to the librarian
public.libraryfilealias                 = SELECT, INSERT
public.libraryfilecontent               = SELECT, INSERT
public.milestone                        = SELECT, INSERT
public.sourcepackagename                = SELECT

[pofilestats]
# Translations POFile statistics verification/update script
type=user
groups=script
public.language                         = SELECT
public.pofile                           = SELECT, UPDATE
public.potemplate                       = SELECT
public.potmsgset                        = SELECT
public.translationmessage               = SELECT
public.translationtemplateitem          = SELECT

[pofilestats_daily]
# Daily POFile statistics verification/update script
type=user
groups=pofilestats
public.productseries   = SELECT
public.distroseries   = SELECT


[poimport]
# Rosetta import script
type=user
groups=write,script
public.account                          = SELECT, INSERT
public.customlanguagecode               = SELECT
public.translationgroup                 = SELECT
public.translationimportqueueentry      = SELECT
public.translationmessage               = SELECT, INSERT, UPDATE
public.translationrelicensingagreement  = SELECT
public.translator                       = SELECT
public.validpersoncache                 = SELECT
public.validpersonorteamcache           = SELECT

[translations_distroseries_copy]
type=user
groups=poimport

[translations_import_queue_gardener]
# Translations import queue management
type=user
groups=script,translations_approval
public.karma                            = SELECT, INSERT, UPDATE
public.karmaaction                      = SELECT
public.potranslation                    = SELECT, INSERT
public.translationimportqueueentry      = SELECT, DELETE, UPDATE
public.translationmessage               = SELECT, INSERT, UPDATE
public.validpersoncache                 = SELECT

[poexport]
# Rosetta export script
type=user
groups=script
public.distribution                     = SELECT
public.distroseries                     = SELECT
public.emailaddress                     = SELECT
public.language                         = SELECT
public.libraryfilealias                 = SELECT, INSERT
public.libraryfilecontent               = SELECT, INSERT
public.person                           = SELECT
public.poexportrequest                  = SELECT, DELETE
public.pofile                           = SELECT, UPDATE
public.pofiletranslator                 = SELECT
public.pomsgid                          = SELECT
public.potemplate                       = SELECT
public.potexport                        = SELECT
public.potmsgset                        = SELECT
public.potranslation                    = SELECT
public.product                          = SELECT
public.productseries                    = SELECT
public.sourcepackagename                = SELECT
public.translationgroup                 = SELECT
public.translationmessage               = SELECT
public.translationtemplateitem          = SELECT
public.translator                       = SELECT
public.validpersoncache                 = SELECT
public.validpersonorteamcache           = SELECT

[langpack]
# Language pack exporter script
type=user
groups=script
public.distribution                     = SELECT
public.distroseries                     = SELECT, UPDATE
public.emailaddress                     = SELECT
public.language                         = SELECT
public.languagepack                     = SELECT, INSERT
public.libraryfilealias                 = SELECT, INSERT
public.libraryfilecontent               = SELECT, INSERT
public.person                           = SELECT
public.pofile                           = SELECT, UPDATE
public.pofiletranslator                 = SELECT
public.pomsgid                          = SELECT
public.potemplate                       = SELECT
public.potexport                        = SELECT
public.potmsgset                        = SELECT
public.potranslation                    = SELECT
public.product                          = SELECT
public.productseries                    = SELECT
public.sourcepackagename                = SELECT
public.translationgroup                 = SELECT
public.translationmessage               = SELECT
public.translationtemplateitem          = SELECT
public.translator                       = SELECT
public.validpersoncache                 = SELECT
public.validpersonorteamcache           = SELECT

[checkwatches]
# Malone bug watch script
type=user
groups=script
public.account                          = SELECT, INSERT
public.accountpassword                  = SELECT, INSERT
public.answercontact                    = SELECT
public.bug                              = SELECT, INSERT, UPDATE
public.bugactivity                      = SELECT, INSERT
public.bugaffectsperson                 = SELECT, INSERT, UPDATE, DELETE
public.bugcve                           = SELECT, INSERT
public.bugjob                           = SELECT, INSERT
public.bugmessage                       = SELECT, INSERT, UPDATE
public.bugnomination                    = SELECT
public.bugnotification                  = SELECT, INSERT
public.bugnotificationrecipient         = SELECT, INSERT
public.bugsubscription                  = SELECT
public.bugsubscriptionfilter            = SELECT
public.bugsubscriptionfilterstatus      = SELECT
public.bugsubscriptionfilterimportance  = SELECT
public.bugsubscriptionfiltertag         = SELECT
public.bugtask                          = SELECT, INSERT, UPDATE
public.bugtracker                       = SELECT, INSERT
public.bugtrackeralias                  = SELECT
public.bugtrackerperson                 = SELECT, INSERT
public.bugwatch                         = SELECT, INSERT, UPDATE
public.bugwatchactivity                 = SELECT, INSERT, UPDATE
public.cve                              = SELECT, INSERT, UPDATE
public.cvereference                     = SELECT, INSERT, UPDATE
public.distribution                     = SELECT, UPDATE
public.distributionsourcepackage        = SELECT, INSERT, UPDATE
public.distroseries                     = SELECT
public.emailaddress                     = SELECT, INSERT
public.job                              = SELECT, INSERT, UPDATE
public.language                         = SELECT
public.libraryfilealias                 = SELECT, INSERT
public.libraryfilecontent               = SELECT, INSERT
public.messagechunk                     = SELECT, INSERT
public.message                          = SELECT, INSERT
public.milestone                        = SELECT
public.packagebugsupervisor             = SELECT
public.person                           = SELECT, INSERT, UPDATE
public.personlanguage                   = SELECT
public.product                          = SELECT, UPDATE
public.productseries                    = SELECT
public.project                          = SELECT, UPDATE
public.questionbug                      = SELECT
public.question                         = SELECT
public.questionsubscription             = SELECT
public.section                          = SELECT
public.sourcepackagepublishinghistory   = SELECT
public.sourcepackagename                = SELECT
public.sourcepackagerelease             = SELECT
public.structuralsubscription           = SELECT
public.teammembership                   = SELECT
public.teamparticipation                = SELECT, INSERT
public.validpersoncache                 = SELECT
public.validpersonorteamcache           = SELECT
public.wikiname                         = SELECT, INSERT

[branchscanner]
type=user
groups=write, script
public.account                          = SELECT, INSERT
public.accountpassword                  = SELECT, INSERT
public.branch                           = SELECT, UPDATE
public.branchjob                        = SELECT, INSERT, UPDATE, DELETE
public.branchmergeproposal              = SELECT, UPDATE
public.branchmergeproposaljob           = SELECT, INSERT
public.branchrevision                   = SELECT, INSERT, UPDATE, DELETE
public.branchsubscription               = SELECT
public.branchvisibilitypolicy           = SELECT
public.bugbranch                        = SELECT, INSERT, UPDATE
public.diff                             = SELECT, INSERT, DELETE
public.distroseries                     = SELECT
public.distribution                     = SELECT
public.distributionsourcepackage        = SELECT, UPDATE
public.emailaddress                     = SELECT
public.incrementaldiff                  = SELECT
public.job                              = SELECT, INSERT, UPDATE, DELETE
public.translationtemplatesbuild        = SELECT, INSERT
# Karma
public.karma                            = SELECT, INSERT
public.karmaaction                      = SELECT
public.person                           = SELECT
public.revision                         = SELECT, INSERT, UPDATE
public.revisionauthor                   = SELECT, INSERT, UPDATE
public.revisioncache                    = SELECT, INSERT
public.revisionparent                   = SELECT, INSERT
public.revisionproperty                 = SELECT, INSERT
public.seriessourcepackagebranch        = SELECT
public.sourcepackagename                = SELECT
public.sourcepackagerecipe              = SELECT, UPDATE
public.sourcepackagerecipedata          = SELECT
public.sourcepackagerecipedatainstruction = SELECT
public.staticdiff                       = SELECT, INSERT, DELETE
public.validpersoncache                 = SELECT
public.validpersonorteamcache           = SELECT
# Bug notifications
public.bugactivity                      = SELECT, INSERT
public.bugaffectsperson                 = SELECT, INSERT, UPDATE, DELETE
public.bugsubscription                  = SELECT
public.bugsubscriptionfilter            = SELECT
public.bugsubscriptionfilterstatus      = SELECT
public.bugsubscriptionfilterimportance  = SELECT
public.bugsubscriptionfiltertag         = SELECT
public.bugnotification                  = SELECT, INSERT
public.bugnotificationrecipient         = SELECT, INSERT
public.structuralsubscription           = SELECT
public.message                          = SELECT, INSERT
public.messagechunk                     = SELECT, INSERT
# Merge notifications
public.codereviewvote                   = SELECT
public.codereviewmessage                = SELECT

[branch-distro]
type=user
public.branch                    = SELECT, INSERT, UPDATE
public.branchrevision            = SELECT, INSERT
public.branchsubscription        = SELECT, INSERT
public.distribution              = SELECT
public.distroseries              = SELECT
public.karma                     = SELECT, INSERT
public.karmaaction               = SELECT
public.person                    = SELECT
public.product                   = SELECT
public.revision                  = SELECT
public.seriessourcepackagebranch = SELECT, INSERT, DELETE
public.sourcepackagename         = SELECT
public.teamparticipation         = SELECT
public.validpersoncache          = SELECT


[targetnamecacheupdater]
type=user
groups=script
public.bugtask                                  = SELECT, UPDATE
public.product                                  = SELECT
public.productseries                            = SELECT
public.distribution                             = SELECT
public.distroseries                             = SELECT
public.sourcepackagename                        = SELECT
public.binarypackagename                        = SELECT
public.potemplate                               = SELECT, UPDATE

[distributionmirror]
type=user
groups=script
public.archive                                  = SELECT
public.archivearch                              = SELECT
public.binarypackagefile                        = SELECT
public.binarypackagename                        = SELECT
public.binarypackagerelease                     = SELECT
public.buildfarmjob                             = SELECT
public.packagebuild                             = SELECT
public.binarypackagebuild                       = SELECT
public.component                                = SELECT
public.componentselection                       = SELECT
public.distribution                             = SELECT
public.distributionmirror                       = SELECT, UPDATE
public.distroseries                             = SELECT
public.distroarchseries                         = SELECT
public.emailaddress                             = SELECT
public.libraryfilealias                         = SELECT, INSERT
public.libraryfilecontent                       = SELECT, INSERT
public.mirrorcdimagedistroseries                = SELECT, INSERT, UPDATE, DELETE
public.mirrordistroarchseries                   = SELECT, UPDATE, DELETE, INSERT
public.mirrordistroseriessource                 = SELECT, UPDATE, DELETE, INSERT
public.mirrorproberecord                        = SELECT, INSERT
public.person                                   = SELECT
public.processorfamily                          = SELECT
public.sourcepackagepublishinghistory           = SELECT
public.binarypackagepublishinghistory           = SELECT
public.sourcepackagerelease                     = SELECT
public.sourcepackagereleasefile                 = SELECT
public.sourcepackagename                        = SELECT
public.teammembership                           = SELECT

[teammembership]
# Update the TeamMembership table setting expired members
type=user
groups=script
public.teammembership                           = SELECT, UPDATE
public.teamparticipation                        = SELECT, DELETE
public.person                                   = SELECT
public.emailaddress                             = SELECT

[karma]
# Update the KarmaCache table
type=user
groups=script
public.karmacache                               = SELECT, INSERT, UPDATE, DELETE
public.karma                                    = SELECT
public.karmacategory                            = SELECT
public.karmaaction                              = SELECT
public.karmatotalcache                          = SELECT, INSERT, UPDATE, DELETE
public.emailaddress                             = SELECT
public.person                                   = SELECT
public.product                                  = SELECT
public.validpersoncache                         = SELECT
public.validpersonorteamcache                   = SELECT

[request-daily-builds]
type=user
groups=script
public.archive                                  = SELECT
public.archivepermission                        = SELECT
public.buildqueue                               = SELECT, INSERT, UPDATE
public.branch                                   = SELECT
public.buildfarmjob                             = SELECT, INSERT
public.component                                = SELECT
public.distribution                             = SELECT
public.distroseries                             = SELECT
public.distroarchseries                         = SELECT
public.job                                      = SELECT, INSERT
public.person                                   = SELECT
public.packagebuild                             = SELECT, INSERT
public.processor                                = SELECT
public.processorfamily                          = SELECT
public.sourcepackagerecipe                      = SELECT, UPDATE
public.sourcepackagename                        = SELECT
public.sourcepackagerecipebuild                 = SELECT, INSERT
public.sourcepackagerecipebuildjob              = SELECT, INSERT
public.sourcepackagerecipedata                  = SELECT
public.sourcepackagerecipedistroseries          = SELECT
public.teamparticipation                        = SELECT

[revisionkarma]
# Allocate karma for revisions.
type=user
groups=script
public.branch                                   = SELECT
public.branchrevision                           = SELECT
public.distribution                             = SELECT
public.distroseries                             = SELECT
public.karma                                    = SELECT, INSERT
public.karmacategory                            = SELECT
public.karmaaction                              = SELECT
public.person                                   = SELECT
public.product                                  = SELECT
public.productseries                            = SELECT
public.revision                                 = SELECT, UPDATE
public.revisionauthor                           = SELECT
public.sourcepackagename                        = SELECT
public.validpersoncache                         = SELECT

[cve]
type=user
groups=script
public.cve                                      = SELECT, INSERT, UPDATE
public.cvereference                             = SELECT, INSERT, UPDATE, DELETE


[gina]
# Unpack sourcepackages and extract metadata
type=user
groups=write,script
public.account                                  = SELECT, INSERT
public.accountpassword                          = SELECT, INSERT
public.archive                                  = SELECT, UPDATE
public.archivearch                              = SELECT, UPDATE
public.distribution                             = SELECT
public.packagediff                              = SELECT, INSERT, UPDATE
public.binarypackagepublishinghistory           = SELECT, INSERT, UPDATE, DELETE
public.sourcepackagepublishinghistory           = SELECT, INSERT, UPDATE, DELETE

[lucille]
# Soyuz archive publisher.
type=user
groups=write,script
public.archive                                  = SELECT, UPDATE
public.archivearch                              = SELECT
public.archiveauthtoken                         = SELECT, UPDATE
public.archivepermission                        = SELECT, INSERT
public.archivesubscriber                        = SELECT, UPDATE
public.binarypackagepublishinghistory           = SELECT
public.gpgkey                                   = SELECT, INSERT, UPDATE
public.packagecopyrequest                       = SELECT, INSERT, UPDATE
public.packagediff                              = SELECT, INSERT, UPDATE
public.packageset                               = SELECT, INSERT
public.packagesetgroup                          = SELECT
public.packagesetsources                        = SELECT, INSERT, UPDATE, DELETE
public.packagesetinclusion                      = SELECT, INSERT, UPDATE, DELETE
public.flatpackagesetinclusion                  = SELECT, INSERT, UPDATE, DELETE
public.binarypackagepublishinghistory           = SELECT, INSERT, UPDATE, DELETE
public.sourcepackagepublishinghistory           = SELECT, INSERT, UPDATE, DELETE
public.sourcepackagepublishinghistory           = SELECT
public.distributionsourcepackage                = SELECT, INSERT, UPDATE

# Closing bugs for publication copies.
public.bug                              = SELECT, UPDATE
public.bugactivity                      = SELECT, INSERT
public.bugaffectsperson                 = SELECT, INSERT, UPDATE, DELETE
public.bugsubscription                  = SELECT
public.bugsubscriptionfilter            = SELECT
public.bugsubscriptionfilterstatus      = SELECT
public.bugsubscriptionfilterimportance  = SELECT
public.bugsubscriptionfiltertag         = SELECT
public.bugnotification                  = SELECT, INSERT
public.bugnotificationrecipient         = SELECT, INSERT
public.bugnomination                    = SELECT
public.bugtask                          = SELECT, UPDATE
public.product                          = SELECT
public.project                          = SELECT
public.bugmessage                       = SELECT, INSERT
public.message                          = SELECT, INSERT
public.messagechunk                     = SELECT, INSERT
public.productseries                    = SELECT
public.validpersoncache                 = SELECT
public.validpersonorteamcache           = SELECT
public.karmaaction                      = SELECT
public.karma                            = SELECT, INSERT
public.questionbug                      = SELECT
public.question                         = SELECT
public.packagebugsupervisor             = SELECT
public.milestone                        = SELECT
public.bugwatch                         = SELECT, INSERT
public.bugtracker                       = SELECT, INSERT
public.bugtrackeralias                  = SELECT, INSERT
public.cve                              = SELECT, INSERT
public.bugcve                           = SELECT, INSERT
public.language                         = SELECT
public.questionsubscription             = SELECT
public.answercontact                    = SELECT
public.personlanguage                   = SELECT
public.structuralsubscription           = SELECT

[fiera]
type=user
groups=script,translations_approval
public.account                                  = SELECT
public.archive                                  = SELECT, UPDATE
public.archivearch                              = SELECT, UPDATE
public.archivedependency                        = SELECT
public.branch                                   = SELECT
public.branchjob                                = SELECT, DELETE
public.buildqueue                               = SELECT, INSERT, UPDATE, DELETE
public.job                                      = SELECT, INSERT, UPDATE, DELETE
public.buildpackagejob                          = SELECT, INSERT, UPDATE, DELETE
public.builder                                  = SELECT, INSERT, UPDATE
public.buildfarmjob                             = SELECT, INSERT, UPDATE
public.packagebuild                             = SELECT, INSERT, UPDATE
public.binarypackagebuild                       = SELECT, INSERT, UPDATE
public.distribution                             = SELECT, UPDATE
public.distroseries                             = SELECT, UPDATE
public.distroarchseries                         = SELECT, UPDATE
public.sourcepackagepublishinghistory           = SELECT
public.sourcepackagepublishinghistory           = SELECT
public.sourcepackagerelease                     = SELECT
public.sourcepackagereleasefile                 = SELECT
public.sourcepackagename                        = SELECT
public.binarypackagepublishinghistory           = SELECT
public.binarypackagepublishinghistory           = SELECT
public.binarypackagerelease                     = SELECT
public.binarypackagefile                        = SELECT
public.binarypackagename                        = SELECT
public.libraryfilealias                         = SELECT, INSERT
public.libraryfilecontent                       = SELECT, INSERT
public.processor                                = SELECT
public.processorfamily                          = SELECT
public.pocketchroot                             = SELECT, INSERT, UPDATE
public.product                                  = SELECT
public.productseries                            = SELECT
public.seriessourcepackagebranch                = SELECT
public.component                                = SELECT
public.section                                  = SELECT
public.sourcepackagerecipe                      = SELECT
public.sourcepackagerecipebuild                 = SELECT, UPDATE
public.sourcepackagerecipebuildjob              = SELECT, INSERT, UPDATE, DELETE
public.sourcepackagerecipedata                  = SELECT
public.sourcepackagerecipedatainstruction       = SELECT
public.person                                   = SELECT
public.emailaddress                             = SELECT
public.teammembership                           = SELECT
public.gpgkey                                   = SELECT
public.packageset                               = SELECT
public.packagesetgroup                          = SELECT
public.packagesetsources                        = SELECT
public.packagesetinclusion                      = SELECT
public.flatpackagesetinclusion                  = SELECT
public.teamparticipation                        = SELECT
public.translationimportqueueentry              = SELECT, INSERT, UPDATE
public.translationtemplatesbuild                = SELECT, INSERT

[ppa-apache-log-parser]
type=user
groups=script
public.person                                   = SELECT
public.archive                                  = SELECT
public.binarypackagepublishinghistory           = SELECT
public.binarypackagerelease                     = SELECT
public.binarypackagefile                        = SELECT
public.libraryfilealias                         = SELECT
public.binarypackagereleasedownloadcount        = SELECT, INSERT, UPDATE
public.country                                  = SELECT
public.parsedapachelog                          = SELECT, INSERT, UPDATE

[write]
type=group
# Full access except for tables that are exclusively updated by
# certain processes, such as the librarian tables. This group is deprecated -
# access should be explicitly granted to users.
public.account                          = SELECT, INSERT, UPDATE
public.accountpassword                  = SELECT, INSERT
public.archive                          = SELECT, INSERT, UPDATE
public.archivejob                       = SELECT, INSERT
public.archivearch                      = SELECT, INSERT, UPDATE, DELETE
public.binarypackagerelease             = SELECT, INSERT, UPDATE
public.binarypackagefile                = SELECT, INSERT, UPDATE
public.binarypackagefilepublishing      = SELECT, INSERT, UPDATE
public.binarypackagename                = SELECT, INSERT, UPDATE
public.bounty                           = SELECT, INSERT, UPDATE
public.bountymessage                    = SELECT, INSERT
public.branch                           = SELECT, INSERT, UPDATE
public.bug                              = SELECT, INSERT, UPDATE
public.bugactivity                      = SELECT, INSERT, UPDATE
public.bugattachment                    = SELECT, INSERT, UPDATE
public.bugjob                           = SELECT, INSERT
public.bugmessage                       = SELECT, INSERT, UPDATE
public.bugnomination                    = SELECT, INSERT, UPDATE
public.bugpackageinfestation            = SELECT, INSERT, UPDATE
public.bugproductinfestation            = SELECT, INSERT, UPDATE
public.bugsubscription                  = SELECT, INSERT, UPDATE, DELETE
public.bugsubscriptionfilter            = SELECT, INSERT, UPDATE, DELETE
public.bugsubscriptionfilterstatus      = SELECT, INSERT, UPDATE, DELETE
public.bugsubscriptionfilterimportance  = SELECT, INSERT, UPDATE, DELETE
public.bugsubscriptionfiltertag         = SELECT, INSERT, UPDATE, DELETE
public.bugtask                          = SELECT, INSERT, UPDATE, DELETE
public.bugtracker                       = SELECT, INSERT, UPDATE, DELETE
public.bugtrackeralias                  = SELECT, INSERT, UPDATE, DELETE
public.bugwatch                         = SELECT, INSERT, UPDATE, DELETE
public.buildfarmjob                     = SELECT, INSERT, UPDATE
public.packagebuild                     = SELECT, INSERT, UPDATE
public.binarypackagebuild               = SELECT, INSERT, UPDATE
public.builder                          = SELECT, INSERT, UPDATE
public.buildqueue                       = SELECT, INSERT, UPDATE, DELETE
public.job                              = SELECT, INSERT, UPDATE, DELETE
public.buildpackagejob                  = SELECT, INSERT, UPDATE, DELETE
public.component                        = SELECT, INSERT, UPDATE
public.componentselection               = SELECT, INSERT, UPDATE
public.country                          = SELECT, INSERT, UPDATE
public.distribution                     = SELECT, INSERT, UPDATE
public.distroarchseries                 = SELECT, INSERT, UPDATE
public.distroseries                     = SELECT, INSERT, UPDATE
public.openidrpsummary                  = SELECT, INSERT, UPDATE
public.packageupload                    = SELECT, INSERT, UPDATE
public.packageuploadbuild               = SELECT, INSERT, UPDATE
public.packageuploadsource              = SELECT, INSERT, UPDATE
public.packageuploadcustom              = SELECT, INSERT, UPDATE
public.distrocomponentuploader          = SELECT, INSERT, UPDATE
public.emailaddress                     = SELECT, INSERT, UPDATE
public.ircid                            = SELECT, INSERT, UPDATE, DELETE
public.jabberid                         = SELECT, INSERT, UPDATE, DELETE
public.karma                            = SELECT, INSERT, UPDATE
public.karmaaction                      = SELECT, INSERT, UPDATE
public.language                         = SELECT, INSERT, UPDATE
public.launchpaddatabaserevision        = SELECT, INSERT, UPDATE
public.libraryfilealias                 = SELECT, INSERT
public.libraryfilecontent               = SELECT, INSERT
public.logintoken                       = SELECT, INSERT, UPDATE
public.mirror                           = SELECT, INSERT, UPDATE, DELETE
public.mirrorcontent                    = SELECT, INSERT, UPDATE, DELETE
public.mirrorsourcecontent              = SELECT, INSERT, UPDATE, DELETE
public.teammembership                   = SELECT, INSERT, UPDATE, DELETE
public.message                          = SELECT, INSERT, UPDATE
public.milestone                        = SELECT, INSERT, UPDATE
public.binarypackagepublishinghistory   = SELECT, INSERT, UPDATE, DELETE
public.packageselection                 = SELECT, INSERT, UPDATE
public.packaging                        = SELECT, INSERT, UPDATE
public.person                           = SELECT, INSERT, UPDATE
public.personlanguage                   = SELECT, INSERT, UPDATE
public.pocketchroot                     = SELECT, INSERT, UPDATE
public.pocomment                        = SELECT, INSERT, UPDATE
public.pofile                           = SELECT, INSERT, UPDATE
public.pofiletranslator                 = SELECT, INSERT, UPDATE
public.pomsgid                          = SELECT, INSERT, UPDATE
public.posubscription                   = SELECT, INSERT, UPDATE, DELETE
public.potemplate                       = SELECT, INSERT, UPDATE
public.potmsgset                        = SELECT, INSERT, UPDATE
public.potranslation                    = SELECT, INSERT, UPDATE
public.processor                        = SELECT, INSERT, UPDATE
public.processorfamily                  = SELECT, INSERT, UPDATE
public.product                          = SELECT, INSERT, UPDATE
public.productlicense                   = SELECT, INSERT, UPDATE, DELETE
public.productcvsmodule                 = SELECT, INSERT, UPDATE
public.productrelease                   = SELECT, INSERT, UPDATE
public.productreleasefile               = SELECT, INSERT, UPDATE
public.productseries                    = SELECT, INSERT, UPDATE
public.productsvnmodule                 = SELECT, INSERT, UPDATE
public.project                          = SELECT, INSERT, UPDATE
public.projectrelationship              = SELECT, INSERT, UPDATE
public.pushmirroraccess                 = SELECT, INSERT, UPDATE
public.section                          = SELECT, INSERT, UPDATE
public.sectionselection                 = SELECT, INSERT, UPDATE
public.signedcodeofconduct              = SELECT, INSERT, UPDATE
public.sourcepackagefilepublishing      = SELECT, INSERT, UPDATE
public.sourcepackageformatselection     = SELECT, INSERT
public.sourcepackagename                = SELECT, INSERT, UPDATE
public.sourcepackagepublishinghistory   = SELECT, INSERT, UPDATE
public.sourcepackagerelease             = SELECT, INSERT, UPDATE
public.sourcepackagereleasefile         = SELECT, INSERT, UPDATE
public.spokenin                         = SELECT, INSERT, UPDATE
public.gpgkey                           = SELECT, INSERT, UPDATE, DELETE
public.sshkey                           = SELECT, INSERT, UPDATE, DELETE
public.teamparticipation                = SELECT, INSERT, UPDATE, DELETE
public.translationimportqueueentry      = SELECT, INSERT, UPDATE, DELETE
public.translationtemplateitem          = SELECT, INSERT, UPDATE, DELETE
public.wikiname                         = SELECT, INSERT, UPDATE, DELETE

[shipit]
type=user
groups=script
public.account                          = SELECT
public.continent                        = SELECT
public.country                          = SELECT
public.emailaddress                     = SELECT
public.karma                            = SELECT
public.libraryfilealias                 = SELECT, INSERT
public.libraryfilecontent               = SELECT, INSERT
public.person                           = SELECT
public.requestedcds                     = SELECT, INSERT, UPDATE
public.shipitreport                     = SELECT, INSERT
public.shipment                         = SELECT, INSERT
public.shippingrequest                  = SELECT, UPDATE
public.shippingrun                      = SELECT, INSERT, UPDATE
public.standardshipitrequest            = SELECT
public.validpersoncache                 = SELECT
public.validpersonorteamcache           = SELECT

[standingupdater]
# For the personal standing updater cron script.
type=user
groups=script
public.emailaddress                     = SELECT
public.mailinglist                      = SELECT
public.message                          = SELECT
public.messageapproval                  = SELECT
public.person                           = SELECT, UPDATE
public.teamparticipation                = SELECT

[answertracker]
# User running expire-questions.py
type=user
groups=script
public.account                          = SELECT, INSERT
public.accountpassword                  = SELECT, INSERT
public.answercontact                    = SELECT
public.bug                              = SELECT
public.bugaffectsperson                 = SELECT, INSERT, UPDATE, DELETE
public.bugtask                          = SELECT
public.distribution                     = SELECT
public.faq                              = SELECT
public.emailaddress                     = SELECT
public.language                         = SELECT
public.message                          = SELECT, INSERT
public.messagechunk                     = SELECT, INSERT
public.person                           = SELECT, UPDATE
public.personlanguage                   = SELECT
public.product                          = SELECT
public.question                         = SELECT, UPDATE
public.questionbug                      = SELECT
public.questionmessage                  = SELECT, INSERT
public.questionsubscription             = SELECT
public.sourcepackagename                = SELECT
public.teammembership                   = SELECT
public.validpersoncache                 = SELECT
public.validpersonorteamcache           = SELECT

[uploader]
type=user
groups=script,uploading

[uploading]
type=group
# Everything is keyed off an archive
public.archive                          = SELECT, INSERT, UPDATE
public.archivearch                      = SELECT, INSERT, UPDATE
public.packageset                       = SELECT
public.packagesetgroup                  = SELECT
public.packagesetsources                = SELECT
public.packagesetinclusion              = SELECT
public.flatpackagesetinclusion          = SELECT

# This block is granted insert in order to be able to create maintainers
# on the fly when we encounter them.
public.account                          = SELECT, INSERT
public.accountpassword                  = SELECT, INSERT
public.person                           = SELECT, INSERT, UPDATE
public.emailaddress                     = SELECT, INSERT, UPDATE
public.teamparticipation                = SELECT, INSERT
public.teammembership                   = SELECT
public.wikiname                         = SELECT, INSERT
public.validpersoncache                 = SELECT
public.validpersonorteamcache           = SELECT

# I didn't want to give it INSERT and if someone can fix the gpg-coc story
# So that it works with my key in place then nascentupload.txt won't have
# to insert it.
public.gpgkey                           = SELECT, INSERT
public.signedcodeofconduct              = SELECT
public.distribution                     = SELECT, UPDATE
public.distroseries                     = SELECT, UPDATE
public.distroarchseries                 = SELECT
public.sourcepackagepublishinghistory   = SELECT
public.distributionsourcepackage        = SELECT, INSERT, UPDATE
public.sourcepackagefilepublishing      = SELECT
public.binarypackagefilepublishing      = SELECT
public.binarypackagepublishinghistory   = SELECT
public.component                        = SELECT, INSERT
public.section                          = SELECT, INSERT
public.componentselection               = SELECT
public.sectionselection                 = SELECT
public.distrocomponentuploader          = SELECT
public.archivepermission                = SELECT
public.processor                        = SELECT
public.processorfamily                  = SELECT
public.sourcepackageformatselection     = SELECT

# Source and Binary packages and builds
public.sourcepackagename                = SELECT, INSERT
public.sourcepackagerelease             = SELECT, INSERT
public.binarypackagename                = SELECT, INSERT
public.binarypackagerelease             = SELECT, INSERT
public.sourcepackagereleasefile         = SELECT, INSERT
public.binarypackagefile                = SELECT, INSERT
public.pocketchroot                     = SELECT
public.buildfarmjob                     = SELECT, INSERT, UPDATE
public.packagebuild                     = SELECT, INSERT, UPDATE
public.binarypackagebuild               = SELECT, INSERT, UPDATE
public.sourcepackagerecipebuild         = SELECT, UPDATE
public.sourcepackagerecipebuildjob      = SELECT, UPDATE
public.sourcepackagerecipe              = SELECT, UPDATE
public.buildqueue                       = SELECT, INSERT, UPDATE
public.job                              = SELECT, INSERT, UPDATE
public.buildpackagejob                  = SELECT, INSERT, UPDATE

# Thusly the librarian
public.libraryfilecontent               = SELECT, INSERT
public.libraryfilealias                 = SELECT, INSERT

# The queue
public.packageupload                    = SELECT, INSERT, UPDATE
public.packageuploadsource              = SELECT, INSERT
public.packageuploadbuild               = SELECT, INSERT
public.packageuploadcustom              = SELECT, INSERT

# For premature source-only publication
public.sourcepackagepublishinghistory   = SELECT, INSERT

# Closing bugs for premature source-only publication
public.bug                              = SELECT, UPDATE
public.bugactivity                      = SELECT, INSERT
public.bugaffectsperson                 = SELECT, INSERT, UPDATE, DELETE
public.bugjob                           = SELECT, INSERT
public.bugsubscription                  = SELECT
public.bugsubscriptionfilter            = SELECT
public.bugsubscriptionfilterstatus      = SELECT
public.bugsubscriptionfilterimportance  = SELECT
public.bugsubscriptionfiltertag         = SELECT
public.bugnotification                  = SELECT, INSERT
public.bugnotificationrecipient         = SELECT, INSERT
public.bugnomination                    = SELECT
public.bugtask                          = SELECT, UPDATE
public.product                          = SELECT, UPDATE
public.project                          = SELECT, UPDATE
public.bugmessage                       = SELECT, INSERT
public.message                          = SELECT, INSERT
public.messagechunk                     = SELECT, INSERT
public.productseries                    = SELECT
public.validpersoncache                 = SELECT
public.validpersonorteamcache           = SELECT
public.karmaaction                      = SELECT
public.karma                            = SELECT, INSERT
public.questionbug                      = SELECT
public.question                         = SELECT
public.packagebugsupervisor             = SELECT
public.milestone                        = SELECT
public.bugwatch                         = SELECT, INSERT
public.bugtracker                       = SELECT, INSERT
public.bugtrackeralias                  = SELECT, INSERT
public.cve                              = SELECT, INSERT
public.bugcve                           = SELECT, INSERT
public.language                         = SELECT
public.questionsubscription             = SELECT
public.answercontact                    = SELECT
public.personlanguage                   = SELECT
public.section                          = SELECT
public.structuralsubscription           = SELECT

# Diffing against ancestry and maintenance tasks.
public.packagediff                      = SELECT, INSERT, UPDATE, DELETE

[queued]
type=user
groups=script
# Announce handling
public.account                          = SELECT, INSERT
public.person                           = SELECT, INSERT
public.emailaddress                     = SELECT, INSERT
public.teamparticipation                = SELECT, INSERT
public.teammembership                   = SELECT
public.distrocomponentuploader          = SELECT
public.gpgkey                           = SELECT

# The Queue
public.packageupload                    = SELECT, UPDATE
public.packageuploadsource              = SELECT
public.packageuploadbuild               = SELECT
public.packageuploadcustom              = SELECT, UPDATE

# Distribution/Publishing stuff
public.archive                          = SELECT, UPDATE
public.archivearch                      = SELECT, UPDATE
public.archivepermission                = SELECT
public.distribution                     = SELECT, UPDATE
public.distroseries                     = SELECT
public.distroarchseries                 = SELECT
public.processor                        = SELECT
public.processorfamily                  = SELECT
public.distrocomponentuploader          = SELECT
public.buildfarmjob                     = SELECT, INSERT, UPDATE
public.packagebuild                     = SELECT, INSERT, UPDATE
public.binarypackagebuild               = SELECT, INSERT, UPDATE
public.buildqueue                       = SELECT, INSERT, UPDATE
public.job                              = SELECT, INSERT, UPDATE
public.buildpackagejob                  = SELECT, INSERT, UPDATE
public.pocketchroot                     = SELECT
public.sourcepackagerelease             = SELECT, UPDATE
public.binarypackagerelease             = SELECT, UPDATE
public.sourcepackagereleasefile         = SELECT, UPDATE
public.binarypackagefile                = SELECT, UPDATE
public.sourcepackagename                = SELECT
public.binarypackagename                = SELECT
public.sourcepackagefilepublishing      = SELECT
public.binarypackagefilepublishing      = SELECT
public.sourcepackagepublishinghistory   = SELECT, INSERT, UPDATE
public.distributionsourcepackage        = SELECT, INSERT, UPDATE
public.binarypackagepublishinghistory   = SELECT, INSERT, UPDATE
public.sourcepackagerecipebuildjob      = SELECT, INSERT, UPDATE
public.component                        = SELECT
public.section                          = SELECT
public.componentselection               = SELECT
public.sectionselection                 = SELECT
public.packagediff                      = SELECT, UPDATE

# Librarian stuff
public.libraryfilealias                 = SELECT, INSERT
public.libraryfilecontent               = SELECT, INSERT

# rosetta auto imports
public.pofile                           = SELECT
public.potemplate                       = SELECT
public.translationgroup                 = SELECT
public.translationimportqueueentry      = SELECT, INSERT, UPDATE

# Closing bugs.
public.bug                              = SELECT, UPDATE
public.bugactivity                      = SELECT, INSERT
public.bugaffectsperson                 = SELECT, INSERT, UPDATE, DELETE
public.bugjob                           = SELECT, INSERT
public.bugsubscription                  = SELECT
public.bugsubscriptionfilter            = SELECT
public.bugsubscriptionfilterstatus      = SELECT
public.bugsubscriptionfilterimportance  = SELECT
public.bugsubscriptionfiltertag         = SELECT
public.bugnotification                  = SELECT, INSERT
public.bugnotificationrecipient         = SELECT, INSERT
public.bugnomination                    = SELECT
public.bugtask                          = SELECT, UPDATE
public.product                          = SELECT, UPDATE
public.project                          = SELECT, UPDATE
public.bugmessage                       = SELECT, INSERT
public.message                          = SELECT, INSERT
public.messagechunk                     = SELECT, INSERT
public.productseries                    = SELECT
public.validpersoncache                 = SELECT
public.validpersonorteamcache           = SELECT
public.karmaaction                      = SELECT
public.karma                            = SELECT, INSERT
public.questionbug                      = SELECT
public.question                         = SELECT
public.packagebugsupervisor             = SELECT
public.milestone                        = SELECT
public.bugwatch                         = SELECT, INSERT
public.bugtracker                       = SELECT, INSERT
public.bugtrackeralias                  = SELECT, INSERT
public.cve                              = SELECT, INSERT
public.bugcve                           = SELECT, INSERT
public.language                         = SELECT
public.questionsubscription             = SELECT
public.answercontact                    = SELECT
public.personlanguage                   = SELECT
public.section                          = SELECT
public.structuralsubscription           = SELECT
public.packageset                       = SELECT
public.packagesetgroup                  = SELECT
public.packagesetsources                = SELECT
public.packagesetinclusion              = SELECT
public.flatpackagesetinclusion          = SELECT


[ppad]
type=user
groups=script
public.archive                          = SELECT
public.archivearch                      = SELECT
public.person                           = SELECT

[session]
# This user doesn't have access to any tables in the main launchpad
# database - it has permissions on the seperate session database only,
# which are not maintained by this script. User is just here so it gets
# created if necessary.
type=user

[bugnotification]
# Sends bug notifications.
# XXX: BjornT 2006-03-31:
#       All the INSERT permissions, and the UPDATE permission for the bug
#       table are necessary only because the test that test
#       send-bug-notifications.py needs them. They should be removed
#       when bug 37456 is fixed.
type=user
groups=script
public.account                          = SELECT
public.answercontact                    = SELECT
public.archive                          = SELECT
public.archivearch                      = SELECT
public.bugattachment                    = SELECT
public.bugnotification                  = SELECT, INSERT, UPDATE
public.bugnotificationrecipient         = SELECT, INSERT, UPDATE
public.bugsubscription                  = SELECT, INSERT
public.bugsubscriptionfilter            = SELECT, INSERT
public.bugsubscriptionfilterstatus      = SELECT, INSERT
public.bugsubscriptionfilterimportance  = SELECT, INSERT
public.bugsubscriptionfiltertag         = SELECT, INSERT
public.bugnomination                    = SELECT
public.bug                              = SELECT, INSERT, UPDATE
public.bugactivity                      = SELECT, INSERT
public.bugaffectsperson                 = SELECT, INSERT, UPDATE, DELETE
public.bugjob                           = SELECT, INSERT
public.bugmessage                       = SELECT, INSERT
public.bugtag                           = SELECT
public.bugtask                          = SELECT, INSERT, UPDATE
public.bugwatch                         = SELECT
public.distribution                     = SELECT, UPDATE
public.job                              = SELECT, INSERT, UPDATE
public.component                        = SELECT
public.packagebugsupervisor             = SELECT
public.person                           = SELECT
public.personlanguage                   = SELECT
public.product                          = SELECT, UPDATE
public.project                          = SELECT, UPDATE
public.productseries                    = SELECT
public.question                         = SELECT
public.questionbug                      = SELECT
public.questionsubscription             = SELECT
public.distribution                     = SELECT
public.distributionsourcepackage        = SELECT, INSERT, UPDATE
public.distroseries                     = SELECT
public.section                          = SELECT
public.sourcepackagename                = SELECT
public.sourcepackagerelease             = SELECT
public.sourcepackagepublishinghistory   = SELECT
public.emailaddress                     = SELECT
public.libraryfilealias                 = SELECT
public.libraryfilecontent               = SELECT
public.message                          = SELECT, INSERT
public.messagechunk                     = SELECT, INSERT
public.milestone                        = SELECT
public.structuralsubscription           = SELECT
public.teammembership                   = SELECT
public.teamparticipation                = SELECT
public.validpersoncache                 = SELECT
public.validpersonorteamcache           = SELECT
public.language                         = SELECT

[personnotification]
type=user
groups=script
public.personnotification               = SELECT, UPDATE, DELETE
public.person                           = SELECT
public.emailaddress                     = SELECT
public.libraryfilealias                 = SELECT
public.libraryfilecontent               = SELECT
public.message                          = SELECT
public.messagechunk                     = SELECT
public.teammembership                   = SELECT
public.teamparticipation                = SELECT
public.validpersoncache                 = SELECT
public.validpersonorteamcache           = SELECT

[rosettaadmin]
type=user
groups=script
public.customlanguagecode               = SELECT, INSERT, UPDATE, DELETE
public.distribution                     = SELECT
public.distroseries                     = SELECT
public.distroserieslanguage             = SELECT, INSERT, UPDATE
public.karma                            = SELECT, INSERT
public.karmaaction                      = SELECT
public.language                         = SELECT, INSERT
public.packaging                        = SELECT
public.person                           = SELECT
public.pofile                           = SELECT, INSERT, UPDATE, DELETE
public.pofiletranslator                 = SELECT, INSERT, UPDATE, DELETE
public.pomsgid                          = SELECT
public.potemplate                       = SELECT, INSERT, DELETE
public.potmsgset                        = SELECT, INSERT, DELETE
public.potranslation                    = SELECT, INSERT
public.product                          = SELECT
public.productseries                    = SELECT
public.project                          = SELECT
public.sourcepackagename                = SELECT
public.teamparticipation                = SELECT
public.translationgroup                 = SELECT
public.translationimportqueueentry      = SELECT, INSERT, UPDATE, DELETE
public.translationmessage               = SELECT, INSERT, UPDATE, DELETE
public.translationrelicensingagreement  = SELECT
public.translationtemplateitem          = SELECT, INSERT, UPDATE, DELETE
public.validpersoncache                 = SELECT
public.translator                       = SELECT

# Any script that approves translation uploads.
[translations_approval]
type=group
public.customlanguagecode               = SELECT
public.distribution                     = SELECT
public.distroseries                     = SELECT
public.language                         = SELECT
public.packaging                        = SELECT
public.person                           = SELECT
public.pofile                           = SELECT, INSERT, UPDATE
public.pomsgid                          = SELECT
public.potemplate                       = SELECT, INSERT, UPDATE
public.potmsgset                        = SELECT
public.product                          = SELECT
public.productseries                    = SELECT
public.project                          = SELECT
public.sourcepackagename                = SELECT
public.teamparticipation                = SELECT
public.translationgroup                 = SELECT
public.translationimportqueueentry      = SELECT, UPDATE
public.translationmessage               = SELECT
public.translationrelicensingagreement  = SELECT
public.translationtemplateitem          = SELECT
public.translator                       = SELECT

[translationsbranchscanner]
type=user
groups=branchscanner,translations_approval

[translationstobranch]
type=user
groups=script
public.branch                           = SELECT, UPDATE
public.branchjob                        = SELECT, UPDATE, INSERT
public.emailaddress                     = SELECT
public.job                              = SELECT, UPDATE, INSERT
public.language                         = SELECT
public.person                           = SELECT
public.pofile                           = SELECT
public.pofiletranslator                 = SELECT
public.pomsgid                          = SELECT
public.potemplate                       = SELECT
public.potmsgset                        = SELECT
public.potranslation                    = SELECT
public.product                          = SELECT
public.productseries                    = SELECT
public.seriessourcepackagebranch        = SELECT
public.teammembership                   = SELECT
public.translationmessage               = SELECT
public.translationtemplateitem          = SELECT

[oopsprune]
type=user
groups=script
public.bug                              = SELECT
public.bugtask                          = SELECT
public.message                          = SELECT
public.messagechunk                     = SELECT
public.question                         = SELECT

[listteammembers]
type=user
public.emailaddress                     = SELECT
public.person                           = SELECT
public.signedcodeofconduct              = SELECT
public.sshkey                           = SELECT
public.teamparticipation                = SELECT

# This group is now created automatically
# Readonly access to everything
#[read]
#type=group

# This group is now created automatically
# Full access to everything.
# [admin]
# type=group

[processmail]
type=user
groups=script

# Incoming emails are stored in the librarian
public.libraryfilealias                 = SELECT, INSERT
public.libraryfilecontent               = SELECT, INSERT

# Access to people
public.account                          = SELECT, INSERT
public.accountpassword                  = SELECT, INSERT
public.emailaddress                     = SELECT
public.gpgkey                           = SELECT
public.language                         = SELECT
public.person                           = SELECT, UPDATE
public.personlanguage                   = SELECT
public.teammembership                   = SELECT
public.teamparticipation                = SELECT
public.validpersoncache                 = SELECT
public.validpersonorteamcache           = SELECT

# Access to BugTargets, QuestionTarget and SpecTarget
public.archive                          = SELECT
public.archivearch                      = SELECT
public.component                        = SELECT
public.distribution                     = SELECT, UPDATE
public.distributionsourcepackage        = SELECT, INSERT, UPDATE
public.distrocomponentuploader          = SELECT
public.distroseries                     = SELECT
public.archivepermission                = SELECT
public.distroseries                     = SELECT
public.project                          = SELECT, UPDATE
public.product                          = SELECT, UPDATE
public.productseries                    = SELECT
public.packagebugsupervisor             = SELECT
public.sourcepackagename                = SELECT
public.sourcepackagerelease             = SELECT
public.sourcepackagepublishinghistory   = SELECT
public.structuralsubscription           = SELECT
public.section                          = SELECT

# Karma
public.karma                            = SELECT, INSERT
public.karmaaction                      = SELECT

# Creation of messages (bug & question comments)
public.message                          = SELECT, INSERT
public.messagechunk                     = SELECT, INSERT

# Bug update
public.bug                              = SELECT, INSERT, UPDATE
public.bugactivity                      = SELECT, INSERT
public.bugaffectsperson                 = SELECT, INSERT, UPDATE, DELETE
public.bugjob                           = SELECT, INSERT
public.bugsubscription                  = SELECT, INSERT
public.bugsubscriptionfilter            = SELECT, INSERT
public.bugsubscriptionfilterstatus      = SELECT, INSERT
public.bugsubscriptionfilterimportance  = SELECT, INSERT
public.bugsubscriptionfiltertag         = SELECT, INSERT
public.bugnotification                  = SELECT, INSERT
public.bugnotificationattachment        = SELECT
public.bugnotificationrecipient         = SELECT, INSERT
public.bugnomination                    = SELECT, INSERT, UPDATE
public.bugtag                           = SELECT, INSERT, DELETE
public.bugtask                          = SELECT, INSERT, UPDATE
public.bugmessage                       = SELECT, INSERT
public.bugsubscription                  = SELECT, INSERT, UPDATE, DELETE
public.bugsubscriptionfilter            = SELECT, INSERT, UPDATE, DELETE
public.bugsubscriptionfilterstatus      = SELECT, INSERT, UPDATE, DELETE
public.bugsubscriptionfilterimportance  = SELECT, INSERT, UPDATE, DELETE
public.bugsubscriptionfiltertag         = SELECT, INSERT, UPDATE, DELETE
public.bugtracker                       = SELECT, INSERT
public.bugtrackeralias                  = SELECT, INSERT
public.bugwatch                         = SELECT, INSERT
public.milestone                        = SELECT

# CVE updates
public.cve                              = SELECT, INSERT
public.bugcve                           = SELECT, INSERT

# Adding comment to question
public.faq                              = SELECT
public.question                         = SELECT, UPDATE
public.questionmessage                  = SELECT, INSERT
public.questionbug                      = SELECT

# Question notifications
public.answercontact                    = SELECT
public.questionsubscription             = SELECT

# Specification notifications
public.specification                    = SELECT
public.specificationsubscription        = SELECT
public.structuralsubscription           = SELECT

# Emails may have files attached.
public.bugattachment                    = SELECT, INSERT

# Emails for code reviews.
public.branch                           = SELECT, INSERT, UPDATE
public.branchmergeproposal              = SELECT, INSERT, UPDATE
public.branchmergeproposaljob           = SELECT, INSERT
public.branchsubscription               = SELECT, INSERT
public.branchvisibilitypolicy           = SELECT
public.bugbranch                        = SELECT
public.codeimport                       = SELECT
public.codereviewmessage                = SELECT, INSERT
public.codereviewvote                   = SELECT, INSERT, UPDATE
public.diff                             = SELECT, INSERT, UPDATE
public.distroseries                     = SELECT
public.job                              = SELECT, INSERT, UPDATE
public.mergedirectivejob                = SELECT, INSERT
public.previewdiff                      = SELECT
public.staticdiff                       = SELECT, INSERT, UPDATE
public.sourcepackagename                = SELECT
public.seriessourcepackagebranch        = SELECT


[mlist-sync]
# The mailing list sync user
type=user
groups=script
public.mailinglist                      = SELECT
public.person                           = SELECT
public.emailaddress                     = SELECT, UPDATE

[mlist-import]
# The mailing list import user
type=user
public.emailaddress                     = SELECT, INSERT, UPDATE
public.mailinglist                      = SELECT, INSERT, UPDATE
public.mailinglistsubscription          = SELECT, INSERT, UPDATE
public.person                           = SELECT, INSERT, UPDATE
public.teammembership                   = SELECT, INSERT, UPDATE
public.teamparticipation                = SELECT, INSERT, UPDATE

[hwdb-submission-processor]
# The user that updates the HWDB with data from new submissions
type=user
groups=script
public.person                           = SELECT
public.hwdevicedriverlink               = SELECT, INSERT
public.hwdevicenamevariant              = SELECT, INSERT
public.hwdevice                         = SELECT, INSERT
public.hwdeviceclass                    = SELECT, INSERT
public.hwdmivalue                       = SELECT, INSERT
public.hwdmihandle                      = SELECT, INSERT
public.hwdriver                         = SELECT, INSERT
public.hwsubmissiondevice               = SELECT, INSERT
public.hwsubmission                     = SELECT, UPDATE
public.hwtestanswerchoice               = SELECT
public.hwtestanswercountdevice          = SELECT
public.hwtestanswercount                = SELECT
public.hwtestanswerdevice               = SELECT
public.hwtestanswer                     = SELECT
public.hwtest                           = SELECT
public.hwvendorid                       = SELECT, INSERT
public.hwvendorname                     = SELECT, INSERT
public.libraryfilealias                 = SELECT
public.libraryfilecontent               = SELECT
public.teamparticipation                = SELECT

[builddcontroller]
# The user than runs the buildd controller.
type=user
public.processor                        = SELECT
public.builder                          = SELECT, UPDATE

[binaryfile-expire]
# The user that expires binary files from the librarian.
type=user
groups=script
public.archive                          = SELECT
public.binarypackagefile                = SELECT
public.binarypackagepublishinghistory   = SELECT
public.binarypackagerelease             = SELECT
public.distribution                     = SELECT
public.person                           = SELECT
public.libraryfilealias                 = SELECT, UPDATE
public.sourcepackagereleasefile         = SELECT
public.sourcepackagepublishinghistory   = SELECT
public.sourcepackagerelease             = SELECT

[create-merge-proposals]
type=user
groups=script
public.account                          = SELECT
public.accountpassword                  = SELECT
public.branch                           = SELECT, INSERT, UPDATE
public.branchjob                        = SELECT, INSERT
public.branchmergeproposal              = SELECT, INSERT, UPDATE
public.branchmergeproposaljob           = SELECT, INSERT
public.branchsubscription               = SELECT, INSERT
public.branchvisibilitypolicy           = SELECT
public.codereviewmessage                = SELECT, INSERT
public.codereviewvote                   = SELECT, INSERT
public.diff                             = SELECT, INSERT
public.distribution                     = SELECT
public.distroseries                     = SELECT
public.emailaddress                     = SELECT
public.gpgkey                           = SELECT
public.job                              = SELECT, INSERT, UPDATE
public.karmaaction                      = SELECT
public.karma                            = SELECT, INSERT
public.libraryfilealias                 = SELECT, INSERT
public.libraryfilecontent               = SELECT, INSERT
public.mergedirectivejob                = SELECT
public.message                          = SELECT, INSERT
public.messagechunk                     = SELECT, INSERT
public.person                           = SELECT
public.product                          = SELECT
public.productseries                    = SELECT
public.project                          = SELECT
public.seriessourcepackagebranch        = SELECT
public.sourcepackagename                = SELECT
public.staticdiff                       = SELECT, INSERT
public.teamparticipation                = SELECT
public.validpersoncache                 = SELECT

[merge-proposal-jobs]
type=user
groups=script
public.account                          = SELECT
public.accountpassword                  = SELECT
public.branch                           = SELECT
public.branchjob                        = SELECT
public.branchmergeproposal              = SELECT, INSERT, UPDATE
public.branchmergeproposaljob           = SELECT, INSERT
public.branchsubscription               = SELECT
public.bug                              = SELECT
public.bugbranch                        = SELECT
public.codereviewmessage                = SELECT, INSERT
public.codereviewvote                   = SELECT, INSERT
public.diff                             = SELECT, INSERT
public.distribution                     = SELECT
public.distroseries                     = SELECT
public.emailaddress                     = SELECT
public.incrementaldiff                  = SELECT, INSERT
public.job                              = SELECT, INSERT, UPDATE
public.karmaaction                      = SELECT
public.karma                            = SELECT, INSERT
public.libraryfilealias                 = SELECT, INSERT
public.libraryfilecontent               = SELECT, INSERT
public.mergedirectivejob                = SELECT
public.message                          = SELECT, INSERT
public.messagechunk                     = SELECT, INSERT
public.person                           = SELECT
public.previewdiff                      = SELECT, INSERT
public.product                          = SELECT
public.productseries                    = SELECT
public.revision                         = SELECT
public.seriessourcepackagebranch        = SELECT
public.sourcepackagename                = SELECT
public.staticdiff                       = SELECT, INSERT
public.teammembership                   = SELECT
public.teamparticipation                = SELECT
public.validpersoncache                 = SELECT

[upgrade-branches]
type=user
groups=script
public.branch                           = SELECT, UPDATE
public.branchjob                        = SELECT, INSERT
public.job                              = SELECT, INSERT, UPDATE

[send-branch-mail]
type=user
groups=script
public.account                          = SELECT
public.accountpassword                  = SELECT
public.branch                           = SELECT
public.branchjob                        = SELECT
public.branchmergeproposal              = SELECT, INSERT, UPDATE
public.branchmergeproposaljob           = SELECT, INSERT
public.branchsubscription               = SELECT
public.branchrevision                   = SELECT
public.codereviewmessage                = SELECT, INSERT
public.codereviewvote                   = SELECT, INSERT
public.diff                             = SELECT, INSERT
public.distribution                     = SELECT
public.distroseries                     = SELECT
public.emailaddress                     = SELECT
public.job                              = SELECT, INSERT, UPDATE
public.karmaaction                      = SELECT
public.karma                            = SELECT, INSERT
public.libraryfilealias                 = SELECT, INSERT
public.libraryfilecontent               = SELECT, INSERT
public.mergedirectivejob                = SELECT
public.message                          = SELECT, INSERT
public.messagechunk                     = SELECT, INSERT
public.person                           = SELECT
public.product                          = SELECT
public.productseries                    = SELECT
public.revision                         = SELECT
public.revisionauthor                   = SELECT, INSERT
public.seriessourcepackagebranch        = SELECT
public.sourcepackagename                = SELECT
public.staticdiff                       = SELECT, INSERT
public.teammembership                   = SELECT
public.teamparticipation                = SELECT
public.validpersoncache                 = SELECT

[reclaim-branch-space]
type=user
groups=script
public.branchjob                        = SELECT
public.job                              = SELECT, UPDATE

[updateremoteproduct]
# Updates Product.remote_product using bug watch information.
type=user
groups=script
public.account                          = SELECT, INSERT, UPDATE
public.person                           = SELECT, INSERT
public.product                          = SELECT, INSERT, UPDATE
public.productseries                    = SELECT, INSERT
public.productlicense                   = SELECT, INSERT
public.bugtracker                       = SELECT, INSERT
public.bugwatch                         = SELECT, INSERT
public.bug                              = SELECT, INSERT, UPDATE
public.bugjob                           = SELECT, INSERT
public.bugaffectsperson                 = SELECT, INSERT, UPDATE, DELETE
public.bugtask                          = SELECT, INSERT, UPDATE
public.accountpassword                  = SELECT, INSERT
public.teamparticipation                = SELECT, INSERT
public.emailaddress                     = SELECT, INSERT, UPDATE
public.hwsubmission                     = SELECT
public.revisionauthor                   = SELECT
public.bugtrackeralias                  = SELECT
public.message                          = SELECT, INSERT
public.messagechunk                     = SELECT, INSERT
public.bugsubscription                  = SELECT, INSERT
public.bugsubscriptionfilter            = SELECT, INSERT
public.bugsubscriptionfilterstatus      = SELECT, INSERT
public.bugsubscriptionfilterimportance  = SELECT, INSERT
public.bugsubscriptionfiltertag         = SELECT, INSERT
public.bugmessage                       = SELECT, INSERT
public.sourcepackagename                = SELECT
public.job                              = SELECT, INSERT, UPDATE

[updatesourceforgeremoteproduct]
# Updates Product.remote_product using SourceForge project data.
type=user
groups=script
public.product                          = SELECT, UPDATE
public.bugtracker                       = SELECT

[weblogstats]
# For the script that parses our Apache/Squid logfiles and updates statistics
type=user
public.libraryfilealias                 = SELECT
public.libraryfiledownloadcount         = SELECT, INSERT, UPDATE, DELETE

[garbo]
# garbo_hourly and garbo_daily script permissions. We define the
# permissions here in this group instead of in the users, so tasks can
# be shuffled around between the daily and hourly sections without
# changing DB permissions.
type=user
groups=script,read
public.bug                              = SELECT, UPDATE
public.bugattachment                    = SELECT, DELETE
public.bugsubscription                  = SELECT
public.bugsubscriptionfilter            = SELECT
public.bugsubscriptionfilterstatus      = SELECT
public.bugsubscriptionfilterimportance  = SELECT
public.bugsubscriptionfiltertag         = SELECT
public.bugaffectsperson                 = SELECT
public.bugnotification                  = SELECT, DELETE
public.bugnotificationrecipientarchive  = SELECT
public.bugwatch                         = SELECT, UPDATE
public.bugwatchactivity                 = SELECT, DELETE
public.codeimportresult                 = SELECT, DELETE
public.emailaddress                     = SELECT
public.oauthnonce                       = SELECT, DELETE
public.openidassociation                = SELECT, DELETE
public.openidconsumerassociation        = SELECT, DELETE
public.openidconsumernonce              = SELECT, DELETE
public.revisioncache                    = SELECT, DELETE
public.person                           = SELECT, DELETE
public.revisionauthor                   = SELECT, UPDATE
public.hwsubmission                     = SELECT, UPDATE
public.mailinglistsubscription          = SELECT, DELETE
public.suggestivepotemplate             = INSERT, DELETE
public.teamparticipation                = SELECT, DELETE
public.emailaddress                     = SELECT, UPDATE
public.job                              = SELECT, INSERT, DELETE
public.branchjob                        = SELECT, DELETE
public.bugjob                           = SELECT, INSERT

[garbo_daily]
type=user
groups=garbo

[garbo_hourly]
type=user
groups=garbo

[generateppahtaccess]
# For the generate_ppa_htaccess.py cronscript.
type=user
groups=script
public.archive                          = SELECT
public.archiveauthtoken                 = SELECT, UPDATE
public.archivesubscriber                = SELECT, UPDATE
public.distribution                     = SELECT
public.distroarchseries                 = SELECT
public.distroseries                     = SELECT
public.emailaddress                     = SELECT
public.person                           = SELECT
public.teammembership                   = SELECT
public.teamparticipation                = SELECT

[branch-rewrite]
type=user
public.branch                           = SELECT

[nagios]
type=user
public.archive                          = SELECT
public.buildfarmjob                     = SELECT
public.databasereplicationlag           = SELECT
public.packagebuild                     = SELECT
public.binarypackagebuild               = SELECT
public.buildqueue                       = SELECT
public.buildpackagejob                  = SELECT
public.job                              = SELECT
public.libraryfilecontent               = SELECT
public.openidrpconfig                   = SELECT
public.branch                           = SELECT

[modified-branches]
type=user
public.branch                           = SELECT

[calculate-bug-heat]
type=user
groups=script,read
public.bug                              = SELECT, UPDATE
public.job                              = SELECT, UPDATE, DELETE
public.bugjob                           = SELECT, DELETE
public.distribution                     = SELECT, UPDATE
public.distributionsourcepackage        = SELECT, INSERT, UPDATE
public.distroseries                     = SELECT
public.product                          = SELECT, UPDATE
public.productseries                    = SELECT
public.project                          = SELECT, UPDATE


[lagmon]
# cache-database-replication-lag.py
type=user
public.update_replication_lag_cache()   = EXECUTE

[process-apport-blobs]
type=user
groups=script,read
public.job                              = SELECT, UPDATE, DELETE
public.apportjob                        = SELECT, INSERT, UPDATE, DELETE
public.libraryfilealias                 = SELECT, INSERT, UPDATE
public.libraryfilecontent               = SELECT, INSERT, UPDATE

[update-pkg-cache]
# update-pkg-cache.py split off from the statistician user so that it's easier
# to see its activity separate from update-stats.py
type=user
groups=statistician

[database_stats_update]
type=user
groups=script
public.update_database_stats()          = EXECUTE

[database_stats_report]
type=user
groups=script
public.databasetablestats               = SELECT
public.databasecpustats                 = SELECT
<|MERGE_RESOLUTION|>--- conflicted
+++ resolved
@@ -276,12 +276,8 @@
 public.temporaryblobstorage             = SELECT, INSERT, DELETE
 public.translationgroup                 = SELECT, INSERT, UPDATE
 public.translationimportqueueentry      = SELECT, INSERT, UPDATE, DELETE
-<<<<<<< HEAD
 public.translationmessage               = SELECT, INSERT, UPDATE, DELETE
-=======
-public.translationmessage               = SELECT, INSERT, UPDATE
 public.translationtemplatesbuild        = SELECT, INSERT, UPDATE, DELETE
->>>>>>> 38b49003
 public.translator                       = SELECT, INSERT, UPDATE, DELETE
 public.usertouseremail                  = SELECT, UPDATE
 public.validpersoncache                 = SELECT
