# Copyright 2009-2012 Canonical Ltd.  This software is licensed under the
# GNU Affero General Public License version 3 (see the file LICENSE).

"""Interfaces including and related to IProduct."""

__metaclass__ = type

__all__ = [
    'ILicensesModifiedEvent',
    'InvalidProductName',
    'IProduct',
    'IProductModerateRestricted',
    'IProductDriverRestricted',
    'IProductEditRestricted',
    'IProductPublic',
    'IProductReviewSearch',
    'IProductSet',
    'License',
    'LicenseStatus',
    'NoSuchProduct',
    'valid_sourceforge_project_name',
    ]


import re
from textwrap import dedent

from lazr.enum import (
    DBEnumeratedType,
    DBItem,
    )
from lazr.lifecycle.snapshot import doNotSnapshot
from lazr.restful.declarations import (
    call_with,
    collection_default_content,
    export_as_webservice_collection,
    export_as_webservice_entry,
    export_factory_operation,
    export_operation_as,
    export_read_operation,
    export_write_operation,
    exported,
    mutator_for,
    operation_for_version,
    operation_parameters,
    operation_returns_collection_of,
    operation_returns_entry,
    rename_parameters_as,
    REQUEST_USER,
    )
from lazr.restful.fields import (
    CollectionField,
    Reference,
    ReferenceChoice,
    )
from lazr.restful.interface import copy_field
from zope.interface import (
    Attribute,
    Interface,
    )
from zope.schema import (
    Bool,
    Choice,
    Date,
    Datetime,
    Int,
    Object,
    Set,
    Text,
    TextLine,
    )
from zope.schema.vocabulary import SimpleVocabulary

from lp import _
from lp.answers.interfaces.questiontarget import IQuestionTarget
from lp.app.errors import NameLookupFailed
from lp.app.interfaces.headings import IRootContext
from lp.app.interfaces.informationtype import IInformationType
from lp.app.interfaces.launchpad import (
    IHasIcon,
    IHasLogo,
    IHasMugshot,
    ILaunchpadUsage,
    IServiceUsage,
    )
from lp.app.validators import LaunchpadValidationError
from lp.app.validators.name import name_validator
from lp.blueprints.interfaces.specificationtarget import ISpecificationTarget
from lp.blueprints.interfaces.sprint import IHasSprints
from lp.bugs.interfaces.bugsupervisor import IHasBugSupervisor
from lp.bugs.interfaces.bugtarget import (
    IBugTarget,
    IHasExpirableBugs,
    IOfficialBugTagTargetPublic,
    IOfficialBugTagTargetRestricted,
    )
from lp.bugs.interfaces.bugtracker import IHasExternalBugTracker
from lp.bugs.interfaces.structuralsubscription import (
    IStructuralSubscriptionTarget,
    )
from lp.code.interfaces.hasbranches import (
    IHasBranches,
    IHasCodeImports,
    IHasMergeProposals,
    )
from lp.code.interfaces.hasrecipes import IHasRecipes
from lp.registry.enums import (
    BranchSharingPolicy,
    BugSharingPolicy,
    SpecificationSharingPolicy,
    )
from lp.registry.interfaces.announcement import IMakesAnnouncements
from lp.registry.interfaces.commercialsubscription import (
    ICommercialSubscription,
    )
from lp.registry.interfaces.karma import IKarmaContext
from lp.registry.interfaces.milestone import (
    ICanGetMilestonesDirectly,
    IHasMilestones,
    )
from lp.registry.interfaces.oopsreferences import IHasOOPSReferences
from lp.registry.interfaces.pillar import IPillar
from lp.registry.interfaces.productrelease import IProductRelease
from lp.registry.interfaces.productseries import IProductSeries
from lp.registry.interfaces.projectgroup import IProjectGroup
from lp.registry.interfaces.role import (
    IHasAppointedDriver,
    IHasDrivers,
    IHasOwner,
    )
from lp.services.fields import (
    Description,
    IconImageUpload,
    LogoImageUpload,
    MugshotImageUpload,
    PersonChoice,
    ProductBugTracker,
    ProductNameField,
    PublicPersonChoice,
    Summary,
    Title,
    URIField,
    )
from lp.translations.interfaces.hastranslationimports import (
    IHasTranslationImports,
    )
from lp.translations.interfaces.translationpolicy import ITranslationPolicy

# This is based on the definition of <label> in RFC 1035, section
# 2.3.1, which is what SourceForge project names are based on.
re_valid_rfc1035_label = re.compile(
    '^[a-zA-Z](?:[a-zA-Z0-9-]{,61}[a-zA-Z0-9])?$')


def valid_sourceforge_project_name(project_name):
    """Is this is a valid SourceForge project name?

    Project names must be valid domain name components.

        >>> valid_sourceforge_project_name('mailman')
        True

        >>> valid_sourceforge_project_name('hop-2-hop')
        True

        >>> valid_sourceforge_project_name('quake3')
        True

    They cannot start with a number.

        >>> valid_sourceforge_project_name('1mailman')
        False

    Nor can they start or end with a hyphen.

        >>> valid_sourceforge_project_name('-mailman')
        False

        >>> valid_sourceforge_project_name('mailman-')
        False

    They must be between 1 and 63 characters in length.

        >>> valid_sourceforge_project_name('x' * 0)
        False

        >>> valid_sourceforge_project_name('x' * 1)
        True

        >>> valid_sourceforge_project_name('x' * 63)
        True

        >>> valid_sourceforge_project_name('x' * 64)
        False

    """
    return re_valid_rfc1035_label.match(project_name) is not None


def sourceforge_project_name_validator(project_name):
    """Raise a validation exception if the name is not valid.

        >>> sourceforge_project_name_validator('valid')
        True

        >>> sourceforge_project_name_validator(
        ...     '1nvalid') #doctest: +ELLIPSIS,+NORMALIZE_WHITESPACE
        Traceback (most recent call last):
        ...
        LaunchpadValidationError: SourceForge project names...
    """
    if valid_sourceforge_project_name(project_name):
        return True
    else:
        raise LaunchpadValidationError(
            _(dedent("""
                SourceForge project names must begin with a letter (A
                to Z; case does not matter), followed by zero or more
                letters, numbers, or hyphens, then end with a letter
                or number. In total it must not be more than 63
                characters in length.""")))


class LicenseStatus(DBEnumeratedType):
    """The status of a project's licence review."""

    OPEN_SOURCE = DBItem(
        10, "Open Source",
        u"This project&rsquo;s licence is open source.")
    PROPRIETARY = DBItem(
        20, "Proprietary",
        u"This project&rsquo;s licence is proprietary.")
    UNREVIEWED = DBItem(
        30, "Unreviewed",
        u"This project&rsquo;s licence has not been reviewed.")
    UNSPECIFIED = DBItem(
        40, "Unspecified",
        u"This project&rsquo;s licence has not been specified.")


class License(DBEnumeratedType):
    """Licences under which a project's code can be released."""

    # Sort licences alphabetically by their description.
    sort_order = (
        'ACADEMIC', 'APACHE', 'ARTISTIC', 'ARTISTIC_2_0',
        'BSD', 'COMMON_PUBLIC',
        'CC_BY', 'CC_BY_SA', 'CC_0', 'ECLIPSE',
        'EDUCATIONAL_COMMUNITY', 'AFFERO', 'GNU_GFDL_NO_OPTIONS',
        'GNU_GPL_V2', 'GNU_GPL_V3', 'GNU_LGPL_V2_1', 'GNU_LGPL_V3', 'MIT',
        'MPL', 'OFL', 'OPEN_SOFTWARE', 'PERL', 'PHP', 'PUBLIC_DOMAIN',
        'PYTHON', 'ZPL',
        'DONT_KNOW', 'OTHER_PROPRIETARY', 'OTHER_OPEN_SOURCE')

    ACADEMIC = DBItem(
        10, "Academic Free Licence",
        url='http://www.opensource.org/licenses/afl-3.0.php')
    AFFERO = DBItem(
        20, "GNU Affero GPL v3",
        url='http://www.opensource.org/licenses/agpl-v3.html')
    APACHE = DBItem(
        30, "Apache Licence",
        url='http://www.opensource.org/licenses/apache2.0.php')
    ARTISTIC = DBItem(
        40, "Artistic Licence 1.0",
        url='http://opensource.org/licenses/artistic-license-1.0.php')
    ARTISTIC_2_0 = DBItem(
        45, 'Artistic Licence 2.0',
        url='http://www.opensource.org/licenses/artistic-license-2.0.php')
    BSD = DBItem(
        50, "Simplified BSD Licence",
        url='http://www.opensource.org/licenses/bsd-license.php')
    COMMON_PUBLIC = DBItem(
        80, "Common Public Licence",
        url='http://www.opensource.org/licenses/cpl1.0.php')
    ECLIPSE = DBItem(
        90, "Eclipse Public Licence",
        url='http://www.opensource.org/licenses/eclipse-1.0.php')
    EDUCATIONAL_COMMUNITY = DBItem(
        100, "Educational Community Licence",
        url='http://www.opensource.org/licenses/ecl2.php')
    GNU_GPL_V2 = DBItem(
        130, "GNU GPL v2",
        url='http://www.opensource.org/licenses/gpl-2.0.php')
    GNU_GPL_V3 = DBItem(
        135, "GNU GPL v3",
        url='http://www.opensource.org/licenses/gpl-3.0.html')
    GNU_LGPL_V2_1 = DBItem(
        150, "GNU LGPL v2.1",
        url='http://www.opensource.org/licenses/lgpl-2.1.php')
    GNU_LGPL_V3 = DBItem(
        155, "GNU LGPL v3",
        url='http://www.opensource.org/licenses/lgpl-3.0.html')
    MIT = DBItem(
        160, "MIT / X / Expat Licence",
        url='http://www.opensource.org/licenses/mit-license.php')
    MPL = DBItem(
        170, "Mozilla Public Licence",
        url='http://www.opensource.org/licenses/mozilla1.1.php')
    OPEN_SOFTWARE = DBItem(
        190, "Open Software Licence v 3.0",
        url='http://www.opensource.org/licenses/osl-3.0.php')
    # XXX BarryWarsaw 2009-06-10 There is really no such thing as the "Perl
    # Licence".  See bug 326308 for details.  We can't remove this option
    # because of the existing data in production, however the plan is to hide
    # this choice from users during project creation as part of bug 333932.
    PERL = DBItem(
        200, "Perl Licence")
    PHP = DBItem(
        210, "PHP Licence",
        url='http://www.opensource.org/licenses/php.php')
    PUBLIC_DOMAIN = DBItem(
        220, "Public Domain",
        url='https://answers.launchpad.net/launchpad/+faq/564')
    PYTHON = DBItem(
        230, "Python Licence",
        url='http://www.opensource.org/licenses/PythonSoftFoundation.php')
    ZPL = DBItem(
        280, "Zope Public Licence",
        url='http://www.opensource.org/licenses/zpl.php')
    CC_BY = DBItem(
        300, 'Creative Commons - Attribution',
        url='http://creativecommons.org/about/licenses')
    CC_BY_SA = DBItem(
        310, 'Creative Commons - Attribution Share Alike',
        url='http://creativecommons.org/about/licenses')
    CC_0 = DBItem(
        320, 'Creative Commons - No Rights Reserved',
        url='http://creativecommons.org/about/cc0')
    GNU_GFDL_NO_OPTIONS = DBItem(
        330, "GNU GFDL no options",
        url='http://www.gnu.org/copyleft/fdl.html')
    OFL = DBItem(
        340, "Open Font Licence v1.1",
        url='http://scripts.sil.org/OFL')
    # This is a placeholder "licence" for users who know they want something
    # open source but haven't yet chosen a licence for their project.  We do
    # not want to block them from registering their project, but this choice
    # will allow us to nag them later.
    DONT_KNOW = DBItem(3000, "I don't know yet")

    OTHER_PROPRIETARY = DBItem(1000, "Other/Proprietary")
    OTHER_OPEN_SOURCE = DBItem(1010, "Other/Open Source")


class ILicensesModifiedEvent(Interface):
    """A Product's licenses were changed."""

    def __init__(self, product, user=None):
        """Create an an event about a licence change to a product.

        :param product: The product that was modified.
        :param user: The user who modified the object. The user comes from
            the current interaction if the user is not provided.
        """


class IProductDriverRestricted(Interface):
    """`IProduct` properties which require launchpad.Driver permission."""

    @call_with(owner=REQUEST_USER)
    @rename_parameters_as(releasefileglob="release_url_pattern")
    @export_factory_operation(
        IProductSeries, ['name', 'summary', 'branch', 'releasefileglob'])
    @export_operation_as('newSeries')
    def newSeries(owner, name, summary, branch=None, releasefileglob=None):
        """Creates a new `IProductSeries` for this `IProduct`.

        :param owner: The registrant of this series.
        :param name: The unique name of this series.
        :param summary: The summary of the purpose and focus of development
            of this series.
        :param branch: The bazaar branch that contains the code for
            this series.
        :param releasefileglob: The public URL pattern where release files can
            be automatically downloaded from and linked to this series.
        """


class IProductModerateRestricted(Interface):
    """`IProduct` properties which require launchpad.Moderate."""

    qualifies_for_free_hosting = exported(
        Bool(
            title=_("Qualifies for free hosting"),
            readonly=True,
            description=_(
                "Whether the project's licensing qualifies it for free "
                "use of launchpad.")))

    reviewer_whiteboard = exported(
        Text(
            title=_('Notes for the project reviewer'),
            required=False,
            description=_(
                "Notes on the project's licence, editable only by reviewers "
                "(Admins and Commercial Admins).")))

    is_permitted = exported(
        Bool(
            title=_("Is Permitted"),
            readonly=True,
            description=_(
                "Whether the project's licensing qualifies for free "
                "hosting or the project has an up-to-date "
                "subscription.")))

    project_reviewed = exported(
        Bool(
            title=_('Project reviewed'),
            description=_("Whether or not this project has been reviewed. "
                          "If you looked at the project and how it uses "
                          "Launchpad, you reviewed it.")))

    license_approved = exported(
        Bool(
            title=_("Licence approved"),
            description=_(
                "The project is legitimate and its licence appears valid. "
                "Not applicable to 'Other/Proprietary'.")))


class IProductPublic(
    IBugTarget, ICanGetMilestonesDirectly, IHasAppointedDriver, IHasBranches,
<<<<<<< HEAD
    IHasDrivers, IHasExternalBugTracker, IHasIcon, IHasLogo,
    IHasMergeProposals, IHasMilestones, IHasExpirableBugs, IHasMugshot,
    IHasOwner, IHasSprints, IHasTranslationImports, ITranslationPolicy,
    IKarmaContext, ILaunchpadUsage, IMakesAnnouncements,
    IOfficialBugTagTargetPublic, IHasOOPSReferences, ISpecificationTarget,
    IHasRecipes, IHasCodeImports, IServiceUsage):
=======
    IHasBranchVisibilityPolicy, IHasDrivers, IHasExternalBugTracker, IHasIcon,
    IHasLogo, IHasMergeProposals, IHasMilestones, IHasExpirableBugs,
    IHasMugshot, IHasOwner, IHasSprints, IHasTranslationImports,
    ITranslationPolicy, IKarmaContext, ILaunchpadUsage, IMakesAnnouncements,
    IOfficialBugTagTargetPublic, IHasOOPSReferences, IPillar,
    ISpecificationTarget, IHasRecipes, IHasCodeImports, IServiceUsage):
>>>>>>> 9f06fb80
    """Public IProduct properties."""

    id = Int(title=_('The Project ID'))

    project = exported(
        ReferenceChoice(
            title=_('Part of'),
            required=False,
            vocabulary='ProjectGroup',
            schema=IProjectGroup,
            description=_(
                'Project group. This is an overarching initiative that '
                'includes several related projects. For example, the Mozilla '
                'Project produces Firefox, Thunderbird and Gecko. This '
                'information is used to group those projects in a coherent '
                'way. If you make this project part of a group, the group '
                'preferences and decisions around bug tracking, translation '
                'and security policy will apply to this project.')),
        exported_as='project_group')

    owner = exported(
        PersonChoice(
            title=_('Maintainer'),
            required=True,
            vocabulary='ValidPillarOwner',
            description=_("The restricted team, moderated team, or person "
                          "who maintains the project information in "
                          "Launchpad.")))

    registrant = exported(
        PublicPersonChoice(
            title=_('Registrant'),
            required=True,
            readonly=True,
            vocabulary='ValidPersonOrTeam',
            description=_("This person registered the project in "
                          "Launchpad.")))

    driver = exported(
        PersonChoice(
            title=_("Driver"),
            description=_(
                "This person or team will be able to set feature goals for "
                "and approve bug targeting or backporting for ANY major "
                "series in this project. You might want to leave this blank "
                "and just appoint a team for each specific series, rather "
                "than having one project team that does it all."),
            required=False, vocabulary='ValidPersonOrTeam'))

    drivers = Attribute(
        "Presents the drivers of this project as a list. A list is "
        "required because there might be a project driver and also a "
        "driver appointed in the overarching project group.")

    name = exported(
        ProductNameField(
            title=_('Name'),
            constraint=name_validator,
            description=_(
                "At least one lowercase letter or number, followed by "
                "letters, numbers, dots, hyphens or pluses. "
                "Keep this name short; it is used in URLs as shown above.")))

    displayname = exported(
        TextLine(
            title=_('Display Name'),
            description=_("""The name of the project as it would appear in a
                paragraph.""")),
        exported_as='display_name')

    title = exported(
        Title(
            title=_('Title'),
            description=_("The project title. Should be just a few words.")))

    summary = exported(
        Summary(
            title=_('Summary'),
            description=_(
                "A short paragraph to introduce the project's work.")))

    description = exported(
        Description(
            title=_('Description'),
            required=False,
            description=_(
                "Details about the project's work, highlights, goals, and "
                "how to contribute. Use plain text, paragraphs are preserved "
                "and URLs are linked in pages. Don't repeat the Summary.")))

    datecreated = exported(
        Datetime(
            title=_('Date Created'),
            required=True, readonly=True,
            description=_("The date this project was created in Launchpad.")),
        exported_as='date_created')

    homepageurl = exported(
        URIField(
            title=_('Homepage URL'),
            required=False,
            allowed_schemes=['http', 'https', 'ftp'], allow_userinfo=False,
            description=_("""The project home page. Please include
                the http://""")),
        exported_as="homepage_url")

    wikiurl = exported(
        URIField(
            title=_('Wiki URL'),
            required=False,
            allowed_schemes=['http', 'https', 'ftp'], allow_userinfo=False,
            description=_("""The full URL of this project's wiki, if it has
                one. Please include the http://""")),
        exported_as='wiki_url')

    screenshotsurl = exported(
        URIField(
            title=_('Screenshots URL'),
            required=False,
            allowed_schemes=['http', 'https', 'ftp'], allow_userinfo=False,
            description=_("""The full URL for screenshots of this project,
                if available. Please include the http://""")),
        exported_as='screenshots_url')

    downloadurl = exported(
        URIField(
            title=_('Download URL'),
            required=False,
            allowed_schemes=['http', 'https', 'ftp'], allow_userinfo=False,
            description=_("""The full URL where downloads for this project
                are located, if available. Please include the http://""")),
        exported_as='download_url')

    programminglang = exported(
        TextLine(
            title=_('Programming Languages'),
            required=False,
            description=_("""A comma delimited list of programming
                languages used for this project.""")),
        exported_as='programming_language')

    sourceforgeproject = exported(
        TextLine(
            title=_('Sourceforge Project'),
            required=False,
            constraint=sourceforge_project_name_validator,
            description=_("""The SourceForge project name for
                this project, if it is in sourceforge.""")),
        exported_as='sourceforge_project')

    freshmeatproject = exported(
        TextLine(
            title=_('Freshmeat Project'),
            required=False, description=_("""The Freshmeat project name for
                this project, if it is in freshmeat.""")),
        exported_as='freshmeat_project')

    homepage_content = Text(
        title=_("Homepage Content"), required=False,
        description=_(
            "The content of this project's home page. Edit this and it will "
            "be displayed for all the world to see. It is NOT a wiki "
            "so you cannot undo changes."))

    icon = exported(
        IconImageUpload(
            title=_("Icon"), required=False,
            default_image_resource='/@@/product',
            description=_(
                "A small image of exactly 14x14 pixels and at most 5kb in "
                "size, that can be used to identify this project. The icon "
                "will be displayed next to the project name everywhere in "
                "Launchpad that we refer to the project and link to it.")))

    logo = exported(
        LogoImageUpload(
            title=_("Logo"), required=False,
            default_image_resource='/@@/product-logo',
            description=_(
                "An image of exactly 64x64 pixels that will be displayed in "
                "the heading of all pages related to this project. It should "
                "be no bigger than 50kb in size.")))

    mugshot = exported(
        MugshotImageUpload(
            title=_("Brand"), required=False,
            default_image_resource='/@@/product-mugshot',
            description=_(
                "A large image of exactly 192x192 pixels, that will be "
                "displayed on this project's home page in Launchpad. It "
                "should be no bigger than 100kb in size.")),
        exported_as='brand')

    autoupdate = Bool(
        title=_('Automatic update'),
        description=_("Whether or not this project's attributes are "
                      "updated automatically."))

    private_bugs = exported(Bool(title=_('Private bugs'), readonly=True,
                        description=_(
                            "Whether or not bugs reported into this project "
                            "are private by default.")))
    branch_sharing_policy = exported(Choice(
        title=_('Branch sharing policy'),
        description=_("Sharing policy for this project's branches."),
        required=False, readonly=True, vocabulary=BranchSharingPolicy),
        as_of='devel')
    bug_sharing_policy = exported(Choice(
        title=_('Bug sharing policy'),
        description=_("Sharing policy for this project's bugs."),
        required=False, readonly=True, vocabulary=BugSharingPolicy),
        as_of='devel')
    specification_sharing_policy = exported(Choice(
        title=_('Specification sharing policy'),
        description=_("Sharing policy for this project's specifications."),
        required=False, readonly=True, vocabulary=SpecificationSharingPolicy),
        as_of='devel')

    licenses = exported(
        Set(title=_('Licences'),
            value_type=Choice(vocabulary=License)))

    license_info = exported(
        Description(
            title=_('Description of additional licences'),
            required=False,
            description=_(
                "Description of licences that do not appear in the list "
                "above.")))

    bugtracker = exported(
        ProductBugTracker(
            title=_('Bugs are tracked'),
            vocabulary="BugTracker"),
        exported_as='bug_tracker')

    sourcepackages = Attribute(_("List of packages for this product"))

    date_next_suggest_packaging = exported(
        Datetime(
            title=_('Next suggest packaging date'),
            description=_(
                "Obsolete. The date to resume Ubuntu package suggestions."),
            required=False),
        ('devel', dict(exported=False)))

    distrosourcepackages = Attribute(_("List of distribution packages for "
        "this product"))

    ubuntu_packages = Attribute(
        _("List of distribution packages for this product in Ubuntu"))

    series = exported(
        doNotSnapshot(
            CollectionField(value_type=Object(schema=IProductSeries))))

    development_focus = exported(
        ReferenceChoice(
            title=_('Development focus'), required=True,
            vocabulary='FilteredProductSeries',
            schema=IProductSeries,
            description=_(
                'The series that represents the master or trunk branch. '
                'The Bazaar URL lp:<project> points to the development focus '
                'series branch.')))
    development_focusID = Attribute("The development focus ID.")

    name_with_project = Attribute(_("Returns the product name prefixed "
        "by the project name, if a project is associated with this "
        "product; otherwise, simply returns the product name."))

    releases = exported(
        doNotSnapshot(
            CollectionField(
                title=_("An iterator over the ProductReleases for "
                        "this product."),
                readonly=True,
                value_type=Reference(schema=IProductRelease))))

    translation_focus = exported(
        ReferenceChoice(
            title=_("Translation focus"), required=False,
            vocabulary='FilteredProductSeries',
            schema=IProductSeries,
            description=_(
                'Project series that translators should focus on.')))

    translatable_packages = Attribute(
        "A list of the source packages for this product that can be "
        "translated sorted by distroseries.name and sourcepackage.name.")

    translatable_series = Attribute(
        "A list of the series of this product for which we have translation "
        "templates.")

    obsolete_translatable_series = Attribute("""
        A list of the series of this product with obsolete translation
        templates.""")

    primary_translatable = Attribute(
        "The best guess we have for what new translators will want to "
        "translate for a given product: the latest series for which we have "
        "templates, and failing that, an Ubuntu package.")

    translationgroups = Attribute("The list of applicable translation "
        "groups for a product. There can be several: one from the product, "
        "and potentially one from the project, too.")

    commercial_subscription = exported(
        Reference(
            ICommercialSubscription,
            title=_("Commercial subscriptions"),
            description=_(
                "An object which contains the timeframe and the voucher "
                "code of a subscription.")))

    commercial_subscription_is_due = exported(
            Bool(
                title=_("Commercial subscription is due"),
                readonly=True,
                description=_(
                    "Whether the project's licensing requires a new "
                    "commercial subscription to use launchpad.")))

    has_current_commercial_subscription = Attribute("""
        Whether the project has a current commercial subscription.""")

    license_status = Attribute("""
        Whether the licence is OPENSOURCE, UNREVIEWED, or PROPRIETARY.""")

    remote_product = exported(
        TextLine(
            title=_('Remote bug tracker project id'), required=False,
            description=_(
                "Some bug trackers host multiple projects at the same URL "
                "and require an identifier for the specific project.")))

    active_or_packaged_series = Attribute(
        _("Series that are active and/or have been packaged."))

    packagings = Attribute(_("All the packagings for the project."))

    security_contact = exported(
        TextLine(
            title=_('Security contact'), required=False, readonly=True,
            description=_('Security contact (obsolete; always None)')),
            ('devel', dict(exported=False)), as_of='1.0')

    def checkPrivateBugsTransitionAllowed(private_bugs, user):
        """Can the private_bugs attribute be changed to the value by the user?

        Generally, the permission is restricted to ~registry or ~admin or
        bug supervisors.
        In addition, a valid commercial subscription is required to turn on
        private bugs when being done by a bug supervisor. However, no
        commercial subscription is required to turn off private bugs.
        """

    @mutator_for(private_bugs)
    @call_with(user=REQUEST_USER)
    @operation_parameters(private_bugs=copy_field(private_bugs))
    @export_write_operation()
    @operation_for_version("devel")
    def setPrivateBugs(private_bugs, user):
        """Mutator for private_bugs that checks entitlement."""

    def getAllowedBugInformationTypes():
        """Get the information types that a bug in this project can have.

        :return: A sequence of `InformationType`s.
        """

    def getDefaultBugInformationType():
        """Get the default information type of a new bug in this project.

        :return: The `InformationType`.
        """

    def getVersionSortedSeries(statuses=None, filter_statuses=None):
        """Return all the series sorted by the name field as a version.

        The development focus field is an exception. It will always
        be sorted first.

        :param statuses: If statuses is not None, only include series
                         which are in the given statuses.
        :param filter_statuses: Filter out any series with statuses listed in
                                filter_statuses.
        """

    def redeemSubscriptionVoucher(voucher, registrant, purchaser,
                                  subscription_months, whiteboard=None,
                                  current_datetime=None):
        """Redeem a voucher and extend the subscription expiration date.

        The voucher must have already been verified to be redeemable.
        :param voucher: The voucher id as tracked in the external system.
        :param registrant: Who is redeeming the voucher.
        :param purchaser: Who purchased the voucher.  May not be known.
        :param subscription_months: integer indicating the number of months
            the voucher is for.
        :param whiteboard: Notes for this activity.
        :param current_datetime: Current time.  Will be datetime.now() if not
            specified.
        :return: None
        """

    def getPackage(distroseries):
        """Return a package in that distroseries for this product."""

    @operation_parameters(
        name=TextLine(title=_("Name"), required=True))
    @operation_returns_entry(IProductSeries)
    @export_read_operation()
    def getSeries(name):
        """Return the series for this product for the given name, or None."""

    @operation_parameters(
        version=TextLine(title=_("Version"), required=True))
    @operation_returns_entry(IProductRelease)
    @export_read_operation()
    def getRelease(version):
        """Return the release for this product that has the version given."""

    def getMilestonesAndReleases():
        """Return all the milestones and releases for this product."""

    def packagedInDistros():
        """Returns the distributions this product has been packaged in."""

    def userCanEdit(user):
        """Can the user edit this product?"""

    def getLinkedBugWatches():
        """Return all the bug watches that are linked to this Product.

        Being linked, means that a bug watch having the same bug tracker
        as this Product is using, is linked to a bug task targeted to
        this Product.
        """

    @operation_parameters(
        include_inactive=Bool(title=_("Include inactive"),
                              required=False, default=False))
    @export_read_operation()
    @export_operation_as('get_timeline')
    def getTimeline(include_inactive):
        """Return basic timeline data useful for creating a diagram.

        The number of milestones returned per series is limited.
        """


class IProductEditRestricted(IOfficialBugTagTargetRestricted):
    """`IProduct` properties which require launchpad.Edit permission."""

    @mutator_for(IProductPublic['bug_sharing_policy'])
    @operation_parameters(bug_sharing_policy=copy_field(
        IProductPublic['bug_sharing_policy']))
    @export_write_operation()
    @operation_for_version("devel")
    def setBugSharingPolicy(bug_sharing_policy):
        """Mutator for bug_sharing_policy.

        Checks authorization and entitlement.
        """

    @mutator_for(IProductPublic['branch_sharing_policy'])
    @operation_parameters(
        branch_sharing_policy=copy_field(
            IProductPublic['branch_sharing_policy']))
    @export_write_operation()
    @operation_for_version("devel")
    def setBranchSharingPolicy(branch_sharing_policy):
        """Mutator for branch_sharing_policy.

        Checks authorization and entitlement.
        """

    @mutator_for(IProductPublic['specification_sharing_policy'])
    @operation_parameters(
        specification_sharing_policy=copy_field(
            IProductPublic['specification_sharing_policy']))
    @export_write_operation()
    @operation_for_version("devel")
    def setSpecificationSharingPolicy(specification_sharing_policy):
        """Mutator for specification_sharing_policy.

        Checks authorization and entitlement.
        """


class IProduct(
    IHasBugSupervisor, IProductEditRestricted,
    IProductModerateRestricted, IProductDriverRestricted,
    IProductPublic, IQuestionTarget, IRootContext,
    IStructuralSubscriptionTarget, IInformationType):
    """A Product.

    The Launchpad Registry describes the open source world as ProjectGroups
    and Products. Each ProjectGroup may be responsible for several Products.
    For example, the Mozilla Project has Firefox, Thunderbird and The
    Mozilla App Suite as Products, among others.
    """

    export_as_webservice_entry('project')

# Fix cyclic references.
IProjectGroup['products'].value_type = Reference(IProduct)
IProductRelease['product'].schema = IProduct


class IProductSet(Interface):
    export_as_webservice_collection(IProduct)

    title = Attribute("The set of Products registered in the Launchpad")

    people = Attribute(
        "The PersonSet, placed here so we can easily render "
        "the list of latest teams to register on the /projects/ page.")

    all_active = Attribute(
        "All the active products, sorted newest first.")

    def get_all_active(eager_load=True):
        """Get all active products.

        :param eager_load: If False do not load related objects such as the
            owner.
        :return: An iterable of IProduct.
        """

    def __iter__():
        """Return an iterator over all the active products."""

    def __getitem__(name):
        """Get a product by its name."""

    def get(productid):
        """Get a product by its id.

        If the product can't be found a NotFoundError will be
        raised.
        """

    def getByName(name, ignore_inactive=False):
        """Return the product with the given name, ignoring inactive products
        if ignore_inactive is True.

        Return None if there is no such product.
        """

    def getProductsWithBranches(num_products=None):
        """Return an iterator over all active products that have branches.

        If num_products is not None, then the first `num_products` are
        returned.
        """

    @call_with(owner=REQUEST_USER)
    @rename_parameters_as(
        displayname='display_name', project='project_group',
        homepageurl='home_page_url', screenshotsurl='screenshots_url',
        freshmeatproject='freshmeat_project', wikiurl='wiki_url',
        downloadurl='download_url',
        sourceforgeproject='sourceforge_project',
        programminglang='programming_lang')
    @export_factory_operation(
        IProduct, ['name', 'displayname', 'title', 'summary', 'description',
                   'project', 'homepageurl', 'screenshotsurl',
                   'downloadurl', 'freshmeatproject', 'wikiurl',
                   'sourceforgeproject', 'programminglang',
                   'project_reviewed', 'licenses', 'license_info',
                   'registrant', 'bug_supervisor', 'driver'])
    @export_operation_as('new_project')
    def createProduct(owner, name, displayname, title, summary,
                      description=None, project=None, homepageurl=None,
                      screenshotsurl=None, wikiurl=None,
                      downloadurl=None, freshmeatproject=None,
                      sourceforgeproject=None, programminglang=None,
                      project_reviewed=False, mugshot=None, logo=None,
                      icon=None, licenses=None, license_info=None,
                      registrant=None, bug_supervisor=None, driver=None):
        """Create and return a brand new Product.

        See `IProduct` for a description of the parameters.
        """

    @operation_parameters(
        search_text=TextLine(title=_("Search text")),
        active=Bool(title=_("Is the project active")),
        project_reviewed=Bool(title=_("Is the project licence reviewed")),
        licenses=Set(title=_('Licenses'),
                       value_type=Choice(vocabulary=License)),
        created_after=Date(title=_("Created after date")),
        created_before=Date(title=_("Created before date")),
        has_subscription=Bool(title=_("Has a commercial subscription")),
        subscription_expires_after=Date(
            title=_("Subscription expires after")),
        subscription_expires_before=Date(
            title=_("Subscription expired before")),
        subscription_modified_after=Date(
            title=_("Subscription modified after")),
        subscription_modified_before=Date(
            title=_("Subscription modified before")))
    @operation_returns_collection_of(IProduct)
    @export_read_operation()
    @export_operation_as('licensing_search')
    def forReview(search_text=None,
                  active=None,
                  project_reviewed=None,
                  licenses=None,
                  created_after=None,
                  created_before=None,
                  has_subscription=None,
                  subscription_expires_after=None,
                  subscription_expires_before=None,
                  subscription_modified_after=None,
                  subscription_modified_before=None):
        """Return an iterator over products that need to be reviewed."""

    @collection_default_content()
    @operation_parameters(text=TextLine(title=_("Search text")))
    @operation_returns_collection_of(IProduct)
    @export_read_operation()
    def search(text=None):
        """Search through the Registry database for products that match the
        query terms. text is a piece of text in the title / summary /
        description fields of product.

        This call eager loads data appropriate for web API; caution may be
        needed for other callers.
        """

    def search_sqlobject(text):
        """A compatible sqlobject search for bugalsoaffects.py.

        DO NOT ADD USES.
        """

    @operation_returns_collection_of(IProduct)
    @call_with(quantity=None)
    @export_read_operation()
    def latest(quantity=5):
        """Return the latest projects registered in Launchpad.

        If the quantity is not specified or is a value that is not 'None'
        then the set of projects returned is limited to that value (the
        default quantity is 5).  If quantity is 'None' then all projects are
        returned.  For the web service it is not possible to specify the
        quantity, so all projects are returned, latest first.
        """

    def getTranslatables():
        """Return an iterator over products that have translatable resources.

        Skips products that are not configured to be translated in
        Launchpad, as well as non-active ones.
        """

    def featuredTranslatables(maximumproducts=8):
        """Return an iterator over a random sample of translatable products.

        Similar to `getTranslatables`, except the number of results is
        limited and they are randomly chosen.

        :param maximum_products: Maximum number of products to be
            returned.
        :return: An iterator over active, translatable products.
        """
        # XXX JeroenVermeulen 2008-07-31 bug=253583: this is not
        # currently used!

    def count_all():
        """Return a count of the total number of products registered in
        Launchpad."""

    def count_translatable():
        """Return a count of the number of products that have
        upstream-oriented translations configured in Rosetta."""

    def count_buggy():
        """Return the number of products that have bugs associated with them
        in Launchpad."""

    def count_featureful():
        """Return the number of products that have specs associated with
        them in Blueprint."""

    def count_reviewed():
        """Return a count of the number of products in the Launchpad that
        are both active and reviewed."""

    def count_answered():
        """Return the number of projects that have questions and answers
        associated with them.
        """

    def count_codified():
        """Return the number of projects that have branches associated with
        them.
        """

    def getProductsWithNoneRemoteProduct(bugtracker_type=None):
        """Get all the IProducts having a `remote_product` of None

        The result can be filtered to only return Products associated
        with a given bugtracker type.
        """

    def getSFLinkedProductsWithNoneRemoteProduct():
        """Get IProducts with a sourceforge project and no remote_product."""


emptiness_vocabulary = SimpleVocabulary.fromItems(
        [('Empty', True), ('Not Empty', False)])


class IProductReviewSearch(Interface):
    """A search form for products being reviewed."""

    search_text = TextLine(
      title=_('Search text'),
      description=_("Search text in the product's name, displayname, title, "
                    "summary, and description."),
      required=False)

    active = Choice(
        title=_('Active'), values=[True, False],
        required=False, default=True)

    project_reviewed = Choice(
        title=_('Project Reviewed'), values=[True, False],
        required=False, default=False)

    license_approved = Choice(
        title=_('Project Approved'), values=[True, False],
        required=False, default=False)

    licenses = Set(
        title=_('Licenses'),
        value_type=Choice(vocabulary=License),
        required=False,
        default=set())

    has_subscription = Choice(
        title=_('Has Commercial Subscription'),
        values=[True, False], required=False)

    created_after = Date(title=_("Created between"), required=False)

    created_before = Date(title=_("and"), required=False)

    subscription_expires_after = Date(
        title=_("Subscription expires between"), required=False)

    subscription_expires_before = Date(
        title=_("and"), required=False)

    subscription_modified_after = Date(
        title=_("Subscription modified between"), required=False)

    subscription_modified_before = Date(
        title=_("and"), required=False)


class NoSuchProduct(NameLookupFailed):
    """Raised when we try to find a product that doesn't exist."""

    _message_prefix = "No such product"


class InvalidProductName(LaunchpadValidationError):

    def __init__(self, name):
        self.name = name
        LaunchpadValidationError.__init__(
            self, "Invalid name for product: %s." % (name, ))


# Fix circular imports.
from lp.registry.interfaces.distributionsourcepackage import (
    IDistributionSourcePackage)
IDistributionSourcePackage['upstream_product'].schema = IProduct

ICommercialSubscription['product'].schema = IProduct<|MERGE_RESOLUTION|>--- conflicted
+++ resolved
@@ -422,21 +422,12 @@
 
 class IProductPublic(
     IBugTarget, ICanGetMilestonesDirectly, IHasAppointedDriver, IHasBranches,
-<<<<<<< HEAD
     IHasDrivers, IHasExternalBugTracker, IHasIcon, IHasLogo,
     IHasMergeProposals, IHasMilestones, IHasExpirableBugs, IHasMugshot,
     IHasOwner, IHasSprints, IHasTranslationImports, ITranslationPolicy,
     IKarmaContext, ILaunchpadUsage, IMakesAnnouncements,
-    IOfficialBugTagTargetPublic, IHasOOPSReferences, ISpecificationTarget,
-    IHasRecipes, IHasCodeImports, IServiceUsage):
-=======
-    IHasBranchVisibilityPolicy, IHasDrivers, IHasExternalBugTracker, IHasIcon,
-    IHasLogo, IHasMergeProposals, IHasMilestones, IHasExpirableBugs,
-    IHasMugshot, IHasOwner, IHasSprints, IHasTranslationImports,
-    ITranslationPolicy, IKarmaContext, ILaunchpadUsage, IMakesAnnouncements,
     IOfficialBugTagTargetPublic, IHasOOPSReferences, IPillar,
     ISpecificationTarget, IHasRecipes, IHasCodeImports, IServiceUsage):
->>>>>>> 9f06fb80
     """Public IProduct properties."""
 
     id = Int(title=_('The Project ID'))
