--- conflicted
+++ resolved
@@ -27,10 +27,7 @@
 from lp.bugs.interfaces.bugwatch import (
     BugWatchActivityStatus, IBugWatchSet, NoBugTrackerFound,
     UnrecognizedBugTrackerURL)
-<<<<<<< HEAD
-=======
 from lp.bugs.model.bugwatch import get_bug_watch_ids
->>>>>>> 64972f30
 from lp.bugs.scripts.checkwatches.scheduler import MAX_SAMPLE_SIZE
 from lp.registry.interfaces.person import IPersonSet
 
@@ -516,29 +513,6 @@
         getUtility(IBugWatchSet).bulkSetError(self.bug_watches, error)
         self._checkStatusOfBugWatches(False, True, error)
 
-<<<<<<< HEAD
-    def test_bulkSetError_with_id_list(self):
-        # The ids of bug watches to update can be passed in.
-        getUtility(IBugWatchSet).bulkSetError(
-            [bug_watch.id for bug_watch in self.bug_watches])
-        self._checkStatusOfBugWatches(False, True, None)
-
-    def test_bulkSetError_with_mixed_list(self):
-        # The list passed in can contain a mix of bug watches and
-        # their ids.
-        getUtility(IBugWatchSet).bulkSetError(
-            [bug_watch.id for bug_watch in self.bug_watches[::2]] +
-            [bug_watch for bug_watch in self.bug_watches[1::2]])
-        self._checkStatusOfBugWatches(False, True, None)
-
-    def test_bulkSetError_with_iterator(self):
-        # Any iterator can be passed in.
-        getUtility(IBugWatchSet).bulkSetError(
-            (bug_watch for bug_watch in self.bug_watches))
-        self._checkStatusOfBugWatches(False, True, None)
-
-=======
->>>>>>> 64972f30
     def _checkActivityForBugWatches(self, result, message, oops_id):
         for bug_watch in self.bug_watches:
             latest_activity = bug_watch.activity.first()
@@ -561,29 +535,6 @@
             self.bug_watches, error, "Forbidden", "OOPS-1234")
         self._checkActivityForBugWatches(error, "Forbidden", "OOPS-1234")
 
-<<<<<<< HEAD
-    def test_bulkAddActivity_with_id_list(self):
-        # The ids of bug watches can be passed in.
-        getUtility(IBugWatchSet).bulkAddActivity(
-            [bug_watch.id for bug_watch in self.bug_watches])
-        self._checkActivityForBugWatches(None, None, None)
-
-    def test_bulkAddActivity_with_mixed_list(self):
-        # The list passed in can contain a mix of bug watches and
-        # their ids.
-        getUtility(IBugWatchSet).bulkAddActivity(
-            [bug_watch.id for bug_watch in self.bug_watches[::2]] +
-            [bug_watch for bug_watch in self.bug_watches[1::2]])
-        self._checkActivityForBugWatches(None, None, None)
-
-    def test_bulkAddActivity_with_iterator(self):
-        # Any iterator can be passed in.
-        getUtility(IBugWatchSet).bulkAddActivity(
-            (bug_watch for bug_watch in self.bug_watches))
-        self._checkActivityForBugWatches(None, None, None)
-
-=======
->>>>>>> 64972f30
 
 class TestBugWatchBugTasks(TestCaseWithFactory):
 
