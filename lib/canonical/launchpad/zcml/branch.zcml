--- conflicted
+++ resolved
@@ -42,8 +42,8 @@
                         mirror_failures pull_disabled next_mirror_time
                         last_scanned last_scanned_id revision_count branch_type
                         reviewer branch_format repository_format
-<<<<<<< HEAD
-                        control_format merge_queue merge_control_status"
+                        control_format stacked_on merge_queue
+                        merge_control_status"
         />
     <require
         permission="launchpad.AnyPerson"
@@ -52,14 +52,6 @@
         permission="zope.Public"
         set_attributes="date_last_modified"/>
   </content>
-=======
-                        control_format stacked_on merge_queue"
-        />
-    <require
-        permission="launchpad.AnyPerson"
-        set_attributes="date_last_modified whiteboard"/>
-  </class>
->>>>>>> 031524a5
 
   <adapter
       for="canonical.launchpad.interfaces.IBranch"
