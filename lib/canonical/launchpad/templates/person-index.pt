<html xmlns="http://www.w3.org/1999/xhtml" xml:lang="en"
      lang="en"
      metal:use-macro="context/@@main_template/master"
      i18n:domain="launchpad">

<head>
    <tal:block metal:fill-slot="head_epilogue">
      <tal:visible_emails condition="not: context/hide_email_addresses">
        <link rel="meta" type="application/rdf+xml" title="FOAF" href="+rdf"
              tal:condition="context/is_valid_person_or_team" />
      </tal:visible_emails>
    </tal:block>
</head>

<body>

<metal:leftportlets fill-slot="portlets_one">
  <div tal:replace="structure context/@@+portlet-emails" />
</metal:leftportlets>

<metal:rightportlets fill-slot="portlets_two">
  <div tal:replace="structure context/@@+portlet-details" />
  <div tal:replace="structure context/@@+portlet-latestquestions" />
</metal:rightportlets>

<div metal:fill-slot="main">

  <h1 tal:condition="not:context/isTeam"
  >Who is <tal:name replace="context/browsername">Fred</tal:name>?</h1>
  <h1 tal:condition="context/isTeam" tal:content="context/browsername" />
  <div tal:condition="context/gotchi"
    style="float: right; margin: 0 0 0.5em 0.5em"
    tal:content="structure context/fmt:icon" />
  <tal:placeholder-shown-only-if-there-is-a-description
    condition="python: (not context.gotchi) and (context.homepage_content or context.teamdescription)"
  >
    <img alt="" style="float: right; margin: 0 0 0.5em 0.5em"
         tal:attributes="src context/default_gotchi_resource"
    />
  </tal:placeholder-shown-only-if-there-is-a-description>

  <tal:homepage tal:condition="context/homepage_content"
    content="structure context/homepage_content/fmt:text-to-html" />
    <tal:team-description
      replace="structure context/teamdescription/fmt:text-to-html" />

  <tal:valid-person-or-team condition="context/is_valid_person_or_team">
  <div class="left" tal:define="contributions view/contributions">
    <tal:is-team condition="not:context/isTeam">
    <div tal:condition="contributions" class="section">
    <div class="portlet">
      <h2>Most active in</h2>
      <table class="contributions" id="contributions">
        <tbody>
          <tal:contributions repeat="contribution contributions">
          <tr tal:define="project contribution/project;
                          project_categories contribution/categories">
            <th>
              <a tal:attributes="href project/fmt:url"
                 tal:content="project/title">Project</a>
            </th>
            <td tal:repeat="category view/contributed_categories">
              <tal:icon condition="python: category in project_categories"
                        replace="structure category/fmt:icon" />
            </td>
          </tr>
          </tal:contributions>
        </tbody>
      </table>
    </div>
    </div>
    </tal:is-team>
    <div tal:condition="not:context/isTeam" class="section">
    <div class="portlet">
      <h2>Team memberships</h2>
<<<<<<< HEAD
      <ul tal:condition="context/myactivememberships" class="team">
        <li tal:repeat="membership context/myactivememberships">
          <div>
            <a
              tal:attributes="href membership/team/fmt:url"
              tal:content="membership/team/browsername"
            >Team name</a>
          </div>
          <br tal:condition="not: membership/team/teamdescription" />
          <div
            tal:condition="membership/team/teamdescription"
            tal:replace="structure membership/team/teamdescription/fmt:text-to-html"
          >Team description</div>
        </li>
      </ul>
=======
      <table tal:condition="context/myactivememberships">
        <tr tal:repeat="membership context/myactivememberships">
          <td><img src="/@@/team" /></td>
          <td>
            <div>
              <a
                tal:attributes="
                  href membership/team/fmt:url;
                  title membership/team/teamdescription/fmt:shorten/80"
                tal:content="membership/team/browsername"
              >Team name</a>
            </div>
            <div>
              Joined
              <span
                tal:attributes="title membership/datejoined/fmt:datetime"
                tal:content="membership/datejoined/fmt:displaydate" />
            </div>
          </td>
        </tr>
      </table>
>>>>>>> 995ed94d

      <p tal:condition="not: context/myactivememberships">
        <span tal:replace="context/browsername">Foo Bar</span> is not an
        active member of any Launchpad teams.
      </p>
    </div>
    </div>

    <tal:recent-members condition="context/isTeam">
    <div tal:condition="view/recently_approved_members" class="section">
    <div class="portlet">
      <h2>Recently approved</h2>
      <ul>
        <li class="person"
            tal:repeat="person view/recently_approved_members">
          <a tal:attributes="href person/fmt:url"
             tal:content="person/unique_displayname"
          >Foo Bar (name16)</a>
        </li>
      </ul>
    </div>
    </div>
    <div tal:condition="view/recently_proposed_members" class="section">
    <div class="portlet">
      <h2>Recently applied</h2>
      <ul>
        <li class="person"
            tal:repeat="person view/recently_proposed_members">
          <a tal:attributes="href person/fmt:url"
             tal:content="person/unique_displayname"
          >Foo Bar (name16)</a>
        </li>
      </ul>
    </div>
    </div>
    </tal:recent-members>
  </div>

  <div class="right">
    <div class="section">
    <div class="portlet">
      <h2>Contact details</h2>
      <table class="summary">
        <tbody>
          <tr tal:condition="context/teamowner">
            <th>Team owner:</th>
            <td>
              <a
                tal:attributes="href context/teamowner/fmt:url"
                tal:content="context/teamowner/browsername"
              >sabdfl</a>
            </td>
          </tr>
          <tr tal:condition="context/allwikis">
            <th>Wiki:</th>
            <td>
              <span tal:repeat="wiki context/allwikis">
                <a tal:content="wiki/wikiname"
                   tal:attributes="href wiki/url"
                 >WikiName</a><tal:block condition="not: repeat/wiki/end">,
                 </tal:block>
              </span>
            </td>
          </tr>
          <tr tal:repeat="ircnick context/ircnicknames">
            <th>IRC:</th>
            <td><code style="font-size: 120%"
                      tal:content="ircnick/nickname"/>
                on network <code style="font-size: 120%"
                                 tal:content="ircnick/network" />
            </td>
          </tr>
          <tr tal:condition="context/jabberids">
            <th>Jabber:</th>
            <td>
              <tal:block repeat="jabber context/jabberids">
                <span tal:replace="jabber/jabberid"
                  /><span tal:condition="not: repeat/jabber/end">,</span>
              </tal:block>
            </td>
          </tr>
          <tr tal:condition="context/gpgkeys">
            <th>OpenPGP keys:</th>
            <td>
              <tal:block repeat="key context/gpgkeys">
                <a tal:attributes="href key/keyserverURL">
                  <span tal:replace="key/keyid"
                    /></a><span tal:condition="not: repeat/key/end">,</span>
              </tal:block>
            </td>
          </tr>
          <tr tal:condition="context/sshkeys">
            <th>SSH Keys:</th>
            <td>
              <a href="+sshkeys">
                <span tal:replace="context/sshkeys/count">0</span> SSH key(s)
              </a>
            </td>
          </tr>

        </tbody>
      </table>
    </div>
    </div>

    <tal:not-team condition="not:context/isTeam">
    <div id="working-on"
         tal:define="bugtasks view/getBugsInProgress;
                     specs context/assigned_specs_in_progress"
         tal:condition="python: bugtasks or specs">
    <div class="section">
    <div class="portlet">
      <h2>Working on&#8230;</h2>
      <ul class="bug">
        <li tal:repeat="bugtask bugtasks">
          <div><a tal:attributes="href bugtask/fmt:url">
          <span tal:replace="
                string: ${bugtask/bug/id}. ${bugtask/bug/title}" /></a>
          <span tal:content="string: ${bugtask/targetname}, reported by ${bugtask/owner/displayname}" />
          </div>
        </li>
      </ul>
      <div tal:condition="bugtasks">
        <a tal:attributes="href view/getURLToAssignedBugsInProgress">
          &raquo; Show all bugs in progress 
        </a>
      </div>
    </div>
    </div>
    <div class="section">
    <div class="portlet">
      <ul class="blueprint">
        <li tal:repeat="spec specs">
          <div>
            <a tal:attributes="href spec/fmt:url">
            <span tal:replace="spec/title" /></a>
          </div>
        </li>
      </ul>
      <div tal:condition="specs">
        <tal:comment condition="nothing">
          XXX: This link should point to a list of the in-progress specs
          assigned to this person, but we don't have a way to list that
          right now, wo we'll have to list all incomplete specs assigned
          to the person. -- Guilherme Salgado, 2007-02-12
        </tal:comment>
        <a tal:attributes="href string:${context/fmt:url}/+specs?role=assignee">
          Show all assigned blueprints
        </a>
      </div>
    </div>
    </div>
    </div>
    </tal:not-team>

    <div tal:condition="context/isTeam" class="section">
    <div class="portlet">
      <h2>Subteam of</h2>

      <p tal:condition="not:context/getSuperTeams">
        &#8220;<span tal:replace="context/browsername"/>&#8221;
        itself is not a member of any other team.
      </p>

      <tal:block condition="context/getSuperTeams">
        <p>
          &#8220;<span tal:replace="context/browsername"/>&#8221;
          is a member of these teams:
        </p>
        <ul>
          <li tal:repeat="team context/getSuperTeams">
            <a tal:attributes="href team/fmt:url"
               tal:content="team/browsername">name</a>
          </li>
        </ul>
      </tal:block>
    </div>

    <div class="section">
    <div class="portlet">
      <h2>Your involvement</h2>

      <p tal:condition="not: request/lp:person">
        You must <a href="+login">log in</a>
        to join or leave this team.
      </p>
      <tal:block condition="request/lp:person">
        <tal:block condition="view/userIsOwner">
          <p tal:condition="view/userIsActiveMember">
            You are the owner of this team.
          </p>
          <p tal:condition="not: view/userIsActiveMember">
            You are the owner of this team,
            but not currently an active member.
          </p>
        </tal:block>
        <tal:block condition="not: view/userIsOwner">
          <p tal:condition="view/userIsActiveMember">
            You are a member of this team.
          </p>
          <p tal:condition="not: view/userIsActiveMember">
            <tal:foo tal:condition="not: view/userIsParticipant">
              You are not a member of this team.
            </tal:foo>
            <tal:foo tal:condition="view/userIsParticipant">
              You are an indirect member of this team:
              <br />
              <a tal:attributes="href view/user/fmt:url"
                 tal:content="view/user/displayname">
                Guilherme Salgado
              </a>
              <tal:path repeat="team view/findUserPathToTeam">
                &rarr;
                <a tal:attributes="href team/fmt:url"
                   tal:content="team/displayname">
                  Launchpad Developers
                </a>
              </tal:path>
            </tal:foo>
          </p>
        </tal:block>
      </tal:block>
    </div>
    </div>
  </div>
  </tal:valid-person-or-team>

  <tal:invalid-person condition="not: context/is_valid_person_or_team">
    <p><span tal:replace="context/browsername" /> does not use Launchpad.
      <tal:block condition="context/creation_comment">
        This page was created
        <span
          tal:attributes="title context/datecreated/fmt:datetime"
          tal:content="context/datecreated/fmt:displaydate" />
        <tal:user-created
          condition="context/creation_rationale/enumvalue:USER_CREATED">
          by <a tal:attributes="href context/registrant/fmt:url">
          <span tal:replace="context/registrant/browsername">Foo</span></a>,
          and the reason given by that user for its creation is:
          <em tal:content="structure context/creation_comment/fmt:text-to-html">
            reason</em>
        </tal:user-created>
        <tal:not-user-created
          condition="not: context/creation_rationale/enumvalue:USER_CREATED">
          <strong tal:content="context/creation_comment" />.
        </tal:not-user-created>
      </tal:block>
      <tal:block condition="not: context/creation_comment">
        This page was created
        <span
          tal:attributes="title context/datecreated/fmt:datetime"
          tal:content="context/datecreated/fmt:displaydate" />.
      </tal:block>
    </p>

    <tal:logged-in condition="request/lp:person">
      <a tal:attributes="
        href string:/people/+requestmerge?field.dupeaccount=${context/name}"
      >Hey, I'm <span tal:replace="context/browsername" /></a>
    </tal:logged-in>

    <tal:not-logged-in condition="not: request/lp:person">
      <a href="+claim">Hey, I'm <span tal:replace="context/browsername" /></a>
    </tal:not-logged-in>
  </tal:invalid-person>

</div>
</body>
</html>
<!-- 1-0 in-progress Needs table of contributions (bug 81224), list of current bugs (bug 81221) and blueprints (bug 81222). --><|MERGE_RESOLUTION|>--- conflicted
+++ resolved
@@ -73,23 +73,6 @@
     <div tal:condition="not:context/isTeam" class="section">
     <div class="portlet">
       <h2>Team memberships</h2>
-<<<<<<< HEAD
-      <ul tal:condition="context/myactivememberships" class="team">
-        <li tal:repeat="membership context/myactivememberships">
-          <div>
-            <a
-              tal:attributes="href membership/team/fmt:url"
-              tal:content="membership/team/browsername"
-            >Team name</a>
-          </div>
-          <br tal:condition="not: membership/team/teamdescription" />
-          <div
-            tal:condition="membership/team/teamdescription"
-            tal:replace="structure membership/team/teamdescription/fmt:text-to-html"
-          >Team description</div>
-        </li>
-      </ul>
-=======
       <table tal:condition="context/myactivememberships">
         <tr tal:repeat="membership context/myactivememberships">
           <td><img src="/@@/team" /></td>
@@ -111,7 +94,6 @@
           </td>
         </tr>
       </table>
->>>>>>> 995ed94d
 
       <p tal:condition="not: context/myactivememberships">
         <span tal:replace="context/browsername">Foo Bar</span> is not an
