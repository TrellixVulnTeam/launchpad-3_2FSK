<html
  xmlns="http://www.w3.org/1999/xhtml"
  xml:lang="en"
  lang="en"
  metal:use-macro="context/@@main_template/master"
  i18n:domain="launchpad">

<body>

<metal:heading fill-slot="pageheading">
  <h1 tal:condition="not: view/similar_bugs">Report a new bug</h1>
  <h1 tal:condition="view/similar_bugs">Has your bug already been reported?</h1>
</metal:heading>

<div metal:fill-slot="main">

<<<<<<< HEAD
  <tal:uses_malone tal:condition="view/contextUsesMalone">
    <div metal:use-macro="context/@@launchpad_form/form">

      <div metal:fill-slot="extra_info">

        <p tal:condition="view/found_possible_duplicates">
        <strong>Your bug may have already been reported.</strong>
        Please take a few moments to look through the bugs below
        to see if your bug has already been reported.
        </p>
        <p class="informational message"
           tal:condition="not: view/found_possible_duplicates">
          No similar bugs were found.
        </p>

        <tal:similar-bugs condition="view/similar_bugs">
          <table class="listing" id="similar-bugs" style="clear: both">
            <thead>
              <tr><th colspan="2">Summary</th></tr>
            </thead>
            <tbody>
              <tr tal:repeat="bug view/similar_bugs"
                  tal:attributes="title bug/description/fmt:shorten/500"
                  title="bug description goes here">
                <td tal:content="bug/id" class="amount" width="10%">1</td>
                <td>
                  <a href="#"
                     tal:content="bug/title"
                     tal:attributes="href bug/fmt:url">
                     Firefox doesn't work
                  </a>
                </td>
              </tr>
            </tbody>
          </table>
        </tal:similar-bugs>

        <tal:most-common-bugs condition="view/most_common_bugs">
          <h2 style="clear: both">Most Frequently Reported Bugs</h2>

          <table class="listing" id="most-common-bugs">
            <thead>
              <tr><th colspan="2">Summary</th></tr>
            </thead>
            <tbody>
              <tr tal:repeat="bug view/most_common_bugs"
                  tal:attributes="title bug/description/fmt:shorten/500"
                  title="bug description goes here">
                <td class="amount" tal:content="bug/id" width="10%">1</td>
                <td>
                  <a href="#"
                     tal:content="bug/title"
                     tal:attributes="href bug/fmt:url">
                     Firefox doesn't work
                  </a>
                </td>
              </tr>
            </tbody>
          </table>
        </tal:most-common-bugs>

      </div>

      <metal:widgets metal:fill-slot="widgets">

        <p tal:condition="view/found_possible_duplicates">
          If your bug hasn't been reported before, please describe your
          problem more in detail.
        </p>

        <table class="form">

          <metal:basic_filebug_widgets
              metal:use-macro="context/@@+filebug-macros/basic_filebug_widgets" />

        </table>

      </metal:widgets>


      <div class="actions" metal:fill-slot="buttons">
        <input tal:replace="structure view/actions/field.actions.submit_bug/render" />
      </div>

=======
  <div metal:use-macro="context/@@launchpad_form/form">

    <div metal:fill-slot="extra_info">
      <p class="informational message"
         tal:condition="not: view/similar_bugs">
        No similar bugs were found.
      </p>
    </div>

    <metal:widgets metal:fill-slot="widgets">

      <div id="bug_reporting_form" tal:condition="not: view/similar_bugs">
        <table class="form">
          <metal:basic_filebug_widgets
              metal:use-macro="context/@@+filebug-macros/basic_filebug_widgets" />
        </table>
        <div class="actions">
          <input tal:replace="structure view/actions/field.actions.submit_bug/render" />
        </div>
      </div>

      <table width="100%" tal:condition="view/similar_bugs">
        <tbody>

          <tal:similar-bugs>
            <tr>
              <td>
                <input type="radio" id="bug-already-reported-yes"
                       name="field.bug_already_reported" value="on"
                       tal:attributes="checked python: not path('view/submit_bug_action/submitted')
                                                       and 'checked' or None" />
              </td>
              <td style="width: 100%">
                <label for="bug-already-reported-yes">
                  Yes, it's one of these:
                </label>
              </td>
            </tr>
            <tr>
              <td></td>
              <td>
                <div id="similar_bugs_form">
                  <ul id="similar-bugs" style="list-style: none">
                    <li tal:repeat="bug view/similar_bugs"
                        tal:attributes="title bug/description/fmt:shorten/500"
                        title="bug description goes here">
                      <label style="font-weight: normal">
                        <input type="radio" name="field.bug_already_reported_as"
                               tal:attributes="value string:${bug/id};
                                               checked repeat/bug/start|nothing" />
                        <a tal:attributes="href bug/fmt:url" href="#"
                           tal:content="string:#${bug/id}: ${bug/title}">
                          #1: Firefox does not support SVG
                        </a>
                      </label>
                    </li>
                  </ul>

                  <div class="actions">
                    <input tal:replace="structure view/actions/field.actions.this_is_my_bug/render" />
                  </div>
                </div>
              </td>
            </tr>
          </tal:similar-bugs>

          <tal:submit-new-bug>
            <tr>
              <td>
                <input type="radio" id="bug-already-reported-no"
                       name="field.bug_already_reported" value="off"
                       tal:attributes="checked python: path('view/submit_bug_action/submitted')
                                                       and 'checked' or None" />
              </td>
              <td>
                <label for="bug-already-reported-no">
                  No, I'd like to report a new bug:
                </label>
              </td>
            </tr>
            <tr>
              <td></td>
              <td>
                <div id="bug_reporting_form">
                  <table class="form">
                    <metal:basic_filebug_widgets
                        metal:use-macro="context/@@+filebug-macros/basic_filebug_widgets" />
                  </table>
                  <div class="actions">
                    <input tal:replace="structure view/actions/field.actions.submit_bug/render" />
                  </div>
                </div>
              </td>
            </tr>
          </tal:submit-new-bug>

        </tbody>
      </table>

      <script type="text/javascript" tal:condition="view/similar_bugs">
        var similar_bugs_form_elements = concat(
          getElementsByTagAndClassName('input', null, 'similar_bugs_form'));
        var submit_bug_form_elements = concat(
          getElementsByTagAndClassName('input', null, 'bug_reporting_form'),
          getElementsByTagAndClassName('textarea', null, 'bug_reporting_form'));

        /*
         * On-load, make sure that the 'No' stuff is displayed correctly.
         * We must always work from the data in the form, not just from
         * events. Some browsers (e.g. Firefox) refill the form when a page
         * is refreshed and you don't get onchange/onkeypress events.
         */
        connect(window, 'onload', $('bug-already-reported-no'),
          function(e) {
            var func = this.checked ? showElement : hideElement;
            func('bug_reporting_form');
          });

        /*
         * Show the bug form when the 'No' radio is selected.
         */
        connect('bug-already-reported-no', 'onchange',
          function(e) {
            if (this.checked) {
              showElement('bug_reporting_form');
            }
          });
        // Safari doesn't trigger onchange for radio buttons it seems.
        connect('bug-already-reported-no', 'onclick', function(e) {
            signal(this, 'onchange');
          });

        /*
         * If a similar bug is selected, also select the 'Yes' radio button.
         */
        forEach(similar_bugs_form_elements, function(element) {
            var target = $('bug-already-reported-yes');
            var handler = function(e) {
                target.checked = true;
              };
            if (element.type == 'submit') {
              connect(element, 'onmousedown', handler);
            }
            else {
              connect(element, 'onchange', handler);
              connect(element, 'onclick', handler); // For Safari
            }
          });

        /*
         * If one of the form elements in the 'No' section is changed (or,
         * for immediate feedback, there is a key-press), then select the
         * 'Yes' radio button and signal the 'No' onchange handler.
         */
        forEach(submit_bug_form_elements, function(element) {
            var target = $('bug-already-reported-no');
            var handler = function(e) {
                target.checked = true;
                signal(target, 'onchange');
              };
            if (element.type == 'submit') {
              connect(element, 'onmousedown', handler);
            }
            else {
              connect(element, 'onchange', handler);
              connect(element, 'onkeypress', handler);
            }
          });
      </script>

    </metal:widgets>

    <div class="actions" metal:fill-slot="buttons">
      <tal:comment replace="nothing">
        This suppresses the normal action buttons.
      </tal:comment>
>>>>>>> 07c2d92b
    </div>

  </tal:uses_malone>
  <metal:not_uses_malone
      use-macro="context/@@+filebug-macros/not_uses_malone" />

</div>

</body>
</html><|MERGE_RESOLUTION|>--- conflicted
+++ resolved
@@ -14,92 +14,8 @@
 
 <div metal:fill-slot="main">
 
-<<<<<<< HEAD
   <tal:uses_malone tal:condition="view/contextUsesMalone">
-    <div metal:use-macro="context/@@launchpad_form/form">
-
-      <div metal:fill-slot="extra_info">
-
-        <p tal:condition="view/found_possible_duplicates">
-        <strong>Your bug may have already been reported.</strong>
-        Please take a few moments to look through the bugs below
-        to see if your bug has already been reported.
-        </p>
-        <p class="informational message"
-           tal:condition="not: view/found_possible_duplicates">
-          No similar bugs were found.
-        </p>
-
-        <tal:similar-bugs condition="view/similar_bugs">
-          <table class="listing" id="similar-bugs" style="clear: both">
-            <thead>
-              <tr><th colspan="2">Summary</th></tr>
-            </thead>
-            <tbody>
-              <tr tal:repeat="bug view/similar_bugs"
-                  tal:attributes="title bug/description/fmt:shorten/500"
-                  title="bug description goes here">
-                <td tal:content="bug/id" class="amount" width="10%">1</td>
-                <td>
-                  <a href="#"
-                     tal:content="bug/title"
-                     tal:attributes="href bug/fmt:url">
-                     Firefox doesn't work
-                  </a>
-                </td>
-              </tr>
-            </tbody>
-          </table>
-        </tal:similar-bugs>
-
-        <tal:most-common-bugs condition="view/most_common_bugs">
-          <h2 style="clear: both">Most Frequently Reported Bugs</h2>
-
-          <table class="listing" id="most-common-bugs">
-            <thead>
-              <tr><th colspan="2">Summary</th></tr>
-            </thead>
-            <tbody>
-              <tr tal:repeat="bug view/most_common_bugs"
-                  tal:attributes="title bug/description/fmt:shorten/500"
-                  title="bug description goes here">
-                <td class="amount" tal:content="bug/id" width="10%">1</td>
-                <td>
-                  <a href="#"
-                     tal:content="bug/title"
-                     tal:attributes="href bug/fmt:url">
-                     Firefox doesn't work
-                  </a>
-                </td>
-              </tr>
-            </tbody>
-          </table>
-        </tal:most-common-bugs>
-
-      </div>
-
-      <metal:widgets metal:fill-slot="widgets">
-
-        <p tal:condition="view/found_possible_duplicates">
-          If your bug hasn't been reported before, please describe your
-          problem more in detail.
-        </p>
-
-        <table class="form">
-
-          <metal:basic_filebug_widgets
-              metal:use-macro="context/@@+filebug-macros/basic_filebug_widgets" />
-
-        </table>
-
-      </metal:widgets>
-
-
-      <div class="actions" metal:fill-slot="buttons">
-        <input tal:replace="structure view/actions/field.actions.submit_bug/render" />
-      </div>
-
-=======
+
   <div metal:use-macro="context/@@launchpad_form/form">
 
     <div metal:fill-slot="extra_info">
@@ -276,8 +192,9 @@
       <tal:comment replace="nothing">
         This suppresses the normal action buttons.
       </tal:comment>
->>>>>>> 07c2d92b
     </div>
+
+  </div>
 
   </tal:uses_malone>
   <metal:not_uses_malone
