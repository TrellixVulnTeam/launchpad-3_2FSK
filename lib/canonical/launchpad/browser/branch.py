# Copyright 2004-2005 Canonical Ltd.  All rights reserved.

"""Branch views."""

__metaclass__ = type

__all__ = [
    'BranchSOP',
    'PersonBranchAddView',
    'ProductBranchAddView',
    'BranchContextMenu',
    'BranchEditView',
    'BranchReassignmentView',
    'BranchNavigation',
    'BranchInPersonView',
    'BranchInProductView',
    'BranchView',
    'BranchSubscriptionsView',
    'RegisterBranchMergeProposalView',
    ]

import cgi
from datetime import datetime, timedelta
import pytz

from zope.app.form.browser.widget import BrowserWidget, renderElement
from zope.app.form.browser import UnicodeDisplayWidget
from zope.app.form.interfaces import IDisplayWidget
from zope.event import notify
from zope.component import getUtility
from zope.interface import implements

from canonical.cachedproperty import cachedproperty
from canonical.config import config

from canonical.lp import decorates
from canonical.launchpad.browser.branchref import BranchRef
from canonical.launchpad.browser.launchpad import StructuralObjectPresentation
from canonical.launchpad.browser.person import ObjectReassignmentView
from canonical.launchpad.event import SQLObjectCreatedEvent
from canonical.launchpad.helpers import truncate_text
from canonical.launchpad.interfaces import (
    BranchCreationForbidden, BranchType, BranchVisibilityRule, IBranch,
    IBranchMergeProposal, InvalidBranchMergeProposal,
    IBranchSet, IBranchSubscription, IBugSet,
    ICodeImportSet, ILaunchpadCelebrities, IPersonSet)
from canonical.launchpad.webapp import (
    canonical_url, ContextMenu, Link, enabled_with_permission,
    LaunchpadView, Navigation, stepto, stepthrough, LaunchpadFormView,
    LaunchpadEditFormView, action, custom_widget)
from canonical.launchpad.webapp.uri import URI

from canonical.widgets import SinglePopupWidget


def quote(text):
    return cgi.escape(text, quote=True)


class BranchSOP(StructuralObjectPresentation):
    """Provides the structural heading for `IBranch`."""

    def getMainHeading(self):
        """See `IStructuralHeaderPresentation`."""
        return self.context.owner.browsername


class BranchNavigation(Navigation):

    usedfor = IBranch

    @stepthrough("+bug")
    def traverse_bug_branch(self, bugid):
        """Traverses to an `IBugBranch`."""
        bug = getUtility(IBugSet).get(bugid)

        for bug_branch in bug.bug_branches:
            if bug_branch.branch == self.context:
                return bug_branch

    @stepto(".bzr")
    def dotbzr(self):
        return BranchRef(self.context)

    @stepthrough("+subscription")
    def traverse_subscription(self, name):
        """Traverses to an `IBranchSubcription`."""
        person = getUtility(IPersonSet).getByName(name)

        if person is not None:
            return self.context.getSubscription(person)

<<<<<<< HEAD
    @stepthrough("+merge")
    def traverse_merge_proposal(self, id):
        """Traverse to an `IBranchMergeProposal`."""
        try:
            id = int(id)
        except ValueError:
            # Not a number.
            return None
        for proposal in self.context.landing_targets:
            if proposal.id == id:
                return proposal
=======
    @stepto("+code-import")
    def traverse_code_import(self):
        """Traverses to an `ICodeImport`."""
        return getUtility(ICodeImportSet).getByBranch(self.context)
>>>>>>> a9adf9f3


class BranchContextMenu(ContextMenu):
    """Context menu for branches."""

    usedfor = IBranch
    facet = 'branches'
    links = ['edit', 'browse', 'reassign', 'subscription', 'addsubscriber',
             'associations', 'registermerge', 'landingcandidates']

    @enabled_with_permission('launchpad.Edit')
    def edit(self):
        text = 'Change branch details'
        return Link('+edit', text, icon='edit')

    def browse(self):
        text = 'Browse code'
        # Only enable the link if we've ever mirrored the branch.
        enabled = self.context.last_mirrored_id is not None
        url = config.launchpad.codebrowse_root + self.context.unique_name
        return Link(url, text, icon='info', enabled=enabled)

    @enabled_with_permission('launchpad.Edit')
    def reassign(self):
        text = 'Change registrant'
        return Link('+reassign', text, icon='edit')

    @enabled_with_permission('launchpad.AnyPerson')
    def subscription(self):
        if self.context.hasSubscription(self.user):
            url = '+edit-subscription'
            text = 'Edit subscription'
            icon = 'edit'
        else:
            url = '+subscribe'
            text = 'Subscribe'
            icon = 'add'
        return Link(url, text, icon=icon)

    @enabled_with_permission('launchpad.AnyPerson')
    def addsubscriber(self):
        text = 'Subscribe someone else'
        return Link('+addsubscriber', text, icon='add')

    def associations(self):
        text = 'View branch associations'
        return Link('+associations', text)

    @enabled_with_permission('launchpad.AnyPerson')
    def registermerge(self):
        text = 'Register merge proposal'
        return Link('+register-merge', text, icon='edit')

    def landingcandidates(self):
        text = 'View landing candidates'
        enabled = self.context.landing_candidates.count() > 0
        return Link('+landing-candidates', text, icon='edit', enabled=enabled)


class BranchView(LaunchpadView):

    __used_for__ = IBranch

    MAXIMUM_STATUS_MESSAGE_LENGTH = 128

    def initialize(self):
        self.notices = []
        self._add_subscription_notice()

    def _add_subscription_notice(self):
        """Add the appropriate notice after posting the subscription form."""
        if self.user and self.request.method == 'POST':
            newsub = self.request.form.get('subscribe', None)
            if newsub == 'Subscribe':
                self.context.subscribe(self.user)
                self.notices.append("You have subscribed to this branch.")
            elif newsub == 'Unsubscribe':
                self.context.unsubscribe(self.user)
                self.notices.append("You have unsubscribed from this branch.")

    def user_is_subscribed(self):
        """Is the current user subscribed to this branch?"""
        if self.user is None:
            return False
        return self.context.hasSubscription(self.user)

    def recent_revision_count(self, days=30):
        """Number of revisions committed during the last N days."""
        timestamp = datetime.now(pytz.UTC) - timedelta(days=days)
        return self.context.revisions_since(timestamp).count()

    def author_is_owner(self):
        """Is the branch author set and equal to the registrant?"""
        return self.context.author == self.context.owner

    def supermirror_url(self):
        """Public URL of the branch on the Supermirror."""
        return config.launchpad.supermirror_root + self.context.unique_name

    def edit_link_url(self):
        """Target URL of the Edit link used in the actions portlet."""
        # XXX: DavidAllouche 2005-12-02 bug=5313:
        # That should go away when bug #5313 is fixed.
        linkdata = BranchContextMenu(self.context).edit()
        return '%s/%s' % (canonical_url(self.context), linkdata.target)

    def mirror_of_ssh(self):
        """True if this a mirror branch with an sftp or bzr+ssh URL."""
        if not self.context.url:
            return False # not a mirror branch
        uri = URI(self.context.url)
        return uri.scheme in ('sftp', 'bzr+ssh')

    def show_mirror_failure(self):
        """True if mirror_of_ssh is false and branch mirroring failed."""
        if self.mirror_of_ssh():
            # SSH branches can't be mirrored, so a general failure message
            # is shown instead of the reported errors.
            return False
        else:
            return self.context.mirror_failures

    def user_can_upload(self):
        """Whether the user can upload to this branch."""
        return self.user.inTeam(self.context.owner)

    def upload_url(self):
        """The URL the logged in user can use to upload to this branch."""
        url_base = config.codehosting.upload_url_base % (self.user.name,)
        return '%s/%s' % (url_base, self.context.unique_name)

    def is_hosted_branch(self):
        """Whether this is a user-provided hosted branch."""
        vcs_imports = getUtility(ILaunchpadCelebrities).vcs_imports
        return self.context.url is None and self.context.owner != vcs_imports

    def mirror_status_message(self):
        """A message from a bad scan or pull, truncated for display."""
        message = self.context.mirror_status_message
        if len(message) <= self.MAXIMUM_STATUS_MESSAGE_LENGTH:
            return message
        return truncate_text(
            message, self.MAXIMUM_STATUS_MESSAGE_LENGTH) + ' ...'

    @cachedproperty
    def landing_targets(self):
        """Return a decorated filtered list of landing targets."""
        targets = []
        targets_added = set()
        for proposal in self.context.landing_targets:
            # Only show the must recent proposal for any given target.
            target_id = proposal.target_branch.id
            if target_id in targets_added:
                continue
            targets.append(DecoratedMergeProposal(proposal))
            targets_added.add(target_id)
        return targets

    @cachedproperty
    def latest_landing_candidates(self):
        """Return a decorated filtered list of landing candidates."""
        # Only show the most recent 5 landing_candidates
        candidates = self.context.landing_candidates[:5]
        return [DecoratedMergeProposal(proposal) for proposal in candidates]

    @cachedproperty
    def landing_candidates(self):
        """Return a decorated list of landing candidates."""
        candidates = self.context.landing_candidates
        return [DecoratedMergeProposal(proposal) for proposal in candidates]


class DecoratedMergeProposal:
    """Provide some additional functionality to a normal branch merge proposal.
    """
    decorates(IBranchMergeProposal)

    def __init__(self, context):
        self.context = context

    def show_registrant(self):
        """Show the registrant if it was not the branch owner."""
        return self.context.registrant != self.source_branch.owner


class BranchInPersonView(BranchView):

    show_person_link = False

    @property
    def show_product_link(self):
        return self.context.product is not None


class BranchInProductView(BranchView):

    show_person_link = True
    show_product_link = False


class BranchNameValidationMixin:
    """Provide name validation logic used by several branch view classes."""

    def validate_branch_name(self, owner, product, branch_name):
        if product is None:
            product_name = None
        else:
            product_name = product.name

        branch = owner.getBranch(product_name, branch_name)

        # If the branch exists and isn't this branch, then we have a
        # name conflict.
        if branch is not None and branch != self.context:
            self.setFieldError('name',
                "Name already in use. You are the registrant of "
                "<a href=\"%s\">%s</a>,  the unique identifier of that "
                "branch is \"%s\". Change the name of that branch, or use "
                "a name different from \"%s\" for this branch."
                % (quote(canonical_url(branch)),
                   quote(branch.displayname),
                   quote(branch.unique_name),
                   quote(branch_name)))


class BranchEditFormView(LaunchpadEditFormView):
    """Base class for forms that edit a branch."""

    schema = IBranch
    field_names = None

    @action('Change Branch', name='change')
    def change_action(self, action, data):
        self.updateContextFromData(data)

    @property
    def next_url(self):
        return canonical_url(self.context)


class BranchEditView(BranchEditFormView, BranchNameValidationMixin):

    schema = IBranch
    field_names = ['product', 'private', 'url', 'name', 'title', 'summary',
                   'lifecycle_status', 'whiteboard', 'home_page', 'author']

    def setUpFields(self):
        LaunchpadFormView.setUpFields(self)
        # This is to prevent users from converting push/import
        # branches to pull branches.
        branch = self.context
        if branch.url is None:
            self.form_fields = self.form_fields.omit('url')

        # Disable privacy if the owner of the branch is not allowed to change
        # the branch from private to public, or is not allowed to have private
        # branches for the project.
        product = branch.product
        # No privacy set for junk branches
        if product is None:
            hide_private_field = True
        else:
            # If there is an explicit rule for the team, then that overrides
            # any rule specified for other teams that the owner is a member
            # of.
            rule = product.getBranchVisibilityRuleForBranch(branch)
            if rule == BranchVisibilityRule.PRIVATE_ONLY:
                # If the branch is already private, then the user cannot
                # make the branch public.  However if the branch is for
                # some reason public, then the user is allowed to make
                # it private.
                hide_private_field = branch.private
            elif rule == BranchVisibilityRule.PRIVATE:
                hide_private_field = False
            else:
                hide_private_field = True

        if hide_private_field:
            self.form_fields = self.form_fields.omit('private')

    def validate(self, data):
        if 'product' in data and 'name' in data:
            self.validate_branch_name(self.context.owner,
                                      data['product'],
                                      data['name'])


class BranchAddView(LaunchpadFormView, BranchNameValidationMixin):

    schema = IBranch
    field_names = ['product', 'url', 'name', 'title', 'summary',
                   'lifecycle_status', 'whiteboard', 'home_page', 'author']

    branch = None

    @action('Add Branch', name='add')
    def add_action(self, action, data):
        """Handle a request to create a new branch for this product."""
        try:
            # XXX thumper 2007-06-27 spec=branch-creation-refactoring:
            # The branch_type needs to be passed
            # in as part of the view data, see spec
            self.branch = getUtility(IBranchSet).new(
                branch_type=BranchType.MIRRORED,
                name=data['name'],
                creator=self.user,
                owner=self.user,
                author=self.getAuthor(data),
                product=self.getProduct(data),
                url=data['url'],
                title=data['title'],
                summary=data['summary'],
                lifecycle_status=data['lifecycle_status'],
                home_page=data['home_page'],
                whiteboard=data['whiteboard'])
        except BranchCreationForbidden:
            self.setForbiddenError(self.getProduct(data))
        else:
            notify(SQLObjectCreatedEvent(self.branch))
            self.next_url = canonical_url(self.branch)

    def setForbiddenError(self, product):
        """Method provided so the error handling can be overridden."""
        assert product is not None, (
            "BranchCreationForbidden should never be raised for "
            "junk branches.")
        self.setFieldError(
            'product',
            "You are not allowed to create branches in %s."
            % (quote(product.displayname)))

    def getAuthor(self, data):
        """A method that is overridden in the derived classes."""
        return data['author']

    def getProduct(self, data):
        """A method that is overridden in the derived classes."""
        return data['product']

    def validate(self, data):
        if 'product' in data and 'name' in data:
            self.validate_branch_name(
                self.user, data['product'], data['name'])

    def script_hook(self):
        return '''<script type="text/javascript">
            function populate_name() {
                populate_branch_name_from_url('%(name)s', '%(url)s')
            }
            var url_field = document.getElementById('%(url)s');
            // Since it is possible that the form could be submitted without
            // the onblur getting called, and onblur can be called without
            // onchange being fired, set them both, and handle it in the function.
            url_field.onchange = populate_name;
            url_field.onblur = populate_name;
            </script>''' % {'name': self.widgets['name'].name,
                            'url': self.widgets['url'].name}


class PersonBranchAddView(BranchAddView):
    """See `BranchAddView`."""

    @property
    def field_names(self):
        fields = list(BranchAddView.field_names)
        fields.remove('author')
        return fields

    def getAuthor(self, data):
        return self.context


class ProductBranchAddView(BranchAddView):
    """See `BranchAddView`."""

    initial_focus_widget = 'url'

    @property
    def field_names(self):
        fields = list(BranchAddView.field_names)
        fields.remove('product')
        return fields

    def getProduct(self, data):
        return self.context

    def validate(self, data):
        if 'name' in data:
            self.validate_branch_name(self.user, self.context, data['name'])

    @property
    def initial_values(self):
        return {'author': self.user}

    def setForbiddenError(self, product):
        """There is no product widget, so set a form wide error."""
        assert product is not None, (
            "BranchCreationForbidden should never be raised for "
            "junk branches.")
        self.addError(
            "You are not allowed to create branches in %s."
            % (quote(product.displayname)))


class BranchReassignmentView(ObjectReassignmentView):
    """Reassign branch to a new owner."""

    # XXX: David Allouche 2006-08-16:
    # This view should have a "name" field to allow the user to resolve a
    # name conflict without going to another page, but this is hard to do
    # because ObjectReassignmentView uses a custom form.

    @property
    def nextUrl(self):
        return canonical_url(self.context)

    def isValidOwner(self, new_owner):
        if self.context.product is None:
            product_name = None
        else:
            product_name = self.context.product.name
        branch_name = self.context.name
        branch = new_owner.getBranch(product_name, branch_name)
        if branch is None:
            # No matching branch, reassignation is possible.
            return True
        elif branch == self.context:
            # That should only happen if the owner has not changed.
            # In any case, a branch does not conflict with itself.
            return True
        else:
            # Here we have a name conflict.
            self.errormessage = (
                "Branch name conflict."
                " There is already a branch registered by %s in %s"
                " with the name %s."
                " You can edit this branch details to change its name,"
                " and try changing its registrant again."
                % (quote(new_owner.browsername),
                   quote(branch.product.displayname),
                   branch.name))
            return False


class DecoratedSubscription:
    """Adds the editable attribute to a `BranchSubscription`."""
    decorates(IBranchSubscription, 'subscription')

    def __init__(self, subscription, editable):
        self.subscription = subscription
        self.editable = editable


class BranchSubscriptionsView(LaunchpadView):
    """The view for the branch subscriptions portlet.

    The view is used to provide a decorated list of branch subscriptions
    in order to provide links to be able to edit the subscriptions
    based on whether or not the user is able to edit the subscription.
    """

    def isEditable(self, subscription):
        """A subscription is editable by members of the subscribed team.

        Launchpad Admins are special, and can edit anyone's subscription.
        """
        # We don't want to say editable if the logged in user
        # is the same as the person of the subscription.
        if self.user is None or self.user == subscription.person:
            return False
        admins = getUtility(ILaunchpadCelebrities).admin
        return (self.user.inTeam(subscription.person) or
                self.user.inTeam(admins))

    def subscriptions(self):
        """Return a decorated list of branch subscriptions."""
        sorted_subscriptions = sorted(
            self.context.subscriptions,
            key=lambda subscription: subscription.person.browsername)
        return [DecoratedSubscription(
                    subscription, self.isEditable(subscription))
                for subscription in sorted_subscriptions]


class AttributeDisplayWidget(BrowserWidget):

    implements(IDisplayWidget)

    def __init__(self, context, vocabulary, request, field_name):
        import pdb; pdb.set_trace()
        super(AttributeDisplayWidget, self).__init__(context, request)
        self.field_name = field_name

    def __call__(self):
        import pdb; pdb.set_trace()
        if hasattr(self.context, self.field_name):
            return getattr(self.context, self.field_name)
        else:
            return ''


class RegisterBranchMergeProposalView(LaunchpadFormView):
    """The view to register new branch merge proposals."""
    schema = IBranchMergeProposal
    for_input=True

    field_names = ['target_branch', 'dependent_branch', 'whiteboard']

    custom_widget('target_branch', SinglePopupWidget, displayWidth=35)
    custom_widget('dependent_branch', SinglePopupWidget, displayWidth=35)

    @action('Register', name='register')
    def register_action(self, action, data):
        """Register the new branch merge proposal."""

        registrant = self.user
        source_branch = self.context
        target_branch = data.get('target_branch')
        dependent_branch = data.get('dependent_branch')
        whiteboard = data['whiteboard']

        # If the dependent_branch is set explicitly the same as the
        # target_branch, it is the same as if it was not set at all.
        if dependent_branch == target_branch:
            dependent_branch = None

        try:
            source_branch.addLandingTarget(
                registrant=registrant, target_branch=target_branch,
                dependent_branch=dependent_branch, whiteboard=whiteboard)
        except InvalidBranchMergeProposal, error:
            self.addError(str(error))
        else:
            self.next_url = canonical_url(source_branch)

    def validate(self, data):
        source_branch = self.context
        target_branch = data.get('target_branch')
        dependent_branch = data.get('dependent_branch')

        # Make sure that the target branch is different from the context.
        if target_branch is None:
            # Skip the following tests.
            # The existance of the target_branch is handled by the form
            # machinery.
            pass
        elif source_branch == target_branch:
            self.setFieldError(
                'target_branch',
                "The target branch cannot be the same as the source branch.")
        else:
            # Make sure that the target_branch is in the same project.
            if target_branch.product != source_branch.product:
                self.setFieldError(
                    'target_branch',
                    "The target branch must belong to the same project "
                    "as the source branch.")

        if dependent_branch is None:
            # Skip the following tests.
            pass
        elif dependent_branch == source_branch:
            self.setFieldError(
                'dependent_branch',
                "The dependent branch cannot be the same as the source branch.")
        else:
            # Make sure that the dependent_branch is in the project.
            if dependent_branch.product != source_branch.product:
                self.setFieldError(
                    'dependent_branch',
                    "The dependent branch must belong to the same project "
                    "as the source branch.")<|MERGE_RESOLUTION|>--- conflicted
+++ resolved
@@ -90,7 +90,6 @@
         if person is not None:
             return self.context.getSubscription(person)
 
-<<<<<<< HEAD
     @stepthrough("+merge")
     def traverse_merge_proposal(self, id):
         """Traverse to an `IBranchMergeProposal`."""
@@ -102,12 +101,11 @@
         for proposal in self.context.landing_targets:
             if proposal.id == id:
                 return proposal
-=======
+
     @stepto("+code-import")
     def traverse_code_import(self):
         """Traverses to an `ICodeImport`."""
         return getUtility(ICodeImportSet).getByBranch(self.context)
->>>>>>> a9adf9f3
 
 
 class BranchContextMenu(ContextMenu):
