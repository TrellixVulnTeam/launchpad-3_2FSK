--- conflicted
+++ resolved
@@ -31,12 +31,9 @@
 from lp.registry.enums import (
     BranchSharingPolicy,
     BugSharingPolicy,
-<<<<<<< HEAD
+    EXCLUSIVE_TEAM_POLICY,
     FREE_INFORMATION_TYPES,
-=======
-    EXCLUSIVE_TEAM_POLICY,
     INCLUSIVE_TEAM_POLICY,
->>>>>>> fac445c1
     InformationType,
     )
 from lp.registry.errors import (
@@ -48,14 +45,7 @@
     IAccessPolicySource,
     )
 from lp.registry.interfaces.oopsreferences import IHasOOPSReferences
-<<<<<<< HEAD
-from lp.registry.interfaces.person import (
-    CLOSED_TEAM_POLICY,
-    IPersonSet,
-    OPEN_TEAM_POLICY,
-    )
-=======
->>>>>>> fac445c1
+from lp.registry.interfaces.person import IPersonSet
 from lp.registry.interfaces.product import (
     IProduct,
     IProductSet,
