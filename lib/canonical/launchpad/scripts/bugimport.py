--- conflicted
+++ resolved
@@ -33,16 +33,10 @@
 
 from canonical.database.constants import UTC_NOW
 from canonical.launchpad.interfaces import (
-<<<<<<< HEAD
-    BugTaskStatus, CreateBugParams, IBugActivitySet, IBugAttachmentSet,
-    IBugSet, ICveSet, IEmailAddressSet,
-    ILaunchpadCelebrities, ILibraryFileAliasSet, IMessageSet, IPersonSet,
-=======
     BugTaskStatus, CreateBugParams, IBugActivitySet,
-    IBugAttachmentSet, IBugExternalRefSet, IBugSet, IBugTrackerSet,
+    IBugAttachmentSet, IBugSet, IBugTrackerSet,
     IBugWatchSet, ICveSet, IEmailAddressSet, ILaunchpadCelebrities,
     ILibraryFileAliasSet, IMessageSet, IPersonSet, NoBugTrackerFound,
->>>>>>> 268f2d23
     PersonCreationRationale)
 from canonical.launchpad.scripts.bugexport import BUGS_XMLNS
 from canonical.lp.dbschema import BugTaskImportance, BugAttachmentType
