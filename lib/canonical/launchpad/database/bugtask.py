# Copyright 2004-2006 Canonical Ltd.  All rights reserved.

__metaclass__ = type
__all__ = [
    'BugTaskDelta',
    'BugTaskToBugAdapter',
    'BugTaskMixin',
    'NullBugTask',
    'BugTask',
    'BugTaskSet',
    'bugtask_sort_key',
    'get_bug_privacy_filter',
    'search_value_to_where_condition']

import datetime

from sqlobject import (
    ForeignKey, StringCol, SQLObjectNotFound)
from sqlobject.sqlbuilder import SQLConstant

import pytz

from zope.component import getUtility
from zope.interface import implements, alsoProvides
from zope.security.proxy import isinstance as zope_isinstance

from canonical.database.sqlbase import SQLBase, sqlvalues, quote_like
from canonical.database.constants import UTC_NOW
from canonical.database.datetimecol import UtcDateTimeCol
from canonical.database.nl_search import nl_phrase_search
from canonical.database.enumcol import EnumCol

from canonical.launchpad.searchbuilder import any, NULL, not_equals
from canonical.launchpad.database.pillar import pillar_sort_key
from canonical.launchpad.interfaces import (
    BugTaskSearchParams,
    ConjoinedBugTaskEditError,
    IBugTask,
    IBugTaskDelta, 
    IBugTaskSet,
    IDistributionSourcePackage,
    IDistroBugTask,
    IDistroSeries,
    IDistroSeriesBugTask,
    ILaunchpadCelebrities,
    INullBugTask,
    IProductSeries,
    IProductSeriesBugTask,
    ISourcePackage,
    IUpstreamBugTask,
    NotFoundError,
    RESOLVED_BUGTASK_STATUSES,
    UNRESOLVED_BUGTASK_STATUSES,
    )
from canonical.launchpad.helpers import shortlist
# XXX: see bug 49029 -- kiko, 2006-06-14

from canonical.lp.dbschema import (
    BugNominationStatus,
    BugTaskImportance,
    BugTaskStatus,
    PackagePublishingStatus,
    )


debbugsseveritymap = {None:        BugTaskImportance.UNDECIDED,
                      'wishlist':  BugTaskImportance.WISHLIST,
                      'minor':     BugTaskImportance.LOW,
                      'normal':    BugTaskImportance.MEDIUM,
                      'important': BugTaskImportance.HIGH,
                      'serious':   BugTaskImportance.HIGH,
                      'grave':     BugTaskImportance.HIGH,
                      'critical':  BugTaskImportance.CRITICAL}

def bugtask_sort_key(bugtask):
    """A sort key for a set of bugtasks. We want:

          - products first, followed by their productseries tasks
          - distro tasks, followed by their distroseries tasks
          - ubuntu first among the distros
    """
    if bugtask.product:
        product_name = bugtask.product.name
        productseries_name = None
    elif bugtask.productseries:
        productseries_name = bugtask.productseries.name
        product_name = bugtask.productseries.product.name
    else:
        product_name = None
        productseries_name = None

    if bugtask.distribution:
        distribution_name = bugtask.distribution.name
    else:
        distribution_name = None

    if bugtask.distroseries:
        distroseries_name = bugtask.distroseries.version
        distribution_name = bugtask.distroseries.distribution.name
    else:
        distroseries_name = None

    if bugtask.sourcepackagename:
        sourcepackage_name = bugtask.sourcepackagename.name
    else:
        sourcepackage_name = None

    # Move ubuntu to the top.
    if distribution_name == 'ubuntu':
        distribution_name = '-'

    return (
        bugtask.bug.id, distribution_name, product_name, productseries_name,
        distroseries_name, sourcepackage_name)


class BugTaskDelta:
    """See canonical.launchpad.interfaces.IBugTaskDelta."""
    implements(IBugTaskDelta)
    def __init__(self, bugtask, product=None, sourcepackagename=None,
                 status=None, importance=None, assignee=None,
                 milestone=None, statusexplanation=None, bugwatch=None):
        self.bugtask = bugtask
        self.product = product
        self.sourcepackagename = sourcepackagename
        self.status = status
        self.importance = importance
        self.assignee = assignee
        self.target = milestone
        self.statusexplanation = statusexplanation
        self.bugwatch = bugwatch

    @property
    def targetname(self):
        return self.bugtask.targetname


class BugTaskMixin:
    """Mix-in class for some property methods of IBugTask implementations."""

    @property
    def title(self):
        """See canonical.launchpad.interfaces.IBugTask."""
        title = 'Bug #%s in %s: "%s"' % (
            self.bug.id, self.targetname, self.bug.title)
        return title

    @property
    def targetname(self):
        """See canonical.launchpad.interfaces.IBugTask."""
        return self.targetnamecache

    @property
    def target(self):
        # We explicitly reference attributes here (rather than, say,
        # IDistroBugTask.providedBy(self)), because we can't assume this
        # task has yet been marked with the correct interface.
        if self.product:
            return self.product
        elif self.productseries:
            return self.productseries
        elif self.distribution:
            if self.sourcepackagename:
                return self.distribution.getSourcePackage(
                    self.sourcepackagename)
            else:
                return self.distribution
        elif self.distroseries:
            if self.sourcepackagename:
                return self.distroseries.getSourcePackage(
                    self.sourcepackagename)
            else:
                return self.distroseries
        else:
            raise AssertionError("Unable to determine bugtask target")

    @property
    def related_tasks(self):
        """See canonical.launchpad.interfaces.IBugTask."""
        other_tasks = [
            task for task in self.bug.bugtasks if task != self]

        return other_tasks

    @property
    def pillar(self):
        """See IBugTask."""
        if self.product is not None:
            return self.product
        elif self.productseries is not None:
            return self.productseries.product
        elif self.distribution is not None:
            return self.distribution
        else:
            return self.distroseries.distribution

    @property
    def other_affected_pillars(self):
        """See IBugTask."""
        result = set()
        this_pillar = self.pillar
        for task in self.bug.bugtasks:
            that_pillar = task.pillar
            if that_pillar != this_pillar:
                result.add(that_pillar)
        return sorted(result, key=pillar_sort_key)

    @property
    def mentoring_offers(self):
        """See IHasMentoringOffers."""
        # mentoring is on IBug as a whole, not on a specific task, so we
        # pass through to the bug
        return self.bug.mentoring_offers

    def canMentor(self, user):
        """See ICanBeMentored."""
        # mentoring is on IBug as a whole, not on a specific task, so we
        # pass through to the bug
        return self.bug.canMentor(user)

    def isMentor(self, user):
        """See ICanBeMentored."""
        # mentoring is on IBug as a whole, not on a specific task, so we
        # pass through to the bug
        return self.bug.isMentor(user)

    def offerMentoring(self, user, team):
        """See ICanBeMentored."""
        # mentoring is on IBug as a whole, not on a specific task, so we
        # pass through to the bug
        return self.bug.offerMentoring(user, team)

    def retractMentoring(self, user):
        """See ICanBeMentored."""
        # mentoring is on IBug as a whole, not on a specific task, so we
        # pass through to the bug
        return self.bug.retractMentoring(user)


class NullBugTask(BugTaskMixin):
    """A null object for IBugTask.

    This class is used, for example, to be able to render a URL like:

      /products/evolution/+bug/5

    when bug #5 isn't yet reported in evolution.
    """
    implements(INullBugTask)

    def __init__(self, bug, product=None, productseries=None,
                 sourcepackagename=None, distribution=None,
                 distroseries=None):
        self.bug = bug
        self.product = product
        self.productseries = productseries
        self.sourcepackagename = sourcepackagename
        self.distribution = distribution
        self.distroseries = distroseries

        # Mark the task with the correct interface, depending on its
        # context.
        if self.product:
            alsoProvides(self, IUpstreamBugTask)
        elif self.distribution:
            alsoProvides(self, IDistroBugTask)
        elif self.distroseries:
            alsoProvides(self, IDistroSeriesBugTask)

        # Set a bunch of attributes to None, because it doesn't make
        # sense for these attributes to have a value when there is no
        # real task there. (In fact, it may make sense for these
        # values to be non-null, but I haven't yet found a use case
        # for it, and I don't think there's any point on designing for
        # that until we've encountered one.)
        self.id = None
        self.datecreated = None
        self.date_assigned = None
        self.age = None
        self.milestone = None
        self.status = None
        self.statusexplanation = None
        self.importance = None
        self.assignee = None
        self.bugwatch = None
        self.owner = None
        self.conjoined_master = None
        self.conjoined_slave = None

    @property
    def targetname(self):
        """See canonical.launchpad.interfaces.IBugTask."""
        # For a INullBugTask, there is no targetname in the database, of
        # course, so we fallback on calculating the targetname in
        # Python.
        return self.target.bugtargetname


def BugTaskToBugAdapter(bugtask):
    """Adapt an IBugTask to an IBug."""
    return bugtask.bug


class BugTask(SQLBase, BugTaskMixin):
    implements(IBugTask)
    _table = "BugTask"
    _defaultOrder = ['distribution', 'product', 'productseries',
                     'distrorelease', 'milestone', 'sourcepackagename']
    _CONJOINED_ATTRIBUTES = (
        "status", "importance", "assignee", "milestone",
        "date_assigned", "date_confirmed", "date_inprogress",
        "date_closed")
    _NON_CONJOINED_STATUSES = (BugTaskStatus.REJECTED,)

    bug = ForeignKey(dbName='bug', foreignKey='Bug', notNull=True)
    product = ForeignKey(
        dbName='product', foreignKey='Product',
        notNull=False, default=None)
    productseries = ForeignKey(
        dbName='productseries', foreignKey='ProductSeries',
        notNull=False, default=None)
    sourcepackagename = ForeignKey(
        dbName='sourcepackagename', foreignKey='SourcePackageName',
        notNull=False, default=None)
    distribution = ForeignKey(
        dbName='distribution', foreignKey='Distribution',
        notNull=False, default=None)
    distroseries = ForeignKey(
        dbName='distrorelease', foreignKey='DistroSeries',
        notNull=False, default=None)
    milestone = ForeignKey(
        dbName='milestone', foreignKey='Milestone',
        notNull=False, default=None)
    status = EnumCol(
        dbName='status', notNull=True,
        schema=BugTaskStatus,
        default=BugTaskStatus.UNCONFIRMED)
    statusexplanation = StringCol(dbName='statusexplanation', default=None)
    importance = EnumCol(
        dbName='importance', notNull=True,
        schema=BugTaskImportance,
        default=BugTaskImportance.UNDECIDED)
    assignee = ForeignKey(
        dbName='assignee', foreignKey='Person',
        notNull=False, default=None)
    bugwatch = ForeignKey(dbName='bugwatch', foreignKey='BugWatch',
        notNull=False, default=None)
    date_assigned = UtcDateTimeCol(notNull=False, default=None)
    datecreated  = UtcDateTimeCol(notNull=False, default=UTC_NOW)
    date_confirmed = UtcDateTimeCol(notNull=False, default=None)
    date_inprogress = UtcDateTimeCol(notNull=False, default=None)
    date_closed = UtcDateTimeCol(notNull=False, default=None)
    owner = ForeignKey(foreignKey='Person', dbName='owner', notNull=True)
    # The targetnamecache is a value that is only supposed to be set when a
    # bugtask is created/modified or by the update-bugtask-targetnamecaches
    # cronscript. For this reason it's not exposed in the interface, and
    # client code should always use the targetname read-only property.
    targetnamecache = StringCol(
        dbName='targetnamecache', notNull=False, default=None)

    @property
    def bug_subscribers(self):
        return self.bug.getDirectSubscribers() + self.bug.getIndirectSubscribers()

    @property
    def age(self):
        """See canonical.launchpad.interfaces.IBugTask."""
        UTC = pytz.timezone('UTC')
        now = datetime.datetime.now(UTC)

        return now - self.datecreated

    # Several other classes need to generate lists of bug tasks, and
    # one thing they often have to filter for is completeness. We maintain
    # this single canonical query string here so that it does not have to be
    # cargo culted into Product, Distribution, ProductSeries etc
    completeness_clause =  """
        BugTask.status IN ( %s )
        """ % ','.join([str(a.value) for a in RESOLVED_BUGTASK_STATUSES])

    @property
    def is_complete(self):
        """See IBugTask. Note that this should be kept in sync with the
        completeness_clause above."""
        return self.status in RESOLVED_BUGTASK_STATUSES

    def subscribe(self, person):
        """See IBugTask."""
        return self.bug.subscribe(person)

    def isSubscribed(self, person):
        """See IBugTask."""
        return self.bug.isSubscribed(person)

    @property
    def conjoined_master(self):
        """See IBugTask."""
        conjoined_master = None
        if (IDistroBugTask.providedBy(self) and
            self.distribution.currentseries is not None):
            current_series = self.distribution.currentseries
            for bt in shortlist(self.bug.bugtasks):
                if (bt.distroseries == current_series and
                    bt.sourcepackagename == self.sourcepackagename):
                    conjoined_master = bt
                    break
        elif IUpstreamBugTask.providedBy(self):
            assert self.product.development_focus is not None, (
                'A product should always have a development series.')
            devel_focus = self.product.development_focus
            for bt in shortlist(self.bug.bugtasks):
                if bt.productseries == devel_focus:
                    conjoined_master = bt
                    break

        if (conjoined_master is not None and
            conjoined_master.status in self._NON_CONJOINED_STATUSES):
            conjoined_master = None
        return conjoined_master

    @property
    def conjoined_slave(self):
        """See IBugTask."""
        conjoined_slave = None
        if IDistroSeriesBugTask.providedBy(self):
            distribution = self.distroseries.distribution
            if self.distroseries != distribution.currentseries:
                # Only current series tasks are conjoined.
                return None
            sourcepackagename = self.sourcepackagename
            for bt in shortlist(self.bug.bugtasks):
                if (bt.distribution == distribution and
                    bt.sourcepackagename == self.sourcepackagename):
                    conjoined_slave = bt
                    break
        elif IProductSeriesBugTask.providedBy(self):
            product = self.productseries.product
            if self.productseries != product.development_focus:
                # Only developement focus tasks are conjoined.
                return None
            for bt in shortlist(self.bug.bugtasks):
                if bt.product == product:
                    conjoined_slave = bt
                    break

        if (conjoined_slave is not None and
            self.status in self._NON_CONJOINED_STATUSES):
            conjoined_slave = None
        return conjoined_slave
    # XXX: Conjoined bugtask synching methods. We override these methods
    # individually, to avoid cycle problems if we were to override
    # _SO_setValue instead. This indicates either a bug or design issue
    # in SQLObject. -- Bjorn Tillenius, 2006-10-31
    # Each attribute listed in _CONJOINED_ATTRIBUTES should have a
    # _set_foo method below.
    def _set_status(self, value):
        if value not in self._NON_CONJOINED_STATUSES:
            self._setValueAndUpdateConjoinedBugTask("status", value)
        else:
            self._SO_set_status(value)

    def _set_assignee(self, value):
        self._setValueAndUpdateConjoinedBugTask("assignee", value)

    def _set_importance(self, value):
        self._setValueAndUpdateConjoinedBugTask("importance", value)

    def _set_milestone(self, value):
        self._setValueAndUpdateConjoinedBugTask("milestone", value)

    def _set_sourcepackagename(self, value):
        old_sourcepackagename = self.sourcepackagename
        self._setValueAndUpdateConjoinedBugTask("sourcepackagename", value)
        self._syncSourcePackages(old_sourcepackagename)

    def _syncSourcePackages(self, prev_sourcepackagename):
        """Synchronize changes to source packages with other distrotasks.

        If one distroseriestask's source package is changed, all the
        other distroseriestasks with the same distribution and source
        package has to be changed, as well as the corresponding
        distrotask.
        """
        if self.distroseries is not None:
            distribution = self.distroseries.distribution
        else:
            distribution = self.distribution
        if distribution is not None:
            for bugtask in self.related_tasks:
                if bugtask.distroseries:
                    related_distribution = bugtask.distroseries.distribution
                else:
                    related_distribution = bugtask.distribution
                if (related_distribution == distribution and
                    bugtask.sourcepackagename == prev_sourcepackagename):
                    bugtask.sourcepackagename = self.sourcepackagename

    def _set_date_assigned(self, value):
        self._setValueAndUpdateConjoinedBugTask("date_assigned", value)

    def _set_date_confirmed(self, value):
        self._setValueAndUpdateConjoinedBugTask("date_confirmed", value)

    def _set_date_inprogress(self, value):
        self._setValueAndUpdateConjoinedBugTask("date_inprogress", value)

    def _set_date_closed(self, value):
        self._setValueAndUpdateConjoinedBugTask("date_closed", value)

    def _setValueAndUpdateConjoinedBugTask(self, colname, value):
        if self._isConjoinedBugTask():
            raise ConjoinedBugTaskEditError(
                "This task cannot be edited directly, it should be"
                " edited through its conjoined_master.")
        # The conjoined slave is updated before the master one because,
        # for distro tasks, conjoined_slave does a comparison on
        # sourcepackagename, and the sourcepackagenames will not match
        # if the conjoined master is altered before the conjoined slave!
        conjoined_bugtask = self.conjoined_slave
        if conjoined_bugtask:
            conjoined_attrsetter = getattr(
                conjoined_bugtask, "_SO_set_%s" % colname)
            conjoined_attrsetter(value)

        attrsetter = getattr(self, "_SO_set_%s" % colname)
        attrsetter(value)

    def _isConjoinedBugTask(self):
        return self.conjoined_master is not None

    def _syncFromConjoinedSlave(self):
        """Ensure the conjoined master is synched from its slave.

        This method should be used only directly after when the
        conjoined master has been created after the slave, to ensure
        that they are in sync from the beginning.
        """
        conjoined_slave = self.conjoined_slave

        for synched_attr in self._CONJOINED_ATTRIBUTES:
            slave_attr_value = getattr(conjoined_slave, synched_attr)
            # Bypass our checks that prevent setting attributes on
            # conjoined masters by calling the underlying sqlobject
            # setter methods directly.
            attrsetter = getattr(self, "_SO_set_%s" % synched_attr)
            attrsetter(slave_attr_value)

    def _init(self, *args, **kw):
        """Marks the task when it's created or fetched from the database."""
        SQLBase._init(self, *args, **kw)
        # We use the forbidden underscore attributes below because, with
        # SQLObject, hitting self.product means querying and
        # instantiating an object; prejoining doesn't help because this
        # happens when the bug task is being instantiated -- too early
        # in cases where we prejoin other things in.
        # XXX: we should use a specific SQLObject API here to avoid the
        # privacy violation.
        #   -- kiko, 2006-03-21
        if self.productID is not None:
            alsoProvides(self, IUpstreamBugTask)
        elif self.productseriesID is not None:
            alsoProvides(self, IProductSeriesBugTask)
        elif self.distroseriesID is not None:
            alsoProvides(self, IDistroSeriesBugTask)
        elif self.distributionID is not None:
            # If nothing else, this is a distro task.
            alsoProvides(self, IDistroBugTask)
        else:
            raise AssertionError, "Task %d is floating" % self.id

    @property
    def target_uses_malone(self):
        """See IBugTask"""
        if IUpstreamBugTask.providedBy(self):
            root_target = self.product
        elif IProductSeriesBugTask.providedBy(self):
            root_target = self.productseries.product
        elif IDistroSeriesBugTask.providedBy(self):
            root_target = self.distroseries.distribution
        elif IDistroBugTask.providedBy(self):
            root_target = self.distribution
        else:
            raise AssertionError, "Task %d is floating" % self.id
        return bool(root_target.official_malone)

    def _SO_setValue(self, name, value, fromPython, toPython):
        SQLBase._SO_setValue(self, name, value, fromPython, toPython)

        # The bug target may have just changed, so update the
        # targetnamecache.
        if name != 'targetnamecache':
            self.updateTargetNameCache()

    def set(self, **kw):
        # We need to overwrite this method to make sure the targetnamecache
        # column is updated when multiple attributes of a bugtask are
        # modified. We can't rely on event subscribers for doing this because
        # they can run in a unpredictable order.
        SQLBase.set(self, **kw)
        # We also can't simply update kw with the value we want for
        # targetnamecache because we need to access bugtask attributes
        # that may be available only after SQLBase.set() is called.
        SQLBase.set(self, **{'targetnamecache': self.target.bugtargetname})

    def setImportanceFromDebbugs(self, severity):
        """See canonical.launchpad.interfaces.IBugTask."""
        try:
            self.importance = debbugsseveritymap[severity]
        except KeyError:
            raise ValueError('Unknown debbugs severity "%s"' % severity)
        return self.importance

    def transitionToStatus(self, new_status):
        """See canonical.launchpad.interfaces.IBugTask."""
        if not new_status:
            # This is mainly to facilitate tests which, unlike the
            # normal status form, don't always submit a status when
            # testing the edit form.
            return

        if self.status == new_status:
            # No change in the status, so nothing to do.
            return

        old_status = self.status
        self.status = new_status

        if new_status == BugTaskStatus.UNKNOWN:
            # Ensure that all status-related dates are cleared,
            # because it doesn't make sense to have any values set for
            # date_confirmed, date_closed, etc. when the status
            # becomes UNKNOWN.
            self.date_confirmed = None
            self.date_inprogress = None
            self.date_closed = None

            return

        UTC = pytz.timezone('UTC')
        now = datetime.datetime.now(UTC)

        # Record the date of the particular kinds of transitions into
        # certain states.
        if ((old_status.value < BugTaskStatus.CONFIRMED.value) and
            (new_status.value >= BugTaskStatus.CONFIRMED.value)):
            # Even if the bug task skips the Confirmed status
            # (e.g. goes directly to Fix Committed), we'll record a
            # confirmed date at the same time anyway, otherwise we get
            # a strange gap in our data, and potentially misleading
            # reports.
            self.date_confirmed = now

        if ((old_status.value < BugTaskStatus.INPROGRESS.value) and
            (new_status.value >= BugTaskStatus.INPROGRESS.value)):
            # Same idea with In Progress as the comment above about
            # Confirmed.
            self.date_inprogress = now

        if ((old_status in UNRESOLVED_BUGTASK_STATUSES) and
            (new_status in RESOLVED_BUGTASK_STATUSES)):
            self.date_closed = now

        # Ensure that we don't have dates recorded for state
        # transitions, if the bugtask has regressed to an earlier
        # workflow state. We want to ensure that, for example, a
        # bugtask that went Unconfirmed => Confirmed => Unconfirmed
        # has a dateconfirmed value of None.
        if new_status in UNRESOLVED_BUGTASK_STATUSES:
            self.date_closed = None

        if new_status < BugTaskStatus.CONFIRMED:
            self.date_confirmed = None

        if new_status < BugTaskStatus.INPROGRESS:
            self.date_inprogress = None

    def transitionToAssignee(self, assignee):
        """See canonical.launchpad.interfaces.IBugTask."""
        if assignee == self.assignee:
            # No change to the assignee, so nothing to do.
            return

        UTC = pytz.timezone('UTC')
        now = datetime.datetime.now(UTC)
        if self.assignee and not assignee:
            # The assignee is being cleared, so clear the date_assigned
            # value.
            self.date_assigned = None
        if not self.assignee and assignee:
            # The task is going from not having an assignee to having
            # one, so record when this happened
            self.date_assigned = now

        self.assignee = assignee

    def updateTargetNameCache(self):
        """See canonical.launchpad.interfaces.IBugTask."""
        targetname = self.target.bugtargetname
        if self.targetnamecache != targetname:
            self.targetnamecache = targetname

    def asEmailHeaderValue(self):
        """See canonical.launchpad.interfaces.IBugTask."""
        # Calculate an appropriate display value for the assignee.
        if self.assignee:
            if self.assignee.preferredemail:
                assignee_value = self.assignee.preferredemail.email
            else:
                # There is an assignee with no preferredemail, so we'll
                # "degrade" to the assignee.name. This might happen for teams
                # that don't have associated emails or when a bugtask was
                # imported from an external source and had its assignee set
                # automatically, even though the assignee may not even know they
                # have an account in Launchpad. :)
                assignee_value = self.assignee.name
        else:
            assignee_value = 'None'

        # Calculate an appropriate display value for the sourcepackage.
        if self.sourcepackagename:
            sourcepackagename_value = self.sourcepackagename.name
        else:
            # There appears to be no sourcepackagename associated with this
            # task.
            sourcepackagename_value = 'None'

        # Calculate an appropriate display value for the component, if the
        # target looks like some kind of source package.
        component = 'None'
        currentrelease = None
        if ISourcePackage.providedBy(self.target):
            currentrelease = self.target.currentrelease
        if IDistributionSourcePackage.providedBy(self.target):
            if self.target.currentrelease:
                currentrelease = self.target.currentrelease.sourcepackagerelease

        if currentrelease:
            component = currentrelease.component.name

        if IUpstreamBugTask.providedBy(self):
            header_value = 'product=%s;' %  self.target.name
        elif IProductSeriesBugTask.providedBy(self):
            header_value = 'product=%s; productseries=%s;' %  (
                self.productseries.product.name, self.productseries.name)
        elif IDistroBugTask.providedBy(self):
            header_value = ((
                'distribution=%(distroname)s; '
                'sourcepackage=%(sourcepackagename)s; '
                'component=%(componentname)s;') %
                {'distroname': self.distribution.name,
                 'sourcepackagename': sourcepackagename_value,
                 'componentname': component})
        elif IDistroSeriesBugTask.providedBy(self):
            header_value = ((
                'distribution=%(distroname)s; '
                'distroseries=%(distroseriesname)s; '
                'sourcepackage=%(sourcepackagename)s; '
                'component=%(componentname)s;') %
                {'distroname': self.distroseries.distribution.name,
                 'distroseriesname': self.distroseries.name,
                 'sourcepackagename': sourcepackagename_value,
                 'componentname': component})
        else:
            raise AssertionError('Unknown BugTask context: %r' % self)

        header_value += ((
            ' status=%(status)s; importance=%(importance)s; '
            'assignee=%(assignee)s;') %
            {'status': self.status.title,
             'importance': self.importance.title,
             'assignee': assignee_value})

        return header_value

    def getDelta(self, old_task):
        """See IBugTask."""
        changes = {}
        if ((IUpstreamBugTask.providedBy(old_task) and
             IUpstreamBugTask.providedBy(self)) or
            (IProductSeriesBugTask.providedBy(old_task) and
             IProductSeriesBugTask.providedBy(self))):
            if old_task.product != self.product:
                changes["product"] = {}
                changes["product"]["old"] = old_task.product
                changes["product"]["new"] = self.product
        elif ((IDistroBugTask.providedBy(old_task) and
               IDistroBugTask.providedBy(self)) or
              (IDistroSeriesBugTask.providedBy(old_task) and
               IDistroSeriesBugTask.providedBy(self))):
            if old_task.sourcepackagename != self.sourcepackagename:
                changes["sourcepackagename"] = {}
                changes["sourcepackagename"]["old"] = old_task.sourcepackagename
                changes["sourcepackagename"]["new"] = self.sourcepackagename
        else:
            raise TypeError(
                "Can't calculate delta on bug tasks of incompatible types: "
                "[%s, %s]" % (repr(old_task), repr(self)))

        # calculate the differences in the fields that both types of tasks
        # have in common
        for field_name in ("status", "importance",
                           "assignee", "bugwatch", "milestone"):
            old_val = getattr(old_task, field_name)
            new_val = getattr(self, field_name)
            if old_val != new_val:
                changes[field_name] = {}
                changes[field_name]["old"] = old_val
                changes[field_name]["new"] = new_val

        if changes:
            changes["bugtask"] = self
            return BugTaskDelta(**changes)
        else:
            return None


def search_value_to_where_condition(search_value):
    """Convert a search value to a WHERE condition.

        >>> search_value_to_where_condition(any(1, 2, 3))
        'IN (1,2,3)'
        >>> search_value_to_where_condition(any()) is None
        True
        >>> search_value_to_where_condition(not_equals('foo'))
        "!= 'foo'"
        >>> search_value_to_where_condition(1)
        '= 1'
        >>> search_value_to_where_condition(NULL)
        'IS NULL'

    """
    if zope_isinstance(search_value, any):
        # When an any() clause is provided, the argument value
        # is a list of acceptable filter values.
        if not search_value.query_values:
            return None
        return "IN (%s)" % ",".join(sqlvalues(*search_value.query_values))
    elif zope_isinstance(search_value, not_equals):
        return "!= %s" % sqlvalues(search_value.value)
    elif search_value is not NULL:
        return "= %s" % sqlvalues(search_value)
    else:
        # The argument value indicates we should match
        # only NULL values for the column named by
        # arg_name.
        return "IS NULL"


def get_bug_privacy_filter(user):
    """An SQL filter for search results that adds privacy-awareness."""
    if user is None:
        return "Bug.private = FALSE"
    admin_team = getUtility(ILaunchpadCelebrities).admin
    if user.inTeam(admin_team):
        return ""
    # A subselect is used here because joining through
    # TeamParticipation is only relevant to the "user-aware"
    # part of the WHERE condition (i.e. the bit below.) The
    # other half of this condition (see code above) does not
    # use TeamParticipation at all.
    return """
        (Bug.private = FALSE OR Bug.id in (
             SELECT BugSubscription.bug
             FROM BugSubscription, TeamParticipation
             WHERE TeamParticipation.person = %(personid)s AND
                   BugSubscription.person = TeamParticipation.team))
                     """ % sqlvalues(personid=user.id)


class BugTaskSet:

    implements(IBugTaskSet)

    _ORDERBY_COLUMN = {
        "id": "BugTask.bug",
        "importance": "BugTask.importance",
        "assignee": "BugTask.assignee",
        "targetname": "BugTask.targetnamecache",
        "status": "BugTask.status",
        "title": "Bug.title",
        "milestone": "BugTask.milestone",
        "dateassigned": "BugTask.dateassigned",
        "datecreated": "BugTask.datecreated",
        "date_last_updated": "Bug.date_last_updated",
        "date_closed": "BugTask.date_closed"}

    _open_resolved_upstream = """
                EXISTS (
                    SELECT TRUE FROM BugTask AS RelatedBugTask
                    WHERE RelatedBugTask.bug = BugTask.bug
                        AND RelatedBugTask.id != BugTask.id
                        AND ((
                            RelatedBugTask.bugwatch IS NOT NULL AND
                            RelatedBugTask.status %s)
                            OR (
                            RelatedBugTask.product IS NOT NULL AND
                            RelatedBugTask.bugwatch IS NULL AND
                            RelatedBugTask.status %s))
                    )
                """


    title = "A set of bug tasks"

    def get(self, task_id):
        """See canonical.launchpad.interfaces.IBugTaskSet."""
        try:
            bugtask = BugTask.get(task_id)
        except SQLObjectNotFound:
            raise NotFoundError("BugTask with ID %s does not exist" %
                                str(task_id))
        return bugtask

    def findSimilar(self, user, summary, product=None, distribution=None,
                    sourcepackagename=None):
        """See canonical.launchpad.interfaces.IBugTaskSet."""
        # Avoid circular imports.
        from canonical.launchpad.database.bug import Bug
        search_params = BugTaskSearchParams(user)
        constraint_clauses = ['BugTask.bug = Bug.id']
        if product:
            search_params.setProduct(product)
            constraint_clauses.append(
                'BugTask.product = %s' % sqlvalues(product))
        elif distribution:
            search_params.setDistribution(distribution)
            constraint_clauses.append(
                'BugTask.distribution = %s' % sqlvalues(distribution))
            if sourcepackagename:
                search_params.sourcepackagename = sourcepackagename
                constraint_clauses.append(
                    'BugTask.sourcepackagename = %s' % sqlvalues(
                        sourcepackagename))
        else:
            raise AssertionError('Need either a product or distribution.')

        if not summary:
            return BugTask.select('1 = 2')

        search_params.searchtext = nl_phrase_search(
            summary, Bug, ' AND '.join(constraint_clauses), ['BugTask'])
        return self.search(search_params)

    def buildQuery(self, params):
        """Build and return an SQL query with the given parameters.

        Also return the clauseTables and orderBy for the generated query.
        """
        assert isinstance(params, BugTaskSearchParams)

        extra_clauses = ['Bug.id = BugTask.bug']
        clauseTables = ['BugTask', 'Bug']

        # These arguments can be processed in a loop without any other
        # special handling.
        standard_args = {
            'bug': params.bug,
            'status': params.status,
            'importance': params.importance,
            'product': params.product,
            'distribution': params.distribution,
            'distrorelease': params.distroseries,
            'productseries': params.productseries,
            'milestone': params.milestone,
            'assignee': params.assignee,
            'sourcepackagename': params.sourcepackagename,
            'owner': params.owner,
        }
        # Loop through the standard, "normal" arguments and build the
        # appropriate SQL WHERE clause. Note that arg_value will be one
        # of:
        #
        # * a searchbuilder.any object, representing a set of acceptable filter
        #   values
        # * a searchbuilder.NULL object
        # * an sqlobject
        # * a dbschema item
        # * None (meaning no filter criteria specified for that arg_name)
        #
        # XXX: is this a good candidate for becoming infrastructure in
        # canonical.database.sqlbase?
        #   -- kiko, 2006-03-16
        for arg_name, arg_value in standard_args.items():
            if arg_value is None:
                continue
            where_cond = search_value_to_where_condition(arg_value)
            if where_cond is not None:
                extra_clauses.append("BugTask.%s %s" % (arg_name, where_cond))

        if params.project:
            clauseTables.append("Product")
            extra_clauses.append("BugTask.product = Product.id")
            if isinstance(params.project, any):
                extra_clauses.append("Product.project IN (%s)" % ",".join(
                    [str(proj.id) for proj in params.project.query_values]))
            elif params.project is NULL:
                extra_clauses.append("Product.project IS NULL")
            else:
                extra_clauses.append("Product.project = %d" %
                                     params.project.id)

        if params.omit_dupes:
            extra_clauses.append("Bug.duplicateof is NULL")

        if params.has_cve:
            extra_clauses.append("BugTask.bug IN "
                                 "(SELECT DISTINCT bug FROM BugCve)")

        if params.attachmenttype is not None:
            clauseTables.append('BugAttachment')
            if isinstance(params.attachmenttype, any):
                where_cond = "BugAttachment.type IN (%s)" % ", ".join(
                    sqlvalues(*params.attachmenttype.query_values))
            else:
                where_cond = "BugAttachment.type = %s" % sqlvalues(
                    params.attachmenttype)
            extra_clauses.append("BugAttachment.bug = BugTask.bug")
            extra_clauses.append(where_cond)

        if params.searchtext:
            searchtext_quoted = sqlvalues(params.searchtext)[0]
            searchtext_like_quoted = quote_like(params.searchtext)
            comment_clause = """BugTask.id IN (
                SELECT BugTask.id
                FROM BugTask, BugMessage,Message, MessageChunk
                WHERE BugMessage.bug = BugTask.bug
                    AND BugMessage.message = Message.id
                    AND Message.id = MessageChunk.message
                    AND MessageChunk.fti @@ ftq(%s))""" % searchtext_quoted
            extra_clauses.append("""
                ((Bug.fti @@ ftq(%s) OR BugTask.fti @@ ftq(%s) OR (%s))
                 OR (BugTask.targetnamecache ILIKE '%%' || %s || '%%'))
                """ % (
                    searchtext_quoted,searchtext_quoted, comment_clause,
                    searchtext_like_quoted))
            if params.orderby is None:
                # Unordered search results aren't useful, so sort by relevance
                # instead.
                params.orderby = [
                    SQLConstant("-rank(Bug.fti, ftq(%s))" % searchtext_quoted),
                    SQLConstant(
                        "-rank(BugTask.fti, ftq(%s))" % searchtext_quoted)]

        if params.subscriber is not None:
            clauseTables.append('BugSubscription')
            extra_clauses.append("""Bug.id = BugSubscription.bug AND
                    BugSubscription.person = %(personid)s""" %
                    sqlvalues(personid=params.subscriber.id))

        if params.component:
            clauseTables += ["SourcePackagePublishingHistory",
                             "SourcePackageRelease"]
            distroseries = None
            if params.distribution:
                distroseries = params.distribution.currentseries
            elif params.distroseries:
                distroseries = params.distroseries
            assert distroseries, (
                "Search by component requires a context with a distribution "
                "or distroseries")

            if zope_isinstance(params.component, any):
                component_ids = sqlvalues(*params.component.query_values)
            else:
                component_ids = sqlvalues(params.component)

            extra_clauses.extend(["""
            BugTask.sourcepackagename =
                SourcePackageRelease.sourcepackagename AND
            SourcePackageRelease.id =
                SourcePackagePublishingHistory.sourcepackagerelease AND
            SourcePackagePublishingHistory.distrorelease = %s AND
            SourcePackagePublishingHistory.archive = %s AND
            SourcePackagePublishingHistory.component IN %s AND
            SourcePackagePublishingHistory.status = %s
            """ % sqlvalues(distroseries, distroseries.main_archive,
                            component_ids, PackagePublishingStatus.PUBLISHED)])

        upstream_clause = self._buildUpstreamClause(params)
        if upstream_clause:
            extra_clauses.append(upstream_clause)

        if params.tag:
            tags_clause = "BugTag.bug = BugTask.bug AND BugTag.tag %s" % (
                    search_value_to_where_condition(params.tag))
            extra_clauses.append(tags_clause)
            clauseTables.append('BugTag')

        if params.bug_contact:
            bug_contact_clause = """BugTask.id IN (
                SELECT BugTask.id FROM BugTask, Product
                WHERE BugTask.product = Product.id
                    AND Product.bugcontact = %(bug_contact)s
                UNION ALL
                SELECT BugTask.id
                FROM BugTask, PackageBugContact
                WHERE BugTask.distribution = PackageBugContact.distribution
                    AND BugTask.sourcepackagename =
                        PackageBugContact.sourcepackagename
                    AND PackageBugContact.bugcontact = %(bug_contact)s
                UNION ALL
                SELECT BugTask.id FROM BugTask, Distribution
                WHERE BugTask.distribution = Distribution.id
                    AND Distribution.bugcontact = %(bug_contact)s
                )""" % sqlvalues(bug_contact=params.bug_contact)
            extra_clauses.append(bug_contact_clause)

        if params.bug_reporter:
            bug_reporter_clause = (
                "BugTask.bug = Bug.id AND Bug.owner = %s" % sqlvalues(
                    params.bug_reporter))
            extra_clauses.append(bug_reporter_clause)

        if params.nominated_for:
            assert IDistroSeries.providedBy(params.nominated_for)
            nominated_for_clause = """
                BugNomination.bug = BugTask.bug AND
                BugNomination.distrorelease = %s AND
                BugNomination.status = %s
                """ % sqlvalues(
                    params.nominated_for, BugNominationStatus.PROPOSED)
            extra_clauses.append(nominated_for_clause)
            clauseTables.append('BugNomination')

        clause = get_bug_privacy_filter(params.user)
        if clause:
            extra_clauses.append(clause)

        orderby_arg = self._processOrderBy(params)

        query = " AND ".join(extra_clauses)
        return query, clauseTables, orderby_arg

    def _buildUpstreamClause(self, params):
        upstream_clauses = []
        if params.pending_bugwatch_elsewhere:
            # Include only bugtasks that have other bugtasks on targets
            # not using Malone, which are not Rejected, and have no bug
            # watch.
            pending_bugwatch_elsewhere_clause = """
                EXISTS (
                    SELECT TRUE FROM BugTask AS RelatedBugTask
                    LEFT OUTER JOIN Distribution AS OtherDistribution
                        ON RelatedBugTask.distribution = OtherDistribution.id
                    LEFT OUTER JOIN Product AS OtherProduct
                        ON RelatedBugTask.product = OtherProduct.id
                    WHERE RelatedBugTask.bug = BugTask.bug
                        AND RelatedBugTask.id != BugTask.id
                        AND RelatedBugTask.bugwatch IS NULL
                        AND (
                            OtherDistribution.official_malone IS FALSE
                            OR OtherProduct.official_malone IS FALSE
                            )
                        AND RelatedBugTask.status != %s
                    )
                """ % sqlvalues(BugTaskStatus.REJECTED)

            upstream_clauses.append(pending_bugwatch_elsewhere_clause)

        if params.has_no_upstream_bugtask:
            has_no_upstream_bugtask_clause = """
                BugTask.bug NOT IN (
                    SELECT DISTINCT bug FROM BugTask
                    WHERE product IS NOT NULL)
            """
            upstream_clauses.append(has_no_upstream_bugtask_clause)

        # Our definition of "resolved upstream" means:
        #
        # * bugs with bugtasks linked to watches that are rejected,
        #   fixed committed or fix released
        #
        # * bugs with upstream bugtasks that are fix committed or fix released
        #
        # This definition of "resolved upstream" should address the use
        # cases we gathered at UDS Paris (and followup discussions with
        # seb128, sfllaw, et al.)
        if params.resolved_upstream:
            statuses_for_watch_tasks = [
                BugTaskStatus.REJECTED,
                BugTaskStatus.FIXCOMMITTED,
                BugTaskStatus.FIXRELEASED]
            statuses_for_upstream_tasks = [
                BugTaskStatus.FIXCOMMITTED,
                BugTaskStatus.FIXRELEASED]

            only_resolved_upstream_clause = self._open_resolved_upstream % (
                    search_value_to_where_condition(
                        any(*statuses_for_watch_tasks)),
                    search_value_to_where_condition(
                        any(*statuses_for_upstream_tasks)))
<<<<<<< HEAD
            upstream_clauses.append(only_resolved_upstream_clause)
        if params.open_upstream:
            statuses_for_open_tasks = [
                BugTaskStatus.UNCONFIRMED,
                BugTaskStatus.NEEDSINFO,
                BugTaskStatus.CONFIRMED,
                BugTaskStatus.INPROGRESS,
                BugTaskStatus.UNKNOWN]
            only_open_upstream_clause = self._open_resolved_upstream % (
                    search_value_to_where_condition(
                        any(*statuses_for_open_tasks)),
                    search_value_to_where_condition(
                        any(*statuses_for_open_tasks)))
            upstream_clauses.append(only_open_upstream_clause)
=======
            extra_clauses.append(only_resolved_upstream_clause)

        if params.tag:
            tags_clause = "BugTag.bug = BugTask.bug AND BugTag.tag %s" % (
                    search_value_to_where_condition(params.tag))
            extra_clauses.append(tags_clause)
            clauseTables.append('BugTag')

        if params.bug_contact:
            bug_contact_clause = """BugTask.id IN (
                SELECT BugTask.id FROM BugTask, Product
                WHERE BugTask.product = Product.id
                    AND Product.bugcontact = %(bug_contact)s
                UNION ALL
                SELECT BugTask.id
                FROM BugTask, PackageBugContact
                WHERE BugTask.distribution = PackageBugContact.distribution
                    AND BugTask.sourcepackagename =
                        PackageBugContact.sourcepackagename
                    AND PackageBugContact.bugcontact = %(bug_contact)s
                UNION ALL
                SELECT BugTask.id FROM BugTask, Distribution
                WHERE BugTask.distribution = Distribution.id
                    AND Distribution.bugcontact = %(bug_contact)s
                )""" % sqlvalues(bug_contact=params.bug_contact)
            extra_clauses.append(bug_contact_clause)

        if params.bug_reporter:
            bug_reporter_clause = (
                "BugTask.bug = Bug.id AND Bug.owner = %s" % sqlvalues(
                    params.bug_reporter))
            extra_clauses.append(bug_reporter_clause)

        if params.nominated_for:
            mappings = sqlvalues(
                target=params.nominated_for,
                nomination_status=BugNominationStatus.PROPOSED)
            if IDistroSeries.providedBy(params.nominated_for):
                mappings['target_column'] = 'distrorelease'
            elif IProductSeries.providedBy(params.nominated_for):
                mappings['target_column'] = 'productseries'
            else:
                raise AssertionError(
                    'Unknown nomination target: %r' % params.nominated_for)
            nominated_for_clause = """
                BugNomination.bug = BugTask.bug AND
                BugNomination.%(target_column)s = %(target)s AND
                BugNomination.status = %(nomination_status)s
                """ % mappings
            extra_clauses.append(nominated_for_clause)
            clauseTables.append('BugNomination')

        clause = get_bug_privacy_filter(params.user)
        if clause:
            extra_clauses.append(clause)

        orderby_arg = self._processOrderBy(params)
>>>>>>> d5b7f53d

        if upstream_clauses:
            upstream_clause = " OR ".join(upstream_clauses)
            return '(%s)' % upstream_clause
        return None

    def search(self, params, *args):
        """See canonical.launchpad.interfaces.IBugTaskSet."""
        query, clauseTables, orderby = self.buildQuery(params)
        bugtasks = BugTask.select(
            query, clauseTables=clauseTables, orderBy=orderby)
        joins = self._getJoinsForSortingSearchResults()
        for arg in args:
            query, clauseTables, dummy = self.buildQuery(arg)
            bugtasks = bugtasks.union(BugTask.select(
                query, clauseTables=clauseTables), orderBy=orderby,
                joins=joins)
        bugtasks.prejoin(['sourcepackagename', 'product'])
        bugtasks.prejoinClauseTables(['Bug'])
        return bugtasks

    # XXX: This method exists only because sqlobject doesn't provide a better
    # way for sorting the results of a set operation by external table values.
    # It'll be removed, together with sqlobject, when we switch to storm.
    # -- Guilherme Salgado, 2007-03-19
    def _getJoinsForSortingSearchResults(self):
        """Return a list of join tuples suitable as the joins argument of
        sqlobject's set operation methods.

        These joins are necessary when we want to order the result of a set
        operaion like union() using values that are not part of our result
        set.
        """
        # Find out which tables we may need to join in order to cover all
        # possible sorting options we may want.
        tables = set()
        for value in self._ORDERBY_COLUMN.values():
            if '.' in value:
                table, col = value.split('.')
                tables.add(table)

        # Build the tuples expected by sqlobject for each table we may need.
        joins = []
        for table in tables:
            if table.lower() != 'bugtask':
                foreignkey_col = table
            else:
                foreignkey_col = 'id'
            joins.append((table, 'id', foreignkey_col))
        return joins

    def createTask(self, bug, owner, product=None, productseries=None,
                   distribution=None, distroseries=None,
                   sourcepackagename=None,
                   status=IBugTask['status'].default,
                   importance=IBugTask['importance'].default,
                   assignee=None, milestone=None):
        """See canonical.launchpad.interfaces.IBugTaskSet."""
        if not status:
            status = IBugTask['status'].default
        if not importance:
            importance = IBugTask['importance'].default
        if not assignee:
            assignee = None
        if not milestone:
            milestone = None

        if not bug.private and bug.security_related:
            if product and product.security_contact:
                bug.subscribe(product.security_contact)
            elif distribution and distribution.security_contact:
                bug.subscribe(distribution.security_contact)

        assert (product or productseries or distribution or distroseries), (
            'Got no bugtask target')

        non_target_create_params = dict(
            bug=bug,
            status=status,
            importance=importance,
            assignee=assignee,
            owner=owner,
            milestone=milestone)
        bugtask = BugTask(
            product=product,
            productseries=productseries,
            distribution=distribution,
            distroseries=distroseries,
            sourcepackagename=sourcepackagename,
            **non_target_create_params)

        if distribution:
            # Create tasks for accepted nominations if this is a source
            # package addition.
            accepted_nominations = [
                nomination for nomination in bug.getNominations(distribution)
                if nomination.isApproved()]
            for nomination in accepted_nominations:
                accepted_series_task = BugTask(
                    distroseries=nomination.distroseries,
                    sourcepackagename=sourcepackagename,
                    **non_target_create_params)

        if bugtask.conjoined_slave:
            bugtask._syncFromConjoinedSlave()

        return bugtask

    def maintainedBugTasks(self, person, minimportance=None,
                           showclosed=False, orderBy=None, user=None):
        """See canonical.launchpad.interfaces.IBugTaskSet."""
        filters = ['BugTask.bug = Bug.id',
                   'BugTask.product = Product.id',
                   'Product.owner = TeamParticipation.team',
                   'TeamParticipation.person = %s' % person.id]

        if not showclosed:
            committed = BugTaskStatus.FIXCOMMITTED
            filters.append('BugTask.status < %s' % sqlvalues(committed))

        if minimportance is not None:
            filters.append(
                'BugTask.importance >= %s' % sqlvalues(minimportance))

        privacy_filter = get_bug_privacy_filter(user)
        if privacy_filter:
            filters.append(privacy_filter)

        # We shouldn't show duplicate bug reports.
        filters.append('Bug.duplicateof IS NULL')

        return BugTask.select(" AND ".join(filters),
            clauseTables=['Product', 'TeamParticipation', 'BugTask', 'Bug'])

    def getOrderByColumnDBName(self, col_name):
        """See canonical.launchpad.interfaces.IBugTaskSet."""
        return self._ORDERBY_COLUMN[col_name]

    def _processOrderBy(self, params):
        # Process the orderby parameter supplied to search(), ensuring
        # the sort order will be stable, and converting the string
        # supplied to actual column names.
        orderby = params.orderby
        if orderby is None:
            orderby = []
        elif not zope_isinstance(orderby, (list, tuple)):
            orderby = [orderby]

        orderby_arg = []
        # This set contains columns which are, in practical terms,
        # unique. When these columns are used as sort keys, they ensure
        # the sort will be consistent. These columns will be used to
        # decide whether we need to add the BugTask.bug and BugTask.id
        # columns to make the sort consistent over runs -- which is good
        # for the user and essential for the test suite.
        unambiguous_cols = set([
            "BugTask.dateassigned",
            "BugTask.datecreated",
            "Bug.datecreated",
            "Bug.date_last_updated"])
        # Bug ID is unique within bugs on a product or source package.
        if (params.product or
            (params.distribution and params.sourcepackagename) or
            (params.distroseries and params.sourcepackagename)):
            in_unique_context = True
        else:
            in_unique_context = False

        if in_unique_context:
            unambiguous_cols.add("BugTask.bug")

        # Translate orderby keys into corresponding Table.attribute
        # strings.
        ambiguous = True
        for orderby_col in orderby:
            if isinstance(orderby_col, SQLConstant):
                orderby_arg.append(orderby_col)
                continue
            if orderby_col.startswith("-"):
                col_name = self.getOrderByColumnDBName(orderby_col[1:])
                order_clause = "-" + col_name
            else:
                col_name = self.getOrderByColumnDBName(orderby_col)
                order_clause = col_name
            if col_name in unambiguous_cols:
                ambiguous = False
            orderby_arg.append(order_clause)

        if ambiguous:
            if in_unique_context:
                orderby_arg.append('BugTask.bug')
            else:
                orderby_arg.append('BugTask.id')

        return orderby_arg

    def dangerousGetAllTasks(self):
        """DO NOT USE THIS METHOD. For details, see IBugTaskSet"""
        return BugTask.select()

<|MERGE_RESOLUTION|>--- conflicted
+++ resolved
@@ -1112,13 +1112,21 @@
             extra_clauses.append(bug_reporter_clause)
 
         if params.nominated_for:
-            assert IDistroSeries.providedBy(params.nominated_for)
+            mappings = sqlvalues(
+                target=params.nominated_for,
+                nomination_status=BugNominationStatus.PROPOSED)
+            if IDistroSeries.providedBy(params.nominated_for):
+                mappings['target_column'] = 'distrorelease'
+            elif IProductSeries.providedBy(params.nominated_for):
+                mappings['target_column'] = 'productseries'
+            else:
+                raise AssertionError(
+                    'Unknown nomination target: %r' % params.nominated_for)
             nominated_for_clause = """
                 BugNomination.bug = BugTask.bug AND
-                BugNomination.distrorelease = %s AND
-                BugNomination.status = %s
-                """ % sqlvalues(
-                    params.nominated_for, BugNominationStatus.PROPOSED)
+                BugNomination.%(target_column)s = %(target)s AND
+                BugNomination.status = %(nomination_status)s
+                """ % mappings
             extra_clauses.append(nominated_for_clause)
             clauseTables.append('BugNomination')
 
@@ -1189,7 +1197,6 @@
                         any(*statuses_for_watch_tasks)),
                     search_value_to_where_condition(
                         any(*statuses_for_upstream_tasks)))
-<<<<<<< HEAD
             upstream_clauses.append(only_resolved_upstream_clause)
         if params.open_upstream:
             statuses_for_open_tasks = [
@@ -1204,65 +1211,6 @@
                     search_value_to_where_condition(
                         any(*statuses_for_open_tasks)))
             upstream_clauses.append(only_open_upstream_clause)
-=======
-            extra_clauses.append(only_resolved_upstream_clause)
-
-        if params.tag:
-            tags_clause = "BugTag.bug = BugTask.bug AND BugTag.tag %s" % (
-                    search_value_to_where_condition(params.tag))
-            extra_clauses.append(tags_clause)
-            clauseTables.append('BugTag')
-
-        if params.bug_contact:
-            bug_contact_clause = """BugTask.id IN (
-                SELECT BugTask.id FROM BugTask, Product
-                WHERE BugTask.product = Product.id
-                    AND Product.bugcontact = %(bug_contact)s
-                UNION ALL
-                SELECT BugTask.id
-                FROM BugTask, PackageBugContact
-                WHERE BugTask.distribution = PackageBugContact.distribution
-                    AND BugTask.sourcepackagename =
-                        PackageBugContact.sourcepackagename
-                    AND PackageBugContact.bugcontact = %(bug_contact)s
-                UNION ALL
-                SELECT BugTask.id FROM BugTask, Distribution
-                WHERE BugTask.distribution = Distribution.id
-                    AND Distribution.bugcontact = %(bug_contact)s
-                )""" % sqlvalues(bug_contact=params.bug_contact)
-            extra_clauses.append(bug_contact_clause)
-
-        if params.bug_reporter:
-            bug_reporter_clause = (
-                "BugTask.bug = Bug.id AND Bug.owner = %s" % sqlvalues(
-                    params.bug_reporter))
-            extra_clauses.append(bug_reporter_clause)
-
-        if params.nominated_for:
-            mappings = sqlvalues(
-                target=params.nominated_for,
-                nomination_status=BugNominationStatus.PROPOSED)
-            if IDistroSeries.providedBy(params.nominated_for):
-                mappings['target_column'] = 'distrorelease'
-            elif IProductSeries.providedBy(params.nominated_for):
-                mappings['target_column'] = 'productseries'
-            else:
-                raise AssertionError(
-                    'Unknown nomination target: %r' % params.nominated_for)
-            nominated_for_clause = """
-                BugNomination.bug = BugTask.bug AND
-                BugNomination.%(target_column)s = %(target)s AND
-                BugNomination.status = %(nomination_status)s
-                """ % mappings
-            extra_clauses.append(nominated_for_clause)
-            clauseTables.append('BugNomination')
-
-        clause = get_bug_privacy_filter(params.user)
-        if clause:
-            extra_clauses.append(clause)
-
-        orderby_arg = self._processOrderBy(params)
->>>>>>> d5b7f53d
 
         if upstream_clauses:
             upstream_clause = " OR ".join(upstream_clauses)
