Person
======

In Launchpad, the Person class is overloaded to represent both people
and teams. Let's log in as Robert Collins to ensure we have the
privileges to do what we're going to demonstrate.

>>> from zope.component import getUtility
>>> from zope.interface.verify import verifyObject
>>> from canonical.database.sqlbase import sqlvalues, flush_database_updates
>>> from canonical.launchpad.interfaces import (
...     IPersonSet, IPerson, IEmailAddressSet)
>>> from canonical.launchpad.ftests import login
>>> from canonical.launchpad.helpers import contactEmailAddresses

>>> login("robertc@robertcollins.net")

>>> personset = getUtility(IPersonSet)
>>> emailset = getUtility(IEmailAddressSet)


Verify that foobar (a Person object) correctly implements IPerson.

>>> foobar = personset.getByName('name16')
>>> verifyObject(IPerson, foobar)
True


Access to people (Persons or Teams) is done through the IPersonSet
utility:

You can create a new person using the createPersonAndEmail method of 
IPersonSet. All you need for that is a valid email address.
>>> p, email = personset.createPersonAndEmail('randomuser@randomhost.com')
>>> p.teamowner is None
True

>>> buttsource = personset.getByName('buttsource')
>>> buttsource.teamowner is None
False
>>> lifeless = personset.getByName('lifeless')
>>> lifeless.teamowner is None
True

An IPerson has an inTeam method to allow us to easily check if a
person is a member of a team. It accepts an object implementing 
IPerson, which is the common use case when checking permissions.

>>> ddaa = personset.getByName('ddaa')
>>> lifeless.inTeam(buttsource) and ddaa.inTeam(buttsource)
True

If a Person is not a Team then the Person object will not provide the
ITeam interface.

>>> from canonical.launchpad.interfaces import ITeam
>>> ITeam.providedBy(lifeless)
False

If a Person is a Team then the Person will provide the ITeam interface.

>>> ITeam.providedBy(buttsource)
True

If a team doesn't have a contact email address, all notifications we send to
the team will go to the preferred email of each member.

>>> contactEmailAddresses(buttsource)
set([u'david.allouche@canonical.com', u'robertc@robertcollins.net', u'foo.bar@canonical.com'])

We don't support changing a Person into a Team or a Team into a Person.

>>> buttsource.teamowner = None
>>> ITeam.providedBy(buttsource)
True


Renaming
--------

All persons have a unique name in launchpad, so to allow them to change their
names, we must make sure that name is not already in use by someone else.

>>> from canonical.launchpad.interfaces.person import (
...     PersonNameField, StrippingTextLine)
>>> field = PersonNameField(__name__='name', title=u'Unique name',
...                         description=u'', readonly=False, required=True)
>>> field = field.bind(lifeless)
>>> field.context == lifeless
True

You can always use your own name.
>>> field.validate(lifeless.name)

Or a name that is not already in use.
>>> field.validate(u'namenotinuse')

But you can't use Mark's name, of course. ;)
>>> field.validate(u'sabdfl')
Traceback (most recent call last):
...
NameAlreadyTaken: The name sabdfl is already in use.

In the case of your displayname, the only constraint is that it can't contain
only spaces. To ensure that, we use a StrippingTextLine in the displayname,
which is a class that always strips the unicode string before applying any
validation or constraints.
>>> field = StrippingTextLine(__name__='displayname', title=u'Displayname',
...                           description=u'', readonly=False, required=True,
...                           missing_value=u'')
>>> field.fromUnicode(u' foo ')
u'foo'

>>> field.fromUnicode(u'  ')
Traceback (most recent call last):
...
RequiredMissing


Merging
-------

The method to perform the low level merging of two Persons
should only be used by the one true account merge workflow.

>>> foo = personset.getByName('name16')
>>> sample = personset.getByName('name12')
>>> admins = personset.getByName('admins')

We can't merge teams

>>> personset.merge(admins, foo)
Traceback (most recent call last):
...
TypeError: ...

>>> personset.merge(foo, admins)
Traceback (most recent call last):
...
TypeError: ...

Nor can we merge an account that still has email addresses attached to it

>>> nonempty, email = personset.createPersonAndEmail('empty@somehost.com')
>>> rosetta_admins = personset.getByName('rosetta-admins')
>>> rosetta_admins.addMember(nonempty)
>>> personset.merge(nonempty, sample)
Traceback (most recent call last):
...
ValueError: ...

Now we remove the only email address nonempty had.

>>> email.destroySelf()
>>> empty = nonempty

Must login as 'sabdfl' cause he's the owner of the Ubuntu Team.
>>> login('mark@hbd.com')
>>> ubuntu_team = personset.getByName('name17')
>>> ubuntu_translators = personset.getByName('ubuntu-translators')
>>> ubuntu_translators.addMember(empty)
>>> ubuntu_team.teamowner = empty
>>> foo = empty.assignKarma('bugfixed')
>>> empty.updateKarmaCache()
>>> sample.updateKarmaCache()
>>> flush_database_updates()

'Sample Person' is a deactivated member of the 'Ubuntu Translators' team,
while empty is an active member. After the merge, 'Sample Person' will be an
active member of that team.
>>> sample in ubuntu_translators.inactivemembers
True
>>> empty in ubuntu_translators.activemembers
True
>>> empty.karma
10
>>> sample.karma
101

>>> personset.merge(empty, sample)

>>> sample in ubuntu_translators.activemembers
True
>>> sample.inTeam(ubuntu_translators)
True
>>> empty.karma
0
>>> sample.karma
111

>>> from canonical.launchpad.database import Person
>>> cur = Person._connection._connection.cursor()

A merged account gets a -merged suffix on its name.
>>> empty.id
59L
>>> cur.execute("SELECT id FROM Person WHERE name='empty-merged'")
>>> cur.fetchone()[0]
59


>>> cur.execute("select person, team, status from teammembership where "
...             "person = %s and team = %s"
...             % sqlvalues(sample.id, rosetta_admins.id))
>>> cur.fetchone()
[12, 30, 2]

>>> sample.inTeam(rosetta_admins)
True

>>> cur.execute("select p1.name from person as p1, person as p2 where "
...             "p1.id = p2.teamowner and p2.name = 'name17'")
>>> cur.fetchone()[0]
u'name12'

The account that has been merged is flagged. We can use this to eliminate
merged accounts from lists etc.

>>> cur.execute("SELECT merged FROM Person WHERE name='empty-merged'")
>>> cur.fetchone()[0]
12

>>> cur.execute("SELECT merged FROM Person WHERE name='name12'")
>>> cur.fetchone()[0] is None
True

After the merging we could test the topPeople() method of the PersonSet
class. This methods returns a sliced list of 5 valid person accounts,
ordered by karma. A valid person account is any non-merged person with a
preferred email address.

>>> empty.karma = 10000
>>> flush_database_updates()
>>> [(person.name, person.karma) for person in personset.topPeople()]
<<<<<<< HEAD
[(u'name12', 101), (u'name16', 40), (u'jordi', 0), (u'marilize', 0), (u'no-priv', 0)]
=======
[(u'name12', 111), (u'jordi', 0), (u'marilize', 0), (u'no-priv', 0),
 (u'kreutzm', 0)]
>>>>>>> 1da69e54


People can have karma in Launchpad
----------------------------------

Depending on the action a given person performs in Launchpad, that person can
earn some karma points. This is useful to know how active a user is in
Launchpad.

Salgado wrote the karma framework. Let's give him some karma points.

>>> salgado = personset.getByName('salgado')
>>> foo = salgado.assignKarma('bugfixed')
>>> salgado.karma
0

The value that you get through IPerson.karma is a cached value that's
calculated daily. That's why it still 0. To calculate the karma of a given
person at runtime we can use the updateKarmaCache method of IPerson.

>>> from canonical.launchpad.interfaces import IKarmaSet
>>> salgado.updateKarmaCache()
>>> salgado.karma
10


Searching
---------

You can search based on a person's name/displayname/givenname/familyname or
any of the email addresses that belongs to a person using the methods provided
by IPersonSet.

While we don't have Full Text Indexes in the emailaddress table, we'll be
trying to match the text only against the beginning of an email address:

>>> results = personset.find('ubuntu')
>>> for person in results:
...     emails = [email.email for email in emailset.getByPerson(person)]
...     (person.displayname, person.name, emails)
(u'Sigurd Gartmann', u'sigurd-ubuntu', [u'sigurd-ubuntu@brogar.org'])
(u'Ubuntu Gnome Team', u'name18', [])
(u'Ubuntu Team', u'name17', [u'support@ubuntu.com'])
(u'Ubuntu Translators', u'ubuntu-translators', [])

>>> results = personset.find('steve.alexander')
>>> for person in results:
...     emails = [email.email for email in emailset.getByPerson(person)]
...     (person.displayname, person.name, emails)
(u'Steve Alexander', u'stevea', [u'steve.alexander@ubuntulinux.com'])


Searching only for People based on their names or email addresses:

>>> results = personset.findPerson('james.blackwell')
>>> for person in results:
...     emails = [email.email for email in emailset.getByPerson(person)]
...     (person.displayname, person.name, emails)
(u'James Blackwell', u'jblack', [u'james.blackwell@ubuntulinux.com'])

>>> results = personset.findPerson('dave')
>>> for person in results:
...     emails = [email.email for email in emailset.getByPerson(person)]
...     (person.displayname, person.name, emails)
(u'Dave Miller', u'justdave', [u'dave.miller@ubuntulinux.com', u'justdave@bugzilla.org'])


Searching only for Teams based on their names or email addresses:

>>> results = personset.findTeam('support')
>>> for person in results:
...     emails = [email.email for email in emailset.getByPerson(person)]
...     (person.displayname, person.name, emails)
(u'Ubuntu Team', u'name17', [u'support@ubuntu.com'])

>>> results = personset.findTeam('translators')
>>> for person in results:
...     emails = [email.email for email in emailset.getByPerson(person)]
...     (person.displayname, person.name, emails)
(u'Ubuntu Translators', u'ubuntu-translators', [])<|MERGE_RESOLUTION|>--- conflicted
+++ resolved
@@ -232,12 +232,7 @@
 >>> empty.karma = 10000
 >>> flush_database_updates()
 >>> [(person.name, person.karma) for person in personset.topPeople()]
-<<<<<<< HEAD
-[(u'name12', 101), (u'name16', 40), (u'jordi', 0), (u'marilize', 0), (u'no-priv', 0)]
-=======
-[(u'name12', 111), (u'jordi', 0), (u'marilize', 0), (u'no-priv', 0),
- (u'kreutzm', 0)]
->>>>>>> 1da69e54
+[(u'name12', 111), (u'name16', 40), (u'jordi', 0), (u'marilize', 0), (u'no-priv', 0)]
 
 
 People can have karma in Launchpad
