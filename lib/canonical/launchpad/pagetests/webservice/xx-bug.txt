= Introduction =

Bugs are some of the more complex objects in Launchpad. They have a
lot of state and many relationships to other objects.


== Bugs themselves ==

At the top level we provide a collection of bugs.

<<<<<<< HEAD
  >>> bugs = webservice.get("/bugs").jsonBody()
  >>> len(bugs)
=======
  >>> import operator
  >>> bugs = webservice.get("/bugs").jsonBody()
  >>> bugs['total_size']
>>>>>>> 64cfe931
  14
  >>> bug_entries = sorted(bugs['entries'], key=operator.itemgetter('id'))
  >>> sorted(bug_entries[0].items())
  [(u'bugtasks_collection_link',
    u'http://api.launchpad.dev/bugs/10/bugtasks'),
   (u'can_expire', False),
   (u'date_last_message', None),
   (u'date_last_updated', u'2006-07-14T08:54:19.453881+00:00'),
   (u'date_made_private', None),
   (u'datecreated', u'2004-01-10T19:42:21.890299+00:00'),
   (u'description', u'test bug'),
   (u'duplicates_collection_link',
    u'http://api.launchpad.dev/bugs/10/duplicates'),
   (u'followup_subject', u'Re: another test bug'),
   (u'id', 10),
   (u'is_complete', False),
   (u'messages_collection_link', u'http://api.launchpad.dev/bugs/10/messages'),
   (u'name', None),
   (u'owner_link', u'http://api.launchpad.dev/~name16'),
   (u'permits_expiration', False),
   (u'private', False),
   (u'security_related', False),
   (u'self_link', u'http://api.launchpad.dev/bugs/10'),
   (u'tags', [u'crash']),
   (u'title', u'another test bug')]

Bugs are indexed by number beneath the top-level collection.

<<<<<<< HEAD
  >>> from urlparse import urlsplit
  >>> bug_one_url = bugs[0]['self_link']
  >>> bug_one_url
  u'http://api.launchpad.dev/bugs/1'
  >>> bug_one = webservice.get(urlsplit(bug_one_url)[2]).jsonBody()
  >>> bug_one == bugs[0]
  True

Bugs have relationships to other bugs, like "duplicate_of".

  >>> duplicates_of_five = webservice.get("/bugs/5/duplicates").jsonBody()
=======
  >>> bug_one = webservice.get("/bugs/1").jsonBody()
  >>> bug_one['id']
  1

Bugs have relationships to other bugs, like "duplicate_of".

  >>> duplicates_of_five = webservice.get(
  ...     "/bugs/5/duplicates").jsonBody()['entries']
>>>>>>> 64cfe931
  >>> len(duplicates_of_five)
  1
  >>> duplicates_of_five[0]['id']
  6

  >>> from urlparse import urlsplit
  >>> bug_six_url = urlsplit(duplicates_of_five[0]['self_link'])[2]
  >>> bug_six = webservice.get(bug_six_url).jsonBody()
  >>> bug_six['duplicate_of_link']
  u'http://api.launchpad.dev/bugs/5'


== Bugs as message targets ==

Each bug has a collection of messages.

<<<<<<< HEAD
  >>> messages = webservice.get("/bugs/5/messages").jsonBody()
=======
  >>> messages = webservice.get("/bugs/5/messages").jsonBody()['entries']
>>>>>>> 64cfe931
  >>> sorted(messages[0].items())
  [(u'content',
      u'All ways of downloading firefox should provide...'),
   (u'datecreated', u'2005-01-14T17:27:03.702622+00:00'),
   (u'owner_link', u'http://api.launchpad.dev/~name12'),
   (u'self_link', u'http://api.launchpad.dev/firefox/+bug/5/comments/0'),
   (u'subject', u'Firefox install instructions should be complete')]

The messages are stored beneath the bug-specific collection. Their
URLs are based on their position with respect to the
bug. /firefox/+bug/5/comments/0 is the first message for bug 5, and it's
different from /firefox/+bug/1/comments/0.

  >>> message_path = urlsplit(messages[0]['self_link'])[2]
  >>> message_path
  u'/firefox/+bug/5/comments/0'

  >>> message = webservice.get(message_path).jsonBody()
  >>> message == messages[0]
  True

There is no top-level collection of messages; they only exist in
relation to some bug.

  >>> webservice.get("/messages").getStatus()
  404


== Bug tasks ==

Each bug may be associated with one or more bug tasks. Much of the
data in a bug task is derived from the bug.

  >>> bug_one_bugtasks_url = urlsplit(bug_one['bugtasks_collection_link'])[2]
<<<<<<< HEAD
  >>> bug_one_bugtasks = webservice.get(bug_one_bugtasks_url).jsonBody()
=======
  >>> bug_one_bugtasks = sorted(webservice.get(
  ...     bug_one_bugtasks_url).jsonBody()['entries'])
>>>>>>> 64cfe931
  >>> len(bug_one_bugtasks)
  3

  >>> sorted(bug_one_bugtasks[0].items())
  [(u'bug_link', u'http://api.launchpad.dev/bugs/1'),
   (u'bug_target_display_name', u'mozilla-firefox (Debian)'),
   (u'bug_target_name', u'mozilla-firefox (Debian)'),
   (u'date_assigned', u'2005-01-04T11:07:20.584746+00:00'),
   (u'date_closed', None),
   (u'date_confirmed', None),
   (u'date_created', u'2004-01-04T03:49:22.790240+00:00'),
   (u'date_inprogress', None),
   (u'importance', u'Low'),
   (u'is_complete', False),
   (u'owner_link', u'http://api.launchpad.dev/~name12'),
   (u'related_tasks_collection_link',
    u'http://api.../debian/+source/mozilla-firefox/+bug/1/related_tasks'),
   (u'self_link',
    u'http://api.../debian/+source/mozilla-firefox/+bug/1'),
   (u'status', u'Confirmed'),
   (u'status_explanation', u''),
   (u'title', u'Bug #1 in mozilla-firefox (Debian):...')]

  >>> bugtask_path = urlsplit(bug_one_bugtasks[0]['self_link'])[2]
  >>> bugtask = webservice.get(bugtask_path).jsonBody()
  >>> bugtask == bug_one_bugtasks[0]
  True

The collection of bug tasks is not exposed as a resource:

  >>> webservice.get("/bugtasks").getStatus()
  404
<|MERGE_RESOLUTION|>--- conflicted
+++ resolved
@@ -8,14 +8,9 @@
 
 At the top level we provide a collection of bugs.
 
-<<<<<<< HEAD
-  >>> bugs = webservice.get("/bugs").jsonBody()
-  >>> len(bugs)
-=======
   >>> import operator
   >>> bugs = webservice.get("/bugs").jsonBody()
   >>> bugs['total_size']
->>>>>>> 64cfe931
   14
   >>> bug_entries = sorted(bugs['entries'], key=operator.itemgetter('id'))
   >>> sorted(bug_entries[0].items())
@@ -44,19 +39,6 @@
 
 Bugs are indexed by number beneath the top-level collection.
 
-<<<<<<< HEAD
-  >>> from urlparse import urlsplit
-  >>> bug_one_url = bugs[0]['self_link']
-  >>> bug_one_url
-  u'http://api.launchpad.dev/bugs/1'
-  >>> bug_one = webservice.get(urlsplit(bug_one_url)[2]).jsonBody()
-  >>> bug_one == bugs[0]
-  True
-
-Bugs have relationships to other bugs, like "duplicate_of".
-
-  >>> duplicates_of_five = webservice.get("/bugs/5/duplicates").jsonBody()
-=======
   >>> bug_one = webservice.get("/bugs/1").jsonBody()
   >>> bug_one['id']
   1
@@ -65,7 +47,6 @@
 
   >>> duplicates_of_five = webservice.get(
   ...     "/bugs/5/duplicates").jsonBody()['entries']
->>>>>>> 64cfe931
   >>> len(duplicates_of_five)
   1
   >>> duplicates_of_five[0]['id']
@@ -82,11 +63,7 @@
 
 Each bug has a collection of messages.
 
-<<<<<<< HEAD
-  >>> messages = webservice.get("/bugs/5/messages").jsonBody()
-=======
   >>> messages = webservice.get("/bugs/5/messages").jsonBody()['entries']
->>>>>>> 64cfe931
   >>> sorted(messages[0].items())
   [(u'content',
       u'All ways of downloading firefox should provide...'),
@@ -121,12 +98,8 @@
 data in a bug task is derived from the bug.
 
   >>> bug_one_bugtasks_url = urlsplit(bug_one['bugtasks_collection_link'])[2]
-<<<<<<< HEAD
-  >>> bug_one_bugtasks = webservice.get(bug_one_bugtasks_url).jsonBody()
-=======
   >>> bug_one_bugtasks = sorted(webservice.get(
   ...     bug_one_bugtasks_url).jsonBody()['entries'])
->>>>>>> 64cfe931
   >>> len(bug_one_bugtasks)
   3
 
