--- conflicted
+++ resolved
@@ -808,16 +808,6 @@
         result = target.searchTasks(None, modified_since=date)
         self.assertEqual([task2], list(result))
 
-<<<<<<< HEAD
-    def test_omit_targeted_default_is_false(self):
-        # The default value of omit_targeted is false so bugs targeted
-        # to a series are not hidden.
-        target = self.factory.makeDistroRelease()
-        self.login()
-        task1 = self.factory.makeBugTask(target=target)
-        default_result = target.searchTasks(None)
-        self.assertEqual([task1], list(default_result))
-=======
     def test_private_bug_view_permissions_cached(self):
         """Private bugs from a search know the user can see the bugs."""
         target = self.makeBugTarget()
@@ -839,7 +829,15 @@
         # triggers a permission check (nb: id does not trigger such a check)
         self.assertStatementCount(1,
             lambda:[task.getConjoinedMaster for task in tasks])
->>>>>>> f49b9764
+
+    def test_omit_targeted_default_is_false(self):
+        # The default value of omit_targeted is false so bugs targeted
+        # to a series are not hidden.
+        target = self.factory.makeDistroRelease()
+        self.login()
+        task1 = self.factory.makeBugTask(target=target)
+        default_result = target.searchTasks(None)
+        self.assertEqual([task1], list(default_result))
 
 
 def test_suite():
