# Copyright 2004-2007 Canonical Ltd.  All rights reserved.

"""Browser views for products."""

__metaclass__ = type

__all__ = [
    'ProductAddSeriesView',
    'ProductAddView',
    'ProductAddViewBase',
    'ProductAdminView',
    'ProductBountiesMenu',
    'ProductBrandingView',
    'ProductBreadcrumbBuilder',
    'ProductBugsMenu',
    'ProductChangeTranslatorsView',
    'ProductDownloadFileMixin',
    'ProductDownloadFilesView',
    'ProductEditNavigationMenu',
    'ProductEditPeopleView',
    'ProductEditView',
    'ProductFacets',
    'ProductNavigation',
    'ProductNavigationMenu',
    'ProductOverviewMenu',
    'ProductRdfView',
    'ProductReviewLicenseView',
    'ProductSetBreadcrumbBuilder',
    'ProductSetContextMenu',
    'ProductSetFacets',
    'ProductSetNavigation',
    'ProductSetReviewLicensesView',
    'ProductSetView',
    'ProductSpecificationsMenu',
    'ProductTranslationsMenu',
    'ProductView',
    'SortSeriesMixin',
    ]


import urllib
from operator import attrgetter

from zope.component import getUtility
from zope.event import notify
from zope.app.form.browser import TextAreaWidget, TextWidget
from zope.lifecycleevent import ObjectCreatedEvent
from zope.app.pagetemplate.viewpagetemplatefile import ViewPageTemplateFile
from zope.interface import implements, Interface
from zope.formlib import form

from canonical.cachedproperty import cachedproperty

from canonical.config import config
from lazr.delegates import delegates
from canonical.launchpad import _
from canonical.launchpad.fields import PillarAliases, PublicPersonChoice
from canonical.launchpad.interfaces.bugtask import RESOLVED_BUGTASK_STATUSES
from canonical.launchpad.interfaces.bugwatch import IBugTracker
from canonical.launchpad.interfaces.country import ICountry
from canonical.launchpad.interfaces.launchpad import ILaunchpadCelebrities
from canonical.launchpad.interfaces.librarian import ILibraryFileAliasSet
from canonical.launchpad.interfaces.translationimportqueue import (
    ITranslationImportQueue)
from canonical.launchpad.webapp.interfaces import (
    ILaunchBag, NotFoundError, UnsafeFormGetSubmissionError)
from lp.registry.interfaces.pillar import IPillarNameSet
from lp.registry.interfaces.product import IProductReviewSearch, License
from lp.registry.interfaces.distroseries import DistroSeriesStatus
from lp.registry.interfaces.product import (
    IProduct, IProductSet, LicenseStatus)
from lp.registry.interfaces.productrelease import (
    IProductRelease, IProductReleaseSet)
from lp.registry.interfaces.productseries import IProductSeries
from canonical.launchpad import helpers
from lp.registry.browser.announcement import HasAnnouncementsView
from canonical.launchpad.browser.branding import BrandingChangeView
from lp.code.browser.branchref import BranchRef
from canonical.launchpad.browser.bugtask import (
    BugTargetTraversalMixin, get_buglisting_search_filter_url)
from lp.registry.browser.distribution import UsesLaunchpadMixin
from lp.answers.browser.faqtarget import FAQTargetNavigationMixin
from canonical.launchpad.browser.feeds import FeedsMixin
from lp.registry.browser.productseries import get_series_branch_error
from canonical.launchpad.browser.multistep import MultiStepView, StepView
from lp.answers.browser.questiontarget import (
    QuestionTargetFacetMixin, QuestionTargetTraversalMixin)
from canonical.launchpad.browser.translations import TranslationsMixin
from canonical.launchpad.mail import format_address, simple_sendmail
from canonical.launchpad.webapp import (
    ApplicationMenu, ContextMenu, LaunchpadEditFormView, LaunchpadFormView,
    LaunchpadView, Link, Navigation, StandardLaunchpadFacets, action,
    canonical_url, custom_widget, enabled_with_permission,
    sorted_version_numbers, stepthrough, stepto, structured, urlappend)
from canonical.launchpad.webapp.authorization import check_permission
from canonical.launchpad.webapp.batching import BatchNavigator
from canonical.launchpad.webapp.breadcrumb import BreadcrumbBuilder
from canonical.launchpad.webapp.menu import NavigationMenu
from canonical.widgets.popup import PersonPickerWidget, VocabularyPickerWidget
from lazr.uri import URI
from canonical.widgets.date import DateWidget
from canonical.widgets.itemswidgets import (
    CheckBoxMatrixWidget, LaunchpadRadioWidget)
from canonical.widgets.lazrjs import TextLineEditorWidget
from canonical.widgets.popup import SinglePopupWidget
from canonical.widgets.product import (
    LicenseWidget, ProductBugTrackerWidget, ProductNameWidget)
from canonical.widgets.textwidgets import StrippedTextWidget


OR = '|'
<<<<<<< HEAD
=======
SPACE = ' '
>>>>>>> 2e174d66


class ProductNavigation(
    Navigation, BugTargetTraversalMixin,
    FAQTargetNavigationMixin, QuestionTargetTraversalMixin):

    usedfor = IProduct

    @stepto('.bzr')
    def dotbzr(self):
        if self.context.development_focus.branch:
            return BranchRef(self.context.development_focus.branch)
        else:
            return None

    @stepthrough('+spec')
    def traverse_spec(self, name):
        return self.context.getSpecification(name)

    @stepthrough('+milestone')
    def traverse_milestone(self, name):
        return self.context.getMilestone(name)

    @stepthrough('+release')
    def traverse_release(self, name):
        return self.context.getRelease(name)

    @stepthrough('+announcement')
    def traverse_announcement(self, name):
        return self.context.getAnnouncement(name)

    @stepthrough('+commercialsubscription')
    def traverse_commercialsubscription(self, name):
        return self.context.commercial_subscription

    def traverse(self, name):
        return self.context.getSeries(name)


class ProductSetNavigation(Navigation):

    usedfor = IProductSet

    def traverse(self, name):
        product = self.context.getByName(name)
        if product is None:
            raise NotFoundError(name)
        return self.redirectSubTree(canonical_url(product))


class ProductLicenseMixin:
    """Adds license validation and requests reviews of licenses.

    Subclasses must inherit from Launchpad[Edit]FormView as well.

    Requires the "product" attribute be set in the child
    classes' action handler.
    """
    def validate(self, data):
        """Validate 'licenses' and 'license_info'.

        'licenses' must not be empty unless the product already
        exists and never has had a license set.

        'license_info' must not be empty if "Other/Proprietary"
        or "Other/Open Source" is checked.
        """
        licenses = data.get('licenses', [])
        license_widget = self.widgets.get('licenses')
        if (len(licenses) == 0 and
            license_widget is not None and
            not license_widget.allow_pending_license):
            # License is optional on +edit page if not already set.
            self.setFieldError(
                'licenses',
                'Select all licenses for this software or select '
                'Other/Proprietary or Other/Open Source.')
        elif License.OTHER_PROPRIETARY in licenses:
            if not data.get('license_info'):
                self.setFieldError(
                    'license_info',
                    'A description of the "Other/Proprietary" '
                    'license you checked is required.')
        elif License.OTHER_OPEN_SOURCE in licenses:
            if not data.get('license_info'):
                self.setFieldError(
                    'license_info',
                    'A description of the "Other/Open Source" '
                    'license you checked is required.')
        else:
            # Launchpad is ok with all licenses used in this project.
            pass

    def notifyFeedbackMailingList(self):
        """Email feedback@canonical.com to review product license."""
        if (License.OTHER_PROPRIETARY in self.product.licenses
                or License.OTHER_OPEN_SOURCE in self.product.licenses):
            user = getUtility(ILaunchBag).user
            subject = "Project License Submitted for %s by %s" % (
                    self.product.name, user.name)
            fromaddress = format_address(
                "Launchpad", config.canonical.noreply_from_address)
            license_titles = '\n'.join(
                license.title for license in self.product.licenses)
            def indent(text):
                text = '\n    '.join(line for line in text.split('\n'))
                text = '    ' + text
                return text

            template = helpers.get_email_template('product-license.txt')
            message = template % dict(
                user_browsername=user.browsername,
                user_name=user.name,
                product_name=self.product.name,
                product_url=canonical_url(self.product),
                product_summary=indent(self.product.summary),
                license_titles=indent(license_titles),
                license_info=indent(self.product.license_info))

            reply_to = format_address(user.displayname,
                                      user.preferredemail.email)
            simple_sendmail(fromaddress,
                            'feedback@launchpad.net',
                            subject, message,
                            headers={'Reply-To': reply_to})

            self.request.response.addInfoNotification(_(
                "Launchpad is free to use for software under approved "
                "licenses. The Launchpad team will be in contact with "
                "you soon."))


class ProductBreadcrumbBuilder(BreadcrumbBuilder):
    """Builds a breadcrumb for an `IProduct`."""
    @property
    def text(self):
        return self.context.displayname


class ProductFacets(QuestionTargetFacetMixin, StandardLaunchpadFacets):
    """The links that will appear in the facet menu for an IProduct."""

    usedfor = IProduct

    enable_only = ['overview', 'bugs', 'answers', 'specifications',
                   'translations', 'branches']

    links = StandardLaunchpadFacets.links

    def overview(self):
        text = 'Overview'
        summary = 'General information about %s' % self.context.displayname
        return Link('', text, summary)

    def bugs(self):
        text = 'Bugs'
        summary = 'Bugs reported about %s' % self.context.displayname
        return Link('', text, summary)

    def bounties(self):
        target = '+bounties'
        text = 'Bounties'
        summary = 'Bounties related to %s' % self.context.displayname
        return Link(target, text, summary)

    def branches(self):
        text = 'Code'
        summary = 'Branches for %s' % self.context.displayname
        return Link('', text, summary)

    def specifications(self):
        text = 'Blueprints'
        summary = 'Feature specifications for %s' % self.context.displayname
        return Link('', text, summary)

    def translations(self):
        text = 'Translations'
        summary = 'Translations of %s in Launchpad' % self.context.displayname
        return Link('', text, summary)


class IProductEditMenu(Interface):
    """A marker interface for the 'Change details' navigation menu."""


class ProductNavigationMenu(NavigationMenu):

    usedfor = IProduct
    facet = 'overview'
    links = [
        'details',
        'announcements',
        'branchvisibility',
        'downloads',
        ]

    def details(self):
        text = 'Details'
        return Link('', text)

    def announcements(self):
        text = 'Announcements'
        return Link('+announcements', text)

    def downloads(self):
        text = 'Downloads'
        return Link('+download', text)

    @enabled_with_permission('launchpad.Admin')
    def branchvisibility(self):
        text = 'Branch Visibility Policy'
        return Link('+branchvisibility', text)


class ProductEditNavigationMenu(NavigationMenu):
    """A sub-menu for different aspects of editing a Product's details."""

    usedfor = IProductEditMenu
    facet = 'overview'
    title = 'Change project details'
    links = ('details', 'branding', 'people')

    def details(self):
        target = '+edit'
        text = 'Details'
        return Link(target, text)

    def branding(self):
        text = 'Branding'
        return Link('+branding', text)

    def people(self):
        text = 'People'
        summary = 'Someone with permission to set goals for all series'
        return Link('+edit-people', text, summary)


class ProductOverviewMenu(ApplicationMenu):

    usedfor = IProduct
    facet = 'overview'
    links = [
        'edit',
        'reassign',
        'top_contributors',
        'mentorship',
        'distributions',
        'packages',
        'series_add',
        'announce',
        'announcements',
        'administer',
        'review_license',
        'rdf',
        ]

    @enabled_with_permission('launchpad.Edit')
    def edit(self):
        text = 'Change details'
        return Link('+edit', text, icon='edit')

    @enabled_with_permission('launchpad.Edit')
    def reassign(self):
        text = 'Change maintainer'
        return Link('+edit-people', text, icon='edit')

    def top_contributors(self):
        text = u'\u00BB More contributors'
        return Link('+topcontributors', text)

    def distributions(self):
        text = 'Packaging information'
        return Link('+distributions', text, icon='info')

    def mentorship(self):
        text = 'Mentoring available'
        return Link('+mentoring', text, icon='info')

    def packages(self):
        text = 'Show distribution packages'
        return Link('+packages', text, icon='info')

    @enabled_with_permission('launchpad.Edit')
    def series_add(self):
        text = 'Register a series'
        return Link('+addseries', text, icon='add')

    @enabled_with_permission('launchpad.Edit')
    def announce(self):
        text = 'Make announcement'
        summary = 'Publish an item of news for this project'
        return Link('+announce', text, summary, icon='add')

    def announcements(self):
        text = u'\u00BB More announcements'
        enabled = bool(self.context.announcements())
        return Link('+announcements', text, enabled=enabled)

    def rdf(self):
        text = structured(
            '<abbr title="Resource Description Framework">'
            'RDF</abbr> metadata')
        return Link('+rdf', text, icon='download')

    @enabled_with_permission('launchpad.Admin')
    def administer(self):
        text = 'Administer'
        return Link('+admin', text, icon='edit')

    @enabled_with_permission('launchpad.Commercial')
    def review_license(self):
        text = 'Review license'
        return Link('+review-license', text, icon='edit')


class ProductBugsMenu(ApplicationMenu):

    usedfor = IProduct
    facet = 'bugs'
    links = (
        'filebug',
        'bugsupervisor',
        'securitycontact',
        'cve',
        'subscribe'
        )

    def filebug(self):
        text = 'Report a bug'
        return Link('+filebug', text, icon='bug')

    def cve(self):
        return Link('+cve', 'CVE reports', icon='cve')

    @enabled_with_permission('launchpad.Edit')
    def bugsupervisor(self):
        text = 'Change bug supervisor'
        return Link('+bugsupervisor', text, icon='edit')

    @enabled_with_permission('launchpad.Edit')
    def securitycontact(self):
        text = 'Change security contact'
        return Link('+securitycontact', text, icon='edit')

    def subscribe(self):
        text = 'Subscribe to bug mail'
        return Link('+subscribe', text, icon='edit')


class ProductSpecificationsMenu(ApplicationMenu):

    usedfor = IProduct
    facet = 'specifications'
    links = ['listall', 'doc', 'table', 'new']

    def listall(self):
        text = 'List all blueprints'
        summary = 'Show all specifications for %s' %  self.context.title
        return Link('+specs?show=all', text, summary, icon='info')

    def doc(self):
        text = 'List documentation'
        summary = 'List all complete informational specifications'
        return Link('+documentation', text, summary,
            icon='info')

    def table(self):
        text = 'Assignments'
        summary = 'Show the full assignment of work, drafting and approving'
        return Link('+assignments', text, summary, icon='info')

    def new(self):
        text = 'Register a blueprint'
        summary = 'Register a new blueprint for %s' % self.context.title
        return Link('+addspec', text, summary, icon='add')


class ProductBountiesMenu(ApplicationMenu):

    usedfor = IProduct
    facet = 'bounties'
    links = ['new', 'link']

    def new(self):
        text = 'Register bounty'
        return Link('+addbounty', text, icon='add')

    def link(self):
        text = 'Link existing bounty'
        return Link('+linkbounty', text, icon='edit')


class ProductTranslationsMenu(NavigationMenu):

    usedfor = IProduct
    facet = 'translations'
    links = (
        'overview',
        'translators',
        'translationdownload',
        'imports',
        )

    def imports(self):
        text = 'Import queue'
        return Link('+imports', text)

    @enabled_with_permission('launchpad.Edit')
    def translators(self):
        text = 'Settings'
        return Link('+changetranslators', text, icon='edit')

    @enabled_with_permission('launchpad.AnyPerson')
    def translationdownload(self):
        text = 'Download'
        preferred_series = self.context.primary_translatable
        enabled = (self.context.official_rosetta and
            preferred_series is not None)
        link = ''
        if enabled:
            link = '%s/+export' % preferred_series.name
            text = 'Download "%s"' % preferred_series.name

        return Link(link, text, icon='download', enabled=enabled)

    def overview(self):
        text = 'Overview'
        link = canonical_url(self.context, rootsite='translations')
        return Link(link, text, icon='translation')


def _sort_distros(a, b):
    """Put Ubuntu first, otherwise in alpha order."""
    if a['name'] == 'ubuntu':
        return -1
    return cmp(a['name'], b['name'])


class ProductSetBreadcrumbBuilder(BreadcrumbBuilder):
    """Return a breadcrumb for an `IProductSet`."""
    text = "Projects"


class ProductSetFacets(StandardLaunchpadFacets):
    """The links that will appear in the facet menu for the IProductSet."""

    usedfor = IProductSet

    enable_only = ['overview']


class ProductSetContextMenu(ContextMenu):

    usedfor = IProductSet

    links = ['products', 'distributions', 'people', 'meetings',
             'all', 'register', 'register_team', 'review_licenses']

    def register(self):
        text = 'Register a project'
        # We link to the guided form, though people who know the URL can
        # just jump to +new directly. That might be considered a
        # feature!
        return Link('+new', text, icon='add')

    def register_team(self):
        text = 'Register a team'
        return Link('/people/+newteam', text, icon='add')

    def all(self):
        text = 'List all projects'
        return Link('+all', text, icon='list')

    def products(self):
        return Link('/projects/', 'View projects')

    def distributions(self):
        return Link('/distros/', 'View distributions')

    def people(self):
        return Link('/people/', 'View people')

    def meetings(self):
        return Link('/sprints/', 'View meetings')

    @enabled_with_permission('launchpad.Commercial')
    def review_licenses(self):
        return Link('+review-licenses', 'Review licenses')


class SortSeriesMixin:
    """Provide access to helpers for series."""

    def _sorted_filtered_list(self, filter=None):
        """Return a sorted, filtered list of series.

        The series list is sorted by version in reverse order.  It is also
        filtered by calling `filter` on every series.  If the `filter`
        function returns False, don't include the series.  With None (the
        default, include everything).

        The development focus is always first in the list.
        """
        series_list = []
        for series in self.product.serieses:
            if filter is None or filter(series):
                series_list.append(series)
        # In production data, there exist development focus series that are
        # obsolete.  This may be caused by bad data, or it may be intended
        # functionality.  In either case, ensure that the development focus
        # branch is first in the list.
        if self.product.development_focus in series_list:
            series_list.remove(self.product.development_focus)
        # Now sort the list by name with newer versions before older.
        series_list = sorted_version_numbers(series_list,
                                             key=attrgetter('name'))
        series_list.insert(0, self.product.development_focus)
        return series_list


    @property
    def sorted_series_list(self):
        """Return a sorted list of series.

        The series list is sorted by version in reverse order.
        The development focus is always first in the list.
        """
        return self._sorted_filtered_list()

    @property
    def sorted_active_series_list(self):
        """Like `sorted_series_list()` but filters out OBSOLETE series."""
        # Callback for the filter which only allows series that have not been
        # marked obsolete.
        def check_active(series):
            return series.status != DistroSeriesStatus.OBSOLETE
        return self._sorted_filtered_list(check_active)


class ProductWithSeries:
    """A decorated product that includes series data.

    The extra data is included in this class to avoid repeated
    database queries.  Rather than hitting the database, the data is
    cached locally and simply returned.
    """

    # These need to be predeclared to avoid delegates taking them
    # over.
    serieses = None
    development_focus = None
    delegates(IProduct, 'product')

    def __init__(self, product):
        self.product = product
        self.serieses = []
        self.series_by_id = {}

    def setSeries(self, serieses):
        """Set the serieses to the provided collection."""
        self.serieses = serieses
        self.series_by_id = dict(
            (series.id, series) for series in self.serieses)

    def getSeriesById(self, id):
        """Look up and return a ProductSeries by id."""
        return self.series_by_id[id]


class SeriesWithReleases:
    """A decorated series that includes releases.

    The extra data is included in this class to avoid repeated
    database queries.  Rather than hitting the database, the data is
    cached locally and simply returned.
    """

    # These need to be predeclared to avoid delegates taking them
    # over.
    releases = None
    delegates(IProductSeries, 'series')

    def __init__(self, series):
        self.series = series
        self.releases = []

    def addRelease(self, release):
        self.releases.append(release)

    @cachedproperty
    def has_release_files(self):
        for release in self.releases:
            if len(release.files) > 0:
                return True
        return False


class ReleaseWithFiles:
    """A decorated release that includes product release files.

    The extra data is included in this class to avoid repeated
    database queries.  Rather than hitting the database, the data is
    cached locally and simply returned.
    """

    # These need to be predeclared to avoid delegates taking them
    # over.
    files = None
    delegates(IProductRelease, 'release')

    def __init__(self, release):
        self.release = release
        self.files = []

    def addFile(self, file):
        self.files.append(file)


class ProductDownloadFileMixin:
    """Provides methods for managing download files."""


    @cachedproperty
    def product(self):
        """Product with all series, release and file data cached.

        Decorated classes are created, and they contain cached data
        obtained with a few queries rather than many iterated queries.
        """
        # Create the decorated product and set the list of series.
        original_product = self.context

        product = ProductWithSeries(original_product)
        serieses = []
        for series in original_product.serieses:
            series_with_releases = SeriesWithReleases(series)
            serieses.append(series_with_releases)
            if original_product.development_focus == series:
                product.development_focus = series_with_releases

        product.setSeries(serieses)

        # Get all of the releases for all of the serieses in a single
        # query.  The query sorts the releases properly so we know the
        # resulting list is sorted correctly.
        release_set = getUtility(IProductReleaseSet)
        release_by_id = {}
        releases = release_set.getReleasesForSerieses(
            product.serieses)
        for release in releases:
            series = product.getSeriesById(
                release.productseries.id)
            decorated_release = ReleaseWithFiles(release)
            series.addRelease(decorated_release)
            release_by_id[release.id] = decorated_release

        # Get all of the files for all of the releases.  The query
        # returns all releases sorted properly.
        files = release_set.getFilesForReleases(releases)
        for file in files:
            release = release_by_id[file.productrelease.id]
            release.addFile(file)

        return product

    def deleteFiles(self, releases):
        """Delete the selected files from the set of releases.

        :param releases: A set of releases in the view.
        :return: The number of files deleted.
        """
        del_count = 0
        for release in releases:
            for release_file in release.files:
                if release_file.libraryfile.id in self.delete_ids:
                    release_file.destroySelf()
                    self.delete_ids.remove(release_file.libraryfile.id)
                    del_count += 1
        return del_count

    def getReleases(self):
        """Find the releases with download files for view."""
        raise NotImplementedError

    def fileURL(self, file_, release=None):
        """Create a download URL for the `LibraryFileAlias`."""
        if release is None:
            release = self.context
        url = urlappend(canonical_url(release), '+download')
        # Quote the filename to eliminate non-ascii characters which
        # are invalid in the url.
        url = urlappend(url, urllib.quote(file_.filename.encode('utf-8')))
        return str(URI(url).replace(scheme='http'))

    def md5URL(self, file_, release=None):
        """Create a URL for the MD5 digest."""
        baseurl = self.fileURL(file_, release)
        return urlappend(baseurl, '+md5')

    def processDeleteFiles(self):
        """If the 'delete_files' button was pressed, process the deletions."""
        del_count = None
        self.delete_ids = [int(value) for key, value in self.form.items()
                           if key.startswith('checkbox')]
        if 'delete_files' in self.form:
            if self.request.method == 'POST':
                del(self.form['delete_files'])
                releases = self.getReleases()
                del_count = self.deleteFiles(releases)
            else:
                # If there is a form submission and it is not a POST then
                # raise an error.  This is to protect against XSS exploits.
                raise UnsafeFormGetSubmissionError(self.form['delete_files'])
        if del_count is not None:
            if del_count <= 0:
                self.request.response.addNotification(
                    "No files were deleted.")
            elif del_count == 1:
                self.request.response.addNotification(
                    "1 file has been deleted.")
            else:
                self.request.response.addNotification(
                    "%d files have been deleted." %
                    del_count)

    def seriesHasDownloadFiles(self, series):
        """Determine whether a series has any download files."""
        for release in series.releases:
            if len(release.files) > 0:
                return True

    @cachedproperty
    def latest_release_with_download_files(self):
        """Return the latest release with download files."""
        for series in self.sorted_series_list:
            for release in series.releases:
                if len(list(release.files)) > 0:
                    return release
        return None


class ProductView(HasAnnouncementsView, SortSeriesMixin, FeedsMixin,
                  ProductDownloadFileMixin, UsesLaunchpadMixin):

    __used_for__ = IProduct

    def __init__(self, context, request):
        HasAnnouncementsView.__init__(self, context, request)
        self.form = request.form_ng

    def initialize(self):
        self.status_message = None
        self.title_edit_widget = TextLineEditorWidget(
            self.context, 'title',
            canonical_url(self.context, view_name='+edit'),
            id="product-title", title="Edit this title")

    @property
    def show_license_status(self):
        return self.context.license_status != LicenseStatus.OPEN_SOURCE

    @property
    def freshmeat_url(self):
        if self.context.freshmeatproject:
            return ("http://freshmeat.net/projects/%s"
                % self.context.freshmeatproject)
        return None

    @property
    def sourceforge_url(self):
        if self.context.sourceforgeproject:
            return ("http://sourceforge.net/projects/%s"
                % self.context.sourceforgeproject)
        return None

    @property
    def has_external_links(self):
        return (self.context.homepageurl or
                self.context.sourceforgeproject or
                self.context.freshmeatproject or
                self.context.wikiurl or
                self.context.screenshotsurl or
                self.context.downloadurl)

    @property
    def should_display_homepage(self):
        return (self.context.homepageurl and
                self.context.homepageurl not in
                    [self.freshmeat_url, self.sourceforge_url])

    @cachedproperty
    def uses_translations(self):
        """Whether this product has translatable templates."""
        return (self.context.official_rosetta and self.primary_translatable)

    @cachedproperty
    def primary_translatable(self):
        """Return a dictionary with the info for a primary translatable.

        If there is no primary translatable object, returns an empty
        dictionary.

        The dictionary has the keys:
         * 'title': The title of the translatable object.
         * 'potemplates': a set of PO Templates for this object.
         * 'base_url': The base URL to reach the base URL for this object.
        """
        translatable = self.context.primary_translatable

        if translatable is None:
            return {}

        return {
            'title': translatable.title,
            'potemplates': translatable.getCurrentTranslationTemplates(),
            'base_url': canonical_url(translatable)
            }

    def requestCountry(self):
        return ICountry(self.request, None)

    def browserLanguages(self):
        return helpers.browserLanguages(self.request)

    def distro_packaging(self):
        """This method returns a representation of the product packagings
        for this product, in a special structure used for the
        product-distros.pt page template.

        Specifically, it is a list of "distro" objects, each of which has a
        title, and an attribute "packagings" which is a list of the relevant
        packagings for this distro and product.
        """
        distros = {}
        # first get a list of all relevant packagings
        all_packagings = []
        for series in self.context.serieses:
            for packaging in series.packagings:
                all_packagings.append(packaging)
        # we sort it so that the packagings will always be displayed in the
        # distroseries version, then productseries name order
        all_packagings.sort(key=lambda a: (a.distroseries.version,
            a.productseries.name, a.id))
        for packaging in all_packagings:
            if distros.has_key(packaging.distroseries.distribution.name):
                distro = distros[packaging.distroseries.distribution.name]
            else:
                distro = {}
                distro['name'] = packaging.distroseries.distribution.name
                distro['title'] = packaging.distroseries.distribution.title
                distro['packagings'] = []
                distros[packaging.distroseries.distribution.name] = distro
            distro['packagings'].append(packaging)
        # now we sort the resulting set of "distro" objects, and return that
        result = distros.values()
        result.sort(cmp=_sort_distros)
        return result

    def projproducts(self):
        """Return a list of other products from the same project as this
        product, excluding this product"""
        if self.context.project is None:
            return []
        return [product for product in self.context.project.products
                        if product.id != self.context.id]

    def getClosedBugsURL(self, series):
        status = [status.title for status in RESOLVED_BUGTASK_STATUSES]
        url = canonical_url(series) + '/+bugs'
        return get_buglisting_search_filter_url(url, status=status)

    def getLatestBranches(self):
        return self.context.getLatestBranches(visible_by_user=self.user)

    @property
    def requires_commercial_subscription(self):
        """Whether to display notice to purchase a commercial subscription."""
        return (len(self.context.licenses) > 0
                and self.context.commercial_subscription_is_due)

    @property
    def can_purchase_subscription(self):
        return (check_permission('launchpad.Edit', self.context)
                and not self.context.qualifies_for_free_hosting)

    @cachedproperty
    def effective_driver(self):
        """Return the product driver or the project driver."""
        if self.context.driver is not None:
            driver = self.context.driver
        elif (self.context.project is not None and
              self.context.project.driver is not None):
            driver = self.context.project.driver
        else:
            driver = None
        return driver

    @cachedproperty
    def show_commercial_subscription_info(self):
        """Should subscription information be shown?

        Subscription information is only shown to the project maintainers,
        Launchpad admins, and members of the Launchpad commercial team.  The
        first two are allowed via the Launchpad.Edit permission.  The latter
        is allowed via Launchpad.Commercial.
        """
        return (check_permission('launchpad.Edit', self.context) or
                check_permission('launchpad.Commercial', self.context))


class ProductDownloadFilesView(LaunchpadView,
                               SortSeriesMixin,
                               ProductDownloadFileMixin):
    """View class for the product's file downloads page."""
    __used_for__ = IProduct

    def initialize(self):
        self.form = self.request.form
        # Manually process action for the 'Delete' button.
        self.processDeleteFiles()

    def getReleases(self):
        """See `ProductDownloadFileMixin`."""
        releases = set()
        for series in self.product.serieses:
            releases.update(series.releases)
        return releases

    @cachedproperty
    def has_download_files(self):
        """Across series and releases do any download files exist?"""
        for series in self.product.serieses:
            if self.seriesHasDownloadFiles(series):
                return True
        return False

    @cachedproperty
    def any_download_files_with_signatures(self):
        """Across series and releases do any download files have signatures?
        """
        for series in self.product.serieses:
            for release in series.releases:
                for file in release.files:
                    if file.signature:
                        return True
        return False

    @cachedproperty
    def milestones(self):
        """A mapping between series and releases that are milestones."""
        result = dict()
        for series in self.product.serieses:
            result[series.name] = set()
            milestone_list = [m.name for m in series.milestones]
            for release in series.releases:
                if release.version in milestone_list:
                    result[series.name].add(release.version)
        return result

    def is_milestone(self, series, release):
        """Determine whether a release is milestone for the series."""
        return (series.name in self.milestones and
                release.version in self.milestones[series.name])


class ProductBrandingView(BrandingChangeView):

    implements(IProductEditMenu)

    label = None
    schema = IProduct
    field_names = ['icon', 'logo', 'mugshot']


class ProductEditView(ProductLicenseMixin, LaunchpadEditFormView):
    """View class that lets you edit a Product object."""

    implements(IProductEditMenu)

    schema = IProduct
    field_names = [
        "displayname",
        "title",
        "summary",
        "description",
        "bug_reporting_guidelines",
        "project",
        "official_codehosting",
        "bugtracker",
        "enable_bug_expiration",
        "official_blueprints",
        "official_rosetta",
        "official_answers",
        "remote_product",
        "homepageurl",
        "sourceforgeproject",
        "freshmeatproject",
        "wikiurl",
        "screenshotsurl",
        "downloadurl",
        "programminglang",
        "development_focus",
        "licenses",
        "license_info",
    ]
    custom_widget(
        'licenses', LicenseWidget, column_count=3, orientation='vertical')
    custom_widget('bugtracker', ProductBugTrackerWidget)

    def setUpWidgets(self):
        super(ProductEditView, self).setUpWidgets()
        # Licenses are optional on +edit page if they have not already
        # been set. Subclasses may not have 'licenses' widget.
        # ('licenses' in self.widgets) is broken.
        if (len(self.context.licenses) == 0 and
            self.widgets.get('licenses') is not None):
            self.widgets['licenses'].allow_pending_license = True

    def validate(self, data):
        """Constrain bug expiration to Launchpad Bugs tracker."""
        # enable_bug_expiration is disabled by JavaScript when bugtracker
        # is not 'In Launchpad'. The contraint is enforced here in case the
        # JavaScript fails to activate or run. Note that the bugtracker
        # name : values are {'In Launchpad' : object, 'Somewhere else' : None
        # 'In a registered bug tracker' : IBugTracker}.
        bugtracker = data.get('bugtracker', None)
        if bugtracker is None or IBugTracker.providedBy(bugtracker):
            data['enable_bug_expiration'] = False
        ProductLicenseMixin.validate(self, data)

    @action("Change", name='change')
    def change_action(self, action, data):
        previous_licenses = self.context.licenses
        self.updateContextFromData(data)
        # only send email the first time licenses are set
        if len(previous_licenses) == 0:
            # self.product is expected by notifyFeedbackMailingList
            self.product = self.context
            self.notifyFeedbackMailingList()

    @property
    def next_url(self):
        if self.context.active:
            return canonical_url(self.context)
        else:
            return canonical_url(getUtility(IProductSet))


class ProductChangeTranslatorsView(TranslationsMixin, ProductEditView):
    label = "Select a new translation group"
    field_names = ["translationgroup", "translationpermission"]


class ProductAdminView(ProductEditView):
    label = "Administer project details"
    field_names = ["name", "owner", "active", "autoupdate", "private_bugs"]
    custom_widget('registrant', SinglePopupWidget)

    def setUpFields(self):
        """Setup the normal fields from the schema plus adds 'Registrant'.

        The registrant is normally a read-only field and thus does not have a
        proper widget created by default.  Even though it is read-only, admins
        need the ability to change it.
        """
        super(ProductAdminView, self).setUpFields()
        self.form_fields = (self._createAliasesField() + self.form_fields
                            + self._createRegistrantField())

    def _createAliasesField(self):
        """Return a PillarAliases field for IProduct.aliases."""
        return form.Fields(
            PillarAliases(
                __name__='aliases', title=_('Aliases'),
                description=_('Other names (separated by space) under which '
                              'this project is known.'),
                required=False, readonly=False),
            render_context=self.render_context)

    def _createRegistrantField(self):
        """Return a popup widget person selector for the registrant.

        This custom field is necessary because *normally* the registrant is
        read-only but we want the admins to have the ability to correct legacy
        data that was set before the registrant field existed.
        """
        return form.Fields(
            PublicPersonChoice(
                __name__='registrant',
                title=_('Project Registrant'),
                description=_('The person who originally registered the '
                              'product.  Distinct from the current '
                              'owner.  This is historical data and should '
                              'not be changed without good cause.'),
                vocabulary='ValidPersonOrTeam',
                required=True,
                readonly=False,
                ),
            render_context=self.render_context
            )

    def validate(self, data):
        if data.get('private_bugs') and self.context.bug_supervisor is None:
            self.setFieldError('private_bugs',
                structured(
                    'Set a <a href="%s/+bugsupervisor">bug supervisor</a> '
                    'for this project first.',
                    canonical_url(self.context, rootsite="bugs")))

    @property
    def cancel_url(self):
        return canonical_url(self.context)


class ProductReviewLicenseView(ProductEditView):
    label = "Review project licensing"
    field_names = [
        "active",
        "private_bugs",
        "license_reviewed",
        "license_approved",
        "reviewer_whiteboard",
        ]

    def validate(self, data):
        """Validate approval.

        A project can only be approved if it has OTHER_OPEN_SOURCE as one of
        its licenses and not OTHER_PROPRIETARY.
        """
        licenses = self.context.licenses
        license_approved = data.get('license_approved', False)
        if license_approved:
            if License.OTHER_PROPRIETARY in licenses:
                self.setFieldError(
                    'license_approved',
                    'Proprietary projects may not be manually '
                    'approved to use Launchpad.  Proprietary projects '
                    'must use the commercial subscription voucher system '
                    'to be allowed to use Launchpad.')
            else:
                # An Other/Open Source license was specified so it may be
                # approved.
                pass

    @property
    def next_url(self):
        """Successful form submission should send to this URL."""
        # The referer header we want is only available before the view's
        # form submits to itself. This field is a hidden input in the form.
        referrer = self.request.form.get('next_url')
        if referrer is None:
            referrer = self.request.getHeader('referer')

        if (referrer is not None
            and referrer.startswith(self.request.getApplicationURL())):
            return referrer
        else:
            return canonical_url(self.context)

    @property
    def cancel_url(self):
        return self.next_url


class ProductAddSeriesView(LaunchpadFormView):
    """A form to add new product series"""

    schema = IProductSeries
    field_names = ['name', 'summary', 'branch', 'releasefileglob']
    custom_widget('summary', TextAreaWidget, height=7, width=62)
    custom_widget('releasefileglob', StrippedTextWidget, displayWidth=40)

    series = None

    def validate(self, data):
        branch = data.get('branch')
        if branch is not None:
            message = get_series_branch_error(self.context, branch)
            if message:
                self.setFieldError('branch', message)

    @action(_('Register Series'), name='add')
    def add_action(self, action, data):
        self.series = self.context.newSeries(
            owner=self.user,
            name=data['name'],
            summary=data['summary'],
            branch=data['branch'])

    @property
    def next_url(self):
        assert self.series is not None, 'No series has been created'
        return canonical_url(self.series)


class ProductRdfView:
    """A view that sets its mime-type to application/rdf+xml"""

    template = ViewPageTemplateFile(
        '../templates/product-rdf.pt')

    def __init__(self, context, request):
        self.context = context
        self.request = request

    def __call__(self):
        """Render RDF output, and return it as a string encoded in UTF-8.

        Render the page template to produce RDF output.
        The return value is string data encoded in UTF-8.

        As a side-effect, HTTP headers are set for the mime type
        and filename for download."""
        self.request.response.setHeader('Content-Type', 'application/rdf+xml')
        self.request.response.setHeader('Content-Disposition',
                                        'attachment; filename=%s.rdf' %
                                        self.context.name)
        unicodedata = self.template()
        encodeddata = unicodedata.encode('utf-8')
        return encodeddata


class Icon:
    """An icon for use with image:icon."""

    def __init__(self, library_id):
        self.library_alias = getUtility(ILibraryFileAliasSet)[library_id]

    def getURL(self):
        return self.library_alias.getURL()


class ProductSetView(LaunchpadView):

    __used_for__ = IProductSet

    max_results_to_display = config.launchpad.default_batch_size
    results = None
    searchrequested = False

    def initialize(self):
        form = self.request.form_ng
        self.search_string = form.getOne('text')
        if self.search_string is not None:
            self.searchrequested = True

    def all_batched(self):
        return BatchNavigator(self.context.all_active, self.request)

    @cachedproperty
    def matches(self):
        if not self.searchrequested:
            return None
        pillarset = getUtility(IPillarNameSet)
        return pillarset.count_search_matches(self.search_string)

    @cachedproperty
    def searchresults(self):
        search_string = self.search_string.lower()
        limit = self.max_results_to_display
        return getUtility(IPillarNameSet).search(search_string, limit)

    def tooManyResultsFound(self):
        return self.matches > self.max_results_to_display


class ProductSetReviewLicensesView(LaunchpadFormView):
    """View for searching products to be reviewed."""

    schema = IProductReviewSearch

    full_row_field_names = [
        'search_text',
        'active',
        'license_reviewed',
        'license_info_is_empty',
        'licenses',
        'has_zero_licenses',
        ]

    side_by_side_field_names = [
        ('created_after', 'created_before'),
        ('subscription_expires_after', 'subscription_expires_before'),
        ('subscription_modified_after', 'subscription_modified_before'),
        ]

    custom_widget(
        'licenses', CheckBoxMatrixWidget, column_count=4,
        orientation='vertical')
    custom_widget('active', LaunchpadRadioWidget,
                  _messageNoValue="(do not filter)")
    custom_widget('license_reviewed', LaunchpadRadioWidget,
                  _messageNoValue="(do not filter)")
    custom_widget('license_info_is_empty', LaunchpadRadioWidget,
                  _messageNoValue="(do not filter)")
    custom_widget('has_zero_licenses', LaunchpadRadioWidget,
                  _messageNoValue="(do not filter)")
    custom_widget('created_after', DateWidget)
    custom_widget('created_before', DateWidget)
    custom_widget('subscription_expires_after', DateWidget)
    custom_widget('subscription_expires_before', DateWidget)
    custom_widget('subscription_modified_after', DateWidget)
    custom_widget('subscription_modified_before', DateWidget)

    @property
    def left_side_widgets(self):
        return (self.widgets.get(left)
                for left, right in self.side_by_side_field_names)

    @property
    def right_side_widgets(self):
        return (self.widgets.get(right)
                for left, right in self.side_by_side_field_names)

    @property
    def full_row_widgets(self):
        return (self.widgets[name] for name in self.full_row_field_names)

    def forReviewBatched(self):
        # Calling _validate populates the data dictionary as a side-effect
        # of validation.
        data = {}
        self._validate(None, data)
        # Get default values from the schema since the form defaults
        # aren't available until the search button is pressed.
        search_params = {}
        for name in self.schema:
            search_params[name] = self.schema[name].default
        # Override the defaults with the form values if available.
        search_params.update(data)
        return BatchNavigator(self.context.forReview(**search_params),
                              self.request, size=10)


class ProductAddViewBase(ProductLicenseMixin, LaunchpadFormView):
    """Abstract class for adding a new product.

    ProductLicenseMixin requires the "product" attribute be set in the
    child classes' action handler.
    """

    schema = IProduct
    product = None
    field_names = ['name', 'displayname', 'title', 'summary',
                   'description', 'homepageurl', 'sourceforgeproject',
                   'freshmeatproject', 'wikiurl', 'screenshotsurl',
                   'downloadurl', 'programminglang',
                   'licenses', 'license_info']
    custom_widget(
        'licenses', LicenseWidget, column_count=3, orientation='vertical')
    custom_widget('homepageurl', TextWidget, displayWidth=30)
    custom_widget('screenshotsurl', TextWidget, displayWidth=30)
    custom_widget('wikiurl', TextWidget, displayWidth=30)
    custom_widget('downloadurl', TextWidget, displayWidth=30)

    @property
    def next_url(self):
        assert self.product is not None, 'No product has been created'
        return canonical_url(self.product)


<<<<<<< HEAD
class ProjectAddStepTwo(StepView, ProductLicenseMixin):
    """Step 2 (of 2) in the +new project add wizard."""

=======
class ProjectAddStepOne(StepView):
    """product/+new view class for creating a new project."""

    _field_names = ['displayname', 'name', 'title', 'summary']
    label = "Register a project in Launchpad"
    schema = IProduct
    step_name = 'projectaddstep1'
    template = ViewPageTemplateFile('../templates/product-new.pt')

    custom_widget('displayname', TextWidget, displayWidth=50, label='Name')
    custom_widget('name', ProductNameWidget, label='URL')

    step_description = 'Project basics'
    search_results_count = 0

    def main_action(self, data):
        self.next_step = ProjectAddStepTwo
        self.request.form['displayname'] = data['displayname']
        self.request.form['name'] = data['name']
        self.request.form['summary'] = data['summary']


class ProjectAddStepTwo(StepView, ProductLicenseMixin):
    """Step 2 (of 2) in the +new project add wizard."""

>>>>>>> 2e174d66
    _field_names = ['displayname', 'name', 'title', 'summary',
                    'description', 'licenses', 'license_info']
    main_action_label = u'Complete Registration'
    schema = IProduct
    step_name = 'projectaddstep2'
    template = ViewPageTemplateFile('../templates/product-new.pt')

    product = None

    custom_widget('displayname', TextWidget, displayWidth=50, label='Name')
    custom_widget('name', ProductNameWidget, label='URL')

    custom_widget('project', VocabularyPickerWidget,
                  header="Select a project group")
    custom_widget('licenses', LicenseWidget, column_count=3,
                  orientation='vertical')

    @property
    def step_description(self):
        if self.search_results_count > 0:
            return 'Check for duplicate projects'
        return 'Registration details'

    def isVCSImport(self):
        if self.user is None:
            return False
        vcs_imports = getUtility(ILaunchpadCelebrities).vcs_imports
        return self.user.inTeam(vcs_imports)

    def setUpFields(self):
        super(ProjectAddStepTwo, self).setUpFields()
        if not self.isVCSImport():
            # vcs-imports members get it easy and are able to change
            # the owner and reviewed status during the edit process;
            # this saves time wasted on getting to product/+admin.
            # The fields are not displayed for other people though.
            self.form_fields = self.form_fields.omit(
                'owner', 'license_reviewed')

    def setUpWidgets(self):
        super(ProjectAddStepTwo, self).setUpWidgets()
        self.widgets['name'].read_only = True
        # The "hint" is really more of an explanation at this point, but the
        # phrasing is different.
        self.widgets['name'].hint = ('When published, '
                                     "this will be the project's URL.")
        self.widgets['displayname'].visible = False

    @cachedproperty
    def _search_string(self):
<<<<<<< HEAD
        search_text = (self.request.form['name'] + ' ' +
                       self.request.form['displayname'] + ' ' +
                       self.request.form['summary'])
=======
        search_text = SPACE.join((self.request.form['name'],
                                  self.request.form['displayname'],
                                  self.request.form['summary']))
>>>>>>> 2e174d66
        # OR all the terms together.
        return OR.join(search_text.split())

    @cachedproperty
    def search_results(self):
        """The full text search results.

        Search the pillars for any match on the name, display name, or
        summary.
        """
        # XXX BarryWarsaw 16-Apr-2009 do we need batching and should we return
        # more than 7 hits?
        pillar_set = getUtility(IPillarNameSet)
        return pillar_set.search(self._search_string, 7)

    @cachedproperty
    def search_results_count(self):
        pillar_set = getUtility(IPillarNameSet)
        return pillar_set.count_search_matches(self._search_string)

    # StepView requires that its validate() method not be overridden, so make
    # sure this calls the right method.  validateStep() will call the license
    # validation code.

    def validate(self, data):
        StepView.validate(self, data)

    def validateStep(self, data):
        ProductLicenseMixin.validate(self, data)

    @property
    def label(self):
        return 'Register %s (%s) in Launchpad' % (
            self.request.form['displayname'], self.request.form['name'])

    def main_action(self, data):
        if not self.isVCSImport():
            # Zope makes sure these are never set, since they are not in
            # self.form_fields
            assert "owner" not in data, 'Unexpected form data'
            assert "license_reviewed" not in data, 'Unexpected form data'
            data['owner'] = self.user
            data['license_reviewed'] = False

        self.product = getUtility(IProductSet).createProduct(
            owner=self.user,
            name=data['name'],
            title=data['title'],
            summary=data['summary'],
            displayname=data['displayname'],
<<<<<<< HEAD
            licenses = data['licenses'],
=======
            licenses=data['licenses'],
>>>>>>> 2e174d66
            license_info=data['license_info'])

        self.notifyFeedbackMailingList()
        notify(ObjectCreatedEvent(self.product))
        self.next_url = canonical_url(self.product)


<<<<<<< HEAD
class ProjectAddStepOne(StepView):
    """product/+new view class for creating a new project."""

    _field_names = ['displayname', 'name', 'title', 'summary']
    label = "Register a project in Launchpad"
    schema = IProduct
    step_name = 'projectaddstep1'
    template = ViewPageTemplateFile('../templates/product-new.pt')

    custom_widget('displayname', TextWidget, displayWidth=50, label='Name')
    custom_widget('name', ProductNameWidget, label='URL')

    step_description = 'Project basics'
    search_results_count = 0

    def main_action(self, data):
        self.next_step = ProjectAddStepTwo
        self.request.form['displayname'] = data['displayname']
        self.request.form['name'] = data['name']
        self.request.form['summary'] = data['summary']


=======
>>>>>>> 2e174d66
class ProductAddView(MultiStepView):
    """The controlling view for product/+new."""

    total_steps = 2

    @property
<<<<<<< HEAD
    def step_one(self):
=======
    def first_step(self):
>>>>>>> 2e174d66
        return ProjectAddStepOne


class ProductEditPeopleView(LaunchpadEditFormView):
    """Enable editing of important people on the project."""

    implements(IProductEditMenu)

    schema = IProduct
    field_names = [
        'owner',
        'driver',
        ]

    custom_widget('owner', PersonPickerWidget, header="Select the maintainer")
    custom_widget('driver', PersonPickerWidget, header="Select the driver")

    @action(_('Save changes'), name='save')
    def save_action(self, action, data):
        old_owner = self.context.owner
        old_driver = self.context.driver
        self.updateContextFromData(data)
        self._reassignProductDependencies(
            self.context, old_owner, self.context.owner)
        if self.context.owner != old_owner:
            self.request.response.addNotification(
                "Successfully changed the maintainer to %s"
                % self.context.owner.displayname)
        if self.context.driver != old_driver:
            if self.context.driver is not None:
                self.request.response.addNotification(
                    "Successfully changed the driver to %s"
                    % self.context.driver.displayname)
            else:
                self.request.response.addNotification(
                    "Successfully removed the driver")

    @property
    def next_url(self):
        return canonical_url(self.context)

    def _reassignProductDependencies(self, product, oldOwner, newOwner):
        """Reassign ownership of objects related to this product.

        Objects related to this product includes: ProductSeries,
        ProductReleases and TranslationImportQueueEntries that are owned
        by oldOwner of the product.

        """
        from zope.security.proxy import removeSecurityProxy
        import_queue = getUtility(ITranslationImportQueue)
        for entry in import_queue.getAllEntries(target=product):
            if entry.importer == oldOwner:
                removeSecurityProxy(entry).importer = newOwner
        for series in product.serieses:
            if series.owner == oldOwner:
                series.owner = newOwner
        for release in product.releases:
            if release.owner == oldOwner:
                release.owner = newOwner<|MERGE_RESOLUTION|>--- conflicted
+++ resolved
@@ -109,10 +109,7 @@
 
 
 OR = '|'
-<<<<<<< HEAD
-=======
 SPACE = ' '
->>>>>>> 2e174d66
 
 
 class ProductNavigation(
@@ -1475,11 +1472,6 @@
         return canonical_url(self.product)
 
 
-<<<<<<< HEAD
-class ProjectAddStepTwo(StepView, ProductLicenseMixin):
-    """Step 2 (of 2) in the +new project add wizard."""
-
-=======
 class ProjectAddStepOne(StepView):
     """product/+new view class for creating a new project."""
 
@@ -1505,7 +1497,6 @@
 class ProjectAddStepTwo(StepView, ProductLicenseMixin):
     """Step 2 (of 2) in the +new project add wizard."""
 
->>>>>>> 2e174d66
     _field_names = ['displayname', 'name', 'title', 'summary',
                     'description', 'licenses', 'license_info']
     main_action_label = u'Complete Registration'
@@ -1556,15 +1547,9 @@
 
     @cachedproperty
     def _search_string(self):
-<<<<<<< HEAD
-        search_text = (self.request.form['name'] + ' ' +
-                       self.request.form['displayname'] + ' ' +
-                       self.request.form['summary'])
-=======
         search_text = SPACE.join((self.request.form['name'],
                                   self.request.form['displayname'],
                                   self.request.form['summary']))
->>>>>>> 2e174d66
         # OR all the terms together.
         return OR.join(search_text.split())
 
@@ -1615,11 +1600,7 @@
             title=data['title'],
             summary=data['summary'],
             displayname=data['displayname'],
-<<<<<<< HEAD
-            licenses = data['licenses'],
-=======
             licenses=data['licenses'],
->>>>>>> 2e174d66
             license_info=data['license_info'])
 
         self.notifyFeedbackMailingList()
@@ -1627,42 +1608,13 @@
         self.next_url = canonical_url(self.product)
 
 
-<<<<<<< HEAD
-class ProjectAddStepOne(StepView):
-    """product/+new view class for creating a new project."""
-
-    _field_names = ['displayname', 'name', 'title', 'summary']
-    label = "Register a project in Launchpad"
-    schema = IProduct
-    step_name = 'projectaddstep1'
-    template = ViewPageTemplateFile('../templates/product-new.pt')
-
-    custom_widget('displayname', TextWidget, displayWidth=50, label='Name')
-    custom_widget('name', ProductNameWidget, label='URL')
-
-    step_description = 'Project basics'
-    search_results_count = 0
-
-    def main_action(self, data):
-        self.next_step = ProjectAddStepTwo
-        self.request.form['displayname'] = data['displayname']
-        self.request.form['name'] = data['name']
-        self.request.form['summary'] = data['summary']
-
-
-=======
->>>>>>> 2e174d66
 class ProductAddView(MultiStepView):
     """The controlling view for product/+new."""
 
     total_steps = 2
 
     @property
-<<<<<<< HEAD
-    def step_one(self):
-=======
     def first_step(self):
->>>>>>> 2e174d66
         return ProjectAddStepOne
 
 
