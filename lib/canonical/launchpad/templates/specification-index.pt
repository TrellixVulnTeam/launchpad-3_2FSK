<html
  xmlns="http://www.w3.org/1999/xhtml" xml:lang="en" lang="en"
  metal:use-macro="context/@@main_template/master"
  i18n:domain="launchpad"
>
  <body>

    <metal:portlets fill-slot="portlets">
      <div tal:replace="structure context/@@+portlet-lifecycle" />

  <div tal:replace="structure context/@@+portlet-feedbackqueue" />
  <div tal:replace="structure context/@@+portlet-subscribers" />

  <div tal:replace="structure context/@@+portlet-bugs" />

  <div tal:replace="structure context/@@+portlet-branches" />
    </metal:portlets>


<div metal:fill-slot="main">

      <h1 tal:content="context/title">Specification title</h1>

  <p tal:repeat="notice view/notices" tal:content="notice"
     class="informational message">
    notice goes here
  </p>

  <p tal:condition="context/superseded_by" class="warning message">
    This specification has been superseded. See the newer specification
    "<b><a tal:content="context/superseded_by/title"
           tal:attributes="href context/superseded_by/fmt:url">new spec
    title</a></b>" for updated plans.
  </p>


    <table class="summary">
      <tbody>
        <tr>
          <th>Priority:</th>
          <td tal:content="context/priority/title">High</td>
        </tr>
        <tr>
          <th>Definition:</th>
          <td>
            <tal:definition replace="context/status/title" />
            <tal:guidance condition="not: context/direction_approved"
            >(Needs guidance)</tal:guidance>
          </td>
        </tr>
        <tr>
          <th>Implementation:</th>
          <td>
            <tal:impl content="context/delivery/title">Unknown</tal:impl>
            <i tal:condition="context/informational">Informational</i>
          </td>
        </tr>
        <tr tal:condition="context/goal">
          <th>Release goal:</th>
          <td>
            <a
              tal:condition="context/goal/required:launchpad.Driver"
              tal:attributes="href string:${context/fmt:url}/+decide"
              tal:content="context/goalstatus/title"
            >Approved</a>
            <tal:cannotchange
              tal:condition="not: context/goal/required:launchpad.Driver"
              tal:replace="context/goalstatus/title"
            >Approved</tal:cannotchange>
            for
            <a tal:condition="context/productseries"
               tal:attributes="href context/productseries/fmt:url"
               tal:content="context/productseries/name">1.2</a>
            <a  tal:condition="context/distrorelease"
                tal:attributes="href context/distrorelease/fmt:url"
                tal:content="context/distrorelease/name">hoary</a>
          </td>
        </tr>
        <tr>
          <th>Assignee:</th>
          <td>
            <a
              tal:condition="context/assignee"
              tal:content="context/assignee/browsername"
              tal:attributes="href context/assignee/fmt:url"
            >Foo Bar</a>
            <tal:none condition="not: context/assignee">None</tal:none>
          </td>
        </tr>
        <tr>
          <th>Drafter:</th>
          <td>
            <a
              tal:condition="context/drafter"
              tal:content="context/drafter/browsername"
              tal:attributes="href context/drafter/fmt:url"
            >Foo Bar</a>
            <tal:none condition="not: context/drafter">None</tal:none>
          </td>
        </tr>
        <tr>
          <th>Approver:</th>
          <td>
            <a
              tal:condition="context/approver"
              tal:content="context/approver/browsername"
              tal:attributes="href context/approver/fmt:url"
            >Foo Bar</a>
            <tal:none condition="not: context/approver">None</tal:none>
          </td>
        </tr>
        <tr
          tal:define="sprint_links context/sprint_links"
          tal:condition="sprint_links"
        >
          <th>Sprints:</th>
          <td>
            <ul>
              <li tal:repeat="sprint_link sprint_links">
                <a
                  tal:attributes="href sprint_link/sprint/fmt:url"
                  tal:content="sprint_link/sprint/name"
                />
                (<a
                  tal:condition="sprint_link/required:launchpad.Driver"
                  tal:content="sprint_link/status/title"
                  tal:attributes="href string:${sprint_link/fmt:url}"
                >Approved</a><span
                  tal:condition="not: sprint_link/required:launchpad.Driver"
                  tal:replace="sprint_link/status/title"
                >Proposed</span>)
              </li>
            </ul>
          </td>
        </tr>
      </tbody>
    </table>
    <tal:desc replace="structure context/summary/fmt:text-to-html">
      The spec summary will go here.
    </tal:desc>
    <ul class="menu">
      <li class="link">
        <a
          tal:condition="context/specurl"
          tal:attributes="href context/specurl"
        ><strong>Read the full specification &raquo;</strong></a>
        <a tal:condition="not:context/specurl" href="+edit"
        >Set the URL for this specification</a>
      </li>
    </ul>
    <tal:has_milestone condition="context/milestone">
      Milestone target:
      <img alt="" src="/@@/milestone" />
      <a tal:attributes="href context/milestone/fmt:url">
        <span tal:replace="context/milestone/name">1.0</span>.</a>
    </tal:has_milestone>

<<<<<<< HEAD
  <tal:mentors define="mentoring_offers context/mentoring_offers"
               condition="mentoring_offers">
    <b>Mentors:</b>
      <tal:block repeat="mentoring_offer mentoring_offers">
        <img src="/@@/user">
        <a tal:attributes="href mentoring_offer/owner/fmt:url"
           tal:content="mentoring_offer/owner/browsername">foobar</a>
      </tal:block>
  </tal:mentors>
  <tal:block condition="not: view/userIsMentor">
    &raquo; <a href="+mentor">Offer mentoring for this implementation</a>
  </tal:block>

  <p class="lesser" tal:condition="context/whiteboard">
    <b>Whiteboard:</b>
  </p>
  <div
    class="lesser"
    tal:content="structure context/whiteboard/fmt:text-to-html"
  >Whiteboard text goes here</div>
=======
    <tal:whiteboard condition="context/whiteboard">
      <h2>Whiteboard</h2>
      <div tal:content="structure context/whiteboard/fmt:text-to-html"
      >Whiteboard text goes here.</div>
    </tal:whiteboard>
>>>>>>> 5584cf65

  <tal:deptree condition="view/has_dep_tree">

      <h2>Dependency tree</h2>

    <tal:block tal:replace="structure context/@@+deptreeimgtag" />

    <p class="discreet">
      * Specifications in grey have been implemented.
    </p>

  </tal:deptree>

      <ul class="nearby menu" tal:condition="context/goal">
        <li>
          <a tal:attributes="href context/goal/fmt:url">
            Other <tal:goal replace="context/goal/displayname" /> specifications
          </a>
        </li>
      </ul>
    </div>
  </body>
</html>
<!-- 1-0 inprogress Needs "Related Questions" portlet --><|MERGE_RESOLUTION|>--- conflicted
+++ resolved
@@ -155,7 +155,6 @@
         <span tal:replace="context/milestone/name">1.0</span>.</a>
     </tal:has_milestone>
 
-<<<<<<< HEAD
   <tal:mentors define="mentoring_offers context/mentoring_offers"
                condition="mentoring_offers">
     <b>Mentors:</b>
@@ -169,20 +168,11 @@
     &raquo; <a href="+mentor">Offer mentoring for this implementation</a>
   </tal:block>
 
-  <p class="lesser" tal:condition="context/whiteboard">
-    <b>Whiteboard:</b>
-  </p>
-  <div
-    class="lesser"
-    tal:content="structure context/whiteboard/fmt:text-to-html"
-  >Whiteboard text goes here</div>
-=======
-    <tal:whiteboard condition="context/whiteboard">
-      <h2>Whiteboard</h2>
-      <div tal:content="structure context/whiteboard/fmt:text-to-html"
-      >Whiteboard text goes here.</div>
-    </tal:whiteboard>
->>>>>>> 5584cf65
+  <tal:whiteboard condition="context/whiteboard">
+    <h2>Whiteboard</h2>
+    <div tal:content="structure context/whiteboard/fmt:text-to-html"
+    >Whiteboard text goes here.</div>
+  </tal:whiteboard>
 
   <tal:deptree condition="view/has_dep_tree">
 
