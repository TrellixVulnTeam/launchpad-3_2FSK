--- conflicted
+++ resolved
@@ -89,10 +89,6 @@
         """
         assert self.path.endswith('.po'), (
             "We cannot handle the file %s here." % self.path)
-<<<<<<< HEAD
-
-=======
->>>>>>> 46779544
         potemplateset = getUtility(IPOTemplateSet)
         translationimportqueue = getUtility(ITranslationImportQueue)
         subset = potemplateset.getSubset(
@@ -106,13 +102,8 @@
                 # We already got a winner, should check if we could have
                 # another one, which means we cannot be sure which one is the
                 # right one.
-<<<<<<< HEAD
-                if (os.path.dirname(
-                    guessed_potemplate.path) == os.path.dirname(potemplate.path)):
-=======
                 if (os.path.dirname(guessed_potemplate.path) ==
                     os.path.dirname(potemplate.path)):
->>>>>>> 46779544
                     # Two matches, cannot be sure which one is the good one.
                     return None
                 else:
@@ -135,13 +126,9 @@
             productseries=self.productseries)
         for entry in entries:
             if (os.path.dirname(entry.path) == os.path.dirname(
-<<<<<<< HEAD
-                guessed_potemplate.path)):
-=======
                 guessed_potemplate.path) and
                 entry.status not in (
                 RosettaImportStatus.IMPORTED, RosettaImportStatus.DELETED)):
->>>>>>> 46779544
                 # There is a .pot entry pending to be imported that has the
                 # same path.
                 return None
@@ -201,10 +188,6 @@
         """See ITranslationImportQueueEntry."""
         assert self.path.endswith('.po'), (
             "We cannot handle the file %s here." % self.path)
-<<<<<<< HEAD
-
-=======
->>>>>>> 46779544
         if self.potemplate is None:
             # We don't have the IPOTemplate object associated with this entry.
             # Try to guess it from the file path.
@@ -360,15 +343,12 @@
             if potemplate is not None:
                 # Only set the linked IPOTemplate object if it's not None.
                 entry.potemplate = potemplate
-<<<<<<< HEAD
-=======
 
             if entry.status == RosettaImportStatus.IMPORTED:
                 # The entry was already imported, so we need to update its
                 # dateimported field so it doesn't get preference over old
                 # entries.
                 entry.dateimported = UTC_NOW
->>>>>>> 46779544
 
             if (entry.status == RosettaImportStatus.DELETED or
                 entry.status == RosettaImportStatus.FAILED or
@@ -458,11 +438,7 @@
 
         return TranslationImportQueueEntry.select(query)
 
-<<<<<<< HEAD
-    def executeAutomaticReviews(self, ztm):
-=======
     def executeOptimisticApprovals(self, ztm):
->>>>>>> 46779544
         """See ITranslationImportQueue."""
         there_are_entries_approved = False
         for entry in self.iterNeedsReview():
