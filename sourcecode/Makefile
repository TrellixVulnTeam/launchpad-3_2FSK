PYTHON_VERSION=2.4
PYTHON=python${PYTHON_VERSION}
# Not all packages have a working Makefile. Work around this by hardcoding
# the ones we test.  If we fix them all to have EITHER a good makefile
# (build and check targets work), or no makefile we can reenable auto
# detection.
# test_dirs:=$(shell find . -maxdepth 1 -mindepth 1 -name ".arch-ids" -prune -o -type d -print | grep -v pyarch)
<<<<<<< HEAD
build_dirs:=buildbot bzr cscvs pygettextpo pygpgme sqlobject twisted zope
test_dirs:=buildbot bzr cscvs pygettextpo sqlobject twisted zope
launchpad_test_dirs:=buildbot pygettextpo sqlobject zope
=======
build_dirs:=buildbot bzr cscvs pybaz pygettextpo pygpgme sqlobject twisted zope
test_dirs:=buildbot bzr cscvs pybaz pygettextpo sqlobject storm twisted zope
launchpad_test_dirs:=buildbot pybaz pygettextpo sqlobject zope
>>>>>>> 5cf4d820

all:

check: build
	@ for subdir in ${test_dirs}; do \
		$(MAKE) -C $$subdir check \
		PYTHON=${PYTHON} PYTHON_VERSION=${PYTHON_VERSION} || exit $$?;\
	done

check_for_launchpad: build
	@ for subdir in ${launchpad_test_dirs}; do \
		$(MAKE) -C $$subdir check \
		PYTHON=${PYTHON} PYTHON_VERSION=${PYTHON_VERSION} || exit $$?;\
	done

build:
	@ for subdir in ${build_dirs}; do\
		if [ -e $$subdir/Makefile ]; then\
			$(MAKE) -C $$subdir \
			PYTHON=${PYTHON} PYTHON_VERSION=${PYTHON_VERSION} \
			       || exit $$?;\
		fi;\
	done
	#cd zope && ./configure --prefix=inst
	#cd zope && make install

.PHONY: check check_for_launchpad all build

<|MERGE_RESOLUTION|>--- conflicted
+++ resolved
@@ -5,15 +5,9 @@
 # (build and check targets work), or no makefile we can reenable auto
 # detection.
 # test_dirs:=$(shell find . -maxdepth 1 -mindepth 1 -name ".arch-ids" -prune -o -type d -print | grep -v pyarch)
-<<<<<<< HEAD
 build_dirs:=buildbot bzr cscvs pygettextpo pygpgme sqlobject twisted zope
-test_dirs:=buildbot bzr cscvs pygettextpo sqlobject twisted zope
+test_dirs:=buildbot bzr cscvs pygettextpo sqlobject storm twisted zope
 launchpad_test_dirs:=buildbot pygettextpo sqlobject zope
-=======
-build_dirs:=buildbot bzr cscvs pybaz pygettextpo pygpgme sqlobject twisted zope
-test_dirs:=buildbot bzr cscvs pybaz pygettextpo sqlobject storm twisted zope
-launchpad_test_dirs:=buildbot pybaz pygettextpo sqlobject zope
->>>>>>> 5cf4d820
 
 all:
 
