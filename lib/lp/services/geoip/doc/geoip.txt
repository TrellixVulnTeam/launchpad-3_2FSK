GeoIP
=====

GeoIP allows us to guess the location of a user based on his IP address.
Our IGeoIP utility provides a couple methods to get location information
from a given IP address.

    >>> from lp.services.geoip.interfaces import IGeoIP
    >>> geoip = getUtility(IGeoIP)

The getCountryByAddr() method will return the country of the given IP
address.

    >>> geoip.getCountryByAddr('201.13.165.145').name
    u'Brazil'

When running tests the IP address will start with '127.', and GeoIP
would, obviously, fail to find the country for, so we use a South
African IP address in that case.

    >>> geoip.getCountryByAddr('127.0.0.88').name
    u'South Africa'

We do the same trick for any IP addresses on private networks.

    >>> geoip.getCountryByAddr('10.0.0.88').name
    u'South Africa'

    >>> geoip.getCountryByAddr('192.168.0.7').name
    u'South Africa'

    >>> geoip.getCountryByAddr('172.16.0.1').name
    u'South Africa'

IGeoIP also provides a getRecordByAddress() method, which returns a
GeoIPRecord object, containing a bunch more information about that IP's
location.

    >>> record = geoip.getRecordByAddress('201.13.165.145')
    >>> for key, value in sorted(record.items()):
    ...     print "%s: %s" % (key, value)
    area_code: ...
    city: ...
    country_code: BR
    country_code3: BRA
    country_name: Brazil
    dma_code: ...
    latitude: ...
    longitude: ...
    postal_code: ...
    region: ...
    region_name: ...
    time_zone: ...

And again we'll use a South African IP if the address starts with '127.'.

    >>> record = geoip.getRecordByAddress('127.0.0.1')
    >>> for key, value in sorted(record.items()):
    ...     print "%s: %s" % (key, value)
    area_code: ...
    city: ...
    country_code: ZA
    country_code3: ZAF
    country_name: South Africa
    dma_code: ...
    latitude: ...
    longitude: ...
    postal_code: ...
    region: ...
    region_name: ...
    time_zone: ...

If it can't find a GeoIPRecord for the given IP address, it will return
None.

    >>> print geoip.getRecordByAddress('255.255.255.255')
    None

We also have GeoIPRequest, which adapts an IBrowserRequest into an
IGeoIPRecord, providing the latitude, longitude and time zone of the
request's originating IP address.

    >>> from canonical.launchpad.webapp.servers import LaunchpadTestRequest
    >>> from lp.services.geoip.interfaces import IGeoIPRecord
    >>> request = LaunchpadTestRequest()

Since our request won't have an originating IP address, we'll use that
same South African IP address.

    >>> from lp.services.geoip.helpers import ipaddress_from_request
    >>> print ipaddress_from_request(request)
    None
    >>> geoip_request = IGeoIPRecord(request)
    >>> geoip_request.latitude
    -33...
    >>> geoip_request.longitude
    18...

If the request had an originating IP address, though, it'd be used when
we adapted it into an IGeoIPRecord.

    >>> request = LaunchpadTestRequest(
    ...     environ={'REMOTE_ADDR': '201.13.165.145'})
    >>> geoip_request = IGeoIPRecord(request)
    >>> geoip_request.latitude
    -23...
    >>> geoip_request.longitude
<<<<<<< HEAD
    -45...
=======
    -45...
    >>> geoip_request.time_zone in ('Brazil/Acre', 'America/Sao_Paulo')
    True
>>>>>>> f765b2f1
<|MERGE_RESOLUTION|>--- conflicted
+++ resolved
@@ -95,6 +95,8 @@
     -33...
     >>> geoip_request.longitude
     18...
+    >>> geoip_request.time_zone
+    'Africa/Johannesburg'
 
 If the request had an originating IP address, though, it'd be used when
 we adapted it into an IGeoIPRecord.
@@ -105,10 +107,6 @@
     >>> geoip_request.latitude
     -23...
     >>> geoip_request.longitude
-<<<<<<< HEAD
-    -45...
-=======
     -45...
     >>> geoip_request.time_zone in ('Brazil/Acre', 'America/Sao_Paulo')
-    True
->>>>>>> f765b2f1
+    True