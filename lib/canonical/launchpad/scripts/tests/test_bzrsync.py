--- conflicted
+++ resolved
@@ -69,7 +69,7 @@
         self.bzr_branch = self.bzr_tree.branch
 
     def setUpDBBranch(self):
-        #self.txn.begin()
+        self.txn.begin()
         arbitraryownerid = 1
         self.db_branch = getUtility(IBranchSet).new(
             name="test",
@@ -78,14 +78,14 @@
             url=self.bzr_branch_url,
             title="Test branch",
             summary="Branch for testing")
-        #self.txn.commit()
+        self.txn.commit()
 
     def setUpAuthor(self):
         self.db_author = RevisionAuthor.selectOneBy(name=self.AUTHOR)
         if not self.db_author:
-            #self.txn.begin()
+            self.txn.begin()
             self.db_author = RevisionAuthor(name=self.AUTHOR)
-            #self.txn.commit()
+            self.txn.commit()
 
     def getCounts(self):
         return (Revision.select().count(),
@@ -172,7 +172,6 @@
 
 class TestBzrSync(BzrSyncTestCase):
 
-<<<<<<< HEAD
     def setUp(self):
         BzrSyncTestCase.setUp(self)
         self.bzrsync = None
@@ -198,8 +197,6 @@
             counts, new_revisions=new_revisions, new_numbers=new_numbers,
             new_parents=new_parents, new_authors=new_authors)
 
-=======
->>>>>>> 18ee6c3d
     def test_empty_branch(self):
         # Importing an empty branch does nothing.
         self.syncAndCount()
