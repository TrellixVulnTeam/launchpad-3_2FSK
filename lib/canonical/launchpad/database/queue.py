--- conflicted
+++ resolved
@@ -25,11 +25,7 @@
 from canonical.database.enumcol import EnumCol
 
 from canonical.lp.dbschema import (
-<<<<<<< HEAD
-    EnumCol, PackageUploadStatus, PackageUploadCustomFormat,
-=======
-    DistroReleaseQueueStatus, DistroReleaseQueueCustomFormat,
->>>>>>> bbe3b3ad
+    PackageUploadStatus, PackageUploadCustomFormat,
     PackagePublishingPocket, PackagePublishingStatus)
 
 from canonical.launchpad.interfaces import (
