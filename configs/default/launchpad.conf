--- conflicted
+++ resolved
@@ -457,15 +457,13 @@
         host_key_pair_path lib/canonical/codehosting/tests/keys
         branches_root /var/tmp/sm-ng/push-branches/
         launch yes
-<<<<<<< HEAD
         debug_logfile /tmp/sftp-test/codehosting-debug.log
-=======
+
         # The local smart server and supermirror.
         supermirror_root http://bazaar.launchpad.dev/
         smartserver_root bzr+ssh://%(user)s@bazaar.launchpad.dev/
         # Point to a local codebrowse.
         codebrowse_root http://codebrowse.launchpad.dev/
->>>>>>> 1ea41f66
     </codehosting>
 
     <authserver>
