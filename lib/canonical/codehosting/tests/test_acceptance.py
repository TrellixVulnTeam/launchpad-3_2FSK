--- conflicted
+++ resolved
@@ -599,73 +599,6 @@
         self.assertIn("Project 'no-such-product' does not exist.", str(error))
 
 
-<<<<<<< HEAD
-class OOPSReportingSmartserverTests(SSHTestCase):
-    """Acceptance tests for the ssh server that involve OOPS reporting."""
-
-    def setUp(self):
-        SSHTestCase.setUp(self)
-        test_data = dedent("""
-            [error_reports]
-            oops_prefix: SMPSSH
-            errordir:/var/tmp/codehosting.test
-            copy_to_zlog: false
-            """)
-        config.push('test_data', test_data)
-
-    def tearDown(self):
-        SSHTestCase.tearDown(self)
-        test_config_data = config.pop('test_data')
-
-    def test_oops_reported_on_unhandled_exception(self):
-        # We have to examine the oops reports in the main thread because
-        # canonical.config.config is a thread-locals object, but we have to do
-        # ssh client things in another thread, as the server runs in the
-        # twisted reactor in the main thread.
-
-        # Note the last oops reported before we start.
-        existing_report = globalErrorUtility.getLastOopsReport()
-
-        real_stderr = sys.stderr
-        sys.stderr = StringIO()
-
-        @defer_to_thread
-        def cause_exception_in_ssh_server():
-            """Trigger an unhandled exception in the code hosting ssh server.
-
-            What we do is attempt to execute some command other than 'bzr
-            serve', which works but is thoroughly arbitrary.
-            """
-            ssh_client = SSHClient()
-            # Connect to unrecognized hosts freely:
-            ssh_client.set_missing_host_key_policy(MissingHostKeyPolicy())
-            ssh_client.connect(
-                'localhost', 22222, 'sabdfl',
-                key_filename=os.path.join(os.environ['HOME'], '.ssh/id_dsa'))
-            try:
-                ssh_client.exec_command('sleep')
-            except SSHException:
-                pass
-            ssh_client.close()
-
-        defer_cause_exception = cause_exception_in_ssh_server()
-
-        def check_new_oops_has_been_reported(ignored):
-            """Check that there has been a new OOPS report logged."""
-            new_report = globalErrorUtility.getLastOopsReport()
-            self.assertNotEqual(new_report, None)
-            if existing_report is not None:
-                self.assertNotEqual(new_report.id, existing_report.id)
-            self.assertIn('Not allowed to execute', new_report.value)
-
-        def restore_stderr(ignored):
-            sys.stderr = real_stderr
-
-        return defer_cause_exception.addCallback(
-            check_new_oops_has_been_reported).addBoth(restore_stderr)
-=======
->>>>>>> 31e9ae3a
-
 def make_server_tests(base_suite, servers):
     from canonical.codehosting.tests.helpers import (
         CodeHostingTestProviderAdapter)
