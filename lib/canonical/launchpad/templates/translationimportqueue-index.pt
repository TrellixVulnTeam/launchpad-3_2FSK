--- conflicted
+++ resolved
@@ -10,19 +10,13 @@
 
 <div metal:fill-slot="main">
 
-<<<<<<< HEAD
-  <tal:block condition="view/has_things_to_import">
-=======
-  <h1>Translation files pending to be imported</h1>
-
   <tal:block condition="view/batch">
->>>>>>> 173f73ac
-  <div class="documentDescription">
+  <p>
     These are all the translation resources that are waiting to be imported
     into Rosetta. <tal:loggedin condition="not:request/lp:person">
     <a href="+login">Log in</a> if you want to remove items from this
     list.</tal:loggedin>
-  </div>
+  </p>
 
   <tal:navigation replace="structure view/batchnav/@@+navigation-links" />
 
@@ -100,21 +94,9 @@
   </form>
   </tal:block>
 
-<<<<<<< HEAD
-  <tal:block condition="not: view/has_things_to_import">
-    <tal:block condition="not: view/has_pending_reviews">
-      <div class="documentDescription">
-        There are no files waiting to be imported into Rosetta.
-      </div>
-    </tal:block>
-=======
-  <tal:block condition="not:view/has_entries">
-
-    <div class="documentDescription">
-      There are no pending files to be imported into Rosetta.
-    </div>
->>>>>>> 173f73ac
-  </tal:block>
+  <p tal:condition="not:view/has_entries">
+    There are no files waiting to be imported into Rosetta.
+  </p>
 </div>
 
 </body>
