--- conflicted
+++ resolved
@@ -1,109 +1 @@
-<<<<<<< HEAD
-#!/usr/bin/python -S
-#
-# Copyright 2009 Canonical Ltd.  This software is licensed under the
-# GNU Affero General Public License version 3 (see the file LICENSE).
-
-"""Initialise a new distroseries from its parent series."""
-
-from optparse import OptionParser
-import sys
-
-import _pythonpath
-from contrib.glock import GlobalLock
-from zope.component import getUtility
-
-from canonical.config import config
-from canonical.launchpad.scripts import (
-    execute_zcml_for_scripts,
-    logger,
-    logger_options,
-    )
-from canonical.lp import initZopeless
-from lp.app.errors import NotFoundError
-from lp.registry.interfaces.distribution import IDistributionSet
-from lp.soyuz.scripts.initialise_distroseries import (
-    InitialisationError,
-    InitialiseDistroSeries,
-    )
-
-
-def main():
-    # Parse command-line arguments
-    parser = OptionParser()
-    logger_options(parser)
-
-    parser.add_option("-N", "--dry-run", action="store_true",
-                      dest="dryrun", metavar="DRY_RUN", default=False,
-                      help="Whether to treat this as a dry-run or not.")
-
-    parser.add_option("-d", "--distro", dest="distribution", metavar="DISTRO",
-                      default="ubuntu",
-                      help="Distribution name")
-
-    parser.add_option(
-        "-a", "--arches", dest="arches",
-        help="A comma-seperated list of arches to limit the child "
-        "distroseries to inheriting")
-
-    (options, args) = parser.parse_args()
-
-    log = logger(options, "initialise")
-
-    if len(args) != 1:
-        log.error("Need to be given exactly one non-option argument. "
-                  "Namely the distroseries to initialise.")
-        return 1
-
-    distroseries_name = args[0]
-
-    log.debug("Acquiring lock")
-    lock = GlobalLock('/var/lock/launchpad-initialise.lock')
-    lock.acquire(blocking=True)
-
-    log.debug("Initialising connection.")
-
-    execute_zcml_for_scripts()
-    ztm = initZopeless(dbuser=config.archivepublisher.dbuser)
-
-    try:
-        # 'ubuntu' is the default option.distribution value
-        distribution = getUtility(IDistributionSet)[options.distribution]
-        distroseries = distribution[distroseries_name]
-    except NotFoundError, info:
-        log.error('%s not found' % info)
-        return 1
-
-    try:
-        log.debug('Check empty mutable queues in parentseries')
-        log.debug('Check for no pending builds in parentseries')
-        log.debug('Copying distroarchseries from parent(s) '
-                      'and setting nominatedarchindep.')
-        arches = ()
-        if options.arches is not None:
-            arches = tuple(options.arches.split(','))
-        ids = InitialiseDistroSeries(distroseries, arches=arches)
-        ids.check()
-        log.debug('initialising from parent(s), copying publishing records.')
-        ids.initialise()
-    except InitialisationError, e:
-        log.error(e)
-        return 1
-
-    if options.dryrun:
-        log.debug('Dry-Run mode, transaction aborted.')
-        ztm.abort()
-    else:
-        log.debug('Committing transaction.')
-        ztm.commit()
-
-    log.debug("Releasing lock")
-    lock.release()
-    return 0
-
-
-if __name__ == '__main__':
-    sys.exit(main())
-=======
-initialize-from-parent.py
->>>>>>> 069f206b
+initialize-from-parent.py