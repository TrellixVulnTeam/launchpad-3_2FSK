# (c) Canonical Ltd. 2004-2006, all rights reserved.

__metaclass__ = type

from zope.publisher.publish import mapply

from new import instancemethod
import thread
import traceback
import urllib

import sqlos.connection
from sqlos.interfaces import IConnectionName

import transaction

from zope.app import zapi  # used to get at the adapters service
import zope.app.publication.browser
from zope.app.security.interfaces import IUnauthenticatedPrincipal
from zope.component import getUtility, queryView
from zope.event import notify
from zope.interface import implements, providedBy

from zope.publisher.interfaces import IPublishTraverse, Retry
from zope.publisher.interfaces.browser import IDefaultSkin, IBrowserRequest

from zope.security.interfaces import Unauthorized
from zope.security.proxy import removeSecurityProxy
from zope.security.management import newInteraction

from canonical.config import config
from canonical.launchpad.webapp.interfaces import (
    IOpenLaunchBag, ILaunchpadRoot, AfterTraverseEvent,
    BeforeTraverseEvent, OffsiteFormPostError)
import canonical.launchpad.layers as layers
from canonical.launchpad.webapp.interfaces import IPlacelessAuthUtility
import canonical.launchpad.webapp.adapter as da
from canonical.launchpad.webapp.opstats import OpStats
<<<<<<< HEAD
from canonical.launchpad.webapp.uri import URI, InvalidURIError
from canonical.launchpad.webapp.vhosts import allvhosts
=======
from canonical.launchpad.webapp.uri import URI
>>>>>>> baf9dc06


__all__ = [
    'LoginRoot',
    'LaunchpadBrowserPublication'
    ]


class LoginRoot:
    """Object that provides IPublishTraverse to return only itself.

    We anchor the +login view to this object.  This allows other
    special namespaces to be traversed, but doesn't traverse other
    normal names.
    """
    implements(IPublishTraverse)

    def publishTraverse(self, request, name):
        if not request.getTraversalStack():
            root_object = getUtility(ILaunchpadRoot)
            view = queryView(root_object, name, request)
            return view
        else:
            return self


class LaunchpadBrowserPublication(
    zope.app.publication.browser.BrowserPublication):
    """Subclass of z.a.publication.BrowserPublication that removes ZODB.

    This subclass undoes the ZODB-specific things in ZopePublication, a
    superclass of z.a.publication.BrowserPublication.
    """

    root_object_interface = ILaunchpadRoot

    def __init__(self, db):
        self.db = db

    def annotateTransaction(self, txn, request, ob):
        """Set some useful meta-information on the transaction. This
        information is used by the undo framework, for example.

        This method is not part of the `IPublication` interface, since
        it's specific to this particular implementation.
        """
        # It is possible that request.principal is None if the principal has
        # not been set yet.

        if request.principal is not None:
            txn.setUser(request.principal.id)

        # Work around methods that are usually used for views
        bare = removeSecurityProxy(ob)
        if isinstance(bare, instancemethod):
            ob = bare.im_self

        return txn

    def getDefaultTraversal(self, request, ob):
        superclass = zope.app.publication.browser.BrowserPublication
        return superclass.getDefaultTraversal(self, request, ob)

    def getApplication(self, request):
        end_of_traversal_stack = request.getTraversalStack()[:1]
        if end_of_traversal_stack == ['+login']:
            return LoginRoot()
        else:
            bag = getUtility(IOpenLaunchBag)
            assert bag.site is None, 'Argh! Steve was wrong!'
            root_object = getUtility(self.root_object_interface)
            bag.add(root_object)
            return root_object

    # the below ovverrides to zopepublication (callTraversalHooks,
    # afterTraversal, and _maybePlacefullyAuthenticate) make the
    # assumption that there will never be a ZODB "local"
    # authentication service (such as the "pluggable auth service").
    # If this becomes untrue at some point, the code will need to be
    # revisited.

    @staticmethod
    def clearSQLOSCache():
        # Big boot for fixing SQLOS transaction issues - nuke the
        # connection cache at the start of a transaction. This shouldn't
        # affect performance much, as psycopg does connection pooling.
        #
        # XXX: Move this to SQLOS, in a method that is subscribed to the
        # transaction begin event rather than hacking it into traversal.
        # -- Steve Alexander, Tue Dec 14 13:15:06 UTC 2004
        name = getUtility(IConnectionName).name
        key = (thread.get_ident(), name)
        cache = sqlos.connection.connCache
        if cache.has_key(key):
            del cache[key]
        # SQLOS Connection objects also only register themselves for
        # the transaction in which they are instantiated - this is
        # no longer a problem as we are nuking the connection cache,
        # but it is still an issue in SQLOS that needs to be fixed.
        #name = getUtility(IConnectionName).name
        #con = sqlos.connection.getConnection(None, name)
        #t = transaction.get_transaction()
        #t.join(con._dm)

    def beforeTraversal(self, request):
        threadid = thread.get_ident()
        threadrequestfile = open('thread-%s.request' % threadid, 'w')
        try:
            request_txt = unicode(request).encode('UTF-8')
        except:
            request_txt = 'Exception converting request to string\n\n'
            try:
                request_txt += traceback.format_exc()
            except:
                request_txt += 'Unable to render traceback!'
        threadrequestfile.write(request_txt)
        threadrequestfile.close()

        # Tell our custom database adapter that the request has started.
        da.set_request_started()

        newInteraction(request)
        transaction.begin()

        self.clearSQLOSCache()
        getUtility(IOpenLaunchBag).clear()

        # Set the default layer.
        adapters = zapi.getGlobalSiteManager().adapters
        layer = adapters.lookup((providedBy(request),), IDefaultSkin, '')
        if layer is not None:
            layers.setAdditionalLayer(request, layer)

        # Try to authenticate against our registry
        prin_reg = getUtility(IPlacelessAuthUtility)
        p = prin_reg.authenticate(request)
        if p is None:
            p = prin_reg.unauthenticatedPrincipal()
            if p is None:
                raise Unauthorized # If there's no default principal

        request.setPrincipal(p)
        self.maybeRestrictToTeam(request)
        self.maybeBlockOffsiteFormPost(request)

    def maybeRestrictToTeam(self, request):

        from canonical.launchpad.interfaces import (
            IPersonSet, IPerson, ITeam, ILaunchpadCelebrities)
        restrict_to_team = config.launchpad.restrict_to_team
        if not restrict_to_team:
            return

        restrictedlogin = '+restricted-login'
        restrictedinfo = '+restricted-info'

        # Always allow access to +restrictedlogin and +restrictedinfo.
        traversal_stack = request.getTraversalStack()
        if (traversal_stack == [restrictedlogin] or
            traversal_stack == [restrictedinfo]):
            return

        principal = request.principal
        team = getUtility(IPersonSet).getByName(restrict_to_team)
        if team is None:
            raise AssertionError(
                'restrict_to_team "%s" not found' % restrict_to_team)
        elif not ITeam.providedBy(team):
            raise AssertionError(
                'restrict_to_team "%s" is not a team' % restrict_to_team)

        if IUnauthenticatedPrincipal.providedBy(principal):
            location = '/%s' % restrictedlogin
        else:
            # We have a team we can work with.
            user = IPerson(principal)
            if (user.inTeam(team) or
                user.inTeam(getUtility(ILaunchpadCelebrities).admin)):
                return
            else:
                location = '/%s' % restrictedinfo

        non_restricted_url = self.getNonRestrictedURL(request)
        if non_restricted_url is not None:
            location += '?production=%s' % urllib.quote(non_restricted_url)

        request.response.setResult('')
        request.response.redirect(location, temporary_if_possible=True)
        # Quash further traversal.
        request.setTraversalStack([])

<<<<<<< HEAD
    def maybeBlockOffsiteFormPost(self, request):
        """Check if an attempt was made to post a form from a remote site.

        The OffsiteFormPostError exception is raised if the following
        holds true:
          1. the request method is POST
          2. the HTTP referer header is not empty
          3. the host portion of the referrer is not a registered vhost
        """
        if request.method != 'POST':
            return
        referrer = request.getHeader('referer') # match HTTP spec misspelling
        if not referrer:
            return
        # Extract the hostname from the referrer URI
        try:
            hostname = URI(referrer).host
        except InvalidURIError:
            hostname = None
        if hostname not in allvhosts.hostnames:
            raise OffsiteFormPostError(referrer)
=======
    def getNonRestrictedURL(self, request):
        """Returns the non-restricted version of the request URL.

        The intended use is for determining the equivalent URL on the
        production Launchpad instance if a user accidentally ends up
        on a restrict_to_team Launchpad instance.

        If a non-restricted URL can not be determined, None is returned.
        """
        base_host = config.launchpad.vhosts.mainsite.hostname
        production_host = config.launchpad.non_restricted_hostname
        # If we don't have a production hostname, or it is the same as
        # this instance, then we can't provide a nonRestricted URL.
        if production_host is None or base_host == production_host:
            return None

        # Are we under the main site's domain?
        uri = URI(request.getURL())
        if not uri.host.endswith(base_host):
            return None

        # Update the hostname, and complete the URL from the request:
        new_host = uri.host[:-len(base_host)] + production_host
        uri = uri.replace(host=new_host, path=request['PATH_INFO'])
        query_string = request.get('QUERY_STRING')
        if query_string:
            uri = uri.replace(query=query_string)
        return str(uri)
>>>>>>> baf9dc06

    def callObject(self, request, ob):

        # Don't render any content on a redirect.
        if request.response.getStatus() in [301, 302, 303, 307]:
            return ''

        # Set the launchpad user-id and page-id (if available) in the
        # wsgi environment, so that the request logger can access it.
        request.setInWSGIEnvironment('launchpad.userid', request.principal.id)
        usedfor = getattr(removeSecurityProxy(ob), '__used_for__', None)
        if usedfor is not None:
            name = getattr(removeSecurityProxy(ob), '__name__', '')
            pageid = '%s:%s' % (usedfor.__name__, name)
            request.setInWSGIEnvironment('launchpad.pageid', pageid)

        return mapply(ob, request.getPositionalArguments(), request)

    def callTraversalHooks(self, request, ob):
        """ We don't want to call _maybePlacefullyAuthenticate as does
        zopepublication """
        notify(BeforeTraverseEvent(ob, request))

    def afterTraversal(self, request, ob):
        """ We don't want to call _maybePlacefullyAuthenticate as does
        zopepublication but we do want to send an AfterTraverseEvent """
        notify(AfterTraverseEvent(ob, request))

        # Debugging code. Please leave. -- StuartBishop 20050622
        # Set 'threads 1' in launchpad.conf if you are using this.
        # from canonical.mem import printCounts, mostRefs, memory
        # from datetime import datetime
        # mem = memory()
        # try:
        #     delta = mem - self._debug_mem
        # except AttributeError:
        #     print '= Startup memory %d bytes' % mem
        #     delta = 0
        # self._debug_mem = mem
        # now = datetime.now().strftime('%H:%M:%S')
        # print '== %s (%.1f MB/%+d bytes) %s' % (
        #         now, mem/(1024*1024), delta, str(request.URL))
        # print str(request.URL)
        # printCounts(mostRefs(4))

    def _maybePlacefullyAuthenticate(self, request, ob):
        """ This should never be called because we've excised it in
        favor of dealing with auth in events; if it is called for any
        reason, raise an error """
        raise NotImplementedError

    def handleException(self, object, request, exc_info, retry_allowed=True):
        # Reraise Retry exceptions rather than log.
        # TODO: Remove this when the standard handleException method
        # we call does this (bug to be fixed upstream) -- StuartBishop 20060317
        if retry_allowed and isinstance(exc_info[1], Retry):
            raise
        superclass = zope.app.publication.browser.BrowserPublication
        superclass.handleException(self, object, request, exc_info,
                                   retry_allowed)
        # If it's a HEAD request, we don't care about the body, regardless of
        # exception.
        # UPSTREAM: Should this be part of zope, or is it only required because
        #           of our customisations?
        #        - Andrew Bennetts, 2005-03-08
        if request.method == 'HEAD':
            request.response.setResult('')

    def endRequest(self, request, object):
        superclass = zope.app.publication.browser.BrowserPublication
        superclass.endRequest(self, request, object)
        da.clear_request_started()

        # Maintain operational statistics.
        OpStats.stats['requests'] += 1

        # Increment counters for HTTP status codes we track individually
        # NB. We use IBrowserRequest, as other request types such as
        # IXMLRPCRequest use IHTTPRequest as a superclass.
        # This should be fine as Launchpad only deals with browser
        # and XML-RPC requests.
        if IBrowserRequest.providedBy(request):
            OpStats.stats['http requests'] += 1
            status = request.response.getStatus()
            if status == 404: # Not Found
                OpStats.stats['404s'] += 1
            elif status == 500: # Unhandled exceptions
                OpStats.stats['500s'] += 1
            elif status == 503: # Timeouts
                OpStats.stats['503s'] += 1

            # Increment counters for status code groups.
            OpStats.stats[str(status)[0] + 'XXs'] += 1

<|MERGE_RESOLUTION|>--- conflicted
+++ resolved
@@ -36,12 +36,8 @@
 from canonical.launchpad.webapp.interfaces import IPlacelessAuthUtility
 import canonical.launchpad.webapp.adapter as da
 from canonical.launchpad.webapp.opstats import OpStats
-<<<<<<< HEAD
 from canonical.launchpad.webapp.uri import URI, InvalidURIError
 from canonical.launchpad.webapp.vhosts import allvhosts
-=======
-from canonical.launchpad.webapp.uri import URI
->>>>>>> baf9dc06
 
 
 __all__ = [
@@ -233,7 +229,35 @@
         # Quash further traversal.
         request.setTraversalStack([])
 
-<<<<<<< HEAD
+    def getNonRestrictedURL(self, request):
+        """Returns the non-restricted version of the request URL.
+
+        The intended use is for determining the equivalent URL on the
+        production Launchpad instance if a user accidentally ends up
+        on a restrict_to_team Launchpad instance.
+
+        If a non-restricted URL can not be determined, None is returned.
+        """
+        base_host = config.launchpad.vhosts.mainsite.hostname
+        production_host = config.launchpad.non_restricted_hostname
+        # If we don't have a production hostname, or it is the same as
+        # this instance, then we can't provide a nonRestricted URL.
+        if production_host is None or base_host == production_host:
+            return None
+
+        # Are we under the main site's domain?
+        uri = URI(request.getURL())
+        if not uri.host.endswith(base_host):
+            return None
+
+        # Update the hostname, and complete the URL from the request:
+        new_host = uri.host[:-len(base_host)] + production_host
+        uri = uri.replace(host=new_host, path=request['PATH_INFO'])
+        query_string = request.get('QUERY_STRING')
+        if query_string:
+            uri = uri.replace(query=query_string)
+        return str(uri)
+
     def maybeBlockOffsiteFormPost(self, request):
         """Check if an attempt was made to post a form from a remote site.
 
@@ -255,36 +279,6 @@
             hostname = None
         if hostname not in allvhosts.hostnames:
             raise OffsiteFormPostError(referrer)
-=======
-    def getNonRestrictedURL(self, request):
-        """Returns the non-restricted version of the request URL.
-
-        The intended use is for determining the equivalent URL on the
-        production Launchpad instance if a user accidentally ends up
-        on a restrict_to_team Launchpad instance.
-
-        If a non-restricted URL can not be determined, None is returned.
-        """
-        base_host = config.launchpad.vhosts.mainsite.hostname
-        production_host = config.launchpad.non_restricted_hostname
-        # If we don't have a production hostname, or it is the same as
-        # this instance, then we can't provide a nonRestricted URL.
-        if production_host is None or base_host == production_host:
-            return None
-
-        # Are we under the main site's domain?
-        uri = URI(request.getURL())
-        if not uri.host.endswith(base_host):
-            return None
-
-        # Update the hostname, and complete the URL from the request:
-        new_host = uri.host[:-len(base_host)] + production_host
-        uri = uri.replace(host=new_host, path=request['PATH_INFO'])
-        query_string = request.get('QUERY_STRING')
-        if query_string:
-            uri = uri.replace(query=query_string)
-        return str(uri)
->>>>>>> baf9dc06
 
     def callObject(self, request, ob):
 
