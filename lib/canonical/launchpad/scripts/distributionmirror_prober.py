--- conflicted
+++ resolved
@@ -143,8 +143,6 @@
         self.setURL(url.encode('ascii'))
 
     def probe(self):
-<<<<<<< HEAD
-=======
         # NOTE: We don't want to issue connections to any outside host when
         # running the mirror prober in a development machine, so we do this
         # hack here.
@@ -153,7 +151,6 @@
             reactor.callLater(0, self.succeeded, '200')
             return self._deferred
 
->>>>>>> 418bbaec
         if should_skip_host(self.request_host):
             reactor.callLater(0, self.failed, ConnectionSkipped(self.url))
             return self._deferred
