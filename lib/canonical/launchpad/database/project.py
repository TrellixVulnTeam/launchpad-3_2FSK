# Copyright 2004-2007 Canonical Ltd.  All rights reserved.
# pylint: disable-msg=E0611,W0212
"""Launchpad Project-related Database Table Objects."""

__metaclass__ = type
__all__ = [
    'Project',
    'ProjectSeries',
    'ProjectSet',
    ]

from zope.component import getUtility
from zope.interface import implements

from sqlobject import (
    AND, ForeignKey, StringCol, BoolCol, SQLObjectNotFound, SQLRelatedJoin)
from storm.expr import And, In, SQL
from storm.store import Store

from canonical.database.sqlbase import SQLBase, sqlvalues, quote
from canonical.database.datetimecol import UtcDateTimeCol
from canonical.database.constants import UTC_NOW
from canonical.database.enumcol import EnumCol

from canonical.launchpad.interfaces import (
    IFAQCollection, IHasIcon, IHasLogo, IHasMugshot, IProduct, IProject,
    IProjectSeries, IProjectSet, ISearchableByQuestionOwner,
    IStructuralSubscriptionTarget,NotFoundError,
    QUESTION_STATUS_DEFAULT_SEARCH, SpecificationFilter,
    SpecificationImplementationStatus, SpecificationSort,
    SprintSpecificationStatus, TranslationPermission)
from canonical.launchpad.interfaces.pillar import IPillarNameSet

from canonical.launchpad.database.branchvisibilitypolicy import (
    BranchVisibilityPolicyMixin)
from canonical.launchpad.database.bug import (
    get_bug_tags, get_bug_tags_open_count)
from canonical.launchpad.database.bugtarget import BugTargetBase
from canonical.launchpad.database.bugtask import BugTask
from canonical.launchpad.database.faq import FAQ, FAQSearch
from canonical.launchpad.database.karma import KarmaContextMixin
from canonical.launchpad.database.language import Language
from canonical.launchpad.database.mentoringoffer import MentoringOffer
from canonical.launchpad.database.milestone import (
    Milestone, ProjectMilestone, milestone_sort_key)
from canonical.launchpad.database.announcement import MakesAnnouncements
from canonical.launchpad.database.pillar import HasAliasMixin
from canonical.launchpad.database.product import Product
from canonical.launchpad.database.productseries import ProductSeries
from canonical.launchpad.database.projectbounty import ProjectBounty
from canonical.launchpad.database.specification import (
    HasSpecificationsMixin, Specification)
from canonical.launchpad.database.sprint import HasSprintsMixin
from canonical.launchpad.database.question import QuestionTargetSearch
from canonical.launchpad.database.structuralsubscription import (
    StructuralSubscriptionTargetMixin)
from canonical.launchpad.helpers import shortlist
from canonical.launchpad.validators.person import validate_public_person


class Project(SQLBase, BugTargetBase, HasSpecificationsMixin,
              MakesAnnouncements, HasSprintsMixin, HasAliasMixin,
              KarmaContextMixin, BranchVisibilityPolicyMixin,
              StructuralSubscriptionTargetMixin):
    """A Project"""

    implements(IProject, IFAQCollection, IHasIcon, IHasLogo,
               IHasMugshot, ISearchableByQuestionOwner,
               IStructuralSubscriptionTarget)

    _table = "Project"

    # db field names
    owner = ForeignKey(
        dbName='owner', foreignKey='Person',
        storm_validator=validate_public_person, notNull=True)
    registrant = ForeignKey(
        dbName='registrant', foreignKey='Person',
        storm_validator=validate_public_person, notNull=True)
    name = StringCol(dbName='name', notNull=True)
    displayname = StringCol(dbName='displayname', notNull=True)
    title = StringCol(dbName='title', notNull=True)
    summary = StringCol(dbName='summary', notNull=True)
    description = StringCol(dbName='description', notNull=True)
    datecreated = UtcDateTimeCol(dbName='datecreated', notNull=True,
        default=UTC_NOW)
    driver = ForeignKey(
        dbName="driver", foreignKey="Person",
        storm_validator=validate_public_person, notNull=False, default=None)
    homepageurl = StringCol(dbName='homepageurl', notNull=False, default=None)
    homepage_content = StringCol(default=None)
    icon = ForeignKey(
        dbName='icon', foreignKey='LibraryFileAlias', default=None)
    logo = ForeignKey(
        dbName='logo', foreignKey='LibraryFileAlias', default=None)
    mugshot = ForeignKey(
        dbName='mugshot', foreignKey='LibraryFileAlias', default=None)
    wikiurl = StringCol(dbName='wikiurl', notNull=False, default=None)
    sourceforgeproject = StringCol(dbName='sourceforgeproject', notNull=False,
        default=None)
    freshmeatproject = StringCol(dbName='freshmeatproject', notNull=False,
        default=None)
    lastdoap = StringCol(dbName='lastdoap', notNull=False, default=None)
    translationgroup = ForeignKey(dbName='translationgroup',
        foreignKey='TranslationGroup', notNull=False, default=None)
    translationpermission = EnumCol(dbName='translationpermission',
        notNull=True, schema=TranslationPermission,
        default=TranslationPermission.OPEN)
    active = BoolCol(dbName='active', notNull=True, default=True)
    reviewed = BoolCol(dbName='reviewed', notNull=True, default=False)
    bugtracker = ForeignKey(
        foreignKey="BugTracker", dbName="bugtracker", notNull=False,
        default=None)
    bug_reporting_guidelines = StringCol(default=None)

    # convenient joins

    bounties = SQLRelatedJoin('Bounty', joinColumn='project',
                            otherColumn='bounty',
                            intermediateTable='ProjectBounty')

    @property
    def products(self):
        return Product.selectBy(project=self, active=True, orderBy='name')

    def getProduct(self, name):
        return Product.selectOneBy(project=self, name=name)

    def ensureRelatedBounty(self, bounty):
        """See `IProject`."""
        for curr_bounty in self.bounties:
            if bounty.id == curr_bounty.id:
                return None
        ProjectBounty(project=self, bounty=bounty)
        return None

    @property
    def drivers(self):
        """See `IHasDrivers`."""
        if self.driver is not None:
            return [self.driver]
        return []

    @property
    def mentoring_offers(self):
        """See `IProject`."""
        via_specs = MentoringOffer.select("""
            Product.project = %s AND
            Specification.product = Product.id AND
            Specification.id = MentoringOffer.specification
            """ % sqlvalues(self.id) + """ AND NOT
            (""" + Specification.completeness_clause +")",
            clauseTables=['Product', 'Specification'],
            distinct=True)
        via_bugs = MentoringOffer.select("""
            Product.project = %s AND
            BugTask.product = Product.id AND
            BugTask.bug = MentoringOffer.bug AND
            BugTask.bug = Bug.id AND
            Bug.private IS FALSE
            """ % sqlvalues(self.id) + """ AND NOT (
            """ + BugTask.completeness_clause + ")",
            clauseTables=['Product', 'BugTask', 'Bug'],
            distinct=True)
        return via_specs.union(via_bugs, orderBy=['-date_created', '-id'])

    def translatables(self):
        """See `IProject`."""
        return Product.select('''
            Product.project = %s AND
            Product.official_rosetta = TRUE AND
            Product.id = ProductSeries.product AND
            POTemplate.productseries = ProductSeries.id
            ''' % sqlvalues(self),
            clauseTables=['ProductSeries', 'POTemplate'],
            distinct=True)

    def _getBaseQueryAndClauseTablesForQueryingSprints(self):
        query = """
            Product.project = %s
            AND Specification.product = Product.id
            AND Specification.id = SprintSpecification.specification
            AND SprintSpecification.sprint = Sprint.id
            AND SprintSpecification.status = %s
            """ % sqlvalues(self, SprintSpecificationStatus.ACCEPTED)
        return query, ['Product', 'Specification', 'SprintSpecification']

    @property
    def has_any_specifications(self):
        """See `IHasSpecifications`."""
        return self.all_specifications.count()

    @property
    def all_specifications(self):
        return self.specifications(filter=[SpecificationFilter.ALL])

    @property
    def valid_specifications(self):
        return self.specifications(filter=[SpecificationFilter.VALID])

    def specifications(self, sort=None, quantity=None, filter=None,
                       series=None, prejoin_people=True):
        """See `IHasSpecifications`."""

        # Make a new list of the filter, so that we do not mutate what we
        # were passed as a filter
        if not filter:
            # filter could be None or [] then we decide the default
            # which for a project is to show incomplete specs
            filter = [SpecificationFilter.INCOMPLETE]

        # sort by priority descending, by default
        if sort is None or sort == SpecificationSort.PRIORITY:
            order = ['-priority', 'Specification.definition_status',
                     'Specification.name']
        elif sort == SpecificationSort.DATE:
            order = ['-Specification.datecreated', 'Specification.id']

        # figure out what set of specifications we are interested in. for
        # projects, we need to be able to filter on the basis of:
        #
        #  - completeness. by default, only incomplete specs shown
        #  - informational.
        #
        base = """
            Specification.product = Product.id AND
            Product.active IS TRUE AND
            Product.project = %s
            """ % self.id
        query = base
        # look for informational specs
        if SpecificationFilter.INFORMATIONAL in filter:
            query += (' AND Specification.implementation_status = %s' %
              quote(SpecificationImplementationStatus.INFORMATIONAL))

        # filter based on completion. see the implementation of
        # Specification.is_complete() for more details
        completeness =  Specification.completeness_clause

        if SpecificationFilter.COMPLETE in filter:
            query += ' AND ( %s ) ' % completeness
        elif SpecificationFilter.INCOMPLETE in filter:
            query += ' AND NOT ( %s ) ' % completeness

        # ALL is the trump card
        if SpecificationFilter.ALL in filter:
            query = base

        # Filter for specification text
        for constraint in filter:
            if isinstance(constraint, basestring):
                # a string in the filter is a text search filter
                query += ' AND Specification.fti @@ ftq(%s) ' % quote(
                    constraint)

        clause_tables = ['Product']
        if series is not None:
            query += ('AND Specification.productseries = ProductSeries.id'
                      ' AND ProductSeries.name = %s'
                      % sqlvalues(series))
            clause_tables.append('ProductSeries')

        results = Specification.select(query, orderBy=order, limit=quantity,
            clauseTables=clause_tables)
        if prejoin_people:
            results = results.prejoin(['assignee', 'approver', 'drafter'])
        return results

    def _customizeSearchParams(self, search_params):
        """Customize `search_params` for this milestone."""
        search_params.setProject(self)

    def getUsedBugTags(self):
        """See `IHasBugs`."""
        if not self.products:
            return []
        product_ids = sqlvalues(*self.products)
        return get_bug_tags(
            "BugTask.product IN (%s)" % ",".join(product_ids))

    def getUsedBugTagsWithOpenCounts(self, user):
        """See `IHasBugs`."""
        if not self.products:
            return []
        product_ids = sqlvalues(*self.products)
        return get_bug_tags_open_count(
            In(BugTask.productID, product_ids), user)

    def _getBugTaskContextClause(self):
        """See `HasBugsBase`."""
        return 'BugTask.product IN (%s)' % ','.join(sqlvalues(*self.products))

    # IQuestionCollection
    def searchQuestions(self, search_text=None,
                        status=QUESTION_STATUS_DEFAULT_SEARCH,
                        language=None, sort=None, owner=None,
                        needs_attention_from=None, unsupported=False):
        """See `IQuestionCollection`."""
        if unsupported:
            unsupported_target = self
        else:
            unsupported_target = None

        return QuestionTargetSearch(
            project=self,
            search_text=search_text, status=status,
            language=language, sort=sort, owner=owner,
            needs_attention_from=needs_attention_from,
            unsupported_target=unsupported_target).getResults()

    def getQuestionLanguages(self):
        """See `IQuestionCollection`."""
        return set(Language.select("""
            Language.id = Question.language AND
            Question.product = Product.id AND
            Product.project = %s""" % sqlvalues(self.id),
            clauseTables=['Question', 'Product'], distinct=True))

    @property
    def bugtargetname(self):
        """See IBugTarget."""
        return self.name

    # IFAQCollection
    def getFAQ(self, id):
        """See `IQuestionCollection`."""
        faq = FAQ.getForTarget(id, None)
        if (faq is not None
            and IProduct.providedBy(faq.target)
            and faq.target in self.products):
            # Filter out faq not related to this project.
            return faq
        else:
            return None

    def searchFAQs(self, search_text=None, owner=None, sort=None):
        """See `IQuestionCollection`."""
        return FAQSearch(
            search_text=search_text, owner=owner, sort=sort,
            project=self).getResults()

    def hasProducts(self):
        """Returns True if a project has products associated with it, False
        otherwise.

        If the project has < 1 product, selected links will be disabled.
        This is to avoid situations where users try to file bugs against
        empty project groups (Malone bug #106523).
        """
        return self.products.count() != 0

    def _getMilestones(self, only_active):
        """Return a list of milestones for this project.

        If only_active is True, only active milestones are returned,
        else all milestones.

        A project has a milestone named 'A', if at least one of its
        products has a milestone named 'A'.
        """
        store = Store.of(self)

        columns = (
            Milestone.name,
            SQL('MIN(Milestone.dateexpected)'),
            SQL('BOOL_OR(Milestone.active)'),
            )
        conditions = And(Milestone.product == Product.id,
                         Product.project == self,
                         Product.active == True)
        result = store.find(columns, conditions)
        result.group_by(Milestone.name)
        if only_active:
            result.having('BOOL_OR(Milestone.active) = TRUE')
        milestones = shortlist(
<<<<<<< HEAD
            [ProjectMilestone(self, name, dateexpected, active)
             for name, dateexpected, active in result])
        return sorted(milestones, key=HasMilestonesMixin.milestone_sort_key,
                      reverse=True)
=======
            [ProjectMilestone(self, name, dateexpected, visible)
             for name, dateexpected, visible in result])
        return sorted(milestones, key=milestone_sort_key, reverse=True)
>>>>>>> 3ce8fb2b

    @property
    def milestones(self):
        """See `IProject`."""
        return self._getMilestones(True)

    @property
    def all_milestones(self):
        """See `IProject`."""
        return self._getMilestones(False)

    def getMilestone(self, name):
        """See `IProject`."""
        for milestone in self.all_milestones:
            if milestone.name == name:
                return milestone
        return None

    def getSeries(self, series_name):
        """See `IProject.`"""
        has_series = ProductSeries.selectFirst(
            AND(ProductSeries.q.productID == Product.q.id,
                ProductSeries.q.name == series_name,
                Product.q.projectID == self.id), orderBy='id')

        if has_series is None:
            return None

        return ProjectSeries(self, series_name)


class ProjectSet:
    implements(IProjectSet)

    def __init__(self):
        self.title = 'Projects registered in Launchpad'

    def __iter__(self):
        return iter(Project.selectBy(active=True))

    def __getitem__(self, name):
        project = self.getByName(name=name, ignore_inactive=True)
        if project is None:
            raise NotFoundError(name)
        return project

    def get(self, projectid):
        """See `canonical.launchpad.interfaces.project.IProjectSet`.

        >>> getUtility(IProjectSet).get(1).name
        u'apache'
        >>> getUtility(IProjectSet).get(-1)
        Traceback (most recent call last):
        ...
        NotFoundError: -1
        """
        try:
            project = Project.get(projectid)
        except SQLObjectNotFound:
            raise NotFoundError(projectid)
        return project

    def getByName(self, name, ignore_inactive=False):
        """See `IProjectSet`."""
        pillar = getUtility(IPillarNameSet).getByName(name, ignore_inactive)
        if not IProject.providedBy(pillar):
            return None
        return pillar

    def new(self, name, displayname, title, homepageurl, summary,
            description, owner, mugshot=None, logo=None, icon=None,
            registrant=None):
        """See `canonical.launchpad.interfaces.project.IProjectSet`."""
        if registrant is None:
            registrant = owner
        return Project(
            name=name,
            displayname=displayname,
            title=title,
            summary=summary,
            description=description,
            homepageurl=homepageurl,
            owner=owner,
            registrant=registrant,
            datecreated=UTC_NOW,
            mugshot=mugshot,
            logo=logo,
            icon=icon)

    def count_all(self):
        return Project.select().count()

    def forReview(self):
        return Project.select("reviewed IS FALSE")

    def search(self, text=None, soyuz=None,
                     rosetta=None, malone=None,
                     bazaar=None,
                     search_products=True,
                     show_inactive=False):
        """Search through the Registry database for projects that match the
        query terms. text is a piece of text in the title / summary /
        description fields of project (and possibly product). soyuz,
        bounties, bazaar, malone etc are hints as to whether the search
        should be limited to projects that are active in those Launchpad
        applications.
        """
        clauseTables = set()
        clauseTables.add('Project')
        queries = []
        if rosetta:
            clauseTables.add('Product')
            clauseTables.add('POTemplate')
            queries.append('POTemplate.product=Product.id')
        if malone:
            clauseTables.add('Product')
            clauseTables.add('BugTask')
            queries.append('BugTask.product=Product.id')
        if bazaar:
            clauseTables.add('Product')
            clauseTables.add('ProductSeries')
            queries.append('(ProductSeries.branch IS NOT NULL)')
            queries.append('ProductSeries.product=Product.id')

        if text:
            if search_products:
                clauseTables.add('Product')
                queries.append("Product.fti @@ ftq(%s)" % sqlvalues(text))
            else:
                queries.append("Project.fti @@ ftq(%s)" % sqlvalues(text))

        if 'Product' in clauseTables:
            queries.append('Product.project=Project.id')

        if not show_inactive:
            queries.append('Project.active IS TRUE')
            if 'Product' in clauseTables:
                queries.append('Product.active IS TRUE')

        query = " AND ".join(queries)
        return Project.select(query, distinct=True, clauseTables=clauseTables)


class ProjectSeries(HasSpecificationsMixin):
    """See `IprojectSeries`."""

    implements(IProjectSeries)

    def __init__(self, project, name):
        self.project = project
        self.name = name

    def specifications(self, sort=None, quantity=None, filter=None,
                       prejoin_people=True):
        return self.project.specifications(
            sort, quantity, filter, self.name, prejoin_people=prejoin_people)

    @property
    def has_any_specifications(self):
        """See `IHasSpecifications`."""
        return self.all_specifications.count()

    @property
    def all_specifications(self):
        return self.specifications(filter=[SpecificationFilter.ALL])

    @property
    def valid_specifications(self):
        return self.specifications(filter=[SpecificationFilter.VALID])

    @property
    def title(self):
        return "%s Series %s" % (self.project.title, self.name)

    @property
    def displayname(self):
        return self.name<|MERGE_RESOLUTION|>--- conflicted
+++ resolved
@@ -373,16 +373,9 @@
         if only_active:
             result.having('BOOL_OR(Milestone.active) = TRUE')
         milestones = shortlist(
-<<<<<<< HEAD
             [ProjectMilestone(self, name, dateexpected, active)
              for name, dateexpected, active in result])
-        return sorted(milestones, key=HasMilestonesMixin.milestone_sort_key,
-                      reverse=True)
-=======
-            [ProjectMilestone(self, name, dateexpected, visible)
-             for name, dateexpected, visible in result])
         return sorted(milestones, key=milestone_sort_key, reverse=True)
->>>>>>> 3ce8fb2b
 
     @property
     def milestones(self):
