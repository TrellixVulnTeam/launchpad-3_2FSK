--- conflicted
+++ resolved
@@ -1085,18 +1085,14 @@
                 msg += "%d " % score
                 break
 
-<<<<<<< HEAD
         # apt_pkg requires InitSystem to get VersionCompare working properly
         apt_pkg.InitSystem()
 
-        # parse package builde dependencies using apt_pkg
-=======
         # Score the package down if it has unsatisfiable build-depends
         # in the hope that doing so will allow the depended on package
         # to be built first.
 
         # parse package build dependencies using apt_pkg
->>>>>>> b860d4a5
         try:
             parsed_deps = apt_pkg.ParseDepends(job.builddependsindep)
         except ValueError:
@@ -1157,17 +1153,10 @@
                     # list of dependencies.
                     score -= SCORE_SATISFIEDDEP
                     continue
-<<<<<<< HEAD
 
             # reduce score in 10 point for each unsatisfied dependency
             score -= SCORE_UNSATISFIEDDEP
             self._logger.warn("MISSING DEP: %r in %s %s"
-=======
-                
-            # reduce score by 10 points for each unsatisfied dependency
-            score -= 10
-            self._logger.warn("MISSED DEP: %r in %s %s"
->>>>>>> b860d4a5
                               % (token, job.archrelease.distrorelease.name,
                                  job.archrelease.architecturetag))
 
