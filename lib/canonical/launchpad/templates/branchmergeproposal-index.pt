--- conflicted
+++ resolved
@@ -126,17 +126,6 @@
       <p>Recent revisions are not available due to the source branch being remote.</p>
     </tal:remote-branch>
   </div>
-<<<<<<< HEAD
-
-  </div><!-- non-portlets-->
-
-  <div class="back-link">
-    &laquo; Back to <tal:link replace="structure context/source_branch/fmt:bzr-link"/>
-  </div>
-
-</div>
-=======
->>>>>>> 0341d616
 
   </div><!-- non-portlets-->
 
