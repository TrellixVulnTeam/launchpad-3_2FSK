# Copyright 2004-2007 Canonical Ltd.  All rights reserved.
# pylint: disable-msg=E0611,W0212

"""`SQLObject` implementation of `IPOFile` interface."""

__metaclass__ = type
__all__ = [
    'POFile',
    'DummyPOFile',
    'POFileSet',
    'POFileToTranslationFileDataAdapter',
    'POFileTranslator',
    ]

import datetime
import logging
import StringIO
import pytz
from urllib2 import URLError
from sqlobject import (
    ForeignKey, IntCol, StringCol, BoolCol, SQLMultipleJoin
    )
from zope.interface import implements
from zope.component import getUtility

from canonical.cachedproperty import cachedproperty
from canonical.config import config
from canonical.database.constants import UTC_NOW
from canonical.database.datetimecol import UtcDateTimeCol
from canonical.database.sqlbase import (
    SQLBase, flush_database_updates, quote, sqlvalues)
from canonical.launchpad import helpers
from canonical.launchpad.components.rosettastats import RosettaStats
from canonical.launchpad.database.potmsgset import POTMsgSet
from canonical.launchpad.database.translationimportqueue import (
    TranslationImportQueueEntry)
from canonical.launchpad.database.translationmessage import (
    DummyTranslationMessage, TranslationMessage)
from canonical.launchpad.interfaces import (
    ILaunchpadCelebrities, ILibraryFileAliasSet, IPersonSet, IPOFile,
    IPOFileSet, IPOFileTranslator, ITranslationExporter,
    ITranslationFileData, ITranslationImporter, IVPOExportSet,
    NotExportedFromLaunchpad, NotFoundError, OutdatedTranslationError,
    RosettaImportStatus, TranslationFormatSyntaxError,
    TranslationFormatInvalidInputError, TranslationPermission,
    TranslationValidationStatus, ZeroLengthPOExportError)
from canonical.launchpad.mail import simple_sendmail
from canonical.launchpad.mailnotification import MailWrapper
from canonical.launchpad.translationformat import TranslationMessageData
from canonical.launchpad.webapp import canonical_url
from canonical.librarian.interfaces import (
    ILibrarianClient, UploadFailed)


def _check_translation_perms(permission, translators, person):
    """Return True or False dependening on whether the person is part of the
    right group of translators, and the permission on the relevant project,
    product or distribution.

    :param permission: The kind of TranslationPermission.
    :param translators: The list of official translators for the
        product/project/distribution.
    :param person: The person that we want to check if has translation
        permissions.
    """
    # Let's determine if the person is part of a designated translation team
    is_designated_translator = False
    # XXX sabdfl 2005-05-25:
    # This code could be improved when we have implemented CrowdControl.
    for translator in translators:
        if person.inTeam(translator):
            is_designated_translator = True
            break

    # have a look at the applicable permission policy
    if permission == TranslationPermission.OPEN:
        # if the translation policy is "open", then yes, anybody is an
        # editor of any translation
        return True
    elif permission == TranslationPermission.STRUCTURED:
        # in the case of a STRUCTURED permission, designated translators
        # can edit, unless there are no translators, in which case
        # anybody can translate
        if len(translators) > 0:
            # when there are designated translators, only they can edit
            if is_designated_translator is True:
                return True
        else:
            # since there are no translators, anyone can edit
            return True
    elif permission in (TranslationPermission.RESTRICTED,
                        TranslationPermission.CLOSED):
        # if the translation policy is "restricted" or "closed", then check if
        # the person is in the set of translators
        if is_designated_translator:
            return True
    else:
        raise NotImplementedError('Unknown permission %s' % permission.name)

    # ok, thats all we can check, and so we must assume the answer is no
    return False


def _can_edit_translations(pofile, person):
    """Say if a person is able to edit existing translations.

    Return True or False indicating whether the person is allowed
    to edit these translations.

    Admins and Rosetta experts are always able to edit any translation.
    If the `IPOFile` is for an `IProductSeries`, the owner of the `IProduct`
    has also permissions.
    Any other mortal will have rights depending on if he/she is on the right
    translation team for the given `IPOFile`.translationpermission and the
    language associated with this `IPOFile`.
    """
    # If the person is None, then they cannot edit
    if person is None:
        return False

    # XXX Carlos Perello Marin 2006-02-07 bug=4814:
    # We should not check the permissions here but use the standard
    # security system.

    # XXX Carlos Perello Marin 2006-02-08 bug=30789:
    # The check person.id == rosetta_experts.id must be removed as soon as
    # the is closed.

    # Rosetta experts and admins can always edit translations.
    admins = getUtility(ILaunchpadCelebrities).admin
    rosetta_experts = getUtility(ILaunchpadCelebrities).rosetta_expert
    if (person.inTeam(admins) or person.inTeam(rosetta_experts) or
        person.id == rosetta_experts.id):
        return True

    # The owner of the product is also able to edit translations.
    if pofile.potemplate.productseries is not None:
        product = pofile.potemplate.productseries.product
        if person.inTeam(product.owner):
            return True

    # Finally, check whether the user is member of the translation team or
    # owner for the given PO file.
    translators = [t.translator for t in pofile.translators]
    return _check_translation_perms(
        pofile.translationpermission,
        translators,
        person) or person.inTeam(pofile.owner)

def _can_add_suggestions(pofile, person):
    """Whether a person is able to add suggestions.

    Any user that can edit translations can add suggestions, the others will
    be able to add suggestions only if the permission is not CLOSED.
    """
    return (_can_edit_translations(pofile, person) or
            pofile.translationpermission <> TranslationPermission.CLOSED)


class POFileMixIn(RosettaStats):
    """Base class for `POFile` and `DummyPOFile`.

    Provides machinery for retrieving `TranslationMessage`s and populating
    their submissions caches.  That machinery is needed even for
    `DummyPOFile`s.
    """

    @property
    def plural_forms(self):
        """See `IPOFile`."""
        if self.language.pluralforms is not None:
            forms = self.language.pluralforms
        else:
            # Don't know anything about plural forms for this
            # language, fallback to the most common case, 2.
            forms = 2
        return forms

    def getHeader(self):
        """See `IPOFile`."""
        translation_importer = getUtility(ITranslationImporter)
        format_importer = translation_importer.getTranslationFormatImporter(
            self.potemplate.source_file_format)
        header = format_importer.getHeaderFromString(self.header)
        header.comment = self.topcomment
        header.has_plural_forms = self.potemplate.hasPluralMessage()
        return header

    def getCurrentTranslationMessage(self, msgid_text, context=None,
                                     ignore_obsolete=False):
        """See `IPOFile`."""
        if not isinstance(msgid_text, unicode):
            raise AssertionError(
                "Can't index with type %s. (Must be unicode.)"
                % type(msgid_text))

        potmsgset = self.potemplate.getPOTMsgSetByMsgIDText(key=msgid_text,
                                                            context=context)
        return self.getCurrentTranslationMessageFromPOTMsgSet(
            potmsgset, ignore_obsolete=ignore_obsolete)

    # XXX CarlosPerelloMarin 2007-11-16: Disabled until we implement
    # suggestions again.
    def getCurrentSuggestions(self, potmsgsets):
        """See `IPOTemplate`."""
        raise NotImplementedError
#        if not potmsgsets:
#            return
#        for potmsgset in potmsgsets:
#            assert potmsgset.potemplate == self.potemplate, (
#                "Requesting external suggestions in wrong template.")
#
#        parameters = {}
#        parameters['this_template'] = quote(self.potemplate)
#        parameters['language'] = quote(self.language)
#        parameters['wanted_msgids'] = ', '.join([
#            quote(msgid) for msgid in takers_for_msgid.keys()])
#
#        cur = cursor()
#
#        # Retrieve (the ids of) external suggestions, and for each, the
#        # message identifier (original English message, in the singular) it
#        # translates.
#        # The msgids come from the suggestions' potmsgsets, not from the
#        # potmsgsets we got in our parameter.  We need to know those msgids,
#        # but we avoid retrieving the potmsgsets from the database.
#        cur.execute("""
#            SELECT DISTINCT id, msgid_singular FROM (
#                SELECT
#                    DISTINCT ON (
#                        msgid_singular,
#                        msgstr0,
#                        msgstr1,
#                        msgstr2,
#                        msgstr3)
#                    Suggestion.id,
#                    Suggestion.msgstr0,
#                    Suggestion.msgstr1,
#                    Suggestion.msgstr2,
#                    Suggestion.msgstr3,
#                    POTMsgSet.msgid_singular
#                FROM TranslationMessage Suggestion
#                JOIN POTMsgSet ON Suggestion.potmsgset = POTMsgSet.id
#                JOIN POFile ON Suggestion.pofile = POFile.id
#                -- If this is slow, we can try joining POTemplate in through
#                -- POTMsgSet instead.
#                JOIN POTemplate ON POFile.potemplate = POTemplate.id
#                LEFT JOIN ProductSeries ON
#                    POTemplate.productseries = ProductSeries.id
#                LEFT JOIN Product ON ProductSeries.product = Product.id
#                LEFT JOIN DistroRelease ON
#                    POTemplate.distrorelease = DistroRelease.id
#                LEFT JOIN Distribution ON
#                    DistroRelease.distribution = Distribution.id
#                -- If there's a more recent translation message offering the
#                -- exact same translations, never mind the current one.
#                -- XXX CarlosPerelloMarin 20071107 This is crap and useless,
#                -- we should look in the local potmsgset not in the
#                -- suggestions ones...
#                LEFT JOIN TranslationMessage AS Better ON
#                    Better.potmsgset = Suggestion.potmsgset AND
#                    COALESCE(Better.msgstr0, -1) =
#                        COALESCE(Suggestion.msgstr0, -1) AND
#                    COALESCE(Better.msgstr1, -1) =
#                        COALESCE(Suggestion.msgstr1, -1) AND
#                    COALESCE(Better.msgstr2, -1) =
#                        COALESCE(Suggestion.msgstr2, -1) AND
#                    COALESCE(Better.msgstr3, -1) =
#                        COALESCE(Suggestion.msgstr3, -1))
#                WHERE
#                    POTMsgSet.msgid_singular IN (%(wanted_msgids)s) AND
#                    POTemplate.id <> %(this_template)s AND
#                    POTemplate.iscurrent AND
#                    Suggestion.is_current AND
#                    POFile.language = %(language)s AND
#                    NOT Suggestion.is_fuzzy AND
#                    COALESCE(msgstr0, msgstr1, msgstr2, msgstr3)
#                        IS NOT NULL AND
#                    (Product.official_rosetta OR
#                     Distribution.official_rosetta) AND
#                    Better.id IS NULL
#                    )
#                ORDER BY
#                    msgid_singular,
#                    msgstr0,
#                    msgstr1,
#                    msgstr2,
#                    msgstr3,
#                    Suggestion.id DESC
#                ) AS Suggestions
#            """ % parameters)
#
#        external_suggestions = cur.fetchall()
#
#        if external_translations:
#            # Retrieve the actual suggestions.  Keep these in
#            # newest-to-oldest order, because that's the way the view
#            # class likes them.
#            messages_query = TranslationMessage.select(
#                "id IN (%s)" % ", ".join(
#                    [quote(id) for id in external_translations]),
#                orderBy="-datecreated")
#            messages = shortlist(
#                messages_query, longest_expected=100, hardlimit=200)
#        else:
#            messages = []
#
#        suggestions_by_id = dict(
#            (message.id, message) for message in messages)
#
#        # For each of the message identifiers belonging to potmsgsets,
#        # exactly which potmsgsets could benefit from a suggestion for
#        # that message identifier?  There could be multiple because the
#        # same message identifier may occur in different contexts.
#        takers_for_msgid = dict(
#            (potmsgset.msgid_singular, []) for potmsgset in potmsgsets)
#        for potmsgset in potmsgsets:
#            takers_for_msgid[potmsgset.msgid_singular].append(potmsgset)
#
#        # Figure out which of potmsgsets each suggestion is relevant to,
#        # and return our mapping from potmsgsets to various subsets of
#        # load_submissions.  The subsets may overlap because two
#        # potmsgsets could have the same msgid (i.e. translate the same
#        # string) but in different contexts.  The same suggestions would
#        # apply to both.
#        # Suggestions are still kept in new-to-old order.
#        result = dict((potmsgset, []) for potmsgset in potmsgsets)
#        for translationmessage_id, msgid in external_suggestions:
#            suggestion = suggestions_by_id[translationmessage_id]
#            result[takers_for_msgid[msgid]].append(suggestion)
#
#        return result

    # XXX CarlosPerelloMarin 2007-11-16: Disabled until we implement
    # suggestions again.
    def getExternalSuggestions(self, potmsgsets):
        """See `IPOTemplate`."""
        raise NotImplementedError
#        # XXX JeroenVermeulen 2007-11-08: Unify this with
#        # getCurrentSuggestions(), and sort out the current suggestions from
#        # the full set at the call site.
#        if not potmsgsets:
#            return
#        for potmsgset in potmsgsets:
#            assert potmsgset.potemplate == self.potemplate, (
#                "Requesting external suggestions in wrong template.")
#
#        parameters = {}
#        parameters['this_template'] = quote(self.potemplate)
#        parameters['language'] = quote(self.language)
#        parameters['wanted_msgids'] = ', '.join([
#            quote(msgid) for msgid in takers_for_msgid.keys()])
#
#        cur = cursor()
#
#        # Retrieve (the ids of) external suggestions, and for each, the
#        # message identifier (original English message, in the singular) it
#        # translates.
#        # The msgids come from the suggestions' potmsgsets, not from the
#        # potmsgsets we got in our parameter.  We need to know those msgids,
#        # but we avoid retrieving the potmsgsets from the database.
#        cur.execute("""
#            SELECT DISTINCT id, msgid_singular FROM (
#                SELECT
#                    DISTINCT ON (
#                        msgid_singular,
#                        msgstr0,
#                        msgstr1,
#                        msgstr2,
#                        msgstr3)
#                    Suggestion.id,
#                    Suggestion.msgstr0,
#                    Suggestion.msgstr1,
#                    Suggestion.msgstr2,
#                    Suggestion.msgstr3,
#                    POTMsgSet.msgid_singular
#                FROM TranslationMessage Suggestion
#                JOIN POTMsgSet ON Suggestion.potmsgset = POTMsgSet.id
#                JOIN POFile ON Suggestion.pofile = POFile.id
#                -- If this is slow, we can try joining POTemplate in through
#                -- POTMsgSet instead.
#                JOIN POTemplate ON POFile.potemplate = POTemplate.id
#                LEFT JOIN ProductSeries ON
#                    POTemplate.productseries = ProductSeries.id
#                LEFT JOIN Product ON ProductSeries.product = Product.id
#                LEFT JOIN DistroRelease ON
#                    POTemplate.distrorelease = DistroRelease.id
#                LEFT JOIN Distribution ON
#                    DistroRelease.distribution = Distribution.id
#                WHERE
#                    POTMsgSet.msgid_singular IN (%(wanted_msgids)s) AND
#                    POTemplate.id <> %(this_template)s AND
#                    POTemplate.iscurrent AND
#                    Suggestion.is_current IS FALSE AND
#                    POFile.language = %(language)s AND
#                    NOT Suggestion.is_fuzzy AND
#                    COALESCE(msgstr0, msgstr1, msgstr2, msgstr3)
#                        IS NOT NULL AND
#                    (Product.official_rosetta OR
#                     Distribution.official_rosetta) AND
#                    Better.id IS NULL
#                    )
#                ORDER BY
#                    msgid_singular,
#                    msgstr0,
#                    msgstr1,
#                    msgstr2,
#                    msgstr3,
#                    Suggestion.id DESC
#                ) AS Suggestions
#            """ % parameters)
#
#        external_suggestions = cur.fetchall()
#
#        if external_translations:
#            # Retrieve the actual suggestions.  Keep these in
#            # newest-to-oldest order, because that's the way the view
#            # class likes them.
#            messages_query = TranslationMessage.select(
#                "id IN (%s)" % ", ".join(
#                    [quote(id) for id in external_translations]),
#                orderBy="-datecreated")
#            messages = shortlist(
#                messages_query, longest_expected=100, hardlimit=200)
#        else:
#            messages = []
#
#        suggestions_by_id = dict(
#            (message.id, message) for message in messages)
#
#        # For each of the message identifiers belonging to potmsgsets,
#        # exactly which potmsgsets could benefit from a suggestion for
#        # that message identifier?  There could be multiple because the
#        # same message identifier may occur in different contexts.
#        takers_for_msgid = dict(
#            (potmsgset.msgid_singular, []) for potmsgset in potmsgsets)
#        for potmsgset in potmsgsets:
#            takers_for_msgid[potmsgset.msgid_singular].append(potmsgset)
#
#        # Figure out which of potmsgsets each suggestion is relevant to,
#        # and return our mapping from potmsgsets to various subsets of
#        # load_submissions.  The subsets may overlap because two
#        # potmsgsets could have the same msgid (i.e. translate the same
#        # string) but in different contexts.  The same suggestions would
#        # apply to both.
#        # Suggestions are still kept in new-to-old order.
#        result = dict((potmsgset, []) for potmsgset in potmsgsets)
#        for translationmessage_id, msgid in external_suggestions:
#            suggestion = suggestions_by_id[translationmessage_id]
#            result[takers_for_msgid[msgid]].append(suggestion)
#
#        return result


class POFile(SQLBase, POFileMixIn):
    implements(IPOFile)

    _table = 'POFile'

    potemplate = ForeignKey(foreignKey='POTemplate',
                            dbName='potemplate',
                            notNull=True)
    language = ForeignKey(foreignKey='Language',
                          dbName='language',
                          notNull=True)
    description = StringCol(dbName='description',
                            notNull=False,
                            default=None)
    topcomment = StringCol(dbName='topcomment',
                           notNull=False,
                           default=None)
    header = StringCol(dbName='header',
                       notNull=False,
                       default=None)
    fuzzyheader = BoolCol(dbName='fuzzyheader',
                          notNull=True)
    lasttranslator = ForeignKey(foreignKey='Person',
                                dbName='lasttranslator',
                                notNull=False,
                                default=None)

    date_changed = UtcDateTimeCol(
        dbName='date_changed', notNull=True, default=UTC_NOW)

    license = IntCol(dbName='license',
                     notNull=False,
                     default=None)
    currentcount = IntCol(dbName='currentcount',
                          notNull=True,
                          default=0)
    updatescount = IntCol(dbName='updatescount',
                          notNull=True,
                          default=0)
    rosettacount = IntCol(dbName='rosettacount',
                          notNull=True,
                          default=0)
    unreviewed_count = IntCol(dbName='unreviewed_count',
                              notNull=True,
                              default=0)
    lastparsed = UtcDateTimeCol(dbName='lastparsed',
                                notNull=False,
                                default=None)
    owner = ForeignKey(foreignKey='Person',
                       dbName='owner',
                       notNull=True)
    variant = StringCol(dbName='variant',
                        notNull=False,
                        default=None)
    path = StringCol(dbName='path',
                     notNull=True)
    exportfile = ForeignKey(foreignKey='LibraryFileAlias',
                            dbName='exportfile',
                            notNull=False,
                            default=None)
    exporttime = UtcDateTimeCol(dbName='exporttime',
                                notNull=False,
                                default=None)
    datecreated = UtcDateTimeCol(notNull=True, default=UTC_NOW)

    from_sourcepackagename = ForeignKey(foreignKey='SourcePackageName',
        dbName='from_sourcepackagename', notNull=False, default=None)

    # joins
    translation_messages = SQLMultipleJoin(
        'TranslationMessage', joinColumn='pofile', orderBy='id')

    @property
    def title(self):
        """See `IPOFile`."""
        title = '%s translation of %s' % (
            self.language.displayname, self.potemplate.displayname)
        return title

    @property
    def translators(self):
        """See `IPOFile`."""
        translators = set()
        for group in self.potemplate.translationgroups:
            translator = group.query_translator(self.language)
            if translator is not None:
                translators.add(translator)
        return sorted(list(translators), key=lambda x: x.translator.name)

    @property
    def translationpermission(self):
        """See `IPOFile`."""
        return self.potemplate.translationpermission

    @property
    def contributors(self):
        """See `IPOFile`."""
        return getUtility(IPersonSet).getPOFileContributors(self)

    @property
    def is_cached_export_valid(self):
        """See `IPOFile`."""
        if self.exportfile is None:
            return False

        return self.exporttime >= self.date_changed

    def prepareTranslationCredits(self, potmsgset):
        """See `IPOFile`."""
        msgid = potmsgset.singular_text
        assert potmsgset.is_translation_credit, (
            "Calling prepareTranslationCredits on a message with "
            "msgid '%s'." % msgid)
        imported = potmsgset.getImportedTranslationMessage(self.language)
        if imported is None:
            text = None
        else:
            text = imported.translations[0]
        if msgid in [u'_: EMAIL OF TRANSLATORS\nYour emails', u'Your emails']:
            emails = []
            if text is not None:
                emails.append(text)

            # Add two empty email fields to make formatting nicer.
            # See bug #133817 for details.
            emails.extend([u'',u''])

            for contributor in self.contributors:
                preferred_email = contributor.preferredemail
                if (contributor.hide_email_addresses or
                    preferred_email is None):
                    emails.append('')
                else:
                    emails.append(preferred_email.email)
            return u','.join(emails)
        elif msgid in [u'_: NAME OF TRANSLATORS\nYour names', u'Your names']:
            names = []
            if text is not None:
                names.append(text)
            # Add an empty name as a separator, and 'Launchpad
            # Contributions' header; see bug #133817 for details.
            names.extend([u'',
                          u'Launchpad Contributions:'])
            names.extend([
                contributor.displayname
                for contributor in self.contributors])
            return u','.join(names)
        elif (msgid in [u'translation-credits',
                        u'translator-credits',
                        u'translator_credits']):
            if len(list(self.contributors)):
                if text is None:
                    text = u''
                else:
                    text += u'\n\n'

                text += 'Launchpad Contributions:'
                for contributor in self.contributors:
                    text += ("\n  %s %s" %
                             (contributor.displayname,
                              canonical_url(contributor)))
            return text
        else:
            raise AssertionError(
                "Calling prepareTranslationCredits on a message with "
                "msgid '%s'." % (msgid))

    def canEditTranslations(self, person):
        """See `IPOFile`."""
        return _can_edit_translations(self, person)

    def canAddSuggestions(self, person):
        """See `IPOFile`."""
        return _can_add_suggestions(self, person)

    def translated(self):
        """See `IPOFile`."""
        raise NotImplementedError
        # return iter(TranslationMessage.select('''
        #     POMsgSet.pofile = %d AND
        #     POMsgSet.iscomplete=TRUE AND
        #     POMsgSet.potmsgset = POTMsgSet.id AND
        #     POTMsgSet.sequence > 0''' % self.id,
        #     clauseTables = ['POMsgSet']
        #     ))

    def untranslated(self):
        """See `IPOFile`."""
        raise NotImplementedError

    def __iter__(self):
        """See `IPOFile`."""
        return iter(self.currentMessageSets())

    def getCurrentTranslationMessageFromPOTMsgSet(self, potmsgset,
                                                  ignore_obsolete=False):
        """See `IPOFile`."""
        if potmsgset is None or (ignore_obsolete and potmsgset.sequence <= 0):
            # There is no IPOTMsgSet for this id.
            return None

        current = potmsgset.getCurrentTranslationMessage(self.language)
        if current is None:
            return DummyTranslationMessage(self, potmsgset)
        else:
            return current

    def __getitem__(self, msgid_text):
        """See `IPOFile`."""
        translation_message = self.getCurrentTranslationMessage(
            unicode(msgid_text), ignore_obsolete=True)
        if translation_message is None:
            raise NotFoundError(msgid_text)
        else:
            return translation_message

    def getPOTMsgSetTranslated(self):
        """See `IPOFile`."""
<<<<<<< HEAD
        query = [
            'POTMsgSet.potemplate = %s' % sqlvalues(self.potemplate),
            'POTMsgSet.sequence > 0',
            'TranslationMessage.potmsgset = POTMsgSet.id',
            'TranslationMessage.pofile = %s' % sqlvalues(self),
            'TranslationMessage.is_current',
            'NOT TranslationMessage.is_fuzzy']
        clause_tables = ['TranslationMessage']
        query, clause_tables = self._addCompletePluralFormsConditions(
            query, clause_tables)
=======
        query = ['POTMsgSet.potemplate = %s' % sqlvalues(self.potemplate)]
        query.append('POTMsgSet.sequence > 0')
        query.append('TranslationMessage.potmsgset = POTMsgSet.id')
        query.append('TranslationMessage.pofile = %s' % sqlvalues(self))
        query.append('TranslationMessage.is_current')
        query.append('NOT TranslationMessage.is_fuzzy')
        query.append('TranslationMessage.msgstr0 IS NOT NULL')
        if self.plural_forms > 1:
            plurals_query = ' AND '.join(
                'TranslationMessage.msgstr%d IS NOT NULL' % i
                    for i in range(1, self.plural_forms))
            query.append(
                '(POTMsgSet.msgid_plural IS NULL OR (%s))' % plurals_query)
>>>>>>> ab854ebb
        return POTMsgSet.select(
            ' AND '.join(query), clauseTables=clause_tables,
            orderBy='POTMsgSet.sequence', distinct=True)

    def getPOTMsgSetFuzzy(self):
        """See `IPOFile`."""
        return POTMsgSet.select('''
            POTMsgSet.potemplate = %s AND
            POTMsgSet.sequence > 0 AND
            TranslationMessage.potmsgset = POTMsgSet.id AND
            TranslationMessage.pofile = %s AND
            TranslationMessage.is_current AND
            TranslationMessage.is_fuzzy
            ''' % sqlvalues(self.potemplate, self),
            clauseTables=['TranslationMessage'], orderBy='POTmsgSet.sequence')

    def getPOTMsgSetUntranslated(self):
        """See `IPOFile`."""
        incomplete_check = ['TranslationMessage.msgstr0 IS NULL']
        # Plural forms only matter if we are in a message with a msgid_plural.
        incomplete_plurals_check = ['FALSE']
        for plural_form in range(self.plural_forms)[1:]:
            incomplete_plurals_check.append(
                'TranslationMessage.msgstr%d IS NULL' % plural_form)
        incomplete_check.append(
            '(POTMsgSet.msgid_plural IS NOT NULL AND (%s))' % ' OR '.join(
                incomplete_plurals_check))

        # We use a subselect to allow the LEFT OUTER JOIN
        query = """POTMsgSet.id IN (
            SELECT POTMsgSet.id
            FROM POTMsgSet
            LEFT OUTER JOIN TranslationMessage ON
                TranslationMessage.potmsgset = POTMsgSet.id AND
                TranslationMessage.pofile = %s AND
                TranslationMessage.is_current IS TRUE
            WHERE
                POTMsgSet.sequence > 0 AND
                POTMsgSet.potemplate = %s AND
                (TranslationMessage.id IS NULL OR
                 (NOT TranslationMessage.is_fuzzy AND (%s))))
            """ % tuple(
                sqlvalues(self, self.potemplate) +
                (' OR '.join(incomplete_check),))
        return POTMsgSet.select(query, orderBy='POTMsgSet.sequence')

    def getPOTMsgSetWithNewSuggestions(self):
        """See `IPOFile`."""
        # A POT set has "new" suggestions if there is a non current
        # TranslationMessage newer than the current reviewed one.
        results = POTMsgSet.select('''
            POTMsgSet.potemplate = %s AND
            POTMsgSet.sequence > 0 AND
            TranslationMessage.potmsgset = POTMsgSet.id AND
            TranslationMessage.pofile = %s AND
            TranslationMessage.is_current IS NOT TRUE AND
            TranslationMessage.date_created > COALESCE(
                (SELECT COALESCE(current.date_reviewed, current.date_created)
                    FROM TranslationMessage current
                    WHERE current.potmsgset = POTMsgSet.id AND
                          current.pofile = %s AND
                          current.is_current IS TRUE),
                TIMESTAMP '1970-01-01 00:00:00')
            ''' % sqlvalues(self.potemplate, self, self),
            clauseTables=['TranslationMessage'],
            orderBy='POTmsgSet.sequence',
            distinct=True)

        return results

    def getPOTMsgSetChangedInLaunchpad(self):
        """See `IPOFile`."""
        # POT set has been changed in Launchpad if it contains active
        # translation which didn't come from a published package
        # (iow, it's different from a published translation: this only
        # lists translations which have actually changed in LP, not
        # translations which are 'new' and only exist in LP).
        results = POTMsgSet.select('''POTMsgSet.id IN (
            SELECT POTMsgSet.id
            FROM POTMsgSet
            LEFT JOIN TranslationMessage AS imported ON
                POTMsgSet.id = imported.potmsgset AND
                imported.pofile = %s AND
                imported.is_imported IS TRUE
            LEFT OUTER JOIN POTranslation AS imported_translation0 ON
                imported.msgstr0 = imported_translation0.id AND
                imported_translation0.translation <> ''
            LEFT OUTER JOIN POTranslation AS imported_translation1 ON
                imported.msgstr1 = imported_translation1.id AND
                imported_translation1.translation <> ''
            LEFT OUTER JOIN POTranslation AS imported_translation2 ON
                imported.msgstr2 = imported_translation2.id AND
                imported_translation2.translation <> ''
            LEFT OUTER JOIN POTranslation AS imported_translation3 ON
                imported.msgstr3 = imported_translation3.id AND
                imported_translation3.translation <> ''
            LEFT JOIN TranslationMessage AS current ON
                POTMsgSet.id = current.potmsgset AND
                imported.id != current.id AND
                current.pofile = imported.pofile AND
                current.is_current IS TRUE
            LEFT OUTER JOIN POTranslation AS current_translation0 ON
                current.msgstr0 = current_translation0.id AND
                current_translation0.translation <> ''
            LEFT OUTER JOIN POTranslation AS current_translation1 ON
                current.msgstr1 = current_translation1.id AND
                current_translation1.translation <> ''
            LEFT OUTER JOIN POTranslation AS current_translation2 ON
                current.msgstr2 = current_translation2.id AND
                current_translation2.translation <> ''
            LEFT OUTER JOIN POTranslation AS current_translation3 ON
                current.msgstr3 = current_translation3.id AND
                current_translation3.translation <> ''
            WHERE
                POTMsgSet.sequence > 0 AND
                POTMsgSet.potemplate = %s AND
                (imported_translation0 IS NOT NULL OR
                 imported_translation1 IS NOT NULL OR
                 imported_translation2 IS NOT NULL OR
                 imported_translation3 IS NOT NULL) AND
                (current_translation0 IS NOT NULL OR
                 current_translation1 IS NOT NULL OR
                 current_translation2 IS NOT NULL OR
                 current_translation3 IS NOT NULL))
            ''' % sqlvalues(self, self.potemplate),
            orderBy='POTmsgSet.sequence')

        return results

    def getPOTMsgSetWithErrors(self):
        """See `IPOFile`."""
        return POTMsgSet.select('''
            POTMsgSet.potemplate = %s AND
            POTMsgSet.sequence > 0 AND
            TranslationMessage.potmsgset = POTMsgSet.id AND
            TranslationMessage.pofile = %s AND
            TranslationMessage.is_imported IS TRUE AND
            TranslationMessage.validation_status <> %s
            ''' % sqlvalues(self.potemplate.id, self.id,
                            TranslationValidationStatus.OK),
            clauseTables=['TranslationMessage'],
            orderBy='POTmsgSet.sequence')

    def hasMessageID(self, messageID):
        """See `IPOFile`."""
        return TranslationMessage.select("""
            TranslationMessage.pofile = %s AND
            TranslationMessage.potmsgset = POTMsgSet.id AND
            POTMsgSet.msgid_singular = %s""" % sqlvalues(
                self, messageID)).count() > 0

    def messageCount(self):
        """See `IRosettaStats`."""
        return self.potemplate.messageCount()

    def currentCount(self, language=None):
        """See `IRosettaStats`."""
        return self.currentcount

    def updatesCount(self, language=None):
        """See `IRosettaStats`."""
        return self.updatescount

    def rosettaCount(self, language=None):
        """See `IRosettaStats`."""
        return self.rosettacount

    def unreviewedCount(self):
        """See `IRosettaStats`."""
        return self.unreviewed_count

    @property
    def fuzzy_count(self):
        """See `IPOFile`."""
        return TranslationMessage.select("""
            TranslationMessage.pofile = %s AND
            TranslationMessage.is_fuzzy AND
            TranslationMessage.is_current AND
            TranslationMessage.potmsgset = POTMsgSet.id AND
            POTMsgSet.sequence > 0
            """ % sqlvalues(self), clauseTables=['POTMsgSet']).count()

    def getStatistics(self):
        """See `IPOFile`."""
        return (
            self.currentcount,
            self.updatescount,
            self.rosettacount,
            self.unreviewed_count)

    def _addCompletePluralFormsConditions(self, query, clause_tables=[]):
        """Append needed conditions to get a complete TranslationMessage.

        :param query: A list of AND SQL conditions where the complete
            conditions will be appended.
        :param clause_tables: List of extra tables we will join with to
            complete this query.
        :return: A tuple of query, clause_tables after appending the
            completeness condition.
        """
        query.append('TranslationMessage.msgstr0 = translation0.id')
        query.append("translation0.translation <> ''")
        clause_tables.append('POTranslation AS translation0')
        if self.language.pluralforms > 1:
            plurals_query = []
            for i in range(1, self.language.pluralforms):
                plurals_query.append(
                    'TranslationMessage.msgstr%d = translation%d.id' % (i, i))
                plurals_query.append("translation%d.translation <> ''" % i)
                clause_tables.append(
                    'POTranslation AS translation%d' % i)
            query.append(
                '(POTMsgSet.msgid_plural IS NULL OR (%s))' % (
                    ' AND '.join(plurals_query)))
        return query, clause_tables

    def updateStatistics(self):
        """See `IPOFile`."""
        # make sure all the data is in the db
        flush_database_updates()

        # Get the number of translations that we got from imports.
        query = ['TranslationMessage.pofile = %s' % sqlvalues(self),
                 'TranslationMessage.is_imported IS TRUE',
                 'TranslationMessage.is_current IS TRUE',
                 'NOT TranslationMessage.was_fuzzy_in_last_import',
                 'TranslationMessage.potmsgset = POTMsgSet.id',
<<<<<<< HEAD
                 'POTMsgSet.sequence > 0']
        clause_tables = ['POTMsgSet']
        query, clause_tables = self._addCompletePluralFormsConditions(
            query, clause_tables)
=======
                 'POTMsgSet.sequence > 0',
                 'TranslationMessage.msgstr0 IS NOT NULL']
        for plural_form in range(1, self.plural_forms):
            query.append(
                '(POTMsgSet.msgid_plural IS NULL OR TranslationMessage.msgstr%d IS NOT NULL)' % plural_form)

>>>>>>> ab854ebb
        current = TranslationMessage.select(
            ' AND '.join(query), clauseTables=clause_tables).count()

        # Get the number of translations that we have updated from what we got
        # from imports.
        updates = self.getPOTMsgSetChangedInLaunchpad().count()

        # Get the number of new translations in Launchpad that imported ones
        # were not translated.
        query = ['TranslationMessage.pofile = %s' % sqlvalues(self)]
        clause_tables = ['POTMsgSet']
        query.append('NOT TranslationMessage.is_fuzzy')
        query.append('TranslationMessage.is_current IS TRUE')
        # Check only complete translations.  For messages with only a single
        # msgid, that's anything with a singular translation; for ones with a
        # plural form, it's the number of plural forms the language supports.
<<<<<<< HEAD
        query, clause_tables = self._addCompletePluralFormsConditions(
            query, clause_tables)
=======
        query.append('TranslationMessage.msgstr0 IS NOT NULL')
        for plural_form in range(1, self.plural_forms):
            query.append("""
                (POTMsgSet.msgid_plural IS NULL OR
                 TranslationMessage.msgstr%d IS NOT NULL)""" % plural_form)
        query.append('is_current IS TRUE')
>>>>>>> ab854ebb
        query.append('''NOT EXISTS (
            SELECT TranslationMessage.id
            FROM TranslationMessage AS imported
            LEFT OUTER JOIN POTranslation AS imported_translation0 ON
                imported.msgstr0 = imported_translation0.id AND
                imported_translation0.translation <> ''
            LEFT OUTER JOIN POTranslation AS imported_translation1 ON
                imported.msgstr1 = imported_translation1.id AND
                imported_translation1.translation <> ''
            LEFT OUTER JOIN POTranslation AS imported_translation2 ON
                imported.msgstr2 = imported_translation2.id AND
                imported_translation2.translation <> ''
            LEFT OUTER JOIN POTranslation AS imported_translation3 ON
                imported.msgstr3 = imported_translation3.id AND
                imported_translation3.translation <> ''
            WHERE
                imported.potmsgset = TranslationMessage.potmsgset AND
                imported.pofile = TranslationMessage.pofile AND
                imported.is_imported IS TRUE AND
                (imported_translation0.id IS NOT NULL OR
                 imported_translation1.id IS NOT NULL OR
                 imported_translation2.id IS NOT NULL OR
                 imported_translation3.id IS NOT NULL))''')
        query.append('TranslationMessage.potmsgset = POTMsgSet.id')
        query.append('POTMsgSet.sequence > 0')
        rosetta = TranslationMessage.select(
            ' AND '.join(query), clauseTables=clause_tables).count()

        unreviewed = self.getPOTMsgSetWithNewSuggestions().count()

        self.currentcount = current
        self.updatescount = updates
        self.rosettacount = rosetta
        self.unreviewed_count = unreviewed
        return self.getStatistics()

    def updateHeader(self, new_header):
        """See `IPOFile`."""
        if new_header is None:
            return

        # XXX sabdfl 2005-05-27 should we also differentiate between
        # washeaderfuzzy and isheaderfuzzy?
        self.topcomment = new_header.comment
        self.header = new_header.getRawContent()
        self.fuzzyheader = new_header.is_fuzzy

    def isTranslationRevisionDateOlder(self, header):
        """See `IPOFile`."""
        old_header = self.getHeader()

        # Get the old and new PO-Revision-Date entries as datetime objects.
        old_date = old_header.translation_revision_date
        new_date = header.translation_revision_date
        if old_date is None or new_date is None:
            # If one of the headers has an unknown revision date, they cannot
            # be compared, so we consider the new one as the most recent.
            return False

        # Check whether the date is older.
        return old_date > new_date

    def getNextToImport(self):
        """See `IPOFile`."""
        flush_database_updates()
        return TranslationImportQueueEntry.selectFirstBy(
                pofile=self,
                status=RosettaImportStatus.APPROVED,
                orderBy='dateimported')

    def importFromQueue(self, logger=None):
        """See `IPOFile`."""
        librarian_client = getUtility(ILibrarianClient)

        entry_to_import = self.getNextToImport()

        if entry_to_import is None:
            # There is no new import waiting for being imported.
            return

        import_file = librarian_client.getFileByAlias(entry_to_import.content.id)

        # While importing a file, there are two kinds of errors:
        #
        # - Errors that prevent us to parse the file. That's a global error,
        #   is handled with exceptions and will not change any data other than
        #   the status of that file to note the fact that its import failed.
        #
        # - Errors in concrete messages included in the file to import. That's
        #   a more localised error that doesn't affect the whole file being
        #   imported. It allows us to accept other translations so we accept
        #   everything but the messages with errors. We handle it returning a
        #   list of faulty messages.
        import_rejected = False
        try:
            importer = getUtility(ITranslationImporter)
            errors = importer.importFile(entry_to_import, logger=logger)
        except NotExportedFromLaunchpad:
            # We got a file that was not exported from Rosetta as a non
            # published upload. We log it and select the email template.
            if logger:
                logger.warning(
                    'Error importing %s' % self.title, exc_info=1)
            template_mail = 'poimport-not-exported-from-rosetta.txt'
            import_rejected = True
        except (TranslationFormatSyntaxError,
                TranslationFormatInvalidInputError):
            # The import failed with a format error. We log it and select the
            # email template.
            if logger:
                logger.warning(
                    'Error importing %s' % self.title, exc_info=1)
            template_mail = 'poimport-syntax-error.txt'
            import_rejected = True
        except OutdatedTranslationError:
            # The attached file is older than the last imported one, we ignore
            # it. We also log this problem and select the email template.
            if logger:
                logger.warning('Got an old version for %s' % self.title)
            template_mail = 'poimport-got-old-version.txt'
            import_rejected = True

        flush_database_updates()

        # Prepare the mail notification.
        msgsets_imported = TranslationMessage.select(
            'was_obsolete_in_last_import IS FALSE AND pofile=%s' %
            (sqlvalues(self.id))).count()

        replacements = {
            'dateimport': entry_to_import.dateimported.strftime('%F %R%z'),
            'elapsedtime': entry_to_import.getElapsedTimeText(),
            'file_link': entry_to_import.content.http_url,
            'import_title': '%s translations for %s' % (
                self.language.displayname, self.potemplate.displayname),
            'importer': entry_to_import.importer.displayname,
            'language': self.language.displayname,
            'numberofmessages': msgsets_imported,
            'template': self.potemplate.displayname,
            }

        if import_rejected:
            # We got an error that prevented us to import any translation, we
            # need to notify the user.
            subject = 'Import problem - %s - %s' % (
                self.language.displayname, self.potemplate.displayname)
        elif len(errors):
            # There were some errors with translations.
            errorsdetails = ''
            for error in errors:
                pofile = error['pofile']
                potmsgset = error['potmsgset']
                pomessage = error['pomessage']
                error_message = error['error-message']
                errorsdetails = '%s%d. "%s":\n\n%s\n\n' % (
                    errorsdetails,
                    potmsgset.sequence,
                    error_message,
                    pomessage)

            replacements['numberoferrors'] = len(errors)
            replacements['errorsdetails'] = errorsdetails
            replacements['numberofcorrectmessages'] = (msgsets_imported -
                len(errors))

            template_mail = 'poimport-with-errors.txt'
            subject = 'Translation problems - %s - %s' % (
                self.language.displayname, self.potemplate.displayname)
        else:
            # The import was successful.
            template_mail = 'poimport-confirmation.txt'
            subject = 'Translation import - %s - %s' % (
                self.language.displayname, self.potemplate.displayname)

        # Send the email.
        template = helpers.get_email_template(template_mail)
        message = template % replacements

        fromaddress = config.rosetta.rosettaadmin.email

        toaddress = helpers.contactEmailAddresses(entry_to_import.importer)

        simple_sendmail(fromaddress,
            toaddress,
            subject,
            MailWrapper().format(message))

        if import_rejected:
            # There were no imports at all and the user needs to review that
            # file, we tag it as FAILED.
            entry_to_import.status = RosettaImportStatus.FAILED
            return

        # The import has been done, we mark it that way.
        entry_to_import.status = RosettaImportStatus.IMPORTED
        # And add karma to the importer if it's not imported automatically
        # (all automatic imports come from the rosetta expert user) and comes
        # from upstream.
        rosetta_expert = getUtility(ILaunchpadCelebrities).rosetta_expert
        if (entry_to_import.is_published and
            entry_to_import.importer.id != rosetta_expert.id):
            # The Rosetta Experts team should not get karma.
            entry_to_import.importer.assignKarma(
                'translationimportupstream',
                product=self.potemplate.product,
                distribution=self.potemplate.distribution,
                sourcepackagename=self.potemplate.sourcepackagename)

        # Now we update the statistics after this new import
        self.updateStatistics()

    def updateExportCache(self, contents):
        """See `IPOFile`."""
        alias_set = getUtility(ILibraryFileAliasSet)

        if self.variant:
            filename = '%s@%s.po' % (
                self.language.code, self.variant.encode('UTF-8'))
        else:
            filename = '%s.po' % (self.language.code)

        size = len(contents)
        file = StringIO.StringIO(contents)


        # XXX CarlosPerelloMarin 2006-02-27: Added the debugID argument to
        # help us to debug bug #1887 on production. This will let us track
        # this librarian import so we can discover why sometimes, the fetch
        # of it fails.
        self.exportfile = alias_set.create(
            filename, size, file, 'application/x-po',
            debugID='pofile-id-%d' % self.id)

        # Note that UTC_NOW is resolved to the time at the beginning of the
        # transaction. This is significant because translations could be added
        # to the database while the export transaction is in progress, and the
        # export would not include those translations. However, we want to be
        # able to compare the export time to other datetime object within the
        # same transaction -- e.g. in is_cached_export_valid. This is
        # why we call .sync() -- it turns the UTC_NOW reference into an
        # equivalent datetime object.
        self.exporttime = UTC_NOW
        self.sync()

    def fetchExportCache(self):
        """Return the cached export file, if it exists, or None otherwise."""

        if self.exportfile is None:
            return None
        else:
            alias_set = getUtility(ILibraryFileAliasSet)
            return alias_set[self.exportfile.id].read()

    def uncachedExport(self, ignore_obsolete=False, force_utf8=False):
        """See `IPOFile`."""
        # Get the exporter for this translation.
        translation_exporter = getUtility(ITranslationExporter)
        translation_format_exporter = (
            translation_exporter.getExporterProducingTargetFileFormat(
                self.potemplate.source_file_format))

        translation_file = ITranslationFileData(self)
        if (self.lasttranslator is not None):
            if self.lasttranslator.preferredemail is None:
                # We are supposed to have always a valid email address, but
                # with removed accounts that's not true anymore so we just set
                # it to 'Unknown' to note we don't know it.
                email = 'Unknown'
            else:
                email = self.lasttranslator.preferredemail.email
            displayname = self.lasttranslator.displayname
            translation_file.header.setLastTranslator(email, name=displayname)

        # Get the export file.
        exported_file = translation_format_exporter.exportTranslationFiles(
            [translation_file], ignore_obsolete, force_utf8)

        try:
            file_content = exported_file.read()
        finally:
            exported_file.close()

        return file_content

    def export(self, ignore_obsolete=False):
        """See `IPOFile`."""
        if self.is_cached_export_valid and not ignore_obsolete:
            # Only use the cache if the request includes obsolete messages,
            # without them, we always do a full export.
            try:
                return self.fetchExportCache()
            except LookupError:
                # XXX: Carlos Perello Marin 2006-02-24: LookupError is a
                # workaround for bug #1887. Something produces LookupError
                # exception and we don't know why. This will allow us to
                # provide an export in those cases.
                logging.error(
                    "Error fetching a cached file from librarian", exc_info=1)
            except URLError:
                # There is a problem getting a cached export from Librarian.
                # Log it and do a full export.
                logging.warning(
                    "Error fetching a cached file from librarian", exc_info=1)

        contents = self.uncachedExport()

        if len(contents) == 0:
            # The export is empty, this is completely broken.
            raise ZeroLengthPOExportError, "Exporting %s" % self.title

        if not ignore_obsolete:
            # Update the cache if the request includes obsolete messages.
            try:
                self.updateExportCache(contents)
            except UploadFailed:
                # For some reason, we were not able to upload the exported
                # file in librarian, that's fine. It only means that next
                # time, we will do a full export again.
                logging.warning(
                    "Error uploading a cached file into librarian", exc_info=1)

        return contents

    def invalidateCache(self):
        """See `IPOFile`."""
        self.exportfile = None


class DummyPOFile(POFileMixIn):
    """Represents a POFile where we do not yet actually HAVE a POFile for
    that language for this template.
    """
    implements(IPOFile)

    def __init__(self, potemplate, language, variant=None, owner=None):
        self.id = None
        self.potemplate = potemplate
        self.language = language
        self.variant = variant
        self.description = None
        self.topcomment = None
        self.header = None
        self.fuzzyheader = False
        self.lasttranslator = None
        UTC = pytz.timezone('UTC')
        self.date_changed  = None
        self.license = None
        self.lastparsed = None
        self.owner = getUtility(ILaunchpadCelebrities).rosetta_expert

        # The default POFile owner is the Rosetta Experts team unless the
        # given owner has rights to write into that file.
        if self.canEditTranslations(owner):
            self.owner = owner

        self.path = u'unknown'
        self.exportfile = None
        self.datecreated = datetime.datetime.now(UTC)
        self.last_touched_pomsgset = None
        self.contributors = []
        self.from_sourcepackagename = None
        self.translation_messages = None

    def __getitem__(self, msgid_text):
        translation_message = self.getCurrentTranslationMessage(
            msgid_text, ignore_obsolete=True)
        if translation_message is None:
            raise NotFoundError(msgid_text)
        else:
            return translation_message

    def __iter__(self):
        """See `IPOFile`."""
        return iter(self.currentMessageSets())

    def messageCount(self):
        return self.potemplate.messageCount()

    @property
    def title(self):
        """See `IPOFile`."""
        title = '%s translation of %s' % (
            self.language.displayname, self.potemplate.displayname)
        return title

    @property
    def translators(self):
        tgroups = self.potemplate.translationgroups
        ret = []
        for group in tgroups:
            translator = group.query_translator(self.language)
            if translator is not None:
                ret.append(translator)
        return ret

    @property
    def translationpermission(self):
        """See `IPOFile`."""
        return self.potemplate.translationpermission

    @property
    def is_cached_export_valid(self):
        """See `IPOFile`."""
        return False

    def canEditTranslations(self, person):
        """See `IPOFile`."""
        return _can_edit_translations(self, person)

    def canAddSuggestions(self, person):
        """See `IPOFile`."""
        return _can_add_suggestions(self, person)

    def getCurrentTranslationMessageFromPOTMsgSet(self, potmsgset,
                                                  ignore_obsolete=False):
        """See `IPOFile`."""
        if potmsgset is None or (ignore_obsolete and potmsgset.sequence <= 0):
            # There is no IPOTMsgSet for this id.
            return None

        return DummyTranslationMessage(self, potmsgset)

    def emptySelectResults(self):
        return POFile.select("1=2")

    def getPOTMsgSetTranslated(self):
        """See `IPOFile`."""
        return self.emptySelectResults()

    def getPOTMsgSetFuzzy(self):
        """See `IPOFile`."""
        return self.emptySelectResults()

    def getPOTMsgSetUntranslated(self):
        """See `IPOFile`."""
        return self.potemplate.getPOTMsgSets()

    def getPOTMsgSetWithNewSuggestions(self):
        """See `IPOFile`."""
        return self.emptySelectResults()

    def getPOTMsgSetChangedInLaunchpad(self):
        """See `IPOFile`."""
        return self.emptySelectResults()

    def getPOTMsgSetWithErrors(self):
        """See `IPOFile`."""
        return self.emptySelectResults()

    def hasMessageID(self, msgid):
        """See `IPOFile`."""
        raise NotImplementedError

    def currentCount(self, language=None):
        """See `IRosettaStats`."""
        return 0

    def rosettaCount(self, language=None):
        """See `IRosettaStats`."""
        return 0

    def updatesCount(self, language=None):
        """See `IRosettaStats`."""
        return 0

    def unreviewedCount(self, language=None):
        """See `IPOFile`."""
        return 0

    def nonUpdatesCount(self, language=None):
        """See `IRosettaStats`."""
        return 0

    def translatedCount(self, language=None):
        """See `IRosettaStats`."""
        return 0

    def untranslatedCount(self, language=None):
        """See `IRosettaStats`."""
        return self.messageCount()

    @property
    def fuzzy_count(self):
        """See `IPOFile`."""
        return 0

    def currentPercentage(self, language=None):
        """See `IRosettaStats`."""
        return 0.0

    def rosettaPercentage(self, language=None):
        """See `IRosettaStats`."""
        return 0.0

    def updatesPercentage(self, language=None):
        """See `IRosettaStats`."""
        return 0.0

    def nonUpdatesPercentage(self, language=None):
        """See `IRosettaStats`."""
        return 0.0

    def translatedPercentage(self, language=None):
        """See `IRosettaStats`."""
        return 0.0

    def untranslatedPercentage(self, language=None):
        """See `IRosettaStats`."""
        return 100.0

    def updateExportCache(self, contents):
        """See `IPOFile`."""
        raise NotImplementedError

    def export(self):
        """See `IPOFile`."""
        raise NotImplementedError

    def uncachedExport(self, ignore_obsolete=False, force_utf8=False):
        """See `IPOFile`."""
        raise NotImplementedError

    def invalidateCache(self):
        """See `IPOFile`."""
        raise NotImplementedError

    def createMessageSetFromMessageSet(self, potmsgset):
        """See `IPOFile`."""
        raise NotImplementedError

    def translated(self):
        """See `IPOFile`."""
        raise NotImplementedError

    def untranslated(self):
        """See `IPOFile`."""
        raise NotImplementedError

    def getStatistics(self):
        """See `IPOFile`."""
        return (0, 0, 0, )

    def updateStatistics(self):
        """See `IPOFile`."""
        raise NotImplementedError

    def updateHeader(self, new_header):
        """See `IPOFile`."""
        raise NotImplementedError

    def isTranslationRevisionDateOlder(self, header):
        """See `IPOFile`."""
        raise NotImplementedError

    def getNextToImport(self):
        """See `IPOFile`."""
        raise NotImplementedError

    def importFromQueue(self, logger=None):
        """See `IPOFile`."""
        raise NotImplementedError

    def prepareTranslationCredits(self, potmsgset):
        """See `IPOFile`."""
        return None

class POFileSet:
    implements(IPOFileSet)

    def getPOFilesPendingImport(self):
        """See `IPOFileSet`."""
        results = POFile.selectBy(
            rawimportstatus=RosettaImportStatus.PENDING,
            orderBy='-daterawimport')

        for pofile in results:
            yield pofile

    def getDummy(self, potemplate, language):
        return DummyPOFile(potemplate, language)

    def getPOFileByPathAndOrigin(self, path, productseries=None,
        distroseries=None, sourcepackagename=None):
        """See `IPOFileSet`."""
        assert productseries is not None or distroseries is not None, (
            'Either productseries or sourcepackagename arguments must be'
            ' not None.')
        assert productseries is None or distroseries is None, (
            'productseries and sourcepackagename/distroseries cannot be used'
            ' at the same time.')
        assert ((sourcepackagename is None and distroseries is None) or
                (sourcepackagename is not None and distroseries is not None)
                ), ('sourcepackagename and distroseries must be None or not'
                   ' None at the same time.')

        if productseries is not None:
            return POFile.selectOne('''
                POFile.path = %s AND
                POFile.potemplate = POTemplate.id AND
                POTemplate.productseries = %s''' % sqlvalues(
                    path, productseries.id),
                clauseTables=['POTemplate'])
        else:
            # The POFile belongs to a distribution and it could come from
            # another package that its POTemplate is linked to, so we first
            # check to find it at IPOFile.from_sourcepackagename
            pofile = POFile.selectOne('''
                POFile.path = %s AND
                POFile.potemplate = POTemplate.id AND
                POTemplate.distroseries = %s AND
                POFile.from_sourcepackagename = %s''' % sqlvalues(
                    path, distroseries.id, sourcepackagename.id),
                clauseTables=['POTemplate'])

            if pofile is not None:
                return pofile

            # There is no pofile in that 'path' and
            # 'IPOFile.from_sourcepackagename' so we do a search using the
            # usual sourcepackagename.
            return POFile.selectOne('''
                POFile.path = %s AND
                POFile.potemplate = POTemplate.id AND
                POTemplate.distroseries = %s AND
                POTemplate.sourcepackagename = %s''' % sqlvalues(
                    path, distroseries.id, sourcepackagename.id),
                clauseTables=['POTemplate'])

    def getBatch(self, starting_id, batch_size):
        """See `IPOFileSet`."""
        return POFile.select(
            "id >= %s" % quote(starting_id), orderBy="id", limit=batch_size)


class POFileTranslator(SQLBase):
    """See `IPOFileTranslator`."""

    implements(IPOFileTranslator)
    pofile = ForeignKey(foreignKey='POFile', dbName='pofile', notNull=True)
    person = ForeignKey(foreignKey='Person', dbName='person', notNull=True)
    latest_message = ForeignKey(foreignKey='TranslationMessage',
        dbName='latest_message', notNull=True)
    date_last_touched = UtcDateTimeCol(dbName='date_last_touched',
        notNull=False, default=None)


class POFileToTranslationFileDataAdapter:
    """Adapter from `IPOFile` to `ITranslationFileData`."""
    implements(ITranslationFileData)

    def __init__(self, pofile):
        self._pofile = pofile
        self.messages = self._getMessages()

    @cachedproperty
    def path(self):
        """See `ITranslationFileData`."""
        return self._pofile.path

    @cachedproperty
    def translation_domain(self):
        """See `ITranslationFileData`."""
        return self._pofile.potemplate.translation_domain

    @property
    def is_template(self):
        """See `ITranslationFileData`."""
        return False

    @cachedproperty
    def language_code(self):
        """See `ITranslationFile`."""
        if self.is_template:
            return None

        return self._pofile.language.code

    @cachedproperty
    def header(self):
        """See `ITranslationFileData`."""
        template_header = self._pofile.potemplate.getHeader()
        translation_header = self._pofile.getHeader()
        # Update default fields based on its values in the template header.
        translation_header.updateFromTemplateHeader(template_header)
        date_reviewed = None
        translation_header.translation_revision_date = (
            self._pofile.date_changed)

        translation_header.comment = self._pofile.topcomment

        if self._pofile.potemplate.hasPluralMessage():
            number_plural_forms = None
            plural_form_expression = None
            if self._pofile.language.pluralforms is not None:
                # We have pluralforms information for this language so we
                # update the header to be sure that we use the language
                # information from our database instead of use the one
                # that we got from upstream. We check this information so
                # we are sure it's valid.
                number_plural_forms = self._pofile.language.pluralforms
                plural_form_expression = (
                    self._pofile.language.pluralexpression)

            translation_header.number_plural_forms = number_plural_forms
            translation_header.plural_form_expression = plural_form_expression

        # We need to tag every export from Launchpad so we know whether a
        # later upload should change every translation in our database or
        # that we got a change between the export and the upload with
        # modifications.
        UTC = pytz.timezone('UTC')
        datetime_now = datetime.datetime.now(UTC)
        translation_header.launchpad_export_date = datetime_now

        return translation_header

    def _getMessages(self):
        """Return a list of `ITranslationMessageData` for the `IPOFile`
        adapted."""
        pofile = self._pofile
        # Get all rows related to this file. We do this to speed the export
        # process so we have a single DB query to fetch all needed
        # information.
        rows = getUtility(IVPOExportSet).get_pofile_rows(pofile)

        messages = []

        for row in rows:
            assert row.pofile == pofile, 'Got a row for a different IPOFile.'

            # Skip messages which are neither in the PO template nor in the PO
            # file. (Messages which are in the PO template but not in the PO
            # file are untranslated, and messages which are not in the PO
            # template but in the PO file are obsolete.)
            if row.sequence == 0 and not row.is_imported:
                continue

            # Create new message set
            msgset = TranslationMessageData()
            msgset.is_obsolete = (row.sequence == 0)
            msgset.msgid_singular = row.msgid_singular
            msgset.msgid_plural = row.msgid_plural

            forms = [
                (0, row.translation0), (1, row.translation1),
                (2, row.translation2), (3, row.translation3)]
            max_forms = pofile.plural_forms
            for (pluralform, translation) in forms[:max_forms]:
                if translation is not None:
                    msgset.addTranslation(pluralform, translation)

            msgset.context = row.context
            msgset.comment = row.comment
            msgset.source_comment = row.source_comment
            msgset.file_references = row.file_references

            if row.flags_comment:
                msgset.flags = set([
                    flag.strip()
                    for flag in row.flags_comment.split(',')
                    if flag
                    ])

            if row.is_fuzzy:
                msgset.flags.add('fuzzy')

            messages.append(msgset)

        return messages<|MERGE_RESOLUTION|>--- conflicted
+++ resolved
@@ -670,7 +670,6 @@
 
     def getPOTMsgSetTranslated(self):
         """See `IPOFile`."""
-<<<<<<< HEAD
         query = [
             'POTMsgSet.potemplate = %s' % sqlvalues(self.potemplate),
             'POTMsgSet.sequence > 0',
@@ -681,21 +680,7 @@
         clause_tables = ['TranslationMessage']
         query, clause_tables = self._addCompletePluralFormsConditions(
             query, clause_tables)
-=======
-        query = ['POTMsgSet.potemplate = %s' % sqlvalues(self.potemplate)]
-        query.append('POTMsgSet.sequence > 0')
-        query.append('TranslationMessage.potmsgset = POTMsgSet.id')
-        query.append('TranslationMessage.pofile = %s' % sqlvalues(self))
-        query.append('TranslationMessage.is_current')
-        query.append('NOT TranslationMessage.is_fuzzy')
-        query.append('TranslationMessage.msgstr0 IS NOT NULL')
-        if self.plural_forms > 1:
-            plurals_query = ' AND '.join(
-                'TranslationMessage.msgstr%d IS NOT NULL' % i
-                    for i in range(1, self.plural_forms))
-            query.append(
-                '(POTMsgSet.msgid_plural IS NULL OR (%s))' % plurals_query)
->>>>>>> ab854ebb
+
         return POTMsgSet.select(
             ' AND '.join(query), clauseTables=clause_tables,
             orderBy='POTMsgSet.sequence', distinct=True)
@@ -901,12 +886,14 @@
         clause_tables.append('POTranslation AS translation0')
         if self.language.pluralforms > 1:
             plurals_query = []
-            for i in range(1, self.language.pluralforms):
+            for plural_form in range(1, self.plural_forms):
                 plurals_query.append(
-                    'TranslationMessage.msgstr%d = translation%d.id' % (i, i))
-                plurals_query.append("translation%d.translation <> ''" % i)
+                    'TranslationMessage.msgstr%d = translation%d.id' % (
+                        plural_form, plural_form))
+                plurals_query.append(
+                    "translation%d.translation <> ''" % plural_form)
                 clause_tables.append(
-                    'POTranslation AS translation%d' % i)
+                    'POTranslation AS translation%d' % plural_form)
             query.append(
                 '(POTMsgSet.msgid_plural IS NULL OR (%s))' % (
                     ' AND '.join(plurals_query)))
@@ -923,19 +910,10 @@
                  'TranslationMessage.is_current IS TRUE',
                  'NOT TranslationMessage.was_fuzzy_in_last_import',
                  'TranslationMessage.potmsgset = POTMsgSet.id',
-<<<<<<< HEAD
                  'POTMsgSet.sequence > 0']
         clause_tables = ['POTMsgSet']
         query, clause_tables = self._addCompletePluralFormsConditions(
             query, clause_tables)
-=======
-                 'POTMsgSet.sequence > 0',
-                 'TranslationMessage.msgstr0 IS NOT NULL']
-        for plural_form in range(1, self.plural_forms):
-            query.append(
-                '(POTMsgSet.msgid_plural IS NULL OR TranslationMessage.msgstr%d IS NOT NULL)' % plural_form)
-
->>>>>>> ab854ebb
         current = TranslationMessage.select(
             ' AND '.join(query), clauseTables=clause_tables).count()
 
@@ -952,17 +930,8 @@
         # Check only complete translations.  For messages with only a single
         # msgid, that's anything with a singular translation; for ones with a
         # plural form, it's the number of plural forms the language supports.
-<<<<<<< HEAD
         query, clause_tables = self._addCompletePluralFormsConditions(
             query, clause_tables)
-=======
-        query.append('TranslationMessage.msgstr0 IS NOT NULL')
-        for plural_form in range(1, self.plural_forms):
-            query.append("""
-                (POTMsgSet.msgid_plural IS NULL OR
-                 TranslationMessage.msgstr%d IS NOT NULL)""" % plural_form)
-        query.append('is_current IS TRUE')
->>>>>>> ab854ebb
         query.append('''NOT EXISTS (
             SELECT TranslationMessage.id
             FROM TranslationMessage AS imported
