--- conflicted
+++ resolved
@@ -6,14 +6,10 @@
 
 __metaclass__ = type
 
-<<<<<<< HEAD
-=======
-import cgi
 from datetime import (
     datetime,
     timedelta,
     )
->>>>>>> fc8f3ca5
 import urllib
 
 from BeautifulSoup import UnicodeDammit
