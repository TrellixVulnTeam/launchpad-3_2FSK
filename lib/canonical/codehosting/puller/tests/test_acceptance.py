# Copyright 2007 Canonical Ltd.  All rights reserved.

"""End-to-end tests for the branch puller."""

__metaclass__ = type
__all__ = []


import os
from subprocess import PIPE, Popen
import sys
import unittest
from urlparse import urlparse

import transaction

from bzrlib.branch import Branch
<<<<<<< HEAD
from bzrlib.tests import HttpServer, TestCaseWithTransport
=======
from bzrlib.tests import HttpServer
>>>>>>> cd637ad4

from zope.component import getUtility
from zope.security.proxy import removeSecurityProxy

<<<<<<< HEAD
from canonical.config import config
from canonical.launchpad.interfaces import BranchType, IScriptActivitySet
from canonical.launchpad.testing import TestCaseWithFactory
from canonical.codehosting import branch_id_to_path
from canonical.codehosting.tests.helpers import LoomTestMixin
from canonical.testing import ZopelessAppServerLayer


class TestBranchPuller(TestCaseWithTransport, TestCaseWithFactory,
                       LoomTestMixin):
=======
from canonical.codehosting.puller.tests import PullerBranchTestCase
from canonical.config import config
from canonical.launchpad.interfaces import BranchType, IScriptActivitySet
from canonical.testing import ZopelessAppServerLayer


class TestBranchPuller(PullerBranchTestCase):
>>>>>>> cd637ad4
    """Integration tests for the branch puller.

    These tests actually run the supermirror-pull.py script. Instead of
    checking specific behaviour, these tests help ensure that all of the
    components in the branch puller system work together sanely.
    """

    layer = ZopelessAppServerLayer

    def setUp(self):
        TestCaseWithTransport.setUp(self)
        TestCaseWithFactory.setUp(self)
        self._puller_script = os.path.join(
            config.root, 'cronscripts', 'supermirror-pull.py')
        self.makeCleanDirectory(config.codehosting.branches_root)
        self.makeCleanDirectory(config.supermirror.branchesdest)

    def assertMirrored(self, source_path, branch):
        """Assert that 'branch' was mirrored succesfully."""
        # Make sure that we are testing the actual data.
        removeSecurityProxy(branch).sync()
        self.assertEqual(None, branch.mirror_status_message)
        self.assertEqual(branch.last_mirror_attempt, branch.last_mirrored)
        self.assertEqual(0, branch.mirror_failures)
        hosted_branch = Branch.open(source_path)
        mirrored_branch = Branch.open(self.getMirroredPath(branch))
        self.assertEqual(
            hosted_branch.last_revision(), branch.last_mirrored_id)
        self.assertEqual(
            hosted_branch.last_revision(), mirrored_branch.last_revision())

    def assertRanSuccessfully(self, command, retcode, stdout, stderr):
        """Assert that the command ran successfully.

        'Successfully' means that it's return code was 0 and it printed
        nothing to stdout or stderr.
        """
        message = '\n'.join(
            ['Command: %r' % (command,),
             'Return code: %s' % retcode,
             'Output:',
             stdout,
             '',
             'Error:',
             stderr])
        self.assertEqual(0, retcode, message)
        self.assertEqualDiff('', stdout)
        self.assertEqualDiff('', stderr)

<<<<<<< HEAD
    def getHostedPath(self, branch):
        """Return the path of 'branch' in the upload area."""
        return os.path.join(
            config.codehosting.branches_root, branch_id_to_path(branch.id))

    def getMirroredPath(self, branch):
        """Return the path of 'branch' in the supermirror area."""
        return os.path.join(
            config.supermirror.branchesdest, branch_id_to_path(branch.id))

    def makeCleanDirectory(self, path):
        """Guarantee an empty branch upload area."""
        if os.path.exists(path):
            shutil.rmtree(path)
        os.makedirs(path)

    def pushToBranch(self, db_branch, tree=None):
        """Push a trivial Bazaar branch to a given Launchpad branch.

        :param branch: A Launchpad Branch object.
        """
        hosted_path = self.getHostedPath(db_branch)
        if tree is None:
            tree = self.make_branch_and_tree('branch-path')
            tree.commit('rev1')
        out, err = self.run_bzr(
            ['push', '--create-prefix', '-d', tree.branch.base, hosted_path],
            retcode=None)
        # We want to be sure that a new branch was indeed created.
        self.assertEqual("Created new branch.\n", err)

=======
>>>>>>> cd637ad4
    def runSubprocess(self, command):
        """Run the given command in a subprocess.

        :param command: A command and arguments given as a list.
        :return: retcode, stdout, stderr
        """
        process = Popen(command, stdout=PIPE, stderr=PIPE)
        output, error = process.communicate()
        return process.returncode, output, error

    def runPuller(self, branch_type):
        """Run the puller script for the given branch type.

        :param branch_type: One of 'upload', 'mirror' or 'import'
        :return: Tuple of command, retcode, output, error. 'command' is the
            executed command as a list, retcode is the process's return code,
            output and error are strings contain the output of the process to
            stdout and stderr respectively.
        """
        command = [sys.executable, self._puller_script, '-q', branch_type]
        retcode, output, error = self.runSubprocess(command)
        return command, retcode, output, error

    def serveOverHTTP(self, port=0):
        """Serve the current directory over HTTP, returning the server URL."""
        http_server = HttpServer()
        http_server.port = port
        http_server.setUp()
        self.addCleanup(http_server.tearDown)
        return http_server.get_url().rstrip('/')

    def test_mirrorAHostedBranch(self):
        """Run the puller on a populated hosted branch pull queue."""
        # XXX: JonathanLange 2007-08-21, This test will fail if run by itself,
        # due to an unidentified bug in bzrlib.trace, possibly related to bug
        # 124849.
        db_branch = self.factory.makeBranch(BranchType.HOSTED)
        self.pushToBranch(db_branch)
        db_branch.requestMirror()
        transaction.commit()
        command, retcode, output, error = self.runPuller('upload')
        self.assertRanSuccessfully(command, retcode, output, error)
        self.assertMirrored(self.getHostedPath(db_branch), db_branch)

    def test_mirrorAHostedLoomBranch(self):
        """Run the puller over a branch with looms enabled."""
        db_branch = self.factory.makeBranch(BranchType.HOSTED)
        loom_tree = self.makeLoomBranchAndTree('loom')
        self.pushToBranch(db_branch, loom_tree)
        db_branch.requestMirror()
        transaction.commit()
        command, retcode, output, error = self.runPuller('upload')
        self.assertRanSuccessfully(command, retcode, output, error)
        self.assertMirrored(self.getHostedPath(db_branch), db_branch)

    def test_mirrorAPrivateBranch(self):
        """Run the puller with a private branch in the queue."""
        db_branch = self.factory.makeBranch(BranchType.HOSTED)
        self.pushToBranch(db_branch)
        db_branch.requestMirror()
        db_branch.private = True
        transaction.commit()
        command, retcode, output, error = self.runPuller('upload')
        self.assertRanSuccessfully(command, retcode, output, error)
        self.assertMirrored(self.getHostedPath(db_branch), db_branch)

    def test_mirrorAMirroredBranch(self):
        """Run the puller on a populated mirrored branch pull queue."""
        db_branch = self.factory.makeBranch(BranchType.MIRRORED)
        tree = self.make_branch_and_tree('.')
        tree.commit('rev1')
        db_branch.url = self.serveOverHTTP()
        db_branch.requestMirror()
        transaction.commit()
        command, retcode, output, error = self.runPuller('mirror')
        self.assertRanSuccessfully(command, retcode, output, error)
        # XXX: The first argument used to be db_branch.url, but this triggered
        # Bug #193253 where for some reason Branch.open via HTTP makes
        # an incomplete request to the HttpServer leaving a dangling thread.
        # Our test suite now fails tests leaving dangling threads.
        # -- StuartBishop 20080312
        self.assertMirrored(tree.basedir, db_branch)

    def _getImportMirrorPort(self):
        """Return the port used to serve imported branches, as specified in
        config.launchpad.bzr_imports_root_url.
        """
        address = urlparse(config.launchpad.bzr_imports_root_url)[1]
        host, port = address.split(':')
        self.assertEqual(
            'localhost', host,
            'bzr_imports_root_url must be configured on localhost: %s'
            % (config.launchpad.bzr_imports_root_url,))
        return int(port)

    def test_mirrorAnImportedBranch(self):
        """Run the puller on a populated imported branch pull queue."""
        # Create the branch in the database.
        db_branch = self.factory.makeBranch(BranchType.IMPORTED)
        db_branch.requestMirror()
        transaction.commit()

        # Create the Bazaar branch and serve it in the expected location.
        branch_path = '%08x' % db_branch.id
        os.mkdir(branch_path)
        tree = self.make_branch_and_tree(branch_path)
        tree.commit('rev1')
        self.serveOverHTTP(self._getImportMirrorPort())

        # Run the puller.
        command, retcode, output, error = self.runPuller("import")
        self.assertRanSuccessfully(command, retcode, output, error)

        # XXX: Because of Bug #193253, check the branch is mirrored by going
        # straight to the filesystem, rather than over HTTP. This is to
        # avoid Bazaar opening an HTTP connection that never closes.
        self.assertMirrored(branch_path, db_branch)

    def test_mirrorEmpty(self):
        """Run the puller on an empty pull queue."""
        command, retcode, output, error = self.runPuller("upload")
        self.assertRanSuccessfully(command, retcode, output, error)

    def test_recordsScriptActivity(self):
        """A record gets created in the ScriptActivity table."""
        script_activity_set = getUtility(IScriptActivitySet)
        self.assertIs(
            script_activity_set.getLastActivity("branch-puller-hosted"),
            None)
        self.runPuller("upload")
        transaction.abort()
        self.assertIsNot(
            script_activity_set.getLastActivity("branch-puller-hosted"),
            None)

    # Possible tests to add:
    # - branch already exists in new location
    # - branch doesn't exist in fs?
    # - different branch exists in new location
    # - running puller while another puller is running
    # - expected output on non-quiet runs


def test_suite():
    return unittest.TestLoader().loadTestsFromName(__name__)<|MERGE_RESOLUTION|>--- conflicted
+++ resolved
@@ -1,4 +1,4 @@
-# Copyright 2007 Canonical Ltd.  All rights reserved.
+# Copyright 2007-2008 Canonical Ltd.  All rights reserved.
 
 """End-to-end tests for the branch puller."""
 
@@ -15,27 +15,11 @@
 import transaction
 
 from bzrlib.branch import Branch
-<<<<<<< HEAD
-from bzrlib.tests import HttpServer, TestCaseWithTransport
-=======
 from bzrlib.tests import HttpServer
->>>>>>> cd637ad4
 
 from zope.component import getUtility
 from zope.security.proxy import removeSecurityProxy
 
-<<<<<<< HEAD
-from canonical.config import config
-from canonical.launchpad.interfaces import BranchType, IScriptActivitySet
-from canonical.launchpad.testing import TestCaseWithFactory
-from canonical.codehosting import branch_id_to_path
-from canonical.codehosting.tests.helpers import LoomTestMixin
-from canonical.testing import ZopelessAppServerLayer
-
-
-class TestBranchPuller(TestCaseWithTransport, TestCaseWithFactory,
-                       LoomTestMixin):
-=======
 from canonical.codehosting.puller.tests import PullerBranchTestCase
 from canonical.config import config
 from canonical.launchpad.interfaces import BranchType, IScriptActivitySet
@@ -43,7 +27,6 @@
 
 
 class TestBranchPuller(PullerBranchTestCase):
->>>>>>> cd637ad4
     """Integration tests for the branch puller.
 
     These tests actually run the supermirror-pull.py script. Instead of
@@ -54,8 +37,7 @@
     layer = ZopelessAppServerLayer
 
     def setUp(self):
-        TestCaseWithTransport.setUp(self)
-        TestCaseWithFactory.setUp(self)
+        PullerBranchTestCase.setUp(self)
         self._puller_script = os.path.join(
             config.root, 'cronscripts', 'supermirror-pull.py')
         self.makeCleanDirectory(config.codehosting.branches_root)
@@ -93,40 +75,6 @@
         self.assertEqualDiff('', stdout)
         self.assertEqualDiff('', stderr)
 
-<<<<<<< HEAD
-    def getHostedPath(self, branch):
-        """Return the path of 'branch' in the upload area."""
-        return os.path.join(
-            config.codehosting.branches_root, branch_id_to_path(branch.id))
-
-    def getMirroredPath(self, branch):
-        """Return the path of 'branch' in the supermirror area."""
-        return os.path.join(
-            config.supermirror.branchesdest, branch_id_to_path(branch.id))
-
-    def makeCleanDirectory(self, path):
-        """Guarantee an empty branch upload area."""
-        if os.path.exists(path):
-            shutil.rmtree(path)
-        os.makedirs(path)
-
-    def pushToBranch(self, db_branch, tree=None):
-        """Push a trivial Bazaar branch to a given Launchpad branch.
-
-        :param branch: A Launchpad Branch object.
-        """
-        hosted_path = self.getHostedPath(db_branch)
-        if tree is None:
-            tree = self.make_branch_and_tree('branch-path')
-            tree.commit('rev1')
-        out, err = self.run_bzr(
-            ['push', '--create-prefix', '-d', tree.branch.base, hosted_path],
-            retcode=None)
-        # We want to be sure that a new branch was indeed created.
-        self.assertEqual("Created new branch.\n", err)
-
-=======
->>>>>>> cd637ad4
     def runSubprocess(self, command):
         """Run the given command in a subprocess.
 
