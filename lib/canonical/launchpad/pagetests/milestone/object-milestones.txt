--- conflicted
+++ resolved
@@ -240,13 +240,8 @@
     >>> browser.getControl('Duplicate').value = bug_1_nickname
     >>> browser.getControl('Change').click()
     >>> print extract_text(find_main_content(browser.contents))
-<<<<<<< HEAD
-    Bug #20 reported
-    Duplicate of
-=======
     Bug #20 reported...
     Duplicate of bug #19...
->>>>>>> 1f31e546
 
 Since duplicate bugs are not listed in milestone listings, only our first bug
 is listed in the 1.0 milestone listing:
@@ -265,11 +260,7 @@
 However, it's also possible to clear the duplicate status of our second bug:
 
     >>> browser.open(bug_2_url)
-<<<<<<< HEAD
-    >>> browser.getLink(id="change_duplicate_bug").click()
-=======
     >>> browser.getLink(id='change_duplicate_bug').click()
->>>>>>> 1f31e546
     >>> browser.getControl('Duplicate').value = ''
     >>> browser.getControl('Change').click()
     >>> 'This report is a duplicate' in find_main_content(browser.contents)
