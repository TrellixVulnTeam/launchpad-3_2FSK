--- conflicted
+++ resolved
@@ -255,8 +255,7 @@
         self.assertEquals(False, bpr.essential)
         self.assertEquals(524, bpr.installedsize)
         self.assertEquals(True, bpr.architecturespecific)
-<<<<<<< HEAD
-        self.assertEquals("", bpr.recommends)
+        self.assertEquals(u"", bpr.recommends)
         self.assertEquals("0.42", bpr.version)
 
     def test_user_defined_fields(self):
@@ -289,8 +288,4 @@
             [
                 [u"RandomData", u"Foo\nbar\nbla\n"],
                 [u"Homepage", u"http://samba.org/~jelmer/dulwich"],
-            ], bpr.user_defined_fields)
-=======
-        self.assertEquals(u"", bpr.recommends)
-        self.assertEquals("0.42", bpr.version)
->>>>>>> bd097de0
+            ], bpr.user_defined_fields)