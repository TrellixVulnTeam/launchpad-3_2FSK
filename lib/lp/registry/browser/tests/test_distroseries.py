# Copyright 2011 Canonical Ltd.  This software is licensed under the
# GNU Affero General Public License version 3 (see the file LICENSE).

"""Tests for `lp.registry.browser.distroseries`."""

__metaclass__ = type

import difflib
import re
from textwrap import TextWrapper

from BeautifulSoup import BeautifulSoup
from lxml import html
import soupmatchers
from storm.zope.interfaces import IResultSet
from testtools.content import (
    Content,
    text_content,
    )
from testtools.content_type import UTF8_TEXT
from testtools.matchers import (
    EndsWith,
    LessThan,
    Not,
    )
from zope.component import getUtility
from zope.security.proxy import removeSecurityProxy

from canonical.config import config
from canonical.database.sqlbase import flush_database_caches
from canonical.launchpad.interfaces.launchpad import ILaunchpadCelebrities
from canonical.launchpad.testing.pages import find_tag_by_id
from canonical.launchpad.webapp.batching import BatchNavigator
from canonical.launchpad.webapp.publisher import canonical_url
from canonical.testing.layers import (
    DatabaseFunctionalLayer,
    LaunchpadFunctionalLayer,
    LaunchpadZopelessLayer,
    )
from lp.registry.browser.distroseries import (
    BLACKLISTED,
    HIGHER_VERSION_THAN_PARENT,
    NON_BLACKLISTED,
    RESOLVED,
    )
from lp.registry.enum import (
    DistroSeriesDifferenceStatus,
    DistroSeriesDifferenceType,
    )
from lp.services.features import (
    get_relevant_feature_controller,
    getFeatureFlag,
    install_feature_controller,
    )
from lp.services.features.flags import FeatureController
from lp.services.features.model import (
    FeatureFlag,
    getFeatureStore,
    )
from lp.soyuz.enums import (
    PackagePublishingStatus,
    SourcePackageFormat,
    )
from lp.soyuz.interfaces.distributionjob import (
    IInitialiseDistroSeriesJobSource,
    )
from lp.soyuz.interfaces.sourcepackageformat import (
    ISourcePackageFormatSelectionSet,
    )
from lp.testing import (
    celebrity_logged_in,
    feature_flags,
    login_person,
    person_logged_in,
    set_feature_flag,
    StormStatementRecorder,
    TestCaseWithFactory,
    )
from lp.testing.matchers import HasQueryCount
from lp.testing.views import create_initialized_view


def set_derived_series_ui_feature_flag(test_case):
    # Helper to set the feature flag enabling the derived series ui.
    getFeatureStore().add(FeatureFlag(
        scope=u'default', flag=u'soyuz.derived-series-ui.enabled',
        value=u'on', priority=1))

    # XXX Michael Nelson 2010-09-21 bug=631884
    # Currently LaunchpadTestRequest doesn't set per-thread
    # features.
    def in_scope(value):
        return True
    install_feature_controller(FeatureController(in_scope))
    test_case.addCleanup(install_feature_controller, None)


class TestDistroSeriesView(TestCaseWithFactory):
    """Test the distroseries +index view."""

    layer = LaunchpadZopelessLayer

    def test_needs_linking(self):
        ubuntu = getUtility(ILaunchpadCelebrities).ubuntu
        distroseries = self.factory.makeDistroSeries(distribution=ubuntu)
        view = create_initialized_view(distroseries, '+index')
        self.assertEqual(view.needs_linking, None)

    def _createDifferenceAndGetView(self, difference_type):
        # Helper function to create a valid DSD.
<<<<<<< HEAD
        distroseries = self.factory.makeDistroSeries(
            parent_series=self.factory.makeDistroSeries())
        self.factory.makeDistroSeriesDifference(
            derived_series=distroseries, difference_type=difference_type)
        return create_initialized_view(distroseries, '+index')
=======
        dsp = self.factory.makeDistroSeriesParent()
        self.factory.makeDistroSeriesDifference(
            derived_series=dsp.derived_series,
            difference_type=difference_type)
        return create_initialized_view(dsp.derived_series, '+index')
>>>>>>> f679cd59

    def test_num_differences(self):
        diff_type = DistroSeriesDifferenceType.DIFFERENT_VERSIONS
        view = self._createDifferenceAndGetView(diff_type)
        self.assertEqual(1, view.num_differences)

    def test_num_differences_in_parent(self):
        diff_type = DistroSeriesDifferenceType.MISSING_FROM_DERIVED_SERIES
        view = self._createDifferenceAndGetView(diff_type)
        self.assertEqual(1, view.num_differences_in_parent)

    def test_num_differences_in_child(self):
        diff_type = DistroSeriesDifferenceType.UNIQUE_TO_DERIVED_SERIES
        view = self._createDifferenceAndGetView(diff_type)
        self.assertEqual(1, view.num_differences_in_child)


class DistroSeriesIndexFunctionalTestCase(TestCaseWithFactory):
    """Test the distroseries +index page."""

    layer = DatabaseFunctionalLayer

    def _setupDifferences(self, name, parent_name, nb_diff_versions,
                          nb_diff_child, nb_diff_parent):
        # Helper to create DSD of the different types.
        derived_series = self.factory.makeDistroSeries(name=name)
        parent_series = self.factory.makeDistroSeries(name=parent_name)
        self.factory.makeDistroSeriesParent(
            derived_series=derived_series, parent_series=parent_series)
        self.simple_user = self.factory.makePerson()
        for i in range(nb_diff_versions):
            diff_type = DistroSeriesDifferenceType.DIFFERENT_VERSIONS
            self.factory.makeDistroSeriesDifference(
                derived_series=derived_series,
                difference_type=diff_type)
        for i in range(nb_diff_child):
            diff_type = DistroSeriesDifferenceType.MISSING_FROM_DERIVED_SERIES
            self.factory.makeDistroSeriesDifference(
                derived_series=derived_series,
                difference_type=diff_type)
        for i in range(nb_diff_parent):
            diff_type = DistroSeriesDifferenceType.UNIQUE_TO_DERIVED_SERIES
            self.factory.makeDistroSeriesDifference(
                derived_series=derived_series,
                difference_type=diff_type)
        return derived_series

    def test_differences_no_flag_no_portlet(self):
        # The portlet is not displayed if the feature flag is not enabled.
        derived_series = self._setupDifferences('deri', 'sid', 1, 2, 2)
        portlet_header = soupmatchers.HTMLContains(
            soupmatchers.Tag(
                'Derivation portlet header', 'h2',
                text='Derived from Sid'),
            )

        with person_logged_in(self.simple_user):
            view = create_initialized_view(
                derived_series,
                '+index',
                principal=self.simple_user)
            html_text = view()

        self.assertEqual(
            None, getFeatureFlag('soyuz.derived-series-ui.enabled'))
        self.assertThat(html_text, Not(portlet_header))

    def test_differences_portlet_all_differences(self):
        # The difference portlet shows the differences with the parent
        # series.
        set_derived_series_ui_feature_flag(self)
        derived_series = self._setupDifferences('deri', 'sid', 1, 2, 3)
        portlet_display = soupmatchers.HTMLContains(
            soupmatchers.Tag(
                'Derivation portlet header', 'h2',
                text='Derived from Sid'),
            soupmatchers.Tag(
                'Differences link', 'a',
                text=re.compile('\s*1 package with differences\s*'),
                attrs={'href': re.compile('.*/\+localpackagediffs')}),
            soupmatchers.Tag(
                'Parent diffs link', 'a',
                text=re.compile('\s*2 packages only in Sid\s*'),
                attrs={'href': re.compile('.*/\+missingpackages')}),
            soupmatchers.Tag(
                'Child diffs link', 'a',
                text=re.compile('\s*3 packages only in Deri\s*'),
                attrs={'href': re.compile('.*/\+uniquepackages')}))

        with person_logged_in(self.simple_user):
            view = create_initialized_view(
                derived_series,
                '+index',
                principal=self.simple_user)
            # XXX rvb 2011-04-12 bug=758649: LaunchpadTestRequest overrides
            # self.features to NullFeatureController.
            view.request.features = get_relevant_feature_controller()
            html_text = view()

        self.assertThat(html_text, portlet_display)

    def test_differences_portlet_no_differences(self):
        # The difference portlet displays 'No differences' if there is no
        # differences with the parent.
        set_derived_series_ui_feature_flag(self)
        derived_series = self._setupDifferences('deri', 'sid', 0, 0, 0)
        portlet_display = soupmatchers.HTMLContains(
            soupmatchers.Tag(
                'Derivation portlet header', 'h2',
                text='Derived from Sid'),
            soupmatchers.Tag(
                'Child diffs link', True,
                text=re.compile('\s*No differences\s*')),
              )

        with person_logged_in(self.simple_user):
            view = create_initialized_view(
                derived_series,
                '+index',
                principal=self.simple_user)
            # XXX rvb 2011-04-12 bug=758649: LaunchpadTestRequest overrides
            # self.features to NullFeatureController.
            view.request.features = get_relevant_feature_controller()
            html_text = view()

        self.assertThat(html_text, portlet_display)

    def test_differences_portlet_initialising(self):
        # The difference portlet displays 'The series is initialising.' if
        # there is an initialising job for the series.
        set_derived_series_ui_feature_flag(self)
        derived_series = self._setupDifferences('deri', 'sid', 0, 0, 0)
        job_source = getUtility(IInitialiseDistroSeriesJobSource)
        job_source.create(derived_series.parent, derived_series)
        portlet_display = soupmatchers.HTMLContains(
            soupmatchers.Tag(
                'Derived series', 'h2',
                text='Series initialisation in progress'),
            soupmatchers.Tag(
                'Init message', True,
                text=re.compile('\s*This series is initialising.\s*')),
              )

        with person_logged_in(self.simple_user):
            view = create_initialized_view(
                derived_series,
                '+index',
                principal=self.simple_user)
            # XXX rvb 2011-04-12 bug=758649: LaunchpadTestRequest overrides
            # self.features to NullFeatureController.
            view.request.features = get_relevant_feature_controller()
            html_text = view()

        self.assertTrue(derived_series.is_initialising)
        self.assertThat(html_text, portlet_display)


class TestMilestoneBatchNavigatorAttribute(TestCaseWithFactory):
    """Test the series.milestone_batch_navigator attribute."""

    layer = LaunchpadZopelessLayer

    def test_distroseries_milestone_batch_navigator(self):
        ubuntu = getUtility(ILaunchpadCelebrities).ubuntu
        distroseries = self.factory.makeDistroSeries(distribution=ubuntu)
        for name in ('a', 'b', 'c', 'd'):
            distroseries.newMilestone(name)
        view = create_initialized_view(distroseries, name='+index')
        self._check_milestone_batch_navigator(view)

    def test_productseries_milestone_batch_navigator(self):
        product = self.factory.makeProduct()
        for name in ('a', 'b', 'c', 'd'):
            product.development_focus.newMilestone(name)

        view = create_initialized_view(
            product.development_focus, name='+index')
        self._check_milestone_batch_navigator(view)

    def _check_milestone_batch_navigator(self, view):
        config.push('default-batch-size', """
        [launchpad]
        default_batch_size: 2
        """)
        self.assert_(
            isinstance(view.milestone_batch_navigator, BatchNavigator),
            'milestone_batch_navigator is not a BatchNavigator object: %r'
            % view.milestone_batch_navigator)
        self.assertEqual(4, view.milestone_batch_navigator.batch.total())
        expected = [
            'd',
            'c',
            ]
        milestone_names = [
            item.name
            for item in view.milestone_batch_navigator.currentBatch()]
        self.assertEqual(expected, milestone_names)
        config.pop('default-batch-size')


class TestDistroSeriesAddView(TestCaseWithFactory):

    layer = DatabaseFunctionalLayer

    def test_submit(self):
        # When creating a new DistroSeries via DistroSeriesAddView, the title
        # is set to the same as the displayname (title is, in any case,
        # deprecated), the description is left empty, and parent_series is
        # None (DistroSeriesInitializeView takes care of setting that).
        user = self.factory.makePerson()
        distribution = self.factory.makeDistribution(owner=user)
        form = {
            "field.name": u"polished",
            "field.version": u"12.04",
            "field.displayname": u"Polished Polecat",
            "field.summary": u"Even The Register likes it.",
            "field.actions.create": u"Add Series",
            }
        with person_logged_in(user):
            create_initialized_view(distribution, "+addseries", form=form)
        distroseries = distribution.getSeries(u"polished")
        self.assertEqual(u"polished", distroseries.name)
        self.assertEqual(u"12.04", distroseries.version)
        self.assertEqual(u"Polished Polecat", distroseries.displayname)
        self.assertEqual(u"Polished Polecat", distroseries.title)
        self.assertEqual(u"Even The Register likes it.", distroseries.summary)
        self.assertEqual(u"", distroseries.description)
        self.assertIs(None, distroseries.parent_series)
        self.assertEqual(user, distroseries.owner)


class TestDistroSeriesInitializeView(TestCaseWithFactory):

    layer = DatabaseFunctionalLayer

    def test_init(self):
        # There exists a +initseries view for distroseries.
        distroseries = self.factory.makeDistroSeries()
        view = create_initialized_view(distroseries, "+initseries")
        self.assertTrue(view)

    def test_is_derived_series_feature_enabled(self):
        # The feature is disabled by default, but can be enabled by setting
        # the soyuz.derived-series-ui.enabled flag.
        distroseries = self.factory.makeDistroSeries()
        view = create_initialized_view(distroseries, "+initseries")
        with feature_flags():
            self.assertFalse(view.is_derived_series_feature_enabled)
        with feature_flags():
            set_feature_flag(u"soyuz.derived-series-ui.enabled", u"true")
            self.assertTrue(view.is_derived_series_feature_enabled)

    def test_form_hidden_when_derived_series_feature_disabled(self):
        # The form is hidden when the feature flag is not set.
        distroseries = self.factory.makeDistroSeries()
        view = create_initialized_view(distroseries, "+initseries")
        with feature_flags():
            root = html.fromstring(view())
            self.assertEqual(
                [], root.cssselect("#initseries-form-container"))
            # Instead an explanatory message is shown.
            [message] = root.cssselect("p.error.message")
            self.assertIn(
                u"The Derivative Distributions feature is under development",
                message.text)

    def test_form_shown_when_derived_series_feature_enabled(self):
        # The form is shown when the feature flag is set.
        distroseries = self.factory.makeDistroSeries()
        view = create_initialized_view(distroseries, "+initseries")
        with feature_flags():
            set_feature_flag(u"soyuz.derived-series-ui.enabled", u"true")
            root = html.fromstring(view())
            self.assertNotEqual(
                [], root.cssselect("#initseries-form-container"))
            # A different explanatory message is shown for clients that don't
            # process Javascript.
            [message] = root.cssselect("p.error.message")
            self.assertIn(
                u"Javascript is required to use this page",
                message.text)
            self.assertIn(
                u"javascript-disabled",
                message.get("class").split())


class DistroSeriesDifferenceMixin:
    """A helper class for testing differences pages"""

    def _test_packagesets(self, html_text, packageset_text,
                          packageset_class, msg_text):
        parent_packagesets = soupmatchers.HTMLContains(
            soupmatchers.Tag(
                msg_text, 'td',
                attrs={'class': packageset_class},
                text=packageset_text))

        self.assertThat(html_text, parent_packagesets)

    def _create_child_and_parent(self):
        derived_series = self.factory.makeDistroSeries(name='derilucid')
        parent_series = self.factory.makeDistroSeries(name='lucid')
        self.factory.makeDistroSeriesParent(
            derived_series=derived_series, parent_series=parent_series)
        return (derived_series, parent_series)


class TestDistroSeriesLocalDifferences(
    DistroSeriesDifferenceMixin, TestCaseWithFactory):
    """Test the distroseries +localpackagediffs page."""

    layer = DatabaseFunctionalLayer

    def setUp(self):
        super(TestDistroSeriesLocalDifferences,
              self).setUp('foo.bar@canonical.com')
        set_derived_series_ui_feature_flag(self)
        self.simple_user = self.factory.makePerson()

    def test_filter_form_if_differences(self):
        # Test that the page includes the filter form if differences
        # are present
        login_person(self.simple_user)
        derived_series, parent_series = self._create_child_and_parent()
        self.factory.makeDistroSeriesDifference(
            derived_series=derived_series)

        view = create_initialized_view(
            derived_series, '+localpackagediffs', principal=self.simple_user)

        self.assertIsNot(
            None,
            find_tag_by_id(view(), 'distroseries-localdiff-search-filter'),
            "Form filter should be shown when there are differences.")

    def test_filter_noform_if_nodifferences(self):
        # Test that the page doesn't includes the filter form if no
        # differences are present
        login_person(self.simple_user)
        derived_series, parent_series = self._create_child_and_parent()

        view = create_initialized_view(
            derived_series, '+localpackagediffs', principal=self.simple_user)

        self.assertIs(
            None,
            find_tag_by_id(view(), 'distroseries-localdiff-search-filter'),
            "Form filter should not be shown when there are no differences.")

    def test_parent_packagesets_localpackagediffs(self):
        # +localpackagediffs displays the parent packagesets.
        ds_diff = self.factory.makeDistroSeriesDifference()
        with celebrity_logged_in('admin'):
            ps = self.factory.makePackageset(
                packages=[ds_diff.source_package_name],
                distroseries=ds_diff.parent_series)

        with person_logged_in(self.simple_user):
            view = create_initialized_view(
                ds_diff.derived_series,
                '+localpackagediffs',
                principal=self.simple_user)
            html_text = view()

        packageset_text = re.compile('\s*' + ps.name)
        self._test_packagesets(
            html_text, packageset_text, 'parent-packagesets',
            'Parent packagesets')

    def test_parent_packagesets_localpackagediffs_sorts(self):
        # Multiple packagesets are sorted in a comma separated list.
        ds_diff = self.factory.makeDistroSeriesDifference()
        unsorted_names = [u"zzz", u"aaa"]
        with celebrity_logged_in('admin'):
            for name in unsorted_names:
                self.factory.makePackageset(
                    name=name,
                    packages=[ds_diff.source_package_name],
                    distroseries=ds_diff.parent_series)

        with person_logged_in(self.simple_user):
            view = create_initialized_view(
                ds_diff.derived_series,
                '+localpackagediffs',
                principal=self.simple_user)
            html_text = view()

        packageset_text = re.compile(
            '\s*' + ', '.join(sorted(unsorted_names)))
        self._test_packagesets(
            html_text, packageset_text, 'parent-packagesets',
            'Parent packagesets')

    def test_queries(self):
        # With no DistroSeriesDifferences the query count should be low and
        # fairly static. However, with some DistroSeriesDifferences the query
        # count will be higher, but it should remain the same no matter how
        # many differences there are.
        login_person(self.simple_user)
        dsp = self.factory.makeDistroSeriesParent()
        derived_series = dsp.derived_series

        def add_differences(num):
            for index in xrange(num):
                version = self.factory.getUniqueInteger()
                versions = {
                    'base': u'1.%d' % version,
                    'derived': u'1.%dderived1' % version,
                    'parent': u'1.%d-1' % version,
                    }
                dsd = self.factory.makeDistroSeriesDifference(
                    derived_series=derived_series,
                    versions=versions)

                # Push a base_version in... not sure how better to do it.
                removeSecurityProxy(dsd).base_version = versions["base"]

                # Add a couple of comments.
                self.factory.makeDistroSeriesDifferenceComment(dsd)
                self.factory.makeDistroSeriesDifferenceComment(dsd)

                # Update the spr, some with recipes, some with signing keys.
                # SPR.uploader references both, and the uploader is referenced
                # in the page.
                spr = dsd.source_pub.sourcepackagerelease
                if index % 2 == 0:
                    removeSecurityProxy(spr).source_package_recipe_build = (
                        self.factory.makeSourcePackageRecipeBuild(
                            sourcename=spr.sourcepackagename.name,
                            distroseries=derived_series))
                else:
                    removeSecurityProxy(spr).dscsigningkey = (
                        self.factory.makeGPGKey(owner=spr.creator))

        def flush_and_render():
            flush_database_caches()
            # Pull in the calling user's location so that it isn't recorded in
            # the query count; it causes the total to be fragile for no
            # readily apparent reason.
            self.simple_user.location
            with StormStatementRecorder() as recorder:
                view = create_initialized_view(
                    derived_series, '+localpackagediffs',
                    principal=self.simple_user)
                view()
            return recorder, view.cached_differences.batch.trueSize

        def statement_differ(rec1, rec2):
            wrapper = TextWrapper(break_long_words=False)

            def prepare_statements(rec):
                for statement in rec.statements:
                    for line in wrapper.wrap(statement):
                        yield line
                    yield "-" * wrapper.width

            def statement_diff():
                diff = difflib.ndiff(
                    list(prepare_statements(rec1)),
                    list(prepare_statements(rec2)))
                for line in diff:
                    yield "%s\n" % line

            return statement_diff

        # Render without differences and check the query count isn't silly.
        recorder1, batch_size = flush_and_render()
        self.assertThat(recorder1, HasQueryCount(LessThan(30)))
        self.addDetail(
            "statement-count-0-differences",
            text_content(u"%d" % recorder1.count))
        # Add some differences and render.
        add_differences(2)
        recorder2, batch_size = flush_and_render()
        self.addDetail(
            "statement-count-2-differences",
            text_content(u"%d" % recorder2.count))
        # Add more differences and render again.
        add_differences(2)
        recorder3, batch_size = flush_and_render()
        self.addDetail(
            "statement-count-4-differences",
            text_content(u"%d" % recorder3.count))
        # The last render should not need more queries than the previous.
        self.addDetail(
            "statement-diff", Content(
                UTF8_TEXT, statement_differ(recorder2, recorder3)))
        # Details about the number of statements per row.
        statement_count_per_row = (
            (recorder3.count - recorder1.count) / float(batch_size))
        self.addDetail(
            "statement-count-per-row-average",
            text_content(u"%.2f" % statement_count_per_row))
        # XXX: GavinPanella 2011-04-12 bug=760733: Reducing the query count
        # further needs work. Ideally this test would be along the lines of
        # recorder3.count == recorder2.count. 4 queries above the recorder2
        # count is 2 queries per difference which is not acceptable, but is
        # *far* better than without the changes introduced by landing this.
        compromise_statement_count = recorder2.count + 4
        self.assertThat(
            recorder3, HasQueryCount(
                LessThan(compromise_statement_count + 1)))


class TestDistroSeriesLocalDifferencesZopeless(TestCaseWithFactory):
    """Test the distroseries +localpackagediffs view."""

    layer = LaunchpadZopelessLayer

    def _create_child_and_parent(self):
        parent_series = self.factory.makeDistroSeries(name='lucid')
        derived_series = self.factory.makeDistroSeries(name='derilucid')
        self.factory.makeDistroSeriesParent(
            derived_series=derived_series, parent_series=parent_series)
        return (derived_series, parent_series)

    def test_view_redirects_without_feature_flag(self):
        # If the feature flag soyuz.derived-series-ui.enabled is not set the
        # view simply redirects to the derived series.
        derived_series, parent_series = self._create_child_and_parent()

        self.assertIs(
            None, getFeatureFlag('soyuz.derived-series-ui.enabled'))
        view = create_initialized_view(
            derived_series, '+localpackagediffs')

        response = view.request.response
        self.assertEqual(302, response.getStatus())
        self.assertEqual(
            canonical_url(derived_series), response.getHeader('location'))

    def test_label(self):
        # The view label includes the names of both series.
        derived_series, parent_series = self._create_child_and_parent()

        view = create_initialized_view(
            derived_series, '+localpackagediffs')

        self.assertEqual(
            "Source package differences between 'Derilucid' and "
            "parent series 'Lucid'",
            view.label)

    def test_batch_includes_needing_attention_only(self):
        # The differences attribute includes differences needing
        # attention only.
        derived_series, parent_series = self._create_child_and_parent()
        current_difference = self.factory.makeDistroSeriesDifference(
            derived_series=derived_series)
        self.factory.makeDistroSeriesDifference(
            derived_series=derived_series,
            status=DistroSeriesDifferenceStatus.RESOLVED)

        view = create_initialized_view(
            derived_series, '+localpackagediffs')

        self.assertContentEqual(
            [current_difference], view.cached_differences.batch)

    def test_batch_includes_different_versions_only(self):
        # The view contains differences of type DIFFERENT_VERSIONS only.
        derived_series, parent_series = self._create_child_and_parent()
        different_versions_diff = self.factory.makeDistroSeriesDifference(
            derived_series=derived_series)
        self.factory.makeDistroSeriesDifference(
            derived_series=derived_series,
            difference_type=(
                DistroSeriesDifferenceType.UNIQUE_TO_DERIVED_SERIES))

        view = create_initialized_view(
            derived_series, '+localpackagediffs')

        self.assertContentEqual(
            [different_versions_diff], view.cached_differences.batch)

    def test_template_includes_help_link(self):
        # The help link for popup help is included.
        derived_series, parent_series = self._create_child_and_parent()
        set_derived_series_ui_feature_flag(self)
        view = create_initialized_view(
            derived_series, '+localpackagediffs')

        soup = BeautifulSoup(view())
        help_links = soup.findAll(
            'a', href='/+help/soyuz/derived-series-syncing.html')
        self.assertEqual(1, len(help_links))

    def test_diff_row_includes_last_comment_only(self):
        # The most recent comment is rendered for each difference.
        derived_series, parent_series = self._create_child_and_parent()
        difference = self.factory.makeDistroSeriesDifference(
            derived_series=derived_series)
        difference.addComment(difference.owner, "Earlier comment")
        difference.addComment(difference.owner, "Latest comment")

        set_derived_series_ui_feature_flag(self)
        view = create_initialized_view(
            derived_series, '+localpackagediffs')

        # Find all the rows within the body of the table
        # listing the differences.
        soup = BeautifulSoup(view())
        diff_table = soup.find('table', {'class': 'listing'})
        rows = diff_table.tbody.findAll('tr')

        self.assertEqual(1, len(rows))
        self.assertIn("Latest comment", unicode(rows[0]))
        self.assertNotIn("Earlier comment", unicode(rows[0]))

    def test_diff_row_links_to_extra_details(self):
        # The source package name links to the difference details.
        derived_series, parent_series = self._create_child_and_parent()
        difference = self.factory.makeDistroSeriesDifference(
            derived_series=derived_series)

        set_derived_series_ui_feature_flag(self)
        view = create_initialized_view(
            derived_series, '+localpackagediffs')
        soup = BeautifulSoup(view())
        diff_table = soup.find('table', {'class': 'listing'})
        row = diff_table.tbody.findAll('tr')[0]

        href = canonical_url(difference).replace('http://launchpad.dev', '')
        links = row.findAll('a', href=href)
        self.assertEqual(1, len(links))
        self.assertEqual(difference.source_package_name.name, links[0].string)

    def test_diff_row_shows_version_attached(self):
        # The +localpackagediffs page shows the version attached to the
        # DSD and not the last published version (bug=745776).
        package_name = 'package-1'
        derived_series, parent_series = self._create_child_and_parent()
        versions = {
            'base': u'1.0',
            'derived': u'1.0derived1',
            'parent': u'1.0-1',
        }
        new_version = u'1.2'

        difference = self.factory.makeDistroSeriesDifference(
            versions=versions,
            source_package_name_str=package_name,
            derived_series=derived_series)

        # Create a more recent source package publishing history.
        sourcepackagename = self.factory.getOrMakeSourcePackageName(
            package_name)
        self.factory.makeSourcePackagePublishingHistory(
            sourcepackagename=sourcepackagename,
            distroseries=derived_series,
            version=new_version)

        set_derived_series_ui_feature_flag(self)
        view = create_initialized_view(
            derived_series, '+localpackagediffs')
        soup = BeautifulSoup(view())
        diff_table = soup.find('table', {'class': 'listing'})
        row = diff_table.tbody.tr
        links = row.findAll('a', {'class': 'derived-version'})

        # The version displayed is the version attached to the
        # difference.
        self.assertEqual(1, len(links))
        self.assertEqual(versions['derived'], links[0].string.strip())

        link = canonical_url(difference.source_pub.sourcepackagerelease)
        self.assertTrue(link, EndsWith(new_version))
        # The link points to the sourcepackagerelease referenced in the
        # difference.
        self.assertTrue(
            links[0].get('href'), EndsWith(difference.source_version))

    def test_diff_row_no_published_version(self):
        # The +localpackagediffs page shows only the version (no link)
        # if we fail to fetch the published version.
        package_name = 'package-1'
        derived_series, parent_series = self._create_child_and_parent()
        versions = {
            'base': u'1.0',
            'derived': u'1.0derived1',
            'parent': u'1.0-1',
        }

        difference = self.factory.makeDistroSeriesDifference(
            versions=versions,
            source_package_name_str=package_name,
            derived_series=derived_series)

        # Delete the publications.
        difference.source_pub.status = PackagePublishingStatus.DELETED
        difference.parent_source_pub.status = PackagePublishingStatus.DELETED
        # Flush out the changes and invalidate caches (esp. property caches).
        flush_database_caches()

        set_derived_series_ui_feature_flag(self)
        view = create_initialized_view(
            derived_series, '+localpackagediffs')
        soup = BeautifulSoup(view())
        diff_table = soup.find('table', {'class': 'listing'})
        row = diff_table.tbody.tr

        # The table feature a simple span since we were unable to fetch a
        # published sourcepackage.
        derived_span = row.findAll('span', {'class': 'derived-version'})
        parent_span = row.findAll('span', {'class': 'parent-version'})
        self.assertEqual(1, len(derived_span))
        self.assertEqual(1, len(parent_span))

        # The versions displayed are the versions attached to the
        # difference.
        self.assertEqual(versions['derived'], derived_span[0].string.strip())
        self.assertEqual(versions['parent'], parent_span[0].string.strip())


class TestDistroSeriesLocalDifferencesFunctional(TestCaseWithFactory):

    layer = LaunchpadFunctionalLayer

    def _create_child_and_parent(self):
        parent_series = self.factory.makeDistroSeries(name='lucid')
        derived_series = self.factory.makeDistroSeries(name='derilucid')
        self.factory.makeDistroSeriesParent(
            derived_series=derived_series, parent_series=parent_series)
        return (derived_series, parent_series)


    def test_higher_radio_mentions_parent(self):
        set_derived_series_ui_feature_flag(self)
        derived_series, parent_series = self._create_child_and_parent()
        self.factory.makeDistroSeriesDifference(
            derived_series=derived_series,
            source_package_name_str="my-src-package")
        view = create_initialized_view(
            derived_series,
            '+localpackagediffs')

        radio_title = \
            "&nbsp;Blacklisted packages with a higher version than in 'Lucid'"
        radio_option_matches = soupmatchers.HTMLContains(
            soupmatchers.Tag(
                "radio displays parent's name", 'label',
                text=radio_title),
            )
        self.assertThat(view.render(), radio_option_matches)

    def _set_source_selection(self, series):
        # Set up source package format selection so that copying will
        # work with the default dsc_format used in
        # makeSourcePackageRelease.
        getUtility(ISourcePackageFormatSelectionSet).add(
            series, SourcePackageFormat.FORMAT_1_0)

    def test_batch_filtered(self):
        # The name_filter parameter allows filtering of packages by name.
        set_derived_series_ui_feature_flag(self)
        derived_series, parent_series = self._create_child_and_parent()
        diff1 = self.factory.makeDistroSeriesDifference(
            derived_series=derived_series,
            source_package_name_str="my-src-package")
        diff2 = self.factory.makeDistroSeriesDifference(
            derived_series=derived_series,
            source_package_name_str="my-second-src-package")

        filtered_view = create_initialized_view(
            derived_series,
            '+localpackagediffs',
            query_string='field.name_filter=my-src-package')
        unfiltered_view = create_initialized_view(
            derived_series,
            '+localpackagediffs')

        self.assertContentEqual(
            [diff1], filtered_view.cached_differences.batch)
        self.assertContentEqual(
            [diff2, diff1], unfiltered_view.cached_differences.batch)

    def test_batch_non_blacklisted(self):
        # The default filter is all non blacklisted differences.
        set_derived_series_ui_feature_flag(self)
        derived_series, parent_series = self._create_child_and_parent()
        diff1 = self.factory.makeDistroSeriesDifference(
            derived_series=derived_series,
            source_package_name_str="my-src-package")
        diff2 = self.factory.makeDistroSeriesDifference(
            derived_series=derived_series,
            source_package_name_str="my-second-src-package")
        self.factory.makeDistroSeriesDifference(
            derived_series=derived_series,
            status=DistroSeriesDifferenceStatus.BLACKLISTED_CURRENT)

        filtered_view = create_initialized_view(
            derived_series,
            '+localpackagediffs',
            query_string='field.package_type=%s' % NON_BLACKLISTED)
        filtered_view2 = create_initialized_view(
            derived_series,
            '+localpackagediffs')

        self.assertContentEqual(
            [diff2, diff1], filtered_view.cached_differences.batch)
        self.assertContentEqual(
            [diff2, diff1], filtered_view2.cached_differences.batch)

    def test_batch_differences_packages(self):
        # field.package_type parameter allows to list only
        # blacklisted differences.
        set_derived_series_ui_feature_flag(self)
        derived_series, parent_series = self._create_child_and_parent()
        blacklisted_diff = self.factory.makeDistroSeriesDifference(
            derived_series=derived_series,
            status=DistroSeriesDifferenceStatus.BLACKLISTED_CURRENT)

        blacklisted_view = create_initialized_view(
            derived_series,
            '+localpackagediffs',
            query_string='field.package_type=%s' % BLACKLISTED)
        unblacklisted_view = create_initialized_view(
            derived_series,
            '+localpackagediffs')

        self.assertContentEqual(
            [blacklisted_diff], blacklisted_view.cached_differences.batch)
        self.assertContentEqual(
            [], unblacklisted_view.cached_differences.batch)

    def test_batch_blacklisted_differences_with_higher_version(self):
        # field.package_type parameter allows to list only
        # blacklisted differences with a child's version higher than parent's.
        set_derived_series_ui_feature_flag(self)
        derived_series, parent_series = self._create_child_and_parent()
        blacklisted_diff_higher = self.factory.makeDistroSeriesDifference(
            derived_series=derived_series,
            status=DistroSeriesDifferenceStatus.BLACKLISTED_CURRENT,
            versions={'base': '1.1', 'parent': '1.3', 'derived': '1.10'})
        self.factory.makeDistroSeriesDifference(
            derived_series=derived_series,
            status=DistroSeriesDifferenceStatus.BLACKLISTED_CURRENT,
            versions={'base': '1.1', 'parent': '1.12', 'derived': '1.10'})

        blacklisted_view = create_initialized_view(
            derived_series,
            '+localpackagediffs',
            query_string='field.package_type=%s' % HIGHER_VERSION_THAN_PARENT)
        unblacklisted_view = create_initialized_view(
            derived_series,
            '+localpackagediffs')

        self.assertContentEqual(
            [blacklisted_diff_higher],
            blacklisted_view.cached_differences.batch)
        self.assertContentEqual(
            [], unblacklisted_view.cached_differences.batch)

    def test_batch_resolved_differences(self):
        # Test that we can search for differences that we marked
        # resolved.
        set_derived_series_ui_feature_flag(self)
        derived_series, parent_series = self._create_child_and_parent()

        self.factory.makeDistroSeriesDifference(
            derived_series=derived_series,
            source_package_name_str="my-src-package")
        self.factory.makeDistroSeriesDifference(
            derived_series=derived_series,
            source_package_name_str="my-second-src-package")
        resolved_diff = self.factory.makeDistroSeriesDifference(
            derived_series=derived_series,
            status=DistroSeriesDifferenceStatus.RESOLVED)

        filtered_view = create_initialized_view(
            derived_series,
            '+localpackagediffs',
            query_string='field.package_type=%s' % RESOLVED)

        self.assertContentEqual(
            [resolved_diff], filtered_view.cached_differences.batch)

    def test_canPerformSync_non_editor(self):
        # Non-editors do not see options to sync.
        derived_series, parent_series = self._create_child_and_parent()
        self.factory.makeDistroSeriesDifference(
            derived_series=derived_series)

        set_derived_series_ui_feature_flag(self)
        with person_logged_in(self.factory.makePerson()):
            view = create_initialized_view(
                derived_series, '+localpackagediffs')

        self.assertFalse(view.canPerformSync())

    def test_canPerformSync_editor(self):
        # Editors are presented with options to perform syncs.
        derived_series, parent_series = self._create_child_and_parent()
        self.factory.makeDistroSeriesDifference(
            derived_series=derived_series)

        set_derived_series_ui_feature_flag(self)
        with person_logged_in(derived_series.owner):
            view = create_initialized_view(
                derived_series, '+localpackagediffs')
            self.assertTrue(view.canPerformSync())

    def test_sync_notification_on_success(self):
        # Syncing one or more diffs results in a stub notification.
        versions = {
            'base': '1.0',
            'derived': '1.0derived1',
            'parent': '1.0-1',
        }
        parent_series = self.factory.makeDistroSeries(name='warty')
        derived_distro = self.factory.makeDistribution(name='deribuntu')
        derived_series = self.factory.makeDistroSeries(
            distribution=derived_distro, name='derilucid')
        self.factory.makeDistroSeriesParent(
            derived_series=derived_series, parent_series=parent_series)
        self._set_source_selection(derived_series)
        difference = self.factory.makeDistroSeriesDifference(
            source_package_name_str='my-src-name',
            derived_series=derived_series, versions=versions)

        # The inital state is that 1.0-1 is not in the derived series.
        pubs = derived_series.main_archive.getPublishedSources(
            name='my-src-name', version=versions['parent'],
            distroseries=derived_series).any()
        self.assertIs(None, pubs)

        # Now, sync the source from the parent using the form.
        set_derived_series_ui_feature_flag(self)
        with person_logged_in(derived_series.owner):
            view = create_initialized_view(
                derived_series, '+localpackagediffs',
                method='POST', form={
                    'field.selected_differences': [
                        difference.source_package_name.name,
                        ],
                    'field.actions.sync': 'Sync',
                    })

        # The parent's version should now be in the derived series:
        pub = derived_series.main_archive.getPublishedSources(
            name='my-src-name', version=versions['parent'],
            distroseries=derived_series).one()
        self.assertIsNot(None, pub)
        self.assertEqual(versions['parent'], pub.sourcepackagerelease.version)

        # The view should show no errors, and the notification should
        # confirm the sync worked.
        self.assertEqual(0, len(view.errors))
        notifications = view.request.response.notifications
        self.assertEqual(1, len(notifications))
        self.assertEqual(
            '<p>Packages copied to '
            '<a href="http://launchpad.dev/deribuntu/derilucid"'
            '>Derilucid</a>:</p>\n<ul>\n<li>my-src-name 1.0-1 in '
            'derilucid</li>\n</ul>',
            notifications[0].message)
        # 302 is a redirect back to the same page.
        self.assertEqual(302, view.request.response.getStatus())

    def test_sync_error_nothing_selected(self):
        # An error is raised when a sync is requested without any selection.
        derived_series, parent_series = self._create_child_and_parent()
        self.factory.makeDistroSeriesDifference(
            source_package_name_str='my-src-name',
            derived_series=derived_series)

        set_derived_series_ui_feature_flag(self)
        with person_logged_in(derived_series.owner):
            view = create_initialized_view(
                derived_series, '+localpackagediffs',
                method='POST', form={
                    'field.selected_differences': [],
                    'field.actions.sync': 'Sync',
                    })

        self.assertEqual(1, len(view.errors))
        self.assertEqual(
            'No differences selected.', view.errors[0])

    def test_sync_error_invalid_selection(self):
        # An error is raised when an invalid difference is selected.
        derived_series, parent_series = self._create_child_and_parent()
        self._set_source_selection(derived_series)
        self.factory.makeDistroSeriesDifference(
            source_package_name_str='my-src-name',
            derived_series=derived_series)

        set_derived_series_ui_feature_flag(self)
        with person_logged_in(derived_series.owner):
            view = create_initialized_view(
                derived_series, '+localpackagediffs',
                method='POST', form={
                    'field.selected_differences': ['some-other-name'],
                    'field.actions.sync': 'Sync',
                    })

        self.assertEqual(2, len(view.errors))
        self.assertEqual(
            'No differences selected.', view.errors[0])
        self.assertEqual(
            'Invalid value', view.errors[1].error_name)


class TestDistroSeriesNeedsPackagesView(TestCaseWithFactory):
    """Test the distroseries +needs-packaging view."""

    layer = LaunchpadZopelessLayer

    def test_cached_unlinked_packages(self):
        ubuntu = getUtility(ILaunchpadCelebrities).ubuntu
        distroseries = self.factory.makeDistroSeries(distribution=ubuntu)
        view = create_initialized_view(distroseries, '+needs-packaging')
        self.assertTrue(
            IResultSet.providedBy(
                view.cached_unlinked_packages.currentBatch().list),
            '%s should batch IResultSet so that slicing will limit the '
            'query' % view.cached_unlinked_packages.currentBatch().list)


class DistroSeriesMissingPackageDiffsTestCase(TestCaseWithFactory):
    """Test the distroseries +missingpackages view."""

    layer = LaunchpadZopelessLayer

    def test_missingpackages_differences(self):
        # The view fetches the differences with type
        # MISSING_FROM_DERIVED_SERIES.
        dsp = self.factory.makeDistroSeriesParent()
        derived_series = dsp.derived_series

        missing_type = DistroSeriesDifferenceType.MISSING_FROM_DERIVED_SERIES
        # Missing blacklisted diff.
        self.factory.makeDistroSeriesDifference(
            difference_type=missing_type,
            derived_series=derived_series,
            status=DistroSeriesDifferenceStatus.BLACKLISTED_CURRENT)

        missing_diff = self.factory.makeDistroSeriesDifference(
            difference_type=missing_type,
            derived_series=derived_series,
            status=DistroSeriesDifferenceStatus.NEEDS_ATTENTION)

        view = create_initialized_view(
            derived_series, '+missingpackages')

        self.assertContentEqual(
            [missing_diff], view.cached_differences.batch)

    def test_missingpackages_differences_empty(self):
        # The view is empty if there is no differences with type
        # MISSING_FROM_DERIVED_SERIES.
        dsp = self.factory.makeDistroSeriesParent()
        derived_series = dsp.derived_series

        not_missing_type = DistroSeriesDifferenceType.DIFFERENT_VERSIONS

        # Missing diff.
        self.factory.makeDistroSeriesDifference(
            difference_type=not_missing_type,
            derived_series=derived_series,
            status=DistroSeriesDifferenceStatus.NEEDS_ATTENTION)

        view = create_initialized_view(
            derived_series, '+missingpackages')

        self.assertContentEqual(
            [], view.cached_differences.batch)


class DistroSeriesMissingPackagesPageTestCase(DistroSeriesDifferenceMixin,
                                              TestCaseWithFactory):
    """Test the distroseries +missingpackages page."""

    layer = DatabaseFunctionalLayer

    def setUp(self):
        super(DistroSeriesMissingPackagesPageTestCase,
              self).setUp('foo.bar@canonical.com')
        set_derived_series_ui_feature_flag(self)
        self.simple_user = self.factory.makePerson()

    def test_parent_packagesets_missingpackages(self):
        # +missingpackages displays the packagesets in the parent.
        missing_type = DistroSeriesDifferenceType.MISSING_FROM_DERIVED_SERIES
        self.ds_diff = self.factory.makeDistroSeriesDifference(
            difference_type=missing_type)

        with celebrity_logged_in('admin'):
            ps = self.factory.makePackageset(
                packages=[self.ds_diff.source_package_name],
                distroseries=self.ds_diff.parent_series)

        with person_logged_in(self.simple_user):
            view = create_initialized_view(
                self.ds_diff.derived_series,
                '+missingpackages',
                principal=self.simple_user)
            html_text = view()

        packageset_text = re.compile('\s*' + ps.name)
        self._test_packagesets(
            html_text, packageset_text, 'parent-packagesets',
            'Parent packagesets')


class DistroSerieUniquePackageDiffsTestCase(TestCaseWithFactory):
    """Test the distroseries +uniquepackages view."""

    layer = LaunchpadZopelessLayer

    def _create_child_and_parent(self):
        derived_series = self.factory.makeDistroSeries(name='derilucid')
        parent_series = self.factory.makeDistroSeries(name='lucid')
        self.factory.makeDistroSeriesParent(
            derived_series=derived_series, parent_series=parent_series)
        return (derived_series, parent_series)

    def test_uniquepackages_differences(self):
        # The view fetches the differences with type
        # UNIQUE_TO_DERIVED_SERIES.
        derived_series, parent_series = self._create_child_and_parent()

        missing_type = DistroSeriesDifferenceType.UNIQUE_TO_DERIVED_SERIES
        # Missing blacklisted diff.
        self.factory.makeDistroSeriesDifference(
            difference_type=missing_type,
            derived_series=derived_series,
            status=DistroSeriesDifferenceStatus.BLACKLISTED_CURRENT)

        missing_diff = self.factory.makeDistroSeriesDifference(
            difference_type=missing_type,
            derived_series=derived_series,
            status=DistroSeriesDifferenceStatus.NEEDS_ATTENTION)

        view = create_initialized_view(
            derived_series, '+uniquepackages')

        self.assertContentEqual(
            [missing_diff], view.cached_differences.batch)

    def test_uniquepackages_differences_empty(self):
        # The view is empty if there is no differences with type
        # UNIQUE_TO_DERIVED_SERIES.
        derived_series, parent_series = self._create_child_and_parent()

        not_missing_type = DistroSeriesDifferenceType.DIFFERENT_VERSIONS

        # Missing diff.
        self.factory.makeDistroSeriesDifference(
            difference_type=not_missing_type,
            derived_series=derived_series,
            status=DistroSeriesDifferenceStatus.NEEDS_ATTENTION)

        view = create_initialized_view(
            derived_series, '+uniquepackages')

        self.assertContentEqual(
            [], view.cached_differences.batch)


class DistroSeriesUniquePackagesPageTestCase(DistroSeriesDifferenceMixin,
                                             TestCaseWithFactory):
    """Test the distroseries +uniquepackages page."""

    layer = DatabaseFunctionalLayer

    def setUp(self):
        super(DistroSeriesUniquePackagesPageTestCase,
              self).setUp('foo.bar@canonical.com')
        set_derived_series_ui_feature_flag(self)
        self.simple_user = self.factory.makePerson()

    def test_packagesets_uniquepackages(self):
        # +uniquepackages displays the packagesets in the parent.
        missing_type = DistroSeriesDifferenceType.UNIQUE_TO_DERIVED_SERIES
        self.ds_diff = self.factory.makeDistroSeriesDifference(
            difference_type=missing_type)

        with celebrity_logged_in('admin'):
            ps = self.factory.makePackageset(
                packages=[self.ds_diff.source_package_name],
                distroseries=self.ds_diff.derived_series)

        with person_logged_in(self.simple_user):
            view = create_initialized_view(
                self.ds_diff.derived_series,
                '+uniquepackages',
                principal=self.simple_user)
            html_text = view()

        packageset_text = re.compile('\s*' + ps.name)
        self._test_packagesets(
            html_text, packageset_text, 'packagesets', 'Packagesets')<|MERGE_RESOLUTION|>--- conflicted
+++ resolved
@@ -108,19 +108,11 @@
 
     def _createDifferenceAndGetView(self, difference_type):
         # Helper function to create a valid DSD.
-<<<<<<< HEAD
-        distroseries = self.factory.makeDistroSeries(
-            parent_series=self.factory.makeDistroSeries())
-        self.factory.makeDistroSeriesDifference(
-            derived_series=distroseries, difference_type=difference_type)
-        return create_initialized_view(distroseries, '+index')
-=======
         dsp = self.factory.makeDistroSeriesParent()
         self.factory.makeDistroSeriesDifference(
             derived_series=dsp.derived_series,
             difference_type=difference_type)
         return create_initialized_view(dsp.derived_series, '+index')
->>>>>>> f679cd59
 
     def test_num_differences(self):
         diff_type = DistroSeriesDifferenceType.DIFFERENT_VERSIONS
