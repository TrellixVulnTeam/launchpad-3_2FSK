--- conflicted
+++ resolved
@@ -43,11 +43,7 @@
 
     def setListenerFactory(self, factory):
         self.listenerFactory = factory
-<<<<<<< HEAD
-    
-=======
-
->>>>>>> 8392a955
+
 
 class SFTPServerUserDir(adhoc.AdhocDirectory):
     """For /~username
@@ -211,7 +207,7 @@
             return productdir.createDirectory(childName)
         return deferred.addCallback(cb)
 
-<<<<<<< HEAD
+
 class WriteLoggingDirectory(osfs.OSDirectory):
     """VFS directory that keeps track of whether it has been written to.
 
@@ -231,6 +227,15 @@
         osfs.OSDirectory.__init__(self, path, name, parent)
         self._flagAsDirty = flagAsDirty
 
+    def childFileFactory(self):
+        """Return a child file which uses the same listener.
+
+        The listener is the '_flagAsDirty' callable, set by the constructor.
+        """
+        def childWithListener(path, name, parent):
+            return WriteLoggingFile(self._flagAsDirty, path, name, parent)
+        return childWithListener
+
     def childDirFactory(self):
         """Return a child directory which uses the same listener.
 
@@ -238,7 +243,27 @@
         """
         def childWithListener(path, name, parent):
             return WriteLoggingDirectory(self._flagAsDirty, path, name, parent)
-=======
+        return childWithListener
+
+    def createDirectory(self, name):
+        self.touch()
+        return osfs.OSDirectory.createDirectory(self, name)
+
+    def createFile(self, name, exclusive=True):
+        self.touch()
+        return osfs.OSDirectory.createFile(self, name, exclusive)
+
+    def remove(self):
+        self.touch()
+        osfs.OSDirectory.remove(self)
+
+    def rename(self, newName):
+        self.touch()
+        osfs.OSDirectory.rename(self, newName)
+
+    def touch(self):
+        self._flagAsDirty()
+
 
 class WriteLoggingFile(osfs.OSFile):
     """osfs.OSFile that keeps track of whether it has been written to.
@@ -259,50 +284,6 @@
     def writeChunk(self, offset, data):
         self.touch()
         osfs.OSFile.writeChunk(self, offset, data)
-
-
-class WriteLoggingDirectory(osfs.OSDirectory):
-    def __init__(self, listener, path, name=None, parent=None):
-        osfs.OSDirectory.__init__(self, path, name, parent)
-        self.listener = listener
-
-    def childDirFactory(self):
-        """Return a child directory which uses the same listener.
-        """
-        def childWithListener(path, name, parent):
-            return WriteLoggingDirectory(self.listener, path, name, parent)
-        return childWithListener
-
-    def childFileFactory(self):
-        """Return a child file which uses the same listener.
-        """
-        def childWithListener(path, name, parent):
-            return WriteLoggingFile(self.listener, path, name, parent)
->>>>>>> 8392a955
-        return childWithListener
-
-    def createDirectory(self, name):
-        self.touch()
-        return osfs.OSDirectory.createDirectory(self, name)
-
-    def createFile(self, name, exclusive=True):
-        self.touch()
-        return osfs.OSDirectory.createFile(self, name, exclusive)
-
-    def remove(self):
-        self.touch()
-        osfs.OSDirectory.remove(self)
-
-    def rename(self, newName):
-        self.touch()
-        osfs.OSDirectory.rename(self, newName)
-
-    def touch(self):
-<<<<<<< HEAD
-        self._flagAsDirty()
-=======
-        self.listener()
->>>>>>> 8392a955
 
 
 class SFTPServerBranch(WriteLoggingDirectory):
@@ -321,14 +302,10 @@
         h = "%08x" % int(branchID)
         path = '%s/%s/%s/%s' % (h[:2], h[2:4], h[4:6], h[6:])
 
-<<<<<<< HEAD
         self._flagAsDirty = None
         WriteLoggingDirectory.__init__(self, self._flagAsDirty,
-=======
-        self.listener = None
-        WriteLoggingDirectory.__init__(self, self.listener,
->>>>>>> 8392a955
-            os.path.join(avatar.homeDirsRoot, path), branchName, parent)
+                                       os.path.join(avatar.homeDirsRoot, path),
+                                       branchName, parent)
         if not os.path.exists(self.realPath):
             os.makedirs(self.realPath)
 
@@ -337,7 +314,6 @@
             "removing branch directory %r is not allowed." % self.name)
 
     def touch(self):
-<<<<<<< HEAD
         if self._flagAsDirty is None:
             # Find the root object and create a listener. If the listener is
             # not already set, then we must be at the top-level directory in
@@ -349,10 +325,4 @@
             # -- jml, 2007-02-14
             self._flagAsDirty = self.parent.parent.parent.listenerFactory(
                 self.branchID)
-        self._flagAsDirty()
-=======
-        if self.listener is None:
-            self.listener = self.parent.parent.parent.listenerFactory(
-                self.branchID)
-        self.listener()
->>>>>>> 8392a955
+        self._flagAsDirty()