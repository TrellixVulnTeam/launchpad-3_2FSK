--- conflicted
+++ resolved
@@ -104,11 +104,8 @@
 from canonical.launchpad.mail import signed_message_from_string
 from canonical.launchpad.validators.person import validate_public_person
 from canonical.launchpad.webapp.interfaces import (
-<<<<<<< HEAD
-    NotFoundError, TranslationUnavailable)
-=======
-    NotFoundError, IStoreSelector, MAIN_STORE, SLAVE_FLAVOR)
->>>>>>> 9d60232a
+    NotFoundError, IStoreSelector, MAIN_STORE, SLAVE_FLAVOR,
+    TranslationUnavailable)
 
 
 class DistroSeries(SQLBase, BugTargetBase, HasSpecificationsMixin,
