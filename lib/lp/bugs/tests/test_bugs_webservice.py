# Copyright 2009-2010 Canonical Ltd.  This software is licensed under the
# GNU Affero General Public License version 3 (see the file LICENSE).

"""Webservice unit tests related to Launchpad Bugs."""

__metaclass__ = type

import re

from BeautifulSoup import BeautifulSoup
from lazr.lifecycle.interfaces import IDoNotSnapshot
from lazr.restfulclient.errors import HTTPError
from simplejson import dumps
from storm.store import Store
from testtools.matchers import (
    Equals,
    LessThan,
    )
from zope.component import getMultiAdapter

from lazr.restfulclient.errors import BadRequest

from canonical.launchpad.ftests import (
    login,
    logout,
    )
from canonical.launchpad.testing.pages import LaunchpadWebServiceCaller
from canonical.launchpad.webapp import snapshot
from canonical.launchpad.webapp.servers import LaunchpadTestRequest
from canonical.testing.layers import (
    DatabaseFunctionalLayer,
    LaunchpadFunctionalLayer,
    )
from lp.bugs.browser.bugtask import get_comments_for_bugtask
from lp.bugs.interfaces.bug import IBug
from lp.testing import (
<<<<<<< HEAD
    api_url,
=======
>>>>>>> d4311438
    launchpadlib_for,
    TestCaseWithFactory,
    )
from lp.testing.matchers import HasQueryCount
from lp.testing.sampledata import (
    ADMIN_EMAIL,
    USER_EMAIL,
    )
from lp.testing._webservice import QueryCollector


class TestBugConstraints(TestCaseWithFactory):
    """Test constrainsts on bug inputs over the API."""

    layer = DatabaseFunctionalLayer

    def setUp(self):
        super(TestBugConstraints, self).setUp()
        product = self.factory.makeProduct(name='foo')
        bug = self.factory.makeBug(product=product)
        lp = launchpadlib_for('testing', product.owner)
        self.bug = lp.bugs[bug.id]

    def _update_bug(self, nick):
        self.bug.name = nick
        self.bug.lp_save()

    def test_numeric_nicknames_fail(self):
        self.assertRaises(
            HTTPError,
            self._update_bug,
            '1.1')

    def test_non_numeric_nicknames_pass(self):
        self._update_bug('bunny')
        self.assertEqual('bunny', self.bug.name)


class TestBugDescriptionRepresentation(TestCaseWithFactory):
    """Test ways of interacting with Bug webservice representations."""

    layer = DatabaseFunctionalLayer

    def setUp(self):
        TestCaseWithFactory.setUp(self)
        login(ADMIN_EMAIL)
        # Make two bugs, one whose description points to the other, so it will
        # get turned into a HTML link.
        self.bug_one = self.factory.makeBug(title="generic")
        self.bug_two = self.factory.makeBug(
            description="Useless bugs are useless. See Bug %d." % (
            self.bug_one.id))

        self.webservice = LaunchpadWebServiceCaller(
            'launchpad-library', 'salgado-change-anything')

    def findBugDescription(self, response):
        """Find the bug description field in an XHTML document fragment."""
        soup = BeautifulSoup(response.body)
        dt = soup.find('dt', text="description").parent
        dd = dt.findNextSibling('dd')
        return str(dd.contents.pop())

    def test_GET_xhtml_representation(self):
        response = self.webservice.get(
            '/bugs/' + str(self.bug_two.id),
            'application/xhtml+xml')
        self.assertEqual(response.status, 200)

        self.assertEqual(
            self.findBugDescription(response),
            u'<p>Useless bugs are useless. '
            'See <a href="/bugs/%d">Bug %d</a>.</p>' % (
            self.bug_one.id, self.bug_one.id))

    def test_PATCH_xhtml_representation(self):
        new_description = "See bug %d" % self.bug_one.id

        bug_two_json = self.webservice.get(
            '/bugs/%d' % self.bug_two.id).jsonBody()

        response = self.webservice.patch(
            bug_two_json['self_link'],
            'application/json',
            dumps(dict(description=new_description)),
            headers=dict(accept='application/xhtml+xml'))

        self.assertEqual(response.status, 209)

        self.assertEqual(
            self.findBugDescription(response),
            u'<p>See <a href="/bugs/%d">bug %d</a></p>' % (
            self.bug_one.id, self.bug_one.id))


class TestBugCommentRepresentation(TestCaseWithFactory):
    """Test ways of interacting with BugComment webservice representations."""
    layer = DatabaseFunctionalLayer

    def setUp(self):
        TestCaseWithFactory.setUp(self)
        login('guilherme.salgado@canonical.com ')
        self.bug = self.factory.makeBug()
        commenter = self.factory.makePerson()
        self.bug.newMessage(
            commenter, 'Comment Subject', 'Comment content')
        comments = get_comments_for_bugtask(self.bug.bugtasks[0])
        self.comment = comments[1]
        comment_view = getMultiAdapter(
            (self.comment, LaunchpadTestRequest()), name="+box")
        self.expected_comment_html = str(comment_view())
        self.message_path = '/%s/+bug/%s/comments/1' % (
            self.bug.bugtasks[0].product.name, self.bug.id)
        self.webservice = LaunchpadWebServiceCaller(
            'launchpad-library', 'salgado-change-anything')

    def assertRenderedCommentsEqual(self, a_comment, another_comment):
        """Assert that two rendered comments are equal.

        It replaces parts that depend of the current time with fixed
        strings, so that two comments rendered at different times are
        still considered equal.
        """
        when_regexp = re.compile(r'>\d+ .*? ago<')
        a_comment = when_regexp.sub('>WHEN<', a_comment)
        another_comment = when_regexp.sub('>WHEN<', another_comment)
        self.assertEqual(a_comment, another_comment)

    def test_GET_xhtml_representation(self):
        # The XHTML of a BugComment is exactly the same as how it's
        # rendered in the web UI. The existing +box view is re-used to
        # render it.
        response = self.webservice.get(
            self.message_path, 'application/xhtml+xml')

        self.assertEqual(response.status, 200)

        rendered_comment = response.body
        self.assertRenderedCommentsEqual(
            rendered_comment, self.expected_comment_html)


class TestBugScaling(TestCaseWithFactory):

    layer = LaunchpadFunctionalLayer

    def test_attachments_query_counts_constant(self):
        # XXX j.c.sackett 2010-09-02 bug=619017
        # This test was being thrown off by the reference bug. To get around
        # the problem, flush and reset are called on the bug storm cache
        # before each call to the webservice. When lp's storm is updated
        # to release the committed fix for this bug, please see about
        # updating this test.
        login(USER_EMAIL)
        self.bug = self.factory.makeBug()
        store = Store.of(self.bug)
        self.factory.makeBugAttachment(self.bug)
        self.factory.makeBugAttachment(self.bug)
        person = self.factory.makePerson()
        webservice = LaunchpadWebServiceCaller(
            'launchpad-library', 'salgado-change-anything')
        collector = QueryCollector()
        collector.register()
        self.addCleanup(collector.unregister)
        url = '/bugs/%d/attachments?ws.size=75' % self.bug.id
        # First request.
        store.flush()
        store.reset()
        response = webservice.get(url)
        self.assertThat(collector, HasQueryCount(LessThan(23)))
        with_2_count = collector.count
        self.failUnlessEqual(response.status, 200)
        login(USER_EMAIL)
        for i in range(5):
            self.factory.makeBugAttachment(self.bug)
        logout()
        # Second request.
        store.flush()
        store.reset()
        response = webservice.get(url)
        self.assertThat(collector, HasQueryCount(Equals(with_2_count)))

    def test_messages_query_counts_constant(self):
        # XXX Robert Collins 2010-09-15 bug=619017
        # This test may be thrown off by the reference bug. To get around the
        # problem, flush and reset are called on the bug storm cache before
        # each call to the webservice. When lp's storm is updated to release
        # the committed fix for this bug, please see about updating this test.
        login(USER_EMAIL)
        bug = self.factory.makeBug()
        store = Store.of(bug)
        self.factory.makeBugComment(bug)
        self.factory.makeBugComment(bug)
        self.factory.makeBugComment(bug)
        person = self.factory.makePerson()
        webservice = LaunchpadWebServiceCaller(
            'launchpad-library', 'salgado-change-anything')
        collector = QueryCollector()
        collector.register()
        self.addCleanup(collector.unregister)
        url = '/bugs/%d/messages?ws.size=75' % bug.id
        # First request.
        store.flush()
        store.reset()
        response = webservice.get(url)
        self.assertThat(collector, HasQueryCount(LessThan(23)))
        with_2_count = collector.count
        self.failUnlessEqual(response.status, 200)
        login(USER_EMAIL)
        for i in range(50):
            self.factory.makeBugComment(bug)
        self.factory.makeBugAttachment(bug)
        logout()
        # Second request.
        store.flush()
        store.reset()
        response = webservice.get(url)
        self.assertThat(collector, HasQueryCount(Equals(with_2_count)))


class TestBugMessages(TestCaseWithFactory):

    layer = DatabaseFunctionalLayer

    def setUp(self):
        super(TestBugMessages, self).setUp(USER_EMAIL)
        self.bug = self.factory.makeBug()
        self.message1 = self.factory.makeMessage()
        self.message2 = self.factory.makeMessage(parent=self.message1)
        # Only link message2 to the bug.
        self.bug.linkMessage(self.message2)
        self.webservice = launchpadlib_for('launchpad-library', 'salgado')

    def test_messages(self):
        # When one of the messages on a bug is linked to a parent that
        # isn't linked to the bug, the webservice should still include
        # that message in the bug's associated messages.
        bug = self.webservice.load(api_url(self.bug))
        messages = bug.messages
        latest_message = [message for message in messages][-1]
        self.failUnlessEqual(self.message2.subject, latest_message.subject)

        # The parent_link for the latest message should be None
        # because the parent is not a member of this bug's messages
        # collection itself.
        self.failUnlessEqual(None, latest_message.parent)


class TestPostBugWithLargeCollections(TestCaseWithFactory):
    """Ensure that large IBug collections cause OOPSes on POSTs for IBug.

    When a POST request on a bug is processed, a snapshot of the bug
    is created. This can lead to OOPSes as described in bugs 507642,
    505999, 534339: A snapshot of a database collection field is a
    shortlist() copy of the data and the creation of the snapshot fails
    if a collection contains more elements than the hard limit of the
    sortlist().

    Hence we do not include properties in the snapshot that may have
    a large number of elements: messages, bug subscriptions and
    (un)affected users.
    """
    layer = DatabaseFunctionalLayer

    def test_no_snapshots_for_large_collections(self):
        # Ensure that no snapshots are made of the properties comments,
        # bug subscriptions and (un)affected users.
        for field_name in (
            'subscriptions', 'users_affected', 'users_unaffected',
            'users_affected_with_dupes', 'messages'):
            self.failUnless(
                IDoNotSnapshot.providedBy(IBug[field_name]),
                'IBug.%s should not be included in snapshots, see bug 507642.'
                % field_name)

    def test_many_subscribers(self):
        # Many subscriptions do not cause an OOPS for IBug POSTs.
        bug = self.factory.makeBug()

        real_hard_limit_for_snapshot = snapshot.HARD_LIMIT_FOR_SNAPSHOT
        snapshot.HARD_LIMIT_FOR_SNAPSHOT = 3

        webservice = launchpadlib_for('test', 'salgado')
        try:
            login(ADMIN_EMAIL)
            for count in range(snapshot.HARD_LIMIT_FOR_SNAPSHOT + 1):
                person = self.factory.makePerson()
                bug.subscribe(person, person)
            logout()
            lp_bug = webservice.load(api_url(bug))

            # Adding one more subscriber through the web service
            # doesn't cause an OOPS.
            person_to_subscribe = webservice.load('/~name12')
            lp_bug.subscribe(person=person_to_subscribe)
        finally:
            snapshot.HARD_LIMIT_FOR_SNAPSHOT = real_hard_limit_for_snapshot


class TestEditConjoinedBugtask(TestCaseWithFactory):

    layer = DatabaseFunctionalLayer

    def test_edit_conjoined_bugtask_gives_bad_request_error(self):
        # Create the conjoined bugtask.
        bug = self.factory.makeBug()
        product = self.factory.makeProduct()
        conjoined_bugtask = self.factory.makeBugTask(
            bug=bug, target=product.development_focus)

        # Try to edit it through the web service.
        launchpad = launchpadlib_for('test', bug.owner)
        lp_task = launchpad.load(api_url(conjoined_bugtask))
        lp_task.status = 'Invalid'
        try:
            lp_task.lp_save()
        except BadRequest, e:
            self.assertEquals(
                e.contents,
                "This task cannot be edited directly, it should be edited "
                "through its conjoined_master.")<|MERGE_RESOLUTION|>--- conflicted
+++ resolved
@@ -34,10 +34,7 @@
 from lp.bugs.browser.bugtask import get_comments_for_bugtask
 from lp.bugs.interfaces.bug import IBug
 from lp.testing import (
-<<<<<<< HEAD
     api_url,
-=======
->>>>>>> d4311438
     launchpadlib_for,
     TestCaseWithFactory,
     )
