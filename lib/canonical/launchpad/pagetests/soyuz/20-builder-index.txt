Check that some important fields are present in the builder index.
The overview-menu does not appear in public access.

  >>> from mechanize import LinkNotFoundError
  >>> from canonical.launchpad.helpers import backslashreplace

Check if the only public link is "Build History"

  >>> anon_browser.open("http://localhost/+builds/bob")
  >>> links = ["Show build history",
  ...          "Change details",
  ...          "Change mode",
  ...          "Cancel current job",
  ...          "Administer builder"]
  >>> for link in links:
  ...     try:
  ...         anon_browser.getLink(link)
  ...     except LinkNotFoundError:
  ...         print "Link not found: %s" % link
  <Link text='Show build history' url='http://localhost/+builds/bob/+history'>
  Link not found: Change details
  Link not found: Change mode
  Link not found: Cancel current job
  Link not found: Administer builder

Check page content, builder index page should present information
about the current job (mozilla-firefox) and the builder details in a
portlet (end of the html chunk):

  >>> backslashreplace(anon_browser.contents)
  '...Build machine \\u201cBob The Builder\\u201d...
  ...BUILDING...
  ...i386 build of mozilla-firefox 0.9 in ubuntu hoary RELEASE...
  ...Started...
  ...2005-06-15 09:20:12 UTC...
  ...Dummy sampledata entry, not processing...
  ...Bob The Builder...
  ...386...
  ...http://localhost:8221/...
  ...True...
  ...The default build-slave...
  ...NOT OK : None (AUTO)...
  ...Launchpad Buildd Admins...'


Check "Build History" contents, see the information about several
job processed by this builder, things like:

 * SUPERSEDED builds contain title
 * MANUALDEWAIT builds contain: title, dependencies-line, start,
   finished, duration and a link to the build log.
 * FAILEDTOBUILD builds are similar to MANUALDEPWAIT, but they don't
   contain dependencies-line.

  >>> anon_browser.getLink("Show build history").click()
  >>> print find_tags_by_class(
  ...     anon_browser.contents, 'builds_list')[0].renderContents()
  <...
  ...SUPERSEDED...
  ...i386 build of at 0.00 in ubuntu warty RELEASE...
  ...SUPERSEDED...
  ...i386 build of linux-source-2.6.15 2.6.15.3 in ubuntu warty RELEASE...
  ...SUPERSEDED...
  ...i386 build of netapplet 0.99.6-1 in ubuntu warty RELEASE...
  ...MANUALDEPWAIT...
  ...i386 build of libstdc++ b8p in ubuntu hoary RELEASE...
  ...Missing dep...
  ...cpp (&gt;= 4:4.0.1-3), gcc-4.0...
  ...Build started...
  ...2006-02-27...
  ...and finished...
  ...2006-02-28...
  ...six minutes...see the log...

  # We had too many results. Some of them are on the second batch.
  >>> anon_browser.getLink("Next").click()

  >>> print find_tags_by_class(
  ...    anon_browser.contents, 'builds_list')[0].renderContents()
  <...
  ...FAILEDTOBUILD...
<<<<<<< HEAD
  ...i386 build of pmount 0.1-1 in ubuntu warty RELEASE...
  ...Build started:...
  ...2005-10-01 23:56:41 UTC...
  ...Build finished:...
  ...2005-10-02 00:00:01 UTC...
=======
  ...i386 build of pmount 0.1-1 in ubuntu breezy-autotest RELEASE...
  ...Build started...
  ...2005-10-01...
  ...and finished...
  ...2005-10-02...
>>>>>>> 9ede3e3c
  ...three minutes...see the log...

Check if the overview-menu appears for an authorized access (admins
member):

  >>> admin_browser.open("http://localhost/+builds/bob")
  >>> for link in links:
  ...     admin_browser.getLink(link)
  <Link text=...>
  <Link text=...>
  <Link text=...>
  <Link text=...>
  <Link text=...>



<|MERGE_RESOLUTION|>--- conflicted
+++ resolved
@@ -79,19 +79,11 @@
   ...    anon_browser.contents, 'builds_list')[0].renderContents()
   <...
   ...FAILEDTOBUILD...
-<<<<<<< HEAD
-  ...i386 build of pmount 0.1-1 in ubuntu warty RELEASE...
-  ...Build started:...
-  ...2005-10-01 23:56:41 UTC...
-  ...Build finished:...
-  ...2005-10-02 00:00:01 UTC...
-=======
   ...i386 build of pmount 0.1-1 in ubuntu breezy-autotest RELEASE...
   ...Build started...
   ...2005-10-01...
   ...and finished...
   ...2005-10-02...
->>>>>>> 9ede3e3c
   ...three minutes...see the log...
 
 Check if the overview-menu appears for an authorized access (admins
