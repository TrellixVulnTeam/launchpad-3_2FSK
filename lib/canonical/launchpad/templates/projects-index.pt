<html xmlns="http://www.w3.org/1999/xhtml" xml:lang="en"
      lang="en"
      metal:use-macro="context/@@main_template/master"
      i18n:domain="launchpad"
>

<body>

<<<<<<< HEAD
<metal:heading fill-slot="pageheading">    
  <h1>Projects registered in Launchpad</h1>
</metal:heading>
=======
    <form method="get">
            <input name="text" tal:attributes="value view/text" />
              <input
                tal:condition="view/searchrequested"
                type="submit"
                value="Search Again"
              />
              <input
                tal:condition="not: view/searchrequested"
                type="submit"
                value="Search Projects"
              />
    </form>
>>>>>>> aadf26e4

<metal:rightportlets fill-slot="portlets_two">
  <div class="portlet">
    <h4>About Projects in Launchpad:</h4>
    <div class="portletBody portletContent">
      <img src="/@@/info" />
      In Launchpad, <dfn>projects</dfn> are groups of software products
      that share a development community.
      Examples include <a href="gnome">Gnome</a>,
      <a href="kde"><abbr>KDE</abbr></a>, and
      <a href="mozilla">Mozilla</a>.  There are currently
      <a href="+all"><span tal:replace="context/count_all">5</span>
      projects</a> registered.
    </div>
  </div>
</metal:rightportlets>


<div metal:fill-slot="main">

  <form method="get">
    <label for="text">Search products:</label>
    <input name="text" tal:attributes="value view/text" />
    <input
      tal:condition="view/searchrequested"
      type="submit" value="Search Again" />
    <input
      tal:condition="not: view/searchrequested"
      type="submit" value="Search" />
  </form>

  <tal:notsearching condition="not:view/searchrequested">
    <p>
      For individual computer programs, applications or libraries,
      see <a href="/products">products</a>.
    </p>

    <p>
      For groups of people, see
      <a href="/people">Launchpad teams</a>.
    </p>
  </tal:notsearching>

  <tal:searching condition="view/searchrequested">

      <table class="data" tal:define="results view/searchresults">
        <thead>
          <tr class="results">
            <th colspan="0">
              <span tal:replace="view/matches">3</span>
              <span tal:condition="python: view.matches == 1">result</span>
              <span tal:condition="python: view.matches != 1">results</span>
            </th>
          </tr>
        </thead>
        <tbody>
          <tr tal:condition="view/matches"
              tal:repeat="product results">
            <td tal:content="structure product/@@+listing-detailed" />
          </tr>
          <tr tal:condition="not: view/matches">
            <td tal:condition="not: view/matches">
              <p>No projects matching
              &#8220;<span tal:replace="view/text">moz</span>&#8221;
              were found.
              You can <a href="+new">register a new project</a>.</p>
           </td>
          </tr>
        </tbody>
      </table>

  </tal:searching>

</div>

</body>
</html><|MERGE_RESOLUTION|>--- conflicted
+++ resolved
@@ -6,25 +6,9 @@
 
 <body>
 
-<<<<<<< HEAD
 <metal:heading fill-slot="pageheading">    
   <h1>Projects registered in Launchpad</h1>
 </metal:heading>
-=======
-    <form method="get">
-            <input name="text" tal:attributes="value view/text" />
-              <input
-                tal:condition="view/searchrequested"
-                type="submit"
-                value="Search Again"
-              />
-              <input
-                tal:condition="not: view/searchrequested"
-                type="submit"
-                value="Search Projects"
-              />
-    </form>
->>>>>>> aadf26e4
 
 <metal:rightportlets fill-slot="portlets_two">
   <div class="portlet">
@@ -41,7 +25,6 @@
     </div>
   </div>
 </metal:rightportlets>
-
 
 <div metal:fill-slot="main">
 
