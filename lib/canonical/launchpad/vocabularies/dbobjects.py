--- conflicted
+++ resolved
@@ -1333,7 +1333,6 @@
         return SimpleTerm(obj, obj.name, obj.title)
 
 
-<<<<<<< HEAD
 def BugNominatableReleasesVocabulary(context=None):
     """Return a nominatable releases vocabulary."""
     if getUtility(ILaunchBag).distribution:
@@ -1412,7 +1411,8 @@
     def _queryNominatableObjectByName(self, name):
         """See BugNominatableReleaseVocabularyBase."""
         return self.distribution.getRelease(name)
-=======
+
+
 class PillarVocabularyBase(NamedSQLObjectHugeVocabulary):
 
     displayname = 'Needs to be overridden'
@@ -1451,4 +1451,3 @@
     displayname = 'Select a distribution, product or project'
     _filter = PillarName.q.active == True
 
->>>>>>> 4f0f66b5
