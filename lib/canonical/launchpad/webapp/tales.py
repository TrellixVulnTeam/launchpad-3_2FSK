--- conflicted
+++ resolved
@@ -399,14 +399,10 @@
 
     implements(ITraversable)
 
-<<<<<<< HEAD
-    # The names which can be traversed further (e.g context/fmt:url/+edit).
-=======
     # Although we avoid mutables as class attributes, the two ones below are
     # constants, so it's not a problem. We might want to use something like
     # frozenset (http://code.activestate.com/recipes/414283/) here, though.
-    # The names which can be traversed further (e.g context/fmg:url/+edit).
->>>>>>> 390532f4
+    # The names which can be traversed further (e.g context/fmt:url/+edit).
     traversable_names = {'link': 'link', 'url': 'url'}
     # Names which are allowed but can't be traversed further.
     final_traversable_names = {}
