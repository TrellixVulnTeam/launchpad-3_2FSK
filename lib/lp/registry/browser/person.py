--- conflicted
+++ resolved
@@ -885,15 +885,6 @@
         text = 'Change home page'
         return Link(target, text, icon='edit')
 
-<<<<<<< HEAD
-=======
-    def common_packages(self):
-        target = '+related-software'
-        text = 'List assigned packages'
-        summary = 'Packages assigned to %s' % self.context.displayname
-        return Link(target, text, summary, icon='package-source')
-
->>>>>>> a1f3c236
     def related_projects(self):
         target = '+related-software#projects'
         text = 'List related projects'
