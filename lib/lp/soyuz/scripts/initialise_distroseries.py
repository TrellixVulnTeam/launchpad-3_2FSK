--- conflicted
+++ resolved
@@ -58,13 +58,9 @@
       in the initialisation of a derivative.
     """
 
-<<<<<<< HEAD
-    def __init__(self, distroseries, arches=()):
+    def __init__(self, distroseries, arches=(), rebuild=False):
         # Avoid circular imports
         from lp.registry.model.distroseries import DistroSeries
-=======
-    def __init__(self, distroseries, arches=(), rebuild=False):
->>>>>>> 8a7d1f5e
         self.distroseries = distroseries
         self.parent = self.distroseries.parent_series
         self.arches = arches
