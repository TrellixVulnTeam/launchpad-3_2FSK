# Copyright 2004 Canonical Ltd

__metaclass__ = type

__all__ = [
    'PersonNavigation',
    'TeamNavigation',
    'PersonSetNavigation',
    'PeopleContextMenu',
    'PersonFacets',
    'PersonBugsMenu',
    'PersonSpecsMenu',
    'PersonSupportMenu',
    'PersonCodeMenu',
    'PersonOverviewMenu',
    'TeamOverviewMenu',
    'BaseListView',
    'PeopleListView',
    'TeamListView',
    'UbuntiteListView',
    'FOAFSearchView',
    'PersonEditView',
    'PersonEmblemView',
    'PersonHackergotchiView',
    'PersonAssignedBugTaskSearchListingView',
    'ReportedBugTaskSearchListingView',
    'BugTasksOnMaintainedSoftwareSearchListingView',
    'SubscribedBugTaskSearchListingView',
    'PersonRdfView',
    'PersonView',
    'TeamJoinView',
    'TeamLeaveView',
    'PersonEditEmailsView',
    'RequestPeopleMergeView',
    'FinishedPeopleMergeRequestView',
    'RequestPeopleMergeMultipleEmailsView',
    'ObjectReassignmentView',
    'TeamReassignmentView',
    ]

import cgi
import itertools
import sets
from StringIO import StringIO

from zope.event import notify
from zope.app.form.browser.add import AddView
from zope.app.form.utility import setUpWidgets
from zope.app.content_types import guess_content_type
from zope.app.form.interfaces import (
        IInputWidget, ConversionError, WidgetInputError)
from zope.app.pagetemplate.viewpagetemplatefile import ViewPageTemplateFile
from zope.component import getUtility

from canonical.database.sqlbase import flush_database_updates
from canonical.launchpad.searchbuilder import any
from canonical.lp.dbschema import (
    LoginTokenType, SSHKeyType, EmailAddressStatus, TeamMembershipStatus,
    TeamSubscriptionPolicy)
from canonical.lp.z3batching import Batch
from canonical.lp.batching import BatchNavigator

from canonical.launchpad.interfaces import (
    ISSHKeySet, IBugTaskSet, IPersonSet, IEmailAddressSet, IWikiNameSet,
    IJabberIDSet, IIrcIDSet, ILaunchBag, ILoginTokenSet, IPasswordEncryptor,
    ISignedCodeOfConductSet, IGPGKeySet, IGPGHandler, UBUNTU_WIKI_URL,
    ITeamMembershipSet, IObjectReassignment, ITeamReassignment, IPollSubset,
    IPerson, ICalendarOwner, ITeam, ILibraryFileAliasSet,
<<<<<<< HEAD
    ITeamMembershipSubset, IPollSet, BugTaskSearchParams,
    UNRESOLVED_BUGTASK_STATUSES)
=======
    ITeamMembershipSubset, IPollSet, NotFoundError)
>>>>>>> be9f725f

from canonical.launchpad.browser.bugtask import BugTaskSearchListingView
from canonical.launchpad.browser.editview import SQLObjectEditView
from canonical.launchpad.browser.cal import CalendarTraversalMixin
from canonical.launchpad.helpers import (
        obfuscateEmail, convertToHtmlCode, sanitiseFingerprint)
from canonical.launchpad.validators.email import valid_email
from canonical.launchpad.validators.name import valid_name
from canonical.launchpad.mail.sendmail import simple_sendmail
from canonical.launchpad.event.team import JoinTeamRequestEvent
from canonical.launchpad.webapp import (
    StandardLaunchpadFacets, Link, canonical_url, ContextMenu, ApplicationMenu,
    enabled_with_permission, Navigation, stepto, stepthrough, smartquote,
    redirection, GeneralFormView)

from zope.i18nmessageid import MessageIDFactory
_ = MessageIDFactory('launchpad')


class PersonNavigation(Navigation, CalendarTraversalMixin):

    usedfor = IPerson

    redirection("+bugs", "+assignedbugs")

    def breadcrumb(self):
        return self.context.displayname

    @stepto('+branch')
    def traverse_branch(self):
        """Branch of this person for the specified product and branch names.

        For example:

        * '/people/ddaa/+branch/bazaar/devel' points to the branch whose owner
          name is 'ddaa', whose product name is 'bazaar', and whose branch name
          is 'devel'.

        * '/people/sabdfl/+branch/+junk/junkcode' points to the branch whose
          owner name is 'sabdfl', with no associated product, and whose branch
          name is 'junkcode'.
        """
        stepstogo = self.request.stepstogo
        product_name = stepstogo.consume()
        branch_name = stepstogo.consume()
        if product_name is not None and branch_name is not None:
            if product_name == '+junk':
                return self.context.getBranch(None, branch_name)
            else:
                return self.context.getBranch(product_name, branch_name)
        raise NotFoundError


class TeamNavigation(Navigation, CalendarTraversalMixin):

    usedfor = ITeam

    def breadcrumb(self):
        return smartquote('"%s" team') % self.context.displayname

    @stepto('+members')
    def members(self):
        return ITeamMembershipSubset(self.context)

    @stepthrough('+poll')
    def traverse_poll(self, name):
        return getUtility(IPollSet).getByTeamAndName(self.context, name)


class PersonSetNavigation(Navigation):

    usedfor = IPersonSet

    def breadcrumb(self):
        return 'People'

    @stepto('+me')
    def me(self):
        return getUtility(ILaunchBag).user

    def traverse(self, name):
        return self.context.getByName(name)


class PeopleContextMenu(ContextMenu):

    usedfor = IPersonSet

    links = ['peoplelist', 'teamlist', 'ubuntitelist', 'newteam']

    def peoplelist(self):
        text = 'All People'
        return Link('+peoplelist', text, icon='people')

    def teamlist(self):
        text = 'All Teams'
        return Link('+teamlist', text, icon='people')

    def ubuntitelist(self):
        text = 'All Ubuntites'
        return Link('+ubuntitelist', text, icon='people')

    def newteam(self):
        text = 'Create New Team'
        return Link('+newteam', text, icon='add')


class PersonFacets(StandardLaunchpadFacets):
    """The links that will appear in the facet menu for an IPerson."""

    usedfor = IPerson

    enable_only = ['overview', 'bugs', 'support', 'bounties', 'specifications',
                   'translations', 'calendar', 'code']

    links = StandardLaunchpadFacets.links + ['code']

    def overview(self):
        text = 'Overview'
        summary = 'General information about %s' % self.context.browsername
        return Link('', text, summary)

    def bugs(self):
<<<<<<< HEAD
        target = '+assignedbugs'
=======
        # XXX: Soon the +assignedbugs and +reportedbugs pages of IPerson will
        # be merged into a single +bugs page, and I'll fix the target here.
        # -- GuilhermeSalgado, 2005-07-29
>>>>>>> be9f725f
        text = 'Bugs'
        summary = (
            'Bug reports that %s is involved with' % self.context.browsername)
        return Link('+assignedbugs', text, summary)

    def support(self):
        text = 'Support'
        summary = (
            'Support requests that %s is involved with' %
            self.context.browsername)
        return Link('+tickets', text, summary)

    def specifications(self):
        text = 'Specifications'
        summary = (
            'Feature specifications that %s is involved with' %
            self.context.browsername)
        return Link('+specs', text, summary)

    def bounties(self):
        text = 'Bounties'
        summary = (
            'Bounty offers that %s is involved with' % self.context.browsername
            )
        return Link('+bounties', text, summary)

    def translations(self):
        target = '+translations'
        text = 'Translations'
        summary = (
            'Software that %s is involved in translating' %
            self.context.browsername)
        return Link(target, text, summary)

    def calendar(self):
        text = 'Calendar'
        summary = (
            u'%s\N{right single quotation mark}s scheduled events' %
            self.context.browsername)
        # only link to the calendar if it has been created
        enabled = ICalendarOwner(self.context).calendar is not None
        return Link('+calendar', text, summary, enabled=enabled)

    def code(self):
        text = 'Code'
        summary = 'Branches and revisions by %s' % self.context.browsername
        return Link('+branches', text, summary)


class PersonBugsMenu(ApplicationMenu):

    usedfor = IPerson

    facet = 'bugs'

    links = ['assignedbugs', 'softwarebugs', 'reportedbugs', 'subscribedbugs']

    def assignedbugs(self):
        text = 'Bugs Assigned'
        return Link('+assignedbugs', text, icon='bugs')

    def softwarebugs(self):
        text = 'Bugs on Maintained Software'
        return Link('+packagebugs', text, icon='bugs')

    def reportedbugs(self):
        text = 'Bugs Reported'
        return Link('+reportedbugs', text, icon='bugs')

    def subscribedbugs(self):
        text = 'Bugs Subscribed'
        return Link('+subscribedbugs', text, icon='bugs')


class PersonSpecsMenu(ApplicationMenu):

    usedfor = IPerson

    facet = 'specifications'

    links = ['created', 'assigned', 'drafted', 'review', 'approver',
             'subscribed']

    def created(self):
        text = 'Show Specs Created'
        return Link('+createdspecs', text, icon='spec')

    def approver(self):
        text = 'Show Specs for Approval'
        return Link('+approverspecs', text, icon='spec')

    def assigned(self):
        text = 'Show Assigned Specs'
        return Link('+assignedspecs', text, icon='spec')

    def drafted(self):
        text = 'Show Drafted Specs'
        return Link('+draftedspecs', text, icon='spec')

    def review(self):
        text = 'Show Feedback Requests'
        return Link('+reviewspecs', text, icon='spec')

    def subscribed(self):
        text = 'Show Subscribed Specs'
        return Link('+subscribedspecs', text, icon='spec')


class PersonSupportMenu(ApplicationMenu):

    usedfor = IPerson
    facet = 'support'
    links = ['created', 'assigned', 'answered', 'subscribed']

    def created(self):
        text = 'Tickets Created'
        return Link('+createdtickets', text, icon='ticket')

    def assigned(self):
        text = 'Tickets Assigned'
        return Link('+assignedtickets', text, icon='ticket')

    def answered(self):
        text = 'Tickets Answered'
        return Link('+answeredtickets', text, icon='ticket')

    def subscribed(self):
        text = 'Tickets Subscribed'
        return Link('+subscribedtickets', text, icon='ticket')


class PersonCodeMenu(ApplicationMenu):

    usedfor = IPerson
    facet = 'code'
    links = ['authored', 'registered', 'subscribed', 'add']

    def authored(self):
        text = 'Show Authored Branches'
        return Link('+authoredbranches', text, icon='branch')

    def registered(self):
        text = 'Show Registered Branches'
        return Link('+registeredbranches', text, icon='branch')

    def subscribed(self):
        text = 'Show Subscribed Branches'
        return Link('+subscribedbranches', text, icon='branch')

    def add(self):
        text = 'Add Bazaar Branch'
        return Link('+addbranch', text, icon='add')


class CommonMenuLinks:

    def common_edit(self):
        target = '+edit'
        text = 'Edit Details'
        return Link(target, text, icon='edit')

    def common_edithomepage(self):
        target = '+edithomepage'
        text = 'Edit Home Page'
        return Link(target, text, icon='edit')

    def common_packages(self):
        target = '+packages'
        text = 'Packages'
        summary = 'Packages assigned to %s' % self.context.browsername
        return Link(target, text, summary, icon='packages')


class PersonOverviewMenu(ApplicationMenu, CommonMenuLinks):

    usedfor = IPerson
    facet = 'overview'
    links = ['karma', 'common_edit', 'common_edithomepage',
             'common_edithackergotchi', 'editsshkeys', 'editgpgkeys',
             'codesofconduct', 'administer', 'common_packages']

    def karma(self):
        target = '+karma'
        text = 'Karma'
        summary = (
            u'%s\N{right single quotation mark}s activities '
            u'in Launchpad' % self.context.browsername
        )
        return Link(target, text, summary, icon='info')

    def editsshkeys(self):
        target = '+editsshkeys'
        text = 'Edit SSH Keys'
        summary = (
            'Used if %s stores code on the Supermirror' %
            self.context.browsername
        )
        return Link(target, text, summary, icon='edit')

    def editgpgkeys(self):
        target = '+editgpgkeys'
        text = 'Edit GPG Keys'
        summary = 'Used for the Supermirror, and when maintaining packages'
        return Link(target, text, summary, icon='edit')

    def common_edithackergotchi(self):
        target = '+edithackergotchi'
        text = 'Edit Hackergotchi'
        return Link(target, text, icon='edit')

    def codesofconduct(self):
        target = '+codesofconduct'
        text = 'Codes of Conduct'
        summary = (
            'Agreements to abide by the rules of a distribution or project')
        return Link(target, text, summary, icon='edit')

    @enabled_with_permission('launchpad.Admin')
    def administer(self):
        target = '+review'
        text = 'Administer'
        return Link(target, text, icon='edit')


class TeamOverviewMenu(ApplicationMenu, CommonMenuLinks):

    usedfor = ITeam
    facet = 'overview'
    links = ['common_edit', 'common_edithomepage', 'common_editemblem',
             'members', 'editemail', 'polls', 'joinleave', 'reassign',
             'common_packages']

    @enabled_with_permission('launchpad.Admin')
    def reassign(self):
        target = '+reassign'
        text = 'Change Owner'
        summary = 'Change the owner of the team'
        # alt="(Change owner)"
        return Link(target, text, summary, icon='edit')

    def common_editemblem(self):
        target = '+editemblem'
        text = 'Edit Emblem'
        return Link(target, text, icon='edit')

    def members(self):
        target = '+members'
        text = 'Edit Members'
        return Link(target, text, icon='people')

    def polls(self):
        target = '+polls'
        text = 'Show Polls'
        return Link(target, text, icon='info')

    @enabled_with_permission('launchpad.Edit')
    def editemail(self):
        target = '+editemail'
        text = 'Edit Contact Address'
        summary = (
            'The address Launchpad uses to contact %s' %
            self.context.browsername)
        return Link(target, text, summary, icon='mail')

    def joinleave(self):
        if userIsActiveTeamMember(self.context):
            target = '+leave'
            text = 'Leave the team' # &#8230;
            icon = 'remove'
        else:
            target = '+join'
            text = 'Join the team' # &#8230;
            icon = 'add'
        return Link(target, text, icon=icon)


##XXX: (batch_size+global) cprov 20041003
## really crap constant definition for BatchPages
BATCH_SIZE = 40


class BaseListView:

    header = ""

    def __init__(self, context, request):
        self.context = context
        self.request = request

    def _getBatchNavigator(self, list):
        start = int(self.request.get('batch_start', 0))
        batch = Batch(list=list, start=start, size=BATCH_SIZE)
        return BatchNavigator(batch=batch, request=self.request)

    def getTeamsList(self):
        results = getUtility(IPersonSet).getAllTeams()
        return self._getBatchNavigator(results)

    def getPeopleList(self):
        results = getUtility(IPersonSet).getAllPersons()
        return self._getBatchNavigator(results)

    def getUbuntitesList(self):
        results = getUtility(IPersonSet).getUbuntites()
        return self._getBatchNavigator(results)


class PeopleListView(BaseListView):

    header = "People List"

    def getList(self):
        return self.getPeopleList()


class TeamListView(BaseListView):

    header = "Team List"

    def getList(self):
        return self.getTeamsList()


class UbuntiteListView(BaseListView):

    header = "Ubuntite List"

    def getList(self):
        return self.getUbuntitesList()


class FOAFSearchView:

    def __init__(self, context, request):
        self.context = context
        self.request = request
        self.results = []

    def teamsCount(self):
        return getUtility(IPersonSet).teamsCount()

    def peopleCount(self):
        return getUtility(IPersonSet).peopleCount()

    def topPeople(self):
        return getUtility(IPersonSet).topPeople()

    def searchPeopleBatchNavigator(self):
        name = self.request.get("name")
        searchfor = self.request.get("searchfor")

        if not name:
            return None

        if searchfor == "all":
            results = getUtility(IPersonSet).find(name)
        elif searchfor == "peopleonly":
            results = getUtility(IPersonSet).findPerson(name)
        elif searchfor == "teamsonly":
            results = getUtility(IPersonSet).findTeam(name)

        start = int(self.request.get('batch_start', 0))
        batch = Batch(list=results, start=start, size=BATCH_SIZE)
        return BatchNavigator(batch=batch, request=self.request)


class PersonRdfView:
    """A view that sets its mime-type to application/rdf+xml"""

    template = ViewPageTemplateFile(
        '../templates/person-foaf.pt')

    def __init__(self, context, request):
        self.context = context
        self.request = request

    def __call__(self):
        """Render RDF output, and return it as a string encoded in UTF-8.

        Render the page template to produce RDF output.
        The return value is string data encoded in UTF-8.

        As a side-effect, HTTP headers are set for the mime type
        and filename for download."""
        self.request.response.setHeader('content-type',
                                        'application/rdf+xml')
        self.request.response.setHeader('Content-Disposition',
                                        'attachment; filename=%s.rdf' %
                                            self.context.name)
        unicodedata = self.template()
        encodeddata = unicodedata.encode('utf-8')
        return encodeddata

def userIsActiveTeamMember(team):
    """Return True if the user is an active member of this team."""
    user = getUtility(ILaunchBag).user
    if user is None:
        return False
    return user in team.activemembers


class ReportedBugTaskSearchListingView(BugTaskSearchListingView):
    """All bugs reported by someone."""

    def getExtraSearchParams(self):
        return {'status': any(*UNRESOLVED_BUGTASK_STATUSES),
                'owner': self.context}


class BugTasksOnMaintainedSoftwareSearchListingView(BugTaskSearchListingView):
    """All bugs reported on software maintained by someone."""

    def search(self, searchtext=None, batch_start=None):
        # Overwrite the search() method from BugTaskSearchListingView because
        # to get the list of bugs on software maintained by someone we need to
        # use the maintainedBugTasks method of BugTask, which is not used in
        # the original search() method.
        orderBy = ('-dateassigned', '-priority', '-severity')
        tasks = getUtility(IBugTaskSet).maintainedBugTasks(
            self.context, orderBy=orderBy, user=self.user)
        if batch_start is None:
            batch_start = int(self.request.get('batch_start', 0))
        batch = Batch(tasks, batch_start)
        return BatchNavigator(batch=batch, request=self.request)

    def shouldShowSearchWidgets(self):
        # XXX: It's not possible to search amongst the bugs on maintained
        # software, so for now I'll be simply hiding the search widgets.
        # -- Guilherme Salgado, 2005-11-05
        return False


class PersonAssignedBugTaskSearchListingView(BugTaskSearchListingView):
    """All open bugs assigned to someone."""

    def getExtraSearchParams(self):
        return {'status': any(*UNRESOLVED_BUGTASK_STATUSES),
                'assignee': self.context}

    def doNotShowAssignee(self):
        """Should we not show the assignee in the list of results?"""
        return True


class SubscribedBugTaskSearchListingView(BugTaskSearchListingView):
    """All bugs someone is subscribed to."""

    def getExtraSearchParams(self):
        return {'status': any(*UNRESOLVED_BUGTASK_STATUSES), 
                'subscriber': self.context}


class PersonView:
    """A View class used in almost all Person's pages."""

    def __init__(self, context, request):
        self.context = context
        self.request = request
        self.message = None
        self.user = getUtility(ILaunchBag).user
        self._karma_categories = None
        if context.isTeam():
            # These methods are called here because their return values are
            # going to be used in some other places (including
            # self.hasCurrentPolls()).
            pollsubset = IPollSubset(self.context)
            self.openpolls = pollsubset.getOpenPolls()
            self.closedpolls = pollsubset.getClosedPolls()
            self.notyetopenedpolls = pollsubset.getNotYetOpenedPolls()

    def hasCurrentPolls(self):
        """Return True if this team has any non-closed polls."""
        assert self.context.isTeam()
        return bool(len(self.openpolls) or len(self.notyetopenedpolls))

    def sourcepackagerelease_open_bugs_count(self, sourcepackagerelease):
        """Return the number of open bugs targeted to the sourcepackagename
        and distrorelease of the given sourcepackagerelease.
        """
        params = BugTaskSearchParams(
            user=self.user,
            sourcepackagename=sourcepackagerelease.sourcepackagename,
            status=any(*UNRESOLVED_BUGTASK_STATUSES))
        params.setDistributionRelease(sourcepackagerelease.uploaddistrorelease)
        return getUtility(IBugTaskSet).search(params).count()

    def maintainedPackagesByPackageName(self):
        return self._groupSourcePackageReleasesByName(
            self.context.maintainedPackages())

    def uploadedButNotMaintainedPackagesByPackageName(self):
        return self._groupSourcePackageReleasesByName(
            self.context.uploadedButNotMaintainedPackages())

    class SourcePackageReleasesByName:
        """A class to hold a sourcepackagename and a list of
        sourcepackagereleases of that sourcepackagename.
        """

        def __init__(self, name, releases):
            self.name = name
            self.releases = releases

    def _groupSourcePackageReleasesByName(self, sourcepackagereleases):
        """Return a list of SourcePackageReleasesByName objects ordered by
        SourcePackageReleasesByName.name.
        
        Each SourcePackageReleasesByName object contains a name, which is the
        sourcepackagename and a list containing all sourcepackagereleases of
        that sourcepackagename.
        """
        allreleasesbyallnames = []
        keyfunc = lambda sprelease: sprelease.name
        for key, group in itertools.groupby(sourcepackagereleases, keyfunc):
            allreleasesbyallnames.append(
                PersonView.SourcePackageReleasesByName(key, list(group)))
        return sorted(allreleasesbyallnames, key=lambda s: s.name)

    def no_bounties(self):
        return not (self.context.ownedBounties or
            self.context.reviewerBounties or
            self.context.subscribedBounties or
            self.context.claimedBounties)

    def activeMembersCount(self):
        return len(self.context.activemembers)

    def userIsOwner(self):
        """Return True if the user is the owner of this Team."""
        user = getUtility(ILaunchBag).user
        if user is None:
            return False

        return user.inTeam(self.context.teamowner)

    def userHasMembershipEntry(self):
        """Return True if the logged in user has a TeamMembership entry for
        this Team."""
        return bool(self._getMembershipForUser())

    def userIsActiveMember(self):
        """Return True if the user is an active member of this team."""
        return userIsActiveTeamMember(self.context)

    def membershipStatusDesc(self):
        tm = self._getMembershipForUser()
        assert tm is not None, (
            'This method is not meant to be called for users which are not '
            'members of this team.')

        description = tm.status.description
        if (tm.status == TeamMembershipStatus.DEACTIVATED and
            tm.reviewercomment):
            description += ("The reason for the deactivation is: '%s'"
                            % tm.reviewercomment)
        return description

    def userCanRequestToLeave(self):
        """Return true if the user can request to leave this team.

        A given user can leave a team only if he's an active member.
        """
        return self.userIsActiveMember()

    def userCanRequestToJoin(self):
        """Return true if the user can request to join this team.

        The user can request if this is not a RESTRICTED team or if he never
        asked to join this team, if he already asked and the subscription
        status is DECLINED.
        """
        if (self.context.subscriptionpolicy ==
            TeamSubscriptionPolicy.RESTRICTED):
            return False

        tm = self._getMembershipForUser()
        if tm is None:
            return True

        adminOrApproved = [TeamMembershipStatus.APPROVED,
                           TeamMembershipStatus.ADMIN]
        if (tm.status == TeamMembershipStatus.DECLINED or
            (tm.status not in adminOrApproved and
             tm.team.subscriptionpolicy == TeamSubscriptionPolicy.OPEN)):
            return True
        else:
            return False

    def _getMembershipForUser(self):
        user = getUtility(ILaunchBag).user
        if user is None:
            return None
        tms = getUtility(ITeamMembershipSet)
        return tms.getByPersonAndTeam(user.id, self.context.id)

    def joinAllowed(self):
        """Return True if this is not a restricted team."""
        restricted = TeamSubscriptionPolicy.RESTRICTED
        return self.context.subscriptionpolicy != restricted

    def obfuscatedEmail(self):
        if self.context.preferredemail is not None:
            return obfuscateEmail(self.context.preferredemail.email)
        else:
            return None

    def htmlEmail(self):
        if self.context.preferredemail is not None:
            return convertToHtmlCode(self.context.preferredemail.email)
        else:
            return None

    def showSSHKeys(self):
        self.request.response.setHeader('Content-Type', 'text/plain')
        return "\n".join(["%s %s %s" % (key.keykind, key.keytext, key.comment)
                          for key in self.context.sshkeys])

    def sshkeysCount(self):
        return len(self.context.sshkeys)

    def gpgkeysCount(self):
        return len(self.context.gpgkeys)

    def signedcocsCount(self):
        return len(self.context.signedcocs)

    def performCoCChanges(self):
        """Make changes to code-of-conduct signature records for this
        person."""
        sig_ids = self.request.form.get("DEACTIVATE_SIGNATURE")

        if sig_ids is not None:
            sCoC_util = getUtility(ISignedCodeOfConductSet)

            # verify if we have multiple entries to deactive
            if not isinstance(sig_ids, list):
                sig_ids = [sig_ids]

            for sig_id in sig_ids:
                sig_id = int(sig_id)
                # Deactivating signature
                comment = 'Deactivated by Owner'
                sCoC_util.modifySignature(sig_id, self.user, comment, False)

            return True

    def processIRCForm(self):
        """Process the IRC nicknames form."""
        if self.request.method != "POST":
            # Nothing to do
            return ""

        form = self.request.form
        for ircnick in self.context.ircnicknames:
            # XXX: We're exposing IrcID IDs here because that's the only
            # unique column we have, so we don't have anything else that we
            # can use to make field names that allow us to uniquely identify
            # them. -- GuilhermeSalgado 25/08/2005
            if form.get('remove_%d' % ircnick.id):
                ircnick.destroySelf()
            else:
                nick = form.get('nick_%d' % ircnick.id)
                network = form.get('network_%d' % ircnick.id)
                if not (nick and network):
                    return "Neither Nickname nor Network can be empty."
                ircnick.nickname = nick
                ircnick.network = network

        nick = form.get('newnick')
        network = form.get('newnetwork')
        if nick or network:
            if nick and network:
                getUtility(IIrcIDSet).new(self.context, network, nick)
            else:
                self.newnick = nick
                self.newnetwork = network
                return "Neither Nickname nor Network can be empty."

        return ""

    def processJabberForm(self):
        """Process the Jabber ID form."""
        if self.request.method != "POST":
            # Nothing to do
            return ""

        form = self.request.form
        for jabber in self.context.jabberids:
            if form.get('remove_%s' % jabber.jabberid):
                jabber.destroySelf()
            else:
                jabberid = form.get('jabberid_%s' % jabber.jabberid)
                if not jabberid:
                    return "You cannot save an empty Jabber ID."
                jabber.jabberid = jabberid

        jabberid = form.get('newjabberid')
        if jabberid:
            jabberset = getUtility(IJabberIDSet)
            existingjabber = jabberset.getByJabberID(jabberid)
            if existingjabber is None:
                jabberset.new(self.context, jabberid)
            elif existingjabber.person != self.context:
                return ('The Jabber ID %s is already registered by '
                        '<a href="%s">%s</a>.'
                        % (jabberid, canonical_url(existingjabber.person),
                           cgi.escape(existingjabber.person.browsername)))
            else:
                return 'The Jabber ID %s already belongs to you.' % jabberid

        return ""

    def _sanitizeWikiURL(self, url):
        """Strip whitespaces and make sure :url ends in a single '/'."""
        if not url:
            return url
        return '%s/' % url.strip().rstrip('/')

    def processWikiForm(self):
        """Process the WikiNames form."""
        if self.request.method != "POST":
            # Nothing to do
            return ""

        form = self.request.form
        context = self.context
        wikinameset = getUtility(IWikiNameSet)
        ubuntuwikiname = form.get('ubuntuwikiname')
        existingwiki = wikinameset.getByWikiAndName(
            UBUNTU_WIKI_URL, ubuntuwikiname)

        if not ubuntuwikiname:
            return "Your Ubuntu WikiName cannot be empty."
        elif existingwiki is not None and existingwiki.person != context:
            return ('The Ubuntu WikiName %s is already registered by '
                    '<a href="%s">%s</a>.'
                    % (ubuntuwikiname, canonical_url(existingwiki.person),
                       cgi.escape(existingwiki.person.browsername)))
        context.ubuntuwiki.wikiname = ubuntuwikiname

        for w in context.otherwikis:
            # XXX: We're exposing WikiName IDs here because that's the only
            # unique column we have. If we don't do this we'll have to
            # generate the field names using the WikiName.wiki and
            # WikiName.wikiname columns (because these two columns make
            # another unique identifier for WikiNames), but that's tricky and
            # not worth the extra work. -- GuilhermeSalgado 25/08/2005
            if form.get('remove_%d' % w.id):
                w.destroySelf()
            else:
                wiki = self._sanitizeWikiURL(form.get('wiki_%d' % w.id))
                wikiname = form.get('wikiname_%d' % w.id)
                if not (wiki and wikiname):
                    return "Neither Wiki nor WikiName can be empty."
                # Try to make sure people will have only a single Ubuntu
                # WikiName registered. Although this is almost impossible
                # because they can do a lot of tricks with the URLs to make
                # them look different from UBUNTU_WIKI_URL but still point to
                # the same place.
                elif wiki == UBUNTU_WIKI_URL:
                    return "You cannot have two Ubuntu WikiNames."
                w.wiki = wiki
                w.wikiname = wikiname

        wiki = self._sanitizeWikiURL(form.get('newwiki'))
        wikiname = form.get('newwikiname')
        if wiki or wikiname:
            if wiki and wikiname:
                existingwiki = wikinameset.getByWikiAndName(wiki, wikiname)
                if existingwiki and existingwiki.person != context:
                    return ('The WikiName %s%s is already registered by '
                            '<a href="%s">%s</a>.'
                            % (wiki, wikiname,
                               canonical_url(existingwiki.person),
                               cgi.escape(existingwiki.person.browsername)))
                elif existingwiki:
                    return ('The WikiName %s%s already belongs to you.'
                            % (wiki, wikiname))
                elif wiki == UBUNTU_WIKI_URL:
                    return "You cannot have two Ubuntu WikiNames."
                wikinameset.new(context, wiki, wikiname)
            else:
                self.newwiki = wiki
                self.newwikiname = wikiname
                return "Neither Wiki nor WikiName can be empty."

        return ""

    # restricted set of methods to be proxied by form_action()
    permitted_actions = ['claim_gpg', 'deactivate_gpg', 'remove_gpgtoken',
                         'revalidate_gpg', 'add_ssh', 'remove_ssh']

    def form_action(self):
        if self.request.method != "POST":
            # Nothing to do
            return ''

        action = self.request.form.get('action')

        # primary check on restrict set of 'form-like' methods.
        if action and (action not in self.permitted_actions):
            return 'Forbidden Form Method: %s' % action

        # do not mask anything
        return getattr(self, action)()

    # XXX cprov 20050401
    # As "Claim GPG key" takes a lot of time, we should process it
    # throught the NotificationEngine.
    def claim_gpg(self):
        fingerprint = self.request.form.get('fingerprint')

        sanitisedfpr = sanitiseFingerprint(fingerprint)

        if not sanitisedfpr:
            return 'Malformed fingerprint:<code>%s</code>' % fingerprint

        fingerprint = sanitisedfpr

        gpgkeyset = getUtility(IGPGKeySet)

        if gpgkeyset.getByFingerprint(fingerprint):
            return 'GPG key <code>%s</code> already imported' % fingerprint

        # import the key to the local keyring
        gpghandler = getUtility(IGPGHandler)
        result, key = gpghandler.retrieveKey(fingerprint)

        if not result:
            # use the content of 'key' for debug proposes; place it in a
            # blockquote because it often comes out empty.
            return (
                """Launchpad could not import your GPG key.
                <ul>
                  <li>Did you enter your complete fingerprint correctly,
                  as produced by <kbd>gpg --fingerprint</kdb>?</li>
                  <li>Have you published your key to a public key
                  server, using <kbd>gpg --send-keys</kbd>?</li>
                  <li>If you have just published your key to the
                  keyserver, note that the keys take a while to be
                  synchronized to our internal keyserver.<br>Please wait at
                  least 30 minutes before attempting to import your
                  key.</li>
                </ul>
                <p>
                <blockquote>%s</blockquote>
                Try again later or cancel your request.""" % key)

        # revoked and expired keys can not be imported.
        if key.revoked:
            return (
                "The key %s cannot be validated because it has been "
                "publicly revoked. You will need to generate a new key "
                "(using <kbd>gpg --genkey</kbd>) and repeat the previous "
                "process to find and import the new key." % key.keyid)

        if key.expired:
            return (
                "The key %s cannot be validated because it has expired. "
                "You will need to generate a new key "
                "(using <kbd>gpg --genkey</kbd>) and repeat the previous "
                "process to find and import the new key." % key.keyid)

        self._validateGPG(key)

        return ('A message has been sent to <code>%s</code>, encrypted with '
                'the key <code>%s</code>. To confirm the key is yours, '
                'decrypt the message and follow the link inside.'
                % (self.context.preferredemail.email, key.displayname))

    def deactivate_gpg(self):
        key_ids = self.request.form.get('DEACTIVATE_GPGKEY')

        if key_ids is not None:
            comment = 'Key(s):<code>'

            # verify if we have multiple entries to deactive
            if not isinstance(key_ids, list):
                key_ids = [key_ids]

            gpgkeyset = getUtility(IGPGKeySet)

            for key_id in key_ids:
                gpgkeyset.deactivateGPGKey(key_id)
                gpgkey = gpgkeyset.get(key_id)
                comment += ' %s' % gpgkey.displayname

            comment += '</code> deactivated'
            flush_database_updates()
            return comment

        return 'No Key(s) selected for deactivation.'

    def remove_gpgtoken(self):
        tokenfprs = self.request.form.get('REMOVE_GPGTOKEN')

        if tokenfprs is not None:
            comment = 'Token(s) for:<code>'
            logintokenset = getUtility(ILoginTokenSet)

            # verify if we have multiple entries to deactive
            if not isinstance(tokenfprs, list):
                tokenfprs = [tokenfprs]

            for tokenfpr in tokenfprs:
                # retrieve token info
                logintokenset.deleteByFingerprintAndRequester(tokenfpr,
                                                              self.user)
                comment += ' %s' % tokenfpr

            comment += '</code> key fingerprint(s) deleted.'
            return comment

        return 'No Token(s) selected for deletion.'

    def revalidate_gpg(self):
        key_ids = self.request.form.get('REVALIDATE_GPGKEY')

        if key_ids is not None:
            found = []
            notfound = []
            # verify if we have multiple entries to deactive
            if not isinstance(key_ids, list):
                key_ids = [key_ids]

            gpghandler = getUtility(IGPGHandler)
            keyset = getUtility(IGPGKeySet)

            for key_id in key_ids:
                # retrieve key info from LP
                gpgkey = keyset.get(key_id)
                result, key = gpghandler.retrieveKey(gpgkey.fingerprint)
                if not result:
                    notfound.append(gpgkey.fingerprint)
                    continue
                self._validateGPG(key)
                found.append(key.displayname)

            comment = ''
            if len(found):
                comment += ('Key(s):<code>%s</code> revalidation email sent '
                            'to %s .' % (' '.join(found),
                                         self.context.preferredemail.email))
            if len(notfound):
                comment += ('Key(s):<code>%s</code> were skiped because could '
                            'not be retrived by Launchpad, verify if the key '
                            'is correctly published in the global key ring.' %
                            (''.join(notfound)))

            return comment

        return 'No Key(s) selected for revalidation.'

    def add_ssh(self):
        sshkey = self.request.form.get('sshkey')
        try:
            kind, keytext, comment = sshkey.split(' ', 2)
        except ValueError:
            return 'Invalid public key'

        if kind == 'ssh-rsa':
            keytype = SSHKeyType.RSA
        elif kind == 'ssh-dss':
            keytype = SSHKeyType.DSA
        else:
            return 'Invalid public key'

        getUtility(ISSHKeySet).new(self.user.id, keytype, keytext, comment)
        return 'SSH public key added.'

    def remove_ssh(self):
        try:
            id = self.request.form.get('key')
        except ValueError:
            return "Can't remove key that doesn't exist"

        sshkey = getUtility(ISSHKeySet).get(id)
        if sshkey is None:
            return "Can't remove key that doesn't exist"

        if sshkey.person != self.user:
            return "Cannot remove someone else's key"

        comment = sshkey.comment
        sshkey.destroySelf()
        return 'Key "%s" removed' % comment

    def _validateGPG(self, key):
        logintokenset = getUtility(ILoginTokenSet)
        bag = getUtility(ILaunchBag)

        preferredemail = bag.user.preferredemail.email
        login = bag.login

        if key.can_encrypt:
            tokentype = LoginTokenType.VALIDATEGPG
        else:
            tokentype = LoginTokenType.VALIDATESIGNONLYGPG
        
        token = logintokenset.new(self.context, login,
                                  preferredemail,
                                  tokentype,
                                  fingerprint=key.fingerprint)

        appurl = self.request.getApplicationURL()
        token.sendGPGValidationRequest(appurl, key)

    def processPasswordChangeForm(self):
        if self.request.method != 'POST':
            return

        form = self.request.form
        currentpassword = form.get('currentpassword')
        encryptor = getUtility(IPasswordEncryptor)
        if not encryptor.validate(currentpassword, self.context.password):
            self.message = (
                "The provided password doesn't match your current password.")
            return

        newpassword = form.get('newpassword')
        newpassword2 = form.get('newpassword2')
        if not (newpassword or newpassword2):
            self.message = "Your new password cannot be empty"
        elif newpassword != newpassword2:
            self.message = "Passwords did not match"
        else:
            self.context.password = encryptor.encrypt(newpassword)
            self.message = "Password changed successfully"


class PersonEditView(SQLObjectEditView):

    def changed(self):
        """Redirect to the person page.

        We need this because people can now change their names, and this will
        make their canonical_url to change too.
        """
        self.request.response.redirect(canonical_url(self.context))


class PersonEmblemView(GeneralFormView):

    def process(self, emblem=None):
        # XXX use Bjorn's nice file upload widget when he writes it
        if emblem is not None:
            filename = self.request.get('field.emblem').filename
            content_type, encoding = guess_content_type(
                name=filename, body=emblem)
            self.context.emblem = getUtility(ILibraryFileAliasSet).create(
                name=filename, size=len(emblem), file=StringIO(emblem),
                contentType=content_type)
        self._nextURL = canonical_url(self.context)
        return 'Success'


class PersonHackergotchiView(GeneralFormView):

    def process(self, hackergotchi=None):
        # XXX use Bjorn's nice file upload widget when he writes it
        if hackergotchi is not None:
            filename = self.request.get('field.hackergotchi').filename
            content_type, encoding = guess_content_type(
                name=filename, body=hackergotchi)
            hkg = getUtility(ILibraryFileAliasSet).create(
                name=filename, size=len(hackergotchi),
                file=StringIO(hackergotchi),
                contentType=content_type)
            self.context.hackergotchi = hkg
        self._nextURL = canonical_url(self.context)
        return 'Success'


class TeamJoinView(PersonView):

    def processForm(self):
        if self.request.method != "POST":
            # Nothing to do
            return

        user = getUtility(ILaunchBag).user
        if self.request.form.get('join') and self.userCanRequestToJoin():
            user.join(self.context)
            appurl = self.request.getApplicationURL()
            notify(JoinTeamRequestEvent(user, self.context, appurl))

        self.request.response.redirect('./')


class TeamLeaveView(PersonView):

    def processForm(self):
        if self.request.method != "POST" or not self.userCanRequestToLeave():
            # Nothing to do
            return

        user = getUtility(ILaunchBag).user
        if self.request.form.get('leave'):
            user.leave(self.context)

        self.request.response.redirect('./')


class PersonEditEmailsView:

    def __init__(self, context, request):
        self.context = context
        self.request = request
        self.errormessage = None
        self.message = None
        self.badlyFormedEmail = None
        self.user = getUtility(ILaunchBag).user

    def unvalidatedAndGuessedEmails(self):
        """Return a Set containing all unvalidated and guessed emails."""
        emailset = sets.Set()
        emailset = emailset.union(
            [e.email for e in self.context.guessedemails])
        emailset = emailset.union([e for e in self.context.unvalidatedemails])
        return emailset

    def emailFormSubmitted(self):
        """Check if the user submitted the form and process it.

        Return True if the form was submitted or False if it was not.
        """
        form = self.request.form
        if "REMOVE_VALIDATED" in form:
            self._deleteValidatedEmail()
        elif "SET_PREFERRED" in form:
            self._setPreferred()
        elif "REMOVE_UNVALIDATED" in form:
            self._deleteUnvalidatedEmail()
        elif "VALIDATE" in form:
            self._validateEmail()
        elif "ADD_EMAIL" in form:
            self._addEmail()
        else:
            return False

        # Any self-posting page that updates the database and want to display
        # these updated values have to call flush_database_updates().
        flush_database_updates()
        return True

    def _validateEmail(self):
        """Send a validation url to the selected email address."""
        email = self.request.form.get("UNVALIDATED_SELECTED")
        if email is None:
            self.message = (
                "You must select the email address you want to confirm.")
            return

        token = getUtility(ILoginTokenSet).new(
                    self.context, getUtility(ILaunchBag).login, email,
                    LoginTokenType.VALIDATEEMAIL)
        token.sendEmailValidationRequest(self.request.getApplicationURL())

        self.message = ("A new email was sent to '%s' with instructions on "
                        "how to confirm that it belongs to you." % email)

    def _deleteUnvalidatedEmail(self):
        """Delete the selected email address, which is not validated.

        This email address can be either on the EmailAddress table marked with
        status new, or in the LoginToken table.
        """
        email = self.request.form.get("UNVALIDATED_SELECTED")
        if email is None:
            self.message = (
                "You must select the email address you want to remove.")
            return

        emailset = getUtility(IEmailAddressSet)
        logintokenset = getUtility(ILoginTokenSet)
        if email in [e.email for e in self.context.guessedemails]:
            emailaddress = emailset.getByEmail(email)
            # These asserts will fail only if someone poisons the form.
            assert emailaddress.person.id == self.context.id
            assert self.context.preferredemail.id != emailaddress.id
            emailaddress.destroySelf()

        if email in self.context.unvalidatedemails:
            logintokenset.deleteByEmailAndRequester(email, self.context)

        self.message = "The email address '%s' has been removed." % email

    def _deleteValidatedEmail(self):
        """Delete the selected email address, which is already validated."""
        email = self.request.form.get("VALIDATED_SELECTED")
        if email is None:
            self.message = (
                "You must select the email address you want to remove.")
            return

        emailset = getUtility(IEmailAddressSet)
        emailaddress = emailset.getByEmail(email)
        # These asserts will fail only if someone poisons the form.
        assert emailaddress.person.id == self.context.id
        assert self.context.preferredemail is not None
        if self.context.preferredemail == emailaddress:
            # This will happen only if a person is submitting a stale page.
            self.message = (
                "You can't remove %s because it's your contact email "
                "address." % self.context.preferredemail.email)
            return
        emailaddress.destroySelf()
        self.message = "The email address '%s' has been removed." % email

    def _addEmail(self):
        """Register a new email for the person in context.

        Check if the email is "well formed" and if it's not yet in our
        database and then register it to the person in context.
        """
        person = self.context
        emailset = getUtility(IEmailAddressSet)
        logintokenset = getUtility(ILoginTokenSet)
        newemail = self.request.form.get("newemail", "").strip().lower()
        if not valid_email(newemail):
            self.message = (
                "'%s' doesn't seem to be a valid email address." % newemail)
            self.badlyFormedEmail = newemail
            return

        email = emailset.getByEmail(newemail)
        if email is not None and email.person.id == person.id:
            self.message = (
                    "The email address '%s' is already registered as your "
                    "email address. This can be either because you already "
                    "added this email address before or because it have "
                    "been detected by our system as being yours. In case "
                    "it was detected by our systeam, it's probably shown "
                    "on this page and is waiting to be confirmed as being "
                    "yours." % email.email)
            return
        elif email is not None:
            # self.message is rendered using 'structure' on the page template,
            # so it's better to escape browsername because people can put
            # whatever they want in their name/displayname. On the other hand,
            # we don't need to escape email addresses because they are always
            # validated (which means they can't have html tags) before being
            # inserted in the database.
            owner = email.person
            browsername = cgi.escape(owner.browsername)
            merge_url = ('%s/+requestmerge?field.dupeaccount=%s'
                         % (canonical_url(getUtility(IPersonSet)), owner.name))
            self.message = (
                    "The email address '%s' is already registered by "
                    "<a href=\"%s\">%s</a>. If you think that is a "
                    "duplicated account, you can <a href=\"%s\">merge it</a> "
                    "into your account. "
                    % (email.email, canonical_url(owner), browsername,
                       merge_url))
            return

        token = logintokenset.new(
                    person, getUtility(ILaunchBag).login, newemail,
                    LoginTokenType.VALIDATEEMAIL)
        token.sendEmailValidationRequest(self.request.getApplicationURL())

        self.message = (
                "An e-mail message was sent to '%s'. Follow the "
                "instructions in that message to confirm that the "
                "address is yours." % newemail)

    def _setPreferred(self):
        """Set the selected email as preferred for the person in context."""
        email = self.request.form.get("VALIDATED_SELECTED")
        if email is None:
            self.message = (
                "To set your contact address you have to choose an address "
                "from the list of confirmed addresses and click on Set as "
                "Contact Address.")
            return
        elif isinstance(email, list):
            self.message = (
                    "Only one email address can be set as your contact "
                    "address. Please select the one you want and click on "
                    "Set as Contact Address.")
            return

        emailset = getUtility(IEmailAddressSet)
        emailaddress = emailset.getByEmail(email)
        assert emailaddress.person.id == self.context.id
        assert emailaddress.status == EmailAddressStatus.VALIDATED
        self.context.preferredemail = emailaddress
        self.message = "Your contact address has been changed to: %s" % email


class RequestPeopleMergeView(AddView):
    """The view for the page where the user asks a merge of two accounts.

    If the dupe account have only one email address we send a message to that
    address and then redirect the user to other page saying that everything
    went fine. Otherwise we redirect the user to another page where we list
    all email addresses owned by the dupe account and the user selects which
    of those (s)he wants to claim.
    """

    def __init__(self, context, request):
        self.context = context
        self.request = request
        AddView.__init__(self, context, request)
        self._nextURL = '.'

    def nextURL(self):
        return self._nextURL

    def createAndAdd(self, data):
        kw = {}
        for key, value in data.items():
            kw[str(key)] = value

        user = getUtility(ILaunchBag).user
        dupeaccount = kw['dupeaccount']
        if dupeaccount == user:
            # Please, don't try to merge you into yourself.
            return

        emails = getUtility(IEmailAddressSet).getByPerson(dupeaccount)
        if len(emails) > 1:
            # The dupe account have more than one email address. Must redirect
            # the user to another page to ask which of those emails (s)he
            # wants to claim.
            self._nextURL = '+requestmerge-multiple?dupe=%d' % dupeaccount.id
            return

        assert len(emails) == 1
        email = emails[0]
        login = getUtility(ILaunchBag).login
        logintokenset = getUtility(ILoginTokenSet)
        token = logintokenset.new(user, login, email.email,
                                  LoginTokenType.ACCOUNTMERGE)
        dupename = dupeaccount.name
        sendMergeRequestEmail(
            token, dupename, self.request.getApplicationURL())
        self._nextURL = './+mergerequest-sent?dupe=%d' % dupeaccount.id


class FinishedPeopleMergeRequestView:
    """A simple view for a page where we only tell the user that we sent the
    email with further instructions to complete the merge.
    
    This view is used only when the dupe account has a single email address.
    """

    def dupe_email(self):
        """Return the email address of the dupe account to which we sent the
        token.
        """
        dupe_account = getUtility(IPersonSet).get(self.request.get('dupe'))
        results = getUtility(IEmailAddressSet).getByPerson(dupe_account)
        assert len(results) == 1
        return results[0].email


class RequestPeopleMergeMultipleEmailsView:
    """A view for the page where the user asks a merge and the dupe account
    have more than one email address."""

    def __init__(self, context, request):
        self.context = context
        self.request = request
        self.formProcessed = False
        self.dupe = None
        self.notified_addresses = []

    def processForm(self):
        dupe = self.request.form.get('dupe')
        if dupe is None:
            # We just got redirected to this page and we don't have the dupe
            # hidden field in request.form.
            dupe = self.request.get('dupe')
            if dupe is None:
                return

        self.dupe = getUtility(IPersonSet).get(int(dupe))
        emailaddrset = getUtility(IEmailAddressSet)
        self.dupeemails = emailaddrset.getByPerson(self.dupe)

        if self.request.method != "POST":
            return

        self.formProcessed = True
        user = getUtility(ILaunchBag).user
        login = getUtility(ILaunchBag).login
        logintokenset = getUtility(ILoginTokenSet)

        ids = self.request.form.get("selected")
        if ids is not None:
            # We can have multiple email adressess selected, and in this case
            # ids will be a list. Otherwise ids will be str or int and we need
            # to make a list with that value to use in the for loop.
            if not isinstance(ids, list):
                ids = [ids]

            emailset = getUtility(IEmailAddressSet)
            for id in ids:
                email = emailset.get(id)
                assert email in self.dupeemails
                token = logintokenset.new(user, login, email.email,
                                          LoginTokenType.ACCOUNTMERGE)
                dupename = self.dupe.name
                url = self.request.getApplicationURL()
                sendMergeRequestEmail(token, dupename, url)
                self.notified_addresses.append(email.email)


def sendMergeRequestEmail(token, dupename, appurl):
    template = open(
        'lib/canonical/launchpad/emailtemplates/request-merge.txt').read()
    fromaddress = "Launchpad Account Merge <noreply@ubuntu.com>"

    replacements = {'longstring': token.token,
                    'dupename': dupename,
                    'requester': token.requester.name,
                    'requesteremail': token.requesteremail,
                    'toaddress': token.email,
                    'appurl': appurl}
    message = template % replacements

    subject = "Launchpad: Merge of Accounts Requested"
    simple_sendmail(fromaddress, token.email, subject, message)


class ObjectReassignmentView:
    """A view class used when reassigning an object that implements IHasOwner.

    By default we assume that the owner attribute is IHasOwner.owner and the
    vocabulary for the owner widget is ValidPersonOrTeam (which is the one
    used in IObjectReassignment). If any object has special needs, it'll be
    necessary to subclass ObjectReassignmentView and redefine the schema
    and/or ownerOrMaintainerAttr attributes.

    Subclasses can also specify a callback to be called after the reassignment
    takes place. This callback must accept three arguments (in this order):
    the object whose owner is going to be changed, the old owner and the new
    owner.

    Also, if the object for which you're using this view doesn't have a
    displayname or name attribute, you'll have to subclass it and define the
    contextName attribute in your subclass constructor.
    """

    ownerOrMaintainerAttr = 'owner'
    schema = IObjectReassignment
    callback = None

    def __init__(self, context, request):
        self.context = context
        self.request = request
        self.user = getUtility(ILaunchBag).user
        self.errormessage = ''
        self.ownerOrMaintainer = getattr(context, self.ownerOrMaintainerAttr)
        setUpWidgets(self, self.schema, IInputWidget)
        self.contextName = (getattr(self.context, 'displayname', None) or
                            getattr(self.context, 'name', None))

    def processForm(self):
        if self.request.method == 'POST':
            self.changeOwner()

    def changeOwner(self):
        """Change the owner of self.context to the one choosen by the user."""
        newOwner = self._getNewOwner()
        if newOwner is None:
            return

        oldOwner = getattr(self.context, self.ownerOrMaintainerAttr)
        setattr(self.context, self.ownerOrMaintainerAttr, newOwner)
        if callable(self.callback):
            self.callback(self.context, oldOwner, newOwner)
        self.request.response.redirect('.')

    def _getNewOwner(self):
        """Return the new owner for self.context, as specified by the user.

        If anything goes wrong, return None and assign an error message to
        self.errormessage to inform the user about what happened.
        """
        personset = getUtility(IPersonSet)
        request = self.request
        owner_name = request.form.get(self.owner_widget.name)
        if not owner_name:
            self.errormessage = (
                "You have to specify the name of the person/team that's "
                "going to be the new %s." % self.ownerOrMaintainerAttr)
            return None

        if request.form.get('existing') == 'existing':
            try:
                # By getting the owner using getInputValue() we make sure
                # it's valid according to the vocabulary of self.schema's
                # owner widget.
                owner = self.owner_widget.getInputValue()
            except WidgetInputError:
                self.errormessage = (
                    "The person/team named '%s' is not a valid owner for %s."
                    % (owner_name, self.contextName))
                return None
            except ConversionError:
                self.errormessage = (
                    "There's no person/team named '%s' in Launchpad."
                    % owner_name)
                return None
        else:
            if personset.getByName(owner_name):
                self.errormessage = (
                    "There's already a person/team with the name '%s' in "
                    "Launchpad. Please choose a different name or select "
                    "the option to make that person/team the new owner, "
                    "if that's what you want." % owner_name)
                return None

            if not valid_name(owner_name):
                self.errormessage = (
                    "'%s' is not a valid name for a team. Please make sure "
                    "it contains only the allowed characters and no spaces."
                    % owner_name)
                return None

            owner = personset.newTeam(
                self.user, owner_name, owner_name.capitalize())

        return owner


class TeamReassignmentView(ObjectReassignmentView):

    ownerOrMaintainerAttr = 'teamowner'
    schema = ITeamReassignment

    def __init__(self, context, request):
        ObjectReassignmentView.__init__(self, context, request)
        self.contextName = self.context.browsername
        self.callback = self._addOwnerAsMember

    def _addOwnerAsMember(self, team, oldOwner, newOwner):
        """Add the new and the old owners as administrators of the team.

        When a user creates a new team, he is added as an administrator of
        that team. To be consistent with this, we must make the new owner an
        administrator of the team. This rule is ignored only if the new owner
        is an inactive member of the team, as that means he's not interested
        in being a member. The same applies to the old owner.
        """
        # Both new and old owners won't be added as administrators of the team
        # only if they're inactive members. If they're either active or
        # proposed members they'll be made administrators of the team.
        if newOwner not in team.inactivemembers:
            team.addMember(newOwner)
        if oldOwner not in team.inactivemembers:
            team.addMember(oldOwner)

        # Need to flush all database updates, otherwise we won't see the
        # updated membership statuses in the rest of this method.
        flush_database_updates()
        if newOwner not in team.inactivemembers:
            team.setMembershipStatus(newOwner, TeamMembershipStatus.ADMIN)

        if oldOwner not in team.inactivemembers:
            team.setMembershipStatus(oldOwner, TeamMembershipStatus.ADMIN)
<|MERGE_RESOLUTION|>--- conflicted
+++ resolved
@@ -66,12 +66,8 @@
     ISignedCodeOfConductSet, IGPGKeySet, IGPGHandler, UBUNTU_WIKI_URL,
     ITeamMembershipSet, IObjectReassignment, ITeamReassignment, IPollSubset,
     IPerson, ICalendarOwner, ITeam, ILibraryFileAliasSet,
-<<<<<<< HEAD
-    ITeamMembershipSubset, IPollSet, BugTaskSearchParams,
+    ITeamMembershipSubset, IPollSet, BugTaskSearchParams, NotFoundError,
     UNRESOLVED_BUGTASK_STATUSES)
-=======
-    ITeamMembershipSubset, IPollSet, NotFoundError)
->>>>>>> be9f725f
 
 from canonical.launchpad.browser.bugtask import BugTaskSearchListingView
 from canonical.launchpad.browser.editview import SQLObjectEditView
@@ -195,13 +191,7 @@
         return Link('', text, summary)
 
     def bugs(self):
-<<<<<<< HEAD
         target = '+assignedbugs'
-=======
-        # XXX: Soon the +assignedbugs and +reportedbugs pages of IPerson will
-        # be merged into a single +bugs page, and I'll fix the target here.
-        # -- GuilhermeSalgado, 2005-07-29
->>>>>>> be9f725f
         text = 'Bugs'
         summary = (
             'Bug reports that %s is involved with' % self.context.browsername)
