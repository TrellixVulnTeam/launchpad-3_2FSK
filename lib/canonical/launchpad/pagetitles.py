--- conflicted
+++ resolved
@@ -701,11 +701,8 @@
 
 sourcepackage_packaging = ContextTitle('Define the Upstream Series of %s')
 
-<<<<<<< HEAD
 sourcepackage_translate = ContextTitle('Help translate %s')
 
-=======
->>>>>>> 28a3081e
 sourcepackage_translations = ContextTitle(
     'Rosetta Translation Templates for %s')
 
