--- conflicted
+++ resolved
@@ -605,24 +605,16 @@
 
         # Get only the remote comment IDs and store them in the
         # 'comments' field of the bug.
-<<<<<<< HEAD
-        bug_comments_dict = self.xmlrpc_proxy.Bug.comments({
-=======
         return_dict = self.xmlrpc_proxy.Bug.comments({
->>>>>>> a1bd61c0
             'ids': [actual_bug_id],
             'include_fields': ['id'],
             })
 
         # We need to convert bug and comment ids to strings (see bugs
         # 248662 amd 248938).
-<<<<<<< HEAD
-        bug_comments = bug_comments_dict['bugs'][str(actual_bug_id)]
-=======
         bug_comments_dict = return_dict['bugs']
         bug_comments = bug_comments_dict[str(actual_bug_id)]['comments']
 
->>>>>>> a1bd61c0
         return [str(comment['id']) for comment in bug_comments]
 
     def fetchComments(self, bug_watch, comment_ids):
@@ -646,14 +638,10 @@
             if int(comment['bug_id']) != actual_bug_id:
                 del comments[comment_id]
 
-<<<<<<< HEAD
-        self._bugs[actual_bug_id]['comments'] = return_dict['comments']
-=======
         # Ensure that comment IDs are converted to ints.
         comments_with_int_ids = dict(
             (int(id), comments[id]) for id in comments)
         self._bugs[actual_bug_id]['comments'] = comments_with_int_ids
->>>>>>> a1bd61c0
 
     def getPosterForComment(self, bug_watch, comment_id):
         """See `ISupportsCommentImport`."""
