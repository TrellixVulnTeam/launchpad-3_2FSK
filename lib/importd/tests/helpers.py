# Copyright (c) 2005 Canonical Ltd.
# Author: David Allouche <david@allouche.net>

import os
import sys
import stat
import shutil
import unittest

from SimpleHTTPServer import SimpleHTTPRequestHandler
from BaseHTTPServer import HTTPServer
import socket
import errno

import pybaz as arch
from canonical.launchpad.ftests import harness
from canonical.ftests import pgsql
import CVS
import cscvs.cmds.cache
import cscvs.cmds.totla

# Boilerplate to get getUtility working.
from canonical.launchpad.interfaces import (
    ILaunchpadCelebrities, IPersonSet, IBranchSet, IProductSet)
from canonical.launchpad.utilities import LaunchpadCelebrities
from canonical.launchpad.database import PersonSet, BranchSet, ProductSet
from zope.app.testing.placelesssetup import setUp as zopePlacelessSetUp
from zope.app.testing.placelesssetup import tearDown as zopePlacelessTearDown
from zope.app.testing import ztapi


from importd import archivemanager
from importd import Job
from importd.tests import testutil


__all__ = [
    'SandboxHelper',
    'ArchiveManagerHelper',
    'BazTreeHelper',
    'ZopelessHelper',
    'ZopelessUtilitiesHelper',
    'ZopelessTestCase',
    'ArchiveManagerTestCase',
    'BazTreeTestCase',
    'WebserverTestCase',
    ]


class SandboxHelper(object):

    def setUp(self):
        # overriding HOME and clearing EDITOR is part of the standard
        # boilerplate to set up a baz sandbox.
        self.here = os.getcwd()
        self.home_dir = os.environ.get('HOME')
        self.saved_editor = os.environ.get('EDITOR')
        self.path = os.path.join(self.here, ',,job_test')
        shutil.rmtree(self.path, ignore_errors=True)
        os.mkdir(self.path)
        os.chdir(self.path)
        os.environ['HOME'] = self.path
        os.environ.pop('EDITOR', None) # delete 'EDITOR' if present
        arch.set_my_id("John Doe <jdoe@example.com>")

    def tearDown(self):
        os.environ['HOME'] = self.home_dir
        if self.saved_editor is not None:
            os.environ['EDITOR'] = self.saved_editor
        shutil.rmtree(self.path, ignore_errors=True)
        os.chdir(self.here)

    def mkdir(self, name):
        path = self.join(name)
        os.mkdir(path)

    def join(self, component, *more_components):
        """Join one or more pathname components after the sandbox path."""
        return os.path.join(self.path, component, *more_components)


class ArchiveManagerJobHelper(object):
    """Job Factory for ArchiveManager test cases."""

    def __init__(self, sandbox):
        self.sandbox = sandbox

    def setUp(self):
        self.sandbox.mkdir('mirrors')

    def tearDown(self):
        pass

    jobType = Job.CopyJob

    def makeJob(self):
        job = self.jobType()
        job.archivename = "importd@example.com"
        job.nonarchname = "test--branch--0"
        job.slave_home = self.sandbox.path
        job.archive_mirror_dir = self.sandbox.join('mirrors')
        return job


class ArchiveManagerHelper(object):
    """Helper for test cases using ArchiveManager."""

    def __init__(self, job_helper):
        self.sandbox = job_helper.sandbox
        self.job_helper = job_helper

    def setUp(self):
        self.sandbox.mkdir('archives')

    def tearDown(self):
        pass

    def makeArchiveManager(self):
        job = self.job_helper.makeJob()
        return archivemanager.ArchiveManager(job)

    def makeVersion(self):
        job = self.job_helper.makeJob()
        version_name = '%s/%s' % (job.archivename, job.nonarchname)
        return arch.Version(version_name)


def test_path(name):
    test_dir = os.path.dirname(__file__)
    relpath = os.path.join(test_dir, name)
    return os.path.abspath(relpath)


class BazTreeHelper(object):

    def __init__(self, archive_manager_helper):
        self.archive_manager_helper = archive_manager_helper
        self.sandbox = archive_manager_helper.sandbox
        self.version = None
        self.tree = None

    def setUp(self):
        self.version = self.archive_manager_helper.makeVersion()

    def setUpSigning(self):
        gpgdir = self.sandbox.join('gpg')
        os.mkdir(gpgdir)
        private_name = "john.doe@snakeoil.gpg"
        private_path = os.path.join(gpgdir, private_name)
        shutil.copyfile(test_path(private_name), private_path)
        dotgnupg = self.sandbox.join('.gnupg')
        os.mkdir(dotgnupg)
        os.chmod(dotgnupg, stat.S_IRWXU)
        keyring_name = "pubring.gpg"
        keyring_path = os.path.join(dotgnupg, keyring_name)
        shutil.copyfile(test_path(keyring_name), keyring_path)
<<<<<<< HEAD
        defaults_path = os.path.join(
            sandbox_path, '.arch-params', 'archives', 'defaults')
        if not os.path.isdir(os.path.dirname(defaults_path)):
            os.makedirs(os.path.dirname(defaults_path))
=======
        defaults_path = self.sandbox.join(
            '.arch-params', 'archives', 'defaults')
>>>>>>> 5033d29b
        defaults = open(defaults_path, 'w')
        print >> defaults, (
            "gpg_options=--no-default-keyring"
            + " --secret-keyring " + private_path
            + " --default-key john.doe@snakeoil")
        defaults.close()

    def tearDown(self):
        self.tree = None

    def setUpTree(self):
        assert self.tree is None
        path = self.sandbox.join('tree')
        os.mkdir(path)
        self.tree = arch.init_tree(path, self.version, nested=True)

    def cleanUpTree(self):
        shutil.rmtree(str(self.tree))
        self.version.get(str(self.tree))

    def setUpBaseZero(self):
        self.tree.import_()

    def setUpPatch(self):
        msg = self.tree.log_message()
        msg['Summary'] = 'revision'
        self.tree.commit(msg)


class CscvsJobHelper(ArchiveManagerJobHelper):
    """Job factory for CVSStrategy test cases."""

    def setUp(self):
        ArchiveManagerJobHelper.setUp(self)
        self.cvsroot = self.sandbox.join('cvsrepo')
        self.cvsmodule = 'test'

    def makeJob(self):
        job = ArchiveManagerJobHelper.makeJob(self)
        job.RCS = "CVS"
        job.TYPE = "sync"
        job.repository = self.cvsroot
        job.module = self.cvsmodule
        job.branchfrom="MAIN"
        return job


class CscvsHelper(object):
    """Helper for integration tests with CSCVS."""

    sourcefile_data = {
        'import': 'import\n',
        'commit-1': 'change 1\n'
        }
    """Contents of the CVS source file in successive revisions."""

    def __init__(self, baz_tree_helper):
        self.sandbox = baz_tree_helper.sandbox
        self.archive_manager_helper = baz_tree_helper.archive_manager_helper
        self.job_helper = self.archive_manager_helper.job_helper
        self.baz_tree_helper = baz_tree_helper

    def setUp(self):
        self.cvsroot = self.job_helper.cvsroot
        self.cvsmodule = self.job_helper.cvsmodule
        self.cvstreedir = self.sandbox.join('cvstree')
        self.cvsrepo = None

    def tearDown(self):
        pass

    def writeSourceFile(self, data):
        aFile = open(os.path.join(self.cvstreedir, 'file1'), 'w')
        aFile.write(data)
        aFile.close()

    def setUpCvsImport(self):
        """Setup a CVS repository with just the initial revision."""
        logger = testutil.makeSilentLogger()
        repo = CVS.init(self.cvsroot, logger)
        self.cvsrepo = repo
        sourcedir = self.cvstreedir
        os.mkdir(sourcedir)
        self.writeSourceFile(self.sourcefile_data['import'])
        repo.Import(module=self.cvsmodule, log="import", vendor="vendor",
                    release=['release'], dir=sourcedir)
        shutil.rmtree(sourcedir)

    def setUpCvsRevision(self):
        """Create a revision in the repository created by setUpCvsImport."""
        sourcedir = self.cvstreedir
        self.cvsrepo.get(module=self.cvsmodule, dir=sourcedir)
        self.writeSourceFile(self.sourcefile_data['commit-1'])
        cvsTree = CVS.tree(sourcedir)
        cvsTree.commit(log="change 1")
        shutil.rmtree(sourcedir)

    def doRevisionOne(self):
        """Import revision 1 from CVS to Bazaar."""
        archive_manager = self.archive_manager_helper.makeArchiveManager()
        archive_manager.createMaster()
        self.baz_tree_helper.setUpSigning()
        self.baz_tree_helper.setUpTree()
        logger = testutil.makeSilentLogger()
        cvsrepo = CVS.Repository(self.cvsroot, logger)
        cvsrepo.get(module="test", dir=self.cvstreedir)
        argv = ["-b"]
        config = CVS.Config(self.cvstreedir)
        config.args = argv
        cscvs.cmds.cache.cache(config, logger, argv)
        config = CVS.Config(self.cvstreedir)
        baz_tree_path = str(self.baz_tree_helper.tree)
        config.args = ["-S", "1", baz_tree_path]
        cscvs.cmds.totla.totla(config, logger, config.args)


class ZopelessHelper(harness.LaunchpadZopelessTestSetup):
    dbuser = 'importd'

    # XXX installFakeConnect and uninstallFakeConnect are required to use
    # LaunchpadZopelessTestSetup without the test.py launchpad runner.
    # -- David Allouche 2005-05-11

    def setUp(self):
        pgsql.installFakeConnect()
        harness.LaunchpadZopelessTestSetup.setUp(self)

    def tearDown(self):
        harness.LaunchpadZopelessTestSetup.tearDown(self)
        pgsql.uninstallFakeConnect()


class ZopelessUtilitiesHelper(object):

    def setUp(self):
        self.zopeless_helper = ZopelessHelper()
        self.zopeless_helper.setUp()
        # Boilerplate to get getUtility working
        zopePlacelessSetUp()
        ztapi.provideUtility(ILaunchpadCelebrities, LaunchpadCelebrities())
        ztapi.provideUtility(IPersonSet, PersonSet())
        ztapi.provideUtility(IBranchSet, BranchSet())
        ztapi.provideUtility(IProductSet, ProductSet())

    def tearDown(self):
        zopePlacelessTearDown()
        self.zopeless_helper.tearDown()


class SandboxTestCase(unittest.TestCase):
    """Base class for test cases that need a SandboxHelper."""

    def setUp(self):
        self.sandbox = SandboxHelper()
        self.sandbox.setUp()

    def tearDown(self):
        self.sandbox.tearDown()


class ArchiveManagerTestCase(unittest.TestCase):
    """A test case that combines SandboxHelper and ArchiveManagerHelper."""

    jobHelperType = ArchiveManagerJobHelper

    def setUp(self):
        self.sandbox = SandboxHelper()
        self.sandbox.setUp()
        self.job_helper = self.jobHelperType(self.sandbox)
        self.job_helper.setUp()
        self.archive_manager_helper = ArchiveManagerHelper(self.job_helper)
        self.archive_manager_helper.setUp()
        self.archive_manager = self.archive_manager_helper.makeArchiveManager()
        self.version = self.archive_manager.version

    def tearDown(self):
        self.archive_manager_helper.tearDown()
        self.job_helper.tearDown()
        self.sandbox.tearDown()

    def masterPatchlevels(self):
        """List of patchlevels in the master branch."""
        master = self.archive_manager._master
        levels = [revision.patchlevel for revision
                  in self.version.iter_location_revisions(master)]
        return levels

    def assertMasterPatchlevels(self, expected):
        """Test that the master branch contains the specified patchlevels.

        A missing master branch is an error.
        """
        levels = self.masterPatchlevels()
        self.assertEqual(levels, expected)

    def mirrorPatchlevels(self):
        """List of patchlevels in the mirror branch."""
        mirror = self.archive_manager._mirror
        levels = [revision.patchlevel for revision
                  in self.version.iter_location_revisions(mirror)]
        return levels

    def assertMirrorPatchlevels(self, expected):
        """Test that the mirror branch contains the specified patchlevels.

        A missing mirror branch is treated the same as empty.
        """
        mirror = self.archive_manager._mirror
        if self.version in self.version.archive.iter_location_versions(mirror):
            levels = self.mirrorPatchlevels()
        else:
            levels = []
        self.assertEqual(levels, expected)

    def mirrorBranch(self):
        """Mirror the branch of the ArchiveManager.""" 
        master = self.archive_manager._master
        mirror = self.archive_manager._mirror
        master.make_mirrorer(mirror).mirror(limit=self.version)


class BazTreeTestCase(ArchiveManagerTestCase):
    """Base class for test cases needing a working tree."""

    def setUp(self):
        ArchiveManagerTestCase.setUp(self)
        self.baz_tree_helper = BazTreeHelper(self.archive_manager_helper)
        self.baz_tree_helper.setUp()

    def tearDown(self):
        self.baz_tree_helper.tearDown()
        ArchiveManagerTestCase.tearDown(self)


class CscvsTestCase(BazTreeTestCase):
    """Base class for tests using cscvs."""

    jobHelperType = CscvsJobHelper

    def setUp(self):
        BazTreeTestCase.setUp(self)
        self.cscvs_helper = CscvsHelper(self.baz_tree_helper)
        self.cscvs_helper.setUp()
        self.job_helper.cvsroot = self.cscvs_helper.cvsroot

    def tearDown(self):
        self.cscvs_helper.tearDown()
        BazTreeTestCase.tearDown(self)


class ZopelessTestCase(unittest.TestCase):
    """Base class for test cases that need database access."""

    def setUp(self):
        self.zopeless_helper = ZopelessHelper()
        self.zopeless_helper.setUp()

    def tearDown(self):
        self.zopeless_helper.tearDown()


# Webserver helper was based on the bzr code for doing http tests.

class BadWebserverPath(ValueError):
    def __str__(self):
        return 'path %s is not in %s' % self.args

class TestHTTPRequestHandler(SimpleHTTPRequestHandler):
    def log_message(self, *args):
        pass


class WebserverHelper(SandboxHelper):

    def _http_start(self):
        httpd = HTTPServer(('localhost', 0), TestHTTPRequestHandler)
        host, port = httpd.socket.getsockname()

        self._http_base_url = 'http://localhost:%s/' % port
        self._http_starting.release()
        httpd.socket.settimeout(0.1)

        while self._http_running:
            try:
                httpd.handle_request()
            except socket.timeout:
                pass

    def get_remote_url(self, path):
        import os

        path_parts = path.split(os.path.sep)
        if os.path.isabs(path):
            if path_parts[:len(self._local_path_parts)] != \
                   self._local_path_parts:
                raise BadWebserverPath(path, self.path)
            remote_path = '/'.join(path_parts[len(self._local_path_parts):])
        else:
            remote_path = '/'.join(path_parts)

        self._http_starting.acquire()
        self._http_starting.release()
        return self._http_base_url + remote_path

    def setUp(self):
        SandboxHelper.setUp(self)
        import threading, os
        self._local_path_parts = self.path.split(os.path.sep)
        self._http_starting = threading.Lock()
        self._http_starting.acquire()
        self._http_running = True
        self._http_base_url = None
        self._http_thread = threading.Thread(target=self._http_start)
        self._http_thread.setDaemon(True)
        self._http_thread.start()
        self._http_proxy = os.environ.get("http_proxy")
        if self._http_proxy is not None:
            del os.environ["http_proxy"]

    def tearDown(self):
        self._http_running = False
        self._http_thread.join()
        if self._http_proxy is not None:
            import os
            os.environ["http_proxy"] = self._http_proxy
        SandboxHelper.tearDown(self)<|MERGE_RESOLUTION|>--- conflicted
+++ resolved
@@ -154,15 +154,10 @@
         keyring_name = "pubring.gpg"
         keyring_path = os.path.join(dotgnupg, keyring_name)
         shutil.copyfile(test_path(keyring_name), keyring_path)
-<<<<<<< HEAD
-        defaults_path = os.path.join(
-            sandbox_path, '.arch-params', 'archives', 'defaults')
+        defaults_path = self.sandbox.join(
+            '.arch-params', 'archives', 'defaults')
         if not os.path.isdir(os.path.dirname(defaults_path)):
             os.makedirs(os.path.dirname(defaults_path))
-=======
-        defaults_path = self.sandbox.join(
-            '.arch-params', 'archives', 'defaults')
->>>>>>> 5033d29b
         defaults = open(defaults_path, 'w')
         print >> defaults, (
             "gpg_options=--no-default-keyring"
