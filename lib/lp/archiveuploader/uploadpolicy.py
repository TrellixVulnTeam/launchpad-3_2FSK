# Copyright 2009 Canonical Ltd.  This software is licensed under the
# GNU Affero General Public License version 3 (see the file LICENSE).

"""Policy management for the upload handler."""

__metaclass__ = type

__all__ = [
    "AbstractUploadPolicy",
    "ArchiveUploadType",
    "BuildDaemonUploadPolicy",
    "findPolicyByName",
    "IArchiveUploadPolicy",
    "UploadPolicyError",
    ]

from textwrap import dedent

from zope.component import (
    getGlobalSiteManager,
    getUtility,
    )
from zope.interface import (
    implements,
    Interface,
    )

from canonical.launchpad.interfaces import ILaunchpadCelebrities
from lp.registry.interfaces.distribution import IDistributionSet
from lp.registry.interfaces.pocket import PackagePublishingPocket
from lp.registry.interfaces.series import SeriesStatus

from lazr.enum import EnumeratedType, Item


# Number of seconds in an hour (used later)
HOURS = 3600


class UploadPolicyError(Exception):
    """Raised when a specific policy violation occurs."""


class IArchiveUploadPolicy(Interface):
    """The policy of an upload to a Launchpad archive.

    This is, in practice, just a marker interface for us to look up upload
    policies by name.

    If registered as a utility, any classes implementing this must be given as
    the 'component' argument of the <utility> directive so that a getUtility()
    call returns the class itself rather than an instance.  This is needed
    because the callsites usually change the policies (based on user-specified
    arguments).
    """


class ArchiveUploadType(EnumeratedType):

    SOURCE_ONLY = Item("Source only")
    BINARY_ONLY = Item("Binary only")
    MIXED_ONLY = Item("Mixed only")


class AbstractUploadPolicy:
    """Encapsulate the policy of an upload to a launchpad archive.

    An upload policy consists of a list of attributes which are used to
    verify an upload is permissible (e.g. whether or not there must be
    a valid signature on the .changes file). The policy also contains the
    tests themselves and they operate on NascentUpload instances in order
    to verify them.
    """
    implements(IArchiveUploadPolicy)

    name = 'abstract'
    options = None
    accepted_type = None # Must be defined in subclasses.

    def __init__(self):
        """Prepare a policy..."""
        self.distro = None
        self.distroseries = None
        self.pocket = None
        self.archive = None
        self.unsigned_changes_ok = False
        self.unsigned_dsc_ok = False
        self.create_people = True
        # future_time_grace is in seconds. 28800 is 8 hours
        self.future_time_grace = 8 * HOURS
        # The earliest year we accept in a deb's file's mtime
        self.earliest_year = 1984

    def validateUploadType(self, upload):
        """Check that the type of the given upload is accepted by this policy.

        When the type (e.g. sourceful, binaryful or mixed) is not accepted,
        the upload is rejected.
        """
        if upload.sourceful and upload.binaryful:
            if self.accepted_type != ArchiveUploadType.MIXED_ONLY:
                upload.reject(
                    "Source/binary (i.e. mixed) uploads are not allowed.")

        elif upload.sourceful:
            if self.accepted_type != ArchiveUploadType.SOURCE_ONLY:
                upload.reject(
                    "Sourceful uploads are not accepted by this policy.")

        elif upload.binaryful:
            if self.accepted_type != ArchiveUploadType.BINARY_ONLY:
                message = dedent("""
                    Upload rejected because it contains binary packages.
                    Ensure you are using `debuild -S`, or an equivalent
                    command, to generate only the source package before
                    re-uploading.""")

                if upload.is_ppa:
                    message += dedent("""
                        See https://help.launchpad.net/Packaging/PPA for
                        more information.""")
                upload.reject(message)

        else:
            raise AssertionError(
                "Upload is not sourceful, binaryful or mixed.")

<<<<<<< HEAD
    def getUploader(self, changes, build):
        """Get the person who is doing the uploading."""
        return changes.signer

=======
>>>>>>> 9c9f81fa
    def setOptions(self, options):
        """Store the options for later."""
        # Extract and locate the distribution though...
        self.distro = getUtility(IDistributionSet)[options.distro]
        if options.distroseries is not None:
            self.setDistroSeriesAndPocket(options.distroseries)

    def setDistroSeriesAndPocket(self, dr_name):
        """Set the distroseries and pocket from the provided name.

        It also sets self.archive to the distroseries main_archive.
        """
        if self.distroseries is not None:
            assert self.archive is not None, "Archive must be set."
            # We never override the policy
            return

        self.distroseriesname = dr_name
        (self.distroseries,
         self.pocket) = self.distro.getDistroSeriesAndPocket(dr_name)

        if self.archive is None:
            self.archive = self.distroseries.main_archive

    @property
    def announcelist(self):
        """Return the announcement list address."""
        announce_list = getattr(self.options, 'announcelist', None)
        if (announce_list is None and
            getattr(self, 'distroseries', None) is not None):
            announce_list = self.distroseries.changeslist
        return announce_list

    def checkUpload(self, upload):
        """Mandatory policy checks on NascentUploads."""
        if self.archive.is_copy:
            if upload.sourceful:
                upload.reject(
                    "Source uploads to copy archives are not allowed.")
            elif upload.binaryful:
                # Buildd binary uploads (resulting from successful builds)
                # to copy archives may go into *any* pocket.
                return

        # reject PPA uploads by default
        self.rejectPPAUploads(upload)

        # execute policy specific checks
        self.policySpecificChecks(upload)

    def rejectPPAUploads(self, upload):
        """Reject uploads targeted to PPA.

        We will only allow it on 'insecure' and 'buildd' policy because we
        ensure the uploads are signed.
        """
        if upload.is_ppa:
            upload.reject(
                "PPA upload are not allowed in '%s' policy" % self.name)

    def policySpecificChecks(self, upload):
        """Implement any policy-specific checks in child."""
        raise NotImplementedError(
            "Policy specific checks must be implemented in child policies.")

    def autoApprove(self, upload):
        """Return whether the upload should be automatically approved.

        This is called only if the upload is a recognised package; if it
        is new, autoApproveNew is used instead.
        """
        # The base policy approves of everything.
        return True

    def autoApproveNew(self, upload):
        """Return whether the NEW upload should be automatically approved."""
        return False


class InsecureUploadPolicy(AbstractUploadPolicy):
    """The insecure upload policy is used by the poppy interface."""

    name = 'insecure'
    accepted_type = ArchiveUploadType.SOURCE_ONLY

    def rejectPPAUploads(self, upload):
        """Insecure policy allows PPA upload."""
        return False

    def checkSignerIsUbuntuCodeOfConductSignee(self, upload):
        """Reject the upload if not signed by an Ubuntu CoC signer."""
        if not upload.changes.signer.is_ubuntu_coc_signer:
            upload.reject(
                'PPA uploads must be signed by an Ubuntu '
                'Code of Conduct signer.')

    def checkSignerIsBetaTester(self, upload):
        """Reject the upload if the upload signer is not a 'beta-tester'.

        For being a 'beta-tester' a person must be a valid member of
        launchpad-beta-tester team/celebrity.
        """
        beta_testers = getUtility(
            ILaunchpadCelebrities).launchpad_beta_testers
        if not upload.changes.signer.inTeam(beta_testers):
            upload.reject(
                "PPA is only allowed for members of "
                "launchpad-beta-testers team.")

    def checkArchiveSizeQuota(self, upload):
        """Reject the upload if target archive size quota will be exceeded.

        This check will reject source upload exceeding the specified archive
        size quota.Binary upload will be skipped to avoid unnecessary hassle
        dealing with FAILEDTOUPLOAD builds.
        """
        # Skip the check for binary uploads.
        if upload.binaryful:
            return

        # Calculate the incoming upload total size.
        upload_size = 0
        for uploadfile in upload.changes.files:
            upload_size += uploadfile.size

        # All value in bytes.
        MEGA = 2 ** 20
        limit_size = self.archive.authorized_size * MEGA
        current_size = self.archive.estimated_size
        new_size = current_size + upload_size

        if new_size > limit_size:
            upload.reject(
                "PPA exceeded its size limit (%.2f of %.2f MiB). "
                "Ask a question in https://answers.launchpad.net/soyuz/ "
                "if you need more space." % (
                new_size / MEGA, self.archive.authorized_size))
        elif new_size > 0.95 * limit_size:
            # Warning users about a PPA over 95 % of the size limit.
            upload.warn(
                "PPA exceeded 95 %% of its size limit (%.2f of %.2f MiB). "
                "Ask a question in https://answers.launchpad.net/soyuz/ "
                "if you need more space." % (
                new_size / MEGA, self.archive.authorized_size))
        else:
            # No need to warn user about his PPA's size.
            pass

    def policySpecificChecks(self, upload):
        """The insecure policy does not allow SECURITY uploads for now.

        If the upload is targeted to any PPA, checks if the signer is an
        Ubuntu Code of Conduct signer, and if so is a member of
        'launchpad-beta-tests'.
        """
        if upload.is_ppa:
            # XXX cprov 2007-06-13: checks for PPA uploads are not yet
            # established. We may decide for only one of the checks.  Either
            # in a specific team or having an Ubuntu CoC signer (or similar
            # flag). This code will be revisited before releasing PPA
            # publicly.
            self.checkSignerIsUbuntuCodeOfConductSignee(upload)
            #self.checkSignerIsBetaTester(upload)
            self.checkArchiveSizeQuota(upload)
        else:
            if self.pocket == PackagePublishingPocket.SECURITY:
                upload.reject(
                    "This upload queue does not permit SECURITY uploads.")

    def autoApprove(self, upload):
        """The insecure policy only auto-approves RELEASE pocket stuff.

        PPA uploads are always auto-approved.
        Other uploads (to main archives) are only auto-approved if the
        distroseries is not FROZEN (note that we already performed the
        IDistroSeries.canUploadToPocket check in the checkUpload base method).
        """
        if upload.is_ppa:
            return True

        if self.pocket == PackagePublishingPocket.RELEASE:
            if (self.distroseries.status !=
                SeriesStatus.FROZEN):
                return True
        return False


class BuildDaemonUploadPolicy(AbstractUploadPolicy):
    """The build daemon upload policy is invoked by the slave scanner."""

    name = 'buildd'

    def __init__(self):
        super(BuildDaemonUploadPolicy, self).__init__()
        # We permit unsigned uploads because we trust our build daemons
        self.unsigned_changes_ok = True
        self.unsigned_dsc_ok = True

    def setOptions(self, options):
<<<<<<< HEAD
        AbstractUploadPolicy.setOptions(self, options)
        self.builds = True
=======
        """Store the options for later."""
        super(BuildDaemonUploadPolicy, self).setOptions(options)
        options.builds = True
>>>>>>> 9c9f81fa

    def policySpecificChecks(self, upload):
        """The buildd policy should enforce that the buildid matches."""
        # XXX: dsilvers 2005-10-14 bug=3135:
        # Implement this to check the buildid etc.

    def rejectPPAUploads(self, upload):
        """Buildd policy allows PPA upload."""
        return False

    def validateUploadType(self, upload):
        if upload.sourceful and upload.binaryful:
            if self.accepted_type != ArchiveUploadType.MIXED_ONLY:
                upload.reject(
                    "Source/binary (i.e. mixed) uploads are not allowed.")
        elif not upload.sourceful and not upload.binaryful:
            raise AssertionError(
                "Upload is not sourceful, binaryful or mixed.")


class SyncUploadPolicy(AbstractUploadPolicy):
    """This policy is invoked when processing sync uploads."""

    name = 'sync'
    accepted_type = ArchiveUploadType.SOURCE_ONLY

    def __init__(self):
        AbstractUploadPolicy.__init__(self)
        # We don't require changes or dsc to be signed for syncs
        self.unsigned_changes_ok = True
        self.unsigned_dsc_ok = True

    def policySpecificChecks(self, upload):
        """Perform sync specific checks."""
        # XXX: dsilvers 2005-10-14 bug=3135:
        # Implement this to check the sync
        pass


def findPolicyByName(policy_name):
    """Return a new policy instance for the given policy name."""
    return getUtility(IArchiveUploadPolicy, policy_name)()


def register_archive_upload_policy_adapters():
    policies = [
        BuildDaemonUploadPolicy,
        InsecureUploadPolicy,
        SyncUploadPolicy]
    sm = getGlobalSiteManager()
    for policy in policies:
        sm.registerUtility(
            component=policy, provided=IArchiveUploadPolicy, name=policy.name)<|MERGE_RESOLUTION|>--- conflicted
+++ resolved
@@ -125,13 +125,6 @@
             raise AssertionError(
                 "Upload is not sourceful, binaryful or mixed.")
 
-<<<<<<< HEAD
-    def getUploader(self, changes, build):
-        """Get the person who is doing the uploading."""
-        return changes.signer
-
-=======
->>>>>>> 9c9f81fa
     def setOptions(self, options):
         """Store the options for later."""
         # Extract and locate the distribution though...
@@ -331,14 +324,9 @@
         self.unsigned_dsc_ok = True
 
     def setOptions(self, options):
-<<<<<<< HEAD
-        AbstractUploadPolicy.setOptions(self, options)
-        self.builds = True
-=======
         """Store the options for later."""
         super(BuildDaemonUploadPolicy, self).setOptions(options)
         options.builds = True
->>>>>>> 9c9f81fa
 
     def policySpecificChecks(self, upload):
         """The buildd policy should enforce that the buildid matches."""
