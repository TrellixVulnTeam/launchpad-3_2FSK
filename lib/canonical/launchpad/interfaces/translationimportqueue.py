# Copyright 2005 Canonical Ltd. All rights reserved.

from zope.interface import Interface, Attribute
from zope.schema import Bool, Choice, TextLine, Datetime, Field

from canonical.lp.dbschema import RosettaImportStatus

from zope.i18nmessageid import MessageIDFactory
_ = MessageIDFactory('launchpad')

__metaclass__ = type

__all__ = [
    'ITranslationImportQueueEntry',
    'ITranslationImportQueue',
    'IEditTranslationImportQueueEntry',
    ]

class ITranslationImportQueueEntry(Interface):
    """An entry of the Translation Import Queue."""

    id = Attribute('The entry ID')

    path = TextLine(
        title=_("Path"),
        description=_(
            "The path to this file inside the source tree. Includes the"
            " filename."),
        required=True)

    importer = Choice(
        title=_("Importer"),
        required=True,
        description=_(
            "The person that imported this file in Rosetta."),
        vocabulary="ValidOwner")

    dateimported = Attribute('The timestamp when this file was imported.')

    productseries = Choice(
        title=_("Product Branch or Series"),
        required=False,
        vocabulary="ProductSeries")

    distrorelease = Choice(
        title=_("Distribution Release"),
        required=False,
        vocabulary="DistroRelease")

    sourcepackagename = Choice(
        title=_("Source Package Name"),
        description=_(
            "The source package from where this entry comes."),
        required=False,
        vocabulary="SourcePackageName")

    is_published = Bool(
        title=_("This import comes from a published file"),
        description=_(
            "If checked, this import will be handled as already published."),
        required=True,
        default=False)

    content = Attribute(
        "An ILibraryFileAlias reference with the file content. Must be not"
        " None.")

    # XXX CarlosPerelloMarin 20060301: We are using Choice instead of Attribute
    # due bug #34103
    status = Choice(
        title=_("The status of the import."),
        values=RosettaImportStatus.items,
        required=True)

    date_status_changed = Datetime(
        title=_("The timestamp when the status was changed."),
        required=True)

    sourcepackage = Attribute("The sourcepackage associated with this entry.")

    guessed_potemplate = Attribute(
        "The IPOTemplate that we can guess this entry could be imported into."
        " None if we cannot guess it.")

    guessed_language_and_variant = Attribute(
        "A set with the ILanguage and a variant that we think this entry is"
        "for.")

    guessed_pofile = Attribute(
        "The IPOFile that we can guess this entry could be imported into."
        " None if we cannot guess it.")

    import_into = Attribute("The Object where this entry will be imported. Is"
        " None if we don't know where to import it.")

    # XXX CarlosPerelloMarin 20060301: We are using Field instead of Attribute
    # due bug #34103
    pofile = Field(
        title=_("The IPOfile where this entry should be imported."),
        required=False)

    # XXX CarlosPerelloMarin 20060301: We are using Field instead of Attribute
    # due bug #34103
    potemplate = Field(
        title=_("The IPOTemplate associated with this entry."),
        description=_("The IPOTemplate associated with this entry. If path"
        " notes a .pot file, it should be used as the place where this entry"
        " will be imported, if it's a .po file, it indicates the template"
        " associated with tha translation."),
        required=False)

    def getFileContent():
        """Return the imported file content as a stream."""

    def getTemplatesOnSameDirectory():
        """Return import queue entries stored on the same directory as self.

        The returned entries will be only .pot entries.
        """


class ITranslationImportQueue(Interface):
    """A set of files to be imported into Rosetta."""

    def __iter__():
        """Iterate over all entries in the queue."""

    def __getitem__(id):
        """Return the ITranslationImportQueueEntry with the given id.

        If there is not entries with that id, the NotFoundError exception is
        raised.
        """

    def __len__():
        """Return the number of entries in the queue, including blocked
        entries.
        """

    def iterNeedReview():
        """Iterate over all entries in the queue that need review."""

    def addOrUpdateEntry(path, content, is_published, importer,
        sourcepackagename=None, distrorelease=None, productseries=None,
        potemplate=None):
        """Return a new or updated entry of the import queue.

        :arg path: is the path, with the filename, of the file imported.
        :arg content: is the file content.
        :arg is_published: indicates if the imported file is already published
            by upstream.
        :arg importer: is the person that did the import.
        :arg sourcepackagename: is the link of this import with source
            package.
        :arg distrorelease: is the link of this import with a distribution.
        :arg productseries: is the link of this import with a product branch.
        :arg potemplate: is the link of this import with an IPOTemplate.

        sourcepackagename + distrorelease and productseries are exclusive, we
        must have only one combination of them.
        """

    def addOrUpdateEntriesFromTarball(content, is_published, importer,
        sourcepackagename=None, distrorelease=None, productseries=None,
        potemplate=None):
        """Add all .po or .pot files from the tarball at :content:.

        :arg content: is a tarball stream.
        :arg is_published: indicates if the imported file is already published
            by upstream.
        :arg importer: is the person that did the import.
        :arg sourcepackagename: is the link of this import with source
            package.
        :arg distrorelease: is the link of this import with a distribution.
        :arg productseries: is the link of this import with a product branch.
        :arg potemplate: is the link of this import with an IPOTemplate.

        sourcepackagename + distrorelease and productseries are exclusive, we
        must have only one combination of them.

        Return the number of files attached.
        """

    def get(id):
        """Return the ITranslationImportQueueEntry with the given id or None.
        """

    def getAllEntries(status=None, file_extension=None):
        """Return all entries this import queue has

        :arg status: RosettaImportStatus entry.
        :arg file_extension: String with the file type extension, usually 'po'
            or 'pot'.

        If either status or file_extension are given, the returned entries are
        filtered based on those values.
        """

    def getFirstEntryToImport():
        """Return the first entry of the queue ready to be imported."""

    def getEntriesWithPOTExtension(
        distrorelease=None, sourcepackagename=None, productseries=None):
        """Return all entries with the '.pot' extension in the path field.

        distrorelease, sourcepackagename and productseries can be used for
        filtering purposes.
        """

<<<<<<< HEAD
    def executeAutomaticReviews(ztm):
=======
    def executeOptimisticApprovals(ztm):
>>>>>>> 46779544
        """Try to move entries from the Needs Review status to Approved one.

        :arg ztm: Zope transaction manager object.

        This method moves all entries that we know where should they be
        imported from the Needs Review status to the Accepted one.
        """

    def executeOptimisticBlock():
        """Try to move entries from the Needs Review status to Blocked one.

        This method moves all .po entries that are on the same directory that
        a .pot entry that has the status Blocked to that same status.

        Return the number of items blocked.
        """

    def cleanUpQueue():
        """Remove old DELETED and IMPORTED entries.

        Only entries older than 5 days will be removed.
        """

    def remove(entry):
        """Remove the given :entry: from the queue."""


class IEditTranslationImportQueueEntry(Interface):
    """Set of widgets needed to moderate an entry on the imports queue."""

    potemplatename = Choice(
        title=_("Template Name"),
        description=_("The name of this PO template, for example "
            "'evolution-2.2'. Each translation template has a "
            "unique name in its package. It's important to get this "
            "correct, because Rosetta will recommend alternative "
            "translations based on the name."),
        required=True,
        vocabulary="POTemplateName")

    sourcepackagename = Choice(
        title=_("Source Package Name"),
        description=_(
            "The source package from where this entry comes."),
        required=True,
        vocabulary="SourcePackageName")

    language = Choice(
        title=_("Language"),
        required=False,
        vocabulary="Language")

    variant = TextLine(
        title=_("Variant"),
        required=False)

    path = TextLine(
        title=_("Path"),
        description=_(
            "The path to this file inside the source tree. If it's empty, we"
            " use the one from the queue entry."),
        required=False)<|MERGE_RESOLUTION|>--- conflicted
+++ resolved
@@ -207,11 +207,7 @@
         filtering purposes.
         """
 
-<<<<<<< HEAD
-    def executeAutomaticReviews(ztm):
-=======
     def executeOptimisticApprovals(ztm):
->>>>>>> 46779544
         """Try to move entries from the Needs Review status to Approved one.
 
         :arg ztm: Zope transaction manager object.
