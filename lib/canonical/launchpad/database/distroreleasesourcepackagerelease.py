--- conflicted
+++ resolved
@@ -124,42 +124,28 @@
 
     @property
     def binaries(self):
-        """See ISourcePackageRelease."""
+        """See IDistroReleaseSourcePackageRelease."""
         clauseTables = [
             'SourcePackageRelease',
             'BinaryPackageRelease',
             'DistroArchRelease',
-<<<<<<< HEAD
             'Build',
             'BinaryPackagePublishing'
         ]
-=======
-            'Build'
-            ]
->>>>>>> b3e0667f
 
         query = """
         SourcePackageRelease.id=Build.sourcepackagerelease AND
         BinaryPackageRelease.build=Build.id AND
-<<<<<<< HEAD
         DistroArchRelease.id=BinaryPackagePublishing.distroarchrelease AND
         BinaryPackagePublishing.binarypackagerelease=
             BinaryPackageRelease.id AND
-=======
-        DistroArchRelease.id=Build.distroarchrelease AND
->>>>>>> b3e0667f
         DistroArchRelease.distrorelease=%s AND
         Build.sourcepackagerelease=%s
         """ % sqlvalues(self.distrorelease.id, self.sourcepackagerelease.id)
 
         return BinaryPackageRelease.select(
-<<<<<<< HEAD
                 query, prejoinClauseTables=['Build'],
                 clauseTables=clauseTables)
-=======
-            query, prejoinClauseTables=['Build'],
-            clauseTables=clauseTables)
->>>>>>> b3e0667f
 
     @property
     def builddepends(self):
