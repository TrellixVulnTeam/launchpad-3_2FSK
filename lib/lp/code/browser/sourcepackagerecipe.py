--- conflicted
+++ resolved
@@ -363,16 +363,12 @@
     def request_action(self, action, data):
         parser = RecipeParser(data['recipe_text'])
         recipe = parser.parse()
-<<<<<<< HEAD
-        source_package_recipe = getUtility(ISourcePackageRecipeSource).new(
-            self.user, self.user, data['name'], recipe, data['description'],
-            data['distros'], data['daily_build_archive'], data['build_daily'])
-=======
         try:
             source_package_recipe = getUtility(
                 ISourcePackageRecipeSource).new(
                     self.user, self.user, data['name'], recipe,
-                    data['description'], data['distros'])
+                    data['description'], data['distros'],
+                    data['daily_build_archive'], data['build_daily'])
         except ForbiddenInstruction:
             # XXX: bug=592513 We shouldn't be hardcoding "run" here.
             self.setFieldError(
@@ -380,7 +376,6 @@
                 'The bzr-builder instruction "run" is not permitted here.')
             return
 
->>>>>>> 4eb58cd1
         self.next_url = canonical_url(source_package_recipe)
 
     def validate(self, data):
