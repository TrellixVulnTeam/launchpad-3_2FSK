/* = Launchpad style sheet = */

/* == Contents == */
/*
 * Guidelines
 * Things browsers should do but don't
 * Overall presentation
  - Fonts and colors
  - Error, warning, and informational messages
  - Forms
  - Tables
   - Listing tables
   - Summary tables
...
 * Application-specific styles
  - Overview
  - Code
  - Bugs
  - Blueprints
  - Translations
  - Answers
...
*/

/* == Guidelines == */
/*
 * Use absolute units (e.g. px, pt) only when image sizes or CSS limitations
   demand it. Otherwise, use relative units (%, em).
*/

.demo {background-color: #fee;}

/* == Things browsers should do but don't == */

.clearfix:after { /* use class="clearfix" whenever floats should be enclosed */
  content: ".";
  display: block;
  height: 0;
  clear: both;
  visibility: hidden;
}
.clearfix {display: inline-table;}
/* Work around float bug in MSIE for Windows, while hiding from MSIE for Mac \*/
* html .clearfix {height: 1%;}
.clearfix {display: block;}
/* End hiding from MSIE for Mac */
.visualClear {display: block; clear: both;} /* XXX Remove this */
a {outline: none;}
abbr[title], acronym[title] {border-bottom: 1px dotted black; cursor: help;}
address {font-style: inherit;}
* html body {word-wrap: break-word;} /* stops floats dropping in IE 5.5/6 */
div.aside {display: block;}
caption {caption-side: bottom; text-align: left;}
dt dfn {font-style: normal; font-weight: bold;}
dd {margin-bottom: 1em;}
input {visibility:inherit;}
kbd {
  background-color: #ddd;
  border: 1px solid;
  border-color: white gray gray white;
  color: black;
  margin: 1px;
  min-width: 1em;
  outline: 1px #666;
}
label {white-space: nowrap;}
legend {font-weight: bold;}
.listbox { /* a scrolling list of checkboxes or radio buttons */
  border: 1px solid #8cacbb;
  display: inline-block;
  max-height: 12em;
  overflow: auto;
  overflow: -moz-scrollbars-vertical;
}
.listbox label {
  background-color: #f6f6f6;
  border: solid white;
  border-width: 0 0 1px 0;
  display: block;
}
div.section {display: block; margin-bottom: 1em;}
table {border-collapse: collapse;}
textarea {display: block;}
thead {vertical-align: bottom;}
th, td {vertical-align: baseline;}
th {text-align: right;}
thead th, tr.thead th {text-align: center;}
/* make <wbr> work with Opera */
/* XXX: 20061026 jamesh Disabled since BjornT reported display problems */
/* wbr:after {content: "\00200B"} */

/* Opera doesn't use the general tr above for the radio button table */
table.radio-button-widget tr td {vertical-align: top;}

/* For readability, paragraphs and other potentially-long text blocks should
have a maximum width: */
label, p {max-width: 60em;}

/* == Overall presentation == */
/* These styles apply to pages regardless of layout or application. */

/* === Fonts and colors === */

/* Launchpad uses a white background with small, mostly black, text: */
html {background: #fff; color: #000; font: 83.33% sans-serif;}
/* Monospace text uses the reciprocal of this percentage, so that it
exactly obeys your preferred monospace font size: */
code, pre, samp, tt, #bug-description, .bug-comment {font: 120% monospace;}

/* Links are blue, brighter when clicked, and greyer once visited: */
:link, :visited               {color: #03a;    text-decoration: none;}
:link:hover, :visited:hover   {                text-decoration: underline;}
:link:active, :visited:active {color: #36c;}
/* Links that don't open separate pages are green to denote their behavior: */
a[onclick], .collapsible legend a               {color: #063;}
a[onclick]:active, .collapsible legend a:active {color: #093;}

h1, h2, h3, h4, h5, h6 {
  background: none;
  clear: left;
  padding: 0;
  margin: 0 0 0.5em;
  /* Content headings are highlighted using a different color (the color is
     overriden per-application in subsequent rules) instead of bold text. */
  color: #83ad23;
  font-weight: normal;
}
h1 {font-size: 2em;}
h2 {font-size: 1.2em;}
h3, h4, h5, h6 {font-size: 1em;}
/* H1 is only used at the top the maincontent, maybe below a short description
   of the displayed object. It must have zero margin-top. */
h2, h3, h4, h5, h6 { margin-top: 1em; }
/* Browsers indent lists inconsistently, so we override them completely: */
ul {margin-left: 0; padding-left: 22px; /* works for 14px icons */}

.exception {color: #cc0000;}
.discreet, .lesser {font-size: 90%;}
.offline {text-align: center; margin: 2em 0;}
.unavailable {color: #999; background: none;}

/* Blank space at the top of the page makes the location bar more noticable.
Ideally page margins would scale non-linearly, but absolute is next best: */
body {margin: 0; padding: 10px 20px;}

/* === Error, warning, and informational messages === */
/* Error, warning, and informational alerts are in a centered box: */
.error.message, .warning.message, .informational.message {
  border: solid #666;
  border-width: 1px 2px 2px 1px;
  color: black;
  margin: 0 auto 10px auto;
  padding: 0 10px 10px 20px;
  width: 30em;
}
/* The alerts are preceded with an icon overlaying the top left corner: */
.error.message::before, .warning.message::before,
.informational.message::before {
  display: block; margin: -15px 0 -6px -35px;
}
/* Error messages are pink, with alerts having an error icon: */
.error         {background: #ffe4e4;}
.error.message::before         {content: url(/@@/error-large);}
/* Warning messages are orange, with alerts having a warning icon: */
.warning       {background: #fff59c;}
.warning.message::before       {content: url(/@@/warning-large);}
/* Informational messages are blue-to-grey, with alerts having an info icon: */
.informational {background: #d4e8ff url(/+icing/blue-fade-to-grey);}
.informational.message::before {content: url(/@@/info-large);}
/* Debugging messages are white on grey, with alerts having an info icon: */
.debugging     {background: #666; color: white;}
.debugging.message::before     {content: url(/@@/info-large);}
/* Form errors override this background color, because the lack of space
between the edge of fields and the edge of the color would look bad: */
table.form .error {background: none;}
/* And inside, the error message itself uses a smaller icon: */
.error .message {
  background: url(/@@/error) center left no-repeat;
  margin-bottom: 0.25em;
  padding-left: 18px;
}

/* Warning messages inlined in the page. */
.inline-warning {
    color: red;
    font-weight: bold;
}

.helpwanted {background-color: #fafca9; color: black; border: 1px solid black;
    padding: 0.5em; font-size: smaller; padding-left: 3em
}
.whiteboard {
  color: #666;
}
/* When shown as in a definition description, indent slightly. */
dd .whiteboard {
  padding-left: 1em;
}

/* === Forms === */

form {border: 0; margin: 0; padding: 0;}
fieldset {border-width: 2px 0 0; margin: 1em 0; padding: 1em 0 0;}
input[type="text"], input[type="search"], input[type="password"], textarea {
  font-family: sans-serif;
  margin: 0;
}
input[type="text"], input[type="search"], input[type="submit"],
input[type="reset"], textarea {
  font-size: 1em; /* Forces a readable font size in Safari */
}
button, input[type="button"], input[type="file"], input[type="password"],
input[type="submit"], input[type="text"], select, textarea {
  margin-right: 0.5em;
}
input.urlTextType {width: 100%;}
.fieldRequired, .fieldOptional {color: #999;}
.formHelp {margin-top: 0.2em; margin-bottom: 0.5em; color: #777;}
/* Hack to add breathing room to bug status forms: */
table.listing div.field>table {margin-top: 0.5em;}
table.listing div.field>label, table.listing div.field>div>label,
table.listing div.actions {
  display: block; margin-top: 1em;
}
/* Text fields occupy as much of the page width as possible, minus a safety
margin for Internet Explorer, and up to a reasonable maximum: */
textarea {width: 90%; max-width: 60em;}

/* Many forms are laid out using tables, with appropriate spacing: */
table.form {margin: 1em 0; width: 100%;} /* http://launchpad.dev/firefox/+edit */
table.form th {font-weight: normal;}
table.form th, table.form td {padding-bottom: 1em;}
table.form td td {padding-bottom: 0;}

/* XXX: this is just to make tables look more consistent when used in a
 * summary pagelet; the concrete use case is in
 * person-pagelet-details.pt. We should move to use tables everywhere
 * and then kill this class I guess. -- kiko, 2007-12-05 */
table.slimpadding td, table.slimpadding th { padding: 0; padding-right: 3px }

/* === Tables === */
/* All table cells have horizontal padding between their contents: */
th, td {padding: 0 0.5em 0 0;} /* http://launchpad.dev/ubuntu "Officers" */

table.latest th, table.latest td {padding-bottom: 2em;}

th.icon, td.icon {vertical-align: top; white-space: nowrap; width: 1px;}
th.icon.left, td.icon.left {padding-right: 0;}
th.icon.right, td.icon.right {padding-left: 0;}
th.nowrap, td.nowrap {white-space: nowrap;}
tfoot th, table.contributions th {text-align: left;}
table.contributions th {font-weight: normal;}
table.contributions td {vertical-align: middle; width: 16px; text-align: left;}

/* ==== Listing tables ==== */

table.listing {margin: 0; width: 100%; font-size: 90%;}
table.listing, table.listing tbody {border-bottom: 1px solid #d2d2d2;}
table.listing thead, table.listing thead th, table.listing tfoot tr {
  border: 1px solid #d2d2d2;
  background-color: #fff;
}
table.listing tr.category {border-bottom: 1px solid #d2d2d2;}
table.listing tr.category th, table.listing tr.category td {padding-top: 1em;}
table.listing tfoot td {border: 1px solid #d2d2d2;}
table.listing thead td {border: none;}
tr.white {background-color: #fff;}
tr.shaded {background-color: #f6f6f6;}
table.listing tr.note {font-size: smaller;}
.amount {text-align: right;}
table.listing th, table.listing td {padding: 0.25em;}
/* We don't want extra padding on nested tables, such as batch navigation. */
table.listing table th, table.listing table td {padding: 0;}
table.listing thead th {font-size: 1.125em; white-space: nowrap;}
table.listing td {border: 1px #d2d2d2; border-style: dotted none none none;}
table.listing tr.note td {border-style: none;}
table.listing img {vertical-align: middle;}
table.listing tr.secondary th, table.listing tr.secondary td {border-top: none;}
table.listing table tbody, table.listing table thead,
table.listing table thead th, table.listing tfoot tr,
table.listing table tfoot td, table.listing table td {
  border: none;
}
table.duplicate.listing * {color: #999;}

table.listing table.simple {margin-left: 2em;}
table.listing table.simple td {padding: 0.25em;}

table.compressed { width: auto }
table.compressed td { padding: 0.25em 0.5em }

/* ==== Summary tables ==== */

/* Tables presenting summary information have subdued headers and a little
row spacing: */
table.summary th, table.summary td,
table.listing table.summary th, table.listing table.summary td {
  padding: 0 0.5em 0.5em 0;
}
table.summary th {color: #555; font-weight: normal;}
table.summary caption {font-style: italic; margin-left: 1em;}
table.summary ul, table.summary ul li {
  list-style-position: inside;
  margin: 0;
  padding: 0;
}


/* --- Sortable tables --- */

table.sortable a.sortheader {
  color:#666666;
  font-weight: bold;
  text-decoration: none;
  display: block;
}
table.sortable img.sortarrow {
  padding-left: 2px;
}
th.ascending {
  background-image: url(/@@/arrowDown);
  background-position: center right;
  background-repeat: no-repeat;
}
th.descending {
  background-image: url(/@@/arrowUp);
  background-position: center right;
  background-repeat: no-repeat;
}
/* Used to indicate a value to be used to sort cells in a row */
.sortkey, .revsortkey {display: none;}



/* --- Action links and buttons --- */

/*
  Action links are those that begin the process of doing something.
  For example, "Register a branch", "Edit profile", "Link to CVE".
  When presented inline, they are rendered by launchpad-inline-link.pt.

  Action buttons are those that submit a multi-row form.
  Often an action button will have an "or _Cancel_" link next to it.

  We want 0.5em horizontal gap between links and buttons in these sections.
  Using margin-left would cause a bad gap to the left of a leftmost item.
  Using margin-right would cause a bad gap to the right of a rightmost item.
  We could fix these problems with :first-child/:last-child, but not in IE.
  So we do something a little tricky.
  We go ahead and give each child of the actions container a right margin:
*/
.actions * {margin-right: 0.5em;}
.actions * * {margin-right: 0;} /* because ">" doesn't work in IE6 */
/*
  Then in addition to the top/bottom margins of the actions container, we
  give it a *negative* right margin, cancelling out that of the last child.
*/
.actions {margin: 1em -0.5em 1em 0;}
/*
  Examples:
  http://bugs.launchpad.dev/firefox/+bug/1 (after 'Affects' table)
  http://bugs.launchpad.dev/firefox/+bug/1/+subscribe (bottom button)
*/

/* --- Batch navigation links --- */

/* Next links have icons: */
.batch-navigation-links .next {
  background: center right no-repeat;
  padding-right: 14px;
}
.batch-navigation-links .next {background-image: url(/@@/arrowRight);}
.batch-navigation-links .next.inactive {
  background-image: url(/@@/arrowRight-inactive);
}
.batch-navigation-links .inactive {color: #999ea7;}
/* And all the links have spacing between them: */
.batch-navigation-links .previous, .batch-navigation-links .next,
.batch-navigation-links .last {
  margin-left: 0.25em;
}
.batch-navigation-links .first, .batch-navigation-links .previous,
.batch-navigation-links .next {
  margin-right: 0.25em;
}

/* --- Other --- */

/* No border on images that are links. */
a img {
  border: none;
}
/* No border on images that have link maps.
 * There's nothing special for this, as the image and map
 * may be separate.  So, just set no border for all images.
 */
img {
  border: none;
}

/* === Collapsible sections === */
/* Some page sections are hidden by default, expanded by clicking a link. */
/* see launchpad.js:activateCollapsibles() */
fieldset.collapsible {
  border: none;
  margin: 0;
  padding: 16px 0 0; /* "Add a comment/attachment" form in bug reports */
}
.collapsible legend a, .collapsible legend a:hover {text-decoration: none;}
img.collapseIcon {text-decoration: none; vertical-align: middle;}
.collapsible legend a span {text-decoration: underline;}
.collapsed {border: none; margin-bottom: 0;}
fieldset .collapsed {display: none;}
fieldset .expanded {display: block;}
fieldset.collapsible legend {font-weight: normal;}

form.primary.search {
  margin-bottom: 2em;
}
@media print {
  .notforprint {display:none;}
}
@media screen {
  .notforscreen {display:none;}
}

.highlighted, tr.highlight {background: #ddd; border: 1px solid #ddd;}
.highlighted {padding: 0.5em;}
.highlighted h3 {margin-top: 0;}
.unhighlighted {padding: 0 0.5em;}

h1 em, h2 em, h3 em, h4 em, h5 em {
  font-style: normal;
  color: #353535;
}
h1 span, h2 span, h3 span, h4 span, h5 span {
  color: #656565;
}
strong em {
  font-style: normal;
  color: #353535;
}
.link_img {border: 0;}
.debug {
  background: none;
  color: #f09;
}

.anchor {
  height: 1px;
  overflow: hidden;
  display: none;
}
hr {
  display: none;
}

/* === Universal page layout === */

/* All pages begin with a global header or a topline. */
#globalheader {
  clear: both;
  position: relative;
  width: 100%;
  height: 21px;
  overflow: hidden;
  margin: 0;
  padding: 0;
  background-color: #EEE;
  background-image:  url(globalheader_bg.gif);
  background-repeat: repeat-x;
  background-position: top center;
}
#globalheader .sitemessage a {
  color: #FFF;
  text-decoration: underline;
}
/* Site-specific message. */
#globalheader .sitemessage {
  text-align: center;
  color: #FFF;
  font-size: 13px;
  padding-top: 2px;
}

/* === Location bar === */
/* The location bar consists of three element: the login control, the location
hierarchy, and the application tabs. */
#locationbar {margin-bottom: 30px;}

/* === Login control === */
/* At the top right of the page is a link to log in or a button to log out: */
#logincontrol {
    float: right;
}
#logincontrol a:hover {
    text-decoration: none;
}

/* push image a little bit down to make it line up better with the text */
#logincontrol img {
    margin-bottom: -2px;
}
/* The 'Log Out' button lacks the right margin that buttons usually have: */
#logincontrol input[type='submit'] {
  font-size: smaller;
  margin-right: 0;
}

/* === Location hierarchy === */
/*
  # XXX mpt 20080710 bug=247420: Known issues with the hierarchy:
  - The top border and bevel of the last segment is missing.
  - The right border and bevel of the last segment is missing.
  - The border between the last segment and the spine should not be present.
  - The spine should have a slight top bevel as well as a border.
*/
/*
  The location bar begins with a series of interlocking segments, showing
  your location in the hierarchy of people and projects:
*/
#lp-hierarchy {
  float: left;
  width: auto;
  background: #eee url(navigation-hierarchy-bg) top left no-repeat;
  margin-bottom: -1px;
  min-height: 25px;
}
/* The first segment has a rounded top left corner:*/
.first-rounded {
  background: url(navigation-hierarchy-nw) top left no-repeat;
  min-height: 25px;
  display: block;
  width: 6px;
  float: left;
}
/* The segments have '>' separators for the benefit of those without CSS: */
#lp-hierarchy small {display: none;}
/* The last segment is darker (on the front page, this is the only item): */
#lp-hierarchy.home {
  background: url(navigation-hierarchy-home-bg) no-repeat;
  padding: 0 0 2px 6px;
  width:110px;
}
/* Each segment appears as a clickable button: */
#lp-hierarchy a {
  color: #000; float:left; display: block; padding: 6px 22px 0 8px;
}
/* The segments have chevrons to convey their parent-child relationship: */
#lp-hierarchy .item {
  background: url(navigation-hierarchy-chevron-normal) no-repeat right;
  float: left;
  min-height: 25px;
  padding-bottom: 2px;
  vertical-align: middle;
}
/* The penultimate segment leads into the dark color of the last segment: */
#lp-hierarchy .before-last {
  background:url(navigation-hierarchy-chevron-selected) no-repeat right;
}
/* The last segment is dark, and has a rounded top right corner: */
#lp-hierarchy .last a {font-weight: bold; padding-right: 10px;}
#lp-hierarchy .last {
  background: #ddd url(navigation-hierarchy-ne) top right no-repeat;
}

/* === Location spine === */
/*
  A narrow horizontal bar ties the location bar together. On those pages with
  application tabs, it visually connects the selected hierarchy element and
  the selected tab:
*/
.apps-separator {
  clear: left;
  height: 5px;
  margin: 0;
  padding: 0;
  background: #ddd;
  border: 1px solid #ccc;
}

/* === Location application tabs === */
/* In most pages, the location bar includes six centered application tabs: */
#lp-apps {
  position: relative;
  width: 98%; /* leaves a minimum explanatory margin at the left and right */
  max-width: 72em; /* prevents each tab from being more than 12em wide */
  padding: 0;
  margin: 0 auto; /* centers the tabs */
}
/* The tabs have text separators for the benefit of those without CSS: */
#lp-apps small {display: none;}
/* The tabs are equal size, not too wide, and attached to the center bar: */
#lp-apps span {
  position: relative;
  float: left;
  width: 16.16%; /* = (100% / 6) - 0.5% left over */
  margin: 0 0.25%; /* = the leftover 0.5%, half each on the left and right */
    /* This is overridden in main-template.pt for Internet Explorer */
  padding: 0;
  text-align: center;
  color: #333;
  line-height: 1.5em;
  white-space: nowrap; /* keeps multi-word tab labels on a single line */
}
#lp-apps span a, #lp-apps span strong {
  display: block;
  color: #333;
  text-decoration: none;
  margin: 0;
  overflow: hidden;
  padding: 0 0 5px;
}
/* The active tab is darker, and looks contiguous with the spine above: */
#lp-apps .active {border-top: 1px solid #ddd; font-weight: bold; top: -1px;}
#lp-apps .overview {
  background: url(navigation-tabs-sw-overview) bottom right no-repeat;
}
#lp-apps .overview a, #lp-apps .overview strong {
  background: url(navigation-tabs-se-overview) bottom left no-repeat;
}
#lp-apps .overview a:hover {
  color: #8fb635;
}
#lp-apps .overview.active {
  background: url(navigation-tabs-sw-overview-active) bottom right no-repeat;
}
#lp-apps .overview.active strong, #lp-apps .overview.active a {
  background: url(navigation-tabs-se-overview-active) bottom left no-repeat;
}
#lp-apps .branches {
  background: url(navigation-tabs-sw-code) bottom right no-repeat;
}
#lp-apps .branches a, #lp-apps .branches strong {
  background: url(navigation-tabs-se-code) bottom left no-repeat;
}
#lp-apps .branches a:hover {
  color: #d18c3b;
}
#lp-apps .branches.active {
  background: url(navigation-tabs-sw-code-active) bottom right no-repeat;
  border-top: 1px solid #ddd;
}
#lp-apps .branches.active strong, #lp-apps .branches.active a {
  background: url(navigation-tabs-se-code-active) bottom left no-repeat;
}
#lp-apps .bugs {
  background: url(navigation-tabs-sw-bugs) bottom right no-repeat;
}
#lp-apps .bugs a, #lp-apps .bugs strong {
  background: url(navigation-tabs-se-bugs) bottom left no-repeat;
}
#lp-apps .bugs a:hover {
  color: #a02c35;
}
#lp-apps .bugs.active {
  background: url(navigation-tabs-sw-bugs-active) bottom right no-repeat;
}
#lp-apps .bugs.active strong, #lp-apps .bugs.active a {
  background: url(navigation-tabs-se-bugs-active) bottom left no-repeat;
}
#lp-apps .specifications {
  background: url(navigation-tabs-sw-blueprints) bottom right no-repeat;
}
#lp-apps .specifications a, #lp-apps .specifications strong {
  background: url(navigation-tabs-se-blueprints) bottom left no-repeat;
}
#lp-apps .specifications a:hover {
  color: #3895bd;
}
#lp-apps .specifications.active {
  background: url(navigation-tabs-sw-blueprints-active) bottom right no-repeat;
}
#lp-apps .specifications.active strong, #lp-apps .specifications.active a {
  background: url(navigation-tabs-se-blueprints-active) bottom left no-repeat;
}
#lp-apps .translations {
  background: url(navigation-tabs-sw-translations) bottom right no-repeat;
}
#lp-apps .translations a, #lp-apps .translations strong {
  background: url(navigation-tabs-se-translations) bottom left no-repeat;
}
#lp-apps .translations a:hover {
  color: #bb3a84;
}
#lp-apps .translations.active {
  background: url(navigation-tabs-sw-translations-active) bottom right no-repeat;
}
#lp-apps .translations.active strong, #lp-apps .translations.active a {
  background: url(navigation-tabs-se-translations-active) bottom left no-repeat;
}
#lp-apps .answers {
  background: url(navigation-tabs-sw-answers) bottom right no-repeat;
}
#lp-apps .answers a, #lp-apps .answers strong {
  background: url(navigation-tabs-se-answers) bottom left no-repeat;
}
#lp-apps .answers a:hover {
  color: #3941bf;
}
#lp-apps .answers.active {
  background: url(navigation-tabs-sw-answers-active) bottom right no-repeat;
}
#lp-apps .answers.active strong, #lp-apps .answers.active a {
  background: url(navigation-tabs-se-answers-active) bottom left no-repeat;
}
/* After all has been said and done, we still want disabled ones to look disabled */
#lp-apps .disabled-tab {
  background: url(navigation-tabs-sw-disabled) bottom right no-repeat;
}
#lp-apps .disabled-tab strong {
  background: url(navigation-tabs-se-disabled) bottom left no-repeat;
  display: block;
  font-weight: normal;
  color: #a7a7a7;
}
#view-navigation-tabs .navigation.menu > :first-child {
  background: url(navigation-nw-w-normal.png) top left no-repeat;
}
.navigation.menu > strong:first-child {
  background-image: url(navigation-nw-w-selected.png);
}
/* The bottom right corner is placed over top of the bottom border: */
.navigation.menu > :first-child::before {
  content: '';
  background: url(navigation-sw-normal.png) no-repeat bottom left;
  padding: 0.25em 2px;
  vertical-align: -1px;
}

/* === Help pane === */
/*
Inline help is contained in a <div> and dynamically positioned by JavaScript.
*/
#help-pane {
  position: absolute;
  border: 1px solid black;
  padding: 1px 1px 5px 10px;
  z-index: 3000;  /* This should appear above all other content. */
  background-color: #fff;
  width: 600px; /* based on the help wiki, should change later */
}
/* We want the hidden pane to have dimensions so that we can position the
frame with them.  This works because the element an absolute position, taking
it out of the page flow. */
#help-pane.invisible {
    position: absolute;
    visibility: hidden;
    display: block;
    left: 0px;
    top: 0px;
}

#help-body {
    background: url(spinner.gif) no-repeat center center;
}
#help-pane iframe {width: 100%; height: 300px; border: 0;}
#help-pane iframe.invisible {
    visibility: hidden;
    display: block;
}
#help-footer {
  padding: 3px;
  border-top: 1px solid #ddd;
  text-align: right;
}
#help-footer button {
  margin-bottom: 10px;
  margin-top: 3px;
}

span.help {font-weight: normal;}

/* === ID and timestamp === */
/* The first text in many pages is the object's timestamp and identifier.
These may be <div>s or <p>s, but should have the same spacing regardless: */
.object {margin: 0 0 0.5em; padding: 0;}
/* The timestamp is the date last modified or (more usually) registered: */
.object.timestamp {float: right;}
/* An identifier is a unique label, such as a bug number or branch ID: */
.object.identifier {float: left;}

/* === Navigation menus === */
/* A "navigation menu" categorizes the information about an object. */
/* For example, a distribution has "Details / Announcements / Mentoring..." */
/* Navigation menus appear as a segmented pill overlaid on a groove: */
/* First row of options */
#context-navigation-tabs .navigation.menu {
  margin: 0.5em 0 1em;
  text-align: center;
}
/* Segments have slight padding, and are normally light grey: */
#context-navigation-tabs .navigation.menu * {
  background: #808080 url(navigation-n.png) top left repeat-x;
  padding: 0.25em 0;
  color: #fff;
}
/* But the selected element is slightly darker: */
#context-navigation-tabs .navigation.menu strong * {background-color: #353434;}
/* All segments have a border, and padding around their text: */
#context-navigation-tabs .navigation.menu * * {
  border-right: 1px solid #ccc;
  border-bottom: 1px solid #353434;
  padding: 0.25em 0.5em;
}
/* For text browsers, there's a " / " separator, hidden from CSS browsers: */
#context-navigation-tabs .navigation.menu small {display: none;}
/* All text in the navigation menu is near-black, even the links: */
#context-navigation-tabs .navigation.menu, .navigation.menu a {color: #333;}
#context-navigation-tabs .navigation.menu a:hover {text-decoration: none;}
/* The first segment has a rounded cap, matching its color: */
#context-navigation-tabs .navigation.menu > :first-child {
  background: url(navigation-parent-nw-w-normal.png) top left no-repeat;
}
#context-navigation-tabs .navigation.menu > strong:first-child {
  background-image: url(navigation-nw-w-selected.png);
}
/* The bottom right corner is placed over top of the bottom border: */
#context-navigation-tabs .navigation.menu > :first-child::before {
  content: '';
  background: url(navigation-parent-sw-normal.png) no-repeat bottom left;
  padding: 0.25em 2px;
  vertical-align: -1px;
}
#context-navigation-tabs .navigation.menu > strong:first-child::before {
  background-image: url(navigation-sw-selected.png);
}
/* The last segment has a rounded cap, matching its color: */
#context-navigation-tabs .navigation.menu > :last-child {
  background: url(navigation-parent-ne-e-normal.png) top right no-repeat;
}
#context-navigation-tabs .navigation.menu > strong:last-child {
  background-image: url(navigation-ne-e-selected.png);
}
#context-navigation-tabs .navigation.menu > :last-child * {border-right: none;}
/* The bottom right corner is placed over top of the bottom border: */
#context-navigation-tabs .navigation.menu > :last-child::after {
  content: '';
  background: url(navigation-parent-se-normal.png) no-repeat bottom left;
  padding: 0.25em 2px;
  vertical-align: -1px;
}
#context-navigation-tabs .navigation.menu > strong:last-child::after {
  background-image: url(navigation-se-selected.png);
}
/* Second row of options */
#view-navigation-tabs .navigation.menu {
  margin: 0.5em 0 1em;
  text-align: center;
}
/* Segments have slight padding, and are normally light grey: */
#view-navigation-tabs .navigation.menu * {
  background: #4c4c4c url(navigation-n.png) top left repeat-x;
  padding: 0.25em 0;
  color: #fff;
}
/* But the selected element is slightly darker: */
#view-navigation-tabs .navigation.menu strong * {background-color: #000;}
/* All segments have a border, and padding around their text: */
#view-navigation-tabs .navigation.menu * * {
  border-right: 1px solid #ccc;
  border-bottom: 1px solid #0d0d0d;
  padding: 0.25em 0.5em;
}
/* For text browsers, there's a " / " separator, hidden from CSS browsers: */
#view-navigation-tabs .navigation.menu small {display: none;}
/* All text in the navigation menu is near-black, even the links: */
#view-navigation-tabs .navigation.menu, .navigation.menu a {color: #333;}
#view-navigation-tabs .navigation.menu a:hover {text-decoration: none;}
/* The first segment has a rounded cap, matching its color: */
#view-navigation-tabs .navigation.menu > :first-child {
  background: url(navigation-nw-w-normal.png) top left no-repeat;
}
#view-navigation-tabs .navigation.menu > strong:first-child {
  background-image: url(navigation-nw-w-selected.png);
}
/* The bottom right corner is placed over top of the bottom border: */
#view-navigation-tabs .navigation.menu > :first-child::before {
  content: '';
  background: url(navigation-sw-normal.png) no-repeat bottom left;
  padding: 0.25em 2px;
  vertical-align: -1px;
}
#view-navigation-tabs .navigation.menu > strong:first-child::before {
  background-image: url(navigation-sw-selected.png);
}
/* The last segment has a rounded cap, matching its color: */
#view-navigation-tabs .navigation.menu > :last-child {
  background: url(navigation-ne-e-normal.png) top right no-repeat;
}
#view-navigation-tabs .navigation.menu > strong:last-child {
  background-image: url(navigation-ne-e-selected.png);
}
#view-navigation-tabs .navigation.menu > :last-child * {border-right: none;}
/* The bottom right corner is placed over top of the bottom border: */
#view-navigation-tabs .navigation.menu > :last-child::after {
  content: '';
  background: url(navigation-se-normal.png) no-repeat bottom left;
  padding: 0.25em 2px;
  vertical-align: -1px;
}
#view-navigation-tabs .navigation.menu > strong:last-child::after {
  background-image: url(navigation-se-selected.png);
}


#globalsearch {
  float: right;
  display: inline;
  font-weight: normal;
  margin-right: 1em;
}

#globalsearch input {
  font-size: small;
}

/* The last element on every page is a standard footer. */
#globalfooter {
    clear: both;
    border: solid #c1c9d6;
    border-width: 1px 0 0 0;
    margin: 0.5em 0;
}
/* XXX 20080617 mpt: That 20px will be obsolete in 2.0 (bug 240657). */
/* It has a top border if the page doesn't already have a rounded border. */
body.freeform #globalfooter {
  border-top: 1px solid #cbcbcb; /* matches color of mainarea_* images */
  padding-top: 0.5em;
}
#colophon            {float: left;}
#applications-footer {float: right;}
#lp-arcana           {float: right;}

/* === Specific page layouts === */

/*- App home pages and pillar indexes both have a heading and app buttons. -*/
table#applications {margin: 1em 0 -0.5em;}
table#applications th, table#applications td {vertical-align: bottom;}
table#applications th {padding-left: 60px; text-align: left;}
table#applications th h1 {margin: 0; padding: 0;}
table#applications td {text-align: right;}
body.tab-branches #applications,
body.tab-bugs #applications,
body.tab-specifications #applications,
body.tab-answers #applications,
body.tab-translations #applications {
  background-position: left bottom !important;
}
/* But the pillar indexes have no watermark, so no heading indenting. */
body.pillarindex table#applications th {padding-left: 0;}

.clear {
  clear: both;
  height: 0px;
  overflow: hidden;
}

/* Either that application/pillar heading, or a structural heading,
partly (but not visibly) overlaps the rounded border of the main area. */
#structuralobject, #applications {
  position: relative;
  z-index: 1;
}

/* Display the pillar image above mainarea, so the image does not appear
   cropped in wide windows on browsers that do not support transparent
   background. */
#structuralobjectheading img {
  z-index: 2;
}

#structuralobjectheading {
  background: none;
  color: black;
  float: left;
  margin: 10px 20px 0; /* XXX 20080617 mpt: remove 20px in 2.0 (bug 240657). */
 */
  width: 70%;
}
/* Structural headings contain an icon, maybe an intro, and a main heading.

   The icon size (when present) is 64x64, and is floated left. The left
   margins (3px on the icon, 70px on .intro and .main) provides 3px of
   horizontal spacing on each side of the icon. */
#structuralobjectheading img {
  float: left;
  margin: 0;
  margin-right: 3px;
  /* Large negative margin-bottom, so the presence or absence of the image
     will not affect the positioning of the #mainarea. */
  margin-bottom: -32px;
}
#structuralobjectheading .intro {
  margin: 2px 0 0 70px;
  font-size: 12px;
}
#structuralobjectheading .main {
  /* No bottom spacing here. If this does not wrap around, the spacing with
     "#mainarea" is provided by the margin-botom of "#globalsearch". If this
     does wrap around, we do not want spacing in addition to the font's
     descent. */
  font-weight: bold;
  margin: 1px 0 0 70px;
  font-size: 24px;
}

/* mainarea and three other divs supply the bottom (mainarea), top (x),
top left (y), and top right (z) of the rounded border. */
#mainarea {clear: both; position: relative;}

/* Inside those is a container for the main content, and the portlets if any. */
#container {margin: 0 0 40px;}
* html #container {margin-top: 0; position: static;} /* fixes in IE6 */

/* A two-column layout with portlets is achieved using floats: */
#maincontent, #maincontentsub, #portlets {float: left;}
/* ("maincontentsub" is used for a two-column section in bugtask-index.pt.) */
/* The main column should take the full width available, minus 200px for the
portlets. We achieve this using a negative right margin: */
#maincontent, #maincontentsub {width: 100%; margin-right: -200px;}
/* And the portlets use exactly this 200px: */
#portlets {width: 200px; margin: 0;}
/* Inside, the main column itself keeps 20px clear of the 200px column: */
#nonportlets {margin-right: 220px;}
/* Non-portlets can also be constrained to an easily readable width. */
#nonportlets.readable {max-width: 40em;}
/* One-column pages can construct portlets using <div class="aside">: */
div.aside {clear: right; float: right; margin-left: 20px; width: 200px;}

/* -- Pillar indexes -- */

/* Distributions, projects, and people have two-column main pages. */
/* The main heading and most of the information is in the second column: */
.pillar {
  margin-left: 212px;
  zoom: 1; /* sets hasLayout in IE, ensuring correct mugshot/heading layout */
}
.pillar h1 {clear: none;}
/* But the mugshot and the subheadings are in the first column: */
.pillar h2, .pillar .mugshot {
  clear: left;
  float: left;
  margin-left: -212px;
  text-align: right;
  width: 192px;
}
/* There is a margin between each section and the previous one: */
.pillar div.portlet, .pillar div.section {clear: both; margin-bottom: 2em;}
.pillar div.portlet h2, .pillar div.section h2 {margin-top: 0;}


/* === Portlets === */
/* IE6 and  lower ignore the left padding, so we add extra positioning. */
* html #portlets {left: 20px;}
/* Portlets look the same whether as class="portlet" or class="aside": */
#portlets .portlet, div.aside {
  background-color: #fafafa;
  border:1px solid #d6d6d6;
  margin: 0 0 0.5em 0;
  color: #717171;
  padding: 8px;
  width: 182px; /* = 200px column - 2*1px vertical border - 2*8px padding */
  overflow: hidden;
  -moz-border-radius: 5px;
  -o-border-radius: 5px;
  -webkit-border-radius: 5px;
}
/* In the Actions menu, part of the horizontal padding is used for
highlighting menu items, so padding is handled by the contents instead: */
#portlets #actions {
  padding: 4px 0; width: 198px; /* 200px column - 2*1px vertical border */
}
#portlets .portlet, div.aside, #portlets .portlet h2, div.aside h2 {
  font-size: 12px;
}
#portlets .portlet h2, div.aside h2 {
  border-bottom: 1px solid #ccc;
  color: inherit !important;
    /* http://launchpad.dev/ubuntu/+source/pmount/+filebug-advanced */
  font-weight: bold;
  margin: 0 0 1em;
  padding: 0 0 1px;
}
#actions ul {
  list-style-type: none;
  margin: 0;
  padding: 0 4px;
  width: 191px; /* 200px column - 1px right border - 2*4px padding */
}
#actions li {
  margin: 0; /* neutralizes UA list item indenting */
  padding: 1px 0; /* works around a bug that makes items taller in WinIE */
}
#actions a, #actions strong {
  background: url(action.png) 4px center no-repeat;
  display: block; /* makes the clickable area equal to the highlighted area */
  padding: 2px 2px 2px 14px; /* 14px on the left makes room for the bullet */
}
#actions a:hover {background-color: #fff; text-decoration: underline;}

/* === Public/private status === */
/* The first portlet on many pages discloses whether the object is private: */
#privacy {background: #fff;}
#privacy.private {
  background: url(/@@/private-bg) top left repeat-x; /* 8px high */
  padding-top: 12px; /* = 8px + the usual 4px top padding */
}

.check,
.radio {
  background: transparent;
  width: auto !important;
  border: 0 !important;
}
#structural-children {
  clear: both;
  font-size: 0.75em;
  margin-top: 2em;
  padding: 2em 0 0;
  border-top: 1px dotted #cbcbcb; /* matches color of mainarea_* images */
}
#applicationchooser {
  clear: both;
  position: relative; /* needed to make z-index work */
  z-index: 10; /* ensures tabs appear above structural object heading */
}

/* Some pages end with links to related items. */
/* Examples: branch page, bug page. */
.related {
  margin-top: 4em;
  border-top: 1px solid #cbcbcb; /* matches color of mainarea_* images */
  padding-top: 1em;
}
.related ul {
  list-style: none;
  margin-left: 0 !important;
  padding-left: 0 !important;
  text-indent: 0.5em;
}
.related ul li:before {content: "\00BB \0020";}

/* --- Various custom list formats --- */

#maincontent ol, #maincontent ul {
  margin-left: 24px;
  padding-left: 0;
}
ul.add, li.add                       {list-style-image: url(/@@/add);}
ul.architecture, li.architecture     {list-style-image: url(/@@/architecture);}
ul.build-success, li.build-success   {list-style-image: url(/@@/build-success);}
ul.blueprint, li.blueprint           {list-style-image: url(/@@/blueprint);}
ul.branch, li.branch                 {list-style-image: url(/@@/branch);}
ul.bug, li.bug                       {list-style-image: url(/@@/bug);}
ul.bug.remote, li.bug.remote         {list-style-image: url(/@@/bug-remote);}
ul.cve, li.cve                       {list-style-image: url(/@@/cve);}
ul.distro, li.distro                 {list-style-image: url(/@@/distribution);}
ul.distroseries, li.distroseries     {list-style-image: url(/@@/distribution);}
ul.download, li.download             {list-style-image: url(/@@/download);}
ul.edit, li.edit                     {list-style-image: url(/@@/edit);}
ul.faq, li.faq                       {list-style-image: url(/@@/faq);}
ul.info, li.info                     {list-style-image: url(/@@/info);}
ul.language, li.language             {list-style-image: url(/@@/language);}
ul.mail, li.mail                     {list-style-image: url(/@@/mail);}
ul.meeting, li.meeting               {list-style-image: url(/@@/meeting);}
ul.milestone, li.milestone           {list-style-image: url(/@@/milestone);}
ul.news, li.news {
  list-style-type: none;
  margin-bottom: 1em;
}
ul.package.binary, li.package.binary {list-style-image: url(/@@/package-binary);}
ul.package.source, li.package.source {list-style-image: url(/@@/package-source);}
ul.person, li.person                 {list-style-image: url(/@@/person);}
ul.product, li.product               {list-style-image: url(/@@/product);}
dl.products>dt:before                {content: url(/@@/product);}
ul.question, li.question             {list-style-image: url(/@@/question);}
ul.rss, li.rss                       {list-style-image: url(/@@/rss);}
ul.search, li.search                 {list-style-image: url(/@@/search);}
ul.team, li.team                     {list-style-image: url(/@@/team);}
ul.translation, li.translation       {list-style-image: url(/@@/translation);}
ul.link, li.link                     {list-style-image: url(/@@/link);}
ul.webref, li.webref                 {list-style-image: url(/@@/link);}

/* == Application-specific styles == */

#application-footer strong {font-weight: normal;}

.description {font-size: 1.125em;}
/* person/project/bug descriptions, bug comments */
.report h2 {font-size: 1.4em;}
.boardComment, .boardCommentSummary {border: 1px solid #ddd;}
.boardComment {margin: 1em 0 1.5em;}
.boardCommentSummary {margin: 0.3em 0 0.3em 0;}
.remoteBugComment {background-color: #f6f6f6;}
* html .boardComment {float: left; clear: both; width: 99%;} /* IE float bug */
.boardCommentDetails {background-color: #eee; padding: 0.5em 12px;}
.boardCommentBody {padding: 0.5em 12px 0;}
.boardCommentContent { line-height: 1.5em;}
.boardCommentFooter {background-color: #eee; padding: 0.5em 12px;}
dl.faq dt {font-weight: bold;}
dl.faq dd {margin: 1em 0 2em 4em;}

/* --- Overview --- */

body.tab-overview #mainarea #portlets .portlet.active h2 a,
body.tab-overview #mainarea div#portlets div.portlet.active a {
  background-color: #F0CB00;
}
body.tab-overview #mainarea #portlets .portlet.active h2 a:hover,
body.tab-overview #mainarea div#portlets div.portlet.active a:hover {
  background-color: #FFE40F;
}
body.tab-overview #mainarea #portlets .portlet.active div,
body.tab-overview #mainarea #portlets .portlet.active ul,
body.tab-overview #mainarea #portlets .portlet.active ul li a,
body.tab-overview #mainarea #portlets .portlet.active ul li a:hover,
body.tab-overview #mainarea div#portlets div.portlet.active ul,
body.tab-overview #mainarea div#portlets div.portlet.active ul li a,
body.tab-overview #mainarea div#portlets div.portlet.active ul li a:hover {
  background-color: #FEFCF0;
}
body.tab-overview #mainarea #portlets .portlet.active div {
  border-left: 4px solid #FEFCF0;
  border-right: 4px solid #FEFCF0;
}
body.tab-overview #actions, body.tab-overview .results {
  background: #e6eed3;
}
body.tab-overview #actions h2, body.tab-overview #actions h2:hover {
  background-color: #83ad23;
}

.tab-overview #application-footer strong {
  background: none;
  color: #83ad23;
}

/* The top-most Person portlet, Contact Details, is allowed to float up and
beside the mugshot. */
#contact-details {clear: none;}

.product.series, .project {margin-bottom: 1em;}
#packages h1, #projects h1 {margin-top: 1.2em;}

/* --- Home --- */
#home-description {
  font-size: 1.5em;
  font-family: "URW Gothic L","MgOpen Moderna","Lucida Sans",sans-serif;
  text-align: center;
  margin: 1em 0 1em 0;
  padding: 0.2em;
  background-color: #ededed;
}
#home-stats {
  margin: auto;
  text-align: center;
  color: gray;
  max-width: 40em;
}
#home-page h2 {
  width: 100%;
  text-align: center;
  margin-left: -0.8em;
}
#home-page img {
  vertical-align: middle;
}
#featured-projects ul {
  list-style-type: none;
  width: 50%;
  margin: 0;
  padding: 0 ;
  float: left;
}
#featured-projects li {
  padding-bottom: 2px;
}
.home-banners {
  background-color: #8890ff;
  width: 220px;
  padding: 1em 0 1em 1em;
  margin-top: 1em;
  overflow: hidden;
  -moz-border-radius: 5px;
  -o-border-radius: 5px;
  -webkit-border-radius: 5px;
}
.home-banners a {
  font-weight: bold;
  color: white;
}
.home-banner-container {
  width: 100%;
  background-color: #ededed;
  padding: 1em;
  padding-top: 0;
}

/* Soyuz-related styles (that don't have a facet, but generally are
 * under Overview)
 */
#sources-list-entries {
  border: 1px solid gray;
  padding: 0.3em;
  float: left; /* So the border doesn't use 100% of the page */
}

#package_counters {
    clear: both;
    float: left;
}

div#build-status-summary {
    clear:right;
    float:right;
}

div#build-status-summary h2 {
    margin-top:0;
}

div#build-status-summary th {
    text-align:left;
}

div#signing-key {
    clear: both;
    float: left;
}

div#signing-key p {
    max-width: none;
    background: url(/@@/info) center left no-repeat;
    padding-left: 18px;
}

div#signing-key a {
    font-weight: bold;
}

div.archive #description {
    width: 50em;
}
div.archive #description fieldset {
    border: 1px solid gray;
    padding: 0 1em;
    margin:0 1em 1em 0;
}
table#package-requests {
    width: 60em;
    margin: 1em 0;
}
table#package-requests td {
    padding: 0.5em;
}
form.package-search-filter {
    clear: both;
}
h1.disabled {
    color: grey;
}
<<<<<<< HEAD
table#packages_list {
    margin-top: 1em;
=======

p.update-failure-message {
    background: url(/@@/no) center left no-repeat;
    padding-left: 18px;
}

p.update-in-progress-message {
    background: url(/@@/spinner) center left no-repeat;
    padding-left: 18px;
}

a.update-retry {
    padding-left: 1em;
>>>>>>> b882fef0
}
/* --- Code --- */

body.tab-branches #applications {background: url(app-code-wm.gif) no-repeat;}
body.tab-branches #mainarea #portlets .portlet.active h2 a,
body.tab-branches #mainarea div#portlets div.portlet.active a {
  background-color: #CE4227;
}
body.tab-branches #mainarea #portlets .portlet.active h2 a:hover,
body.tab-branches #mainarea div#portlets div.portlet.active a:hover {
  background-color: #E2563B;
}
body.tab-branches #mainarea #portlets .portlet.active div,
body.tab-branches #mainarea #portlets .portlet.active ul,
body.tab-branches #mainarea #portlets .portlet.active ul li a,
body.tab-branches #mainarea #portlets .portlet.active ul li a:hover,
body.tab-branches #mainarea div#portlets div.portlet.active ul,
body.tab-branches #mainarea div#portlets div.portlet.active ul li a,
body.tab-branches #mainarea div#portlets div.portlet.active ul li a:hover {
  background-color: #FCF4F2;
}
body.tab-branches #mainarea #portlets .portlet.active div {
  border-left: 4px solid #FCF4F2;
  border-right: 4px solid #FCF4F2;
}
body.tab-branches #actions, body.tab-branches .results {background-color: #ffc;}
body.tab-branches #actions h2, body.tab-branches #actions h2:hover {
  background-color: #d18b39;
}
.tab-branches h1, .tab-branches h2, .tab-branches h3,
.tab-branches #application-footer strong, .tab-branches #application-summary strong, .tab-branches #page-summary strong.count {
  background: none;
  color: #d18b39;
}

.branchstatusMATURE       {color: #090;}
.branchstatusDEVELOPMENT  {color: #900;}
.branchstatusEXPERIMENTAL {color: #930;}
.branchstatusMERGED       {color: #666;}
.branchstatusABANDONED    {color: #666;}
.branchstatusNEW          {color: black;}

.voteAPPROVE       {color: green;}
.voteNEEDS_FIXING  {color: #930;}
.voteDISAPPROVE    {color: red;}
.voteRESUBMIT      {color: red;}
.voteABSTAIN       {color: grey;}
.votePENDING       {color: #f60;}

.mergestatusWORK_IN_PROGRESS  {color: black;}
.mergestatusNEEDS_REVIEW      {color: #f60;}
.mergestatusCODE_APPROVED     {color: green;}
.mergestatusREJECTED          {color: red;}
.mergestatusMERGED            {color: green;}
.mergestatusMERGE_FAILED      {color: red;}
.mergestatusQUEUED            {color: black;}
.mergestatusSUPERSEDED        {color: grey;}

.stale-diff { color: #f60; }
.conflicts-diff { color: red; }

.branch-no-dev-focus {
  background: #FFF59C;
  vertical-align: middle;
  text-align: center;
  height: 2.5em;
}

.mergeproposal p {margin: 0.5em 0 }

.vcsimportSUCCESS {} /* inherited text color */
.vcsimportFAILURE {color: Red;}

.greylink a:link, .greylink a:visited {
  color: grey;
}

.commentSuffix {
  height: 2.5em;
}
.commentVote {
  float: right;
}
.codereviewcomment {font: 120% monospace;}
.codereviewcomment .attachment {
  background-color: #f6f6f6;
}
.back-link { margin-top: 3em; }

/* === Bugs === */
/* The Launchpad Bugs application uses a maroon color: */
body.tab-bugs #applications {background: url(app-bugs-wm.gif) no-repeat;}
body.tab-bugs #mainarea #portlets .portlet.active h2 a,
body.tab-bugs #mainarea div#portlets div.portlet.active a {
  background-color: #F0CB00;
}
body.tab-bugs #mainarea #portlets .portlet.active h2 a:hover,
body.tab-bugs #mainarea div#portlets div.portlet.active a:hover {
  background-color: #FFE40F;
}
body.tab-bugs #mainarea #portlets .portlet.active div,
body.tab-bugs #mainarea #portlets .portlet.active ul,
body.tab-bugs #mainarea #portlets .portlet.active ul li a,
body.tab-bugs #mainarea #portlets .portlet.active ul li a:hover,
body.tab-bugs #mainarea div#portlets div.portlet.active ul,
body.tab-bugs #mainarea div#portlets div.portlet.active ul li a,
body.tab-bugs #mainarea div#portlets div.portlet.active ul li a:hover {
  background-color: #FEFCF0;
}
body.tab-bugs #mainarea #portlets .portlet.active div {
  border-left: 4px solid #FEFCF0;
  border-right: 4px solid #FEFCF0;
}
body.tab-bugs #actions, body.tab-bugs .results {background-color: #fee;}
body.tab-bugs #actions h2, body.tab-bugs #actions h2:hover {
  background-color: #9f2b33;
}
.tab-bugs h1, .tab-bugs h2, .tab-bugs h3, .tab-bugs #application-footer strong,
.tab-bugs table.listing thead {
  background: none;
  color: #9f2b33;
}

.statusNEW,           .statusNEW a           {color: #930;}
.statusINCOMPLETE,    .statusINCOMPLETE a    {color: red;}
.statusCONFIRMED,     .statusCONFIRMED a     {color: red;}
.statusTRIAGED,       .statusTRIAGED a       {color: #f60;}
.statusINPROGRESS,    .statusINPROGRESS a    {color: black;}
.statusFIXCOMMITTED,  .statusFIXCOMMITTED a  {color: #050;}
.statusFIXRELEASED,   .statusFIXRELEASED a   {color: green;}
.statusINVALID,       .statusINVALID a       {color: gray;}
.statusWONTFIX,       .statusWONTFIX a       {color: gray;}
.importanceCRITICAL,  .importanceCRITICAL a  {color: red;}
.importanceHIGH,      .importanceHIGH a      {color: #f60;}
.importanceMEDIUM,    .importanceMEDIUM a    {color: green;}
.importanceLOW,       .importanceLOW a       {color: black;}
.importanceWISHLIST,  .importanceWISHLIST a  {color: blue;}
.importanceUNDECIDED, .importanceUNDECIDED a {color: #999;}
.status :link, .importance :link {text-decoration: none;}

/* In a bug report page, the current context is highlighted in yellow: */
#affected-software tr.highlight {background-color: #ff9;}


/* --- Blueprints --- */

body.tab-specifications #applications {
  background: url(app-blueprints-wm.gif) no-repeat;
}
body.tab-specifications #mainarea #portlets .portlet.active h2 a,
body.tab-specifications #mainarea div#portlets div.portlet.active a {
  background-color: #F0CB00;
}
body.tab-specifications #mainarea #portlets .portlet.active h2 a:hover,
body.tab-specifications #mainarea div#portlets div.portlet.active a:hover {
  background-color: #FFE40F;
}
body.tab-specifications #mainarea #portlets .portlet.active div,
body.tab-specifications #mainarea #portlets .portlet.active ul,
body.tab-specifications #mainarea #portlets .portlet.active ul li a,
body.tab-specifications #mainarea #portlets .portlet.active ul li a:hover,
body.tab-specifications #mainarea div#portlets div.portlet.active ul,
body.tab-specifications #mainarea div#portlets div.portlet.active ul li a,
body.tab-specifications #mainarea div#portlets div.portlet.active ul li a:hover {
  background-color: #FEFCF0;
}
body.tab-specifications #actions, body.tab-specifications .results {
  background-color: #eff;
}
body.tab-specifications #actions h2, body.tab-specifications #actions h2:hover {
  background-color: #3594bb;
}
.tab-specifications h1, .tab-specifications h2, .tab-specifications h3,
.tab-specifications #application-footer strong,
.tab-specifications table.listing thead {
  background: none;
  color: #3594bb;
}
.specstatusAPPROVED             {color: green;}
.specstatusPENDINGAPPROVAL      {color: #f09;}
.specstatusPENDINGREVIEW        {color: #f09;}
.specstatusDRAFT                {color: #930;}
.specstatusDISCUSSION           {color: #930;}
.specstatusNEW                  {color: red;}
.specstatusSUPERSEDED           {color: gray;}
.specstatusOBSOLETE             {color: gray;}
.specpriorityNOTFORUS           {color: gray;}
.specpriorityUNDEFINED          {color: gray;}
.specpriorityLOW                {color: black;}
.specpriorityMEDIUM             {color: #f60;}
.specpriorityHIGH               {color: red;}
.specpriorityESSENTIAL          {color: red;}
.specdeliveryUNKNOWN            {color: gray;}
.specdeliveryNOTSTARTED         {color: gray;}
.specdeliveryDEFERRED           {color: red;}
.specdeliveryNEEDSINFRASTUCTURE {color: red;}
.specdeliveryBLOCKED            {color: red;}
.specdeliverySTARTED            {color: blue;}
.specdeliverySLOW               {color: red;}
.specdeliveryGOOD               {color: blue;}
.specdeliveryBETA               {color: #f60;}
.specdeliveryNEEDSREVIEW        {color: purple;}
.specdeliveryAWAITINGDEPLOYMENT {color: red;}
.specdeliveryIMPLEMENTED        {color: green;}
.specdeliveryINFORMATIONAL      {color: green;}

/* === Translations === */

body.tab-translations #applications {
  background: url(app-translations-wm.gif) no-repeat;
}
body.tab-translations #mainarea #portlets .portlet.active h2 a,
body.tab-translations #mainarea div#portlets div.portlet.active a {
  background-color: #3594bb;
}
body.tab-translations #mainarea #portlets .portlet.active h2 a:hover,
body.tab-translations #mainarea div#portlets div.portlet.active a:hover {
  background-color: #29B0DC;
}
body.tab-translations #mainarea #portlets .portlet.active div,
body.tab-translations #mainarea #portlets .portlet.active ul,
body.tab-translations #mainarea #portlets .portlet.active ul li a,
body.tab-translations #mainarea #portlets .portlet.active ul li a:hover,
body.tab-translations #mainarea div#portlets div.portlet.active ul,
body.tab-translations #mainarea div#portlets div.portlet.active ul li a,
body.tab-translations #mainarea div#portlets div.portlet.active ul li a:hover {
  background-color: #F1F9FC;
}
body.tab-translations #mainarea #portlets .portlet.active div {
  border-left: 4px solid #f1f9fc;
  border-right: 4px solid #f1f9fc;
}
body.tab-translations #actions, body.tab-translations .results {
  background-color: #f1d7e6;
}
body.tab-translations #actions h2, body.tab-translations #actions h2:hover {
  background-color: #bb3a84;
}
.tab-translations h1, .tab-translations h2, .tab-translations h3,
.tab-translations #application-footer strong,
.tab-translations table.listing thead {
  background: none;
  color: #bb3a84;
}
.translation code {font-weight: bold;} /* an interpolation code, such as %i */
.translation samp { /* a leading/trailing space */
  background: url(/@@/translation-space) center center no-repeat;
  padding: 0 4px; /* should be half the width of /@@/translation-space */
  white-space: pre; /* stops consecutive spaces from collapsing */
}
/* In translation forms, single-line text fields occupy nearly all of the
available width, just like multi-line fields (see "textarea" above): */
input.translate {width: 90%; max-width: 60em;}

/* === Answers === */

body.tab-answers #applications {background: url(app-answers-wm.gif) no-repeat;}
body.tab-answers #mainarea #portlets .portlet.active h2 a,
body.tab-answers #mainarea div#portlets div.portlet.active a {
  background-color: #3840be;
}
body.tab-answers #mainarea #portlets .portlet.active h2 a:hover,
body.tab-answers #mainarea div#portlets div.portlet.active a:hover {
  background-color: #5350E0;
}
body.tab-answers #mainarea #portlets .portlet.active div,
body.tab-answers #mainarea #portlets .portlet.active ul,
body.tab-answers #mainarea #portlets .portlet.active ul li a,
body.tab-answers #mainarea #portlets .portlet.active ul li a:hover,
body.tab-answers #mainarea div#portlets div.portlet.active ul,
body.tab-answers #mainarea div#portlets div.portlet.active ul li a,
body.tab-answers #mainarea div#portlets div.portlet.active ul li a:hover {
  background-color: #F4F4FC;
}
body.tab-answers #mainarea #portlets .portlet.active div {
  border-left: 4px solid #F4F4FC;
  border-right: 4px solid #F4F4FC;
}
body.tab-answers #actions, body.tab-answers .results {background-color: #eef;}
body.tab-answers #actions h2, body.tab-answers #actions h2:hover {
  background-color: #3840be;
}
.tab-answers h1, .tab-answers h2, .tab-answers h3,
.tab-answers #application-footer strong, .tab-answers table.listing thead {
  background: none;
  color: #3840be;
}

.questionstatusOPEN      {color: #000;} /* black */
.questionstatusNEEDSINFO {color: #930;} /* brown */
.questionstatusANSWERED  {color: #363;} /* grey-green */
.questionstatusSOLVED    {color: #090;} /* green */
.questionstatusEXPIRED   {color: #666;} /* dark grey */
.questionstatusINVALID   {color: #c00;} /* red */


/* --- Other --- */

ul#applicationchooser a, ul#applicationchooser a:hover {
  color: #000;
}

/* ====== Content area styles ====== */

/* -- Front pages -- */

#applications {clear: both; width: 100%;}
div#applications {padding: 1em 0; text-align: center;}
#applications span {
  display: inline-block;
  float: right;
}
#applications a img {
  margin: 0 auto;
}
.central {
  clear: left; /* Bugs FP */
  font-size: 1.125em;
  margin: 0 auto 1em;
  padding: 0.5em 0; /* FP should fit in ~750px; Bugs FP */
  width: auto;
}
.central input {
  font-size: 1em;
}
.front_page label {
  color: #303030;
  font-size: 1.2em;
}
#application-summary, #application-footer, #page-summary {
  font-size: 1.2em;
  line-height: 1.4em;
  margin-top: 0;
}
#application-footer {
  border-top: 1px dotted #999;
  clear: both;
  margin-top: 2em;
  padding-top: 1em;
}

/* -- Other pages -- */

img.mugshot {
  float: right;
  margin-left: 20px;
}
img.mugshot:after {
  content: ".";
  display: block;
  height: 0;
  clear: both;
  visibility: hidden;
}
img.mugshot {display: inline-table;}
/* Work around float bug in MSIE for Windows, while hiding from MSIE for Mac \*/
* html img.mugshot {height: 1%;}
img.mugshot {display: block;}
/* End hiding from MSIE for Mac */

div.columns {clear: both;}
div.left, div.right {width: 50%;}
div.left {clear: both; float: left;}
div.right {clear: right; float: right;}
div.left div.portlet, div.right div.portlet {
  border: dotted #cbcbcb; /* matches color of mainarea_* images */
  border-width: 1px 0 0 0;
  margin-top: 0;
  padding-top: 0.5em;
}
div.left div.portlet {
  border-width: 1px 0 0 0;
  padding: 0 0.5em 0.5em 0;
}
div.right div.portlet { /* is this necessary? */
  border-width: 1px 0 0 1px;
  padding: 0 0 0.5em 0.5em;
}
div.columns div.right div.portlet {border: none; padding: 0;} /* BlueprintsFP */

div.three.column.middle {margin-right: 1%;}
div.three.column.left, div.three.column.middle, div.three.column.right {
  clear: none;
  float: left;
  width: 33%;
}
div.three.column.left, div.three.column.right { margin: 0;}
.title {
  font-weight: bold;
}
ul.buttons {margin: 0.5em 0 0.5em 0 !important; padding: 0 !important;}
/*- without !important, gets overridden by the '#maincontent ol' etc rule -*/
ul.buttons li {display: inline; margin: 0 0 0 0;}
body.applicationhome ul.buttons {float: right; margin: 0 0 0 1em !important;}
body.applicationhome ul.buttons li {display: block; margin-right: 0;}
ul.cross-reference {font-size: 1.25em;}

ul.helplinks {float: right; margin: 0.5em;}
/* We set `display: block` to lose the bullets.  We should use
 * `list-style-type:none` but this is what our existing code does.
 */
ul.helplinks li {display: block; margin: 0 0 0 0;}

/*
li {
  margin-bottom: 0.75em;
}
*/

/* Clouds of links. */
.cloud-size-small {
  font-size: 1em;
}
.cloud-size-medium {
  font-size: 1.35em;
}
.cloud-size-large {
  font-size: 1.7em;
}
.cloud-shade-dark {
  color: #00f;
}
.cloud-shade-medium {
  color: #7878ff;
}
.cloud-shade-light {
  color: #b8b8ff;
}
.cloud-highlight-dark {
  color: #00c500;
}
.cloud-highlight-medium {
  color: #90e090;
}
.cloud-highlight-light {
  color: #b8ffb8;
}

.lowerCaseText {
  text-transform: lowercase
}

div.popupTitle {
  background: #ffffdc;
  padding: 0 1em;
  border: 1px black solid;
  position: absolute;
  display: none;
}

/* Search results*/

#search-results {
  margin-top: 1em;
}


#search-results ul {
  margin: 0 0 .5em 0;
  padding: 0;
  list-style-type: none;
}

#search-results ul li {
  margin-bottom: 1em;
}

#search-results ul li div.summary {
  margin-left: 17px;
  font-weight: normal;
}

#search-results ul.exact-matches {
  margin-top: 1em;
  margin-bottom: 1em;
}
#search-results ul.site-matches {
  max-width: 55em;
}

#search-results div.upper-batch-nav {
  border-top: 1px solid #d2d2d2;
  margin-top: 2.5em;
  margin-bottom: 0.5em;
}
#search-results .search-batch {
  background: #e7effc;
  margin-bottom: 10px;
}

#search-results div.lower-batch-nav {
  margin-top: 1.5em;
  border-top: 1px solid #d2d2d2;
}

#no-results {
  margin-top: 2em;
}

#no-results span.search_text {
  font-weight: bold;
}

/* From nice_pre in tales.py */
pre.wrap {
  white-space: -moz-pre-wrap;
  white-space: -o-pre-wrap;
  word-wrap: break-word;
}

/* Don't add styles here.
A chronologically-ordered style sheet is hard to maintain and debug.

First, see if you can solve your problem by correcting the HTML.
If not, see if there is an existing class that does what you want.
As a last resort, if you really do need extra CSS, add it to the appropriate
section of the style sheet, as shown in the table of contents.

Don't add styles here. Thanks. */<|MERGE_RESOLUTION|>--- conflicted
+++ resolved
@@ -1360,11 +1360,9 @@
 h1.disabled {
     color: grey;
 }
-<<<<<<< HEAD
 table#packages_list {
     margin-top: 1em;
-=======
-
+}
 p.update-failure-message {
     background: url(/@@/no) center left no-repeat;
     padding-left: 18px;
@@ -1377,7 +1375,6 @@
 
 a.update-retry {
     padding-left: 1em;
->>>>>>> b882fef0
 }
 /* --- Code --- */
 
