# Copyright 2011 Canonical Ltd.  This software is licensed under the
# GNU Affero General Public License version 3 (see the file LICENSE).

"""Notification for uploads and copies."""

__metaclass__ = type

__all__ = [
    'get_recipients',  # Available for testing only.
    'notify',
    ]


from email.mime.multipart import MIMEMultipart
from email.mime.text import MIMEText
from email.utils import formataddr
import os

from zope.component import getUtility

from canonical.config import config
from canonical.launchpad.helpers import get_email_template
from canonical.launchpad.webapp import canonical_url
from lp.app.interfaces.launchpad import ILaunchpadCelebrities
from lp.archivepublisher.utils import get_ppa_reference
from lp.archiveuploader.changesfile import ChangesFile
from lp.archiveuploader.utils import (
    ParseMaintError,
    safe_fix_maintainer,
    )
from lp.registry.interfaces.person import IPersonSet
from lp.registry.interfaces.pocket import PackagePublishingPocket
from lp.services.encoding import (
    ascii_smash,
    guess as guess_encoding,
    )
from lp.services.mail.sendmail import (
    format_address,
    format_address_for_person,
    sendmail,
    )


def reject_changes_file(blamer, changes_file_path, changes, archive,
                        distroseries, reason, logger=None):
    """Notify about a rejection where all of the details are not known.

    :param blamer: The `IPerson` that is to blame for this notification.
    :param changes_file_path: The path to the changes file.
    :param changes: A dictionary of the parsed changes file.
    :param archive: The `IArchive` the notification is regarding.
    :param distroseries: The `IDistroSeries` the notification is regarding.
    :param reason: The reason for the rejection.
    """
    ignored, filename = os.path.split(changes_file_path)
    subject = '%s rejected' % filename
    if archive and archive.is_ppa:
        subject = '[PPA %s] %s' % (get_ppa_reference(archive), subject)
    information = {
        'SUMMARY': reason,
        'CHANGESFILE': '',
        'DATE': '',
        'CHANGEDBY': '',
        'MAINTAINER': '',
        'SIGNER': '',
        'ORIGIN': '',
        'USERS_ADDRESS': config.launchpad.users_address,
    }
    template = get_template(archive, 'rejected')
    body = template % information
    to_addrs = get_recipients(
        blamer, archive, distroseries, logger, changes=changes)
    debug(logger, "Sending rejection email.")
    if not to_addrs:
        debug(logger, "No recipients have a preferred email.")
        return
    send_mail(None, archive, to_addrs, subject, body, False, logger=logger)


def get_template(archive, action):
    """Return the appropriate e-mail template."""
    template_name = 'upload-'
    if action in ('new', 'accepted', 'announcement'):
        template_name += action
    elif action == 'unapproved':
        template_name += 'accepted'
    elif action == 'rejected':
        template_name += 'rejection'
    if archive.is_ppa:
        template_name = 'ppa-%s' % template_name
    template_name += '.txt'
    return get_email_template(template_name)


ACTION_DESCRIPTIONS = {
    'new': 'New',
    'unapproved': 'Waiting for approval',
    'rejected': 'Rejected',
    'accepted': 'Accepted',
    'announcement': 'Accepted',
    }


def calculate_subject(spr, bprs, customfiles, archive, distroseries,
                      pocket, action):
    """Return the e-mail subject for the notification."""
    suite = distroseries.getSuite(pocket)
    names = set()
    version = '-'
    if spr:
        names.add(spr.name)
        version = spr.version
    elif bprs:
        names.add(bprs[0].build.source_package_release.name)
        version = bprs[0].build.source_package_release.version
    for custom in customfiles:
        names.add(custom.libraryfilealias.filename)
    name_str = ', '.join(names)
    subject = '[%s/%s] %s %s (%s)' % (
        distroseries.distribution.name, suite, name_str, version,
        ACTION_DESCRIPTIONS[action])
    if archive.is_ppa:
        subject = '[PPA %s] %s' % (get_ppa_reference(archive), subject)
    return subject


def notify(blamer, spr, bprs, customfiles, archive, distroseries, pocket,
           summary_text=None, changes=None, changesfile_content=None,
           changesfile_object=None, action=None, dry_run=False,
           logger=None, announce_from_person=None):
    """Notify about

    :param blamer: The `IPerson` who is to blame for this notification.
    :param spr: The `ISourcePackageRelease` that was created.
    :param bprs: A list of `IBinaryPackageRelease` that were created.
    :param customfiles: An `ILibraryFileAlias` that was created.
    :param archive: The target `IArchive`.
    :param distroseries: The target `IDistroSeries`.
    :param pocket: The target `PackagePublishingPocket`.
    :param summary_text: The summary of the notification.
    :param changes: A dictionary of the parsed changes file.
    :param changesfile_content: The raw content of the changes file, so it
        can be attached to the mail if desired.
    :param changesfile_object: The raw object of the changes file. Only used
        to work out the filename for `reject_changes_file`.
    :param action: A string of what action to notify for, such as 'new',
        'accepted'.
    :param dry_run: If True, only log the mail.
    :param announce_from_person: If passed, use this `IPerson` as the From: in
        announcement emails.  If the person has no preferred email address,
        the person is ignored and the default From: is used instead.
    """
    # If this is a binary or mixed upload, we don't send *any* emails
    # provided it's not a rejection or a security upload:
    if (
        bprs and action != 'rejected' and
        pocket != PackagePublishingPocket.SECURITY):
        debug(logger, "Not sending email; upload is from a build.")
        return

    if spr and spr.source_package_recipe_build and action == 'accepted':
        debug(logger, "Not sending email; upload is from a recipe.")
        return

    if spr is None and not bprs and not customfiles:
        # We do not have enough context to do a normal notification, so
        # reject what we do have.
        if changesfile_object is None:
            return
        reject_changes_file(
            blamer, changesfile_object.name, changes, archive, distroseries,
            summary_text, logger=logger)
        return

    # "files" will contain a list of tuples of filename,component,section.
    # If files is empty, we don't need to send an email if this is not
    # a rejection.
    try:
        files = build_uploaded_files_list(spr, bprs, customfiles, logger)
    except LanguagePackEncountered:
        # Don't send emails for language packs.
        return

    if not files and action != 'rejected':
        return

    recipients = get_recipients(
        blamer, archive, distroseries, logger, changes=changes, spr=spr,
        bprs=bprs)

    # There can be no recipients if none of the emails are registered
    # in LP.
    if not recipients:
        debug(logger, "No recipients on email, not sending.")
        return

    if action == 'rejected':
        default_recipient = "%s <%s>" % (
            config.uploader.default_recipient_name,
            config.uploader.default_recipient_address)
        if not recipients:
            recipients = [default_recipient]
        debug(logger, "Sending rejection email.")
        if summary_text is None:
            summarystring = 'Rejected by archive administrator.'
        else:
            summarystring = summary_text
    else:
        summary = build_summary(spr, files, action)
        if summary_text:
            summary.append(summary_text)
        summarystring = "\n".join(summary)

    attach_changes = not archive.is_ppa

    def build_and_send_mail(action, recipients, from_addr=None, bcc=None):
        subject = calculate_subject(
            spr, bprs, customfiles, archive, distroseries, pocket, action)
        body = assemble_body(
            blamer, spr, bprs, archive, distroseries, summarystring, changes,
            action)
        body = body.encode("utf8")
        send_mail(
            spr, archive, recipients, subject, body, dry_run,
            changesfile_content=changesfile_content,
            attach_changes=attach_changes, from_addr=from_addr, bcc=bcc,
            logger=logger)

    build_and_send_mail(action, recipients)

    info = fetch_information(spr, bprs, changes)
    from_addr = info['changedby']
    if announce_from_person is not None:
        email = announce_from_person.preferredemail
        if email:
            from_addr = email.email

    # If we're sending an acceptance notification for a non-PPA upload,
    # announce if possible. Avoid announcing backports, binary-only
    # security uploads, or autosync uploads.
    if (action == 'accepted' and distroseries.changeslist
        and not archive.is_ppa
        and pocket != PackagePublishingPocket.BACKPORTS
        and not (pocket == PackagePublishingPocket.SECURITY and spr is None)
        and not is_auto_sync_upload(
            spr, bprs, pocket, from_addr)):
        name = None
        bcc_addr = None
        if spr:
            name = spr.name
        elif bprs:
            name = bprs[0].build.source_package_release.name
        if name:
            bcc_addr = '%s_derivatives@packages.qa.debian.org' % name

        build_and_send_mail(
            'announcement', [str(distroseries.changeslist)], from_addr,
            bcc_addr)


def assemble_body(blamer, spr, bprs, archive, distroseries, summary, changes,
                  action):
    """Assemble the e-mail notification body."""
    if changes is None:
        changes = {}
    info = fetch_information(spr, bprs, changes)
    information = {
        'STATUS': ACTION_DESCRIPTIONS[action],
        'SUMMARY': summary,
        'DATE': 'Date: %s' % info['date'],
        'CHANGESFILE': info['changesfile'],
        'DISTRO': distroseries.distribution.title,
        'ANNOUNCE': 'No announcement sent',
        'CHANGEDBY': '',
        'MAINTAINER': '',
        'ORIGIN': '',
        'SIGNER': '',
        'SPR_URL': '',
        'USERS_ADDRESS': config.launchpad.users_address,
        }
    if spr:
        # Yay, circular imports.
        from lp.soyuz.model.distroseriessourcepackagerelease import (
            DistroSeriesSourcePackageRelease,
            )
        dsspr = DistroSeriesSourcePackageRelease(distroseries, spr)
        information['SPR_URL'] = canonical_url(dsspr)
    changedby_displayname = info['changedby_displayname']
    if changedby_displayname:
        information['CHANGEDBY'] = '\nChanged-By: %s' % changedby_displayname
    origin = changes.get('Origin')
    if origin:
        information['ORIGIN'] = '\nOrigin: %s' % origin
    if action == 'unapproved':
        information['SUMMARY'] += (
            "\nThis upload awaits approval by a distro manager\n")
    if distroseries.changeslist:
        information['ANNOUNCE'] = "Announcing to %s" % (
            distroseries.changeslist)
    try:
<<<<<<< HEAD
        changedby_person = email_to_person(changedby)
=======
        changedby_person = email_to_person(info['changedby'])
>>>>>>> a8d8d53b
    except ParseMaintError:
        # Some syncs (e.g. from Debian) will involve packages whose
        # changed-by person was auto-created in LP and hence does not
        # have a preferred email address set.
        changedby_person = None
    if blamer is not None and blamer != changedby_person:
        signer_signature = person_to_email(blamer)
        if signer_signature != info['changedby']:
            information['SIGNER'] = '\nSigned-By: %s' % signer_signature
    # Add maintainer if present and different from changed-by.
    maintainer = info['maintainer']
    changedby = info['changedby']
    if maintainer and maintainer != changedby:
        information['MAINTAINER'] = '\nMaintainer: %s' % maintainer
    return get_template(archive, action) % information


def send_mail(
    spr, archive, to_addrs, subject, mail_text, dry_run, from_addr=None,
    bcc=None, changesfile_content=None, attach_changes=False, logger=None):
    """Send an email to to_addrs with the given text and subject.

    :param spr: The `ISourcePackageRelease` to be notified about.
    :param archive: The target `IArchive`.
    :param to_addrs: A list of email addresses to be used as recipients.
        Each email must be a valid ASCII str instance or a unicode one.
    :param subject: The email's subject.
    :param mail_text: The text body of the email. Unicode is preserved in the
        email.
    :param dry_run: Whether or not an email should actually be sent. But
        please note that this flag is (largely) ignored.
    :param from_addr: The email address to be used as the sender. Must be a
        valid ASCII str instance or a unicode one.  Defaults to the email
        for config.uploader.
    :param bcc: Optional email Blind Carbon Copy address(es).
    :param param changesfile_content: The content of the actual changesfile.
    :param attach_changes: A flag governing whether the original changesfile
        content shall be attached to the email.
    """
    extra_headers = {'X-Katie': 'Launchpad actually'}

    # Include the 'X-Launchpad-PPA' header for PPA upload notfications
    # containing the PPA owner name.
    if archive.is_ppa:
        extra_headers['X-Launchpad-PPA'] = get_ppa_reference(archive)

    # Include a 'X-Launchpad-Component' header with the component and
    # the section of the source package uploaded in order to facilitate
    # filtering on the part of the email recipients.
    if spr:
        xlp_component_header = 'component=%s, section=%s' % (
            spr.component.name, spr.section.name)
        extra_headers['X-Launchpad-Component'] = xlp_component_header

    if from_addr is None:
        from_addr = format_address(
            config.uploader.default_sender_name,
            config.uploader.default_sender_address)

    # `sendmail`, despite handling unicode message bodies, can't
    # cope with non-ascii sender/recipient addresses, so ascii_smash
    # is used on all addresses.

    # All emails from here have a Bcc to the default recipient.
    bcc_text = format_address(
        config.uploader.default_recipient_name,
        config.uploader.default_recipient_address)
    if bcc:
        bcc_text = "%s, %s" % (bcc_text, bcc)
    extra_headers['Bcc'] = ascii_smash(bcc_text)

    recipients = ascii_smash(", ".join(to_addrs))
    if isinstance(from_addr, unicode):
        # ascii_smash only works on unicode strings.
        from_addr = ascii_smash(from_addr)
    else:
        from_addr.encode('ascii')

    if dry_run and logger is not None:
        debug(logger, "Would have sent a mail:")
    else:
        debug(logger, "Sent a mail:")
    debug(logger, "  Subject: %s" % subject)
    debug(logger, "  Sender: %s" % from_addr)
    debug(logger, "  Recipients: %s" % recipients)
    if 'Bcc' in extra_headers:
        debug(logger, "  Bcc: %s" % extra_headers['Bcc'])
    debug(logger, "  Body:")
    for line in mail_text.splitlines():
        debug(logger, line)

    if not dry_run:
        # Since we need to send the original changesfile as an
        # attachment the sendmail() method will be used as opposed to
        # simple_sendmail().
        message = MIMEMultipart()
        message['from'] = from_addr
        message['subject'] = subject
        message['to'] = recipients

        # Set the extra headers if any are present.
        for key, value in extra_headers.iteritems():
            message.add_header(key, value)

        # Add the email body.
        message.attach(
            MIMEText(sanitize_string(mail_text).encode('utf-8'),
                'plain', 'utf-8'))

        if attach_changes:
            # Add the original changesfile as an attachment.
            if changesfile_content is not None:
                changesfile_text = sanitize_string(changesfile_content)
            else:
                changesfile_text = ("Sorry, changesfile not available.")

            attachment = MIMEText(
                changesfile_text.encode('utf-8'), 'plain', 'utf-8')
            attachment.add_header(
                'Content-Disposition',
                'attachment; filename="changesfile"')
            message.attach(attachment)

        # And finally send the message.
        sendmail(message)


def sanitize_string(s):
    """Make sure string does not trigger 'ascii' codec errors.

    Convert string to unicode if needed so that characters outside
    the (7-bit) ASCII range do not cause errors like these:

        'ascii' codec can't decode byte 0xc4 in position 21: ordinal
        not in range(128)
    """
    if isinstance(s, unicode):
        return s
    else:
        return guess_encoding(s)


def debug(logger, msg):
    """Shorthand debug notation for publish() methods."""
    if logger is not None:
        logger.debug(msg)


def get_recipients(blamer, archive, distroseries, logger, changes=None,
                   spr=None, bprs=None):
    """Return a list of recipients for notification emails."""
    candidate_recipients = []
    debug(logger, "Building recipients list.")
    info = fetch_information(spr, bprs, changes)

    if info['changedby']:
        try:
            changer = email_to_person(info['changedby'])
        except ParseMaintError:
            changer = None
    else:
        changer = None

    if info['maintainer']:
        try:
            maintainer = email_to_person(info['maintainer'])
        except ParseMaintError:
            maintainer = None
    else:
        maintainer = None

    if blamer:
        # This is a signed upload.
        candidate_recipients.append(blamer)
    else:
        debug(logger,
            "Changes file is unsigned, adding changer as recipient")
        candidate_recipients.append(changer)

    if archive.is_ppa:
        # For PPAs, any person or team mentioned explicitly in the
        # ArchivePermissions as uploaders for the archive will also
        # get emailed.
        uploaders = [
            permission.person for permission in
                archive.getUploadersForComponent()]
        candidate_recipients.extend(uploaders)

    # If this is not a PPA, we also consider maintainer and changed-by.
    elif blamer is not None:
        if (maintainer and maintainer != blamer and
                maintainer.isUploader(distroseries.distribution)):
            debug(logger, "Adding maintainer to recipients")
            candidate_recipients.append(maintainer)

        if (changer and changer != blamer and
                changer.isUploader(distroseries.distribution)):
            debug(logger, "Adding changed-by to recipients")
            candidate_recipients.append(changer)

    # Now filter list of recipients for persons only registered in
    # Launchpad to avoid spamming the innocent.
    recipients = []
    for person in candidate_recipients:
        if person is None or person.preferredemail is None:
            continue
        recipient = format_address_for_person(person)
        debug(logger, "Adding recipient: '%s'" % recipient)
        recipients.append(recipient)

    return recipients


def build_uploaded_files_list(spr, builds, customfiles, logger):
    """Return a list of tuples of (filename, component, section).

    Component and section are only set where the file is a source upload.
    If an empty list is returned, it means there are no files.
    Raises LanguagePackRejection if a language pack is detected.
    No emails should be sent for language packs.
    """
    files = []
    # Bail out early if this is an upload for the translations
    # section.
    if spr:
        if spr.section.name == 'translations':
            debug(logger,
                "Skipping acceptance and announcement, it is a "
                "language-package upload.")
            raise LanguagePackEncountered
        for sprfile in spr.files:
            files.append(
                (sprfile.libraryfile.filename, spr.component.name,
                spr.section.name))

    # Component and section don't get set for builds and custom, since
    # this information is only used in the summary string for source
    # uploads.
    for build in builds:
        for bpr in build.build.binarypackages:
            files.extend([
                (bpf.libraryfile.filename, '', '') for bpf in bpr.files])

    if customfiles:
        files.extend(
            [(file.libraryfilealias.filename, '', '')
            for file in customfiles])

    return files


def build_summary(spr, files, action):
    """Build a summary string based on the files present in the upload."""
    summary = []
    for filename, component, section in files:
        if action == 'new':
            summary.append("NEW: %s" % filename)
        else:
            summary.append(" OK: %s" % filename)
            if filename.endswith("dsc"):
                summary.append("     -> Component: %s Section: %s" % (
                    component, section))
    return summary


def email_to_person(fullemail):
    """Return an IPerson given an RFC2047 email address."""
    # The 2nd arg to s_f_m() doesn't matter as it won't fail since every-
    # thing will have already parsed at this point.
    (rfc822, rfc2047, name, email) = safe_fix_maintainer(
        fullemail, "email")
    return getUtility(IPersonSet).getByEmail(email)


def person_to_email(person):
    """Return a string of full name <e-mail address> given an IPerson."""
    # This will use email.Header to encode any unicode.
    if person and person.preferredemail:
        return format_address_for_person(person)


def is_auto_sync_upload(spr, bprs, pocket, changed_by_email):
    """Return True if this is a (Debian) auto sync upload.

    Sync uploads are source-only, unsigned and not targeted to
    the security pocket. The Changed-By field is also the Katie
    user (archive@ubuntu.com).
    """
    katie = getUtility(ILaunchpadCelebrities).katie
    try:
        changed_by = email_to_person(changed_by_email)
    except ParseMaintError:
        return False
    return (
        spr and not bprs and changed_by == katie and
        pocket != PackagePublishingPocket.SECURITY)


def fetch_information(spr, bprs, changes):
    changedby = None
    changedby_displayname = None
    maintainer = None
    maintainer_displayname = None

    if changes:
        changesfile = ChangesFile.formatChangesComment(
            sanitize_string(changes.get('Changes')))
        date = changes.get('Date')
        changedby = sanitize_string(changes.get('Changed-By'))
        maintainer = sanitize_string(changes.get('Maintainer'))
        changedby_displayname = changedby
        maintainer_displayname = maintainer
    elif spr or bprs:
        if not spr and bprs:
            spr = bprs[0].build.source_package_release
        changesfile = spr.changelog_entry
        date = spr.dateuploaded
        changedby = person_to_email(spr.creator)
        maintainer = person_to_email(spr.maintainer)
        if changedby:
            addr = formataddr((spr.creator.displayname,
                               spr.creator.preferredemail.email))
            changedby_displayname = sanitize_string(addr)
        if maintainer:
            addr = formataddr((spr.maintainer.displayname,
                               spr.maintainer.preferredemail.email))
            maintainer_displayname = sanitize_string(addr)
    else:
        changesfile = date = None

    return {
        'changesfile': changesfile,
        'date': date,
        'changedby': changedby,
        'changedby_displayname': changedby_displayname,
        'maintainer': maintainer,
        'maintainer_displayname': maintainer_displayname,
        }


class LanguagePackEncountered(Exception):
    """Thrown when not wanting to email notifications for language packs."""<|MERGE_RESOLUTION|>--- conflicted
+++ resolved
@@ -298,11 +298,7 @@
         information['ANNOUNCE'] = "Announcing to %s" % (
             distroseries.changeslist)
     try:
-<<<<<<< HEAD
-        changedby_person = email_to_person(changedby)
-=======
         changedby_person = email_to_person(info['changedby'])
->>>>>>> a8d8d53b
     except ParseMaintError:
         # Some syncs (e.g. from Debian) will involve packages whose
         # changed-by person was auto-created in LP and hence does not
