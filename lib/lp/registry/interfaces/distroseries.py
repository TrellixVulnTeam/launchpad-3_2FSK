# Copyright 2009-2011 Canonical Ltd.  This software is licensed under the
# GNU Affero General Public License version 3 (see the file LICENSE).

# pylint: disable-msg=E0211,E0213

"""Interfaces including and related to IDistroSeries."""

__metaclass__ = type

__all__ = [
    'DerivationError',
    'IDistroSeries',
    'IDistroSeriesEditRestricted',
    'IDistroSeriesPublic',
    'IDistroSeriesSet',
    ]

from lazr.enum import DBEnumeratedType
from lazr.restful.declarations import (
    call_with,
    export_as_webservice_entry,
    export_factory_operation,
    export_read_operation,
    export_write_operation,
    exported,
    LAZR_WEBSERVICE_EXPORTED,
    operation_parameters,
    operation_returns_collection_of,
    operation_returns_entry,
    rename_parameters_as,
    REQUEST_USER,
    webservice_error,
    )
from lazr.restful.fields import (
    CollectionField,
    Reference,
    ReferenceChoice,
    )
from lazr.restful.interface import copy_field
from zope.component import getUtility
from zope.interface import (
    Attribute,
    Interface,
    )
from zope.schema import (
    Bool,
    Choice,
    Datetime,
    List,
    Object,
    TextLine,
    )

from canonical.launchpad import _
from canonical.launchpad.interfaces.launchpad import IHasAppointedDriver
from lp.app.interfaces.launchpad import IServiceUsage
from lp.app.validators import LaunchpadValidationError
from lp.app.validators.email import email_validator
from lp.app.validators.name import name_validator
from lp.app.validators.version import sane_version
from lp.blueprints.interfaces.specificationtarget import ISpecificationGoal
from lp.bugs.interfaces.bugtarget import (
    IBugTarget,
    IHasBugs,
    IHasOfficialBugTags,
    )
from lp.bugs.interfaces.structuralsubscription import (
    IStructuralSubscriptionTarget,
    )
from lp.registry.errors import NoSuchDistroSeries
from lp.registry.interfaces.milestone import (
    IHasMilestones,
    IMilestone,
    )
from lp.registry.interfaces.person import IPerson
from lp.registry.interfaces.role import IHasOwner
from lp.registry.interfaces.series import (
    ISeriesMixin,
    SeriesStatus,
    )
from lp.registry.interfaces.sourcepackage import ISourcePackage
from lp.services.fields import (
    ContentNameField,
    Description,
    PublicPersonChoice,
    Title,
    UniqueField,
    )
from lp.soyuz.interfaces.buildrecords import IHasBuildRecords
from lp.translations.interfaces.hastranslationimports import (
    IHasTranslationImports,
    )
from lp.translations.interfaces.hastranslationtemplates import (
    IHasTranslationTemplates,
    )
from lp.translations.interfaces.languagepack import ILanguagePack


class DistroSeriesNameField(ContentNameField):
    """A class to ensure `IDistroSeries` has unique names."""
    errormessage = _("%s is already in use by another series.")

    @property
    def _content_iface(self):
        """See `IField`."""
        return IDistroSeries

    def _getByName(self, name):
        """See `IField`."""
        try:
            if self._content_iface.providedBy(self.context):
                return self.context.distribution.getSeries(name)
            else:
                return self.context.getSeries(name)
        except NoSuchDistroSeries:
            # The name is available for the new series.
            return None


class DistroSeriesVersionField(UniqueField):
    """A class to ensure `IDistroSeries` has unique versions."""
    errormessage = _(
        "%s is already in use by another version in this distribution.")
    attribute = 'version'

    @property
    def _content_iface(self):
        return IDistroSeries

    @property
    def _distribution(self):
        if self._content_iface.providedBy(self.context):
            return self.context.distribution
        else:
            return self.context

    def _getByName(self, version):
        """Return the `IDistroSeries` for the specified distribution version.

        The distribution is the context's distribution (which may
        the context itself); A version is unique to a distribution.
        """
        found_series = None
        for series in getUtility(IDistroSeriesSet).findByVersion(version):
            if (series.distribution == self._distribution
                and series != self.context):
                # A version is unique to a distribution, but a distroseries
                # may edit itself.
                found_series = series
                break
        return found_series

    def _getByAttribute(self, version):
        """Return the content object with the given attribute."""
        return self._getByName(version)

    def _validate(self, version):
        """See `UniqueField`."""
        super(DistroSeriesVersionField, self)._validate(version)
        if not sane_version(version):
            raise LaunchpadValidationError(
                "%s is not a valid version" % version)
        # Avoid circular import hell.
        from lp.archivepublisher.debversion import Version, VersionError
        try:
            # XXX sinzui 2009-07-25 bug=404613: DistributionMirror and buildd
            # have stricter version rules than the schema. The version must
            # be a debversion.
            Version(version)
        except VersionError, error:
            raise LaunchpadValidationError(
                "'%s': %s" % (version, error))


class IDistroSeriesEditRestricted(Interface):
    """IDistroSeries properties which require launchpad.Edit."""

    @rename_parameters_as(dateexpected='date_targeted')
    @export_factory_operation(
        IMilestone, ['name', 'dateexpected', 'summary', 'code_name'])
    def newMilestone(name, dateexpected=None, summary=None, code_name=None):
        """Create a new milestone for this DistroSeries."""


class IDistroSeriesPublic(
    ISeriesMixin, IHasAppointedDriver, IHasOwner, IBugTarget,
    ISpecificationGoal, IHasMilestones, IHasOfficialBugTags,
    IHasBuildRecords, IHasTranslationImports, IHasTranslationTemplates,
    IServiceUsage):
    """Public IDistroSeries properties."""

    id = Attribute("The distroseries's unique number.")
    name = exported(
        DistroSeriesNameField(
            title=_("Name"), required=True,
            description=_("The name of this series."),
            constraint=name_validator))
    displayname = exported(
        TextLine(
            title=_("Display name"), required=True,
            description=_("The series displayname.")))
    fullseriesname = exported(
        TextLine(
            title=_("Series full name"), required=False,
            description=_("The series full name, e.g. Ubuntu Warty")))
    title = exported(
        Title(
            title=_("Title"), required=True,
            description=_(
                "The title of this series. It should be distinctive "
                "and designed to look good at the top of a page.")))
    description = exported(
        Description(title=_("Description"), required=True,
            description=_("A detailed description of this series, with "
                          "information on the architectures covered, the "
                          "availability of security updates and any other "
                          "relevant information.")))
    version = exported(
        DistroSeriesVersionField(
            title=_("Version"), required=True,
            description=_("The version string for this series.")))
    distribution = exported(
        Reference(
            Interface, # Really IDistribution, see circular import fix below.
            title=_("Distribution"), required=True,
            description=_("The distribution for which this is a series.")))
    distributionID = Attribute('The distribution ID.')
    named_version = Attribute('The combined display name and version.')
    parent = Attribute('The structural parent of this series - the distro')
    components = Attribute("The series components.")
    upload_components = Attribute("The series components that can be "
                                  "uploaded to.")
    sections = Attribute("The series sections.")
    status = exported(
        Choice(
            title=_("Status"), required=True,
            vocabulary=SeriesStatus))
    datereleased = exported(
        Datetime(title=_("Date released")))
    parent_series = exported(
        ReferenceChoice(
            title=_("Parent series"),
            description=_("The series from which this one was branched."),
            required=True, schema=Interface, # Really IDistroSeries, see below
<<<<<<< HEAD
            vocabulary='DistroSeries'))
    registrant = exported(
        PublicPersonChoice(
            title=_("Registrant"), vocabulary='ValidPersonOrTeam'))
    owner = exported(Reference(
        IPerson, title=_("Owning team of the derived series"), readonly=True,
        description=_(
            "This attribute mirrors the owner of the distribution.")))
=======
            vocabulary='DistroSeries'),
        readonly=True)
    owner = exported(
        PublicPersonChoice(title=_("Owner"), vocabulary='ValidOwner'))
>>>>>>> e505b620
    date_created = exported(
        Datetime(title=_("The date this series was registered.")))
    driver = exported(
        ReferenceChoice(
            title=_("Driver"),
            description=_(
                "The person or team responsible for decisions about features "
                "and bugs that will be targeted to this series of the "
                "distribution."),
            required=False, vocabulary='ValidPersonOrTeam', schema=IPerson))
    changeslist = exported(
        TextLine(
            title=_("E-mail changes to"), required=True,
            description=_("The mailing list or other e-mail address that "
                          "Launchpad should notify about new uploads."),
            constraint=email_validator))
    sourcecount = Attribute("Source Packages Counter")
    defer_translation_imports = Bool(
        title=_("Defer translation imports"),
        description=_("Suspends any translation imports for this series"),
        default=True,
        required=True,
        )
    binarycount = Attribute("Binary Packages Counter")

    architecturecount = Attribute("The number of architectures in this "
        "series.")
    nominatedarchindep = Attribute(
        "DistroArchSeries designed to build architecture-independent "
        "packages whithin this distroseries context.")
    messagecount = Attribute("The total number of translatable items in "
        "this series.")
    distroserieslanguages = Attribute("The set of dr-languages in this "
        "series.")

    hide_all_translations = Bool(
        title=u'Hide translations for this release', required=True,
        description=(
            u"You may hide all translation for this distribution series so"
             " that only Launchpad administrators will be able to see them."
             " For example, you should hide these translations while they are"
             " being imported from a previous series so that translators"
             " will not be confused by imports that are in progress."),
        default=True)

    language_pack_base = Choice(
        title=_('Language pack base'), required=False,
        description=_('''
            Language pack with the export of all translations
            available for this distribution series when it was generated. The
            subsequent update exports will be generated based on this one.
            '''), vocabulary='FilteredFullLanguagePack')

    language_pack_delta = Choice(
        title=_('Language pack update'), required=False,
        description=_('''
            Language pack with the export of all translation updates
            available for this distribution series since the language pack
            base was generated.
            '''), vocabulary='FilteredDeltaLanguagePack')

    language_pack_proposed = Choice(
        title=_('Proposed language pack update'), required=False,
        description=_('''
            Base or update language pack export that is being tested and
            proposed to be used as the new language pack base or
            language pack update for this distribution series.
            '''), vocabulary='FilteredLanguagePack')

    language_pack_full_export_requested = Bool(
        title=_('Request a full language pack export'), required=True,
        description=_('''
            Whether next language pack generation will be a full export. This
            information is useful when update packs are too big and want to
            merge all those changes in the base pack.
            '''))

    last_full_language_pack_exported = Object(
        title=_('Latest exported language pack with all translation files.'),
        required=False, readonly=True, schema=ILanguagePack)

    last_delta_language_pack_exported = Object(
        title=_(
            'Lastest exported language pack with updated translation files.'),
        required=False, readonly=True, schema=ILanguagePack)

    # related joins
    packagings = Attribute("All of the Packaging entries for this "
        "distroseries.")
    specifications = Attribute("The specifications targeted to this "
        "series.")

    language_packs = Attribute(
        "All language packs associated with this distribution series.")

    backports_not_automatic = Bool(
        title=_("Don't upgrade to backports automatically"), required=True,
        description=_("""
            Set NotAutomatic: yes and ButAutomaticUpgrades: yes in Release
            files generated for the backports pocket. This tells apt to
            automatically upgrade within backports, but not into it.
            """))

    # other properties
    previous_series = Attribute("Previous series from the same "
        "distribution.")

    main_archive = exported(
        Reference(
            Interface, # Really IArchive, see below for circular import fix.
            title=_('Distribution Main Archive')))

    supported = exported(
        Bool(
            title=_("Supported"),
            description=_(
                "Whether or not this series is currently supported.")))

    def isUnstable():
        """Whether or not a distroseries is unstable.

        The distribution is "unstable" until it is released; after that
        point, all development on the Release pocket is stopped and
        development moves on to the other pockets.
        """

    def canUploadToPocket(pocket):
        """Decides whether or not allow uploads for a given pocket.

        Only allow uploads for RELEASE pocket in unreleased
        distroseries and the opposite, only allow uploads for
        non-RELEASE pockets in released distroseries.
        For instance, in edgy time :

                warty         -> DENY
                edgy          -> ALLOW
                warty-updates -> ALLOW
                edgy-security -> DENY

        Note that FROZEN is not considered either 'stable' or 'unstable'
        state.  Uploads to a FROZEN distroseries will end up in the
        UNAPPROVED queue.

        Return True if the upload is allowed and False if denied.
        """

    def getLatestUploads():
        """Return the latest five source uploads for this DistroSeries.

        It returns a list containing up to five elements as
        IDistroSeriesSourcePackageRelease instances
        """

    # DistroArchSeries lookup properties/methods.
    architectures = exported(
        CollectionField(
            title=_("All architectures in this series."),
            value_type=Reference(schema=Interface), # IDistroArchSeries.
            readonly=True))

    enabled_architectures = Attribute(
        "All architectures in this series with the 'enabled' flag set.")

    virtualized_architectures = Attribute(
        "All architectures in this series where PPA is supported.")

    buildable_architectures = Attribute(
        "All architectures in this series with available chroot tarball.")

    def __getitem__(archtag):
        """Return the distroarchseries for this distroseries with the
        given architecturetag.
        """

    def __str__():
        """Return the name of the distroseries."""

    def getDistroArchSeriesByProcessor(processor):
        """Return the distroarchseries for this distroseries with the
        given architecturetag from a `IProcessor`.

        :param processor: An `IProcessor`
        :return: An `IDistroArchSeries` or None when none was found.
        """

    @operation_parameters(
        archtag=TextLine(
            title=_("The architecture tag"), required=True))
    @operation_returns_entry(Interface)
    @export_read_operation()
    def getDistroArchSeries(archtag):
        """Return the distroarchseries for this distroseries with the
        given architecturetag.
        """
    # End of DistroArchSeries lookup methods.

    def updateStatistics(ztm):
        """Update all the Rosetta stats for this distro series."""

    def updatePackageCount():
        """Update the binary and source package counts for this distro
        series."""

    @operation_parameters(
        name=TextLine(
            title=_("The name of the source package"), required=True))
    @operation_returns_entry(ISourcePackage)
    @export_read_operation()
    def getSourcePackage(name):
        """Return a source package in this distro series by name.

        The name given may be a string or an ISourcePackageName-providing
        object. The source package may not be published in the distro series.
        """

    def getTranslatableSourcePackages():
        """Return a list of Source packages in this distribution series
        that can be translated.
        """

    def getPrioritizedUnlinkedSourcePackages():
        """Return a list of package summaries that need packaging links.

        A summary is a dict of package (`ISourcePackage`), total_bugs,
        and total_messages (translatable messages).
        """

    def getPrioritizedPackagings():
        """Return a list of packagings that need more upstream information."""

    def getMostRecentlyLinkedPackagings():
        """Return a list of packagings that are the most recently linked.

        At most five packages are returned of those most recently linked to an
        upstream.
        """

    @operation_parameters(
        created_since_date=Datetime(
            title=_("Created Since Timestamp"),
            description=_(
                "Return items that are more recent than this timestamp."),
            required=False),
        status=Choice(
            # Really PackageUploadCustomFormat, patched in
            # _schema_circular_imports.py
            vocabulary=DBEnumeratedType,
            title=_("Package Upload Status"),
            description=_("Return only items that have this status."),
            required=False),
        archive=Reference(
            # Really IArchive, patched in _schema_circular_imports.py
            schema=Interface,
            title=_("Archive"),
            description=_("Return only items for this archive."),
            required=False),
        pocket=Choice(
            # Really PackagePublishingPocket, patched in
            # _schema_circular_imports.py
            vocabulary=DBEnumeratedType,
            title=_("Pocket"),
            description=_("Return only items targeted to this pocket"),
            required=False),
        custom_type=Choice(
            # Really PackageUploadCustomFormat, patched in
            # _schema_circular_imports.py
            vocabulary=DBEnumeratedType,
            title=_("Custom Type"),
            description=_("Return only items with custom files of this "
                          "type."),
            required=False),
        )
    # Really IPackageUpload, patched in _schema_circular_imports.py
    @operation_returns_collection_of(Interface)
    @export_read_operation()
    def getPackageUploads(created_since_date, status, archive, pocket,
                          custom_type):
        """Get package upload records for this distribution series.

        :param created_since_date: If specified, only returns items uploaded
            since the timestamp supplied.
        :param status: Filter results by this `PackageUploadStatus`
        :param archive: Filter results for this `IArchive`
        :param pocket: Filter results by this `PackagePublishingPocket`
        :param custom_type: Filter results by this `PackageUploadCustomFormat`
        :return: A result set containing `IPackageUpload`
        """

    def getUnlinkedTranslatableSourcePackages():
        """Return a list of source packages that can be translated in
        this distribution series but which lack Packaging links.
        """

    def getBinaryPackage(name):
        """Return a DistroSeriesBinaryPackage for this name.

        The name given may be an IBinaryPackageName or a string.  The
        binary package may not be published in the distro series.
        """

    def getSourcePackageRelease(sourcepackagerelease):
        """Return a IDistroSeriesSourcePackageRelease

        sourcepackagerelease is an ISourcePackageRelease.
        """

    def getCurrentSourceReleases(source_package_names):
        """Get the current release of a list of source packages.

        :param source_package_names: a list of `ISourcePackageName`
            instances.

        :return: a dict where the key is a `ISourcePackage`
            and the value is a `IDistroSeriesSourcePackageRelease`.
        """

    def getPublishedSources(sourcepackage_or_name, pocket=None, version=None,
                            include_pending=False, exclude_pocket=None,
                            archive=None):
        """Return the SourcePackagePublishingHistory(s)

        Given a ISourcePackageName or name.

        If pocket is not specified, we look in all pockets.

        If version is not specified, return packages with any version.

        If exclude_pocket is specified we exclude results matching that
        pocket.

        If 'include_pending' is True, we return also the pending publication
        records, those packages that will get published in the next publisher
        run (it's only useful when we need to know if a given package is
        known during a publisher run, mostly in pre-upload checks)

        If 'archive' is not specified consider publication in the
        main_archive, otherwise respect the given value.
        """

    def getAllPublishedSources():
        """Return all currently published sources for the distroseries.

        Return publications in the main archives only.
        """

    def getAllPublishedBinaries():
        """Return all currently published binaries for the distroseries.

        Return publications in the main archives only.
        """

    def getSourcesPublishedForAllArchives():
        """Return all sourcepackages published across all the archives.

        It's only used in the buildmaster/master.py context for calculating
        the publication that are still missing build records.

        It will consider all publishing records in PENDING or PUBLISHED status
        as part of the 'build-unpublished-source' specification.

        For 'main_archive' candidates it will automatically exclude RELEASE
        pocket records of released distroseries (ensuring that we won't waste
        time with records that can't be accepted).

        Return a SelectResult of SourcePackagePublishingHistory.
        """

    def getDistroSeriesLanguage(language):
        """Return the DistroSeriesLanguage for this distroseries and the
        given language, or None if there's no DistroSeriesLanguage for this
        distribution and the given language.
        """

    def getDistroSeriesLanguageOrDummy(language):
        """Return the DistroSeriesLanguage for this distroseries and the
        given language, or a DummyDistroSeriesLanguage.
        """

    def createUploadedSourcePackageRelease(
        sourcepackagename, version, maintainer, builddepends,
        builddependsindep, architecturehintlist, component, creator, urgency,
        changelog, changelog_entry, dsc, dscsigningkey, section,
        dsc_maintainer_rfc822, dsc_standards_version, dsc_format,
        dsc_binaries, archive, copyright, build_conflicts,
        build_conflicts_indep, dateuploaded=None,
        source_package_recipe_build=None, user_defined_fields=None,
        homepage=None):
        """Create an uploads `SourcePackageRelease`.

        Set this distroseries set to be the uploadeddistroseries.

        All arguments are mandatory, they are extracted/built when
        processing and uploaded source package:

         :param dateuploaded: timestamp, if not provided will be UTC_NOW
         :param sourcepackagename: `ISourcePackageName`
         :param version: string, a debian valid version
         :param maintainer: IPerson designed as package maintainer
         :param creator: IPerson, package uploader
         :param component: IComponent
         :param section: ISection
         :param urgency: dbschema.SourcePackageUrgency
         :param dscsigningkey: IGPGKey used to sign the DSC file
         :param dsc: string, original content of the dsc file
         :param copyright: string, the original debian/copyright content
         :param changelog: LFA ID of the debian/changelog file in librarian
         :param changelog_entry: string, changelog extracted from the
                                 changesfile
         :param architecturehintlist: string, DSC architectures
         :param builddepends: string, DSC build dependencies
         :param builddependsindep: string, DSC architecture independent build
                                   dependencies.
         :param build_conflicts: string, DSC Build-Conflicts content
         :param build_conflicts_indep: string, DSC Build-Conflicts-Indep
                                       content
         :param dsc_maintainer_rfc822: string, DSC maintainer field
         :param dsc_standards_version: string, DSC standards version field
         :param dsc_format: string, DSC format version field
         :param dsc_binaries:  string, DSC binaries field
         :param archive: IArchive to where the upload was targeted
         :param dateuploaded: optional datetime, if omitted assumed nowUTC
         :param source_package_recipe_build: optional SourcePackageRecipeBuild
         :param user_defined_fields: optional sequence of key-value pairs with
                                     user defined fields.
         :param homepage: optional string with (unchecked) upstream homepage
                          URL
         :return: the just creates `SourcePackageRelease`
        """

    def getComponentByName(name):
        """Get the named component.

        Raise NotFoundError if the component is not in the permitted component
        list for this distroseries.
        """

    def getSectionByName(name):
        """Get the named section.

        Raise NotFoundError if the section is not in the permitted section
        list for this distroseries.
        """

    def addSection(section):
        """SQLObject provided method to fill a related join key section."""

    def getBinaryPackagePublishing(
        name=None, version=None, archtag=None, sourcename=None, orderBy=None,
        pocket=None, component=None, archive=None):
        """Get BinaryPackagePublishings in a DistroSeries.

        Can optionally restrict the results by name, version,
        architecturetag, pocket and/or component.

        If sourcename is passed, only packages that are built from
        source packages by that name will be returned.
        If archive is passed, restricted the results to the given archive,
        if it is suppressed the results will be restricted to the
        distribution 'main_archive'.
        """

    def getSourcePackagePublishing(status, pocket, component=None,
                                   archive=None):
        """Return a selectResult of ISourcePackagePublishingHistory.

        According status and pocket.
        If archive is passed, restricted the results to the given archive,
        if it is suppressed the results will be restricted to the
        distribution 'main_archive'.
        """

    def getBinaryPackageCaches(archive=None):
        """All of the cached binary package records for this distroseries.

        If 'archive' is not given it will return all caches stored for the
        distroseries main archives (PRIMARY and PARTNER).
        """

    def removeOldCacheItems(archive, log):
        """Delete any records that are no longer applicable.

        Consider all binarypackages marked as REMOVED.

        Also purges all existing cache records for disabled archives.

        :param archive: target `IArchive`.
        :param log: the context logger object able to print DEBUG level
            messages.
        """

    def updateCompletePackageCache(archive, log, ztm, commit_chunk=500):
        """Update the binary package cache

        Consider all binary package names published in this distro series
        and entirely skips updates for disabled archives

        :param archive: target `IArchive`;
        :param log: logger object for printing debug level information;
        :param ztm:  transaction used for partial commits, every chunk of
            'commit_chunk' updates is committed;
        :param commit_chunk: number of updates before commit, defaults to 500.

        :return the number of packages updated.
        """

    def updatePackageCache(binarypackagename, archive, log):
        """Update the package cache for a given IBinaryPackageName

        'log' is required, it should be a logger object able to print
        DEBUG level messages.
        'ztm' is the current trasaction manager used for partial commits
        (in full batches of 100 elements)
        """

    def searchPackages(text):
        """Search through the packge cache for this distroseries and return
        DistroSeriesBinaryPackage objects that match the given text.
        """

    def createQueueEntry(pocket, changesfilename, changesfilecontent,
                         archive, signingkey=None):
        """Create a queue item attached to this distroseries.

        Create a new records respecting the given pocket and archive.

        The default state is NEW, sorted sqlobject declaration, any
        modification should be performed via Queue state-machine.

        The changesfile argument should be the text of the .changes for this
        upload. The contents of this may be used later.

        'signingkey' is the IGPGKey used to sign the changesfile or None if
        the changesfile is unsigned.
        """

    def newArch(architecturetag, processorfamily, official, owner,
                supports_virtualized=False, enabled=True):
        """Create a new port or DistroArchSeries for this DistroSeries."""

    def copyTranslationsFromParent(ztm):
        """Copy any translation done in parent that we lack.

        If there is another translation already added to this one, we ignore
        the one from parent.

        The supplied transaction manager will be used for intermediate
        commits to break up large copying jobs into palatable smaller
        chunks.

        This method starts and commits transactions, so don't rely on `self`
        or any other database object remaining valid across this call!
        """

    def getPOFileContributorsByLanguage(language):
        """People who translated strings to the given language.

        The people that translated only IPOTemplate objects that are not
        current will not appear in the returned list.
        """

    def getSuite(pocket):
        """Return the suite for this distro series and the given pocket.

        :param pocket: A `DBItem` of `PackagePublishingPocket`.
        :return: A string.
        """

    def isSourcePackageFormatPermitted(format):
        """Check if the specified source format is allowed in this series.

        :param format: The SourcePackageFormat to check.
        """

    @operation_parameters(
        name=copy_field(name, required=True),
        displayname=copy_field(displayname, required=False),
        title=copy_field(title, required=False),
        summary=TextLine(
            title=_("The summary of the distroseries to derive."),
            required=False),
        description=copy_field(description, required=False),
        version=copy_field(version, required=False),
        distribution=copy_field(distribution, required=False),
        architectures=List(
            title=_("The list of architectures to copy to the derived "
            "distroseries."), value_type=TextLine(),
            required=False),
        packagesets=List(
            title=_("The list of packagesets to copy to the derived "
            "distroseries"), value_type=TextLine(),
            required=False),
        rebuild=Bool(
            title=_("If binaries will be copied to the derived "
            "distroseries."),
            required=True),
        )
    @call_with(user=REQUEST_USER)
    @export_write_operation()
    def deriveDistroSeries(user, name, displayname, title, summary,
                           description, version, distribution,
                           architectures, packagesets, rebuild):
        """Derive a distroseries from this one.

        This method performs checks, can create the new distroseries if
        necessary, and then creates a job to populate the new
        distroseries.

        :param name: The name of the new distroseries we will create if it
            doesn't exist, or the name of the distroseries we will look
            up, and then initialise.
        :param displayname: The Display Name for the new distroseries.
            If the distroseries already exists this parameter is ignored.
        :param title: The Title for the new distroseries. If the
            distroseries already exists this parameter is ignored.
        :param summary: The Summary for the new distroseries. If the
            distroseries already exists this parameter is ignored.
        :param description: The Description for the new distroseries. If the
            distroseries already exists this parameter is ignored.
        :param version: The version for the new distroseries. If the
            distroseries already exists this parameter is ignored.
        :param distribution: The distribution the derived series will
            belong to. If it isn't specified this distroseries'
            distribution is used.
        :param architectures: The architectures to copy to the derived
            series. If not specified, all of the architectures are copied.
        :param packagesets: The packagesets to copy to the derived series.
            If not specified, all of the packagesets are copied.
        :param rebuild: Whether binaries will be copied to the derived
            series. If it's true, they will not be, and if it's false, they
            will be.
        """

    @operation_returns_collection_of(Interface)
    @export_read_operation()
    def getDerivedSeries():
        """Get all `DistroSeries` derived from this one."""


class IDistroSeries(IDistroSeriesEditRestricted, IDistroSeriesPublic,
                    IStructuralSubscriptionTarget):
    """A series of an operating system distribution."""
    export_as_webservice_entry()


# We assign the schema for an `IHasBugs` method argument here
# in order to avoid circular dependencies.
IHasBugs['searchTasks'].queryTaggedValue(LAZR_WEBSERVICE_EXPORTED)[
    'params']['nominated_for'].schema = IDistroSeries


class IDistroSeriesSet(Interface):
    """The set of distro seriess."""

    def get(distroseriesid):
        """Retrieve the distro series with the given distroseriesid."""

    def translatables():
        """Return a set of distroseriess that can be translated in
        rosetta."""

    def findByName(name):
        """Find a DistroSeries by name.

        Returns a list of matching distributions, which may be empty.
        """

    def queryByName(distribution, name):
        """Query a DistroSeries by name.

        :distribution: An IDistribution.
        :name: A string.

        Returns the matching DistroSeries, or None if not found.
        """

    def findByVersion(version):
        """Find a DistroSeries by version.

        Returns a list of matching distributions, which may be empty.
        """

    def fromSuite(distribution, suite):
        """Return the distroseries and pocket for 'suite' of 'distribution'.

        :param distribution: An `IDistribution`.
        :param suite: A string that forms the name of a suite.
        :return: (`IDistroSeries`, `DBItem`) where the item is from
            `PackagePublishingPocket`.
        """

    def getCurrentSourceReleases(distro_series_source_packagenames):
        """Lookup many distroseries source package releases.

        :param distro_series_to_source_packagenames: A dictionary with
            its keys being `IDistroSeries` and its values a list of
            `ISourcePackageName`.
        :return: A dict as per `IDistroSeries.getCurrentSourceReleases`
        """

    def search(distribution=None, released=None, orderBy=None):
        """Search the set of distro seriess.

        released == True will filter results to only include
        IDistroSeries with status CURRENT or SUPPORTED.

        released == False will filter results to only include
        IDistroSeriess with status EXPERIMENTAL, DEVELOPMENT,
        FROZEN.

        released == None will do no filtering on status.
        """


class DerivationError(Exception):
    """Raised when there is a problem deriving a distroseries."""
    webservice_error(400) # Bad Request
    _message_prefix = "Error deriving distro series"


# Monkey patch for circular import avoidance done in
# _schema_circular_imports.py<|MERGE_RESOLUTION|>--- conflicted
+++ resolved
@@ -242,8 +242,8 @@
             title=_("Parent series"),
             description=_("The series from which this one was branched."),
             required=True, schema=Interface, # Really IDistroSeries, see below
-<<<<<<< HEAD
-            vocabulary='DistroSeries'))
+            vocabulary='DistroSeries'),
+        readonly=True)
     registrant = exported(
         PublicPersonChoice(
             title=_("Registrant"), vocabulary='ValidPersonOrTeam'))
@@ -251,12 +251,6 @@
         IPerson, title=_("Owning team of the derived series"), readonly=True,
         description=_(
             "This attribute mirrors the owner of the distribution.")))
-=======
-            vocabulary='DistroSeries'),
-        readonly=True)
-    owner = exported(
-        PublicPersonChoice(title=_("Owner"), vocabulary='ValidOwner'))
->>>>>>> e505b620
     date_created = exported(
         Datetime(title=_("The date this series was registered.")))
     driver = exported(
