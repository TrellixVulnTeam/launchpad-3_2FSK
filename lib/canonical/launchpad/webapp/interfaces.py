--- conflicted
+++ resolved
@@ -780,26 +780,19 @@
     'Optional' marker for such widgets.
     """
 
+
 class ISingleLineWidgetLayout(Interface):
     """A widget that is displayed in a single table row next to its label."""
 
+
 class IMultiLineWidgetLayout(Interface):
     """A widget that is displayed on its own table row below its label."""
 
+
 class ICheckBoxWidgetLayout(IAlwaysSubmittedWidget):
     """A widget that is displayed like a check box with label to the right."""
 
-<<<<<<< HEAD
-
-class IBreadcrumbProvider(Interface):
-    """Object that provides breadcrumb text."""
-
-    def breadcrumb():
-        """Breadcrumb text."""
-
-
-=======
->>>>>>> 80359206
+
 class IPrimaryContext(Interface):
     """The primary context that used to determine the tabs for the web UI."""
     context = Attribute('The primary context.')
