--- conflicted
+++ resolved
@@ -70,12 +70,8 @@
     def test_branch_sharing_policy_non_commercial(self):
         # An API attempt to set a commercial-only branch_sharing_policy
         # on a non-commercial project returns Forbidden.
-<<<<<<< HEAD
-        product = self.factory.makeLegacyProduct()
+        product = self.factory.makeProduct()
         owner = product.owner
-=======
-        product = self.factory.makeProduct()
->>>>>>> 59cb2a79
         webservice = webservice_for_person(
             product.owner, permission=OAuthPermission.WRITE_PRIVATE)
         response = self.patch(
@@ -84,13 +80,9 @@
                 status=403,
                 body=('A current commercial subscription is required to use '
                       'proprietary branches.')))
-<<<<<<< HEAD
         with person_logged_in(owner):
-            self.assertIs(None, product.branch_sharing_policy)
-=======
-        self.assertEqual(
-            BranchSharingPolicy.PUBLIC, product.branch_sharing_policy)
->>>>>>> 59cb2a79
+            self.assertEqual(
+                BranchSharingPolicy.PUBLIC, product.branch_sharing_policy)
 
     def test_bug_sharing_policy_can_be_set(self):
         # bug_sharing_policy can be set via the API.
@@ -109,12 +101,8 @@
     def test_bug_sharing_policy_non_commercial(self):
         # An API attempt to set a commercial-only bug_sharing_policy
         # on a non-commercial project returns Forbidden.
-<<<<<<< HEAD
-        product = self.factory.makeLegacyProduct()
+        product = self.factory.makeProduct()
         owner = product.owner
-=======
-        product = self.factory.makeProduct()
->>>>>>> 59cb2a79
         webservice = webservice_for_person(
             product.owner, permission=OAuthPermission.WRITE_PRIVATE)
         response = self.patch(
@@ -123,13 +111,9 @@
                 status=403,
                 body=('A current commercial subscription is required to use '
                       'proprietary bugs.')))
-<<<<<<< HEAD
         with person_logged_in(owner):
-            self.assertIs(None, product.bug_sharing_policy)
-=======
-        self.assertEqual(
-            BugSharingPolicy.PUBLIC, product.bug_sharing_policy)
->>>>>>> 59cb2a79
+            self.assertEqual(
+                BugSharingPolicy.PUBLIC, product.bug_sharing_policy)
 
     def fetch_product(self, webservice, product, api_version):
         with person_logged_in(webservice.user):
