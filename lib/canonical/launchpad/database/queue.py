--- conflicted
+++ resolved
@@ -2,20 +2,12 @@
 
 __metaclass__ = type
 __all__ = [
-<<<<<<< HEAD
+    'PackageUploadQueue',
     'PackageUpload',
     'PackageUploadBuild',
     'PackageUploadSource',
     'PackageUploadCustom',
     'PackageUploadSet',
-=======
-    'PackageUploadQueue',
-    'DistroReleaseQueue',
-    'DistroReleaseQueueBuild',
-    'DistroReleaseQueueSource',
-    'DistroReleaseQueueCustom',
-    'DistroReleaseQueueSet',
->>>>>>> cd067f41
     ]
 
 import os
@@ -38,17 +30,10 @@
     PackagePublishingPocket, PackagePublishingStatus)
 
 from canonical.launchpad.interfaces import (
-<<<<<<< HEAD
     IPackageUpload, IPackageUploadBuild, IPackageUploadSource,
     IPackageUploadCustom, NotFoundError, QueueStateWriteProtectedError,
-    QueueInconsistentStateError, QueueSourceAcceptError,
+    QueueInconsistentStateError, QueueSourceAcceptError, IPackageUploadQueue,
     QueueBuildAcceptError, IPackageUploadSet, pocketsuffix)
-=======
-    IDistroReleaseQueue, IDistroReleaseQueueBuild, IDistroReleaseQueueSource,
-    IDistroReleaseQueueCustom, NotFoundError, QueueStateWriteProtectedError,
-    QueueInconsistentStateError, QueueSourceAcceptError, IPackageUploadQueue,
-    QueueBuildAcceptError, IDistroReleaseQueueSet, pocketsuffix)
->>>>>>> cd067f41
 
 from canonical.librarian.interfaces import DownloadFailed
 
