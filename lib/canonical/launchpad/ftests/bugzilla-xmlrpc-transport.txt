= TestBugzillaXMLRPCTransport =

The TestBugzillaXMLRPCTransport is an XML-RPC transport which simulates
a remote Bugzilla instance that implements both the Bugzilla XMLRPC API
and the additional Launchpad plugin API.

    >>> import xmlrpclib
    >>> from canonical.launchpad.ftests.externalbugtracker import (
    ...     TestBugzillaXMLRPCTransport)
    >>> bugzilla_transport = TestBugzillaXMLRPCTransport()
    >>> server = xmlrpclib.ServerProxy(
    ...     'http://example.com/', transport=bugzilla_transport)

The transport will only allow calls to methods in a predefined set of
namespaces.

    >>> server.spam.eggs()
    Traceback (most recent call last):
      ...
    AssertionError: All methods should be in one of the following
    namespaces: ...

Adding a new namespace to the transport's methods dict will make methods
in that namespace callable. Of course, if the method doesn't exist, an
error will be raised.

    >>> bugzilla_transport.methods['spam'] = ['eggs']
    >>> server.spam.eggs()
    Traceback (most recent call last):
      ...
    AttributeError: 'TestBugzillaXMLRPCTransport' object has no
    attribute 'eggs'

    >>> del bugzilla_transport.methods['spam']

If a namespace exists but there is no method registered under that
namespace with a given method name, an AssertionError will be raised.

    >>> 'unregistered_method' in bugzilla_transport.methods['Bug']
    False

    >>> server.Bug.unregistered_method()
    Traceback (most recent call last):
      ...
    AssertionError: No method 'unregistered_method' in namespace 'Bug'.


== Launchpad.time() ==

Launchpad.time() returns the current time on the remote server, the
remote server's timezone and what the remote server believes to be the
current UTC time.

    >>> time_dict = server.Launchpad.time()
    >>> for key in sorted(time_dict):
    ...     print "%s: %s" % (key, time_dict[key])
    local_time: 20080501T01:01:01
    tz_name: UTC
    utc_time: 20080501T01:01:01

We can set the local time value on the remote server to make testing
more useful.

    >>> import time
    >>> from datetime import datetime

    >>> remote_datetime = datetime(2008, 5, 15, 16, 19, 53)
    >>> bugzilla_transport.seconds_since_epoch = time.mktime(
    ...     remote_datetime.timetuple())
    >>> bugzilla_transport.timezone = "US/Central"
    >>> bugzilla_transport.utc_offset = -6*60*60

    >>> time_dict = server.Launchpad.time()
    >>> for key in sorted(time_dict):
    ...     print "%s: %s" % (key, time_dict[key])
    local_time: 20080515T16:19:53
    tz_name: US/Central
    utc_time: 20080515T22:19:53


== Bug.get_bugs() ==

The common Bugzilla bug API offers a get_bugs() method which can be used
to retrieve bugs from a remote Bugzilla instance. It takes a list of bug
IDs to retrieve and returns a list of dicts containing those bugs' data.
As is standard with the Bugzilla XMLRPC API, arguments are enclosed in a
dict so that they are treated as key: value pairs.

    >>> return_value = server.Bug.get_bugs({'ids': [1], 'permissive': True})
    >>> [bug_dict] = return_value['bugs']
    >>> for key in sorted(bug_dict.keys()):
    ...     print "%s: %s" % (key, bug_dict[key])
    alias: 
    assigned_to: test@canonical.com
    component: GPPSystems
    creation_time: 20080610T16:19:53
    id: 1
    internals:...
    is_open: True
    last_change_time: 20080610T16:19:53
    priority: P1
    product: HeartOfGold
    resolution: FIXED
    severity: normal
    status: RESOLVED
    summary: That bloody robot still exists.

If more than one ID is specified when get_bugs() is called, more than
one bug will be returned (assuming they all exist and are accessible).

    >>> return_value = server.Bug.get_bugs({'ids': [1, 2], 'permissive': True})
    >>> bug_dicts = return_value['bugs']
    >>> for bug_dict in bug_dicts:
    ...     for key in sorted(bug_dict.keys()):
    ...         print "%s: %s" % (key, bug_dict[key])
    ...     print
    alias: 
    assigned_to: test@canonical.com
    component: GPPSystems
    creation_time: 20080610T16:19:53
    id: 1
    internals:...
    is_open: True
    last_change_time: 20080610T16:19:53
    priority: P1
    product: HeartOfGold
    resolution: FIXED
    severity: normal
    status: RESOLVED
    summary: That bloody robot still exists.
    <BLANKLINE>
    alias: bug-two
    assigned_to: marvin@heartofgold.ship
    component: Crew
    creation_time: 20080611T09:23:12
    id: 2
    internals:...
    is_open: True
    last_change_time: 20080611T09:24:29
    priority: P1
    product: HeartOfGold
    resolution:
    severity: high
    status: NEW
    summary: Collect unknown persons in docking bay 2.

Bug aliases can also be used to request remote bugs.

    >>> return_value = server.Bug.get_bugs(
    ...     {'ids': ['bug-two'], 'permissive': True})
    >>> [bug_dict] = return_value['bugs']
    >>> for key in sorted(bug_dict.keys()):
    ...     print "%s: %s" % (key, bug_dict[key])
    alias: bug-two
    assigned_to: marvin@heartofgold.ship
    component: Crew
    creation_time: 20080611T09:23:12
    id: 2
    internals:...
    is_open: True
    last_change_time: 20080611T09:24:29
    priority: P1
    product: HeartOfGold
    resolution: 
    severity: high
    status: NEW
    summary: Collect unknown persons in docking bay 2.
<<<<<<< HEAD

XXX 2008-06-13 gmb:
We don't yet know how the Bugzilla Launchpad API will handle invalid bug
IDs (the current method of handling them is extremely sub-optimal). We
need to implement such error handling here once we know its details.


== Bug.comments() ==

The Launchpad Bugzilla plugin defines a Bug.comments() method which
allows a remote system to get the comments for a given bug or set of
bugs. It takes a list of bug IDs and returns all the comments for those
bugs.

    >>> return_dict = server.Bug.comments({'bug_ids': [1, 2]})
    >>> bugs_dict = return_dict['bugs']
    >>> for key in sorted(bugs_dict).keys():
    ...     print "Bug %s:" % key
    ...     bug_dict = bugs_dict[key]
    ...     for comment_key in sorted(bug_dict.values()):
    ...         print "    %s: %s" % (comment_key, bug_dict[comment_key])
    ...     print
    Bug 1:
        author:
        id:
        number:
        text:
        time
    <BLANKLINE>
    Bug 2:
        author:
        id:
        number:
        text:
        time
=======
>>>>>>> 6fa5f13e
<|MERGE_RESOLUTION|>--- conflicted
+++ resolved
@@ -165,7 +165,6 @@
     severity: high
     status: NEW
     summary: Collect unknown persons in docking bay 2.
-<<<<<<< HEAD
 
 XXX 2008-06-13 gmb:
 We don't yet know how the Bugzilla Launchpad API will handle invalid bug
@@ -200,6 +199,4 @@
         id:
         number:
         text:
-        time
-=======
->>>>>>> 6fa5f13e
+        time