--- conflicted
+++ resolved
@@ -112,39 +112,22 @@
         'git'], None otherwise.
     :ivar cvs_root: The $CVSROOT if rcstype == 'cvs', None otherwise.
     :ivar cvs_module: The CVS module if rcstype == 'cvs', None otherwise.
-<<<<<<< HEAD
-    """
+   """
 
     def __init__(self, branch_id, rcstype, url=None, cvs_root=None,
                  cvs_module=None):
-=======
-    :ivar git_repo_url: The URL of the git repo, if rcstype == 'git', None,
-        otherwise.
-    :ivar hg_repo_url: The URL of the hg repo, if rcstype == 'hg', None,
-        otherwise.
-    """
-
-    def __init__(self, branch_id, rcstype, svn_branch_url=None, cvs_root=None,
-                 cvs_module=None, git_repo_url=None, hg_repo_url=None):
->>>>>>> d8e79047
         self.branch_id = branch_id
         self.rcstype = rcstype
         self.url = url
         self.cvs_root = cvs_root
         self.cvs_module = cvs_module
-<<<<<<< HEAD
-=======
-        self.git_repo_url = git_repo_url
-        self.hg_repo_url = hg_repo_url
->>>>>>> d8e79047
 
     @classmethod
     def fromArguments(cls, arguments):
         """Convert command line-style arguments to an instance."""
         branch_id = int(arguments.pop(0))
         rcstype = arguments.pop(0)
-<<<<<<< HEAD
-        if rcstype in ['svn', 'bzr-svn', 'git']:
+        if rcstype in ['svn', 'bzr-svn', 'git', 'hg']:
             [url] = arguments
             cvs_root = cvs_module = None
         elif rcstype == 'cvs':
@@ -153,32 +136,12 @@
         else:
             raise AssertionError("Unknown rcstype %r." % rcstype)
         return cls(branch_id, rcstype, url, cvs_root, cvs_module)
-=======
-        if rcstype in ['svn', 'bzr-svn']:
-            [svn_branch_url] = arguments
-            cvs_root = cvs_module = git_repo_url = hg_repo_url = None
-        elif rcstype == 'cvs':
-            svn_branch_url = git_repo_url = hg_repo_url = None
-            [cvs_root, cvs_module] = arguments
-        elif rcstype == 'git':
-            cvs_root = cvs_module = svn_branch_url = hg_repo_url = None
-            [git_repo_url] = arguments
-        elif rcstype == 'hg':
-            cvs_root = cvs_module = svn_branch_url = git_repo_url = None
-            [hg_repo_url] = arguments
-        else:
-            raise AssertionError("Unknown rcstype %r." % rcstype)
-        return cls(
-            branch_id, rcstype, svn_branch_url, cvs_root, cvs_module,
-            git_repo_url, hg_repo_url)
->>>>>>> d8e79047
 
     @classmethod
     def fromCodeImport(cls, code_import):
         """Convert a `CodeImport` to an instance."""
         branch_id = code_import.branch.id
         if code_import.rcs_type == RevisionControlSystems.SVN:
-<<<<<<< HEAD
             return cls(branch_id, 'svn', str(code_import.url))
         elif code_import.rcs_type == RevisionControlSystems.BZR_SVN:
             return cls(branch_id, 'bzr-svn', str(code_import.url))
@@ -189,52 +152,20 @@
                 cvs_module=str(code_import.cvs_module))
         elif code_import.rcs_type == RevisionControlSystems.GIT:
             return cls(branch_id, 'git', str(code_import.url))
+        elif code_import.rcs_type == RevisionControlSystems.HG:
+            return cls(branch_id, 'hg', str(code_import.url))
         else:
             raise AssertionError("Unknown rcstype %r." % code_import.rcs_type)
-=======
-            rcstype = 'svn'
-            svn_branch_url = str(code_import.svn_branch_url)
-            cvs_root = cvs_module = git_repo_url = hg_repo_url = None
-        elif code_import.rcs_type == RevisionControlSystems.BZR_SVN:
-            rcstype = 'bzr-svn'
-            svn_branch_url = str(code_import.svn_branch_url)
-            cvs_root = cvs_module = git_repo_url = hg_repo_url = None
-        elif code_import.rcs_type == RevisionControlSystems.CVS:
-            rcstype = 'cvs'
-            svn_branch_url = git_repo_url = hg_repo_url = None
-            cvs_root = str(code_import.cvs_root)
-            cvs_module = str(code_import.cvs_module)
-        elif code_import.rcs_type == RevisionControlSystems.GIT:
-            rcstype = 'git'
-            svn_branch_url = cvs_root = cvs_module = hg_repo_url = None
-            git_repo_url = str(code_import.git_repo_url)
-        elif code_import.rcs_type == RevisionControlSystems.HG:
-            rcstype = 'hg'
-            svn_branch_url = cvs_root = cvs_module = git_repo_url = None
-            hg_repo_url = str(code_import.hg_repo_url)
-        else:
-            raise AssertionError("Unknown rcstype %r." % code_import.rcs_type)
-        return cls(
-            code_import.branch.id, rcstype, svn_branch_url,
-            cvs_root, cvs_module, git_repo_url, hg_repo_url)
->>>>>>> d8e79047
 
     def asArguments(self):
         """Return a list of arguments suitable for passing to a child process.
         """
         result = [str(self.branch_id), self.rcstype]
-        if self.rcstype in ['svn', 'bzr-svn', 'git']:
+        if self.rcstype in ['svn', 'bzr-svn', 'git', 'hg']:
             result.append(self.url)
         elif self.rcstype == 'cvs':
             result.append(self.cvs_root)
             result.append(self.cvs_module)
-<<<<<<< HEAD
-=======
-        elif self.rcstype == 'git':
-            result.append(self.git_repo_url)
-        elif self.rcstype == 'hg':
-            result.append(self.hg_repo_url)
->>>>>>> d8e79047
         else:
             raise AssertionError("Unknown rcstype %r." % self.rcstype)
         return result
