--- conflicted
+++ resolved
@@ -139,33 +139,33 @@
         # Create a source branch in knit format, and check that the mirror is in
         # knit format.
         self.bzrdir_format = bzrlib.bzrdir.BzrDirMetaFormat1()
-        self.repository_format = bzrlib.repository.RepositoryFormatKnit1()
+        self.repository_format = bzrlib.repofmt.knitrepo.RepositoryFormatKnit1()
         self._testMirrorFormat()
 
     def testMirrorMetaweaveAsMetaweave(self):
         # Create a source branch in metaweave format, and check that the mirror
         # is in metaweave format.
         self.bzrdir_format = bzrlib.bzrdir.BzrDirMetaFormat1()
-        self.repository_format = bzrlib.repository.RepositoryFormat7()
+        self.repository_format = bzrlib.repofmt.weaverepo.RepositoryFormat7()
         self._testMirrorFormat()
 
     def testMirrorWeaveAsWeave(self):
         # Create a source branch in weave format, and check that the mirror is
         # in weave format.
         self.bzrdir_format = bzrlib.bzrdir.BzrDirFormat6()
-        self.repository_format = bzrlib.repository.RepositoryFormat6()
+        self.repository_format = bzrlib.repofmt.weaverepo.RepositoryFormat6()
         self._testMirrorFormat()
 
     def testSourceFormatChange(self):
         # Create and mirror a branch in weave format.
         self.bzrdir_format = bzrlib.bzrdir.BzrDirMetaFormat1()
-        self.repository_format = bzrlib.repository.RepositoryFormat7()
+        self.repository_format = bzrlib.repofmt.weaverepo.RepositoryFormat7()
         self._createSourceBranch()
         self._mirror()
         
         # Change the branch to knit format.
         shutil.rmtree('src-branch')
-        self.repository_format = bzrlib.repository.RepositoryFormatKnit1()
+        self.repository_format = bzrlib.repofmt.knitrepo.RepositoryFormatKnit1()
         self._createSourceBranch()
 
         # Mirror again.  The mirrored branch should now be in knit format.
@@ -337,26 +337,23 @@
 
     def testUnknownFormatError(self):
         def stubOpenSourceBranch():
-<<<<<<< HEAD
-            raise UnknownFormatError(format='Some junk')
-=======
             raise UnknownFormatError(format='Bad format')
->>>>>>> 18446ad9
         self.branch._openSourceBranch = stubOpenSourceBranch
         expected_msg = 'Unknown branch format:'
         self._runMirrorAndCheckError(expected_msg)
 
-<<<<<<< HEAD
-        self.errors = []
-        def stubOpenSourceBranch():
-            raise UnknownFormatError(
-                format='Loads of junk\n with two or more\n newlines.')
-        self.branch._openSourceBranch = stubOpenSourceBranch
-        expected_msg = 'Not a branch'
-        self._runMirrorAndCheckError(expected_msg)
-
-=======
->>>>>>> 18446ad9
+## XXX - Commented out to resolve conflict. Let's find out if it works.
+## Jonathan Lange, 2007-03-21
+##         self.errors = []
+##         def stubOpenSourceBranch():
+##             raise UnknownFormatError(
+##                 format='Loads of junk\n with two or more\n newlines.')
+##         self.branch._openSourceBranch = stubOpenSourceBranch
+##         expected_msg = 'Not a branch'
+##         self._runMirrorAndCheckError(expected_msg)
+## =======
+## >>>>>>> MERGE-SOURCE
+
     def testParamikoNotPresent(self):
         def stubOpenSourceBranch():
             raise ParamikoNotPresent('No module named paramiko')
