#!/usr/bin/env python
# Copyright 2004 Canonical Ltd.  All rights reserved.
# Author: Daniel Silverstone <daniel.silverstone@canonical.com>
#         Celso Providelo <celso.providelo@canonical.com>
#
# Build Jobs initialization
#
__metaclass__ = type

import sys
import logging
from optparse import OptionParser

from zope.component import getUtility

from canonical.lp import initZopeless
from canonical.config import config
from canonical.launchpad.interfaces import IDistroArchReleaseSet

from canonical.launchpad.scripts.builddmaster import BuilddMaster
from canonical.launchpad.scripts.lockfile import LockFile
from canonical.launchpad.scripts import (
    execute_zcml_for_scripts, logger_options, logger
    )

_default_lockfile = '/var/lock/buildd-master.lock'


def rebuildQueue(log):
    """Look for and initialise new build jobs."""
<<<<<<< HEAD

    # setup a transaction manager
    tm = initZopeless(config.builddmaster.dbuser)

    buildMaster = BuilddMaster(log, tm)
=======
    
    # setup a transaction manager
    tm = initZopeless(config.builddmaster.dbuser)
    
    buildMaster = BuilddMaster(log, tm,
                               config.builddmaster.uploader.split())
>>>>>>> 7fda5269

    # Simple container
    distroreleases = set()

    # For every distroarchrelease we can find; put it into the build master
    for archrelease in getUtility(IDistroArchReleaseSet):
        distroreleases.add(archrelease.distrorelease)
        buildMaster.addDistroArchRelease(archrelease)

    # For each distrorelease we care about; scan for sourcepackagereleases
    # with no build associated with the distroarchreleases we're
    # interested in
    for distrorelease in distroreleases:
        buildMaster.createMissingBuilds(distrorelease)

    # For each build record in NEEDSBUILD, ensure it has a
    #buildqueue entry
    buildMaster.addMissingBuildQueueEntries()

    #Rescore the NEEDSBUILD properly
    buildMaster.sanitiseAndScoreCandidates()

if __name__ == '__main__':
    parser = OptionParser()
    logger_options(parser)
    (options, arguments) = parser.parse_args()

    if arguments:
        parser.error("Unhandled arguments %r" % arguments)

    execute_zcml_for_scripts()

    log = logger(options, 'queuebuilder')

    log.info("Rebuilding Build Queue.")

    locker = LockFile(_default_lockfile, logger=log)
    try:
        locker.acquire()
    except OSError:
        log.info("Cannot Acquire Lock.")
        sys.exit(1)

    try:
        rebuildQueue(log)
    finally:
        locker.release()

    log.info("Buildd Queue Rebuilt.")<|MERGE_RESOLUTION|>--- conflicted
+++ resolved
@@ -28,20 +28,10 @@
 
 def rebuildQueue(log):
     """Look for and initialise new build jobs."""
-<<<<<<< HEAD
-
     # setup a transaction manager
     tm = initZopeless(config.builddmaster.dbuser)
 
     buildMaster = BuilddMaster(log, tm)
-=======
-    
-    # setup a transaction manager
-    tm = initZopeless(config.builddmaster.dbuser)
-    
-    buildMaster = BuilddMaster(log, tm,
-                               config.builddmaster.uploader.split())
->>>>>>> 7fda5269
 
     # Simple container
     distroreleases = set()
