--- conflicted
+++ resolved
@@ -31,15 +31,11 @@
     nearest,
     )
 from canonical.launchpad.webapp.tales import MenuAPI
-<<<<<<< HEAD
 from lp.app.enums import (
     ServiceUsage,
     service_uses_launchpad,
     )
-=======
-from lp.app.enums import ServiceUsage
 from lp.app.interfaces.launchpad import IServiceUsage
->>>>>>> db36efc4
 from lp.registry.browser.structuralsubscription import (
     StructuralSubscriptionMenuMixin,
     )
@@ -126,14 +122,9 @@
         else:
             self._set_official_launchpad(pillar)
             if IDistroSeries.providedBy(self.context):
-<<<<<<< HEAD
-                self.answers_usage = ServiceUsage.UNKNOWN
-                self.official_codehosting = False
-=======
-                self.official_answers = False
                 distribution = self.context.distribution
                 self.codehosting_usage = distribution.codehosting_usage
->>>>>>> db36efc4
+                self.answers_usage = distribution.answers_usage 
             elif IDistributionSourcePackage.providedBy(self.context):
                 self.blueprints_usage = ServiceUsage.UNKNOWN
                 self.official_rosetta = False
@@ -156,17 +147,10 @@
     @property
     def has_involvement(self):
         """This `IPillar` uses Launchpad."""
-        return (
-<<<<<<< HEAD
-            self.official_malone
+        return (self.official_malone or self.official_rosetta
             or service_uses_launchpad(self.answers_usage)
             or service_uses_launchpad(self.blueprints_usage)
-            or self.official_rosetta or self.official_codehosting)
-=======
-            self.official_malone or self.official_answers
-            or self.official_blueprints or self.official_rosetta
-            or self.codehosting_usage == ServiceUsage.LAUNCHPAD)
->>>>>>> db36efc4
+            or service_uses_launchpad(self.codehosting_usage))
 
     @property
     def enabled_links(self):
