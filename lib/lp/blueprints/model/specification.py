--- conflicted
+++ resolved
@@ -51,14 +51,7 @@
     shortlist,
     )
 from lp.blueprints.adapters import SpecificationDelta
-<<<<<<< HEAD
 from lp.blueprints.enums import (
-=======
-from lp.blueprints.errors import TargetAlreadyHasSpecification
-from lp.blueprints.interfaces.specification import (
-    ISpecification,
-    ISpecificationSet,
->>>>>>> 3455a4fe
     SpecificationDefinitionStatus,
     SpecificationFilter,
     SpecificationGoalStatus,
@@ -67,6 +60,7 @@
     SpecificationPriority,
     SpecificationSort,
     )
+from lp.blueprints.errors import TargetAlreadyHasSpecification
 from lp.blueprints.interfaces.specification import (
     ISpecification,
     ISpecificationSet,
