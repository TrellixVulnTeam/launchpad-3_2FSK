--- conflicted
+++ resolved
@@ -21,13 +21,8 @@
 from bzrlib.transport import get_transport, sftp, ssh, Server
 from bzrlib.transport.memory import MemoryServer
 
-<<<<<<< HEAD
-from twisted.conch.ssh import keys
-from twisted.internet import defer
-=======
 from twisted.internet import defer
 from twisted.internet.protocol import connectionDone
->>>>>>> 912ceb44
 from twisted.python.util import sibpath
 
 from canonical.config import config
