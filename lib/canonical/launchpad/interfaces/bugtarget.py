# Copyright 2004-2005 Canonical Ltd.  All rights reserved.
# pylint: disable-msg=E0211,E0213

"""Interfaces related to bugs."""

__metaclass__ = type


__all__ = [
    'BugDistroSeriesTargetDetails',
    'IBugTarget',
    'IHasBugs',
    ]

from zope.interface import Interface, Attribute
from zope.schema import List, Text

from canonical.launchpad import _
from canonical.launchpad.interfaces.bugtask import (
    BugTagsSearchCombinator, IBugTask, IBugTaskSearch)
from canonical.launchpad.interfaces.person import IPerson
from canonical.lazr.fields import CollectionField, Reference
from canonical.lazr.interface import copy_field
from canonical.lazr.rest.declarations import (
    REQUEST_USER, call_with, export_as_webservice_entry,
    export_read_operation, exported, operation_parameters,
    operation_returns_collection_of)


class IHasBugs(Interface):
    """An entity which has a collection of bug tasks."""

    export_as_webservice_entry()

    open_bugtasks = exported(CollectionField(
        title=_("A list of open bugTasks for this target."),
        readonly=True, required=False,
        value_type=Reference(schema=IBugTask)))
    closed_bugtasks = exported(CollectionField(
        title=_("A list of closed bugTasks for this target."),
        readonly=True, required=False,
        value_type=Reference(schema=IBugTask)))
    inprogress_bugtasks = exported(CollectionField(
        title=_("A list of in-progress bugTasks for this target."),
        readonly=True, required=False,
        value_type=Reference(schema=IBugTask)))
    critical_bugtasks = exported(CollectionField(
        title=_("A list of critical BugTasks for this target."),
        readonly=True, required=False,
        value_type=Reference(schema=IBugTask)))
    new_bugtasks = exported(CollectionField(
        title=_("A list of New BugTasks for this target."),
        readonly=True, required=False,
        value_type=Reference(schema=IBugTask)))
    unassigned_bugtasks = exported(CollectionField(
        title=_("A list of unassigned BugTasks for this target."),
        readonly=True, required=False,
        value_type=Reference(schema=IBugTask)))
    all_bugtasks = exported(CollectionField(
        title=_("A list of all BugTasks ever reported for this target."),
        readonly=True, required=False,
        value_type=Reference(schema=IBugTask)))

    @call_with(search_params=None, user=REQUEST_USER)
    @operation_parameters(
        order_by=List(
            title=_('List of fields by which the results are ordered.'),
            required=False),
        search_text=copy_field(IBugTaskSearch['searchtext']),
        status=copy_field(IBugTaskSearch['status']),
        importance=copy_field(IBugTaskSearch['importance']),
        assignee=Reference(schema=IPerson),
        bug_reporter=Reference(schema=IPerson),
        bug_supervisor=Reference(schema=IPerson),
        bug_commenter=Reference(schema=IPerson),
        bug_subscriber=Reference(schema=IPerson),
        owner=Reference(schema=IPerson),
        has_patch=copy_field(IBugTaskSearch['has_patch']),
        has_cve=copy_field(IBugTaskSearch['has_cve']),
        tags=copy_field(IBugTaskSearch['tag']),
        tags_combinator=copy_field(IBugTaskSearch['tags_combinator']),
        omit_duplicates=copy_field(IBugTaskSearch['omit_dupes']),
        omit_targeted=copy_field(IBugTaskSearch['omit_targeted']),
        status_upstream=copy_field(IBugTaskSearch['status_upstream']),
        milestone_assignment=copy_field(
            IBugTaskSearch['milestone_assignment']),
        milestone=copy_field(IBugTaskSearch['milestone']),
        component=copy_field(IBugTaskSearch['component']),
        nominated_for=Reference(schema=Interface),
        has_no_package=copy_field(IBugTaskSearch['has_no_package']))
    @operation_returns_collection_of(IBugTask)
    @export_read_operation()
    def searchTasks(search_params, user=None,
<<<<<<< HEAD
                    order_by=['-importance'], search_text=None,
                    status=[],
=======
                    order_by=('-importance',), search_text=None,
                    status=None,
>>>>>>> 9607715c
                    importance=None,
                    assignee=None, bug_reporter=None, bug_supervisor=None,
                    bug_commenter=None, bug_subscriber=None, owner=None,
                    has_patch=None, has_cve=None,
                    tags=None, tags_combinator=BugTagsSearchCombinator.ALL,
                    omit_duplicates=True, omit_targeted=None,
                    status_upstream=None, milestone_assignment=None,
                    milestone=None, component=None, nominated_for=None,
                    sourcepackagename=None, has_no_package=None):
        """Search the IBugTasks reported on this entity.

        :search_params: a BugTaskSearchParams object

        Return an iterable of matching results.

        Note: milestone is currently ignored for all IBugTargets
        except IProduct.
        """

    def getUsedBugTags():
        """Return the tags used by the context as a sorted list of strings."""

    def getUsedBugTagsWithOpenCounts(user):
        """Return name and bug count of tags having open bugs.

        It returns a list of tuples contining the tag name, and the
        number of open bugs having that tag. Only the bugs that the user
        has permission to see are counted, and only tags having open
        bugs will be returned.
        """

    def getBugCounts(user, statuses=None):
        """Return a dict with the number of bugs in each possible status.

            :user: Only bugs the user has permission to view will be
                   counted.
            :statuses: Only bugs with these statuses will be counted. If
                       None, all statuses will be included.
        """


class IBugTarget(IHasBugs):
    """An entity on which a bug can be reported.

    Examples include an IDistribution, an IDistroSeries and an
    IProduct.
    """

    export_as_webservice_entry()

    # XXX Brad Bollenbach 2006-08-02 bug=54974: This attribute name smells.
    bugtargetdisplayname = Attribute("A display name for this bug target")
    bugtargetname = Attribute("The target as shown in mail notifications.")

    bug_reporting_guidelines = Text(
        title=(
            u"If I\N{right single quotation mark}m reporting a bug, "
            u"I should include, if possible"),
        description=(
            u"These guidelines will be shown to anyone reporting a bug."),
        required=False, max_length=50000)

    def getMostCommonBugs(user, limit=10):
        """Return the list of most commonly-reported bugs.

        This is the list of bugs that have the most dupes, ordered from
        most to least duped.
        """

    def createBug(bug_params):
        """Create a new bug on this target.

        bug_params is an instance of
        canonical.launchpad.interfaces.CreateBugParams.
        """

# We assign the schema for an `IBugTask` attribute here
# in order to avoid circular dependencies.
IBugTask['target'].schema = IBugTarget


class BugDistroSeriesTargetDetails:
    """The details of a bug targeted to a specific IDistroSeries.

    The following attributes are provided:

    :series: The IDistroSeries.
    :istargeted: Is there a fix targeted to this series?
    :sourcepackage: The sourcepackage to which the fix would be targeted.
    :assignee: An IPerson, or None if no assignee.
    :status: A BugTaskStatus dbschema item, or None, if series is not targeted.
    """
    def __init__(self, series, istargeted=False, sourcepackage=None,
                 assignee=None, status=None):
        self.series = series
        self.istargeted = istargeted
        self.sourcepackage = sourcepackage
        self.assignee = assignee
        self.status = status<|MERGE_RESOLUTION|>--- conflicted
+++ resolved
@@ -91,14 +91,8 @@
     @operation_returns_collection_of(IBugTask)
     @export_read_operation()
     def searchTasks(search_params, user=None,
-<<<<<<< HEAD
-                    order_by=['-importance'], search_text=None,
-                    status=[],
-=======
-                    order_by=('-importance',), search_text=None,
-                    status=None,
->>>>>>> 9607715c
-                    importance=None,
+                    order_by=None, search_text=None,
+                    status=None, importance=None,
                     assignee=None, bug_reporter=None, bug_supervisor=None,
                     bug_commenter=None, bug_subscriber=None, owner=None,
                     has_patch=None, has_cve=None,
