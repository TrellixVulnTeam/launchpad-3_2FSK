# This file modified from Zope3/Makefile
# Licensed under the ZPL, (c) Zope Corporation and contributors.

PYTHON:=$(shell sed -e \
    '/RELEASE/!d; s/.*=12.*/python2.7/; s/.*=.*/python2.6/' /etc/lsb-release)

WD:=$(shell pwd)
PY=$(WD)/bin/py
PYTHONPATH:=$(WD)/lib:$(WD)/lib/mailman:${PYTHONPATH}
BUILDOUT_CFG=buildout.cfg
VERBOSITY=-vv

TESTFLAGS=-p $(VERBOSITY)
TESTOPTS=

SHHH=utilities/shhh.py

LPCONFIG?=development

ICING=lib/canonical/launchpad/icing
LP_BUILT_JS_ROOT=${ICING}/build

ifeq ($(LPCONFIG), development)
JS_BUILD := raw
else
JS_BUILD := min
endif

define JS_LP_PATHS
lib -path 'lib/lp/*/javascript/*' \
! -path '*/tests/*' ! -path '*/testing/*' \
! -path 'lib/lp/services/*'
endef

JS_YUI := $(shell utilities/yui-deps.py $(JS_BUILD:raw=))
JS_LP := $(shell find -L $(JS_LP_PATHS) -name '*.js' ! -name '.*.js')
JS_ALL := $(JS_YUI) $(JS_LP)
JS_OUT := $(LP_BUILT_JS_ROOT)/launchpad.js

MINS_TO_SHUTDOWN=15

CODEHOSTING_ROOT=/var/tmp/bazaar.launchpad.dev

CONVOY_ROOT?=/srv/launchpad.dev/convoy

BZR_VERSION_INFO = bzr-version-info.py

APIDOC_DIR = lib/canonical/launchpad/apidoc
APIDOC_TMPDIR = $(APIDOC_DIR).tmp/
API_INDEX = $(APIDOC_DIR)/index.html

# Do not add bin/buildout to this list.
# It is impossible to get buildout to tell us all the files it would
# build, since each egg's setup.py doesn't tell us that information.
#
# NB: It's important BUILDOUT_BIN only mentions things genuinely produced by
# buildout.
BUILDOUT_BIN = \
    $(PY) bin/apiindex bin/combine-css bin/fl-build-report \
    bin/fl-credential-ctl bin/fl-install-demo bin/fl-monitor-ctl \
    bin/fl-record bin/fl-run-bench bin/fl-run-test bin/googletestservice \
    bin/i18ncompile bin/i18nextract bin/i18nmergeall bin/i18nstats \
    bin/harness bin/iharness bin/ipy bin/jsbuild \
    bin/killservice bin/kill-test-services bin/lint.sh bin/retest \
    bin/run bin/run-testapp bin/sprite-util bin/start_librarian bin/stxdocs \
    bin/tags bin/test bin/tracereport bin/twistd bin/update-download-cache

BUILDOUT_TEMPLATES = buildout-templates/_pythonpath.py.in

# DO NOT ALTER : this should just build by default
default: inplace

schema: build
	$(MAKE) -C database/schema
	$(RM) -r /var/tmp/fatsam

newsampledata:
	$(MAKE) -C database/schema newsampledata

hosted_branches: $(PY)
	$(PY) ./utilities/make-dummy-hosted-branches

$(API_INDEX): $(BZR_VERSION_INFO) $(PY)
	$(RM) -r $(APIDOC_DIR) $(APIDOC_DIR).tmp
	mkdir -p $(APIDOC_DIR).tmp
	LPCONFIG=$(LPCONFIG) $(PY) ./utilities/create-lp-wadl-and-apidoc.py \
	    --force "$(APIDOC_TMPDIR)"
	mv $(APIDOC_TMPDIR) $(APIDOC_DIR)

apidoc:
ifdef LP_MAKE_NO_WADL
	@echo "Skipping WADL generation."
else
	$(MAKE) compile $(API_INDEX)
endif

# Used to generate HTML developer documentation for Launchpad.
doc:
	$(MAKE) -C doc/ html

# Run by PQM.
check_config: build
	bin/test -m lp.services.config.tests -vvt test_config

# Clean before running the test suite, since the build might fail depending
# what source changes happened. (e.g. apidoc depends on interfaces)
check: clean build
	# Run all tests. test_on_merge.py takes care of setting up the
	# database.
	${PY} -t ./test_on_merge.py $(VERBOSITY) $(TESTOPTS)
	bzr status --no-pending

check_mailman: build
	# Run all tests, including the Mailman integration
	# tests. test_on_merge.py takes care of setting up the database.
	${PY} -t ./test_on_merge.py $(VERBOSITY) $(TESTOPTS) \
		--layer=MailmanLayer

lint: ${PY}
	@bash ./bin/lint.sh

lint-verbose: ${PY}
	@bash ./bin/lint.sh -v

logs:
	mkdir logs

xxxreport: $(PY)
	${PY} -t ./utilities/xxxreport.py -f csv -o xxx-report.csv ./

check-configs: $(PY)
	${PY} utilities/check-configs.py

pagetests: build
	env PYTHONPATH=$(PYTHONPATH) bin/test test_pages

inplace: build combobuild logs clean_logs
	mkdir -p $(CODEHOSTING_ROOT)/mirrors
	mkdir -p $(CODEHOSTING_ROOT)/config
	mkdir -p /var/tmp/bzrsync
	touch $(CODEHOSTING_ROOT)/rewrite.log
	chmod 777 $(CODEHOSTING_ROOT)/rewrite.log
	touch $(CODEHOSTING_ROOT)/config/launchpad-lookup.txt
	if [ -d /srv/launchpad.dev ]; then \
<<<<<<< HEAD
		ln -sf $(WD)/build/js $(CONVOY_ROOT); \
=======
		ln -sfn $(WD)/build/js $(CONVOY_ROOT); \
>>>>>>> 61c5afeb
	fi

build: compile apidoc jsbuild css_combine sprite_image

# LP_SOURCEDEPS_PATH should point to the sourcecode directory, but we
# want the parent directory where the download-cache and eggs directory
# are. We re-use the variable that is using for the rocketfuel-get script.
download-cache:
ifdef LP_SOURCEDEPS_PATH
	utilities/link-external-sourcecode $(LP_SOURCEDEPS_PATH)/..
else
	@echo "Missing ./download-cache."
	@echo "Developers: please run utilities/link-external-sourcecode."
	@exit 1
endif

css_combine: sprite_css bin/combine-css
	${SHHH} bin/combine-css

sprite_css: ${LP_BUILT_JS_ROOT}/sprite.css

${LP_BUILT_JS_ROOT}/sprite.css: bin/sprite-util ${ICING}/sprite.css.in \
		${ICING}/icon-sprites.positioning
	${SHHH} bin/sprite-util create-css

sprite_image: ${ICING}/icon-sprites ${ICING}/icon-sprites.positioning

${ICING}/icon-sprites.positioning ${ICING}/icon-sprites: bin/sprite-util \
		${ICING}/sprite.css.in
	${SHHH} bin/sprite-util create-image

jsbuild_widget_css: bin/jsbuild
	${SHHH} bin/jsbuild \
	    --srcdir lib/lp/app/javascript \
	    --builddir $(LP_BUILT_JS_ROOT)

$(JS_LP): jsbuild_widget_css

$(JS_OUT): $(JS_ALL)
ifeq ($(JS_BUILD), min)
	cat $^ | $(PY) -m lp.scripts.utilities.js.jsmin > $@
else
	awk 'FNR == 1 {print "/* " FILENAME " */"} {print}' $^ > $@
endif

combobuild:
<<<<<<< HEAD
	bin/combo-rootdir build/js

jsbuild: $(PY) $(JS_OUT)
=======
	utilities/js-deps -n LP_MODULES -s build/js/lp -x '-min.js' -o build/js/lp/meta.js >/dev/null
	utilities/check-js-deps

jsbuild: $(PY) $(JS_OUT)
	bin/combo-rootdir build/js
>>>>>>> 61c5afeb

eggs:
	# Usually this is linked via link-external-sourcecode, but in
	# deployment we create this ourselves.
	mkdir eggs
	mkdir yui

buildonce_eggs: $(PY)
	find eggs -name '*.pyc' -exec rm {} \;

# The download-cache dependency comes *before* eggs so that developers get the
# warning before the eggs directory is made.  The target for the eggs
# directory is only there for deployment convenience.
# Note that the buildout version must be maintained here and in versions.cfg
# to make sure that the build does not go over the network.
#
# buildout won't touch files that would have the same contents, but for Make's
# sake we need them to get fresh timestamps, so we touch them after building.
bin/buildout: download-cache eggs
	$(SHHH) PYTHONPATH= $(PYTHON) bootstrap.py\
		--setup-source=ez_setup.py \
		--download-base=download-cache/dist --eggs=eggs \
		--version=1.5.1
	touch --no-create $@

# This target is used by LOSAs to prepare a build to be pushed out to
# destination machines.  We only want eggs: they are the expensive bits,
# and the other bits might run into problems like bug 575037.  This
# target runs buildout, and then removes everything created except for
# the eggs.
build_eggs: $(BUILDOUT_BIN)

# This builds bin/py and all the other bin files except bin/buildout.
# Remove the target before calling buildout to ensure that buildout
# updates the timestamp.
buildout_bin: $(BUILDOUT_BIN)

# buildout won't touch files that would have the same contents, but for Make's
# sake we need them to get fresh timestamps, so we touch them after building.
#
# If we listed every target on the left-hand side, a parallel make would try
# multiple copies of this rule to build them all.  Instead, we nominally build
# just $(PY), and everything else is implicitly updated by that.
$(PY): bin/buildout versions.cfg $(BUILDOUT_CFG) setup.py \
		$(BUILDOUT_TEMPLATES)
	$(SHHH) PYTHONPATH= ./bin/buildout \
                configuration:instance_name=${LPCONFIG} -c $(BUILDOUT_CFG)
	touch $@

$(subst $(PY),,$(BUILDOUT_BIN)): $(PY)

compile: $(PY) $(BZR_VERSION_INFO)
	${SHHH} $(MAKE) -C sourcecode build PYTHON=${PYTHON} \
	    LPCONFIG=${LPCONFIG}
	${SHHH} LPCONFIG=${LPCONFIG} ${PY} -t buildmailman.py
	ln -sf ../../../../build/js/yui-3.3.0 $(ICING)/yui

test_build: build
	bin/test $(TESTFLAGS) $(TESTOPTS)

test_inplace: inplace
	bin/test $(TESTFLAGS) $(TESTOPTS)

ftest_build: build
	bin/test -f $(TESTFLAGS) $(TESTOPTS)

ftest_inplace: inplace
	bin/test -f $(TESTFLAGS) $(TESTOPTS)

merge-proposal-jobs:
	# Handle merge proposal email jobs.
	$(PY) cronscripts/merge-proposal-jobs.py -v

run: build inplace stop
	bin/run -r librarian,google-webservice,memcached,rabbitmq,txlongpoll \
	-i $(LPCONFIG)

run-testapp: LPCONFIG=testrunner-appserver
run-testapp: build inplace stop
	LPCONFIG=$(LPCONFIG) INTERACTIVE_TESTS=1 bin/run-testapp \
	-r memcached -i $(LPCONFIG)

run.gdb:
	echo 'run' > run.gdb

start-gdb: build inplace stop support_files run.gdb
	nohup gdb -x run.gdb --args bin/run -i $(LPCONFIG) \
		-r librarian,google-webservice
		> ${LPCONFIG}-nohup.out 2>&1 &

run_all: build inplace stop
	bin/run \
	 -r librarian,sftp,forker,mailman,codebrowse,google-webservice,\
	memcached,rabbitmq,txlongpoll -i $(LPCONFIG)

run_codebrowse: build
	BZR_PLUGIN_PATH=bzrplugins $(PY) scripts/start-loggerhead.py -f

start_codebrowse: build
	BZR_PLUGIN_PATH=$(shell pwd)/bzrplugins $(PY) scripts/start-loggerhead.py

stop_codebrowse:
	$(PY) scripts/stop-loggerhead.py

run_codehosting: build inplace stop
	bin/run -r librarian,sftp,forker,codebrowse -i $(LPCONFIG)

start_librarian: compile
	bin/start_librarian

stop_librarian:
	bin/killservice librarian

pull_branches: support_files
	$(PY) cronscripts/supermirror-pull.py

scan_branches:
	# Scan branches from the filesystem into the database.
	$(PY) cronscripts/scan_branches.py

sync_branches: pull_branches scan_branches merge-proposal-jobs

$(BZR_VERSION_INFO):
	scripts/update-bzr-version-info.sh

support_files: $(API_INDEX) $(BZR_VERSION_INFO)

# Intended for use on developer machines
start: inplace stop support_files initscript-start

# Run as a daemon - hack using nohup until we move back to using zdaemon
# properly. We also should really wait until services are running before
# exiting, as running 'make stop' too soon after running 'make start'
# will not work as expected. For use on production servers, where
# we know we don't need the extra steps in a full "make start"
# because of how the code is deployed/built.
initscript-start:
	nohup bin/run -i $(LPCONFIG) > ${LPCONFIG}-nohup.out 2>&1 &

# Intended for use on developer machines
stop: build initscript-stop

# Kill launchpad last - other services will probably shutdown with it,
# so killing them after is a race condition. For use on production
# servers, where we know we don't need the extra steps in a full
# "make stop" because of how the code is deployed/built.
initscript-stop:
	bin/killservice librarian launchpad mailman

shutdown: scheduleoutage stop
	$(RM) +maintenancetime.txt

scheduleoutage:
	echo Scheduling outage in ${MINS_TO_SHUTDOWN} mins
	date --iso-8601=minutes -u -d +${MINS_TO_SHUTDOWN}mins > +maintenancetime.txt
	echo Sleeping ${MINS_TO_SHUTDOWN} mins
	sleep ${MINS_TO_SHUTDOWN}m

harness: bin/harness
	bin/harness

iharness: bin/iharness
	bin/iharness

rebuildfti:
	@echo Rebuilding FTI indexes on launchpad_dev database
	$(PY) database/schema/fti.py -d launchpad_dev --force

clean_js:
	$(RM) $(JS_OUT)
	$(RM) -r $(ICING)/yui

clean_buildout:
	$(RM) -r build
	if [ -d $(CONVOY_ROOT) ]; then $(RM) -r $(CONVOY_ROOT) ; fi
	$(RM) -r bin
	$(RM) -r parts
	$(RM) -r develop-eggs
	$(RM) .installed.cfg
	$(RM) _pythonpath.py
	$(RM) -r yui/*
	$(RM) scripts/mlist-sync.py

clean_logs:
	$(RM) logs/thread*.request

clean_mailman:
	$(RM) -r \
			  /var/tmp/mailman \
			  /var/tmp/mailman-xmlrpc.test
ifdef LP_MAKE_KEEP_MAILMAN
	@echo "Keeping previously built mailman."
else
	$(RM) -r lib/mailman
endif

clean: clean_js clean_mailman clean_buildout clean_logs
	$(MAKE) -C sourcecode/pygettextpo clean
	# XXX gary 2009-11-16 bug 483782
	# The pygettextpo Makefile should have this next line in it for its make
	# clean, and then we should remove this line.
	$(RM) sourcecode/pygpgme/gpgme/*.so
	if test -f sourcecode/mailman/Makefile; then \
		$(MAKE) -C sourcecode/mailman clean; \
	fi
	find . -path ./eggs -prune -false -o \
		-type f \( -name '*.o' -o -name '*.so' -o -name '*.la' -o \
	    -name '*.lo' -o -name '*.py[co]' -o -name '*.dll' \) \
	    -print0 | xargs -r0 $(RM)
	$(RM) -r $(LP_BUILT_JS_ROOT)/*
	$(RM) -r $(CODEHOSTING_ROOT)
	$(RM) -r $(APIDOC_DIR)
	$(RM) -r $(APIDOC_DIR).tmp
	$(RM) -r build
	$(RM) $(BZR_VERSION_INFO)
	$(RM) +config-overrides.zcml
	$(RM) -r \
			  /var/tmp/builddmaster \
			  /var/tmp/bzrsync \
			  /var/tmp/codehosting.test \
			  /var/tmp/codeimport \
			  /var/tmp/fatsam.test \
			  /var/tmp/lperr \
			  /var/tmp/lperr.test \
			  /var/tmp/mailman \
			  /var/tmp/mailman-xmlrpc.test \
			  /var/tmp/ppa \
			  /var/tmp/ppa.test \
			  /var/tmp/testkeyserver
	# /var/tmp/launchpad_mailqueue is created read-only on ec2test
	# instances.
	if [ -w /var/tmp/launchpad_mailqueue ]; then \
		$(RM) -r /var/tmp/launchpad_mailqueue; \
	fi


realclean: clean
	$(RM) TAGS tags

zcmldocs:
	mkdir -p doc/zcml/namespaces.zope.org
	bin/stxdocs \
	    -f sourcecode/zope/src/zope/app/zcmlfiles/meta.zcml \
	    -o doc/zcml/namespaces.zope.org

potemplates: launchpad.pot

# Generate launchpad.pot by extracting message ids from the source
launchpad.pot:
	bin/i18nextract.py

# Called by the rocketfuel-setup script. You probably don't want to run this
# on its own.
install: reload-apache

copy-certificates:
	mkdir -p /etc/apache2/ssl
	cp configs/development/launchpad.crt /etc/apache2/ssl/
	cp configs/development/launchpad.key /etc/apache2/ssl/

copy-apache-config:
	# We insert the absolute path to the branch-rewrite script
	# into the Apache config as we copy the file into position.
	sed -e 's,%BRANCH_REWRITE%,$(shell pwd)/scripts/branch-rewrite.py,' \
		configs/development/local-launchpad-apache > \
		/etc/apache2/sites-available/local-launchpad
	touch /var/tmp/bazaar.launchpad.dev/rewrite.log
	chown -R $(SUDO_UID):$(SUDO_GID) /var/tmp/bazaar.launchpad.dev
	if [ ! -d /srv/launchpad.dev ]; then \
		mkdir /srv/launchpad.dev; \
		chown $(SUDO_UID):$(SUDO_GID) /srv/launchpad.dev; \
	fi	

enable-apache-launchpad: copy-apache-config copy-certificates
	a2ensite local-launchpad

reload-apache: enable-apache-launchpad
	/etc/init.d/apache2 restart

TAGS: compile
	# emacs tags
	bin/tags -e

tags: compile
	# vi tags
	bin/tags -v

ID: compile
	# idutils ID file
	bin/tags -i

PYDOCTOR = pydoctor
PYDOCTOR_OPTIONS =

pydoctor:
	$(PYDOCTOR) --make-html --html-output=apidocs --add-package=lib/lp \
		--add-package=lib/canonical --project-name=Launchpad \
		--docformat restructuredtext --verbose-about epytext-summary \
		$(PYDOCTOR_OPTIONS)

.PHONY: apidoc build_eggs buildonce_eggs buildout_bin check check	\
	check_config check_mailman clean clean_buildout clean_js	\
	clean_logs compile css_combine debug default doc ftest_build	\
	ftest_inplace hosted_branches jsbuild jsbuild_widget_css	\
	launchpad.pot pagetests pull_branches pydoctor realclean	\
	reload-apache run run-testapp runner scan_branches schema	\
	sprite_css sprite_image start stop sync_branches TAGS tags	\
	test_build test_inplace zcmldocs<|MERGE_RESOLUTION|>--- conflicted
+++ resolved
@@ -142,11 +142,7 @@
 	chmod 777 $(CODEHOSTING_ROOT)/rewrite.log
 	touch $(CODEHOSTING_ROOT)/config/launchpad-lookup.txt
 	if [ -d /srv/launchpad.dev ]; then \
-<<<<<<< HEAD
-		ln -sf $(WD)/build/js $(CONVOY_ROOT); \
-=======
 		ln -sfn $(WD)/build/js $(CONVOY_ROOT); \
->>>>>>> 61c5afeb
 	fi
 
 build: compile apidoc jsbuild css_combine sprite_image
@@ -193,17 +189,11 @@
 endif
 
 combobuild:
-<<<<<<< HEAD
-	bin/combo-rootdir build/js
-
-jsbuild: $(PY) $(JS_OUT)
-=======
 	utilities/js-deps -n LP_MODULES -s build/js/lp -x '-min.js' -o build/js/lp/meta.js >/dev/null
 	utilities/check-js-deps
 
 jsbuild: $(PY) $(JS_OUT)
 	bin/combo-rootdir build/js
->>>>>>> 61c5afeb
 
 eggs:
 	# Usually this is linked via link-external-sourcecode, but in
