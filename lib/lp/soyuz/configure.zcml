--- conflicted
+++ resolved
@@ -878,18 +878,6 @@
       callable="lp.archiveuploader.tests.register_archive_upload_policy_adapters"
       />
 
-<<<<<<< HEAD
-    <!-- InitialiseDistroSeriesJobSource -->
-    <securedutility
-      component="lp.soyuz.model.initialisedistroseriesjob.InitialiseDistroSeriesJob"
-      provides="lp.soyuz.interfaces.distributionjob.IInitialiseDistroSeriesJobSource">
-        <allow interface="lp.soyuz.interfaces.distributionjob.IInitialiseDistroSeriesJobSource"/>
-    </securedutility>
-    <class class="lp.soyuz.model.initialisedistroseriesjob.InitialiseDistroSeriesJob">
-        <allow interface="lp.services.job.interfaces.job.IRunnableJob" />
-    </class>
-
-=======
     <!-- BinaryAndSourcePackagename -->
     <class class="lp.soyuz.model.binaryandsourcepackagename.BinaryAndSourcePackageName">
         <allow interface="lp.soyuz.interfaces.binarypackagename.IBinaryAndSourcePackageName" />
@@ -910,5 +898,16 @@
     <class class="lp.soyuz.model.binaryandsourcepackagename.BinaryAndSourcePackageNameVocabulary">
       <allow interface="canonical.launchpad.webapp.vocabulary.IHugeVocabulary"/>
     </class>
->>>>>>> 299f3ccf
+
+    <!-- InitialiseDistroSeriesJobSource -->
+    <securedutility
+      component="lp.soyuz.model.initialisedistroseriesjob.InitialiseDistroSeriesJob"
+      provides="lp.soyuz.interfaces.distributionjob.IInitialiseDistroSeriesJobSource">
+        <allow interface="lp.soyuz.interfaces.distributionjob.IInitialiseDistroSeriesJobSource"/>
+    </securedutility>
+
+    <class class="lp.soyuz.model.initialisedistroseriesjob.InitialiseDistroSeriesJob">
+        <allow interface="lp.services.job.interfaces.job.IRunnableJob" />
+    </class>
+
 </configure>