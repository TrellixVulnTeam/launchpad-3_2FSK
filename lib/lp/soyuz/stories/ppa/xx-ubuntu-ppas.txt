--- conflicted
+++ resolved
@@ -599,153 +599,6 @@
     0
 
 
-<<<<<<< HEAD
-== Team PPA pages ==
-
-Team PPA pages contain an extra column showing which team member uploaded
-the package. First we need to set up a team PPA and publish something to it.
-
-    >>> foo_browser = setupBrowser(auth="Basic foo.bar@canonical.com:test")
-    >>> foo_browser.open("http://launchpad.dev/~ubuntu-team/+activate-ppa")
-    >>> foo_browser.getControl(name="field.displayname").value = (
-    ...     'PPA for Ubuntu team')
-    >>> foo_browser.getControl(name="field.accepted").value = True
-    >>> foo_browser.getControl('Activate').click()
-    >>> ubuntu_ppa_url = foo_browser.url
-
-Publish mozilla-firefox to ubuntu-team's PPA and ensure that it is signed
-by name16 (Foo Bar) who is a member - the signer is presented as the uploader
-in the list.
-
-    >>> from lp.soyuz.tests.ppa import publishToTeamPPA
-    >>> login(ANONYMOUS)
-    >>> publishToTeamPPA(team_name="ubuntu-team")
-    >>> logout()
-    >>> transaction.commit()
-    >>> flush_database_updates()
-
-Access ubuntu-team's PPA page:
-
-    >>> foo_browser.open(ubuntu_ppa_url)
-
-The package row headings show an Uploader column:
-
-    >>> print find_tag_by_id(foo_browser.contents, 'packages_list')
-    <table class="listing" id="packages_list">
-    <thead>
-    <tr class="archive_package_row">
-    <th colspan="2">Source</th>
-    <th>Uploader</th>
-    <th>Published</th>
-    <th>Status</th>
-    <th>Series</th>
-    <th>Section</th>
-    <th>Build Status</th>
-    </tr>
-    </thead>
-    ...
-
-The package row data shows the uploader:
-
-    >>> print_archive_package_rows(foo_browser.contents)
-    Source              Uploader ... Status   Series  Section  Build Status
-    mozilla-firefox...  name16       Pending  Hoary   Base
-
-Links from files go to their on-archive locations:
-
-    >>> expander_id = find_tags_by_class(
-    ...     foo_browser.contents, 'expander')[0]['id']
-    >>> expander_url = foo_browser.getLink(id=expander_id).url
-    >>> anon_browser.open(expander_url)
-    >>> print anon_browser.getLink("orig").url
-    http://.../firefox-0.9.2.orig.tar.gz
-
-The uploader name is linkified to that user's home page:
-
-    >>> foo_browser.getLink(url="~name16").click()
-    >>> foo_browser.url
-    'http://launchpad.dev/~name16'
-
-
-== PPA Build Status column ==
-
-Each row in the PPA package list contains a special column that
-summarises its 'build status'. It contains the following information
-for each published source:
-
- * Completely built: green 'yes' icon only;
-
- * Build in progress: 'processing' icon, followed by the
-   architecture tags being built linking to the corresponding build
-   page
-
- * Build failures: red 'no' icon, followed by the architecture tags
-   which have failed to build linking to the corresponding build page.
-
-Anyone can see the build status for package in Celso's PPA.
-
-    >>> anon_browser.open("http://launchpad.dev/~cprov/+archive/ppa")
-
-    >>> def print_build_status(contents):
-    ...     rows = find_tags_by_class(contents, 'archive_package_row')
-    ...     headers = rows[0].findAll('th')
-    ...     print extract_text(headers[0]), extract_text(headers[-1])
-    ...     for row in rows[1:]:
-    ...         columns = row.findAll('td')
-    ...         name = extract_text(columns[0])
-    ...         built_icon = columns[-1].img['src']
-    ...         built_text = columns[-1].a
-    ...         if built_text is not None:
-    ...             built_text = built_text.renderContents()
-    ...         print name, built_icon, built_text
-
-    >>> print_build_status(anon_browser.contents)
-    Source                    Build Status
-    cdrkit - 1.0              /@@/no i386
-    commercialpackage - 1.0-1 /@@/yes None
-
-As mentioned before anyone can visualise 'at a glance' that there was
-a failure while building 'cdrkit' source in Celso's PPA. They can also
-easily see that the failure was in the i386 build, and optionally
-click in the link to visit the build-record page (to check the dates
-of downloading the buildlog).
-
-    >>> anon_browser.getLink('i386').click()
-
-    >>> print anon_browser.title
-    PPA for Celso Providelo : Celso Providelo
-
-This feature is also useful from the PPA owner perspective. When Celso
-sees that there was a failure while building 'cdrkit' on i386 he can
-quickly 'retry' the failure.
-
-    >>> cprov_browser = setupBrowser(
-    ...     auth='Basic celso.providelo@canonical.com:cprov')
-    >>> cprov_browser.open("http://launchpad.dev/~cprov/+archive/ppa")
-
-    >>> cprov_browser.getLink('i386').click()
-    >>> cprov_browser.getLink("Retry build").click()
-    >>> cprov_browser.getControl("Retry Build").click()
-
-At this point anyone can also visualise that 'cdrkit' source is being
-built in Celso's PPA.
-
-    >>> anon_browser.getLink('PPA for Celso Providelo').click()
-    >>> print_build_status(anon_browser.contents)
-    Source                    Build Status
-    cdrkit - 1.0              /@@/build-needed i386
-    commercialpackage - 1.0-1 /@@/yes None
-
-Again the architecture tags listed on the 'built' column link to the
-corresponding build page.
-
-    >>> anon_browser.getLink('i386').click()
-    >>> print anon_browser.title
-    PPA for Celso Providelo : Celso Providelo
-
-
-=======
->>>>>>> 5d731c0c
 == Populating 'Most Active' section ==
 
 Since the sampledata publications are not recent enough to appear in
