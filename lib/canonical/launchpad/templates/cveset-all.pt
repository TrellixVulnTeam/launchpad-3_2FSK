--- conflicted
+++ resolved
@@ -19,15 +19,9 @@
      tal:define="batchnav view/getAllBatched;
                  batch batchnav/currentBatch">
 
-<<<<<<< HEAD
-  <div tal:repeat="cve context"
-=======
-  <h1>All registered CVEs</h1>
-
   <tal:navigation replace="structure batchnav/@@+navigation-links" />
 
   <div tal:repeat="cve batch"
->>>>>>> c22e0be0
        tal:replace="structure cve/@@+listing-detailed" />
 
   <tal:navigation condition="batch"
