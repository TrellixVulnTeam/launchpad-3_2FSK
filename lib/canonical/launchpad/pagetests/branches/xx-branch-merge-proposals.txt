--- conflicted
+++ resolved
@@ -168,10 +168,7 @@
     >>> print_action_links(sample_browser.contents)
     Edit details: .../+merge/.../+edit
     Delete proposal to merge: .../+merge/.../+delete
-<<<<<<< HEAD
-=======
     Work in progress (disabled)
->>>>>>> 5c513c33
     Request review: .../+merge/.../+request-review
     Review proposal: .../+merge/.../+review
     Mark as merged: .../+merge/.../+merged
