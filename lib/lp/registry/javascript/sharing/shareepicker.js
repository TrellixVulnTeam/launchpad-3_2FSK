/* Copyright 2012 Canonical Ltd.  This software is licensed under the
 * GNU Affero General Public License version 3 (see the file LICENSE).
 *
 * Disclosure infrastructure.
 *
 * @module lp.registry.sharing
 */

YUI.add('lp.registry.sharing.shareepicker', function(Y) {

var namespace = Y.namespace('lp.registry.sharing.shareepicker');

var ShareePicker;
ShareePicker = function() {
    ShareePicker.superclass.constructor.apply(this, arguments);

};

ShareePicker.ATTRS = {
   /**
    * The available information types.
    *
    * @attribute information_types
    * @type Object
    * @default []
    */
    information_types: {
        value: []
    },
    sharing_permissions: {
        value: []
    },
    // Override for testing
    anim_duration: {
        value: 1
    }
};


Y.extend(ShareePicker, Y.lazr.picker.Picker, {
    initializer: function(config) {
        ShareePicker.superclass.initializer.apply(this, arguments);
        var information_types = [];
        var sharing_permissions = [];
        if (config !== undefined) {
            if (config.information_types !== undefined) {
                information_types = config.information_types;
            }
            if (config.sharing_permissions !== undefined) {
                sharing_permissions = config.sharing_permissions;
            }
        }
        this.set('information_types', information_types);
        this.set('sharing_permissions', sharing_permissions);
<<<<<<< HEAD
=======
        this.step_one_header = this.get('headerContent');
>>>>>>> 16adf4c2
        var self = this;
        this.subscribe('save', function (e) {
            e.halt();
            // The step number indicates which picker step has just fired.
            var step_nr = e.details[1];
            if (!Y.Lang.isNumber(step_nr)) {
                step_nr = 1;
            }
            var data = e.details[Y.lazr.picker.Picker.SAVE_RESULT];
            switch(step_nr) {
                case 1:
                    data.sharee_name = data.title;
                    delete data.title;
                    self._display_step_two(data);
                    break;
                case 2:
                    self._publish_result(data);
                    break;
                default:
                    return;
            }
        });
    },

    _fade_in: function(content_node, old_content) {
        content_node.removeClass('unseen');
        if (old_content === null) {
            return;
        }
        old_content.addClass('unseen');
        var anim_duration = this.get('anim_duration');
        if (anim_duration === 0) {
            return;
        }
        content_node.addClass('transparent');
        content_node.setStyle('opacity', 0);
        var fade_in = new Y.Anim({
            node: content_node,
            to: {opacity: 1},
            duration: anim_duration
        });
        fade_in.run();
    },

    _display_step_one: function() {
        this.set('headerContent', this.step_one_header);
        this.set(
            'steptitle',
            'Search for user or exclusive team with whom to share');
        this.set('progress', 50);
        var contentBox = this.get('contentBox');
        var step_one_content = contentBox.one('.yui3-widget-bd');
        var step_two_content = contentBox.one('.picker-content-two');
        this._fade_in(step_one_content, step_two_content);
    },

    _render_step_two: function(back_enabled, allowed_permissions) {
        var step_two_html = [
            '<div class="picker-content-two transparent">',
            '<div class="step-links">',
            '<a class="prev js-action" href="#">Back</a>',
            '<button class="next lazr-pos lazr-btn"></button>',
            '<a class="next js-action" href="#">Select</a>',
            '</div></div>'
            ].join(' ');
        var self = this;
        var step_two_content = Y.Node.create(step_two_html);
        // Remove the back link if required.
        if (Y.Lang.isBoolean(back_enabled) && !back_enabled ) {
            step_two_content.one('a.prev').remove(true);
        } else {
            step_two_content.one('a.prev').on('click', function(e) {
                e.halt();
                self._display_step_one();
            });
        }
        // By default, we only show All or Nothing.
        if (!Y.Lang.isValue(allowed_permissions)) {
            allowed_permissions = ['ALL', 'NOTHING'];
        }
        var sharing_permissions = [];
        Y.Array.each(this.get('sharing_permissions'),
                function(permission) {
            if (Y.Array.indexOf(
                    allowed_permissions, permission.value) >=0) {
                sharing_permissions.push(permission);
            }
        });
        var policy_selector = self._make_policy_selector(sharing_permissions);
        step_two_content.one('div.step-links')
            .insert(policy_selector, 'before');
        step_two_content.all('input[name^=field.permission]')
                .on('click', function(e) {
            self._disable_select_if_all_info_choices_nothing(step_two_content);
        });
        return step_two_content;
    },

    _display_step_two: function(data) {
        if (Y.Lang.isValue(data.title)) {
            this.set(
                'headerContent',
                Y.Node.create('<h2></h2>').set('text', data.title));
        }
        var steptitle = data.steptitle;
        if (!Y.Lang.isValue(steptitle)) {
            steptitle = Y.Lang.substitute(
                'Select sharing policies for {name}',
                {name: data.sharee_name});
        }
        this.set('steptitle', steptitle);
        this.set('progress', 75);
        var contentBox = this.get('contentBox');
        var step_one_content = contentBox.one('.yui3-widget-bd');
        var step_two_content = contentBox.one('.picker-content-two');
        if (step_two_content === null) {
<<<<<<< HEAD
            var step_two_html = [
                '<div class="picker-content-two transparent">',
                '<div class="step-links">',
                '<a class="prev js-action" href="#">Back</a>',
                '<button class="next lazr-pos lazr-btn"></button>',
                '<a class="next js-action" href="#">Select</a>',
                '</div></div>'
                ].join(' ');
            step_two_content = Y.Node.create(step_two_html);
            var self = this;
            // Remove the back link if required.
            if (Y.Lang.isBoolean(data.back_enabled)
                    && !data.back_enabled ) {
                step_two_content.one('a.prev').remove(true);
            } else {
                step_two_content.one('a.prev').on('click', function(e) {
                    e.halt();
                    self._display_step_one();
                });
            }
            // Wire up the next (ie submit) links.
            step_two_content.all('.next').on('click', function(e) {
                e.halt();
                // Only submit if at least one info type is selected.
                if (!self._all_info_choices_unticked(step_two_content)) {
                    self.fire('save', data, 2);
                }
            });
            // By default, we only show All or Nothing.
            var allowed_permissions = ['ALL', 'NOTHING'];
            if (Y.Lang.isValue(data.allowed_permissions)) {
                allowed_permissions = data.allowed_permissions;
            }
            var sharing_permissions = [];
            Y.Array.each(this.get('sharing_permissions'),
                    function(permission) {
                if (Y.Array.indexOf(
                        allowed_permissions, permission.value) >=0) {
                    sharing_permissions.push(permission);
                }
            });
            var policy_selector = self._make_policy_selector(
                sharing_permissions);
            step_two_content.one('div.step-links')
                .insert(policy_selector, 'before');
            step_one_content.insert(step_two_content, 'after');
            step_two_content.all('input[name^=field.permission]')
                    .on('click', function(e) {
                self._disable_select_if_all_info_choices_unticked(
                    step_two_content);
            });
        }
=======
            step_two_content = this._render_step_two(
                data.back_enabled, data.allowed_permissions);
            step_one_content.insert(step_two_content, 'after');
        }
        // Wire up the next (ie submit) links.
        step_two_content.detach('click');
        step_two_content.delegate('click', function(e) {
            e.halt();
            // Only submit if at least one info type is selected.
            if (!this._all_info_choices_nothing(step_two_content)) {
                this.fire('save', data, 2);
            }
        }, '.next', this);
>>>>>>> 16adf4c2
        // Initially set all radio buttons to Nothing.
        step_two_content.all('input[name^=field.permission][value=NOTHING]')
                .each(function(radio_button) {
            radio_button.set('checked', true);
        });
        // Ensure the correct radio buttons are ticked according to the
        // sharee_permissions.
        if (Y.Lang.isObject(data.sharee_permissions)) {
            Y.each(data.sharee_permissions, function(perm, type) {
                var cb = step_two_content.one(
                    'input[name=field.permission.'+type+']' +
                    '[value="' + perm + '"]');
                if (Y.Lang.isValue(cb)) {
                    cb.set('checked', true);
                }
            });
        }
        this._disable_select_if_all_info_choices_nothing(step_two_content);
        this._fade_in(step_two_content, step_one_content);
    },

    /**
     * Are all the radio buttons set to Nothing?
     * @param content
     * @return {Boolean}
     * @private
     */
    _all_info_choices_nothing: function(content) {
        var all_unticked = true;
        content.all('input[name^=field.permission]')
                .each(function(info_node) {
            if (info_node.get('value') !== 'NOTHING') {
                all_unticked &= !info_node.get('checked');
            }
        });
        return all_unticked;
    },

    /**
     * Disable the select links if no info type checkboxes are ticked.
     * @param content
     * @private
     */
    _disable_select_if_all_info_choices_nothing: function(content) {
        var disable_links = this._all_info_choices_nothing(content);
        content.all('.next').each(function(node) {
            if (disable_links) {
                node.addClass('invalid-link');
            } else {
                node.removeClass('invalid-link');
            }
        });
    },

    _publish_result: function(data) {
        // Determine the selected permissions. 'data' already contains the
        // selected person due to the base picker behaviour.
        var contentBox = this.get('contentBox');
        var selected_permissions = {};
        Y.Array.each(this.get('information_types'), function(info_type) {
            contentBox.all('input[name=field.permission.'+info_type.value+']')
                    .each(function(node) {
                if (node.get('checked')) {
                    selected_permissions[info_type.value] = node.get('value');
                }
            });
        });
        data.selected_permissions = selected_permissions;
        // Publish the result with step_nr 0 to indicate we have finished.
        this.fire('save', data, 0);
    },

    _sharing_permission_template: function() {
        return [
            '<table class="radio-button-widget"><tbody>',
            '{{#permissions}}',
            '<tr>',
            '      <input type="radio"',
            '        value="{{value}}"',
            '        name="field.permission.{{info_type}}"',
            '        id="field.permission.{{info_type}}.{{index}}"',
            '        class="radioType">',
<<<<<<< HEAD
            '    <label for="field.permission.{{info_type}}"',
=======
            '    <label for="field.permission.{{info_type}}.{{index}}"',
>>>>>>> 16adf4c2
            '        title="{{description}}">',
            '        {{title}}',
            '    </label>',
            '</tr>',
            '{{/permissions}}',
            '</tbody></table>'
        ].join('');
    },

    _make_policy_selector: function(allowed_permissions) {
        // The policy selector is a set of radio buttons.
        var sharing_permissions_template = this._sharing_permission_template();
        var html = Y.lp.mustache.to_html([
            '<div class="selection-choices">',
            '<table><tbody>',
            '{{#policies}}',
            '<tr>',
            '      <td><strong>',
            '        <span class="accessPolicy{{value}}">{{title}}',
            '        </span>',
            '      </strong></td>',
            '</tr>',
            '<tr>',
            '    <td>',
            '    {{#sharing_permissions}} {{/sharing_permissions}}',
            '    </td>',
            '</tr>',
            '<tr>',
            '    <td class="formHelp">',
            '        {{description}}',
            '    </td>',
            '</tr>',
            '{{/policies}}',
            '</tbody></table></div>'
        ].join(''), {
            policies: this.get('information_types'),
            sharing_permissions: function() {
                return function(text, render) {
                    return Y.lp.mustache.to_html(sharing_permissions_template, {
                        permissions: allowed_permissions,
                        info_type: render('{{value}}')
                    });
                };
            }
        });
        return Y.Node.create(html);
    },

    _syncProgressUI: function() {
        // The base picker behaviour is to set the progress bar to 100% once
        // the search results are displayed. We want to control the progress
        // bar as the user steps through the picker screens.
    },

    hide: function() {
        this.get('boundingBox').setStyle('display', 'none');
        var contentBox = this.get('contentBox');
        var step_two_content = contentBox.one('.picker-content-two');
        if (step_two_content !== null) {
            step_two_content.remove(true);
        }
        this.constructor.superclass.hide.call(this);
    },

    /**
     * Show the picker. We can pass in config which allows us to tell the
     * picker to show a screen other than the first, and whether to disable
     * the back link.
     * @param state_config
     */
    show: function(state_config) {
        var config = {
            first_step: 1
        };
        if (Y.Lang.isValue(state_config)) {
            config = Y.merge(config, state_config);
        }
        switch (config.first_step) {
            case 2:
                var steptitle = Y.Lang.substitute(
                    'Update sharing policies for {name}',
                    {name: config.sharee.person_name});
                var data = {
                    title: 'Update sharing policies',
                    steptitle: steptitle,
                    api_uri: config.sharee.person_uri,
                    sharee_permissions: config.sharee_permissions,
                    allowed_permissions: config.allowed_permissions,
                    back_enabled: false
                };
                this._display_step_two(data);
                break;
            default:
                this._display_step_one();
                break;
        }
        this.get('boundingBox').setStyle('display', 'block');
        this.constructor.superclass.show.call(this);
    }

});

ShareePicker.NAME = 'sharee_picker';
namespace.ShareePicker = ShareePicker;

}, "0.1", { "requires": ['node', 'lp.mustache', 'lazr.picker'] });
<|MERGE_RESOLUTION|>--- conflicted
+++ resolved
@@ -52,10 +52,7 @@
         }
         this.set('information_types', information_types);
         this.set('sharing_permissions', sharing_permissions);
-<<<<<<< HEAD
-=======
         this.step_one_header = this.get('headerContent');
->>>>>>> 16adf4c2
         var self = this;
         this.subscribe('save', function (e) {
             e.halt();
@@ -172,60 +169,6 @@
         var step_one_content = contentBox.one('.yui3-widget-bd');
         var step_two_content = contentBox.one('.picker-content-two');
         if (step_two_content === null) {
-<<<<<<< HEAD
-            var step_two_html = [
-                '<div class="picker-content-two transparent">',
-                '<div class="step-links">',
-                '<a class="prev js-action" href="#">Back</a>',
-                '<button class="next lazr-pos lazr-btn"></button>',
-                '<a class="next js-action" href="#">Select</a>',
-                '</div></div>'
-                ].join(' ');
-            step_two_content = Y.Node.create(step_two_html);
-            var self = this;
-            // Remove the back link if required.
-            if (Y.Lang.isBoolean(data.back_enabled)
-                    && !data.back_enabled ) {
-                step_two_content.one('a.prev').remove(true);
-            } else {
-                step_two_content.one('a.prev').on('click', function(e) {
-                    e.halt();
-                    self._display_step_one();
-                });
-            }
-            // Wire up the next (ie submit) links.
-            step_two_content.all('.next').on('click', function(e) {
-                e.halt();
-                // Only submit if at least one info type is selected.
-                if (!self._all_info_choices_unticked(step_two_content)) {
-                    self.fire('save', data, 2);
-                }
-            });
-            // By default, we only show All or Nothing.
-            var allowed_permissions = ['ALL', 'NOTHING'];
-            if (Y.Lang.isValue(data.allowed_permissions)) {
-                allowed_permissions = data.allowed_permissions;
-            }
-            var sharing_permissions = [];
-            Y.Array.each(this.get('sharing_permissions'),
-                    function(permission) {
-                if (Y.Array.indexOf(
-                        allowed_permissions, permission.value) >=0) {
-                    sharing_permissions.push(permission);
-                }
-            });
-            var policy_selector = self._make_policy_selector(
-                sharing_permissions);
-            step_two_content.one('div.step-links')
-                .insert(policy_selector, 'before');
-            step_one_content.insert(step_two_content, 'after');
-            step_two_content.all('input[name^=field.permission]')
-                    .on('click', function(e) {
-                self._disable_select_if_all_info_choices_unticked(
-                    step_two_content);
-            });
-        }
-=======
             step_two_content = this._render_step_two(
                 data.back_enabled, data.allowed_permissions);
             step_one_content.insert(step_two_content, 'after');
@@ -239,7 +182,6 @@
                 this.fire('save', data, 2);
             }
         }, '.next', this);
->>>>>>> 16adf4c2
         // Initially set all radio buttons to Nothing.
         step_two_content.all('input[name^=field.permission][value=NOTHING]')
                 .each(function(radio_button) {
@@ -322,11 +264,7 @@
             '        name="field.permission.{{info_type}}"',
             '        id="field.permission.{{info_type}}.{{index}}"',
             '        class="radioType">',
-<<<<<<< HEAD
-            '    <label for="field.permission.{{info_type}}"',
-=======
             '    <label for="field.permission.{{info_type}}.{{index}}"',
->>>>>>> 16adf4c2
             '        title="{{description}}">',
             '        {{title}}',
             '    </label>',
