# Copyright 2009 Canonical Ltd.  This software is licensed under the
# GNU Affero General Public License version 3 (see the file LICENSE).

"""Parse and compare Debian version strings.

This module contains a class designed to sit in your Python code pretty
naturally and represent a Debian version string.  It implements various
special methods to make dealing with them sweet.
"""

__metaclass__ = type

# This code came from sourcerer but has been heavily modified since.

from debian import changelog

<<<<<<< HEAD
import re
=======
from debian import changelog
>>>>>>> babe4117

# Regular expressions make validating things easy
valid_epoch = re.compile(r'^[0-9]+$')
valid_upstream = re.compile(r'^[0-9][A-Za-z0-9+:.~-]*$')
valid_revision = re.compile(r'^[A-Za-z0-9+.~]+$')

VersionError = changelog.VersionError
<<<<<<< HEAD


class BadInputError(VersionError):
    pass

=======
>>>>>>> babe4117

class BadEpochError(BadInputError):
    pass

<<<<<<< HEAD

=======
class BadInputError(VersionError):
    pass


class BadEpochError(BadInputError):
    pass


>>>>>>> babe4117
class BadUpstreamError(BadInputError):
    pass


class BadRevisionError(BadInputError):
    pass


class Version(changelog.Version):
    """Debian version number.

    This class is designed to be reasonably transparent and allow you
    to write code like:

    |   s.version >= '1.100-1'

    The comparison will be done according to Debian rules, so '1.2' will
    compare lower.

    Properties:
      epoch       Epoch
      upstream    Upstream version
      debian_version    Debian/local revision
    """

    def __init__(self, ver):

        ver = str(ver)
        if not len(ver):
            raise BadInputError("Input cannot be empty")

        try:
            changelog.Version.__init__(self, ver)
        except ValueError, e:
            raise VersionError(e)

        if self.epoch is not None:
            if not len(self.epoch):
                raise BadEpochError("Epoch cannot be empty")
            if not valid_epoch.match(self.epoch):
                raise BadEpochError("Bad epoch format")

        if self.debian_version is not None:
            if self.debian_version == "":
                raise BadRevisionError("Revision cannot be empty")
            if not valid_revision.search(self.debian_version):
                raise BadRevisionError("Bad revision format")

        if not len(self.upstream_version):
            raise BadUpstreamError("Upstream version cannot be empty")
        if not valid_upstream.search(self.upstream_version):
            raise BadUpstreamError(
                "Bad upstream version format %s" % self.upstream_version)<|MERGE_RESOLUTION|>--- conflicted
+++ resolved
@@ -12,13 +12,9 @@
 
 # This code came from sourcerer but has been heavily modified since.
 
+import re
+
 from debian import changelog
-
-<<<<<<< HEAD
-import re
-=======
-from debian import changelog
->>>>>>> babe4117
 
 # Regular expressions make validating things easy
 valid_epoch = re.compile(r'^[0-9]+$')
@@ -26,21 +22,8 @@
 valid_revision = re.compile(r'^[A-Za-z0-9+.~]+$')
 
 VersionError = changelog.VersionError
-<<<<<<< HEAD
 
 
-class BadInputError(VersionError):
-    pass
-
-=======
->>>>>>> babe4117
-
-class BadEpochError(BadInputError):
-    pass
-
-<<<<<<< HEAD
-
-=======
 class BadInputError(VersionError):
     pass
 
@@ -49,7 +32,6 @@
     pass
 
 
->>>>>>> babe4117
 class BadUpstreamError(BadInputError):
     pass
 
