# Copyright 2004-2005 Canonical Ltd.  All rights reserved.

"""Database classes for a distribution release."""

__metaclass__ = type

__all__ = [
    'DistroRelease',
    'DistroReleaseSet',
    ]

import logging
from cStringIO import StringIO

from zope.interface import implements
from zope.component import getUtility

from sqlobject import (
    StringCol, ForeignKey, SQLMultipleJoin, IntCol, SQLObjectNotFound,
    SQLRelatedJoin)

from canonical.cachedproperty import cachedproperty

from canonical.database.sqlbase import (quote_like, quote, SQLBase,
    sqlvalues, flush_database_updates, cursor, flush_database_caches)
from canonical.database.datetimecol import UtcDateTimeCol

from canonical.lp.dbschema import (
    PackagePublishingStatus, EnumCol, DistributionReleaseStatus,
    PackageUploadStatus, PackagePublishingPocket, SpecificationSort,
    SpecificationGoalStatus, SpecificationFilter)

from canonical.launchpad.interfaces import (
    IDistroRelease, IDistroReleaseSet, ISourcePackageName,
    IPublishedPackageSet, IHasBuildRecords, NotFoundError,
    IBinaryPackageName, ILibraryFileAliasSet, IBuildSet,
    ISourcePackage, ISourcePackageNameSet,
    IHasQueueItems, IPublishing)

from canonical.launchpad.database.bugtarget import BugTargetBase
from canonical.database.constants import DEFAULT, UTC_NOW
from canonical.launchpad.database.binarypackagename import (
    BinaryPackageName)
from canonical.launchpad.database.bug import (
    get_bug_tags, get_bug_tags_open_count)
from canonical.launchpad.database.distroreleasebinarypackage import (
    DistroReleaseBinaryPackage)
from canonical.launchpad.database.distroreleasesourcepackagerelease import (
    DistroReleaseSourcePackageRelease)
from canonical.launchpad.database.distroreleasepackagecache import (
    DistroReleasePackageCache)
from canonical.launchpad.database.milestone import Milestone
from canonical.launchpad.database.publishing import (
    BinaryPackagePublishingHistory, SourcePackagePublishingHistory)
from canonical.launchpad.database.distroarchrelease import DistroArchRelease
from canonical.launchpad.database.potemplate import POTemplate
from canonical.launchpad.database.language import Language
from canonical.launchpad.database.distroreleaselanguage import (
    DistroReleaseLanguage, DummyDistroReleaseLanguage)
from canonical.launchpad.database.sourcepackage import SourcePackage
from canonical.launchpad.database.sourcepackagename import SourcePackageName
from canonical.launchpad.database.packaging import Packaging
from canonical.launchpad.database.bugtask import BugTaskSet
from canonical.launchpad.database.binarypackagerelease import (
        BinaryPackageRelease)
from canonical.launchpad.database.component import Component
from canonical.launchpad.database.section import Section
from canonical.launchpad.database.sourcepackagerelease import (
    SourcePackageRelease)
from canonical.launchpad.database.specification import Specification
from canonical.launchpad.database.queue import PackageUpload
from canonical.launchpad.database.pofile import POFile
from canonical.launchpad.helpers import shortlist


class DistroRelease(SQLBase, BugTargetBase):
    """A particular release of a distribution."""
    implements(IDistroRelease, IHasBuildRecords, IHasQueueItems, IPublishing)

    _table = 'DistroRelease'
    _defaultOrder = ['distribution', 'version']

    distribution = ForeignKey(dbName='distribution',
                              foreignKey='Distribution', notNull=True)
    name = StringCol(notNull=True)
    displayname = StringCol(notNull=True)
    title = StringCol(notNull=True)
    summary = StringCol(notNull=True)
    description = StringCol(notNull=True)
    version = StringCol(notNull=True)
    releasestatus = EnumCol(notNull=True, schema=DistributionReleaseStatus)
    datereleased = UtcDateTimeCol(notNull=False, default=None)
    parentrelease =  ForeignKey(
        dbName='parentrelease', foreignKey='DistroRelease', notNull=False)
    owner = ForeignKey(
        dbName='owner', foreignKey='Person', notNull=True)
    driver = ForeignKey(
        foreignKey="Person", dbName="driver", notNull=False, default=None)
    lucilleconfig = StringCol(notNull=False, default=None)
    changeslist = StringCol(notNull=False, default=None)
    nominatedarchindep = ForeignKey(
        dbName='nominatedarchindep',foreignKey='DistroArchRelease',
        notNull=False, default=None)
    datelastlangpack = UtcDateTimeCol(dbName='datelastlangpack', notNull=False,
        default=None)
    messagecount = IntCol(notNull=True, default=0)
    binarycount = IntCol(notNull=True, default=DEFAULT)
    sourcecount = IntCol(notNull=True, default=DEFAULT)

    milestones = SQLMultipleJoin('Milestone', joinColumn = 'distrorelease',
                            orderBy=['dateexpected', 'name'])
    architectures = SQLMultipleJoin(
        'DistroArchRelease', joinColumn='distrorelease',
        orderBy='architecturetag')
    binary_package_caches = SQLMultipleJoin('DistroReleasePackageCache',
        joinColumn='distrorelease', orderBy='name')
    components = SQLRelatedJoin(
        'Component', joinColumn='distrorelease', otherColumn='component',
        intermediateTable='ComponentSelection')
    sections = SQLRelatedJoin(
        'Section', joinColumn='distrorelease', otherColumn='section',
        intermediateTable='SectionSelection')

    @property
    def drivers(self):
        """See IDistroRelease."""
        drivers = set()
        drivers.add(self.driver)
        drivers = drivers.union(self.distribution.drivers)
        drivers.discard(None)
        return sorted(drivers, key=lambda driver: driver.browsername)

    @property
    def sortkey(self):
        """A string to be used for sorting distro releases.

        This is designed to sort alphabetically by distro and release name,
        except that Ubuntu will be at the top of the listing.
        """
        result = ''
        if self.distribution.name == 'ubuntu':
            result += '-'
        result += self.distribution.name + self.name
        return result

    @property
    def packagings(self):
        # We join through sourcepackagename to be able to ORDER BY it,
        # and this code also uses prejoins to avoid fetching data later
        # on.
        packagings = Packaging.select(
            "Packaging.sourcepackagename = SourcePackageName.id "
            "AND DistroRelease.id = Packaging.distrorelease "
            "AND DistroRelease.id = %d" % self.id,
            prejoinClauseTables=["SourcePackageName", "DistroRelease"],
            clauseTables=["SourcePackageName", "DistroRelease"],
            prejoins=["productseries", "productseries.product"],
            orderBy=["SourcePackageName.name"]
            )
        return packagings

    @property
    def distroreleaselanguages(self):
        result = DistroReleaseLanguage.select(
            "DistroReleaseLanguage.language = Language.id AND"
            " DistroReleaseLanguage.distrorelease = %d AND"
            " Language.visible = TRUE" % self.id,
            prejoinClauseTables=["Language"],
            clauseTables=["Language"],
            prejoins=["distrorelease"],
            orderBy=["Language.englishname"])
        return result

    @cachedproperty('_previous_releases_cached')
    def previous_releases(self):
        """See IDistroRelease."""
        # This property is cached because it is used intensely inside
        # sourcepackage.py; avoiding regeneration reduces a lot of
        # count(*) queries.
        datereleased = self.datereleased
        # if this one is unreleased, use the last released one
        if not datereleased:
            datereleased = 'NOW'
        results = DistroRelease.select('''
                distribution = %s AND
                datereleased < %s
                ''' % sqlvalues(self.distribution.id, datereleased),
                orderBy=['-datereleased'])
        return list(results)

    @property
    def parent(self):
        """See IDistroRelease."""
        if self.parentrelease:
            return self.parentrelease.title
        return ''

    def canUploadToPocket(self, pocket):
        """See IDistroRelease."""
        # frozen/released states
        released_states = [
            DistributionReleaseStatus.SUPPORTED,
            DistributionReleaseStatus.CURRENT
            ]

        # deny uploads for released RELEASE pockets
        if (pocket == PackagePublishingPocket.RELEASE and
            self.releasestatus in released_states):
            return False

        # deny uploads for non-RELEASE unreleased pockets
        if (pocket != PackagePublishingPocket.RELEASE and
            self.releasestatus not in released_states):
            return False

        # allow anything else
        return True

    def updatePackageCount(self):
        """See IDistroRelease."""

        # first update the source package count
        query = """
            SourcePackagePublishingHistory.distrorelease = %s AND
            SourcePackagePublishingHistory.archive = %s AND
            SourcePackagePublishingHistory.status = %s AND
            SourcePackagePublishingHistory.pocket = %s AND
            SourcePackagePublishingHistory.sourcepackagerelease =
                SourcePackageRelease.id AND
            SourcePackageRelease.sourcepackagename =
                SourcePackageName.id
            """ % sqlvalues(self, self.main_archive,
                            PackagePublishingStatus.PUBLISHED,
                            PackagePublishingPocket.RELEASE)
        self.sourcecount = SourcePackageName.select(
            query, distinct=True,
            clauseTables=['SourcePackageRelease',
                          'SourcePackagePublishingHistory']).count()


        # next update the binary count
        clauseTables = ['DistroArchRelease', 'BinaryPackagePublishingHistory',
                        'BinaryPackageRelease']
        query = """
            BinaryPackagePublishingHistory.binarypackagerelease =
                BinaryPackageRelease.id AND
            BinaryPackageRelease.binarypackagename =
                BinaryPackageName.id AND
            BinaryPackagePublishingHistory.status = %s AND
            BinaryPackagePublishingHistory.pocket = %s AND
            BinaryPackagePublishingHistory.distroarchrelease =
                DistroArchRelease.id AND
            DistroArchRelease.distrorelease = %s AND
            BinaryPackagePublishingHistory.archive = %s
            """ % sqlvalues(
                PackagePublishingStatus.PUBLISHED,
                PackagePublishingPocket.RELEASE,
                self, self.main_archive)
        ret = BinaryPackageName.select(
            query, distinct=True, clauseTables=clauseTables).count()
        self.binarycount = ret

    @property
    def architecturecount(self):
        """See IDistroRelease."""
        return self.architectures.count()

    # XXX: this is expensive and shouldn't be a property
    #   -- kiko, 2006-06-14
    @property
    def potemplates(self):
        result = POTemplate.selectBy(distrorelease=self)
        result = result.prejoin(['potemplatename'])
        return sorted(result,
            key=lambda x: (-x.priority, x.potemplatename.name))

    # XXX: this is expensive and shouldn't be a property
    #   -- kiko, 2006-06-14
    @property
    def currentpotemplates(self):
        result = POTemplate.selectBy(distrorelease=self, iscurrent=True)
        result = result.prejoin(['potemplatename'])
        return sorted(result,
            key=lambda x: (-x.priority, x.potemplatename.name))

    @property
    def fullreleasename(self):
        return "%s %s" % (
            self.distribution.name.capitalize(), self.name.capitalize())

    @property
    def bugtargetname(self):
        """See IBugTarget."""
        return self.fullreleasename

    def searchTasks(self, search_params):
        """See canonical.launchpad.interfaces.IBugTarget."""
        search_params.setDistributionRelease(self)
        return BugTaskSet().search(search_params)

    def getUsedBugTags(self):
        """See IBugTarget."""
        return get_bug_tags("BugTask.distrorelease = %s" % sqlvalues(self))

    def getUsedBugTagsWithOpenCounts(self, user):
        """See IBugTarget."""
        return get_bug_tags_open_count(
            "BugTask.distrorelease = %s" % sqlvalues(self), user)

    @property
    def has_any_specifications(self):
        """See IHasSpecifications."""
        return self.all_specifications.count()

    @property
    def all_specifications(self):
        return self.specifications(filter=[SpecificationFilter.ALL])

    def specifications(self, sort=None, quantity=None, filter=None):
        """See IHasSpecifications.

        In this case the rules for the default behaviour cover three things:

          - acceptance: if nothing is said, ACCEPTED only
          - completeness: if nothing is said, ANY
          - informationalness: if nothing is said, ANY

        """

        # Make a new list of the filter, so that we do not mutate what we
        # were passed as a filter
        if not filter:
            # filter could be None or [] then we decide the default
            # which for a distrorelease is to show everything approved
            filter = [SpecificationFilter.ACCEPTED]

        # defaults for completeness: in this case we don't actually need to
        # do anything, because the default is ANY

        # defaults for acceptance: in this case, if nothing is said about
        # acceptance, we want to show only accepted specs
        acceptance = False
        for option in [
            SpecificationFilter.ACCEPTED,
            SpecificationFilter.DECLINED,
            SpecificationFilter.PROPOSED]:
            if option in filter:
                acceptance = True
        if acceptance is False:
            filter.append(SpecificationFilter.ACCEPTED)

        # defaults for informationalness: we don't have to do anything
        # because the default if nothing is said is ANY

        # sort by priority descending, by default
        if sort is None or sort == SpecificationSort.PRIORITY:
            order = ['-priority', 'Specification.status', 'Specification.name']
        elif sort == SpecificationSort.DATE:
            # we are showing specs for a GOAL, so under some circumstances
            # we care about the order in which the specs were nominated for
            # the goal, and in others we care about the order in which the
            # decision was made.

            # we need to establish if the listing will show specs that have
            # been decided only, or will include proposed specs.
            show_proposed = set([
                SpecificationFilter.ALL,
                SpecificationFilter.PROPOSED,
                ])
            if len(show_proposed.intersection(set(filter))) > 0:
                # we are showing proposed specs so use the date proposed
                # because not all specs will have a date decided.
                order = ['-Specification.datecreated', 'Specification.id']
            else:
                # this will show only decided specs so use the date the spec
                # was accepted or declined for the sprint
                order = ['-Specification.date_goal_decided',
                         '-Specification.datecreated',
                         'Specification.id']

        # figure out what set of specifications we are interested in. for
        # distroreleases, we need to be able to filter on the basis of:
        #
        #  - completeness.
        #  - goal status.
        #  - informational.
        #
        base = 'Specification.distrorelease = %s' % self.id
        query = base
        # look for informational specs
        if SpecificationFilter.INFORMATIONAL in filter:
            query += ' AND Specification.informational IS TRUE'

        # filter based on completion. see the implementation of
        # Specification.is_complete() for more details
        completeness =  Specification.completeness_clause

        if SpecificationFilter.COMPLETE in filter:
            query += ' AND ( %s ) ' % completeness
        elif SpecificationFilter.INCOMPLETE in filter:
            query += ' AND NOT ( %s ) ' % completeness

        # look for specs that have a particular goalstatus (proposed,
        # accepted or declined)
        if SpecificationFilter.ACCEPTED in filter:
            query += ' AND Specification.goalstatus = %d' % (
                SpecificationGoalStatus.ACCEPTED.value)
        elif SpecificationFilter.PROPOSED in filter:
            query += ' AND Specification.goalstatus = %d' % (
                SpecificationGoalStatus.PROPOSED.value)
        elif SpecificationFilter.DECLINED in filter:
            query += ' AND Specification.goalstatus = %d' % (
                SpecificationGoalStatus.DECLINED.value)

        # ALL is the trump card
        if SpecificationFilter.ALL in filter:
            query = base

        # Filter for specification text
        for constraint in filter:
            if isinstance(constraint, basestring):
                # a string in the filter is a text search filter
                query += ' AND Specification.fti @@ ftq(%s) ' % quote(
                    constraint)

        # now do the query, and remember to prejoin to people
        results = Specification.select(query, orderBy=order, limit=quantity)
        return results.prejoin(['assignee', 'approver', 'drafter'])

    def getSpecification(self, name):
        """See ISpecificationTarget."""
        return self.distribution.getSpecification(name)

    def getDistroReleaseLanguage(self, language):
        """See IDistroRelease."""
        return DistroReleaseLanguage.selectOneBy(
            distrorelease=self, language=language)

    def getDistroReleaseLanguageOrDummy(self, language):
        """See IDistroRelease."""
        drl = self.getDistroReleaseLanguage(language)
        if drl is not None:
            return drl
        return DummyDistroReleaseLanguage(self, language)

    def updateStatistics(self, ztm):
        """See IDistroRelease."""
        # first find the set of all languages for which we have pofiles in
        # the distribution
        langidset = set(
            language.id for language in Language.select('''
                Language.visible = TRUE AND
                Language.id = POFile.language AND
                POFile.potemplate = POTemplate.id AND
                POTemplate.distrorelease = %s
                ''' % sqlvalues(self.id),
                orderBy=['code'],
                distinct=True,
                clauseTables=['POFile', 'POTemplate'])
            )
        # now run through the existing DistroReleaseLanguages for the
        # distrorelease, and update their stats, and remove them from the
        # list of languages we need to have stats for
        for distroreleaselanguage in self.distroreleaselanguages:
            distroreleaselanguage.updateStatistics(ztm)
            langidset.discard(distroreleaselanguage.language.id)
        # now we should have a set of languages for which we NEED
        # to have a DistroReleaseLanguage
        for langid in langidset:
            drl = DistroReleaseLanguage(distrorelease=self, languageID=langid)
            drl.updateStatistics(ztm)
        # lastly, we need to update the message count for this distro
        # release itself
        messagecount = 0
        for potemplate in self.potemplates:
            messagecount += potemplate.messageCount()
        self.messagecount = messagecount
        ztm.commit()

    def getSourcePackage(self, name):
        """See IDistroRelease."""
        if not ISourcePackageName.providedBy(name):
            try:
                name = SourcePackageName.byName(name)
            except SQLObjectNotFound:
                return None
        return SourcePackage(sourcepackagename=name, distrorelease=self)

    def getBinaryPackage(self, name):
        """See IDistroRelease."""
        if not IBinaryPackageName.providedBy(name):
            try:
                name = BinaryPackageName.byName(name)
            except SQLObjectNotFound:
                return None
        return DistroReleaseBinaryPackage(self, name)

    def getSourcePackageRelease(self, sourcepackagerelease):
        """See IDistroRelease."""
        return DistroReleaseSourcePackageRelease(self, sourcepackagerelease)

    def __getitem__(self, archtag):
        """See IDistroRelease."""
        item = DistroArchRelease.selectOneBy(
            distrorelease=self, architecturetag=archtag)
        if item is None:
            raise NotFoundError('Unknown architecture %s for %s %s' % (
                archtag, self.distribution.name, self.name))
        return item

    def getTranslatableSourcePackages(self):
        """See IDistroRelease."""
        query = """
            POTemplate.sourcepackagename = SourcePackageName.id AND
            POTemplate.distrorelease = %s""" % sqlvalues(self.id)
        result = SourcePackageName.select(query, clauseTables=['POTemplate'],
            orderBy=['name'])
        return [SourcePackage(sourcepackagename=spn, distrorelease=self) for
            spn in result]

    def getUnlinkedTranslatableSourcePackages(self):
        """See IDistroRelease."""
        # Note that both unlinked packages and
        # linked-with-no-productseries packages are considered to be
        # "unlinked translatables".
        query = """
            SourcePackageName.id NOT IN (SELECT DISTINCT
             sourcepackagename FROM Packaging WHERE distrorelease = %s) AND
            POTemplate.sourcepackagename = SourcePackageName.id AND
            POTemplate.distrorelease = %s""" % sqlvalues(self.id, self.id)
        unlinked = SourcePackageName.select(query, clauseTables=['POTemplate'],
              orderBy=['name'])
        query = """
            Packaging.sourcepackagename = SourcePackageName.id AND
            Packaging.productseries = NULL AND
            POTemplate.sourcepackagename = SourcePackageName.id AND
            POTemplate.distrorelease = %s""" % sqlvalues(self.id)
        linked_but_no_productseries = SourcePackageName.select(query,
            clauseTables=['POTemplate', 'Packaging'], orderBy=['name'])
        result = unlinked.union(linked_but_no_productseries)
        return [SourcePackage(sourcepackagename=spn, distrorelease=self) for
            spn in result]

    def getPublishedReleases(self, sourcepackage_or_name, pocket=None,
                             include_pending=False, exclude_pocket=None):
        """See IDistroRelease."""
        # XXX cprov 20060213: we need a standard and easy API, no need
        # to support multiple type arguments, only string name should be
        # the best choice in here, the call site will be clearer.
        # bug # 31317
        if ISourcePackage.providedBy(sourcepackage_or_name):
            spn = sourcepackage_or_name.name
        elif ISourcePackageName.providedBy(sourcepackage_or_name):
            spn = sourcepackage_or_name
        else:
            spns = getUtility(ISourcePackageNameSet)
            spn = spns.queryByName(sourcepackage_or_name)
            if spn is None:
                return []

        queries = ["""
        sourcepackagerelease=sourcepackagerelease.id AND
        sourcepackagerelease.sourcepackagename=%s AND
        distrorelease=%s
        """ % sqlvalues(spn.id, self.id)]

        if pocket is not None:
            queries.append("pocket=%s" % sqlvalues(pocket.value))

        if exclude_pocket is not None:
            queries.append("pocket!=%s" % sqlvalues(exclude_pocket.value))

        if include_pending:
            queries.append("status in (%s, %s)" % sqlvalues(
                PackagePublishingStatus.PUBLISHED,
                PackagePublishingStatus.PENDING))
        else:
            queries.append("status=%s" % sqlvalues(
                PackagePublishingStatus.PUBLISHED))

        published = SourcePackagePublishingHistory.select(
            " AND ".join(queries),
            clauseTables = ['SourcePackageRelease'])

        return shortlist(published)

    def isUnstable(self):
        """See IDistroRelease."""
        return self.releasestatus in [
            DistributionReleaseStatus.FROZEN,
            DistributionReleaseStatus.DEVELOPMENT,
            DistributionReleaseStatus.EXPERIMENTAL,
        ]

    def getSourcesPublishedForAllArchives(self):
        """See IDistroRelease."""
        state = PackagePublishingStatus.PUBLISHED
        queries = ['distrorelease=%s AND archive=%s AND status=%s'
                   % sqlvalues(self, self.main_archive, state)]

        if not self.isUnstable():
            queries.append(
                'pocket != %s' % sqlvalues(PackagePublishingPocket.RELEASE))

        return SourcePackagePublishingHistory.select(
            " AND ".join(queries), orderBy="id")

    def getSourcePackagePublishing(self, status, pocket, component=None,
                                   archive=None):
        """See IDistroRelease."""
        if archive is None:
            archive = self.main_archive

        clause = """
            SourcePackagePublishingHistory.sourcepackagerelease=
                SourcePackageRelease.id AND
            SourcePackageRelease.sourcepackagename=
                SourcePackageName.id AND
            SourcePackagePublishingHistory.distrorelease=%s AND
            SourcePackagePublishingHistory.archive = %s AND
            SourcePackagePublishingHistory.status=%s AND
            SourcePackagePublishingHistory.pocket=%s
            """ %  sqlvalues(self, archive, status, pocket)

        if component:
            clause += (
                " AND SourcePackagePublishingHistory.component=%s" %
                sqlvalues(component)
                )

        orderBy = ['SourcePackageName.name']
        clauseTables = ['SourcePackageRelease', 'SourcePackageName']

        return SourcePackagePublishingHistory.select(
            clause, orderBy=orderBy, clauseTables=clauseTables)

    def getBinaryPackagePublishing(
        self, name=None, version=None, archtag=None, sourcename=None,
        orderBy=None, pocket=None, component=None, archive=None):
        """See IDistroRelease."""
        if archive is None:
            archive = self.main_archive

        query = ["""
        BinaryPackagePublishingHistory.binarypackagerelease =
            BinaryPackageRelease.id AND
        BinaryPackagePublishingHistory.distroarchrelease =
            DistroArchRelease.id AND
        BinaryPackageRelease.binarypackagename =
            BinaryPackageName.id AND
        BinaryPackageRelease.build =
            Build.id AND
        Build.sourcepackagerelease =
            SourcePackageRelease.id AND
        SourcePackageRelease.sourcepackagename =
            SourcePackageName.id AND
        DistroArchRelease.distrorelease = %s AND
        BinaryPackagePublishingHistory.archive = %s AND
        BinaryPackagePublishingHistory.status = %s
        """ % sqlvalues(self, archive, PackagePublishingStatus.PUBLISHED)]

        if name:
            query.append('BinaryPackageName.name = %s' % sqlvalues(name))

        if version:
            query.append('BinaryPackageRelease.version = %s'
                      % sqlvalues(version))

        if archtag:
            query.append('DistroArchRelease.architecturetag = %s'
                      % sqlvalues(archtag))

        if sourcename:
            query.append('SourcePackageName.name = %s' % sqlvalues(sourcename))

        if pocket:
            query.append(
                'BinaryPackagePublishingHistory.pocket = %s'
                % sqlvalues(pocket))

        if component:
            query.append(
                'BinaryPackagePublishingHistory.component = %s'
                % sqlvalues(component))

        query = " AND ".join(query)

        clauseTables = ['BinaryPackagePublishingHistory', 'DistroArchRelease',
                        'BinaryPackageRelease', 'BinaryPackageName', 'Build',
                        'SourcePackageRelease', 'SourcePackageName' ]

        result = BinaryPackagePublishingHistory.select(
            query, distinct=False, clauseTables=clauseTables, orderBy=orderBy)

        return result

    def publishedBinaryPackages(self, component=None):
        """See IDistroRelease."""
        # XXX sabdfl 04/07/05 this can become a utility when that works
        # this is used by the debbugs import process, mkdebwatches
        pubpkgset = getUtility(IPublishedPackageSet)
        result = pubpkgset.query(distrorelease=self, component=component)
        return [BinaryPackageRelease.get(pubrecord.binarypackagerelease)
                for pubrecord in result]

    def getBuildRecords(self, status=None, name=None, pocket=None):
        """See IHasBuildRecords"""
        # find out the distroarchrelease in question
        arch_ids = [arch.id for arch in self.architectures]
        # use facility provided by IBuildSet to retrieve the records
        return getUtility(IBuildSet).getBuildsByArchIds(
            arch_ids, status, name, pocket)

    def createUploadedSourcePackageRelease(
        self, sourcepackagename, version, maintainer, dateuploaded,
        builddepends, builddependsindep, architecturehintlist, component,
        creator, urgency, changelog, dsc, dscsigningkey, section, manifest,
        dsc_maintainer_rfc822, dsc_standards_version, dsc_format,
        dsc_binaries):
        """See IDistroRelease."""
        return SourcePackageRelease(
            uploaddistrorelease=self, sourcepackagename=sourcepackagename,
            version=version, maintainer=maintainer, dateuploaded=dateuploaded,
            builddepends=builddepends, builddependsindep=builddependsindep,
            architecturehintlist=architecturehintlist, component=component,
            creator=creator, urgency=urgency, changelog=changelog, dsc=dsc,
            dscsigningkey=dscsigningkey, section=section, manifest=manifest,
            dsc_maintainer_rfc822=dsc_maintainer_rfc822, dsc_format=dsc_format,
            dsc_standards_version=dsc_standards_version,
            dsc_binaries=dsc_binaries, uploadarchive=self.main_archive)

    def getComponentByName(self, name):
        """See IDistroRelease."""
        comp = Component.byName(name)
        if comp is None:
            raise NotFoundError(name)
        permitted = set(self.components)
        if comp in permitted:
            return comp
        raise NotFoundError(name)

    def getSectionByName(self, name):
        """See IDistroRelease."""
        section = Section.byName(name)
        if section is None:
            raise NotFoundError(name)
        permitted = set(self.sections)
        if section in permitted:
            return section
        raise NotFoundError(name)

    def removeOldCacheItems(self, log):
        """See IDistroRelease."""

        # get the set of package names that should be there
        bpns = set(BinaryPackageName.select("""
            BinaryPackagePublishingHistory.distroarchrelease =
                DistroArchRelease.id AND
            DistroArchRelease.distrorelease = %s AND
            BinaryPackagePublishingHistory.archive = %s AND
            BinaryPackagePublishingHistory.binarypackagerelease =
                BinaryPackageRelease.id AND
            BinaryPackageRelease.binarypackagename =
                BinaryPackageName.id AND
            BinaryPackagePublishingHistory.status != %s
            """ % sqlvalues(self, self.archive,
                            PackagePublishingStatus.REMOVED),
            distinct=True,
            clauseTables=['BinaryPackagePublishingHistory',
                          'DistroArchRelease',
                          'BinaryPackageRelease']))

        # remove the cache entries for binary packages we no longer want
        for cache in self.binary_package_caches:
            if cache.binarypackagename not in bpns:
                log.debug(
                    "Removing binary cache for '%s' (%s)"
                    % (cache.name, cache.id))
                cache.destroySelf()

    def updateCompletePackageCache(self, log, ztm):
        """See IDistroRelease."""

        # get the set of package names to deal with
        bpns = list(BinaryPackageName.select("""
            BinaryPackagePublishingHistory.distroarchrelease =
                DistroArchRelease.id AND
            DistroArchRelease.distrorelease = %s AND
            BinaryPackagePublishingHistory.archive = %s AND
            BinaryPackagePublishingHistory.binarypackagerelease =
                BinaryPackageRelease.id AND
            BinaryPackageRelease.binarypackagename =
                BinaryPackageName.id AND
            BinaryPackagePublishingHistory.status != %s
            """ % sqlvalues(self, self.main_archive,
                            PackagePublishingStatus.REMOVED),
            distinct=True,
            clauseTables=['BinaryPackagePublishingHistory',
                          'DistroArchRelease',
                          'BinaryPackageRelease']))

        # now ask each of them to update themselves. commit every 100
        # packages
        counter = 0
        for bpn in bpns:
            log.debug("Considering binary '%s'" % bpn.name)
            self.updatePackageCache(bpn, log)
            counter += 1
            if counter > 99:
                counter = 0
                if ztm is not None:
                    log.debug("Committing")
                    ztm.commit()


    def updatePackageCache(self, binarypackagename, log):
        """See IDistroRelease."""

        # get the set of published binarypackagereleases
        bprs = BinaryPackageRelease.select("""
            BinaryPackageRelease.binarypackagename = %s AND
            BinaryPackageRelease.id =
                BinaryPackagePublishingHistory.binarypackagerelease AND
            BinaryPackagePublishingHistory.distroarchrelease =
                DistroArchRelease.id AND
            DistroArchRelease.distrorelease = %s AND
            BinaryPackagePublishingHistory.archive = %s AND
            BinaryPackagePublishingHistory.status != %s
            """ % sqlvalues(binarypackagename, self, self.main_archive,
                            PackagePublishingStatus.REMOVED),
            orderBy='-datecreated',
            clauseTables=['BinaryPackagePublishingHistory',
                          'DistroArchRelease'],
            distinct=True)
        if bprs.count() == 0:
            log.debug("No binary releases found.")
            return

        # find or create the cache entry
        cache = DistroReleasePackageCache.selectOne("""
            distrorelease = %s AND
            binarypackagename = %s
            """ % sqlvalues(self.id, binarypackagename.id))
        if cache is None:
            log.debug("Creating new binary cache entry.")
            cache = DistroReleasePackageCache(
                distrorelease=self,
                binarypackagename=binarypackagename)

        # make sure the cached name, summary and description are correct
        cache.name = binarypackagename.name
        cache.summary = bprs[0].summary
        cache.description = bprs[0].description

        # get the sets of binary package summaries, descriptions. there is
        # likely only one, but just in case...

        summaries = set()
        descriptions = set()
        for bpr in bprs:
            log.debug("Considering binary version %s" % bpr.version)
            summaries.add(bpr.summary)
            descriptions.add(bpr.description)

        # and update the caches
        cache.summaries = ' '.join(sorted(summaries))
        cache.descriptions = ' '.join(sorted(descriptions))

    def searchPackages(self, text):
        """See IDistroRelease."""
        drpcaches = DistroReleasePackageCache.select("""
            distrorelease = %s AND (
            fti @@ ftq(%s) OR
            DistroReleasePackageCache.name ILIKE '%%' || %s || '%%')
            """ % (quote(self.id), quote(text), quote_like(text)),
            selectAlso='rank(fti, ftq(%s)) AS rank' % sqlvalues(text),
            orderBy=['-rank'],
            prejoins=['binarypackagename'],
            distinct=True)
        return [DistroReleaseBinaryPackage(
            distrorelease=self,
            binarypackagename=drpc.binarypackagename) for drpc in drpcaches]

    def newArch(self, architecturetag, processorfamily, official, owner):
        """See IDistroRelease."""
        dar = DistroArchRelease(architecturetag=architecturetag,
            processorfamily=processorfamily, official=official,
            distrorelease=self, owner=owner)
        return dar

    def newMilestone(self, name, dateexpected=None):
        """See IDistroRelease."""
        return Milestone(name=name, dateexpected=dateexpected,
            distribution=self.distribution, distrorelease=self)

    def getLastUploads(self):
        """See IDistroRelease."""
        query = """
        sourcepackagerelease.id=packageuploadsource.sourcepackagerelease
        AND sourcepackagerelease.sourcepackagename=sourcepackagename.id
        AND packageuploadsource.packageupload=packageupload.id
        AND packageupload.status=%s
        """ % sqlvalues(PackageUploadStatus.DONE)

        last_uploads = SourcePackageRelease.select(
            query, limit=5, prejoins=['sourcepackagename'],
            clauseTables=['SourcePackageName', 'PackageUpload',
                          'PackageUploadSource'],
            orderBy=['-distroreleasequeue.id'])

        distro_sprs = [
            self.getSourcePackageRelease(spr) for spr in last_uploads]

        return distro_sprs

    def createQueueEntry(self, pocket, changesfilename, changesfilecontent,
                         archive):
        """See IDistroRelease."""
        # We store the changes file in the librarian to avoid having to
        # deal with broken encodings in these files; this will allow us
        # to regenerate these files as necessary.
        #
        # The use of StringIO here should be safe: we do not encoding of
        # the content in the changes file (as doing so would be guessing
        # at best, causing unpredictable corruption), and simply pass it
        # off to the librarian.
        file_alias_set = getUtility(ILibraryFileAliasSet)
        changes_file = file_alias_set.create(changesfilename,
            len(changesfilecontent), StringIO(changesfilecontent),
            'text/plain')
        return PackageUpload(distrorelease=self,
                             status=PackageUploadStatus.NEW,
                             pocket=pocket,
                             changesfile=changes_file,
                             archive=archive)

    def getQueueItems(self, status=None, name=None, version=None,
                      exact_match=False, pocket=None, archive=None):
        """See IDistroRelease."""

        default_clauses = ["""
            packageupload.distrorelease = %s""" % sqlvalues(self)]

        # restrict result to a given archive
        if archive is None:
            archive = self.main_archive

        default_clauses.append("""
        packageupload.archive = %s""" % sqlvalues(archive))

        # restrict result to a given pocket
        if pocket is not None:
            if not isinstance(pocket, list):
                pocket = [pocket]
            default_clauses.append("""
            packageupload.pocket IN %s""" % sqlvalues(pocket))

        # XXX cprov 20060606: We may reorganise this code, creating
        # some new methods provided by IPackageUploadSet, as:
        # getByStatus and getByName.
        if not status:
            assert not version and not exact_match
            return PackageUpload.select(
                " AND ".join(default_clauses),
                orderBy=['-id'])

        if not isinstance(status, list):
            status = [status]

        default_clauses.append("""
        packageupload.status IN %s""" % sqlvalues(status))

        if not name:
            assert not version and not exact_match
            return PackageUpload.select(
                " AND ".join(default_clauses),
                orderBy=['-id'])

        source_where_clauses = default_clauses + ["""
            packageupload.id = packageuploadsource.packageupload
            """]

        build_where_clauses = default_clauses + ["""
            packageupload.id = packageuploadbuild.packageupload
            """]

        custom_where_clauses = default_clauses + ["""
            packageupload.id = packageuploadcustom.packageupload
            """]

        # modify source clause to lookup on sourcepackagerelease
        source_where_clauses.append("""
            packageuploadsource.sourcepackagerelease =
            sourcepackagerelease.id""")
        source_where_clauses.append(
            "sourcepackagerelease.sourcepackagename = sourcepackagename.id")

        # modify build clause to lookup on binarypackagerelease
        build_where_clauses.append(
            "packageuploadbuild.build = binarypackagerelease.build")
        build_where_clauses.append(
            "binarypackagerelease.binarypackagename = binarypackagename.id")

        # modify custom clause to lookup on libraryfilealias
        custom_where_clauses.append(
            "packageuploadcustom.libraryfilealias = "
            "libraryfilealias.id")

        # attempt to exact or similar names in builds, sources and custom
        if exact_match:
            source_where_clauses.append("sourcepackagename.name = '%s'" % name)
            build_where_clauses.append("binarypackagename.name = '%s'" % name)
            custom_where_clauses.append(
                "libraryfilealias.filename='%s'" % name)
        else:
            source_where_clauses.append(
                "sourcepackagename.name LIKE '%%' || %s || '%%'"
                % quote_like(name))

            build_where_clauses.append(
                "binarypackagename.name LIKE '%%' || %s || '%%'"
                % quote_like(name))

            custom_where_clauses.append(
                "libraryfilealias.filename LIKE '%%' || %s || '%%'"
                % quote_like(name))

        # attempt for given version argument, except by custom
        if version:
            # exact or similar matches
            if exact_match:
                source_where_clauses.append(
                    "sourcepackagerelease.version = '%s'" % version)
                build_where_clauses.append(
                    "binarypackagerelease.version = '%s'" % version)
            else:
                source_where_clauses.append(
                    "sourcepackagerelease.version LIKE '%%' || %s || '%%'"
                    % quote_like(version))
                build_where_clauses.append(
                    "binarypackagerelease.version LIKE '%%' || %s || '%%'"
                    % quote_like(version))

        source_clauseTables = [
            'PackageUploadSource',
            'SourcePackageRelease',
            'SourcePackageName',
            ]
        source_orderBy = ['-sourcepackagerelease.dateuploaded']

        build_clauseTables = [
            'PackageUploadBuild',
            'BinaryPackageRelease',
            'BinaryPackageName',
            ]
        build_orderBy = ['-binarypackagerelease.datecreated']

        custom_clauseTables = [
            'PackageUploadCustom',
            'LibraryFileAlias',
            ]
        custom_orderBy = ['-LibraryFileAlias.id']

        source_where_clause = " AND ".join(source_where_clauses)
        source_results = PackageUpload.select(
            source_where_clause, clauseTables=source_clauseTables,
            orderBy=source_orderBy)

        build_where_clause = " AND ".join(build_where_clauses)
        build_results = PackageUpload.select(
            build_where_clause, clauseTables=build_clauseTables,
            orderBy=build_orderBy)

        custom_where_clause = " AND ".join(custom_where_clauses)
        custom_results = PackageUpload.select(
            custom_where_clause, clauseTables=custom_clauseTables,
            orderBy=custom_orderBy)

        return source_results.union(build_results.union(custom_results))

    def createBug(self, bug_params):
        """See canonical.launchpad.interfaces.IBugTarget."""
        # We don't currently support opening a new bug on an IDistroRelease,
        # because internally bugs are reported against IDistroRelease only when
        # targetted to be fixed in that release, which is rarely the case for a
        # brand new bug report.
        raise NotImplementedError(
            "A new bug cannot be filed directly on a distribution release, "
            "because releases are meant for \"targeting\" a fix to a specific "
            "release. It's possible that we may change this behaviour to "
            "allow filing a bug on a distribution release in the "
            "not-too-distant future. For now, you probably meant to file "
            "the bug on the distribution instead.")

    def initialiseFromParent(self):
        """See IDistroRelease."""
        archive = self.main_archive
        assert self.parentrelease is not None, "Parent release must be present"
        assert SourcePackagePublishingHistory.selectBy(
            distrorelease=self, archive=archive).count() == 0, \
            "Source Publishing must be empty"
        for arch in self.architectures:
            assert BinaryPackagePublishingHistory.selectBy(
                distroarchrelease=arch, archive=archive).count() == 0, \
                "Binary Publishing must be empty"
            try:
                parent_arch = self.parentrelease[arch.architecturetag]
                assert parent_arch.processorfamily == arch.processorfamily, \
                       "The arch tags must match the processor families."
            except KeyError:
                raise AssertionError("Parent release lacks %s" % (
                    arch.architecturetag))
        assert self.nominatedarchindep is not None, \
               "Must have a nominated archindep architecture."
        assert self.components.count() == 0, \
               "Component selections must be empty."
        assert self.sections.count() == 0, \
               "Section selections must be empty."

        # MAINTAINER: dsilvers: 20051031
        # Here we go underneath the SQLObject caching layers in order to
        # generate what will potentially be tens of thousands of rows
        # in various tables. Thus we flush pending updates from the SQLObject
        # layer, perform our work directly in the transaction and then throw
        # the rest of the SQLObject cache away to make sure it hasn't cached
        # anything that is no longer true.

        # Prepare for everything by flushing updates to the database.
        flush_database_updates()
        cur = cursor()

        # Perform the copies
        self._copy_component_and_section_selections(cur)
        self._copy_source_publishing_records(cur)
        for arch in self.architectures:
            parent_arch = self.parentrelease[arch.architecturetag]
            self._copy_binary_publishing_records(cur, arch, parent_arch)
        self._copy_lucille_config(cur)

        # Finally, flush the caches because we've altered stuff behind the
        # back of sqlobject.
        flush_database_caches()

    def _copy_lucille_config(self, cur):
        """Copy all lucille related configuration from our parent release."""
        cur.execute('''
            UPDATE DistroRelease SET lucilleconfig=(
                SELECT pdr.lucilleconfig FROM DistroRelease AS pdr
                WHERE pdr.id = %s)
            WHERE id = %s
            ''' % sqlvalues(self.parentrelease.id, self.id))

    def _copy_binary_publishing_records(self, cur, arch, parent_arch):
        """Copy the binary publishing records from the parent arch release
        to the given arch release in ourselves.

        We copy all PENDING and PUBLISHED records as PENDING into our own
        publishing records.

        We copy only the RELEASE pocket.
        """
        cur.execute('''
            INSERT INTO SecureBinaryPackagePublishingHistory (
                binarypackagerelease, distroarchrelease, status,
                component, section, priority, archive, datecreated,
                datepublished, pocket, embargo)
            SELECT bpph.binarypackagerelease, %s as distroarchrelease,
                   bpph.status, bpph.component, bpph.section, bpph.priority,
                   %s as archive, %s as datecreated, %s as datepublished,
                   %s as pocket, false as embargo
            FROM BinaryPackagePublishingHistory AS bpph
            WHERE bpph.distroarchrelease = %s AND bpph.status in (%s, %s) AND
                  bpph.pocket = %s and bpph.archive = %s
            ''' % sqlvalues(arch.id, self.main_archive, UTC_NOW, UTC_NOW,
                            PackagePublishingPocket.RELEASE,
                            parent_arch.id,
                            PackagePublishingStatus.PENDING,
                            PackagePublishingStatus.PUBLISHED,
                            PackagePublishingPocket.RELEASE,
                            self.parentrelease.main_archive))

    def _copy_source_publishing_records(self, cur):
        """Copy the source publishing records from our parent distro release.

        We copy all PENDING and PUBLISHED records as PENDING into our own
        publishing records.

        We copy only the RELEASE pocket.
        """
        cur.execute('''
            INSERT INTO SecureSourcePackagePublishingHistory (
                sourcepackagerelease, distrorelease, status, component,
                section, archive, datecreated, datepublished, pocket, embargo)
            SELECT spph.sourcepackagerelease, %s as distrorelease,
                   spph.status, spph.component, spph.section, %s as archive,
                   %s as datecreated, %s as datepublished,
                   %s as pocket, false as embargo
            FROM SourcePackagePublishingHistory AS spph
            WHERE spph.distrorelease = %s AND spph.status in (%s, %s) AND
                  spph.pocket = %s and spph.archive = %s
            ''' % sqlvalues(self.id, self.main_archive, UTC_NOW, UTC_NOW,
                            PackagePublishingPocket.RELEASE,
                            self.parentrelease.id,
                            PackagePublishingStatus.PENDING,
                            PackagePublishingStatus.PUBLISHED,
                            PackagePublishingPocket.RELEASE,
                            self.parentrelease.main_archive))

    def _copy_component_and_section_selections(self, cur):
        """Copy the section and component selections from the parent distro
        release into this one.
        """
        # Copy the component selections
        cur.execute('''
            INSERT INTO ComponentSelection (distrorelease, component)
            SELECT %s AS distrorelease, cs.component AS component
            FROM ComponentSelection AS cs WHERE cs.distrorelease = %s
            ''' % sqlvalues(self.id, self.parentrelease.id))
        # Copy the section selections
        cur.execute('''
            INSERT INTO SectionSelection (distrorelease, section)
            SELECT %s as distrorelease, ss.section AS section
            FROM SectionSelection AS ss WHERE ss.distrorelease = %s
            ''' % sqlvalues(self.id, self.parentrelease.id))

    def _copy_active_translations(self, cur):
        """Copy active translations from the parent into this one.

        If this distrorelease doesn't have any translatable resource, this
        method will clone exactly the same translatable resources the parent
        has, otherwise, only the translations that are in the parent and this
        one lacks will be copied.
        If we got already another translation for this distrorelease different
        from upstream, we don't migrate anything from its parent.
        If there is a status change but no translation is changed for a given
        message, we don't have a way to figure whether the change was done in
        the parent or this distrorelease, so we don't migrate that.
        """
        if self.parent is None:
            # We don't have a parent from where we could copy translations.
            return

        logger_object = logging.getLogger('initialise')

        # This variable controls the way we migrate poselection rows from one
        # distribution to another. By default, we don't copy published
        # translations so we leave them as False.
        full_copy = False

        # Next block is the translation resources migration between
        # distributions. With the notation we are using, we have the number
        # '1' and the number '2' as a suffix to the table names. '1' means the
        # parent release and '2' means self.
        if len(self.potemplates) == 0 :
            # We have no potemplates at all, so we need to do a full copy.
            full_copy = True

            logger_object.info('Filling POTemplate table...')
            cur.execute('''
                INSERT INTO POTemplate (
                    description, path, iscurrent, messagecount, owner,
                    sourcepackagename, distrorelease, header, potemplatename,
                    binarypackagename, languagepack, from_sourcepackagename,
                    date_last_updated, priority)
                SELECT
                    pt.description AS description,
                    pt.path AS path,
                    pt.iscurrent AS iscurrent,
                    pt.messagecount AS messagecount,
                    pt.owner AS owner,
                    pt.sourcepackagename AS sourcepackagename,
                    %s AS distrorelease,
                    pt.header AS header,
                    pt.potemplatename AS potemplatename,
                    pt.binarypackagename AS binarypackagename,
                    pt.languagepack AS languagepack,
                    pt.from_sourcepackagename AS from_sourcepackagename,
                    pt.date_last_updated AS date_last_updated,
                    pt.priority AS priority
                FROM
                    POTemplate AS pt
                WHERE
                    pt.distrorelease = %s''' % sqlvalues(
                    self, self.parentrelease))

            logger_object.info('Filling POTMsgSet table...')
            cur.execute('''
                INSERT INTO POTMsgSet (
                    primemsgid, sequence, potemplate, commenttext,
                    filereferences, sourcecomment, flagscomment)
                SELECT
                    ptms.primemsgid AS primemsgid,
                    ptms.sequence AS sequence,
                    pt2.id AS potemplate,
                    ptms.commenttext AS commenttext,
                    ptms.filereferences AS filereferences,
                    ptms.sourcecomment AS sourcecomment,
                    ptms.flagscomment AS flagscomment
                FROM
                    POTemplate AS pt1
                    JOIN POTMsgSet AS ptms ON
                        ptms.potemplate = pt1.id AND
                        ptms.sequence > 0
                    JOIN POTemplate AS pt2 ON
                        pt2.distrorelease = %s AND
                        pt2.potemplatename = pt1.potemplatename AND
                        pt2.sourcepackagename = pt1.sourcepackagename
                WHERE
                    pt1.distrorelease = %s''' % sqlvalues(
                    self, self.parentrelease))

            logger_object.info('Filling POMsgIDSighting table...')
            cur.execute('''
                INSERT INTO POMsgIDSighting (
                    potmsgset, pomsgid, datefirstseen, datelastseen,
                    inlastrevision, pluralform)
                SELECT
                    ptms2.id AS potmsgset,
                    pmis.pomsgid AS pomsgid,
                    pmis.datefirstseen AS datefirstseen,
                    pmis.datelastseen AS datelastseen,
                    pmis.inlastrevision AS inlastrevision,
                    pmis.pluralform AS pluralform
                FROM
                    POTemplate AS pt1
                    JOIN POTMsgSet AS ptms1 ON
                        ptms1.potemplate = pt1.id
                    JOIN POTemplate AS pt2 ON
                        pt2.distrorelease = %s AND
                        pt2.potemplatename = pt1.potemplatename AND
                        pt2.sourcepackagename = pt1.sourcepackagename
                    JOIN POMsgIDSighting AS pmis ON
                        pmis.potmsgset = ptms1.id
                    JOIN POTMsgSet AS ptms2 ON
                        ptms2.potemplate = pt2.id AND
                        ptms1.primemsgid = ptms2.primemsgid
                WHERE
                    pt1.distrorelease = %s''' % sqlvalues(
                    self, self.parentrelease))


        logger_object.info('Filling POFile table...')
        cur.execute('''
            INSERT INTO POFile (
                potemplate, language, description, topcomment, header,
                fuzzyheader, lasttranslator, currentcount, updatescount,
                rosettacount, lastparsed, owner, variant, path, exportfile,
                exporttime, datecreated, latestsubmission,
                from_sourcepackagename)
            SELECT
                pt2.id AS potemplate,
                pf1.language AS language,
                pf1.description AS description,
                pf1.topcomment AS topcomment,
                pf1.header AS header,
                pf1.fuzzyheader AS fuzzyheader,
                pf1.lasttranslator AS lasttranslator,
                pf1.currentcount AS currentcount,
                pf1.updatescount AS updatescount,
                pf1.rosettacount AS rosettacount,
                pf1.lastparsed AS lastparsed,
                pf1.owner AS owner,
                pf1.variant AS variant,
                pf1.path AS path,
                pf1.exportfile AS exportfile,
                pf1.exporttime AS exporttime,
                pf1.datecreated AS datecreated,
                pf1.latestsubmission AS latestsubmission,
                pf1.from_sourcepackagename AS from_sourcepackagename
            FROM
                POTemplate AS pt1
                JOIN POFile AS pf1 ON pf1.potemplate = pt1.id
                JOIN POTemplate AS pt2 ON
                    pt2.potemplatename = pt1.potemplatename AND
                    pt2.sourcepackagename = pt1.sourcepackagename AND
                    pt2.distrorelease = %s
                LEFT OUTER JOIN POFile AS pf2 ON
                    pf2.potemplate = pt2.id AND
                    pf2.language = pf1.language AND
                    (pf2.variant = pf1.variant OR
                     (pf2.variant IS NULL AND pf1.variant IS NULL))
            WHERE
                pt1.distrorelease = %s AND
                pf2.id IS NULL''' % sqlvalues(self, self.parentrelease))

        if not full_copy:
            # It's not a full copy what we are doing, that means that we would
            # need to update some of the already existing entries.
            logger_object.info('Updating POMsgSet table...')
            cur.execute('''
                UPDATE POMsgSet SET
                    iscomplete = pms1.iscomplete, isfuzzy = pms1.isfuzzy,
                    isupdated = pms1.isupdated
                FROM
                    POTemplate AS pt1
                    JOIN POFile AS pf1 ON pf1.potemplate = pt1.id
                    JOIN POTemplate AS pt2 ON
                        pt2.potemplatename = pt1.potemplatename AND
                        pt2.sourcepackagename = pt1.sourcepackagename AND
                        pt2.distrorelease = %s
                    JOIN POFile AS pf2 ON
                        pf2.potemplate = pt2.id AND
                        pf2.language = pf1.language AND
                        (pf2.variant = pf1.variant OR
                         (pf2.variant IS NULL AND pf1.variant IS NULL))
                    JOIN POTMsgSet AS ptms1 ON ptms1.potemplate = pt1.id
                    JOIN POMsgSet AS pms1 ON
                        pms1.potmsgset = ptms1.id AND
                        pms1.pofile = pf1.id
                    JOIN POTMsgSet AS ptms2 ON
                        ptms2.potemplate = pt2.id AND
                        ptms2.primemsgid = ptms1.primemsgid
                WHERE
                    pt1.distrorelease = %s AND
                    POMsgSet.potmsgset = ptms2.id AND
                    POMsgSet.pofile = pf2.id AND
                    POMsgSet.iscomplete = FALSE AND
                    pms1.iscomplete = TRUE
                    ''' % sqlvalues(self, self.parentrelease))

        logger_object.info('Filling POMsgSet table...')
        cur.execute('''
            INSERT INTO POMsgSet (
                sequence, pofile, iscomplete, obsolete, isfuzzy, commenttext,
                potmsgset, publishedfuzzy, publishedcomplete, isupdated)
            SELECT
                pms1.sequence AS sequence,
                pf2.id AS pofile,
                pms1.iscomplete AS iscomplete,
                pms1.obsolete AS obsolete,
                pms1.isfuzzy AS isfuzzy,
                pms1.commenttext AS commenttext,
                ptms2.id AS potmsgset,
                pms1.publishedfuzzy AS publishedfuzzy,
                pms1.publishedcomplete AS publishedcomplete,
                pms1.isupdated AS isupdated
            FROM
                POTemplate AS pt1
                JOIN POFile AS pf1 ON pf1.potemplate = pt1.id
                JOIN POTemplate AS pt2 ON
                    pt2.potemplatename = pt1.potemplatename AND
                    pt2.sourcepackagename = pt1.sourcepackagename AND
                    pt2.distrorelease = %s
                JOIN POFile AS pf2 ON
                    pf2.potemplate = pt2.id AND
                    pf2.language = pf1.language AND
                    (pf2.variant = pf1.variant OR
                     (pf2.variant IS NULL AND pf1.variant IS NULL))
                JOIN POTMsgSet AS ptms1 ON ptms1.potemplate = pt1.id
                JOIN POMsgSet AS pms1 ON
                    pms1.potmsgset = ptms1.id AND
                    pms1.pofile = pf1.id
                JOIN POTMsgSet AS ptms2 ON
                    ptms2.potemplate = pt2.id AND
                    ptms2.primemsgid = ptms1.primemsgid
                LEFT OUTER JOIN POMsgSet AS pms2 ON
                    pms2.potmsgset = ptms2.id AND
                    pms2.pofile = pf2.id
            WHERE
                pt1.distrorelease = %s AND
                pms2.id IS NULL''' % sqlvalues(self, self.parentrelease))

        if not full_copy:
            # At this point, we need to know the list of POFiles that we are
            # going to modify so we can recalculate later its statistics. We
            # do this before copying POSubmission table entries because
            # otherwise we will not know exactly which one are being updated.
            logger_object.info('Getting the list of POFiles with changes...')
            cur.execute('''
                SELECT
                    DISTINCT pf2.id
                FROM
                    POTemplate AS pt1
                    JOIN POFile AS pf1 ON pf1.potemplate = pt1.id
                    JOIN POTemplate AS pt2 ON
                        pt2.potemplatename = pt1.potemplatename AND
                        pt2.sourcepackagename = pt1.sourcepackagename AND
                        pt2.distrorelease = %s
                    JOIN POFile AS pf2 ON
                        pf2.potemplate = pt2.id AND
                        pf2.language = pf1.language AND
                        (pf2.variant = pf1.variant OR
                         (pf2.variant IS NULL AND pf1.variant IS NULL))
                    JOIN POTMsgSet AS ptms1 ON ptms1.potemplate = pt1.id
                    JOIN POMsgSet AS pms1 ON
                        pms1.potmsgset = ptms1.id AND
                        pms1.pofile = pf1.id
                    JOIN POTMsgSet AS ptms2 ON
                        ptms2.potemplate = pt2.id AND
                        ptms2.primemsgid = ptms1.primemsgid
                    JOIN POMsgSet AS pms2 ON
                        pms2.potmsgset = ptms2.id AND
                        pms2.pofile = pf2.id
                    JOIN POSubmission AS ps1 ON
                        ps1.pomsgset = pms1.id
                    JOIN POSelection AS psel1 ON
                        psel1.pomsgset = ps1.pomsgset AND
                        psel1.pluralform = ps1.pluralform AND
                        psel1.activesubmission = ps1.id
                    LEFT OUTER JOIN POSubmission AS ps2 ON
                        ps2.pomsgset = pms2.id AND
                        ps2.pluralform = ps1.pluralform AND
                        ps2.potranslation = ps1.potranslation
                    LEFT OUTER JOIN POSelection AS psel2 ON
                        psel2.pomsgset = pms2.id AND
                        psel2.pluralform = psel1.pluralform AND
                        (psel2.activesubmission = psel2.publishedsubmission OR
                         psel2.activesubmission IS NULL)
                WHERE
                    pt1.distrorelease = %s AND ps2.id IS NULL
                    ''' % sqlvalues(self, self.parentrelease))

            pofile_rows = cur.fetchall()
            pofile_ids = [row[0] for row in pofile_rows]
        else:
            # A full copy will have the same statistics so we don't need to
            # prepare the list of updated POFile objects, just leave it empty.
            pofile_ids = []

        logger_object.info('Filling POSubmission table with active submissions...')
        cur.execute('''
            INSERT INTO POSubmission (
                pomsgset, pluralform, potranslation, origin, datecreated,
                person, validationstatus)
            SELECT
                pms2.id AS pomsgset,
                ps1.pluralform AS pluralform,
                ps1.potranslation AS potranslation,
                ps1.origin AS origin,
                ps1.datecreated AS datecreated,
                ps1.person AS person,
                ps1.validationstatus AS validationstatus
            FROM
                POTemplate AS pt1
                JOIN POFile AS pf1 ON pf1.potemplate = pt1.id
                JOIN POTemplate AS pt2 ON
                    pt2.potemplatename = pt1.potemplatename AND
                    pt2.sourcepackagename = pt1.sourcepackagename AND
                    pt2.distrorelease = %s
                JOIN POFile AS pf2 ON
                    pf2.potemplate = pt2.id AND
                    pf2.language = pf1.language AND
                    (pf2.variant = pf1.variant OR
                     (pf2.variant IS NULL AND pf1.variant IS NULL))
                JOIN POTMsgSet AS ptms1 ON ptms1.potemplate = pt1.id
                JOIN POMsgSet AS pms1 ON
                    pms1.potmsgset = ptms1.id AND
                    pms1.pofile = pf1.id
                JOIN POTMsgSet AS ptms2 ON
                    ptms2.potemplate = pt2.id AND
                    ptms2.primemsgid = ptms1.primemsgid
                JOIN POMsgSet AS pms2 ON
                    pms2.potmsgset = ptms2.id AND
                    pms2.pofile = pf2.id
                JOIN POSubmission AS ps1 ON
                    ps1.pomsgset = pms1.id
                JOIN POSelection AS psel1 ON
                    psel1.pomsgset = ps1.pomsgset AND
                    psel1.pluralform = ps1.pluralform AND
                    psel1.activesubmission = ps1.id
                LEFT OUTER JOIN POSubmission AS ps2 ON
                    ps2.pomsgset = pms2.id AND
                    ps2.pluralform = ps1.pluralform AND
                    ps2.potranslation = ps1.potranslation
                LEFT OUTER JOIN POSelection AS psel2 ON
                    psel2.pomsgset = pms2.id AND
                    psel2.pluralform = psel1.pluralform AND
                    (psel2.activesubmission = psel2.publishedsubmission OR
                     psel2.activesubmission IS NULL)
            WHERE
                pt1.distrorelease = %s AND ps2.id IS NULL''' % sqlvalues(
            self, self.parentrelease))

        if full_copy:
            # We are doing a full copy, so we need to insert too the published
            # ones.
            logger_object.info(
                'Filling POSubmission table with published submissions...')
            cur.execute('''
            INSERT INTO POSubmission (
                pomsgset, pluralform, potranslation, origin, datecreated,
                person, validationstatus)
            SELECT
                pms2.id AS pomsgset,
                ps1.pluralform AS pluralform,
                ps1.potranslation AS potranslation,
                ps1.origin AS origin,
                ps1.datecreated AS datecreated,
                ps1.person AS person,
                ps1.validationstatus AS validationstatus
            FROM
                POTemplate AS pt1
                JOIN POFile AS pf1 ON pf1.potemplate = pt1.id
                JOIN POTemplate AS pt2 ON
                    pt2.potemplatename = pt1.potemplatename AND
                    pt2.sourcepackagename = pt1.sourcepackagename AND
                    pt2.distrorelease = %s
                JOIN POFile AS pf2 ON
                    pf2.potemplate = pt2.id AND
                    pf2.language = pf1.language AND
                    (pf2.variant = pf1.variant OR
                     (pf2.variant IS NULL AND pf1.variant IS NULL))
                JOIN POTMsgSet AS ptms1 ON ptms1.potemplate = pt1.id
                JOIN POMsgSet AS pms1 ON
                    pms1.potmsgset = ptms1.id AND
                    pms1.pofile = pf1.id
                JOIN POTMsgSet AS ptms2 ON
                    ptms2.potemplate = pt2.id AND
                    ptms2.primemsgid = ptms1.primemsgid
                JOIN POMsgSet AS pms2 ON
                    pms2.potmsgset = ptms2.id AND
                    pms2.pofile = pf2.id
                JOIN POSubmission AS ps1 ON
                    ps1.pomsgset = pms1.id
                JOIN POSelection AS psel1 ON
                    psel1.pomsgset = ps1.pomsgset AND
                    psel1.pluralform = ps1.pluralform AND
                    psel1.publishedsubmission = ps1.id AND
                    (psel1.activesubmission <> psel1.publishedsubmission OR
                     psel1.activesubmission IS NULL)
                LEFT OUTER JOIN POSubmission AS ps2 ON
                    ps2.pomsgset = pms2.id AND
                    ps2.pluralform = ps1.pluralform AND
                    ps2.potranslation = ps1.potranslation
                LEFT OUTER JOIN POSelection AS psel2 ON
                    psel2.pomsgset = pms2.id AND
                    psel2.pluralform = psel1.pluralform
            WHERE
                pt1.distrorelease = %s AND ps2.id IS NULL''' % sqlvalues(
            self, self.parentrelease))


        if not full_copy:
            # This query will be only useful if when we already have some
            # initial translations before this method call, because is the
            # only situation when we could have POSelection rows to update.
            logger_object.info('Updating POSelection table...')
            cur.execute('''
                UPDATE POSelection
                    SET activesubmission = ps2.id,
                        reviewer = psel1.reviewer,
                        date_reviewed = psel1.date_reviewed
                    FROM
                        POTemplate AS pt1
                        JOIN POFile AS pf1 ON pf1.potemplate = pt1.id
                        JOIN POTemplate AS pt2 ON
                            pt2.potemplatename = pt1.potemplatename AND
                            pt2.sourcepackagename = pt1.sourcepackagename AND
                            pt2.distrorelease = %s
                        JOIN POFile AS pf2 ON
                            pf2.potemplate = pt2.id AND
                            pf2.language = pf1.language AND
                            (pf2.variant = pf1.variant OR
                             (pf2.variant IS NULL AND pf1.variant IS NULL))
                        JOIN POTMsgSet AS ptms1 ON ptms1.potemplate = pt1.id
                        JOIN POMsgSet AS pms1 ON
                            pms1.potmsgset = ptms1.id AND
                            pms1.pofile = pf1.id AND
                            pms1.iscomplete = TRUE
                        JOIN POTMsgSet AS ptms2 ON
                            ptms2.potemplate = pt2.id AND
                            ptms2.primemsgid = ptms1.primemsgid
                        JOIN POMsgSet AS pms2 ON
                            pms2.potmsgset = ptms2.id AND
                            pms2.pofile = pf2.id
                        JOIN POSubmission AS ps1 ON
                            ps1.pomsgset = pms1.id
                        JOIN POSelection AS psel1 ON
                            psel1.pomsgset = ps1.pomsgset AND
                            psel1.pluralform = ps1.pluralform AND
                            psel1.activesubmission = ps1.id
                        JOIN POSubmission AS ps2 ON
                            ps2.pomsgset = pms2.id AND
                            ps2.pluralform = ps1.pluralform AND
                            ps2.potranslation = ps1.potranslation
                    WHERE
                        pt1.distrorelease = %s AND
                        POSelection.pomsgset = pms2.id AND
                        POSelection.pluralform = psel1.pluralform AND
                        (POSelection.activesubmission = 
                             POSelection.publishedsubmission OR
                         POSelection.activesubmission IS NULL) AND
                        POSelection.activesubmission <> ps2.id
                    ''' % sqlvalues(self, self.parentrelease))

        if full_copy:
            # We should copy the ones published too.
            poselection_publishedsubmission_value = 'pspublished2.id'
        else:
            poselection_publishedsubmission_value = 'NULL'

        logger_object.info('Filling POSelection table...')
        cur.execute('''
            INSERT INTO POSelection (
                pomsgset, pluralform, activesubmission, publishedsubmission,
                reviewer, date_reviewed)
            SELECT
                pms2.id AS pomsgset,
                psel1.pluralform AS pluralform,
                psactive2.id AS activesubmission,
                %s AS publishedsubmission,
                psel1.reviewer AS reviewer,
                psel1.date_reviewed AS date_reviewed
            FROM
                POTemplate AS pt1
                JOIN POFile AS pf1 ON pf1.potemplate = pt1.id
                JOIN POTemplate AS pt2 ON
                    pt2.potemplatename = pt1.potemplatename AND
                    pt2.sourcepackagename = pt1.sourcepackagename AND
                    pt2.distrorelease = %s
                JOIN POFile AS pf2 ON
                    pf2.potemplate = pt2.id AND
                    pf2.language = pf1.language AND
                    (pf2.variant = pf1.variant OR
                     (pf2.variant IS NULL AND pf1.variant IS NULL))
                JOIN POTMsgSet AS ptms1 ON
                    ptms1.potemplate = pt1.id AND
                    ptms1.sequence > 0
                JOIN POMsgSet AS pms1 ON
                    pms1.potmsgset = ptms1.id AND
                    pms1.pofile = pf1.id
                JOIN POTMsgSet AS ptms2 ON
                    ptms2.potemplate = pt2.id AND
                    ptms2.primemsgid = ptms1.primemsgid
                JOIN POMsgSet AS pms2 ON
                    pms2.potmsgset = ptms2.id AND
                    pms2.pofile = pf2.id
                JOIN POSelection AS psel1 ON
                    psel1.pomsgset = pms1.id
                LEFT OUTER JOIN POSubmission AS psactive1 ON
                    psactive1.pomsgset = pms1.id AND
                    psactive1.pluralform = psel1.pluralform AND
                    psactive1.id = psel1.activesubmission
                LEFT OUTER JOIN POSubmission AS pspublished1 ON
                    pspublished1.pomsgset = pms1.id AND
                    pspublished1.pluralform = psel1.pluralform AND
                    pspublished1.id = psel1.publishedsubmission
                LEFT OUTER JOIN POSelection AS psel2 ON
                    psel2.pomsgset = pms2.id AND
                    psel2.pluralform = psel1.pluralform
                LEFT OUTER JOIN POSubmission AS psactive2 ON
                    psactive2.pomsgset = pms2.id AND
                    psactive2.potranslation = psactive1.potranslation AND
                    psactive2.pluralform = psactive1.pluralform
                LEFT OUTER JOIN POSubmission AS pspublished2 ON
                    pspublished2.pomsgset = pms2.id AND
                    pspublished2.potranslation = pspublished1.potranslation AND
                    pspublished2.pluralform = pspublished1.pluralform
            WHERE
                pt1.distrorelease = %s AND psel2.id IS NULL''' % (
            (poselection_publishedsubmission_value, ) +
            sqlvalues(self, self.parentrelease)))

        # We copied only some translations, that means that we need to
        # update the statistics cache for every POFile we touched.
        logger_object.info("Updating POFile's statistics")
        for pofile_id in pofile_ids:
            pofile = POFile.get(pofile_id)
            pofile.updateStatistics()

    def copyMissingTranslationsFromParent(self):
        """See IDistroRelease."""
        cur = cursor()
        # Request the translation copy.
        self._copy_active_translations(cur)

    def getPendingPublications(self, pocket, is_careful):
        """See IPublishing."""
        queries = ['distrorelease = %s' % sqlvalues(self)]

<<<<<<< HEAD
        # Query main archive for this distrorelease
        queries.append('archive=%s' % sqlvalues(self.main_archive))

        # only pending records in the normal mode and ALL (pending & published)
        # when in 'careful' mode.
=======
        # Careful publishing should include all PUBLISHED rows, normal run
        # only includes PENDING ones.
>>>>>>> c51dbdff
        statuses = [PackagePublishingStatus.PENDING]
        if is_careful:
            statuses.append(PackagePublishingStatus.PUBLISHED)
        queries.append('status IN %s' % sqlvalues(statuses))

        # Restrict to a specific pocket.
        queries.append('pocket = %s' % sqlvalues(pocket))

        # Exclude RELEASE pocket if the distrorelease was already released,
        # since it should not change.
        if not self.isUnstable():
            queries.append(
            'pocket != %s' % sqlvalues(PackagePublishingPocket.RELEASE))

        publications = SourcePackagePublishingHistory.select(
            " AND ".join(queries), orderBy="-id")

        return publications

    def publish(self, diskpool, log, archive, pocket, is_careful=False):
        """See IPublishing."""
        log.debug("Publishing %s-%s" % (self.title, pocket.name))
        log.debug("Attempting to publish pending sources.")

        dirty_pockets = set()
        for spph in self.getPendingPublications(pocket, is_careful):
            if not is_careful and self.checkLegalPocket(spph, log):
                continue
            spph.publish(diskpool, log)
            dirty_pockets.add((self.name, spph.pocket))

        # propagate publication request to each distroarchrelease.
        for dar in self.architectures:
            more_dirt = dar.publish(diskpool, log, archive, pocket, is_careful)
            dirty_pockets.update(more_dirt)

        return dirty_pockets

    def checkLegalPocket(self, publication, log):
        # If we're not republishing, we want to make sure that
        # we're not publishing packages into the wrong pocket.
        # Unfortunately for careful mode that can't hold true
        # because we indeed need to republish everything.
        if (self.isUnstable() and
            publication.pocket != PackagePublishingPocket.RELEASE):
            log.error("Tried to publish %s (%s) into a non-release "
                      "pocket on unstable release %s, skipping" %
                      (publication.displayname, publication.id,
                       self.displayname))
            return True
        if (not self.isUnstable() and
            publication.pocket == PackagePublishingPocket.RELEASE):
            log.error("Tried to publish %s (%s) into release pocket "
                      "on stable release %s, skipping" %
                      (publication.displayname, publication.id,
                       self.displayname))
            return True
        return False

    @property
    def main_archive(self):
        return self.distribution.main_archive


class DistroReleaseSet:
    implements(IDistroReleaseSet)

    def get(self, distroreleaseid):
        """See IDistroReleaseSet."""
        return DistroRelease.get(distroreleaseid)

    def translatables(self):
        """See IDistroReleaseSet."""
        return DistroRelease.select(
            "POTemplate.distrorelease=DistroRelease.id",
            clauseTables=['POTemplate'], distinct=True)

    def findByName(self, name):
        """See IDistroReleaseSet."""
        return DistroRelease.selectBy(name=name)

    def queryByName(self, distribution, name):
        """See IDistroReleaseSet."""
        return DistroRelease.selectOneBy(distribution=distribution, name=name)

    def findByVersion(self, version):
        """See IDistroReleaseSet."""
        return DistroRelease.selectBy(version=version)

    def search(self, distribution=None, isreleased=None, orderBy=None):
        """See IDistroReleaseSet."""
        where_clause = ""
        if distribution is not None:
            where_clause += "distribution = %s" % sqlvalues(distribution.id)
        if isreleased is not None:
            if where_clause:
                where_clause += " AND "
            if isreleased:
                # The query is filtered on released releases.
                where_clause += "releasestatus in (%s, %s)" % sqlvalues(
                    DistributionReleaseStatus.CURRENT,
                    DistributionReleaseStatus.SUPPORTED)
            else:
                # The query is filtered on unreleased releases.
                where_clause += "releasestatus in (%s, %s, %s)" % sqlvalues(
                    DistributionReleaseStatus.EXPERIMENTAL,
                    DistributionReleaseStatus.DEVELOPMENT,
                    DistributionReleaseStatus.FROZEN)
        if orderBy is not None:
            return DistroRelease.select(where_clause, orderBy=orderBy)
        else:
            return DistroRelease.select(where_clause)

    def new(self, distribution, name, displayname, title, summary, description,
            version, parentrelease, owner):
        """See IDistroReleaseSet."""
        return DistroRelease(
            distribution=distribution,
            name=name,
            displayname=displayname,
            title=title,
            summary=summary,
            description=description,
            version=version,
            releasestatus=DistributionReleaseStatus.EXPERIMENTAL,
            parentrelease=parentrelease,
            owner=owner)
<|MERGE_RESOLUTION|>--- conflicted
+++ resolved
@@ -1768,16 +1768,11 @@
         """See IPublishing."""
         queries = ['distrorelease = %s' % sqlvalues(self)]
 
-<<<<<<< HEAD
         # Query main archive for this distrorelease
         queries.append('archive=%s' % sqlvalues(self.main_archive))
 
-        # only pending records in the normal mode and ALL (pending & published)
-        # when in 'careful' mode.
-=======
         # Careful publishing should include all PUBLISHED rows, normal run
         # only includes PENDING ones.
->>>>>>> c51dbdff
         statuses = [PackagePublishingStatus.PENDING]
         if is_careful:
             statuses.append(PackagePublishingStatus.PUBLISHED)
