# Copyright 2009-2011 Canonical Ltd.  This software is licensed under the
# GNU Affero General Public License version 3 (see the file LICENSE).

__metaclass__ = type

from datetime import timedelta
import transaction
import unittest

from lazr.lifecycle.event import ObjectModifiedEvent
from lazr.lifecycle.snapshot import Snapshot
from lazr.restfulclient.errors import Unauthorized
from testtools.testcase import ExpectedException
from testtools.matchers import Equals
from zope.component import getUtility
from zope.event import notify
from zope.interface import providedBy
from zope.security.proxy import removeSecurityProxy

from canonical.database.sqlbase import flush_database_updates
from canonical.launchpad.searchbuilder import (
    all,
    any,
    not_equals,
    )
from canonical.launchpad.webapp.authorization import (
    check_permission,
    clear_cache,
    )
from canonical.launchpad.webapp.interfaces import ILaunchBag
from canonical.testing.layers import (
    AppServerLayer,
    DatabaseFunctionalLayer,
    LaunchpadZopelessLayer,
    )
from lp.app.enums import ServiceUsage
from lp.app.interfaces.launchpad import ILaunchpadCelebrities
from lp.bugs.interfaces.bug import IBugSet
from lp.bugs.interfaces.bugtarget import IBugTarget
from lp.bugs.interfaces.bugtask import (
    BugTaskImportance,
    BugTaskSearchParams,
    BugTaskStatus,
    CannotDeleteBugtask,
    DB_UNRESOLVED_BUGTASK_STATUSES,
    IBugTaskSet,
    RESOLVED_BUGTASK_STATUSES,
    UNRESOLVED_BUGTASK_STATUSES,
    )
from lp.bugs.interfaces.bugwatch import IBugWatchSet
from lp.bugs.model.bugtask import (
    bug_target_from_key,
    bug_target_to_key,
    BugTask,
    BugTaskSet,
    build_tag_search_clause,
    IllegalTarget,
    validate_new_target,
    validate_target,
    )
from lp.bugs.tests.bug import create_old_bug
from lp.hardwaredb.interfaces.hwdb import (
    HWBus,
    IHWDeviceSet,
    )
from lp.registry.interfaces.distribution import IDistributionSet
from lp.registry.interfaces.person import (
    IPerson,
    IPersonSet,
    TeamSubscriptionPolicy,
    )
from lp.registry.interfaces.product import IProductSet
from lp.registry.interfaces.projectgroup import IProjectGroupSet
from lp.services.features.testing import FeatureFixture
from lp.soyuz.interfaces.archive import ArchivePurpose
from lp.testing import (
    ANONYMOUS,
    EventRecorder,
    feature_flags,
    login,
    login_celebrity,
    login_person,
    logout,
    normalize_whitespace,
    person_logged_in,
    set_feature_flag,
    StormStatementRecorder,
    TestCase,
    TestCaseWithFactory,
    ws_object,
    )
from lp.testing.factory import LaunchpadObjectFactory
from lp.testing.fakemethod import FakeMethod
from lp.testing.matchers import HasQueryCount


class TestBugTaskDelta(TestCaseWithFactory):

    layer = DatabaseFunctionalLayer

    def setUp(self):
        super(TestBugTaskDelta, self).setUp()
        login('foo.bar@canonical.com')

    def test_get_empty_delta(self):
        # getDelta() should return None when no change has been made.
        bug_task = self.factory.makeBugTask()
        self.assertEqual(bug_task.getDelta(bug_task), None)

    def check_delta(self, bug_task_before, bug_task_after, **expected_delta):
        # Get a delta between one bug task and another, then compare
        # the contents of the delta with expected_delta (a dict, or
        # something that can be dictified). Anything not mentioned in
        # expected_delta is assumed to be None in the delta.
        delta = bug_task_after.getDelta(bug_task_before)
        expected_delta.setdefault('bugtask', bug_task_after)
        names = set(
            name for interface in providedBy(delta) for name in interface)
        for name in names:
            self.assertEquals(
                getattr(delta, name), expected_delta.get(name))

    def test_get_bugwatch_delta(self):
        # Exercise getDelta() with a change to bugwatch.
        bug_task = self.factory.makeBugTask()
        bug_task_before_modification = Snapshot(
            bug_task, providing=providedBy(bug_task))

        bug_watch = self.factory.makeBugWatch(bug=bug_task.bug)
        bug_task.bugwatch = bug_watch

        self.check_delta(
            bug_task_before_modification, bug_task,
            bugwatch=dict(old=None, new=bug_watch))

    def test_get_target_delta(self):
        # Exercise getDelta() with a change to target.
        user = self.factory.makePerson()
        product = self.factory.makeProduct(owner=user)
        bug_task = self.factory.makeBugTask(target=product)
        bug_task_before_modification = Snapshot(
            bug_task, providing=providedBy(bug_task))

        new_product = self.factory.makeProduct(owner=user)
        bug_task.transitionToTarget(new_product)

        self.check_delta(
            bug_task_before_modification, bug_task,
            target=dict(old=product, new=new_product))

    def test_get_milestone_delta(self):
        # Exercise getDelta() with a change to milestone.
        user = self.factory.makePerson()
        product = self.factory.makeProduct(owner=user)
        bug_task = self.factory.makeBugTask(target=product)
        bug_task_before_modification = Snapshot(
            bug_task, providing=providedBy(bug_task))

        milestone = self.factory.makeMilestone(product=product)
        bug_task.milestone = milestone

        self.check_delta(
            bug_task_before_modification, bug_task,
            milestone=dict(old=None, new=milestone))

    def test_get_assignee_delta(self):
        # Exercise getDelta() with a change to assignee.
        user = self.factory.makePerson()
        product = self.factory.makeProduct(owner=user)
        bug_task = self.factory.makeBugTask(target=product)
        bug_task_before_modification = Snapshot(
            bug_task, providing=providedBy(bug_task))

        bug_task.transitionToAssignee(user)

        self.check_delta(
            bug_task_before_modification, bug_task,
            assignee=dict(old=None, new=user))

    def test_get_status_delta(self):
        # Exercise getDelta() with a change to status.
        user = self.factory.makePerson()
        product = self.factory.makeProduct(owner=user)
        bug_task = self.factory.makeBugTask(target=product)
        bug_task_before_modification = Snapshot(
            bug_task, providing=providedBy(bug_task))

        bug_task.transitionToStatus(BugTaskStatus.FIXRELEASED, user)

        self.check_delta(
            bug_task_before_modification, bug_task,
            status=dict(old=bug_task_before_modification.status,
                        new=bug_task.status))

    def test_get_importance_delta(self):
        # Exercise getDelta() with a change to importance.
        user = self.factory.makePerson()
        product = self.factory.makeProduct(owner=user)
        bug_task = self.factory.makeBugTask(target=product)
        bug_task_before_modification = Snapshot(
            bug_task, providing=providedBy(bug_task))

        bug_task.transitionToImportance(BugTaskImportance.HIGH, user)

        self.check_delta(
            bug_task_before_modification, bug_task,
            importance=dict(old=bug_task_before_modification.importance,
                            new=bug_task.importance))


class TestBugTaskSetStatusSearchClauses(TestCase):
    # BugTaskSets contain a utility function that generates SQL WHERE clauses
    # used to find sets of bugs.  These tests exercise that utility function.

    def searchClause(self, status_spec):
        return BugTaskSet._buildStatusClause(status_spec)

    def test_simple_queries(self):
        # WHERE clauses for simple status values are straightforward.
        self.assertEqual(
            '(BugTask.status = 10)',
            self.searchClause(BugTaskStatus.NEW))
        self.assertEqual(
            '(BugTask.status = 16)',
            self.searchClause(BugTaskStatus.OPINION))
        self.assertEqual(
            '(BugTask.status = 22)',
            self.searchClause(BugTaskStatus.INPROGRESS))

    def test_INCOMPLETE_query(self):
        # Since we don't really store INCOMPLETE in the DB but instead store
        # values with finer shades of meaning, asking for INCOMPLETE will
        # result in a clause that actually matches multiple statuses.
        self.assertEqual(
            '(BugTask.status IN (13,14))',
            self.searchClause(BugTaskStatus.INCOMPLETE))

    def test_negative_query(self):
        # If a negative is requested then the WHERE clause is simply wrapped
        # in a "NOT".
        status = BugTaskStatus.INCOMPLETE
        base_query = self.searchClause(status)
        expected_negative_query = '(NOT {0})'.format(base_query)
        self.assertEqual(
            expected_negative_query,
            self.searchClause(not_equals(status)))

    def test_any_query(self):
        # An "any" object may be passed in containing a set of statuses to
        # return.  The resulting SQL uses IN in an effort to be optimal.
        self.assertEqual(
            '(BugTask.status IN (10,16))',
            self.searchClause(any(BugTaskStatus.NEW, BugTaskStatus.OPINION)))

    def test_any_query_with_INCOMPLETE(self):
        # Since INCOMPLETE is not a single-value status (see above) an "any"
        # query that includes INCOMPLETE will cause more enum values to be
        # included in the IN clause than were given.  Note that we go to a bit
        # of effort to generate an IN expression instead of a series of
        # ORed-together equality checks.
        self.assertEqual(
            '(BugTask.status IN (10,13,14))',
            self.searchClause(
                any(BugTaskStatus.NEW, BugTaskStatus.INCOMPLETE)))

    def test_all_query(self):
        # Since status is single-valued, asking for "all" statuses in a set
        # doesn't make any sense.
        with ExpectedException(ValueError):
            self.searchClause(
                all(BugTaskStatus.NEW, BugTaskStatus.INCOMPLETE))

    def test_bad_value(self):
        # If an unrecognized status is provided then an error is raised.
        with ExpectedException(ValueError):
            self.searchClause('this-is-not-a-status')


class TestBugTaskTagSearchClauses(TestCase):

    def searchClause(self, tag_spec):
        return build_tag_search_clause(tag_spec)

    def assertEqualIgnoringWhitespace(self, expected, observed):
        return self.assertEqual(
            normalize_whitespace(expected),
            normalize_whitespace(observed))

    def test_empty(self):
        # Specifying no tags is valid.
        self.assertEqual(self.searchClause(any()), None)
        self.assertEqual(self.searchClause(all()), None)

    def test_single_tag_presence_any(self):
        # The WHERE clause to test for the presence of a single
        # tag where at least one tag is desired.
        expected_query = (
            """EXISTS
                 (SELECT TRUE FROM BugTag
                   WHERE BugTag.bug = Bug.id
                     AND BugTag.tag IN ('fred'))""")
        self.assertEqualIgnoringWhitespace(
            expected_query,
            self.searchClause(any(u'fred')))

    def test_single_tag_presence_all(self):
        # The WHERE clause to test for the presence of a single
        # tag where all tags are desired.
        expected_query = (
            """EXISTS
                 (SELECT TRUE FROM BugTag
                   WHERE BugTag.bug = Bug.id
                     AND BugTag.tag = 'fred')""")
        self.assertEqualIgnoringWhitespace(
            expected_query,
            self.searchClause(all(u'fred')))

    def test_single_tag_absence_any(self):
        # The WHERE clause to test for the absence of a single
        # tag where at least one tag is desired.
        expected_query = (
            """NOT EXISTS
                 (SELECT TRUE FROM BugTag
                   WHERE BugTag.bug = Bug.id
                     AND BugTag.tag = 'fred')""")
        self.assertEqualIgnoringWhitespace(
            expected_query,
            self.searchClause(any(u'-fred')))

    def test_single_tag_absence_all(self):
        # The WHERE clause to test for the absence of a single
        # tag where all tags are desired.
        expected_query = (
            """NOT EXISTS
                 (SELECT TRUE FROM BugTag
                   WHERE BugTag.bug = Bug.id
                     AND BugTag.tag IN ('fred'))""")
        self.assertEqualIgnoringWhitespace(
            expected_query,
            self.searchClause(all(u'-fred')))

    def test_tag_presence(self):
        # The WHERE clause to test for the presence of tags. Should be
        # the same for an `any` query or an `all` query.
        expected_query = (
            """EXISTS
                 (SELECT TRUE FROM BugTag
                   WHERE BugTag.bug = Bug.id)""")
        self.assertEqualIgnoringWhitespace(
            expected_query,
            self.searchClause(any(u'*')))
        self.assertEqualIgnoringWhitespace(
            expected_query,
            self.searchClause(all(u'*')))

    def test_tag_absence(self):
        # The WHERE clause to test for the absence of tags. Should be
        # the same for an `any` query or an `all` query.
        expected_query = (
            """NOT EXISTS
                 (SELECT TRUE FROM BugTag
                   WHERE BugTag.bug = Bug.id)""")
        self.assertEqualIgnoringWhitespace(
            expected_query,
            self.searchClause(any(u'-*')))
        self.assertEqualIgnoringWhitespace(
            expected_query,
            self.searchClause(all(u'-*')))

    def test_multiple_tag_presence_any(self):
        # The WHERE clause to test for the presence of *any* of
        # several tags.
        self.assertEqualIgnoringWhitespace(
            """EXISTS
                 (SELECT TRUE FROM BugTag
                   WHERE BugTag.bug = Bug.id
                     AND BugTag.tag IN ('bob', 'fred'))""",
            self.searchClause(any(u'fred', u'bob')))
        # In an `any` query, a positive wildcard is dominant over
        # other positive tags because "bugs with one or more tags" is
        # a superset of "bugs with a specific tag".
        self.assertEqualIgnoringWhitespace(
            """EXISTS
                 (SELECT TRUE FROM BugTag
                   WHERE BugTag.bug = Bug.id)""",
            self.searchClause(any(u'fred', u'*')))

    def test_multiple_tag_absence_any(self):
        # The WHERE clause to test for the absence of *any* of several
        # tags.
        self.assertEqualIgnoringWhitespace(
            """NOT EXISTS
                 (SELECT TRUE FROM BugTag
                   WHERE BugTag.bug = Bug.id
                     AND BugTag.tag = 'bob'
                  INTERSECT
                  SELECT TRUE FROM BugTag
                   WHERE BugTag.bug = Bug.id
                     AND BugTag.tag = 'fred')""",
            self.searchClause(any(u'-fred', u'-bob')))
        # In an `any` query, a negative wildcard is superfluous in the
        # presence of other negative tags because "bugs without a
        # specific tag" is a superset of "bugs without any tags".
        self.assertEqualIgnoringWhitespace(
            """NOT EXISTS
                 (SELECT TRUE FROM BugTag
                   WHERE BugTag.bug = Bug.id
                     AND BugTag.tag = 'fred')""",
            self.searchClause(any(u'-fred', u'-*')))

    def test_multiple_tag_presence_all(self):
        # The WHERE clause to test for the presence of *all* specified
        # tags.
        self.assertEqualIgnoringWhitespace(
            """EXISTS
                 (SELECT TRUE FROM BugTag
                   WHERE BugTag.bug = Bug.id
                     AND BugTag.tag = 'bob'
                  INTERSECT
                  SELECT TRUE FROM BugTag
                   WHERE BugTag.bug = Bug.id
                     AND BugTag.tag = 'fred')""",
            self.searchClause(all(u'fred', u'bob')))
        # In an `all` query, a positive wildcard is superfluous in the
        # presence of other positive tags because "bugs with a
        # specific tag" is a subset of (i.e. more specific than) "bugs
        # with one or more tags".
        self.assertEqualIgnoringWhitespace(
            """EXISTS
                 (SELECT TRUE FROM BugTag
                   WHERE BugTag.bug = Bug.id
                     AND BugTag.tag = 'fred')""",
            self.searchClause(all(u'fred', u'*')))

    def test_multiple_tag_absence_all(self):
        # The WHERE clause to test for the absence of all specified
        # tags.
        self.assertEqualIgnoringWhitespace(
            """NOT EXISTS
                 (SELECT TRUE FROM BugTag
                   WHERE BugTag.bug = Bug.id
                     AND BugTag.tag IN ('bob', 'fred'))""",
            self.searchClause(all(u'-fred', u'-bob')))
        # In an `all` query, a negative wildcard is dominant over
        # other negative tags because "bugs without any tags" is a
        # subset of (i.e. more specific than) "bugs without a specific
        # tag".
        self.assertEqualIgnoringWhitespace(
            """NOT EXISTS
                 (SELECT TRUE FROM BugTag
                   WHERE BugTag.bug = Bug.id)""",
            self.searchClause(all(u'-fred', u'-*')))

    def test_mixed_tags_any(self):
        # The WHERE clause to test for the presence of one or more
        # specific tags or the absence of one or more other specific
        # tags.
        self.assertEqualIgnoringWhitespace(
            """(EXISTS
                  (SELECT TRUE FROM BugTag
                    WHERE BugTag.bug = Bug.id
                      AND BugTag.tag IN ('fred'))
                OR NOT EXISTS
                  (SELECT TRUE FROM BugTag
                    WHERE BugTag.bug = Bug.id
                      AND BugTag.tag = 'bob'))""",
            self.searchClause(any(u'fred', u'-bob')))
        self.assertEqualIgnoringWhitespace(
            """(EXISTS
                  (SELECT TRUE FROM BugTag
                    WHERE BugTag.bug = Bug.id
                      AND BugTag.tag IN ('eric', 'fred'))
                OR NOT EXISTS
                  (SELECT TRUE FROM BugTag
                    WHERE BugTag.bug = Bug.id
                      AND BugTag.tag = 'bob'
                   INTERSECT
                   SELECT TRUE FROM BugTag
                    WHERE BugTag.bug = Bug.id
                      AND BugTag.tag = 'harry'))""",
            self.searchClause(any(u'fred', u'-bob', u'eric', u'-harry')))
        # The positive wildcard is dominant over other positive tags.
        self.assertEqualIgnoringWhitespace(
            """(EXISTS
                  (SELECT TRUE FROM BugTag
                    WHERE BugTag.bug = Bug.id)
                OR NOT EXISTS
                  (SELECT TRUE FROM BugTag
                    WHERE BugTag.bug = Bug.id
                      AND BugTag.tag = 'bob'
                   INTERSECT
                   SELECT TRUE FROM BugTag
                    WHERE BugTag.bug = Bug.id
                      AND BugTag.tag = 'harry'))""",
            self.searchClause(any(u'fred', u'-bob', u'*', u'-harry')))
        # The negative wildcard is superfluous in the presence of
        # other negative tags.
        self.assertEqualIgnoringWhitespace(
            """(EXISTS
                  (SELECT TRUE FROM BugTag
                    WHERE BugTag.bug = Bug.id
                      AND BugTag.tag IN ('eric', 'fred'))
                OR NOT EXISTS
                  (SELECT TRUE FROM BugTag
                    WHERE BugTag.bug = Bug.id
                      AND BugTag.tag = 'bob'))""",
            self.searchClause(any(u'fred', u'-bob', u'eric', u'-*')))
        # The negative wildcard is not superfluous in the absence of
        # other negative tags.
        self.assertEqualIgnoringWhitespace(
            """(EXISTS
                  (SELECT TRUE FROM BugTag
                    WHERE BugTag.bug = Bug.id
                      AND BugTag.tag IN ('eric', 'fred'))
                OR NOT EXISTS
                  (SELECT TRUE FROM BugTag
                    WHERE BugTag.bug = Bug.id))""",
            self.searchClause(any(u'fred', u'-*', u'eric')))
        # The positive wildcard is dominant over other positive tags,
        # and the negative wildcard is superfluous in the presence of
        # other negative tags.
        self.assertEqualIgnoringWhitespace(
            """(EXISTS
                  (SELECT TRUE FROM BugTag
                    WHERE BugTag.bug = Bug.id)
                OR NOT EXISTS
                  (SELECT TRUE FROM BugTag
                    WHERE BugTag.bug = Bug.id
                      AND BugTag.tag = 'harry'))""",
            self.searchClause(any(u'fred', u'-*', u'*', u'-harry')))

    def test_mixed_tags_all(self):
        # The WHERE clause to test for the presence of one or more
        # specific tags and the absence of one or more other specific
        # tags.
        self.assertEqualIgnoringWhitespace(
            """(EXISTS
                  (SELECT TRUE FROM BugTag
                    WHERE BugTag.bug = Bug.id
                      AND BugTag.tag = 'fred')
                AND NOT EXISTS
                  (SELECT TRUE FROM BugTag
                    WHERE BugTag.bug = Bug.id
                      AND BugTag.tag IN ('bob')))""",
            self.searchClause(all(u'fred', u'-bob')))
        self.assertEqualIgnoringWhitespace(
            """(EXISTS
                  (SELECT TRUE FROM BugTag
                    WHERE BugTag.bug = Bug.id
                      AND BugTag.tag = 'eric'
                   INTERSECT
                   SELECT TRUE FROM BugTag
                    WHERE BugTag.bug = Bug.id
                      AND BugTag.tag = 'fred')
                AND NOT EXISTS
                  (SELECT TRUE FROM BugTag
                    WHERE BugTag.bug = Bug.id
                      AND BugTag.tag IN ('bob', 'harry')))""",
            self.searchClause(all(u'fred', u'-bob', u'eric', u'-harry')))
        # The positive wildcard is superfluous in the presence of
        # other positive tags.
        self.assertEqualIgnoringWhitespace(
            """(EXISTS
                  (SELECT TRUE FROM BugTag
                    WHERE BugTag.bug = Bug.id
                      AND BugTag.tag = 'fred')
                AND NOT EXISTS
                  (SELECT TRUE FROM BugTag
                    WHERE BugTag.bug = Bug.id
                      AND BugTag.tag IN ('bob', 'harry')))""",
            self.searchClause(all(u'fred', u'-bob', u'*', u'-harry')))
        # The positive wildcard is not superfluous in the absence of
        # other positive tags.
        self.assertEqualIgnoringWhitespace(
            """(EXISTS
                  (SELECT TRUE FROM BugTag
                    WHERE BugTag.bug = Bug.id)
                AND NOT EXISTS
                  (SELECT TRUE FROM BugTag
                    WHERE BugTag.bug = Bug.id
                      AND BugTag.tag IN ('bob', 'harry')))""",
            self.searchClause(all(u'-bob', u'*', u'-harry')))
        # The negative wildcard is dominant over other negative tags.
        self.assertEqualIgnoringWhitespace(
            """(EXISTS
                  (SELECT TRUE FROM BugTag
                    WHERE BugTag.bug = Bug.id
                      AND BugTag.tag = 'eric'
                   INTERSECT
                   SELECT TRUE FROM BugTag
                    WHERE BugTag.bug = Bug.id
                      AND BugTag.tag = 'fred')
                AND NOT EXISTS
                  (SELECT TRUE FROM BugTag
                    WHERE BugTag.bug = Bug.id))""",
            self.searchClause(all(u'fred', u'-bob', u'eric', u'-*')))
        # The positive wildcard is superfluous in the presence of
        # other positive tags, and the negative wildcard is dominant
        # over other negative tags.
        self.assertEqualIgnoringWhitespace(
            """(EXISTS
                  (SELECT TRUE FROM BugTag
                    WHERE BugTag.bug = Bug.id
                      AND BugTag.tag = 'fred')
                AND NOT EXISTS
                  (SELECT TRUE FROM BugTag
                    WHERE BugTag.bug = Bug.id))""",
            self.searchClause(all(u'fred', u'-*', u'*', u'-harry')))

    def test_mixed_wildcards(self):
        # The WHERE clause to test for the presence of tags or the
        # absence of tags.
        self.assertEqualIgnoringWhitespace(
            """(EXISTS
                  (SELECT TRUE FROM BugTag
                    WHERE BugTag.bug = Bug.id)
                OR NOT EXISTS
                  (SELECT TRUE FROM BugTag
                    WHERE BugTag.bug = Bug.id))""",
            self.searchClause(any(u'*', u'-*')))
        # The WHERE clause to test for the presence of tags and the
        # absence of tags.
        self.assertEqualIgnoringWhitespace(
            """(EXISTS
                  (SELECT TRUE FROM BugTag
                    WHERE BugTag.bug = Bug.id)
                AND NOT EXISTS
                  (SELECT TRUE FROM BugTag
                    WHERE BugTag.bug = Bug.id))""",
            self.searchClause(all(u'*', u'-*')))


class TestBugTaskHardwareSearch(TestCaseWithFactory):

    layer = LaunchpadZopelessLayer

    def setUp(self):
        super(TestBugTaskHardwareSearch, self).setUp()
        self.layer.switchDbUser('launchpad')

    def test_search_results_without_duplicates(self):
        # Searching for hardware related bugtasks returns each
        # matching task exactly once, even if devices from more than
        # one HWDB submission match the given criteria.
        new_submission = self.factory.makeHWSubmission(
            emailaddress=u'test@canonical.com')
        self.layer.txn.commit()
        device = getUtility(IHWDeviceSet).getByDeviceID(
            HWBus.PCI, '0x10de', '0x0455')
        self.layer.switchDbUser('hwdb-submission-processor')
        self.factory.makeHWSubmissionDevice(
            new_submission, device, None, None, 1)
        self.layer.txn.commit()
        self.layer.switchDbUser('launchpad')
        search_params = BugTaskSearchParams(
            user=None, hardware_bus=HWBus.PCI, hardware_vendor_id='0x10de',
            hardware_product_id='0x0455', hardware_owner_is_bug_reporter=True)
        ubuntu = getUtility(IDistributionSet).getByName('ubuntu')
        bugtasks = ubuntu.searchTasks(search_params)
        self.assertEqual(
            [1, 2],
            [bugtask.bug.id for bugtask in bugtasks])


class TestBugTaskPermissionsToSetAssigneeMixin:

    layer = DatabaseFunctionalLayer

    def setUp(self):
        """Create the test setup.

        We need
        - bug task targets (a product and a product series, or
          a distribution and distoseries, see classes derived from
          this one)
        - persons and team with special roles: product and distribution,
          owners, bug supervisors, drivers
        - bug tasks for the targets
        """
        super(TestBugTaskPermissionsToSetAssigneeMixin, self).setUp()
        self.target_owner_member = self.factory.makePerson()
        self.target_owner_team = self.factory.makeTeam(
            owner=self.target_owner_member,
            subscription_policy=TeamSubscriptionPolicy.RESTRICTED)
        self.regular_user = self.factory.makePerson()

        login_person(self.target_owner_member)
        # Target and bug supervisor creation are deferred to sub-classes.
        self.makeTarget()
        self.setBugSupervisor()

        self.driver_team = self.factory.makeTeam(
            owner=self.target_owner_member)
        self.driver_member = self.factory.makePerson()
        self.driver_team.addMember(
            self.driver_member, self.target_owner_member)
        self.target.driver = self.driver_team

        self.series_driver_team = self.factory.makeTeam(
            owner=self.target_owner_member)
        self.series_driver_member = self.factory.makePerson()
        self.series_driver_team.addMember(
            self.series_driver_member, self.target_owner_member)
        self.series.driver = self.series_driver_team

        self.series_bugtask = self.factory.makeBugTask(target=self.series)
        self.series_bugtask.transitionToAssignee(self.regular_user)
        bug = self.series_bugtask.bug
        # If factory.makeBugTask() is called with a series target, it
        # creates automatically another bug task for the main target.
        self.target_bugtask = bug.getBugTask(self.target)
        self.target_bugtask.transitionToAssignee(self.regular_user)
        logout()

    def makeTarget(self):
        """Create a target and a series.

        The target and series must be assigned as attributes of self:
        'self.target' and 'self.series'.
        """
        raise NotImplementedError(self.makeTarget)

    def setBugSupervisor(self):
        """Set bug supervisor variables.

        This is the standard interface for sub-classes, but this
        method should return _setBugSupervisorData or
        _setBugSupervisorDataNone depending on what is required.
        """
        raise NotImplementedError(self.setBugSupervisor)

    def _setBugSupervisorData(self):
        """Helper function used by sub-classes to setup bug supervisors."""
        self.supervisor_team = self.factory.makeTeam(
            owner=self.target_owner_member)
        self.supervisor_member = self.factory.makePerson()
        self.supervisor_team.addMember(
            self.supervisor_member, self.target_owner_member)
        self.target.setBugSupervisor(
            self.supervisor_team, self.target_owner_member)

    def _setBugSupervisorDataNone(self):
        """Helper for sub-classes to work around setting a bug supervisor."""
        self.supervisor_member = None

    def test_userCanSetAnyAssignee_anonymous_user(self):
        # Anonymous users cannot set anybody as an assignee.
        login(ANONYMOUS)
        self.assertFalse(self.target_bugtask.userCanSetAnyAssignee(None))
        self.assertFalse(self.series_bugtask.userCanSetAnyAssignee(None))

    def test_userCanUnassign_anonymous_user(self):
        # Anonymous users cannot unassign anyone.
        login(ANONYMOUS)
        self.assertFalse(self.target_bugtask.userCanUnassign(None))
        self.assertFalse(self.series_bugtask.userCanUnassign(None))

    def test_userCanSetAnyAssignee_regular_user(self):
        # If we have a bug supervisor, check that regular user cannot
        # assign to someone else.  Otherwise, the regular user should
        # be able to assign to anyone.
        login_person(self.regular_user)
        if self.supervisor_member is not None:
            self.assertFalse(
                self.target_bugtask.userCanSetAnyAssignee(self.regular_user))
            self.assertFalse(
                self.series_bugtask.userCanSetAnyAssignee(self.regular_user))
        else:
            self.assertTrue(
                self.target_bugtask.userCanSetAnyAssignee(self.regular_user))
            self.assertTrue(
                self.series_bugtask.userCanSetAnyAssignee(self.regular_user))

    def test_userCanUnassign_regular_user(self):
        # Ordinary users can unassign themselves...
        login_person(self.regular_user)
        self.assertEqual(self.target_bugtask.assignee, self.regular_user)
        self.assertEqual(self.series_bugtask.assignee, self.regular_user)
        self.assertTrue(
            self.target_bugtask.userCanUnassign(self.regular_user))
        self.assertTrue(
            self.series_bugtask.userCanUnassign(self.regular_user))
        # ...but not other assignees.
        login_person(self.target_owner_member)
        other_user = self.factory.makePerson()
        self.series_bugtask.transitionToAssignee(other_user)
        self.target_bugtask.transitionToAssignee(other_user)
        login_person(self.regular_user)
        self.assertFalse(
            self.target_bugtask.userCanUnassign(self.regular_user))
        self.assertFalse(
            self.series_bugtask.userCanUnassign(self.regular_user))

    def test_userCanSetAnyAssignee_target_owner(self):
        # The bug task target owner can assign anybody.
        login_person(self.target_owner_member)
        self.assertTrue(
            self.target_bugtask.userCanSetAnyAssignee(self.target.owner))
        self.assertTrue(
            self.series_bugtask.userCanSetAnyAssignee(self.target.owner))

    def test_userCanUnassign_target_owner(self):
        # The target owner can unassign anybody.
        login_person(self.target_owner_member)
        self.assertTrue(
            self.target_bugtask.userCanUnassign(self.target_owner_member))
        self.assertTrue(
            self.series_bugtask.userCanUnassign(self.target_owner_member))

    def test_userCanSetAnyAssignee_bug_supervisor(self):
        # A bug supervisor can assign anybody.
        if self.supervisor_member is not None:
            login_person(self.supervisor_member)
            self.assertTrue(
                self.target_bugtask.userCanSetAnyAssignee(
                    self.supervisor_member))
            self.assertTrue(
                self.series_bugtask.userCanSetAnyAssignee(
                    self.supervisor_member))

    def test_userCanUnassign_bug_supervisor(self):
        # A bug supervisor can unassign anybody.
        if self.supervisor_member is not None:
            login_person(self.supervisor_member)
            self.assertTrue(
                self.target_bugtask.userCanUnassign(self.supervisor_member))
            self.assertTrue(
                self.series_bugtask.userCanUnassign(self.supervisor_member))

    def test_userCanSetAnyAssignee_driver(self):
        # A project driver can assign anybody.
        login_person(self.driver_member)
        self.assertTrue(
            self.target_bugtask.userCanSetAnyAssignee(self.driver_member))
        self.assertTrue(
            self.series_bugtask.userCanSetAnyAssignee(self.driver_member))

    def test_userCanUnassign_driver(self):
        # A project driver can unassign anybody.
        login_person(self.driver_member)
        self.assertTrue(
            self.target_bugtask.userCanUnassign(self.driver_member))
        self.assertTrue(
            self.series_bugtask.userCanUnassign(self.driver_member))

    def test_userCanSetAnyAssignee_series_driver(self):
        # A series driver can assign anybody to series bug tasks.
        login_person(self.driver_member)
        self.assertTrue(
            self.series_bugtask.userCanSetAnyAssignee(
                self.series_driver_member))
        if self.supervisor_member is not None:
            # But he cannot assign anybody to bug tasks of the main target...
            self.assertFalse(
                self.target_bugtask.userCanSetAnyAssignee(
                    self.series_driver_member))
        else:
            # ...unless a bug supervisor is not set.
            self.assertTrue(
                self.target_bugtask.userCanSetAnyAssignee(
                    self.series_driver_member))

    def test_userCanUnassign_series_driver(self):
        # The target owner can unassign anybody from series bug tasks...
        login_person(self.series_driver_member)
        self.assertTrue(
            self.series_bugtask.userCanUnassign(self.series_driver_member))
        # ...but not from tasks of the main product/distribution.
        self.assertFalse(
            self.target_bugtask.userCanUnassign(self.series_driver_member))

    def test_userCanSetAnyAssignee_launchpad_admins(self):
        # Launchpad admins can assign anybody.
        login_person(self.target_owner_member)
        foo_bar = getUtility(IPersonSet).getByEmail('foo.bar@canonical.com')
        login_person(foo_bar)
        self.assertTrue(self.target_bugtask.userCanSetAnyAssignee(foo_bar))
        self.assertTrue(self.series_bugtask.userCanSetAnyAssignee(foo_bar))

    def test_userCanUnassign_launchpad_admins(self):
        # Launchpad admins can unassign anybody.
        login_person(self.target_owner_member)
        foo_bar = getUtility(IPersonSet).getByEmail('foo.bar@canonical.com')
        login_person(foo_bar)
        self.assertTrue(self.target_bugtask.userCanUnassign(foo_bar))
        self.assertTrue(self.series_bugtask.userCanUnassign(foo_bar))

    def test_userCanSetAnyAssignee_bug_importer(self):
        # The bug importer celebrity can assign anybody.
        login_person(self.target_owner_member)
        bug_importer = getUtility(ILaunchpadCelebrities).bug_importer
        login_person(bug_importer)
        self.assertTrue(
            self.target_bugtask.userCanSetAnyAssignee(bug_importer))
        self.assertTrue(
            self.series_bugtask.userCanSetAnyAssignee(bug_importer))

    def test_userCanUnassign_launchpad_bug_importer(self):
        # The bug importer celebrity can unassign anybody.
        login_person(self.target_owner_member)
        bug_importer = getUtility(ILaunchpadCelebrities).bug_importer
        login_person(bug_importer)
        self.assertTrue(self.target_bugtask.userCanUnassign(bug_importer))
        self.assertTrue(self.series_bugtask.userCanUnassign(bug_importer))


class TestProductBugTaskPermissionsToSetAssignee(
    TestBugTaskPermissionsToSetAssigneeMixin, TestCaseWithFactory):

    def makeTarget(self):
        """Create a product and a product series."""
        self.target = self.factory.makeProduct(owner=self.target_owner_team)
        self.series = self.factory.makeProductSeries(self.target)

    def setBugSupervisor(self):
        """Establish a bug supervisor for this target."""
        self._setBugSupervisorData()


class TestProductNoBugSupervisorBugTaskPermissionsToSetAssignee(
    TestBugTaskPermissionsToSetAssigneeMixin, TestCaseWithFactory):

    def makeTarget(self):
        """Create a product and a product series without a bug supervisor."""
        self.target = self.factory.makeProduct(owner=self.target_owner_team)
        self.series = self.factory.makeProductSeries(self.target)

    def setBugSupervisor(self):
        """Set bug supervisor to None."""
        self._setBugSupervisorDataNone()


class TestDistributionBugTaskPermissionsToSetAssignee(
    TestBugTaskPermissionsToSetAssigneeMixin, TestCaseWithFactory):

    def makeTarget(self):
        """Create a distribution and a distroseries."""
        self.target = self.factory.makeDistribution(
            owner=self.target_owner_team)
        self.series = self.factory.makeDistroSeries(self.target)

    def setBugSupervisor(self):
        """Set bug supervisor to None."""
        self._setBugSupervisorData()


class TestDistributionNoBugSupervisorBugTaskPermissionsToSetAssignee(
    TestBugTaskPermissionsToSetAssigneeMixin, TestCaseWithFactory):

    def makeTarget(self):
        """Create a distribution and a distroseries."""
        self.target = self.factory.makeDistribution(
            owner=self.target_owner_team)
        self.series = self.factory.makeDistroSeries(self.target)

    def setBugSupervisor(self):
        """Establish a bug supervisor for this target."""
        self._setBugSupervisorDataNone()


class TestBugTaskSearch(TestCaseWithFactory):

    layer = DatabaseFunctionalLayer

    def login(self):
        # Log in as an arbitrary person.
        person = self.factory.makePerson()
        login_person(person)
        self.addCleanup(logout)
        return person

    def makeBugTarget(self):
        """Make an arbitrary bug target with no tasks on it."""
        return IBugTarget(self.factory.makeProduct())

    def test_no_tasks(self):
        # A brand new bug target has no tasks.
        target = self.makeBugTarget()
        self.assertEqual([], list(target.searchTasks(None)))

    def test_new_task_shows_up(self):
        # When we create a new bugtask on the target, it shows up in
        # searchTasks.
        target = self.makeBugTarget()
        self.login()
        task = self.factory.makeBugTask(target=target)
        self.assertEqual([task], list(target.searchTasks(None)))

    def test_modified_since_excludes_earlier_bugtasks(self):
        # When we search for bug tasks that have been modified since a certain
        # time, tasks for bugs that have not been modified since then are
        # excluded.
        target = self.makeBugTarget()
        self.login()
        task = self.factory.makeBugTask(target=target)
        date = task.bug.date_last_updated + timedelta(days=1)
        result = target.searchTasks(None, modified_since=date)
        self.assertEqual([], list(result))

    def test_modified_since_includes_later_bugtasks(self):
        # When we search for bug tasks that have been modified since a certain
        # time, tasks for bugs that have been modified since then are
        # included.
        target = self.makeBugTarget()
        self.login()
        task = self.factory.makeBugTask(target=target)
        date = task.bug.date_last_updated - timedelta(days=1)
        result = target.searchTasks(None, modified_since=date)
        self.assertEqual([task], list(result))

    def test_modified_since_includes_later_bugtasks_excludes_earlier(self):
        # When we search for bugs that have been modified since a certain
        # time, tasks for bugs that have been modified since then are
        # included, tasks that have not are excluded.
        target = self.makeBugTarget()
        self.login()
        task1 = self.factory.makeBugTask(target=target)
        date = task1.bug.date_last_updated
        task1.bug.date_last_updated -= timedelta(days=1)
        task2 = self.factory.makeBugTask(target=target)
        task2.bug.date_last_updated += timedelta(days=1)
        result = target.searchTasks(None, modified_since=date)
        self.assertEqual([task2], list(result))

    def test_private_bug_view_permissions_cached(self):
        """Private bugs from a search know the user can see the bugs."""
        target = self.makeBugTarget()
        person = self.login()
        self.factory.makeBug(product=target, private=True, owner=person)
        self.factory.makeBug(product=target, private=True, owner=person)
        self.factory.makeBug(product=target, private=True, owner=person)
        # Search style and parameters taken from the milestone index view
        # where the issue was discovered.
        login_person(person)
        tasks = target.searchTasks(BugTaskSearchParams(
            person, omit_dupes=True, orderby=['status', '-importance', 'id']))
        # We must have found the bugs.
        self.assertEqual(3, tasks.count())
        # Cache in the storm cache the account->person lookup so its not
        # distorting what we're testing.
        IPerson(person.account, None)
        # The should take 2 queries - one for the tasks, one for the related
        # products (eager loaded targets).
        has_expected_queries = HasQueryCount(Equals(2))
        # No extra queries should be issued to access a regular attribute
        # on the bug that would normally trigger lazy evaluation for security
        # checking.  Note that the 'id' attribute does not trigger a check.
        with StormStatementRecorder() as recorder:
            [task.getConjoinedMaster for task in tasks]
            self.assertThat(recorder, has_expected_queries)

    def test_omit_targeted_default_is_false(self):
        # The default value of omit_targeted is false so bugs targeted
        # to a series are not hidden.
        target = self.factory.makeDistroSeries()
        self.login()
        task1 = self.factory.makeBugTask(target=target)
        default_result = target.searchTasks(None)
        self.assertEqual([task1], list(default_result))

    def test_created_since_excludes_earlier_bugtasks(self):
        # When we search for bug tasks that have been created since a certain
        # time, tasks for bugs that have not been created since then are
        # excluded.
        target = self.makeBugTarget()
        self.login()
        task = self.factory.makeBugTask(target=target)
        date = task.datecreated + timedelta(days=1)
        result = target.searchTasks(None, created_since=date)
        self.assertEqual([], list(result))

    def test_created_since_includes_later_bugtasks(self):
        # When we search for bug tasks that have been created since a certain
        # time, tasks for bugs that have been created since then are
        # included.
        target = self.makeBugTarget()
        self.login()
        task = self.factory.makeBugTask(target=target)
        date = task.datecreated - timedelta(days=1)
        result = target.searchTasks(None, created_since=date)
        self.assertEqual([task], list(result))

    def test_created_since_includes_later_bugtasks_excludes_earlier(self):
        # When we search for bugs that have been created since a certain
        # time, tasks for bugs that have been created since then are
        # included, tasks that have not are excluded.
        target = self.makeBugTarget()
        self.login()
        task1 = self.factory.makeBugTask(target=target)
        date = task1.datecreated
        task1.datecreated -= timedelta(days=1)
        task2 = self.factory.makeBugTask(target=target)
        task2.datecreated += timedelta(days=1)
        result = target.searchTasks(None, created_since=date)
        self.assertEqual([task2], list(result))


class BugTaskSetSearchTest(TestCaseWithFactory):

    layer = DatabaseFunctionalLayer

    def test_explicit_blueprint_specified(self):
        # If the linked_blueprints is an integer id, then only bugtasks for
        # bugs that are linked to that blueprint are returned.
        bug1 = self.factory.makeBug()
        blueprint1 = self.factory.makeBlueprint()
        with person_logged_in(blueprint1.owner):
            blueprint1.linkBug(bug1)
        bug2 = self.factory.makeBug()
        blueprint2 = self.factory.makeBlueprint()
        with person_logged_in(blueprint2.owner):
            blueprint2.linkBug(bug2)
        self.factory.makeBug()
        params = BugTaskSearchParams(
            user=None, linked_blueprints=blueprint1.id)
        tasks = set(getUtility(IBugTaskSet).search(params))
        self.assertThat(set(bug1.bugtasks), Equals(tasks))


class BugTaskSearchBugsElsewhereTest(unittest.TestCase):
    """Tests for searching bugs filtering on related bug tasks.

    It also acts as a helper class, which makes related doctests more
    readable, since they can use methods from this class.
    """
    layer = DatabaseFunctionalLayer

    def __init__(self, methodName='runTest', helper_only=False):
        """If helper_only is True, set up it only as a helper class."""
        if not helper_only:
            unittest.TestCase.__init__(self, methodName=methodName)

    def setUp(self):
        login(ANONYMOUS)

    def tearDown(self):
        logout()

    def _getBugTaskByTarget(self, bug, target):
        """Return a bug's bugtask for the given target."""
        for bugtask in bug.bugtasks:
            if bugtask.target == target:
                return bugtask
        else:
            raise AssertionError(
                "Didn't find a %s task on bug %s." % (
                    target.bugtargetname, bug.id))

    def setUpBugsResolvedUpstreamTests(self):
        """Modify some bugtasks to match the resolved upstream filter."""
        bugset = getUtility(IBugSet)
        productset = getUtility(IProductSet)
        firefox = productset.getByName("firefox")
        thunderbird = productset.getByName("thunderbird")

        # Mark an upstream task on bug #1 "Fix Released"
        bug_one = bugset.get(1)
        firefox_upstream = self._getBugTaskByTarget(bug_one, firefox)
        self.assertEqual(
            ServiceUsage.LAUNCHPAD,
            firefox_upstream.product.bug_tracking_usage)
        self.old_firefox_status = firefox_upstream.status
        firefox_upstream.transitionToStatus(
            BugTaskStatus.FIXRELEASED, getUtility(ILaunchBag).user)
        self.firefox_upstream = firefox_upstream

        # Mark an upstream task on bug #9 "Fix Committed"
        bug_nine = bugset.get(9)
        thunderbird_upstream = self._getBugTaskByTarget(bug_nine, thunderbird)
        self.old_thunderbird_status = thunderbird_upstream.status
        thunderbird_upstream.transitionToStatus(
            BugTaskStatus.FIXCOMMITTED, getUtility(ILaunchBag).user)
        self.thunderbird_upstream = thunderbird_upstream

        # Add a watch to a Debian bug for bug #2, and mark the task Fix
        # Released.
        bug_two = bugset.get(2)
        bugwatchset = getUtility(IBugWatchSet)

        # Get a debbugs watch.
        watch_debbugs_327452 = bugwatchset.get(9)
        self.assertEquals(watch_debbugs_327452.bugtracker.name, "debbugs")
        self.assertEquals(watch_debbugs_327452.remotebug, "327452")

        # Associate the watch to a Fix Released task.
        debian = getUtility(IDistributionSet).getByName("debian")
        debian_firefox = debian.getSourcePackage("mozilla-firefox")
        bug_two_in_debian_firefox = self._getBugTaskByTarget(
            bug_two, debian_firefox)
        bug_two_in_debian_firefox.bugwatch = watch_debbugs_327452
        bug_two_in_debian_firefox.transitionToStatus(
            BugTaskStatus.FIXRELEASED, getUtility(ILaunchBag).user)

        flush_database_updates()

    def tearDownBugsElsewhereTests(self):
        """Resets the modified bugtasks to their original statuses."""
        self.firefox_upstream.transitionToStatus(
            self.old_firefox_status,
            self.firefox_upstream.target.bug_supervisor)
        self.thunderbird_upstream.transitionToStatus(
            self.old_thunderbird_status,
            self.firefox_upstream.target.bug_supervisor)
        flush_database_updates()

    def assertBugTaskIsPendingBugWatchElsewhere(self, bugtask):
        """Assert the bugtask is pending a bug watch elsewhere.

        Pending a bugwatch elsewhere means that at least one of the bugtask's
        related task's target isn't using Malone, and that
        related_bugtask.bugwatch is None.
        """
        non_malone_using_bugtasks = [
            related_task for related_task in bugtask.related_tasks
            if not related_task.target_uses_malone]
        pending_bugwatch_bugtasks = [
            related_bugtask for related_bugtask in non_malone_using_bugtasks
            if related_bugtask.bugwatch is None]
        self.assert_(
            len(pending_bugwatch_bugtasks) > 0,
            'Bugtask %s on %s has no related bug watches elsewhere.' % (
                bugtask.id, bugtask.target.displayname))

    def assertBugTaskIsResolvedUpstream(self, bugtask):
        """Make sure at least one of the related upstream tasks is resolved.

        "Resolved", for our purposes, means either that one of the related
        tasks is an upstream task in FIXCOMMITTED or FIXRELEASED state, or
        it is a task with a bugwatch, and in FIXCOMMITTED, FIXRELEASED, or
        INVALID state.
        """
        resolved_upstream_states = [
            BugTaskStatus.FIXCOMMITTED, BugTaskStatus.FIXRELEASED]
        resolved_bugwatch_states = [
            BugTaskStatus.FIXCOMMITTED, BugTaskStatus.FIXRELEASED,
            BugTaskStatus.INVALID]

        # Helper functions for the list comprehension below.
        def _is_resolved_upstream_task(bugtask):
            return (
                bugtask.product is not None and
                bugtask.status in resolved_upstream_states)

        def _is_resolved_bugwatch_task(bugtask):
            return (
                bugtask.bugwatch and bugtask.status in
                resolved_bugwatch_states)

        resolved_related_tasks = [
            related_task for related_task in bugtask.related_tasks
            if (_is_resolved_upstream_task(related_task) or
                _is_resolved_bugwatch_task(related_task))]

        self.assert_(len(resolved_related_tasks) > 0)
        self.assert_(
            len(resolved_related_tasks) > 0,
            'Bugtask %s on %s has no resolved related tasks.' % (
                bugtask.id, bugtask.target.displayname))

    def assertBugTaskIsOpenUpstream(self, bugtask):
        """Make sure at least one of the related upstream tasks is open.

        "Open", for our purposes, means either that one of the related
        tasks is an upstream task or a task with a bugwatch which has
        one of the states listed in open_states.
        """
        open_states = [
            BugTaskStatus.NEW,
            BugTaskStatus.INCOMPLETE,
            BugTaskStatus.CONFIRMED,
            BugTaskStatus.INPROGRESS,
            BugTaskStatus.UNKNOWN]

        # Helper functions for the list comprehension below.
        def _is_open_upstream_task(bugtask):
            return (
                bugtask.product is not None and
                bugtask.status in open_states)

        def _is_open_bugwatch_task(bugtask):
            return (
                bugtask.bugwatch and bugtask.status in
                open_states)

        open_related_tasks = [
            related_task for related_task in bugtask.related_tasks
            if (_is_open_upstream_task(related_task) or
                _is_open_bugwatch_task(related_task))]

        self.assert_(
            len(open_related_tasks) > 0,
            'Bugtask %s on %s has no open related tasks.' % (
                bugtask.id, bugtask.target.displayname))

    def _hasUpstreamTask(self, bug):
        """Does this bug have an upstream task associated with it?

        Returns True if yes, otherwise False.
        """
        for bugtask in bug.bugtasks:
            if bugtask.product is not None:
                return True
        return False

    def assertShouldBeShownOnNoUpstreamTaskSearch(self, bugtask):
        """Should the bugtask be shown in the search no upstream task search?

        Returns True if yes, otherwise False.
        """
        self.assert_(
            not self._hasUpstreamTask(bugtask.bug),
            'Bugtask %s on %s has upstream tasks.' % (
                bugtask.id, bugtask.target.displayname))


class BugTaskSetFindExpirableBugTasksTest(unittest.TestCase):
    """Test `BugTaskSet.findExpirableBugTasks()` behaviour."""
    layer = DatabaseFunctionalLayer

    def setUp(self):
        """Setup the zope interaction and create expirable bugtasks."""
        login('test@canonical.com')
        self.user = getUtility(ILaunchBag).user
        self.distribution = getUtility(IDistributionSet).getByName('ubuntu')
        self.distroseries = self.distribution.getSeries('hoary')
        self.product = getUtility(IProductSet).getByName('jokosher')
        self.productseries = self.product.getSeries('trunk')
        self.bugtaskset = getUtility(IBugTaskSet)
        bugtasks = []
        bugtasks.append(
            create_old_bug("90 days old", 90, self.distribution))
        bugtasks.append(
            self.bugtaskset.createTask(
                bugtasks[-1].bug, self.user, self.distroseries))
        bugtasks.append(
            create_old_bug("90 days old", 90, self.product))
        bugtasks.append(
            self.bugtaskset.createTask(
                bugtasks[-1].bug, self.user, self.productseries))

    def tearDown(self):
        logout()

    def testSupportedTargetParam(self):
        """The target param supports a limited set of BugTargets.

        Four BugTarget types may passed as the target argument:
        Distribution, DistroSeries, Product, ProductSeries.
        """
        supported_targets_and_task_count = [
            (self.distribution, 2), (self.distroseries, 1), (self.product, 2),
            (self.productseries, 1), (None, 4)]
        for target, expected_count in supported_targets_and_task_count:
            expirable_bugtasks = self.bugtaskset.findExpirableBugTasks(
                0, self.user, target=target)
            self.assertEqual(expected_count, expirable_bugtasks.count(),
                 "%s has %d expirable bugtasks, expected %d." %
                 (self.distroseries, expirable_bugtasks.count(),
                  expected_count))

    def testUnsupportedBugTargetParam(self):
        """Test that unsupported targets raise errors.

        Three BugTarget types are not supported because the UI does not
        provide bug-index to link to the 'bugs that can expire' page.
        ProjectGroup, SourcePackage, and DistributionSourcePackage will
        raise an NotImplementedError.

        Passing an unknown bugtarget type will raise an AssertionError.
        """
        project = getUtility(IProjectGroupSet).getByName('mozilla')
        distributionsourcepackage = self.distribution.getSourcePackage(
            'mozilla-firefox')
        sourcepackage = self.distroseries.getSourcePackage(
            'mozilla-firefox')
        unsupported_targets = [project, distributionsourcepackage,
                               sourcepackage]
        for target in unsupported_targets:
            self.assertRaises(
                NotImplementedError, self.bugtaskset.findExpirableBugTasks,
                0, self.user, target=target)

        # Objects that are not a known BugTarget type raise an AssertionError.
        self.assertRaises(
            AssertionError, self.bugtaskset.findExpirableBugTasks,
            0, self.user, target=[])


class BugTaskSetTest(unittest.TestCase):
    """Test `BugTaskSet` methods."""
    layer = DatabaseFunctionalLayer

    def setUp(self):
        login(ANONYMOUS)

    def test_getBugTasks(self):
        """ IBugTaskSet.getBugTasks() returns a dictionary mapping the given
        bugs to their bugtasks. It does that in a single query, to avoid
        hitting the DB again when getting the bugs' tasks.
        """
        login('no-priv@canonical.com')
        factory = LaunchpadObjectFactory()
        bug1 = factory.makeBug()
        factory.makeBugTask(bug1)
        bug2 = factory.makeBug()
        factory.makeBugTask(bug2)
        factory.makeBugTask(bug2)

        bugs_and_tasks = getUtility(IBugTaskSet).getBugTasks(
            [bug1.id, bug2.id])
        # The bugtasks returned by getBugTasks() are exactly the same as the
        # ones returned by bug.bugtasks, obviously.
        self.failUnlessEqual(
            set(bugs_and_tasks[bug1]).difference(bug1.bugtasks),
            set([]))
        self.failUnlessEqual(
            set(bugs_and_tasks[bug2]).difference(bug2.bugtasks),
            set([]))

    def test_getBugTasks_with_empty_list(self):
        # When given an empty list of bug IDs, getBugTasks() will return an
        # empty dictionary.
        bugs_and_tasks = getUtility(IBugTaskSet).getBugTasks([])
        self.failUnlessEqual(bugs_and_tasks, {})


class TestBugTaskStatuses(TestCase):

    def test_open_and_resolved_statuses(self):
        """
        There are constants that are used to define which statuses are for
        resolved bugs (`RESOLVED_BUGTASK_STATUSES`), and which are for
        unresolved bugs (`UNRESOLVED_BUGTASK_STATUSES`). The two constants
        include all statuses defined in BugTaskStatus, except for Unknown.
        """
        self.assertNotIn(BugTaskStatus.UNKNOWN, RESOLVED_BUGTASK_STATUSES)
        self.assertNotIn(BugTaskStatus.UNKNOWN, UNRESOLVED_BUGTASK_STATUSES)
        self.assertNotIn(
            BugTaskStatus.UNKNOWN, DB_UNRESOLVED_BUGTASK_STATUSES)


class TestBugTaskContributor(TestCaseWithFactory):

    layer = DatabaseFunctionalLayer

    def test_non_contributor(self):
        owner = self.factory.makePerson()
        bug = self.factory.makeBug(owner=owner)
        # Create a person who has not contributed
        person = self.factory.makePerson()
        result = bug.default_bugtask.getContributorInfo(owner, person)
        self.assertFalse(result['is_contributor'])
        self.assertEqual(person.displayname, result['person_name'])
        self.assertEqual(
            bug.default_bugtask.pillar.displayname, result['pillar_name'])

    def test_contributor(self):
        owner = self.factory.makePerson()
        product = self.factory.makeProduct()
        bug = self.factory.makeBug(product=product, owner=owner)
        bug1 = self.factory.makeBug(product=product, owner=owner)
        # Create a person who has contributed
        person = self.factory.makePerson()
        login('foo.bar@canonical.com')
        bug1.default_bugtask.transitionToAssignee(person)
        result = bug.default_bugtask.getContributorInfo(owner, person)
        self.assertTrue(result['is_contributor'])
        self.assertEqual(person.displayname, result['person_name'])
        self.assertEqual(
            bug.default_bugtask.pillar.displayname, result['pillar_name'])


class TestBugTaskDeletion(TestCaseWithFactory):
    """Test the different cases that makes a bugtask deletable or not."""

    layer = DatabaseFunctionalLayer

    flags = {u"disclosure.delete_bugtask.enabled": u"on"}

    def test_cannot_delete_if_not_logged_in(self):
        # You cannot delete a bug task if not logged in.
        bug = self.factory.makeBug()
        with FeatureFixture(self.flags):
            self.assertFalse(
                check_permission('launchpad.Delete', bug.default_bugtask))

    def test_unauthorised_cannot_delete(self):
        # Unauthorised users cannot delete a bug task.
        bug = self.factory.makeBug()
        unauthorised = self.factory.makePerson()
        login_person(unauthorised)
        with FeatureFixture(self.flags):
            self.assertFalse(
                check_permission('launchpad.Delete', bug.default_bugtask))

    def test_admin_can_delete(self):
        # With the feature flag on, an admin can delete a bug task.
        bug = self.factory.makeBug()
        login_celebrity('admin')
        with FeatureFixture(self.flags):
            self.assertTrue(
                check_permission('launchpad.Admin', bug.default_bugtask))
        # Admins can also the task even without the feature flag.
        clear_cache()
        self.assertTrue(
            check_permission('launchpad.Admin', bug.default_bugtask))

    def test_pillar_owner_can_delete(self):
        # With the feature flag on, the pillar owner can delete a bug task.
        bug = self.factory.makeBug()
        login_person(bug.default_bugtask.pillar.owner)
        with FeatureFixture(self.flags):
            self.assertTrue(
                check_permission('launchpad.Delete', bug.default_bugtask))
        # They can't delete the task without the feature flag.
        clear_cache()
        self.assertFalse(
            check_permission('launchpad.Delete', bug.default_bugtask))

    def test_bug_supervisor_can_delete(self):
        # With the feature flag on, the bug supervisor can delete a bug task.
        bug_supervisor = self.factory.makePerson()
        product = self.factory.makeProduct(bug_supervisor=bug_supervisor)
        bug = self.factory.makeBug(product=product)
        login_person(bug_supervisor)
        with FeatureFixture(self.flags):
            self.assertTrue(
                check_permission('launchpad.Delete', bug.default_bugtask))
        # They can't delete the task without the feature flag.
        clear_cache()
        self.assertFalse(
            check_permission('launchpad.Delete', bug.default_bugtask))

    def test_task_reporter_can_delete(self):
        # With the feature flag on, the bug task reporter can delete bug task.
        bug = self.factory.makeBug()
        login_person(bug.default_bugtask.owner)
        with FeatureFixture(self.flags):
            self.assertTrue(
                check_permission('launchpad.Delete', bug.default_bugtask))
        # They can't delete the task without the feature flag.
        clear_cache()
        self.assertFalse(
            check_permission('launchpad.Delete', bug.default_bugtask))

    def test_cannot_delete_only_bugtask(self):
        # The only bugtask cannot be deleted.
        bug = self.factory.makeBug()
        bugtask = bug.default_bugtask
        login_person(bugtask.owner)
        with FeatureFixture(self.flags):
            self.assertRaises(CannotDeleteBugtask, bugtask.delete)

    def test_delete_bugtask(self):
        # A bugtask can be deleted.
        bug = self.factory.makeBug()
        bugtask = self.factory.makeBugTask(bug=bug)
        bug = bugtask.bug
        login_person(bugtask.owner)
        with FeatureFixture(self.flags):
            bugtask.delete()
        self.assertEqual([bug.default_bugtask], bug.bugtasks)

    def test_delete_default_bugtask(self):
        # The default bugtask can be deleted.
        bug = self.factory.makeBug()
        bugtask = self.factory.makeBugTask(bug=bug)
        bug = bugtask.bug
        login_person(bug.default_bugtask.owner)
        with FeatureFixture(self.flags):
            bug.default_bugtask.delete()
        self.assertEqual([bugtask], bug.bugtasks)
        self.assertEqual(bugtask, bug.default_bugtask)

    def test_bug_heat_updated(self):
        # Test that the bug heat is updated when a bugtask is deleted.
        bug = self.factory.makeBug()
        distro = self.factory.makeDistribution()
        dsp = self.factory.makeDistributionSourcePackage(distribution=distro)
        login_person(distro.owner)
        dsp_task = bug.addTask(bug.owner, dsp)
        self.assertTrue(dsp.total_bug_heat > 0)
        with FeatureFixture(self.flags):
            dsp_task.delete()
        self.assertTrue(dsp.total_bug_heat == 0)


class TestConjoinedBugTasks(TestCaseWithFactory):
    """Tests for conjoined bug task functionality."""

    layer = DatabaseFunctionalLayer

    def setUp(self):
        super(TestConjoinedBugTasks, self).setUp()
        self.owner = self.factory.makePerson()
        self.distro = self.factory.makeDistribution(
            name="eggs", owner=self.owner, bug_supervisor=self.owner)
        self.distro_release = self.factory.makeDistroSeries(
            distribution=self.distro, registrant=self.owner)
        self.source_package = self.factory.makeSourcePackage(
            sourcepackagename="spam", distroseries=self.distro_release)
        self.bug = self.factory.makeBug(
            distribution=self.distro,
            sourcepackagename=self.source_package.sourcepackagename,
            owner=self.owner)
        with person_logged_in(self.owner):
            nomination = self.bug.addNomination(
                self.owner, self.distro_release)
            nomination.approve(self.owner)
            self.generic_task, self.series_task = self.bug.bugtasks

    def test_editing_generic_status_reflects_upon_conjoined_master(self):
        # If a change is made to the status of a conjoined slave
        # (generic) task, that change is reflected upon the conjoined
        # master.
        with person_logged_in(self.owner):
            # Both the generic task and the series task start off with the
            # status of NEW.
            self.assertEqual(
                BugTaskStatus.NEW, self.generic_task.status)
            self.assertEqual(
                BugTaskStatus.NEW, self.series_task.status)
            # Transitioning the generic task to CONFIRMED.
            self.generic_task.transitionToStatus(
                BugTaskStatus.CONFIRMED, self.owner)
            # Also transitions the series_task.
            self.assertEqual(
                BugTaskStatus.CONFIRMED, self.series_task.status)

    def test_editing_generic_importance_reflects_upon_conjoined_master(self):
        # If a change is made to the importance of a conjoined slave
        # (generic) task, that change is reflected upon the conjoined
        # master.
        with person_logged_in(self.owner):
            self.generic_task.transitionToImportance(
                BugTaskImportance.HIGH, self.owner)
            self.assertEqual(
                BugTaskImportance.HIGH, self.series_task.importance)

    def test_editing_generic_assignee_reflects_upon_conjoined_master(self):
        # If a change is made to the assignee of a conjoined slave
        # (generic) task, that change is reflected upon the conjoined
        # master.
        with person_logged_in(self.owner):
            self.generic_task.transitionToAssignee(self.owner)
            self.assertEqual(
                self.owner, self.series_task.assignee)

    def test_editing_generic_package_reflects_upon_conjoined_master(self):
        # If a change is made to the source package of a conjoined slave
        # (generic) task, that change is reflected upon the conjoined
        # master.
        source_package_name = self.factory.makeSourcePackageName("ham")
        self.factory.makeSourcePackagePublishingHistory(
            distroseries=self.distro.currentseries,
            sourcepackagename=source_package_name)
        with person_logged_in(self.owner):
            self.generic_task.transitionToTarget(
                self.distro.getSourcePackage(source_package_name))
            self.assertEqual(
                source_package_name, self.series_task.sourcepackagename)

    def test_creating_conjoined_task_gets_synced_attributes(self):
        bug = self.factory.makeBug(
            distribution=self.distro,
            sourcepackagename=self.source_package.sourcepackagename,
            owner=self.owner)
        generic_task = bug.bugtasks[0]
        bugtaskset = getUtility(IBugTaskSet)
        with person_logged_in(self.owner):
            generic_task.transitionToStatus(
                BugTaskStatus.CONFIRMED, self.owner)
            self.assertEqual(
                BugTaskStatus.CONFIRMED, generic_task.status)
            slave_bugtask = bugtaskset.createTask(
                bug, self.owner, generic_task.target.development_version)
            self.assertEqual(
                BugTaskStatus.CONFIRMED, generic_task.status)
            self.assertEqual(
                BugTaskStatus.CONFIRMED, slave_bugtask.status)


# START TEMPORARY BIT FOR BUGTASK AUTOCONFIRM FEATURE FLAG.
# When feature flag code is removed, delete these tests (up to "# END
# TEMPORARY BIT FOR BUGTASK AUTOCONFIRM FEATURE FLAG.")

class TestAutoConfirmBugTasksFlagForProduct(TestCaseWithFactory):
    """Tests for auto-confirming bug tasks."""
    # Tests for _checkAutoconfirmFeatureFlag.

    layer = DatabaseFunctionalLayer

    def makeTarget(self):
        return self.factory.makeProduct()

    flag = u'bugs.autoconfirm.enabled_product_names'
    alt_flag = u'bugs.autoconfirm.enabled_distribution_names'

    def test_False(self):
        # With no feature flags turned on, we do not auto-confirm.
        bug_task = self.factory.makeBugTask(target=self.makeTarget())
        self.assertFalse(
            removeSecurityProxy(bug_task)._checkAutoconfirmFeatureFlag())

    def test_flag_False(self):
        bug_task = self.factory.makeBugTask(target=self.makeTarget())
        with feature_flags():
            set_feature_flag(self.flag, u'   ')
            self.assertFalse(
                removeSecurityProxy(bug_task)._checkAutoconfirmFeatureFlag())

    def test_explicit_flag(self):
        bug_task = self.factory.makeBugTask(target=self.makeTarget())
        with feature_flags():
            set_feature_flag(self.flag, bug_task.pillar.name)
            self.assertTrue(
                removeSecurityProxy(bug_task)._checkAutoconfirmFeatureFlag())

    def test_explicit_flag_of_many(self):
        bug_task = self.factory.makeBugTask(target=self.makeTarget())
        with feature_flags():
            set_feature_flag(
                self.flag, u'  foo bar  ' + bug_task.pillar.name + '    baz ')
            self.assertTrue(
                removeSecurityProxy(bug_task)._checkAutoconfirmFeatureFlag())

    def test_match_all_flag(self):
        bug_task = self.factory.makeBugTask(target=self.makeTarget())
        with feature_flags():
            set_feature_flag(self.flag, u'*')
            self.assertTrue(
                removeSecurityProxy(bug_task)._checkAutoconfirmFeatureFlag())

    def test_alt_flag_does_not_affect(self):
        bug_task = self.factory.makeBugTask(target=self.makeTarget())
        with feature_flags():
            set_feature_flag(self.alt_flag, bug_task.pillar.name)
            self.assertFalse(
                removeSecurityProxy(bug_task)._checkAutoconfirmFeatureFlag())


class TestAutoConfirmBugTasksFlagForProductSeries(
    TestAutoConfirmBugTasksFlagForProduct):
    """Tests for auto-confirming bug tasks."""

    def makeTarget(self):
        return self.factory.makeProductSeries()


class TestAutoConfirmBugTasksFlagForDistribution(
    TestAutoConfirmBugTasksFlagForProduct):
    """Tests for auto-confirming bug tasks."""

    flag = TestAutoConfirmBugTasksFlagForProduct.alt_flag
    alt_flag = TestAutoConfirmBugTasksFlagForProduct.flag

    def makeTarget(self):
        return self.factory.makeDistribution()


class TestAutoConfirmBugTasksFlagForDistributionSeries(
    TestAutoConfirmBugTasksFlagForDistribution):
    """Tests for auto-confirming bug tasks."""

    def makeTarget(self):
        return self.factory.makeDistroSeries()


class TestAutoConfirmBugTasksFlagForDistributionSourcePackage(
    TestAutoConfirmBugTasksFlagForDistribution):
    """Tests for auto-confirming bug tasks."""

    def makeTarget(self):
        return self.factory.makeDistributionSourcePackage()


class TestAutoConfirmBugTasksTransitionToTarget(TestCaseWithFactory):
    """Tests for auto-confirming bug tasks."""
    # Tests for making sure that switching a task from one project that
    # does not auto-confirm to another that does performs the auto-confirm
    # correctly, if appropriate.  This is only necessary for as long as a
    # project may not participate in auto-confirm.

    layer = DatabaseFunctionalLayer

    def test_no_transitionToTarget(self):
        # We can change the target.  If the normal bug conditions do not
        # hold, there will be no transition.
        person = self.factory.makePerson()
        autoconfirm_product = self.factory.makeProduct(owner=person)
        no_autoconfirm_product = self.factory.makeProduct(owner=person)
        with feature_flags():
            set_feature_flag(u'bugs.autoconfirm.enabled_product_names',
                             autoconfirm_product.name)
            bug_task = self.factory.makeBugTask(
                target=no_autoconfirm_product, owner=person)
            with person_logged_in(person):
                bug_task.maybeConfirm()
                self.assertEqual(BugTaskStatus.NEW, bug_task.status)
                bug_task.transitionToTarget(autoconfirm_product)
                self.assertEqual(BugTaskStatus.NEW, bug_task.status)

    def test_transitionToTarget(self):
        # If the conditions *do* hold, though, we will auto-confirm.
        person = self.factory.makePerson()
        another_person = self.factory.makePerson()
        autoconfirm_product = self.factory.makeProduct(owner=person)
        no_autoconfirm_product = self.factory.makeProduct(owner=person)
        with feature_flags():
            set_feature_flag(u'bugs.autoconfirm.enabled_product_names',
                             autoconfirm_product.name)
            bug_task = self.factory.makeBugTask(
                target=no_autoconfirm_product, owner=person)
            with person_logged_in(another_person):
                bug_task.bug.markUserAffected(another_person)
            with person_logged_in(person):
                bug_task.maybeConfirm()
                self.assertEqual(BugTaskStatus.NEW, bug_task.status)
                bug_task.transitionToTarget(autoconfirm_product)
                self.assertEqual(BugTaskStatus.CONFIRMED, bug_task.status)
# END TEMPORARY BIT FOR BUGTASK AUTOCONFIRM FEATURE FLAG.


class TestAutoConfirmBugTasks(TestCaseWithFactory):
    """Tests for auto-confirming bug tasks."""
    # Tests for maybeConfirm

    layer = DatabaseFunctionalLayer

    def test_auto_confirm(self):
        # A typical new bugtask auto-confirms.  Doing so changes the status of
        # the bug task, creates a status event, and creates a new comment
        # indicating the reason the Janitor auto-confirmed.
        # When feature flag code is removed, remove the next two lines and
        # dedent the rest.
        with feature_flags():
            set_feature_flag(u'bugs.autoconfirm.enabled_product_names', u'*')
            bug_task = self.factory.makeBugTask()
            bug = bug_task.bug
            self.assertEqual(BugTaskStatus.NEW, bug_task.status)
            original_comment_count = bug.messages.count()
            with EventRecorder() as recorder:
                bug_task.maybeConfirm()
                self.assertEqual(BugTaskStatus.CONFIRMED, bug_task.status)
                self.assertEqual(2, len(recorder.events))
                msg_event, mod_event = recorder.events
                self.assertEqual(getUtility(ILaunchpadCelebrities).janitor,
                                 mod_event.user)
                self.assertEqual(['status'], mod_event.edited_fields)
                self.assertEqual(BugTaskStatus.NEW,
                                 mod_event.object_before_modification.status)
                self.assertEqual(bug_task, mod_event.object)
                # A new comment is recorded.
                self.assertEqual(
                    original_comment_count + 1, bug.messages.count())
                self.assertEqual(
                    u"Status changed to 'Confirmed' because the bug affects "
                    "multiple users.",
                    bug.messages[-1].text_contents)

    def test_do_not_confirm_bugwatch_tasks(self):
        # A bugwatch bugtask does not auto-confirm.
        # When feature flag code is removed, remove the next two lines and
        # dedent the rest.
        with feature_flags():
            set_feature_flag(u'bugs.autoconfirm.enabled_product_names', u'*')
            product = self.factory.makeProduct()
            with person_logged_in(product.owner):
                bug = self.factory.makeBug(
                    product=product, owner=product.owner)
                bug_task = bug.getBugTask(product)
                watch = self.factory.makeBugWatch(bug=bug)
                bug_task.bugwatch = watch
            self.assertEqual(BugTaskStatus.NEW, bug_task.status)
            with EventRecorder() as recorder:
                bug_task.maybeConfirm()
                self.assertEqual(BugTaskStatus.NEW, bug_task.status)
                self.assertEqual(0, len(recorder.events))

    def test_only_confirm_new_tasks(self):
        # A non-new bugtask does not auto-confirm.
        # When feature flag code is removed, remove the next two lines and
        # dedent the rest.
        with feature_flags():
            set_feature_flag(u'bugs.autoconfirm.enabled_product_names', u'*')
            bug_task = self.factory.makeBugTask()
            removeSecurityProxy(bug_task).transitionToStatus(
                BugTaskStatus.CONFIRMED, bug_task.bug.owner)
            self.assertEqual(BugTaskStatus.CONFIRMED, bug_task.status)
            with EventRecorder() as recorder:
                bug_task.maybeConfirm()
                self.assertEqual(BugTaskStatus.CONFIRMED, bug_task.status)
                self.assertEqual(0, len(recorder.events))


class TestValidateTransitionToTarget(TestCaseWithFactory):
    """Tests for BugTask.validateTransitionToTarget."""

    layer = DatabaseFunctionalLayer

    def makeAndCheckTransition(self, old, new, extra=None):
        task = self.factory.makeBugTask(target=old)
        if extra:
            self.factory.makeBugTask(bug=task.bug, target=extra)
        with person_logged_in(task.owner):
            task.validateTransitionToTarget(new)

    def assertTransitionWorks(self, a, b, extra=None):
        """Check that a transition between two targets works both ways."""
        self.makeAndCheckTransition(a, b, extra)
        self.makeAndCheckTransition(b, a, extra)

    def assertTransitionForbidden(self, a, b, extra=None):
        """Check that a transition between two targets fails both ways."""
        self.assertRaises(
            IllegalTarget, self.makeAndCheckTransition, a, b, extra)
        self.assertRaises(
            IllegalTarget, self.makeAndCheckTransition, b, a, extra)

    def test_product_to_product_works(self):
        self.assertTransitionWorks(
            self.factory.makeProduct(),
            self.factory.makeProduct())

    def test_product_to_distribution_works(self):
        self.assertTransitionWorks(
            self.factory.makeProduct(),
            self.factory.makeDistributionSourcePackage())

    def test_product_to_package_works(self):
        self.assertTransitionWorks(
            self.factory.makeProduct(),
            self.factory.makeDistributionSourcePackage())

    def test_distribution_to_distribution_works(self):
        self.assertTransitionWorks(
            self.factory.makeDistribution(),
            self.factory.makeDistribution())

    def test_distribution_to_package_works(self):
        distro = self.factory.makeDistribution()
        dsp = self.factory.makeDistributionSourcePackage(distribution=distro)
        self.assertEquals(dsp.distribution, distro)
        self.assertTransitionWorks(distro, dsp)

    def test_package_to_package_works(self):
        distro = self.factory.makeDistribution()
        self.assertTransitionWorks(
            self.factory.makeDistributionSourcePackage(distribution=distro),
            self.factory.makeDistributionSourcePackage(distribution=distro))

    def test_sourcepackage_to_sourcepackage_in_same_series_works(self):
        sp1 = self.factory.makeSourcePackage(publish=True)
        sp2 = self.factory.makeSourcePackage(distroseries=sp1.distroseries,
                                             publish=True)
        self.assertTransitionWorks(sp1, sp2)

    def test_sourcepackage_to_same_series_works(self):
        sp = self.factory.makeSourcePackage()
        self.assertTransitionWorks(sp, sp.distroseries)

    def test_different_distros_works(self):
        self.assertTransitionWorks(
            self.factory.makeDistributionSourcePackage(),
            self.factory.makeDistributionSourcePackage())

    def test_cannot_transition_to_productseries(self):
        product = self.factory.makeProduct()
        self.assertTransitionForbidden(
            product,
            self.factory.makeProductSeries(product=product))

    def test_cannot_transition_to_distroseries(self):
        distro = self.factory.makeDistribution()
        series = self.factory.makeDistroSeries(distribution=distro)
        self.assertTransitionForbidden(distro, series)

    def test_cannot_transition_to_sourcepackage(self):
        dsp = self.factory.makeDistributionSourcePackage()
        series = self.factory.makeDistroSeries(distribution=dsp.distribution)
        sp = self.factory.makeSourcePackage(
            distroseries=series, sourcepackagename=dsp.sourcepackagename)
        self.assertTransitionForbidden(dsp, sp)

    def test_cannot_transition_to_sourcepackage_in_different_series(self):
        distro = self.factory.makeDistribution()
        ds1 = self.factory.makeDistroSeries(distribution=distro)
        sp1 = self.factory.makeSourcePackage(distroseries=ds1)
        ds2 = self.factory.makeDistroSeries(distribution=distro)
        sp2 = self.factory.makeSourcePackage(distroseries=ds2)
        self.assertTransitionForbidden(sp1, sp2)

    # If series tasks for a distribution exist, the pillar of the
    # non-series task cannot be changed. This is due to the strange
    # rules around creation of DS/SP tasks.
    def test_cannot_transition_pillar_of_distro_task_if_series_involved(self):
        # If a Distribution task has subordinate DistroSeries tasks, its
        # pillar cannot be changed.
        series = self.factory.makeDistroSeries()
        product = self.factory.makeProduct()
        distro = self.factory.makeDistribution()
        self.assertRaises(
            IllegalTarget, self.makeAndCheckTransition,
            series.distribution, product, series)
        self.assertRaises(
            IllegalTarget, self.makeAndCheckTransition,
            series.distribution, distro, series)

    def test_cannot_transition_dsp_task_if_sp_tasks_exist(self):
        # If a DistributionSourcePackage task has subordinate
        # SourcePackage tasks, its pillar cannot be changed.
        sp = self.factory.makeSourcePackage(publish=True)
        product = self.factory.makeProduct()
        distro = self.factory.makeDistribution()
        self.assertRaises(
            IllegalTarget, self.makeAndCheckTransition,
            sp.distribution_sourcepackage, product, sp)
        self.assertRaises(
            IllegalTarget, self.makeAndCheckTransition,
            sp.distribution_sourcepackage, distro, sp)

    def test_cannot_transition_to_distro_with_series_tasks(self):
        # If there are any series (DistroSeries or SourcePackage) tasks
        # for a distribution, you can't transition from another pillar
        # to that distribution.
        ds = self.factory.makeDistroSeries()
        sp1 = self.factory.makeSourcePackage(distroseries=ds, publish=True)
        sp2 = self.factory.makeSourcePackage(distroseries=ds, publish=True)
        product = self.factory.makeProduct()
        self.assertRaises(
            IllegalTarget, self.makeAndCheckTransition,
            product, ds.distribution, ds)
        self.assertRaises(
            IllegalTarget, self.makeAndCheckTransition,
            product, ds.distribution, sp2)
        self.assertRaises(
            IllegalTarget, self.makeAndCheckTransition,
            product, sp1.distribution_sourcepackage, ds)
        self.assertRaises(
            IllegalTarget, self.makeAndCheckTransition,
            product, sp1.distribution_sourcepackage, sp2)

    def test_can_transition_dsp_task_with_sp_task_to_different_spn(self):
        # Even if a Distribution or DistributionSourcePackage task has
        # subordinate series tasks, the sourcepackagename can be
        # changed, added or removed. A Storm validator on
        # sourcepackagename changes all the related tasks.
        ds = self.factory.makeDistroSeries()
        sp1 = self.factory.makeSourcePackage(distroseries=ds, publish=True)
        sp2 = self.factory.makeSourcePackage(distroseries=ds, publish=True)
        dsp1 = sp1.distribution_sourcepackage
        dsp2 = sp2.distribution_sourcepackage
        # The sourcepackagename can be changed
        self.makeAndCheckTransition(dsp1, dsp2, sp1)
        self.makeAndCheckTransition(dsp2, dsp1, sp2)
        # Or removed or added.
        self.makeAndCheckTransition(dsp1, ds.distribution, sp1)
        self.makeAndCheckTransition(ds.distribution, dsp1, ds)

    def test_validate_target_is_called(self):
        p = self.factory.makeProduct()
        task1 = self.factory.makeBugTask(target=p)
        task2 = self.factory.makeBugTask(
            bug=task1.bug, target=self.factory.makeProduct())
        with person_logged_in(task2.owner):
            self.assertRaisesWithContent(
                IllegalTarget,
                "A fix for this bug has already been requested for %s"
                % p.displayname, task2.transitionToTarget, p)


class TestTransitionToTarget(TestCaseWithFactory):
    """Tests for BugTask.transitionToTarget."""

    layer = DatabaseFunctionalLayer

    def makeAndTransition(self, old, new):
        task = self.factory.makeBugTask(target=old)
        p = self.factory.makePerson()
        self.assertEqual(old, task.target)
        old_state = Snapshot(task, providing=providedBy(task))
        with person_logged_in(task.owner):
            task.bug.subscribe(p, p)
            task.transitionToTarget(new)
            notify(ObjectModifiedEvent(task, old_state, ["target"]))
        return task

    def assertTransitionWorks(self, a, b):
        """Check that a transition between two targets works both ways."""
        self.assertEqual(b, self.makeAndTransition(a, b).target)
        self.assertEqual(a, self.makeAndTransition(b, a).target)

    def test_transition_works(self):
        self.assertTransitionWorks(
            self.factory.makeProduct(),
            self.factory.makeProduct())

    def test_target_type_transition_works(self):
        # A transition from one type of target to another works.
        self.assertTransitionWorks(
            self.factory.makeProduct(),
            self.factory.makeDistributionSourcePackage())

    def test_validation(self):
        # validateTransitionToTarget is called before any transition.
        p = self.factory.makeProduct()
        task = self.factory.makeBugTask(target=p)

        # Patch out validateTransitionToTarget to raise an exception
        # that we can check. Also check that the target was not changed.
        msg = self.factory.getUniqueString()
        removeSecurityProxy(task).validateTransitionToTarget = FakeMethod(
            failure=IllegalTarget(msg))
        with person_logged_in(task.owner):
            self.assertRaisesWithContent(
                IllegalTarget, msg,
                task.transitionToTarget, self.factory.makeProduct())
        self.assertEqual(p, task.target)

    def test_transition_to_same_is_noop(self):
        # While a no-op transition would normally be rejected due to
        # task duplication, transitionToTarget short-circuits.
        p = self.factory.makeProduct()
        self.assertTransitionWorks(p, p)

    def test_milestone_unset_on_transition(self):
        # A task's milestone is reset when its target changes.
        product = self.factory.makeProduct()
        task = self.factory.makeBugTask(target=product)
        with person_logged_in(task.owner):
            task.milestone = self.factory.makeMilestone(product=product)
            task.transitionToTarget(self.factory.makeProduct())
        self.assertIs(None, task.milestone)

    def test_milestone_preserved_if_transition_rejected(self):
        # If validation rejects a transition, the milestone is not unset.
        product = self.factory.makeProduct()
        task = self.factory.makeBugTask(target=product)
        with person_logged_in(task.owner):
            task.milestone = milestone = self.factory.makeMilestone(
                product=product)
            self.assertRaises(
                IllegalTarget,
                task.transitionToTarget, self.factory.makeSourcePackage())
        self.assertEqual(milestone, task.milestone)

    def test_milestone_preserved_within_a_pillar(self):
        # Milestones are pillar-global, so transitions between packages
        # don't unset them.
        sp = self.factory.makeSourcePackage(publish=True)
        dsp = sp.distribution_sourcepackage
        task = self.factory.makeBugTask(target=dsp.distribution)
        with person_logged_in(task.owner):
            task.milestone = milestone = self.factory.makeMilestone(
                distribution=dsp.distribution)
            task.transitionToTarget(dsp)
        self.assertEqual(milestone, task.milestone)

    def test_targetnamecache_updated(self):
        new_product = self.factory.makeProduct()
        task = self.factory.makeBugTask()
        with person_logged_in(task.owner):
            task.transitionToTarget(new_product)
        self.assertEqual(
            new_product.bugtargetdisplayname,
            removeSecurityProxy(task).targetnamecache)

    def test_matching_sourcepackage_tasks_updated_when_name_changed(self):
        # If the sourcepackagename is changed, it's changed on all tasks
        # with the same distribution and sourcepackagename.

        # Create a distribution and distroseries with tasks.
        ds = self.factory.makeDistroSeries()
        bug = self.factory.makeBug(distribution=ds.distribution)
        ds_task = self.factory.makeBugTask(bug=bug, target=ds)

        # Also create a task for another distro. It will not be touched.
        other_distro = self.factory.makeDistribution()
        self.factory.makeBugTask(bug=bug, target=other_distro)

        self.assertContentEqual(
            (task.target for task in bug.bugtasks),
            [ds, ds.distribution, other_distro])
        sp = self.factory.makeSourcePackage(distroseries=ds, publish=True)
        with person_logged_in(ds_task.owner):
            ds_task.transitionToTarget(sp)
        self.assertContentEqual(
            (t.target for t in bug.bugtasks),
            [sp, sp.distribution_sourcepackage, other_distro])

    def test_access_policy_changed(self):
        # If an access policy is set, changing the pillar also switches
        # to the matching policy on the new pillar.
        orig_product = self.factory.makeProduct()
        orig_policy = self.factory.makeAccessPolicy(pillar=orig_product)
        new_product = self.factory.makeProduct()
        new_policy = self.factory.makeAccessPolicy(
            pillar=new_product, type=orig_policy.type)

        bug = self.factory.makeBug(product=orig_product)
        with person_logged_in(bug.owner):
            bug.setAccessPolicy(orig_policy.type)
            self.assertEqual(orig_policy, bug.access_policy)
            bug.default_bugtask.transitionToTarget(new_product)
            self.assertEqual(new_policy, bug.access_policy)


class TestBugTargetKeys(TestCaseWithFactory):
    """Tests for bug_target_to_key and bug_target_from_key."""

    layer = DatabaseFunctionalLayer

    def assertTargetKeyWorks(self, target, flat):
        """Check that a target flattens to the dict and back."""
        self.assertEqual(flat, bug_target_to_key(target))
        self.assertEqual(target, bug_target_from_key(**flat))

    def test_product(self):
        product = self.factory.makeProduct()
        self.assertTargetKeyWorks(
            product,
            dict(
                product=product,
                productseries=None,
                distribution=None,
                distroseries=None,
                sourcepackagename=None,
                ))

    def test_productseries(self):
        series = self.factory.makeProductSeries()
        self.assertTargetKeyWorks(
            series,
            dict(
                product=None,
                productseries=series,
                distribution=None,
                distroseries=None,
                sourcepackagename=None,
                ))

    def test_distribution(self):
        distro = self.factory.makeDistribution()
        self.assertTargetKeyWorks(
            distro,
            dict(
                product=None,
                productseries=None,
                distribution=distro,
                distroseries=None,
                sourcepackagename=None,
                ))

    def test_distroseries(self):
        distroseries = self.factory.makeDistroSeries()
        self.assertTargetKeyWorks(
            distroseries,
            dict(
                product=None,
                productseries=None,
                distribution=None,
                distroseries=distroseries,
                sourcepackagename=None,
                ))

    def test_distributionsourcepackage(self):
        dsp = self.factory.makeDistributionSourcePackage()
        self.assertTargetKeyWorks(
            dsp,
            dict(
                product=None,
                productseries=None,
                distribution=dsp.distribution,
                distroseries=None,
                sourcepackagename=dsp.sourcepackagename,
                ))

    def test_sourcepackage(self):
        sp = self.factory.makeSourcePackage()
        self.assertTargetKeyWorks(
            sp,
            dict(
                product=None,
                productseries=None,
                distribution=None,
                distroseries=sp.distroseries,
                sourcepackagename=sp.sourcepackagename,
                ))

    def test_no_key_for_non_targets(self):
        self.assertRaises(
            AssertionError, bug_target_to_key, self.factory.makePerson())

    def test_no_target_for_bad_keys(self):
        self.assertRaises(
            AssertionError, bug_target_from_key, None, None, None, None, None)


class ValidateTargetMixin:
    """ A mixin used to test validate_target and validate_new_target when used
        a private bugs to check for multi-tenant constraints.
    """

    feature_flag = {'disclosure.allow_multipillar_private_bugs.enabled': 'on'}

    def test_private_multi_tenanted_forbidden(self):
        # A new task project cannot be added if there is already one from
        # another pillar.
        d = self.factory.makeDistribution()
        bug = self.factory.makeBug(distribution=d)
        if not self.multi_tenant_test_one_task_only:
            self.factory.makeBugTask(bug=bug)
        p = self.factory.makeProduct()
        with person_logged_in(bug.owner):
            bug.setPrivate(True, bug.owner)
            self.assertRaisesWithContent(
                IllegalTarget,
                "This private bug already affects %s. "
                "Private bugs cannot affect multiple projects."
                    % d.displayname,
                self.validate_method, bug, p)
            # It works with the feature flag
            with FeatureFixture(self.feature_flag):
                self.validate_method(bug, p)

    def test_private_incorrect_pillar_task_forbidden(self):
        # A product or distro cannot be added if there is already a bugtask.
        p1 = self.factory.makeProduct()
        p2 = self.factory.makeProduct()
        d = self.factory.makeDistribution()
        bug = self.factory.makeBug(product=p1)
        if not self.multi_tenant_test_one_task_only:
            self.factory.makeBugTask(bug=bug)
        with person_logged_in(bug.owner):
            bug.setPrivate(True, bug.owner)
            self.assertRaisesWithContent(
                IllegalTarget,
                "This private bug already affects %s. "
                "Private bugs cannot affect multiple projects."
                    % p1.displayname,
                self.validate_method, bug, p2)
            self.assertRaisesWithContent(
                IllegalTarget,
                "This private bug already affects %s. "
                "Private bugs cannot affect multiple projects."
                    % p1.displayname,
                self.validate_method, bug, d)
            # It works with the feature flag
            with FeatureFixture(self.feature_flag):
                self.validate_method(bug, p2)

    def test_private_incorrect_product_series_task_forbidden(self):
        # A product series cannot be added if there is already a bugtask for
        # a different product.
        p1 = self.factory.makeProduct()
        p2 = self.factory.makeProduct()
        series = self.factory.makeProductSeries(product=p2)
        bug = self.factory.makeBug(product=p1)
        if not self.multi_tenant_test_one_task_only:
            self.factory.makeBugTask(bug=bug)
        with person_logged_in(bug.owner):
            bug.setPrivate(True, bug.owner)
            self.assertRaisesWithContent(
                IllegalTarget,
                "This private bug already affects %s. "
                "Private bugs cannot affect multiple projects."
                    % p1.displayname,
                self.validate_method, bug, series)
            # It works with the feature flag
            with FeatureFixture(self.feature_flag):
                self.validate_method(bug, series)

    def test_private_incorrect_distro_series_task_forbidden(self):
        # A distro series cannot be added if there is already a bugtask for
        # a different distro.
        d1 = self.factory.makeDistribution()
        d2 = self.factory.makeDistribution()
        series = self.factory.makeDistroSeries(distribution=d2)
        bug = self.factory.makeBug(distribution=d1)
        if not self.multi_tenant_test_one_task_only:
            self.factory.makeBugTask(bug=bug)
        with person_logged_in(bug.owner):
            bug.setPrivate(True, bug.owner)
            self.assertRaisesWithContent(
                IllegalTarget,
                "This private bug already affects %s. "
                "Private bugs cannot affect multiple projects."
                    % d1.displayname,
                self.validate_method, bug, series)
            # It works with the feature flag
            with FeatureFixture(self.feature_flag):
                self.validate_method(bug, series)


class TestValidateTarget(TestCaseWithFactory, ValidateTargetMixin):

    layer = DatabaseFunctionalLayer

    multi_tenant_test_one_task_only = False

    @property
    def validate_method(self):
        # Used for ValidateTargetMixin.
        return validate_target

    def test_new_product_is_allowed(self):
        # A new product not on the bug is OK.
        p1 = self.factory.makeProduct()
        task = self.factory.makeBugTask(target=p1)
        p2 = self.factory.makeProduct()
        validate_target(task.bug, p2)

    def test_same_product_is_forbidden(self):
        # A product with an existing task is not.
        p = self.factory.makeProduct()
        task = self.factory.makeBugTask(target=p)
        self.assertRaisesWithContent(
            IllegalTarget,
            "A fix for this bug has already been requested for %s"
            % p.displayname,
            validate_target, task.bug, p)

    def test_new_distribution_is_allowed(self):
        # A new distribution not on the bug is OK.
        d1 = self.factory.makeDistribution()
        task = self.factory.makeBugTask(target=d1)
        d2 = self.factory.makeDistribution()
        validate_target(task.bug, d2)

    def test_new_productseries_is_allowed(self):
        # A new productseries not on the bug is OK.
        ds1 = self.factory.makeProductSeries()
        task = self.factory.makeBugTask(target=ds1)
        ds2 = self.factory.makeProductSeries()
        validate_target(task.bug, ds2)

    def test_new_distroseries_is_allowed(self):
        # A new distroseries not on the bug is OK.
        ds1 = self.factory.makeDistroSeries()
        task = self.factory.makeBugTask(target=ds1)
        ds2 = self.factory.makeDistroSeries()
        validate_target(task.bug, ds2)

    def test_new_sourcepackage_is_allowed(self):
        # A new sourcepackage not on the bug is OK.
        sp1 = self.factory.makeSourcePackage(publish=True)
        task = self.factory.makeBugTask(target=sp1)
        sp2 = self.factory.makeSourcePackage(publish=True)
        validate_target(task.bug, sp2)

    def test_multiple_packageless_distribution_tasks_are_forbidden(self):
        # A distribution with an existing task is not.
        d = self.factory.makeDistribution()
        task = self.factory.makeBugTask(target=d)
        self.assertRaisesWithContent(
            IllegalTarget,
            "A fix for this bug has already been requested for %s"
            % d.displayname,
            validate_target, task.bug, d)

    def test_distributionsourcepackage_task_is_allowed(self):
        # A DistributionSourcePackage task can coexist with a task for
        # its Distribution.
        d = self.factory.makeDistribution()
        task = self.factory.makeBugTask(target=d)
        dsp = self.factory.makeDistributionSourcePackage(distribution=d)
        validate_target(task.bug, dsp)

    def test_different_distributionsourcepackage_tasks_are_allowed(self):
        # A DistributionSourcePackage task can also coexist with a task
        # for another one.
        dsp1 = self.factory.makeDistributionSourcePackage()
        task = self.factory.makeBugTask(target=dsp1)
        dsp2 = self.factory.makeDistributionSourcePackage(
            distribution=dsp1.distribution)
        validate_target(task.bug, dsp2)

    def test_same_distributionsourcepackage_task_is_forbidden(self):
        # But a DistributionSourcePackage task cannot coexist with a
        # task for itself.
        dsp = self.factory.makeDistributionSourcePackage()
        task = self.factory.makeBugTask(target=dsp)
        self.assertRaisesWithContent(
            IllegalTarget,
            "A fix for this bug has already been requested for %s in %s"
            % (dsp.sourcepackagename.name, dsp.distribution.displayname),
            validate_target, task.bug, dsp)

    def test_dsp_without_publications_disallowed(self):
        # If a distribution has series, a DistributionSourcePackage task
        # can only be created if the package is published in a distro
        # archive.
        series = self.factory.makeDistroSeries()
        dsp = self.factory.makeDistributionSourcePackage(
            distribution=series.distribution)
        task = self.factory.makeBugTask()
        self.assertRaisesWithContent(
            IllegalTarget,
            "Package %s not published in %s"
            % (dsp.sourcepackagename.name, dsp.distribution.displayname),
            validate_target, task.bug, dsp)

    def test_dsp_with_publications_allowed(self):
        # If a distribution has series, a DistributionSourcePackage task
        # can only be created if the package is published in a distro
        # archive.
        series = self.factory.makeDistroSeries()
        dsp = self.factory.makeDistributionSourcePackage(
            distribution=series.distribution)
        task = self.factory.makeBugTask()
        self.factory.makeSourcePackagePublishingHistory(
            distroseries=series, sourcepackagename=dsp.sourcepackagename,
            archive=series.main_archive)
        validate_target(task.bug, dsp)

    def test_dsp_with_only_ppa_publications_disallowed(self):
        # If a distribution has series, a DistributionSourcePackage task
        # can only be created if the package is published in a distro
        # archive. PPA publications don't count.
        series = self.factory.makeDistroSeries()
        dsp = self.factory.makeDistributionSourcePackage(
            distribution=series.distribution)
        task = self.factory.makeBugTask()
        self.factory.makeSourcePackagePublishingHistory(
            distroseries=series, sourcepackagename=dsp.sourcepackagename,
            archive=self.factory.makeArchive(purpose=ArchivePurpose.PPA))
        self.assertRaisesWithContent(
            IllegalTarget,
            "Package %s not published in %s"
            % (dsp.sourcepackagename.name, dsp.distribution.displayname),
            validate_target, task.bug, dsp)

    def test_present_access_policy_works(self):
        # If an access policy is set, changing the pillar is permitted
        # if the target has an access policy of the same type.
        orig_product = self.factory.makeProduct()
        orig_policy = self.factory.makeAccessPolicy(pillar=orig_product)
        new_product = self.factory.makeProduct()
        self.factory.makeAccessPolicy(
            pillar=new_product, type=orig_policy.type)

        bug = self.factory.makeBug(product=orig_product)
        with person_logged_in(bug.owner):
            bug.setAccessPolicy(orig_policy.type)
        self.assertEqual(orig_policy, bug.access_policy)
        # No exception is raised.
        validate_target(bug, new_product)

    def test_missing_access_policy_rejected(self):
        # If the new pillar doesn't have a corresponding access policy,
        # the transition is forbidden.
        orig_product = self.factory.makeProduct()
        orig_policy = self.factory.makeAccessPolicy(pillar=orig_product)
        new_product = self.factory.makeProduct()

        bug = self.factory.makeBug(product=orig_product)
        with person_logged_in(bug.owner):
            bug.setAccessPolicy(orig_policy.type)
        self.assertEqual(orig_policy, bug.access_policy)
        self.assertRaisesWithContent(
            IllegalTarget,
            "%s doesn't have a %s access policy."
            % (new_product.displayname, bug.access_policy.type.title),
            validate_target, bug, new_product)


class TestValidateNewTarget(TestCaseWithFactory, ValidateTargetMixin):

    layer = DatabaseFunctionalLayer

    multi_tenant_test_one_task_only = True

    @property
    def validate_method(self):
        # Used for ValidateTargetMixin.
        return validate_new_target

    def test_products_are_ok(self):
        p1 = self.factory.makeProduct()
        task = self.factory.makeBugTask(target=p1)
        p2 = self.factory.makeProduct()
        validate_new_target(task.bug, p2)

    def test_calls_validate_target(self):
        p = self.factory.makeProduct()
        task = self.factory.makeBugTask(target=p)
        self.assertRaisesWithContent(
            IllegalTarget,
            "A fix for this bug has already been requested for %s"
            % p.displayname,
            validate_new_target, task.bug, p)

    def test_package_task_with_distribution_task_forbidden(self):
        d = self.factory.makeDistribution()
        dsp = self.factory.makeDistributionSourcePackage(distribution=d)
        task = self.factory.makeBugTask(target=d)
        self.assertRaisesWithContent(
            IllegalTarget,
            "This bug is already open on %s with no package specified. "
            "You should fill in a package name for the existing bug."
            % d.displayname,
            validate_new_target, task.bug, dsp)

    def test_distribution_task_with_package_task_forbidden(self):
        d = self.factory.makeDistribution()
        dsp = self.factory.makeDistributionSourcePackage(distribution=d)
        task = self.factory.makeBugTask(target=dsp)
        self.assertRaisesWithContent(
            IllegalTarget,
            "This bug is already on %s. Please specify an affected "
            "package in which the bug has not yet been reported."
            % d.displayname,
            validate_new_target, task.bug, d)


class TestWebservice(TestCaseWithFactory):
    """Tests for the webservice."""

    layer = AppServerLayer

    def test_delete_bugtask(self):
        """Test that a bugtask can be deleted with the feature flag on."""
        owner = self.factory.makePerson()
        db_bug = self.factory.makeBug()
        db_bugtask = self.factory.makeBugTask(bug=db_bug, owner=owner)
        transaction.commit()
        logout()

        # It will fail without feature flag enabled.
        launchpad = self.factory.makeLaunchpadService(owner)
        bugtask = ws_object(launchpad, db_bugtask)
        self.assertRaises(Unauthorized, bugtask.lp_delete)

        flags = {u"disclosure.delete_bugtask.enabled": u"on"}
        with FeatureFixture(flags):
            launchpad = self.factory.makeLaunchpadService(owner)
            bugtask = ws_object(launchpad, db_bugtask)
            bugtask.lp_delete()
            transaction.commit()
        # Check the delete really worked.
        with person_logged_in(removeSecurityProxy(db_bug).owner):
            self.assertEqual([db_bug.default_bugtask], db_bug.bugtasks)


<<<<<<< HEAD
class TestBugTaskUserHasPriviliges(TestCaseWithFactory):
=======
class TestBugTaskUserHasPrivileges(TestCaseWithFactory):
>>>>>>> 23ee7b26

    layer = DatabaseFunctionalLayer

    def setUp(self):
<<<<<<< HEAD
        super(TestBugTaskUserHasPriviliges, self).setUp()
=======
        super(TestBugTaskUserHasPrivileges, self).setUp()
>>>>>>> 23ee7b26
        self.celebrities = getUtility(ILaunchpadCelebrities)

    def test_admin_is_allowed(self):
        # An admin always has privileges.
        bugtask = self.factory.makeBugTask()
        self.assertTrue(bugtask.userHasPrivileges(self.celebrities.admin))

    def test_bug_celebrities_are_allowed(self):
        # The three bug celebrities (bug watcher, bug importer and
        # janitor always have privileges.
        bugtask = self.factory.makeBugTask()
        for celeb in (
            self.celebrities.bug_watch_updater,
            self.celebrities.bug_importer, self.celebrities.janitor):
            self.assertTrue(bugtask.userHasPrivileges(celeb))

    def test_pillar_owner_is_allowed(self):
        # The pillar owner has privileges.
        pillar = self.factory.makeProduct()
        bugtask = self.factory.makeBugTask(target=pillar)
        self.assertTrue(bugtask.userHasPrivileges(pillar.owner))

    def test_pillar_driver_is_allowed(self):
        # The pillar driver has privileges.
        pillar = self.factory.makeProduct()
        removeSecurityProxy(pillar).driver = self.factory.makePerson()
        bugtask = self.factory.makeBugTask(target=pillar)
        self.assertTrue(bugtask.userHasPrivileges(pillar.driver))

    def test_pillar_bug_supervisor(self):
        # The pillar bug supervisor has privileges.
        pillar = self.factory.makeProduct()
        bugsupervisor = self.factory.makePerson()
        removeSecurityProxy(pillar).setBugSupervisor(
            bugsupervisor, self.celebrities.admin)
        bugtask = self.factory.makeBugTask(target=pillar)
        self.assertTrue(bugtask.userHasPrivileges(bugsupervisor))

    def test_productseries_driver_is_allowed(self):
        # The series driver has privileges.
        series = self.factory.makeProductSeries()
        removeSecurityProxy(series).driver = self.factory.makePerson()
        bugtask = self.factory.makeBugTask(target=series)
        self.assertTrue(bugtask.userHasPrivileges(series.driver))

    def test_distroseries_driver_is_allowed(self):
        # The series driver has privileges.
        distroseries = self.factory.makeDistroSeries()
        removeSecurityProxy(distroseries).driver = self.factory.makePerson()
        bugtask = self.factory.makeBugTask(target=distroseries)
        self.assertTrue(bugtask.userHasPrivileges(distroseries.driver))

    def test_random_has_no_privileges(self):
        # Joe Random has no privileges.
        bugtask = self.factory.makeBugTask()
        self.assertFalse(
<<<<<<< HEAD
            bugtask.userHasPrivileges(self.factory.makePerson()))
=======
            bugtask.userHasPrivileges(self.factory.makePerson()))


class TestBugTaskUserHasPrivilegesContext(TestCaseWithFactory):

    layer = DatabaseFunctionalLayer

    def assert_userHasPrivilegesContext(self, obj):
        self.assertFalse(
            BugTask.userHasPrivilegesContext(obj, self.factory.makePerson()))

    def test_distribution(self):
        distribution = self.factory.makeDistribution()
        self.assert_userHasPrivilegesContext(distribution)

    def test_distributionsourcepackage(self):
        dsp = self.factory.makeDistributionSourcePackage()
        self.assert_userHasPrivilegesContext(dsp)

    def test_product(self):
        product = self.factory.makeProduct()
        self.assert_userHasPrivilegesContext(product)

    def test_productseries(self):
        productseries = self.factory.makeProductSeries()
        self.assert_userHasPrivilegesContext(productseries)

    def test_sourcepackage(self):
        source = self.factory.makeSourcePackage()
        self.assert_userHasPrivilegesContext(source)
>>>>>>> 23ee7b26
<|MERGE_RESOLUTION|>--- conflicted
+++ resolved
@@ -2642,20 +2642,12 @@
             self.assertEqual([db_bug.default_bugtask], db_bug.bugtasks)
 
 
-<<<<<<< HEAD
-class TestBugTaskUserHasPriviliges(TestCaseWithFactory):
-=======
 class TestBugTaskUserHasPrivileges(TestCaseWithFactory):
->>>>>>> 23ee7b26
 
     layer = DatabaseFunctionalLayer
 
     def setUp(self):
-<<<<<<< HEAD
-        super(TestBugTaskUserHasPriviliges, self).setUp()
-=======
         super(TestBugTaskUserHasPrivileges, self).setUp()
->>>>>>> 23ee7b26
         self.celebrities = getUtility(ILaunchpadCelebrities)
 
     def test_admin_is_allowed(self):
@@ -2712,9 +2704,6 @@
         # Joe Random has no privileges.
         bugtask = self.factory.makeBugTask()
         self.assertFalse(
-<<<<<<< HEAD
-            bugtask.userHasPrivileges(self.factory.makePerson()))
-=======
             bugtask.userHasPrivileges(self.factory.makePerson()))
 
 
@@ -2744,5 +2733,4 @@
 
     def test_sourcepackage(self):
         source = self.factory.makeSourcePackage()
-        self.assert_userHasPrivilegesContext(source)
->>>>>>> 23ee7b26
+        self.assert_userHasPrivilegesContext(source)