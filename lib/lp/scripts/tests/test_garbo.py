--- conflicted
+++ resolved
@@ -73,11 +73,8 @@
     load_garbo_job_state,
     LoginTokenPruner,
     OpenIDConsumerAssociationPruner,
-<<<<<<< HEAD
+    save_garbo_job_state,
     UnusedPOTMsgSetPruner,
-=======
-    save_garbo_job_state,
->>>>>>> 8513cd85
     UnusedSessionPruner,
     )
 from lp.services.config import config
