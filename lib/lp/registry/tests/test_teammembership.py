--- conflicted
+++ resolved
@@ -44,8 +44,6 @@
     ConsistencyError,
     fetch_team_participation_info,
     fix_teamparticipation_consistency,
-<<<<<<< HEAD
-=======
     )
 from lp.services.config import config
 from lp.services.database.lpstorm import IStore
@@ -54,7 +52,6 @@
     flush_database_caches,
     flush_database_updates,
     sqlvalues,
->>>>>>> e2c170e4
     )
 from lp.services.log.logger import BufferLogger
 from lp.testing import (
