= Launchpad's WADL documents =

Every resource in the web service has a WADL representation that
describes the capabilities of the resource in a machine-readable
format. These documents are similar to the HTML documents that provide
human beings with links to click and forms to fill out.


== Entry resources ==

Let's get a WADL representation of a resource (in this case, a
person), and see what's inside.

    >>> wadl = webservice.get(
    ...     '/beta/~salgado', 'application/vd.sun.wadl+xml').getBody()

It's an XML document.

    >>> print wadl
    <?xml version="1.0"?>
    <wadl:application xmlns:xsi="http://www.w3.org/2001/XMLSchema-instance"
        xmlns="http://research.sun.com/wadl/2006/10"
        xmlns:wadl="http://research.sun.com/wadl/2006/10"
        xsi:schemaLocation="http://research.sun.com/wadl/2006/10/wadl.xsd">
    ...
    </wadl:application>

Let's parse it and make sure it validates against the WADL schema.

    >>> from lxml import etree
    >>> from canonical.lazr.rest.resource import WADL_SCHEMA_FILE
    >>> from canonical.lazr.xml import XMLValidator

    >>> wadl_schema = XMLValidator(WADL_SCHEMA_FILE)
    >>> wadl_schema.validate(wadl)
    True
    >>> wadl_schema.error_log
    ''

    >>> tree = etree.fromstring(wadl)

The root tag of any WADL document is called 'application'. Note the
namespaced tag name; this test will be ignoring the namespace from
this point on.

    >>> tree.tag
    '{http://research.sun.com/wadl/2006/10}application'

The <application> tag for a WADL representation of an entry contains a
single <resources> tag.

    >>> def single_list_value(single_item_list):
    ...     assert (len(single_item_list) == 1,
    ...         "Expected 1 value, but received %s" % len(single_item_list))
    ...     return single_item_list[0]

    >>> resources = single_list_value(tree)
    >>> resources.tag
    '...resources'

The <resources> tag describes a set of resources rooted at the
person's URL.

    >>> resources.attrib['base']
    'http://api.launchpad.dev/beta/~salgado'

The <resources> tag contains a single <resource> tag. The WADL
description of a person describes only one resource: the person
itself.

    >>> resource = single_list_value(resources)
    >>> resource.tag
    '...resource'
    >>> resource.attrib['path']
    ''

What are the capabilities of this resource?

    >>> resource.attrib['type']
    'http://api.launchpad.dev/beta/#person'

Since all person resources work the same way, the capabilities of any
particular person resource are described by reference to a separate
WADL document. This document is located at the service root (/beta/),
and the part of the document that describes a person resource has the
XML id "person". We'll look at this document later.

To summarize: the WADL representation of an entry is a very short XML
document that says "The resource at this URL is of type [foo]," where
[foo] is a reference to another WADL document.


== Collection resources ==

The WADL description of a collection looks a lot like the WADL
description of an entry. It's an <application> tag that contains a
<resources> tag that contains a <resource> tag.

    >>> wadl = webservice.get('/beta/people',
    ...                       'application/vd.sun.wadl+xml').getBody()
    >>> wadl_schema.validate(wadl)
    True
    >>> wadl_schema.error_log
    ''

    >>> tree = etree.fromstring(wadl)
    >>> tree.tag
    '...application'

    >>> resources = single_list_value(tree)
    >>> resources.tag
    '...resources'
    >>> resources.attrib['base']
    'http://api.launchpad.dev/beta/people'

The <resource> tag defines the capabilities of the collection resource
by referencing another WADL document.

    >>> resource = single_list_value(resources)
    >>> resource.tag
    '...resource'
    >>> resource.attrib['path']
    ''
    >>> resource.attrib['type']
    'http://api.launchpad.dev/beta/#people'


== Scoped collection resources ==

The WADL representation of a scoped collection is pretty similar to
the representation of a top-level collection.

    >>> wadl = webservice.get('/beta/~admins/members',
    ...                       'application/vd.sun.wadl+xml').getBody()
    >>> wadl_schema.validate(wadl)
    True
    >>> wadl_schema.error_log
    ''

    >>> tree = etree.fromstring(wadl)
    >>> tree.tag
    '...application'

    >>> resources = single_list_value(tree)
    >>> resources.tag
    '...resources'
    >>> resources.attrib['base']
    'http://api.launchpad.dev/beta/~admins/members'

    >>> resource = single_list_value(resources)
    >>> resource.attrib['path']
    ''
    >>> resource.attrib['type']
    'http://api.launchpad.dev/beta/#person-page-resource'


== Hosted file resources ==

A hosted file resource is the web service's access point for a binary
file hosted elsewhere. Examples of hosted files include a person's
mugshot image and a project's icon.

A hosted file resource responds to GET requests by redirecting the
client to the externally hosted file. It responds to PUT or DELETE
requests by updating or deleting the underlying binary file.

The behavior laid out in the previous paragraph is also defined in the
WADL documents served by the web service itself. You can use content
negotiation to get a WADL description of any hosted file resource.

The 'salgado' user starts out with no hosted mugshot, and an ordinary
GET to the place where the mugshot would be results in a 404 error.

    >>> print webservice.get('/beta/~salgado/mugshot')
    HTTP/1.1 404 Not Found
    ...

But if the client is interested in learning how to create a mugshot at
/beta/~salgado/mugshot, it can use content negotiation to get a WADL
description of the resource-to-be.

    >>> wadl = webservice.get(
    ...     '/beta/~salgado/mugshot',
    ...     'application/vd.sun.wadl+xml').getBody()
    >>> wadl_schema.validate(wadl)
    True
    >>> wadl_schema.error_log
    ''

    >>> tree = etree.fromstring(wadl)

Just like with the WADL description of an entry or collection
resource, the WADL representation of a hosted file resource is not
much more than a reference to a big WADL file at the service root. To
find out about the capabilities of the resource-to-be, the client
needs to fetch the WADL representation of
http://api.launchpad.dev/beta/ and look for the XML element with the
ID "HostedFile".

    >>> tree.tag
    '...application'

    >>> resources = single_list_value(tree)
    >>> resources.tag
    '...resources'
    >>> resources.attrib['base']
    'http://api.launchpad.dev/beta/~salgado/mugshot'

    >>> resource = single_list_value(resources)
    >>> resource.tag
    '...resource'
    >>> resource.attrib['path']
    ''
    >>> resource.attrib['type']
    'http://api.launchpad.dev/beta/#HostedFile'


== The service root ==

All the WADL documents we've seen so far have been very simple,
describing a single resource and describing it by reference to another
WADL document. That other document is the WADL representation of the
service root. It describes the capabilities of every kind of resource
the service offers. It also describes the JSON representations those
resources serve, and any custom methods invokable on those
resources. It's a big document.

    >>> wadl = webservice.get(
    ...     '/beta/', 'application/vd.sun.wadl+xml').getBody()
    >>> wadl_schema.validate(wadl)
    True
    >>> wadl_schema.error_log
    ''
    >>> tree = etree.fromstring(wadl)

Like all WADL documents, the WADL representation of the service root
is rooted at an <application> tag.

    >>> tree.tag
    '...application'

As with the WADL descriptions of collection and entry resources, this
<application> tag describes the capabilities of the server root
resource. But that <application> tag also contains all the information
referenced by all the other WADL documents in the system. #PersonEntry
is here, as is #people and #ScopedCollection and
many other targets of a <resource> tag's 'resource_type' attribute. Also
located here are the descriptions of the JSON representations those
resources serve.


== Description of the service root itself ==

Let's whittle down the complexity a little by taking a look at the
description of the service root resource itself.

    >>> from lxml.etree import _Comment
    >>> children = [child for child in tree
    ...             if not isinstance(child, _Comment)]
    >>> resources, service_root_type, service_root_repr = children[:3]
    >>> # We'll deal with the rest of the children later.
    >>> other_children = children[3:]

The service root is an instance of a special resource type that
responds only to GET.

    >>> service_root_type.tag
    '...resource_type'
    >>> service_root_type.attrib['id']
    'service-root'
    >>> (doc, get) = list(service_root_type)
    >>> get.tag
    '...method'
    >>> get.attrib['name']
    'GET'

A client that makes a GET request to a resource of this type can get a
representation of type 'service-root-json', or it can get a WADL
representation. The WADL representation is the document we're looking
at right now.

    >>> response = single_list_value(get)
    >>> json_repr, wadl_repr = list(response)
    >>> json_repr.attrib['href']
    '#service-root-json'
    >>> wadl_repr.attrib['mediaType']
    'application/vd.sun.wadl+xml'

The details of the 'service-root-json' representation are given
immediately afterwards:

    >>> service_root_repr.tag
    '...representation'
    >>> service_root_repr.attrib['id']
    'service-root-json'
    >>> service_root_repr.attrib['mediaType']
    'application/json'

The JSON representation contains a link for each collection resource
exposed at the top level. The WADL representation has a <param> tag
for every link in the JSON representation.

    >>> person_set_param = single_list_value([
    ...     param for param in service_root_repr
    ...     if param.attrib['name'] == 'people_collection_link'])
    >>> person_set_param.tag
    '...param'
    >>> person_set_param.attrib['path']
    "$['people_collection_link']"

This is saying that applying the JSONPath expression
'$['people_collection_link']' to the JSON document
will give you something interesting: a variable we like to call
'people_collection_link'.

What's special about this variable? Well, it's a link to another
resource. This is represented in WADL by giving the <param> tag a
child <link> tag. The <link> tag explains what sort of resource is at
the other end of the link.

    >>> person_set_param_link = single_list_value(person_set_param)
    >>> person_set_param_link.tag
    '...link'
    >>> person_set_param_link.attrib['resource_type']
    'http://api.launchpad.dev/beta/#people'

A WADL client can read this and know that if it ever finds a resource
of type "service-root", it can send a GET request to that URL and get
back a JSON document. By applying the JSON expression
'["people_collection_link"]' to that document, it
will find the URL to the list of people. The list of people has the
characteristics described (in WADL format) at
http://api.launchpad.dev/beta/#people.

But where is the WADL client going to find a resource of type
"service-root" in the first place? The <resources> tag will explain
everything.

    >>> resources.tag
    '...resources'
    >>> resources.attrib['base']
    'http://api.launchpad.dev/beta/'

As with the <resources> tags shown earlier, this one contains a single
<resource> tag.

    >>> resource = single_list_value(resources)
    >>> resource.tag
    '...resource'
    >>> resource.attrib['path']
    ''
    >>> resource.attrib['type']
    '#service-root'

Aha! There's a resource of type "service-root" right there at the
service root! Who would have thought?


== The rest of the document ==

Looking at the children of the <application> tag can be
overwhelming. The description of the service root resource is
relatively simple, but then there are a huge number of
<representation> and <resource_type> tags that don't have anything to
do directly with the service root: they form a description of the web
service as a whole. I'll explain the large-scale structure of the
document and then show some examples in detail.

The first few tags are <resource_type> tags which describe the
different possible kinds of top-level collections (person collections,
bug collections, and so on). We'll look at those tags first. Each type
of collection resource has one tag devoted to it in the WADL document:

1. A <resource_type> tag describing the HTTP requests a client can
   make to manipulate the collection resource. It might look like this:

   <resource_type id="BugCollection">
     <wadl:doc xmlns="http://www.w3.org/1999/xhtml/">
       A collection of bugs, as exposed through the web service.
     </wadl:doc>
     <method name="GET" id="BugCollection-get">
       <response>
         <representation href="http://api.launchpad.dev/beta/#bug-page"/>
         <representation mediaType="application/vd.sun.wadl+xml"
                         id="BugCollection-wadl"/>
       </response>
     </method>
   </resource_type>

We know we've reached the end of the collection resources when we see
a <resource_type> tag that supports the PUT method. Collections never
support PUT, so that must be an entry resource_type.

    >>> collection_resource_types = []
    >>> for index, child in enumerate(other_children):
    ...     put_method = [method for method in list(child)
    ...                   if method.tag.endswith("method")
    ...                   and method.attrib['name'] == 'PUT']
    ...     if len(put_method) > 0:
    ...         first_entry_type_index = index
    ...         break
    ...     collection_resource_types.append(child)

When we find a <resource_type> that supports PUT, we know that we've
come to the end of the collection resources and reached an entry
resource, like a person or bug. Each kind of entry resource has five
tags devoted to it in the WADL document:

1. A <resource_type> tag describing the HTTP requests a client can
   make to manipulate the entry resource. It might look like this:

   <resource_type id="message">
     <method name="GET" id="message-get">
       <response>
         <representation
          href="http://api.launchpad.dev/beta/#message-full"/>
         <representation mediaType="application/vd.sun.wadl+xml"
                         id="message-wadl"/>
       </response>
     </method>

     <method name="PUT" id="message-put">
       <request>
         <representation
          href="http://api.launchpad.dev/beta/#message-full"/>
       </request>
     </method>

     <method name="PATCH" id="message-patch">
       <request>
         <representation
          href="http://api.launchpad.dev/beta/#message-diff"/>
       </request>
    </method>
   </resource_type>

2. A <representation> tag describing the document sent to the client
   in response to a GET request for the entry, and expected from the
   client along with a PUT request. This would be the
   "#message-full" referenced in the above WADL example.

3. A <representation> tag describing the document expected from the
   server along with a PATCH request. This would be the
   "#message-diff" referenced in the above WADL example.

4. A <resource_type> tag describing the capabilities of a page of a
   collection that contains this kind of entry. Some entry types may
   have both a top-level collection <resource_type> and a regular
   collection page <resource_type>. They need to be declared
   separately because top-level collections can have custom
   operations, and random collection pages can't. It might look like
   this:

   <resource_type id="message-page-resource">
     <method name="GET"
             id="message-page-resource-get">
       <response>
         <representation href="#message-page"/>
       </response>
     </method>
   </resource_type>

5. A <representation> tag describing the document sent to the client
   in response to a GET request for a collection. This includes
   top-level collections as well as scoped and other collections. This
   would be the "#message-page" referenced in the above
   WADL example, and the "#bug-page" referenced in the very
   first example.

(The last <resource_type> tag is a hard-coded description of a hosted
binary file resource. Since it's hard-coded, this test doesn't deal
with it.)

This code splits the tags into 5-tuples and stores the tuples in
'entry_resource_descriptions'.

    >>> entry_resource_descriptions = []
    >>> entry_resource_types = other_children[first_entry_type_index:-1]
    >>> hosted_binary_resource_type = other_children[-1]
    >>> for index in range(0, len(entry_resource_types), 5):
    ...     entry_resource_descriptions.append(
    ...         (tuple(entry_resource_types[index:index + 5])))

Before looking at the descriptions of entry resources, we'll examine
the collection resource types.


== A collection resource type ==

First let's look at the different collection resource types defined in the
WADL file, and their representations.

    >>> sorted([type.attrib['id'] for type in collection_resource_types])
    ['bugs', 'people']

There's one <resource_type> tag for every top-level collection on the
site. We'll be taking a close look at the resource type for the
site's collection of people.

    >>> resource_type = single_list_value([
    ...     type for type in collection_resource_types
    ...     if type.attrib['id'] == 'people'])

    >>> resource_type.tag
    '...resource_type'

Any collection resource supports one standard HTTP method (GET) in
addition to any custom operations.  This particular collection
resource is the top-level list of people, and it exposes a few other
custom operations.

    >>> methods = list(resource_type)
    >>> sorted((method.attrib['name'], method.attrib['id'])
    ...        for method in methods)
    [('GET', 'people-find'),
     ('GET', 'people-findPerson'),
     ('GET', 'people-findTeam'),
     ('GET', 'people-get'),
     ('GET', 'people-getAllPersons'),
     ('GET', 'people-getAllTeams'),
     ('GET', 'people-getByEmail'),
     ('POST', 'people-newTeam')]

    >>> (find, findPerson, findTeam, get, getAllPerson, getAllTeams,
    ...  getByEmail, newTeam) = sorted(methods, key=lambda i: i.attrib['id'])

The standard GET operation is a way of getting either a page of the
collection (see "The representation of a collection" later in this
test) or else a short WADL description of a particular collection,
like the one shown earlier in this test.

    >>> response = single_list_value(get)
    >>> json_rep, wadl_rep = list(response)
    >>> json_rep.attrib['href']
    'http://api.launchpad.dev/beta/#person-page'

    >>> wadl_rep.attrib['mediaType']
    'application/vd.sun.wadl+xml'
    >>> wadl_rep.attrib['id']
    'people-wadl'


=== Operation parameters ===

The <method> tag for a named operation will contain one or more
<parameter> tags describing the parameters the operation accepts. The
'newTeam' custom operation takes a number of parameters.

    >>> new_team_request, new_team_response = newTeam
    >>> [param.attrib['name'] for param in new_team_request]
    ['ws.op', 'display_name', 'name', 'default_membership_period',
     'team_description', 'default_renewal_period', 'subscription_policy']

The 'ws.op' parameter is present for every named operation, and has a
fixed value: the name of the operation.

    >>> ws_op = single_list_value(new_team_request)
    >>> ws_op.attrib['fixed']
    'newTeam'

The 'newTeam' custom operation also defines a return value. When you
invoke that operation you get back a link to a new team in the
Location header.

    >>> new_team_response_param = single_list_value(new_team_response)
    >>> new_team_response_param.attrib['style']
    'header'
    >>> new_team_response_param.attrib['name']
    'Location'

    >>> new_team_response_param_link = single_list_value(
    ...     new_team_response_param)
    >>> new_team_response_param_link.attrib['resource_type']
    'http://api.launchpad.dev/beta/#team'

The 'find' custom operation accepts one parameter in addition to
'ws.op'.

    >>> find_request, find_response = find
    >>> [param.attrib['name'] for param in find_request]
    ['ws.op', 'text']

    >>> ws_op = find_request[0]
    >>> ws_op.attrib['fixed']
    'find'

The 'find' custom operation returns a collection of people.

    >>> find_response_representation = single_list_value(find_response)
    >>> find_response_representation.attrib['href']
    'http://api.launchpad.dev/beta/#person-page'


== An entry resource type ==

Now let's look at how the service root WADL describes entry
resources.

    >>> sorted([entry[0].attrib['id']
    ...         for entry in entry_resource_descriptions])
<<<<<<< HEAD
    ['bug', 'bug_task', ...]
=======
    ['BugEntryAdapter', 'BugSubscriptionEntryAdapter', 'BugTaskEntryAdapter', ...]
>>>>>>> 64206369

There's one <resource_type> tag for every kind of entry on the
site. Let's take a close look at the WADL description of a bug task.

    >>> bugtask_description = [entry for entry in entry_resource_descriptions
    ...                        if entry[0].attrib['id'] == 'bug_task'][0]

    >>> (entry_type, full_rep, diff_rep,
    ...  collection_type, collection_rep) = bugtask_description


== Entry representations ==

The definition of a bug task is contained in a <resource_type> tag and
two <representation> tags. First lets look at the two
representations. Each <representation> tag specifies what media type
it's describing. Both of these <representation> tags describe JSON
documents.

    >>> full_rep.tag
    '...representation'
    >>> full_rep.attrib['mediaType']
    'application/json'
    >>> full_rep.attrib['id']
    'bug_task-full'

    >>> diff_rep.tag
    '...representation'
    >>> diff_rep.attrib['mediaType']
    'application/json'
    >>> diff_rep.attrib['id']
    'bug_task-diff'


=== Representation parameters ===

An earlier section showed how <method> tags could contain <param> tags
describing the parameters to a custom operation. A <representation>
tag may also contain <parameter> tags that point clients to
interesting parts of the representation. Our JSON representations of
entries are hashes, and we've chosen to specify a parameter for each
key of the hash.

    >>> full_params = list(full_rep)
    >>> full_params[0].tag
    '...param'
    >>> full_rep_names = sorted([param.attrib['name']
    ...                         for param in full_params])
    >>> full_rep_names
    [..., 'bug_link', ... 'title']

In addition to a name, each representation parameter has a 'path', a
JSONPath expression you can apply to the JSON data structure to get
the parameter's value.

    >>> sorted([param.attrib['path'] for param in full_params])
    [..., "$['bug_link']", ... "$['title']"]

So to get the bug link out of a JSON data structure you need to
look up the element called "bug_link".

A parameter may also have human-readable documentation: an optional
name for the parameter and an optional short description.

    >>> doc = full_params[0][0]
    >>> doc.tag
    '...doc'
    >>> print doc.text
    Date Closed: The date on which this task was
    marked either Fix Committed or Fix Released.

Some parameters are links to other resources. These parameters have a
child tag called 'link' with information about what's on the other end
of the link.

    >>> [bug_param] = [param for param in full_params
    ...                if param.attrib['name'] == 'bug_link']
    >>> bug_link = bug_param[1]
    >>> bug_link.tag
    '...link'

The link's 'resource_type' attribute tells the client about the capabilities of
the resource at the other end of the link.

    >>> bug_link.attrib['resource_type']
    'http://api.launchpad.dev/beta/#bug'

If the link is a link to a collection, the 'resource_type' will be a
reference to the appropriate entry page resource type (defined
below). For example, the list of a bug task's related tasks is a
collection of bug tasks.

    >>> related_tasks = single_list_value([
    ...     param for param in full_params
    ...     if param.attrib['name'] == 'related_tasks_collection_link'])
    >>> doc, related_tasks_link = related_tasks.getchildren()
    >>> related_tasks_link.tag
    '...link'
    >>> related_tasks_link.attrib['resource_type']
    'http://api.launchpad.dev/beta/#bug_task-page-resource'

The full representation contains all fields, even read-only ones,
because it's describing the document you receive when you make a GET
request. You can modify such a document and send it back with PUT, so
the full representation also suffices to describe the documents you
PUT. But you can't send values for read-only fields with PATCH, so we
define a second representation for use with PATCH requests.

    >>> diff_params = list(diff_rep)
    >>> diff_params[0].tag
    '...param'
    >>> diff_rep_names = sorted([param.attrib['name']
    ...                          for param in diff_params])

    >>> 'related_tasks_collection_link' in full_rep_names
    True
    >>> 'related_tasks_collection_link' in diff_rep_names
    False

Most <param> tags don't tell the client much beyond where to find a
certain parameter, but some of our parameters take values from a
proscribed vocabulary. These parameters correspond to Choice fields
who take their vocabulary from an EnumeratedValue. For these
parameters, the server provides the client with information about the
possible values.

    >>> status_param = single_list_value(
    ...     [param for param in full_params
    ...      if param.attrib['name'] == 'status'])
    >>> status_options = status_param.getchildren()
    >>> status_options[0].tag
    '...doc'
    >>> status_options[1].tag
    '...option'
    >>> sorted(status.attrib['value'] for status in status_options[1:])
    ['Confirmed', 'Fix Committed', ... "Won't Fix"]


=== The entry resource type itself ===

The 'representation' tags tell you what representations a resource
sends and receives. In this case the representations are for a
'bugtask' resource. What about the resource itself? All bug tasks are
pretty much the same, and so most of the information about a bug task
is kept in the <resource_type> tag.

    >>> entry_type.tag
    '...resource_type'

    >>> methods = list(entry_type)
    >>> get, put, patch, transitionToStatus, transitionToAssignee = methods

A resource type tells the client about the three standard operations
on a resource (GET, PUT, and PATCH), as well as any custom GET or POST
operations.

The name of a method is always the HTTP method used to activate
it. Different operations that use the same method are distinguished by
XML id. Here that's not a problem; we have one custom POST method
('bug_task-transitionToStatus'), plus the standard GET, PATCH, and PUT.

    >>> [method.attrib['name'] for method in methods]
    ['GET', 'PUT', 'PATCH', 'POST', 'POST']

    >>> [method.attrib['id'] for method in methods]
    ['bug_task-get', 'bug_task-put',
     'bug_task-patch', 'bug_task-transitionToStatus',
     'bug_task-transitionToAssignee']


=== Standard entry operations ===

The standard GET operation defines a 'response' tag, which tells the
client that they can use content negotiation to get two different
representations of a bug task: the JSON one described above as
"BugTask-full", and a WADL document--the sort of document shown in the
very first section of this test.

    >>> response = single_list_value(get)
    >>> response.tag
    '...response'
    >>> full, wadl = list(response)
    >>> full.attrib['href']
    'http://api.launchpad.dev/beta/#bug_task-full'

    >>> wadl.attrib['id']
    'bug_task-wadl'
    >>> wadl.attrib['mediaType']
    'application/vd.sun.wadl+xml'

Note that the JSON representation is just a hyperlink to the
representation defined earlier.

Similarly, the standard PUT and PATCH methods each include a 'request'
tag, which tells the client which representation it should send along
with a request.

    >>> request = single_list_value(put)
    >>> request.tag
    '...request'
    >>> representation = single_list_value(request)
    >>> representation.attrib['href']
    'http://api.launchpad.dev/beta/#bug_task-full'

    >>> patch[0][0].attrib['href']
    'http://api.launchpad.dev/beta/#bug_task-diff'

This is why we defined the representations separately. Now we can
link to them instead of describing them every time.


=== Custom operations ===

Custom operations define parameters, just like representations do.

    >>> post_params = transitionToStatus[0]
    >>> [param.attrib['name'] for param in post_params]
    ['ws.op', 'status']

The 'ws.op' parameter is present for all custom operations. It's always
required, and fixed to a particular value.

    >>> ws_op, status = post_params
    >>> ws_op.attrib['required']
    'true'
    >>> ws_op.attrib['fixed']
    'transitionToStatus'

Depending on the operation there might be other parameters. If the
parameters of the right type, they too can be described with a list of
valid values.

    >>> values = status[1:]
    >>> sorted([value.attrib['value'] for value in values])
    ['Confirmed', 'Fix Committed', ... "Won't Fix"]


== Hosted binary files ==

One interesting type of parameter not shown above is a link to a
binary file managed by the web service, such as a person's mugshot.

    >>> person_desc = single_list_value(
    ...     [entry for entry in entry_resource_descriptions
    ...      if entry[0].attrib['id'] == 'person'])
    >>> (person_entry_type, person_full_rep, person_diff_rep,
    ...  person_page_collection_type, person_collection_rep) = person_desc
    >>> mugshot_param = single_list_value(
    ...     [param for param in person_full_rep
    ...      if param.attrib['name'] == 'mugshot_link'])
    >>> doc, mugshot_link = mugshot_param
    >>> mugshot_link.attrib['resource_type']
    'http://api.launchpad.dev/beta/#HostedFile'

What can the client do to this binary file resource?

    >>> get, put, delete = list(hosted_binary_resource_type)

The client can send GET to the resource, and be redirected to a binary
file hosted externally.

    >>> get.tag
    '...method'
    >>> get.attrib['name']
    'GET'
    >>> get_response = single_list_value(get)
    >>> get_representation = single_list_value(get_response)
    >>> get_representation.attrib['status']
    '303'
    >>> redirect_param = single_list_value(get_representation)
    >>> redirect_param.tag
    '...param'
    >>> redirect_param.attrib['style']
    'header'
    >>> redirect_param.attrib['name']
    'Location'

The client can PUT a binary file:

    >>> put.tag
    '...method'
    >>> put.attrib['name']
    'PUT'

The client can DELETE an existing file:

    >>> delete.tag
    '...method'
    >>> delete.attrib['name']
    'DELETE'


== A non-top-level collection resource type ==

We're almost done with our in-depth look at the WADL description of
bug tasks. Now we need to consider a page of bug tasks, like you'd see
from a scoped collection. There's no top-level collection of bug tasks
(only a collection of bugs), but any given bug will have a collection
of associated bug tasks, and this collection will have its own
URL. This <resource_type> describes the collection at that URL.

    >>> collection_type.tag
    '...resource_type'
    >>> collection_type.attrib['id']
    'bug_task-page-resource'

A top-level collection can have custom operations, but all other
collection resources only support the standard GET operation. This
includes scoped collections like the collection of tasks for a bug. It
also includes the second and subsequent pages of a top-level
collection.

    >>> get = single_list_value(collection_type)
    >>> get.attrib['id']
    'bug_task-page-resource-get'

In response to the standard GET operation, collection resources will
serve a JSON representation, described immediately below.

    >>> get_response = single_list_value(get)
    >>> json_representation = single_list_value(get_response)
    >>> json_representation.attrib['href']
    '#bug_task-page'


== The representation of a collection ==

The representation of one type of entry (say, a person) looks very
different from the representation of another type (say, a bug), but
all collections look pretty much the same, no matter what kind of
entries they contain. In fact, a top-level collection (say, the
collection of bugs) references the same <representation> tag as a
corresponding scoped collection (say, the bugs assigned to a person)
or any other collection (say, the second page of the top-level bug
collection).

    >>> collection_rep.tag
    '...representation'
    >>> collection_rep.attrib['mediaType']
    'application/json'

All collection representations have the same five <param> tags.

    >>> [param.attrib['name'] for param in collection_rep]
    ['total_size', 'start', 'next_collection_link', 'prev_collection_link',
     'entries', 'entry_links']
    >>> size, start, next, prev, entries, entry_links = collection_rep

So what's the difference between a collection of people and a
collection of bug tasks? Well, the ID is different, but that's just a
name.

    >>> collection_rep.attrib['id']
    'bug_task-page'

No, the real difference is the 'entry_links' parameter. It tells the
client that this particular collection contains links to objects of
type BugTaskEntry.

    >>> entry_links.attrib['path']
    "$['entries'][*]['self_link']"
    >>> link = single_list_value(entry_links)
    >>> link.attrib['resource_type']
    'http://api.launchpad.dev/beta/#bug_task'

This tells the client that a 'collection of bug tasks' resource
contains lots of links to 'bug task' resources.

The 'next_collection_link' and 'prev_collection_link' parameters are
also links to other resources. What are these other resources? Other
pages of the same collection!

    >>> next_type = single_list_value(next)
    >>> next_type.attrib['resource_type']
    '#bug_task-page-resource'

    >>> prev_type = single_list_value(prev)
    >>> prev_type.attrib['resource_type']
    '#bug_task-page-resource'<|MERGE_RESOLUTION|>--- conflicted
+++ resolved
@@ -598,11 +598,7 @@
 
     >>> sorted([entry[0].attrib['id']
     ...         for entry in entry_resource_descriptions])
-<<<<<<< HEAD
-    ['bug', 'bug_task', ...]
-=======
-    ['BugEntryAdapter', 'BugSubscriptionEntryAdapter', 'BugTaskEntryAdapter', ...]
->>>>>>> 64206369
+    ['bug', 'bug_subscription', 'bug_task', ...]
 
 There's one <resource_type> tag for every kind of entry on the
 site. Let's take a close look at the WADL description of a bug task.
