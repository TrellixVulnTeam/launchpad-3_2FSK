/*
  Add Comments to Launchpad database. Please keep these alphabetical by
  table.
*/

-- AnswerContact
COMMENT ON TABLE AnswerContact IS 'Defines the answer contact for a given question target. The answer contact will be automatically notified about changes to any questions filed on the question target.';

/* Branch */

COMMENT ON TABLE Branch IS 'Bzr branch';
COMMENT ON COLUMN Branch.mirror_status_message IS 'The last message we got when mirroring this branch.';
COMMENT ON COLUMN Branch.last_mirrored IS 'The time when the branch was last mirrored.';
COMMENT ON COLUMN Branch.last_mirrored_id IS 'The revision ID of the branch when it was last mirrored.';
COMMENT ON COLUMN Branch.last_scanned IS 'The time when the branch was last scanned.';
COMMENT ON COLUMN Branch.last_scanned_id IS 'The revision ID of the branch when it was last scanned.';
COMMENT ON COLUMN Branch.revision_count IS 'The number of revisions in the associated bazaar branch revision_history.';
COMMENT ON COLUMN Branch.mirror_request_time IS 'The time when a user requested that we mirror this branch (NULL if not requested). This will be set automatically by pushing to a hosted branch. Once mirrored, it will be set back to NULL.';

/* BranchSubscription*/

COMMENT ON TABLE BranchSubscription IS 'An association between a person or team and a bazaar branch.';
COMMENT ON COLUMN BranchSubscription.person IS 'The person or team associated with the branch.';
COMMENT ON COLUMN BranchSubscription.branch IS 'The branch associated with the person or team.';
COMMENT ON COLUMN BranchSubscription.notification_level IS 'The level of email the person wants to receive from branch updates.';
COMMENT ON COLUMN BranchSubscription.max_diff_lines IS 'If the generated diff for a revision is larger than this number, then the diff is not sent in the notification email.';

/* Bug */

COMMENT ON TABLE Bug IS 'A software bug that requires fixing. This particular bug may be linked to one or more products or source packages to identify the location(s) that this bug is found.';
COMMENT ON COLUMN Bug.name IS 'A lowercase name uniquely identifying the bug';
COMMENT ON COLUMN Bug.private IS 'Is this bug private? If so, only explicit subscribers will be able to see it';
COMMENT ON COLUMN Bug.security_related IS 'Is this bug a security issue?';
COMMENT ON COLUMN Bug.description IS 'A detailed description of the bug. Initially this will be set to the contents of the initial email or bug filing comment, but later it can be edited to give a more accurate description of the bug itself rather than the symptoms observed by the reporter.';

/* BugBranch */
COMMENT ON TABLE BugBranch IS 'A branch related to a bug, most likely a branch for fixing the bug.';
COMMENT ON COLUMN BugBranch.bug IS 'The bug associated with this branch.';
COMMENT ON COLUMN BugBranch.branch IS 'The branch associated to the bug.';
COMMENT ON COLUMN BugBranch.revision_hint IS 'An optional revision at which this branch became interesting to this bug, and/or may contain a fix for the bug.';
COMMENT ON COLUMN BugBranch.status IS 'The status of the bugfix in this branch.';
COMMENT ON COLUMN BugBranch.whiteboard IS 'Additional information about the status of the bugfix in this branch.';

/* BugNomination */
COMMENT ON TABLE BugNomination IS 'A bug nominated for fixing in a distrorelease or productseries';
COMMENT ON COLUMN BugNomination.bug IS 'The bug being nominated.';
COMMENT ON COLUMN BugNomination.distrorelease IS 'The distrorelease for which the bug is nominated.';
COMMENT ON COLUMN BugNomination.productseries IS 'The productseries for which the bug is nominated.';
COMMENT ON COLUMN BugNomination.status IS 'The status of the nomination.';
COMMENT ON COLUMN BugNomination.date_created IS 'The date the nomination was submitted.';
COMMENT ON COLUMN BugNomination.date_decided IS 'The date the nomination was approved or declined.';
COMMENT ON COLUMN BugNomination.owner IS 'The person that submitted the nomination';
COMMENT ON COLUMN BugNomination.decider IS 'The person who approved or declined the nomination';

/* BugTag */
COMMENT ON TABLE BugTag IS 'Attaches simple text tags to a bug.';
COMMENT ON COLUMN BugTag.bug IS 'The bug the tags is attached to.';
COMMENT ON COLUMN BugTag.tag IS 'The text representation of the tag.';

/* OfficialBugTag */
COMMENT ON TABLE OfficialBugTag IS 'Bug tags that have been officially endorced by this product''s or distribution''s lead';

/* BugTask */
COMMENT ON TABLE BugTask IS 'Links a given Bug to a particular (sourcepackagename, distro) or product.';
COMMENT ON COLUMN BugTask.targetnamecache IS 'A cached value of the target name of this bugtask, to make it easier to sort and search on the target name.';
COMMENT ON COLUMN BugTask.bug IS 'The bug that is assigned to this (sourcepackagename, distro) or product.';
COMMENT ON COLUMN BugTask.product IS 'The product in which this bug shows up.';
COMMENT ON COLUMN BugTask.productseries IS 'The product series to which the bug is targeted';
COMMENT ON COLUMN BugTask.sourcepackagename IS 'The name of the sourcepackage in which this bug shows up.';
COMMENT ON COLUMN BugTask.distribution IS 'The distro of the named sourcepackage.';
COMMENT ON COLUMN BugTask.status IS 'The general health of the bug, e.g. Accepted, Rejected, etc.';
COMMENT ON COLUMN BugTask.importance IS 'The importance of fixing the bug.';
COMMENT ON COLUMN BugTask.priority IS 'Obsolete.';
COMMENT ON COLUMN BugTask.binarypackagename IS 'The name of the binary package built from the source package. This column may only contain a value if this bug task is linked to a sourcepackage (not a product)';
COMMENT ON COLUMN BugTask.assignee IS 'The person who has been assigned to fix this bug in this product or (sourcepackagename, distro)';
COMMENT ON COLUMN BugTask.date_assigned IS 'The date on which the bug in this (sourcepackagename, distro) or product was assigned to someone to fix';
COMMENT ON COLUMN BugTask.datecreated IS 'A timestamp for the creation of this bug assignment. Note that this is not the date the bug was created (though it might be), it''s the date the bug was assigned to this product, which could have come later.';
COMMENT ON COLUMN BugTask.date_confirmed IS 'The date when this bug transitioned from an unconfirmed status to a confirmed one. If the state regresses to a one that logically occurs before Confirmed, e.g., Unconfirmed, this date is cleared.';
COMMENT ON COLUMN BugTask.date_inprogress IS 'The date on which this bug transitioned from not being in progress to a state >= In Progress. If the status moves back to a pre-In Progress state, this date is cleared';
COMMENT ON COLUMN BugTask.date_closed IS 'The date when this bug transitioned to a resolved state, e.g., Rejected, Fix Released, etc. If the state changes back to a pre-closed state, this date is cleared';
COMMENT ON COLUMN BugTask.milestone IS 'A way to mark a bug for grouping purposes, e.g. to say it needs to be fixed by version 1.2';
COMMENT ON COLUMN BugTask.statusexplanation IS 'A place to store bug task specific information as free text';
COMMENT ON COLUMN BugTask.bugwatch IS 'This column allows us to link a bug
task to a bug watch. In other words, we are connecting the state of the task
to the state of the bug in a different bug tracking system. To the best of
our ability we\'ll try and keep the bug task syncronised with the state of
the remote bug watch.';


-- BugExternalRef

COMMENT ON TABLE BugExternalRef IS 'A table to store web links to related content for bugs.';
COMMENT ON COLUMN BugExternalRef.bug IS 'The bug to which this URL is relevant.';
COMMENT ON COLUMN BugExternalRef.owner IS 'This refers to the person who created the link.';


-- BugNotification

COMMENT ON TABLE BugNotification IS 'The text representation of changes to a bug, which are used to send email notifications to bug changes.';
COMMENT ON COLUMN BugNotification.bug IS 'The bug that was changed.';
COMMENT ON COLUMN BugNotification.message IS 'The message the contains the textual representation of the change.';
COMMENT ON COLUMN BugNotification.is_comment IS 'Is the change a comment addition.';
COMMENT ON COLUMN BugNotification.date_emailed IS 'When this notification was emailed to the bug subscribers.';


/* BugPackageInfestation */

COMMENT ON TABLE BugPackageInfestation IS 'A BugPackageInfestation records the impact that a bug is known to have on a specific sourcepackagerelease. This allows us to track the versions of a package that are known to be affected or unaffected by a bug.';
COMMENT ON COLUMN BugPackageInfestation.bug IS 'The Bug that infests this source package release.';
COMMENT ON COLUMN BugPackageInfestation.sourcepackagerelease IS 'The package (software) release that is infested with the bug. This points at the specific source package release version, such as "apache 2.0.48-1".';
COMMENT ON COLUMN BugPackageInfestation.explicit IS 'This field records whether or not the infestation was documented by a user of the system, or inferred from some other source such as the fact that it is documented to affect prior and subsequent releases of the package.';
COMMENT ON COLUMN BugPackageInfestation.infestationstatus IS 'The nature of the bug infestation for this source package release. Values are documented in dbschema.BugInfestationStatus, and include AFFECTED, UNAFFECTED, FIXED and VICTIMISED. See the dbschema.py file for details.';
COMMENT ON COLUMN BugPackageInfestation.creator IS 'The person who recorded this infestation. Typically, this is the user who reports the specific problem on that specific package release.';
COMMENT ON COLUMN BugPackageInfestation.verifiedby IS 'The person who verified that this infestation affects this specific package.';
COMMENT ON COLUMN BugPackageInfestation.dateverified IS 'The timestamp when the problem was verified on that specific release. This a small step towards a complete workflow for defect verification and management on specific releases.';
COMMENT ON COLUMN BugPackageInfestation.lastmodified IS 'The timestamp when this infestation report was last modified in any way. For example, when the infestation was adjusted, or it was verified, or otherwise modified.';
COMMENT ON COLUMN BugPackageInfestation.lastmodifiedby IS 'The person who touched this infestation report last, in any way.';

/* BugProductInfestation */

COMMENT ON TABLE BugProductInfestation IS 'A BugProductInfestation records the impact that a bug is known to have on a specific productrelease. This allows us to track the versions of a product that are known to be affected or unaffected by a bug.';
COMMENT ON COLUMN BugProductInfestation.bug IS 'The Bug that infests this product release.';
COMMENT ON COLUMN BugProductInfestation.productrelease IS 'The product (software) release that is infested with the bug. This points at the specific release version, such as "apache 2.0.48".';
COMMENT ON COLUMN BugProductInfestation.explicit IS 'This field records whether or not the infestation was documented by a user of the system, or inferred from some other source such as the fact that it is documented to affect prior and subsequent releases of the product.';
COMMENT ON COLUMN BugProductInfestation.infestationstatus IS 'The nature of the bug infestation for this product release. Values are documented in dbschema.BugInfestationStatus, and include AFFECTED, UNAFFECTED, FIXED and VICTIMISED. See the dbschema.py file for details.';
COMMENT ON COLUMN BugProductInfestation.creator IS 'The person who recorded this infestation. Typically, this is the user who reports the specific problem on that specific product release.';
COMMENT ON COLUMN BugProductInfestation.verifiedby IS 'The person who verified that this infestation affects this specific product release.';
COMMENT ON COLUMN BugProductInfestation.dateverified IS 'The timestamp when the problem was verified on that specific release. This a small step towards a complete workflow for defect verification and management on specific releases.';
COMMENT ON COLUMN BugProductInfestation.lastmodified IS 'The timestamp when this infestation report was last modified in any way. For example, when the infestation was adjusted, or it was verified, or otherwise modified.';
COMMENT ON COLUMN BugProductInfestation.lastmodifiedby IS 'The person who touched this infestation report last, in any way.';

/* BugTracker */

COMMENT ON TABLE BugTracker IS 'A bug tracker in some other project. Malone allows us to link Malone bugs with bugs recorded in other bug tracking systems, and to keep the status of the relevant bug task in sync with the status in that upstream bug tracker. So, for example, you might note that Malone bug #43224 is the same as a bug in the Apache bugzilla, number 534536. Then when the upstream guys mark that bug fixed in their bugzilla, Malone know that the bug is fixed upstream.';
COMMENT ON COLUMN BugTracker.bugtrackertype IS 'The type of bug tracker, a pointer to the table of bug tracker types. Currently we know about debbugs and bugzilla bugtrackers, and plan to support roundup and sourceforge as well.';
COMMENT ON COLUMN BugTracker.name IS 'The unique name of this bugtracker, allowing us to refer to it directly.';
COMMENT ON COLUMN BugTracker.summary IS 'A brief summary of this bug tracker, which might for example list any interesting policies regarding the use of the bug tracker. The summary is displayed in bold at the top of the bug tracker page.';
COMMENT ON COLUMN BugTracker.title IS 'A title for the bug tracker, used in listings of all the bug trackers and also displayed at the top of the descriptive page for the bug tracker.';
COMMENT ON COLUMN BugTracker.contactdetails IS 'The contact details of the people responsible for that bug tracker. This allows us to coordinate the syncing of bugs to and from that bug tracker with the responsible people on the other side.';
COMMENT ON COLUMN BugTracker.baseurl IS 'The base URL for this bug tracker. Using our knowledge of the bugtrackertype, and the details in the BugWatch table we are then able to calculate relative URL\'s for relevant pages in the bug tracker based on this baseurl.';
COMMENT ON COLUMN BugTracker.owner IS 'The person who created this bugtracker entry and who thus has permission to modify it. Ideally we would like this to be the person who coordinates the running of the actual bug tracker upstream.';


/* BugCve */

COMMENT ON TABLE BugCve IS 'A table that records the link between a given malone bug number, and a CVE entry.';


/* CVE */

COMMENT ON TABLE CVE IS 'A CVE Entry. The formal database of CVE entries is available at http://cve.mitre.org/ and we sync that database into Launchpad on a regular basis.';
COMMENT ON COLUMN CVE.sequence IS 'The official CVE entry number. It takes the form XXXX-XXXX where the first four digits are a year indicator, like 2004, and the latter four are the sequence number of the vulnerability in that year.';
COMMENT ON COLUMN CVE.status IS 'The current status of the CVE. The values are documented in dbschema.CVEState, and are Entry, Candidate, and Deprecated.';
COMMENT ON COLUMN CVE.datemodified IS 'The last time this CVE entry changed in some way - including addition or modification of references.';


/* CveReference */

COMMENT ON TABLE CveReference IS 'A reference in the CVE system that shows what outside tracking numbers are associated with the CVE. These are tracked in the CVE database and extracted from the daily XML dump that we fetch.';
COMMENT ON COLUMN CveReference.source IS 'The SOURCE of the CVE reference. This is a text string, like XF or BUGTRAQ or MSKB. Each string indicates a different kind of reference. The list of known types is documented on the CVE web site. At some future date we might turn this into an enum rather than a text, but for the moment we prefer to keep it fluid and just suck in what CVE gives us. This means that CVE can add new source types without us having to update our code.';
COMMENT ON COLUMN CveReference.url IS 'The URL to this reference out there on the web, if it was present in the CVE database.';
COMMENT ON COLUMN CveReference.content IS 'The content of the ref in the CVE database. This is sometimes a comment, sometimes a description, sometimes a bug number... it is not predictable.';


-- DevelopmentManifest
COMMENT ON TABLE DevelopmentManifest IS 'A table that keeps track of the "intermediate commits" during the development of a source package. A developer using HCT will make regular commits (stored locally, as Bazaar revisions). On occasion, the developer will "publish" the current state of the package. This results in the Bazaar branches being made available on a public server, and a DevelopmentManifest being created. Other people will then see the existence of the Development Manifest and know that the person is currently working on a variation of the package. When the developer believes that the page is actually ready to build, they can "release" the package. This results in a SourcePackageRelease being assembled, based on the existing development manifest.';
COMMENT ON COLUMN DevelopmentManifest.distrorelease IS 'The distribution release for which this source package is being developed. Note that the source package may very well be built and published in other releases as well - this information is purely a starting point indicator.';
COMMENT ON COLUMN DevelopmentManifest.sourcepackagename IS 'Again, this is just an indicator of the place the developer is primarily targeting the work. This same package may actually be uploaded under a different name somewhere else eventually.';


/* DistributionSourcePackageCache */

COMMENT ON TABLE DistributionSourcePackageCache IS 'A cache of the text associated with binary and source packages in the distribution. This table allows for fast queries to find a source packagename that matches a given text.';
COMMENT ON COLUMN DistributionSourcePackageCache.distribution IS 'The distribution in which we are checking.';
COMMENT ON COLUMN DistributionSourcePackageCache.sourcepackagename IS 'The source package name for which we are caching details.';
COMMENT ON COLUMN DistributionSourcePackageCache.name IS 'The source package name itself. This is just a copy of the value of sourcepackagename.name. We have it here so it can be part of the full text index.';
COMMENT ON COLUMN DistributionSourcePackageCache.binpkgnames IS 'The binary package names of binary packages generated from these source packages across all architectures.';
COMMENT ON COLUMN DistributionSourcePackageCache.binpkgsummaries IS 'The aggregated summaries of all the binary packages generated from these source packages in this distribution.';
COMMENT ON COLUMN DistributionSourcePackageCache.binpkgdescriptions IS 'The aggregated description of all the binary packages generated from these source packages in this distribution.';


/* DistroReleasePackageCache */

COMMENT ON TABLE DistroReleasePackageCache IS 'A cache of the text associated with binary packages in the distrorelease. This table allows for fast queries to find a binary packagename that matches a given text.';
COMMENT ON COLUMN DistroReleasePackageCache.distrorelease IS 'The distrorelease in which we are checking.';
COMMENT ON COLUMN DistroReleasePackageCache.binarypackagename IS 'The binary package name for which we are caching details.';
COMMENT ON COLUMN DistroReleasePackageCache.name IS 'The binary package name itself. This is just a copy of the value of binarypackagename.name. We have it here so it can be part of the full text index.';
COMMENT ON COLUMN DistroReleasePackageCache.summary IS 'A single summary for one of the binary packages of this name in this distrorelease. We could potentially have binary packages in different architectures with the same name and different summaries, so this is a way of collapsing to one arbitrarily-chosen one, for display purposes. The chances of actually having different summaries and descriptions is pretty small. It could happen, though, because of the way package superseding works when a package does not build on a specific architecture.';
COMMENT ON COLUMN DistroReleasePackageCache.summaries IS 'The aggregated summaries of all the binary packages with this name in this distrorelease.';
COMMENT ON COLUMN DistroReleasePackageCache.descriptions IS 'The aggregated description of all the binary packages with this name in this distrorelease.';


-- EmailAddress

COMMENT ON COLUMN EmailAddress.email IS 'An email address used by a Person. The email address is stored in a casesensitive way, but must be case insensitivly unique.';
COMMENT ON INDEX emailaddress_person_key IS 'Ensures that a person only has one preferred email address';


-- KarmaCategory

COMMENT ON TABLE KarmaCategory IS 'A category of karma. This allows us to
present an overall picture of the different areas where a user has been
active.';


-- LaunchpadStatistic

COMMENT ON TABLE LaunchpadStatistic IS 'A store of system-wide statistics or other integer values, keyed by names. The names are unique and the values can be any integer. Each field has a place to store the timestamp when it was last updated, so it is possible to know how far out of date any given statistic is.';


-- MentoringOffer
COMMENT ON TABLE MentoringOffer IS 'An offer to provide mentoring if someone wa nts to help get a specific bug fixed or blueprint implemented. These offers are specifically associated with a team in which the offeror is a member, so it beco mes possible to encourage people who want to join a team to start by working on things that existing team members are willing to mentor.';
COMMENT ON COLUMN MentoringOffer.team IS 'This is the team to which this offer of mentoring is associated. We associate each offer of mentoring with a team, de signated as "the team which will most benefit from the bug fix or spec implement ation", and this then allows us to provide a list of work for which mentoring is available for prospective members of those teams. This is really the "onramp" i dea - the list is the "onramp" to membership in the relevant team.';


-- Product
COMMENT ON TABLE Product IS 'Product: a DOAP Product. This table stores core information about an open source product. In Launchpad, anything that can be shipped as a tarball would be a product, and in some cases there might be products for things that never actually ship, depending on the project. For example, most projects will have a \'website\' product, because that allows you to file a Malone bug against the project website. Note that these are not actual product releases, which are stored in the ProductRelease table.';
COMMENT ON COLUMN Product.owner IS 'The Product owner would typically be the person who createed this product in Launchpad. But we will encourage the upstream maintainer of a product to become the owner in Launchpad. The Product owner can edit any aspect of the Product, as well as appointing people to specific roles with regard to the Product. Also, the owner can add a new ProductRelease and also edit Rosetta POTemplates associated with this product.';
COMMENT ON COLUMN Product.summary IS 'A brief summary of the product. This will be displayed in bold at the top of the product page, above the description.';
COMMENT ON COLUMN Product.description IS 'A detailed description of the product, highlighting primary features of the product that may be of interest to end-users. The description may also include links and other references to useful information on the web about this product. The description will be displayed on the product page, below the product summary.';
COMMENT ON COLUMN Product.project IS 'Every Product belongs to one and only one Project, which is referenced in this column.';
COMMENT ON COLUMN Product.listurl IS 'This is the URL where information about a mailing list for this Product can be found. The URL might point at a web archive or at the page where one can subscribe to the mailing list.';
COMMENT ON COLUMN Product.programminglang IS 'This field records, in plain text, the name of any significant programming languages used in this product. There are no rules, conventions or restrictions on this field at present, other than basic sanity. Examples might be "Python", "Python, C" and "Java".';
COMMENT ON COLUMN Product.downloadurl IS 'The download URL for a Product should be the best place to download that product, typically off the relevant Project web site. This should not point at the actual file, but at a web page with download information.';
COMMENT ON COLUMN Product.lastdoap IS 'This column stores a cached copy of the last DOAP description we saw for this product. See the Project.lastdoap field for more info.';
COMMENT ON COLUMN Product.sourceforgeproject IS 'The SourceForge project name for this product. This is not unique as SourceForge doesn\'t use the same project/product structure as DOAP.';
COMMENT ON COLUMN Product.freshmeatproject IS 'The FreshMeat project name for this product. This is not unique as FreshMeat does not have the same project/product structure as DOAP';
COMMENT ON COLUMN Product.reviewed IS 'Whether or not someone at Canonical has reviewed this product.';
COMMENT ON COLUMN Product.active IS 'Whether or not this product should be considered active.';
COMMENT ON COLUMN Product.translationgroup IS 'The TranslationGroup that is responsible for translations for this product. Note that the Product may be part of a Project which also has a TranslationGroup, in which case the translators from both the product and project translation group have permission to edit the translations of this product.';
COMMENT ON COLUMN Product.translationpermission IS 'The level of openness of this product\'s translation process. The enum lists different approaches to translation, from the very open (anybody can edit any translation in any language) to the completely closed (only designated translators can make any changes at all).';
COMMENT ON COLUMN Product.calendar IS 'The calendar associated with this product.';
COMMENT ON COLUMN Product.official_rosetta IS 'Whether or not this product upstream uses Rosetta for its official translation team and coordination. This is a useful indicator in terms of whether translations in Rosetta for this upstream will quickly move upstream.';
COMMENT ON COLUMN Product.official_malone IS 'Whether or not this product upstream uses Malone for an official bug tracker. This is useful to help indicate whether or not people are likely to pick up on bugs registered in Malone.';
COMMENT ON COLUMN Product.official_answers IS 'Whether or not this product upstream uses Answers officialy. This is useful to help indicate whether or not that a question will receive an answer.';
COMMENT ON COLUMN Product.bugcontact IS 'Person who will be automatically subscribed to bugs targetted to this product';
COMMENT ON COLUMN Product.security_contact IS 'The person or team who handles security-related issues in the product.';
COMMENT ON COLUMN Product.driver IS 'This is a driver for the overall product. This driver will be able to approve nominations of bugs and specs to any series in the product, including backporting to old stable series. You want the smallest group of "overall drivers" here, because you can add specific drivers to each series individually.';
/*COMMENT ON COLUMN Product.bugtracker IS 'The external bug tracker that is used to track bugs primarily for this product, if it\'s different from the project bug tracker.'; */
COMMENT ON COLUMN Product.development_focus IS 'The product series that is the current focus of development.';
COMMENT ON COLUMN Product.homepage_content IS 'A home page for this product in the Launchpad.';
COMMENT ON COLUMN Product.emblem IS 'The library file alias to a small image (16x16 max, it\'s a tiny little thing) to be used as an emblem whenever we are referring to a product.';
COMMENT ON COLUMN Product.gotchi IS 'The library file alias of a gotchi image to display as the icon of a product, on its home page.';
COMMENT ON COLUMN Product.gotchi_heading IS 'The library file alias of a smaller version of this product\'s gotchi.';

-- ProductRelease

COMMENT ON TABLE ProductRelease IS 'A Product Release. This is table stores information about a specific \'upstream\' software release, like Apache 2.0.49 or Evolution 1.5.4.';
COMMENT ON COLUMN ProductRelease.version IS 'This is a text field containing the version string for this release, such as \'1.2.4\' or \'2.0.38\' or \'7.4.3\'.';
--COMMENT ON COLUMN ProductRelease.codename IS 'This is the GSV Name of this release, like \'that, and a pair of testicles\' or \'All your base-0 are belong to us\'. Many upstream projects are assigning fun names to their releases - these go in this field.';
COMMENT ON COLUMN ProductRelease.summary IS 'A summary of this ProductRelease. This should be a very brief overview of changes and highlights, just a short paragraph of text. The summary is usually displayed in bold at the top of a page for this product release, above the more detailed description or changelog.';
COMMENT ON COLUMN ProductRelease.productseries IS 'A pointer to the Product Series this release forms part of. Using a Product Series allows us to distinguish between releases on stable and development branches of a product even if they are interspersed in time.';


-- ProductSeries
COMMENT ON TABLE ProductSeries IS 'A ProductSeries is a set of product releases that are related to a specific version of the product. Typically, each major release of the product starts a new ProductSeries. These often map to a branch in the revision control system of the project, such as "2_0_STABLE". A few conventional Series names are "head" for releases of the HEAD branch, "1.0" for releases with version numbers like "1.0.0" and "1.0.1".  Each product has at least one ProductSeries';
COMMENT ON COLUMN ProductSeries.name IS 'The name of the ProductSeries is like a unix name, it should not contain any spaces and should start with a letter or number. Good examples are "2.0", "3.0", "head" and "development".';
COMMENT ON COLUMN ProductSeries.summary IS 'A summary of this Product Series. A good example would include the date the series was initiated and whether this is the current recommended series for people to use. The summary is usually displayed at the top of the page, in bold, just beneath the title and above the description, if there is a description field.';
COMMENT ON COLUMN ProductSeries.driver IS 'This is a person or team who can approve spes and bugs for implementation or fixing in this specific series. Note that the product drivers and project drivers can also do this for any series in the product or project, so use this only for the specific team responsible for this specific series.';
COMMENT ON COLUMN ProductSeries.importstatus IS 'A status flag which
gives the state of our efforts to import the upstream code from its revision
control system and publish that in the baz revision control system. The
allowed values are documented in dbschema.BazImportStatus.';
COMMENT ON COLUMN ProductSeries.rcstype IS 'The revision control system used
by upstream for this product series. The value is defined in
dbschema.RevisionControlSystems.  If NULL, then there should be no CVS or
SVN information attached to this productseries, otherwise the relevant
fields for CVS or SVN etc should be filled out.';
COMMENT ON COLUMN ProductSeries.cvsroot IS 'The CVS root where this
productseries hosts its code. Only used if rcstype is CVS.';
COMMENT ON COLUMN ProductSeries.cvsmodule IS 'The CVS module which contains
the upstream code for this productseries. Only used if rcstype is CVS.';
COMMENT ON COLUMN ProductSeries.cvsmodule IS 'The CVS branch that contains
the upstream code for this productseries.  Only used if rcstype is CVS.';
COMMENT ON COLUMN ProductSeries.cvstarfileurl IS 'The URL of a tarfile of
the CVS repository for this productseries. This is an optimisation of the
CVS import process - instead of hitting the server to pass us every set of
changes in history, we can sometimes arrange to be given a tarfile of the
CVS repository and then process it all locally. Once imported, we switch
back to using the CVS server for ongoing syncronization.  Only used if
rcstype is CVS.';
COMMENT ON COLUMN ProductSeries.svnrepository IS 'The URL of the SVN branch
where the upstream productseries code can be found. This single URL is the
equivalent of the cvsroot, cvsmodule and cvsbranch for CVS. Only used if
rcstype is SVN.';
COMMENT ON COLUMN ProductSeries.releasefileglob IS 'A fileglob that lets us
see which URLs are potentially new upstream tarball releases. For example:
http://ftp.gnu.org/gnu/libtool/libtool-1.5.*.gz.';
COMMENT ON COLUMN ProductSeries.releaseverstyle IS 'An enum giving the style
of this product series release version numbering system.  The options are
documented in dbschema.UpstreamReleaseVersionStyle.  Most applications use
Gnu style numbering, but there are other alternatives.';
COMMENT ON COLUMN ProductSeries.dateprocessapproved IS 'The timestamp when
this upstream import was certified for processing. Processing means it has
passed autotesting, and is being moved towards production syncing. If the
sync goes well, it will be approved for sync and then be fully in
production.';
COMMENT ON COLUMN ProductSeries.datesyncapproved IS 'The timestamp when this
upstream import was certified for ongoing syncronisation.';
COMMENT ON COLUMN ProductSeries.dateautotested IS 'This upstream revision
control system target has passed automatic testing. It can probably be moved
towards production sync status. This date is the timestamp when it passed
the autotester. The autotester allows us to find the low hanging fruit that
is easily brought into the bazaar import system by highlighting repositories
which had no apparent difficulty in being imported.';
COMMENT ON COLUMN ProductSeries.datestarted IS 'The timestamp when we last
initiated an import test or sync of this upstream repository.';
COMMENT ON COLUMN ProductSeries.datefinished IS 'The timestamp when we last
completed an import test or sync of this upstream repository.';
COMMENT ON COLUMN ProductSeries.datelastsynced IS 'The timestamp when we last successfully completed a production sync of this upstream repository.';
COMMENT ON COLUMN ProductSeries.date_published_sync IS 'The saved value of datelastsynced from the last time it was older than the corresponding branch\'s last_mirrored timestamp. The timestamp currently published import branch is either datelastsynced or datepublishedsync.';
COMMENT ON COLUMN ProductSeries.import_branch IS 'The VCS imports branch for
this product series.  If user_branch is not set, then this is considered the
product series branch.';
COMMENT ON COLUMN ProductSeries.user_branch IS 'The branch for this product
series, as set by the user.  If this is not set, then import_branch is
considered to be the product series branch';


-- Project
COMMENT ON TABLE Project IS 'Project: A DOAP Project. This table is the core of the DOAP section of the Launchpad database. It contains details of a single open source Project and is the anchor point for products, potemplates, and translationefforts.';
COMMENT ON COLUMN Project.owner IS 'The owner of the project will initially be the person who creates this Project in the system. We will encourage upstream project leaders to take on this role. The Project owner is able to edit the project.';
COMMENT ON COLUMN Project.driver IS 'This person or team has the ability to approve specs as goals for any series in any product in the project. Similarly, this person or team can approve bugs as targets for fixing in any series, or backporting of fixes to any series.';
COMMENT ON COLUMN Project.summary IS 'A brief summary of this project. This
will be displayed in bold text just above the description and below the
title. It should be a single paragraph of not more than 80 words.';
COMMENT ON COLUMN Project.description IS 'A detailed description of this
project. This should primarily be focused on the organisational aspects of
the project, such as the people involved and the structures that the project
uses to govern itself. It might refer to the primary products of the project
but the detailed descriptions of those products should be in the
Product.description field, not here. So, for example, useful information
such as the dates the project was started and the way the project
coordinates itself are suitable here.';
COMMENT ON COLUMN Project.homepageurl IS 'The home page URL of this project. Note that this could well be the home page of the main product of this project as well, if the project is too small to have a separate home page for project and product.';
COMMENT ON COLUMN Project.wikiurl IS 'This is the URL of a wiki that includes information about the project. It might be a page in a bigger wiki, or it might be the top page of a wiki devoted to this project.';
COMMENT ON COLUMN Project.lastdoap IS 'This column stores a cached copy of the last DOAP description we saw for this project. We cache the last DOAP fragment for this project because there may be some aspects of it which we are unable to represent in the database (such as multiple homepageurl\'s instead of just a single homepageurl) and storing the DOAP file allows us to re-parse it later and recover this information when our database model has been updated appropriately.';
COMMENT ON COLUMN Project.name IS 'A short lowercase name uniquely identifying the product. Use cases include being used as a key in URL traversal.';
COMMENT ON COLUMN Project.sourceforgeproject IS 'The SourceForge project name for this project. This is not unique as SourceForge doesn\'t use the same project/product structure as DOAP.';
COMMENT ON COLUMN Project.freshmeatproject IS 'The FreshMeat project name for this project. This is not unique as FreshMeat does not have the same project/product structure as DOAP';
COMMENT ON COLUMN Project.reviewed IS 'Whether or not someone at Canonical has reviewed this project.';
COMMENT ON COLUMN Project.active IS 'Whether or not this project should be considered active.';
COMMENT ON COLUMN Project.translationgroup IS 'The translation group that has permission to edit translations across all products in this project. Note that individual products may have their own translationgroup, in which case those translators will also have permission to edit translations for that product.';
COMMENT ON COLUMN Project.translationpermission IS 'The level of openness of
this project\'s translation process. The enum lists different approaches to
translation, from the very open (anybody can edit any translation in any
language) to the completely closed (only designated translators can make any
changes at all).';
COMMENT ON COLUMN Project.calendar IS 'The calendar associated with this project.';
/* COMMENT ON COLUMN Project.bugtracker IS 'The external bug tracker that is used to track bugs primarily for products within this project.'; */
COMMENT ON COLUMN Project.homepage_content IS 'A home page for this project in the Launchpad.';
COMMENT ON COLUMN Project.emblem IS 'The library file alias to a small image (16x16 max, it\'s a tiny little thing) to be used as an emblem whenever we are referring to a project.';
COMMENT ON COLUMN Project.gotchi IS 'The library file alias of a gotchi image to display as the icon of a project, on its home page.';
COMMENT ON COLUMN Project.gotchi_heading IS 'The library file alias of a smaller version of this product\'s gotchi.';


-- ProjectRelationship
COMMENT ON TABLE ProjectRelationship IS 'Project Relationships. This table stores information about the way projects are related to one another in the open source world. The actual nature of the relationship is stored in the \'label\' field, and possible values are given by the ProjectRelationship enum in dbschema.py. Examples are AGGREGATES ("the Gnome Project AGGREGATES EOG and Evolution and Gnumeric and AbiWord") and SIMILAR ("the Evolution project is SIMILAR to the Mutt project").';
COMMENT ON COLUMN ProjectRelationship.subject IS 'The subject of the relationship. Relationships are generally unidirectional - A AGGREGATES B is not the same as B AGGREGATES A. In the example "Gnome AGGREGATES Evolution", Gnome is the subject.';
COMMENT ON COLUMN ProjectRelationship.object IS 'The object of the relationship. In the example "Gnome AGGREGATES Evolution", Evolution is the object.';
COMMENT ON COLUMN ProjectRelationship.label IS 'The nature of the relationship. This integer takes one of the values enumerated in dbschema.py ProjectRelationship';


-- POTMsgSet
COMMENT ON TABLE POTMsgSet IS 'POTMsgSet: This table is stores a collection of msgids without their translations and all kind of information associated to that set of messages that could be found in a potemplate file.';

COMMENT ON COLUMN POTMsgSet.primemsgid IS 'The id of a pomgsid that identify this message set.';
COMMENT ON COLUMN POTMsgSet.alternative_msgid IS 'The alternative (non-English-based) id of a pomgsid that identifies this message set.';
COMMENT ON COLUMN POTMsgSet."sequence" IS 'The position of this message set inside the potemplate.';
COMMENT ON COLUMN POTMsgSet.potemplate IS 'The potemplate where this message set is stored.';
COMMENT ON COLUMN POTMsgSet.commenttext IS 'The comment text that is associated to this message set.';
COMMENT ON COLUMN POTMsgSet.filereferences IS 'The list of files and their line number where this message set was extracted from.';
COMMENT ON COLUMN POTMsgSet.sourcecomment IS 'The comment that was extracted from the source code.';
COMMENT ON COLUMN POTMsgSet.flagscomment IS 'The flags associated with this set (like c-format).';

-- POTemplate
COMMENT ON TABLE POTemplate IS 'This table stores a pot file for a given product.';
COMMENT ON COLUMN POTemplate.sourcepackagename IS 'A reference to a sourcepackage name from where this POTemplate comes.';
COMMENT ON COLUMN POTemplate.distrorelease IS 'A reference to the distribution from where this POTemplate comes.';
COMMENT ON COLUMN POTemplate.sourcepackageversion IS 'The sourcepackage version string from where this potemplate was imported last time with our buildd <-> Rosetta gateway.';
COMMENT ON COLUMN POTemplate.header IS 'The header of a .pot file when we import it. Most important info from it is POT-Creation-Date and custom headers.';
COMMENT ON COLUMN POTemplate.potemplatename IS 'A reference to a POTemplateName row that tells us the name/domain for this POTemplate.';
COMMENT ON COLUMN POTemplate.productseries IS 'A reference to a ProductSeries from where this POTemplate comes.';
COMMENT ON COLUMN POTemplate.path IS 'The path to the .pot source file inside the tarball tree, including the filename.';
COMMENT ON COLUMN POTemplate.from_sourcepackagename IS 'The sourcepackagename from where the last .pot file came (only if it\'s different from POTemplate.sourcepackagename)';
COMMENT ON COLUMN POTemplate.source_file IS 'Reference to Librarian file storing the last uploaded template file.';
COMMENT ON COLUMN POTemplate.source_file_format IS 'File format for the Librarian file referenced in "source_file" column.';

-- POTemplateName
COMMENT ON TABLE POTemplateName IS 'POTemplate Name. This table stores the domains/names of a set of POTemplate rows.';
COMMENT ON COLUMN POTemplateName.name IS 'The name of the POTemplate set. It must be unique';
COMMENT ON COLUMN POTemplateName.title IS 'The title we are going to use every time that we render a view of this POTemplateName row.';
COMMENT ON COLUMN POTemplateName.description IS 'A brief text about this POTemplateName so the user could know more about it.';
COMMENT ON COLUMN POTemplateName.translationdomain IS 'The translation domain name for this POTemplateName';

-- POFile
COMMENT ON TABLE POFile IS 'This table stores a PO file for a given PO template.';
COMMENT ON COLUMN POFile.exportfile IS 'The Library file alias of an export of this PO file.';
COMMENT ON COLUMN POFile.exporttime IS 'The time at which the file referenced by exportfile was generated.';
COMMENT ON COLUMN POFile.path IS 'The path (included the filename) inside the tree from where the content was imported.';
COMMENT ON COLUMN POFile.from_sourcepackagename IS 'The sourcepackagename from where the last .po file came (only if it\'s different from POFile.potemplate.sourcepackagename)';

-- POSubmission
COMMENT ON TABLE POSubmission IS 'This table records the fact
that we saw, or someone submitted, a particular translation for a particular
msgset under a particular licence, at a specific time.';
COMMENT ON COLUMN POSubmission.pomsgset IS 'The message set for which the
submission or sighting was made.';
COMMENT ON COLUMN POSubmission.pluralform IS 'The plural form of the
submission which was made.';
COMMENT ON COLUMN POSubmission.potranslation IS 'The translation that was
submitted or sighted.';
COMMENT ON COLUMN POSubmission.person IS 'The person that made
the submission through the web to rosetta, or the last-translator on the
pofile that we are processing, or the person who uploaded that pofile to
rosetta. In short, our best guess as to the person who is contributing that
translation.';
COMMENT ON COLUMN POSubmission.origin IS 'The source of this
translation. This indicates whether the translation was in a pofile that we
parsed (probably one published in a package or branch or tarball), or was
submitted through the web.';
COMMENT ON COLUMN POSubmission.validationstatus IS 'Says whether or not we have validated this translation. Its value is specified by dbschema.TranslationValidationStatus, with 0 the value that says this row has not been validated yet.';
COMMENT ON COLUMN POSubmission.active IS 'Whether this submission is being used in Rosetta.';
COMMENT ON COLUMN POSubmission.published IS 'Whether this submission is the current translation published in revision control (or in the public po files for this translation template, in the package or tarball or branch which is considered the source of it).';

-- POMsgSet
COMMENT ON COLUMN POMsgSet.publishedfuzzy IS 'This indicates that this
POMsgSet was fuzzy when it was last imported from a published PO file. By
comparing the current fuzzy state (in the "fuzzy" field) to that, we know if
we have changed the fuzzy condition of the messageset in Rosetta.';
COMMENT ON COLUMN POMsgSet.publishedcomplete IS 'This indicates that this
POMsgSet was complete when it was last imported from a published PO file. By
"complete" we mean "has a translation for every expected plural form". We
can compare the current completeness state (in the "iscomplete" field) to
this, to know if we have changed the completeness of the messageset in
Rosetta since it was imported.';
COMMENT ON COLUMN POMsgSet.isfuzzy IS 'This indicates if the msgset is
currently fuzzy in Rosetta. The other indicator, publishedfuzzy, shows the
same status for the last published pofile we pulled in.';
COMMENT ON COLUMN POMsgSet.iscomplete IS 'This indicates if we believe that
Rosetta has an active translation for every expected plural form of this
message set.';
COMMENT ON COLUMN POMsgSet.reviewer IS 'The person who last reviewd the translations for this message.';
COMMENT ON COLUMN POMsgSet.date_reviewed IS 'Last time this message was reviewed.';

/* Sprint */
COMMENT ON TABLE Sprint IS 'A meeting, sprint or conference. This is a convenient way to keep track of a collection of specs that will be discussed, and the people that will be attending.';
COMMENT ON COLUMN Sprint.driver IS 'The driver (together with the registrant or owner) is responsible for deciding which topics will be accepted onto the agenda of the sprint.';
COMMENT ON COLUMN Sprint.time_zone IS 'The timezone of the sprint, stored in text format from the Olsen database names, like "US/Eastern".';
COMMENT ON COLUMN Sprint.homepage_content IS 'A home page for this sprint in the Launchpad.';
COMMENT ON COLUMN Sprint.emblem IS 'The library file alias to a small image (16x16 max, it\'s a tiny little thing) to be used as an emblem whenever we are referring to a sprint.';
COMMENT ON COLUMN Sprint.gotchi IS 'The library file alias of a gotchi image to display as the icon of a sprint, on its home page.';
COMMENT ON COLUMN Sprint.gotchi_heading IS 'The library file alias of a smaller version of this sprint\'s gotchi.';


/* SprintAttendance */
COMMENT ON TABLE SprintAttendance IS 'The record that someone will be attending a particular sprint or meeting.';
COMMENT ON COLUMN SprintAttendance.time_starts IS 'The time from which the person will be available to participate in meetings at the sprint.';
COMMENT ON COLUMN SprintAttendance.time_ends IS 'The time of departure from the sprint or conference - this is the last time at which the person is available for meetings during the sprint.';


/* SprintSpecification */
COMMENT ON TABLE SprintSpecification IS 'The link between a sprint and a specification, so that we know which specs are going to be discussed at which sprint.';
COMMENT ON COLUMN SprintSpecification.status IS 'Whether or not the spec has been approved on the agenda for this sprint.';
COMMENT ON COLUMN SprintSpecification.whiteboard IS 'A place to store comments specifically related to this spec being on the agenda of this meeting.';
COMMENT ON COLUMN SprintSpecification.registrant IS 'The person who nominated this specification for the agenda of the sprint.';
COMMENT ON COLUMN SprintSpecification.decider IS 'The person who approved or declined this specification for the sprint agenda.';
COMMENT ON COLUMN SprintSpecification.date_decided IS 'The date this specification was approved or declined for the agenda.';


/* Question */
COMMENT ON TABLE Question IS 'A question, or support request, for a distribution or for an application. Such questions are created by end users who need support on a particular feature or package or product.';
COMMENT ON COLUMN Question.assignee IS 'The person who has been assigned to resolve this question. Note that there is no requirement that every question be assigned somebody. Anybody can chip in to help resolve a question, and if they think they have done so we call them the "answerer".';
COMMENT ON COLUMN Question.answerer IS 'The person who last claimed to have "solved" this support question, giving a response that the owner believe should be sufficient to close the question. This will move the status of the question to "SOLVED". Note that the only person who can actually set the status to SOLVED is the person who asked the question.';
COMMENT ON COLUMN Question.answer IS 'The QuestionMessage that was accepted by the submitter as the "answer" to the question';
COMMENT ON COLUMN Question.product IS 'The upstream product to which this quesiton is related. Note that a quesiton MUST be linked either to a product, or to a distribution.';
COMMENT ON COLUMN Question.distribution IS 'The distribution for which a question was filed. Note that a request MUST be linked either to a product or a distribution.';
COMMENT ON COLUMN Question.sourcepackagename IS 'An optional source package name. This only makes sense if the question is bound to a distribution.';
COMMENT ON COLUMN Question.datelastquery IS 'The date we last saw a comment from the requester (owner).';
COMMENT ON COLUMN Question.datelastresponse IS 'The date we last saw a comment from somebody other than the requester.';
COMMENT ON COLUMN Question.dateaccepted IS 'The date we "confirmed" or "accepted" this question. It is usually set to the date of the first response by someone other than the requester. This allows us to track the time between first request and first response.';
COMMENT ON COLUMN Question.datedue IS 'The date this question is "due", if such a date can be established. Usually this will be set automatically on the basis of a support contract SLA commitment.';
COMMENT ON COLUMN Question.dateanswered IS 'The date this question was last "answered", in the sense of receiving a comment from someone other than the requester that the requester considered sufficient to close the question.';
COMMENT ON COLUMN Question.dateclosed IS 'The date the requester marked this question CLOSED.';
COMMENT ON COLUMN Question.language IS 'The language of the question''s title and description.';
COMMENT ON COLUMN Question.whiteboard IS 'A general status whiteboard. This is a scratch space to which arbitrary data can be added (there is only one constant whiteboard with no history). It is displayed at the top of the question. So its a useful way for projects to add their own semantics or metadata to the Answer Tracker.';

/* QuestionBug */

COMMENT ON TABLE QuestionBug IS 'A link between a question and a bug, showing that the bug is somehow related to this question.';

/* QuestionMessage */

COMMENT ON TABLE QuestionMessage IS 'A link between a question and a message. This means that the message will be displayed on the question page.';
COMMENT ON COLUMN QuestionMessage.action IS 'The action on the question that was done with this message. This is a value from the QuestionAction enum.';
COMMENT ON COLUMN QuestionMessage.new_status IS 'The status of the question after this message.';

/* QuestionReopening */

COMMENT ON TABLE QuestionReopening IS 'A record of the times when a question was re-opened. In each case we store the time that it happened, the person who did it, and the person who had previously answered / rejected the question.';
COMMENT ON COLUMN QuestionReopening.reopener IS 'The person who reopened the question.';
COMMENT ON COLUMN QuestionReopening.answerer IS 'The person who was previously listed as the answerer of the question.';
COMMENT ON COLUMN QuestionReopening.priorstate IS 'The state of the question before it was reopened. You can reopen a question that is ANSWERED, or CLOSED, or REJECTED.';


/* QuestionSubscription */

COMMENT ON TABLE QuestionSubscription IS 'A subscription of a person to a particular question.';


/* DistroReleaseLanguage */

COMMENT ON TABLE DistroReleaseLanguage IS 'A cache of the current translation status of that language across an entire distrorelease.';
COMMENT ON COLUMN DistroReleaseLanguage.dateupdated IS 'The date these statistucs were last updated.';
COMMENT ON COLUMN DistroReleaseLanguage.currentcount IS 'As per IRosettaStats.';
COMMENT ON COLUMN DistroReleaseLanguage.updatescount IS 'As per IRosettaStats.';
COMMENT ON COLUMN DistroReleaseLanguage.rosettacount IS 'As per IRosettaStats.';
COMMENT ON COLUMN DistroReleaseLanguage.contributorcount IS 'The total number of contributors to the translation of this distrorelease into this language.';

/* Manifest */

COMMENT ON TABLE Manifest IS 'A Manifest describes the branches that go into
making up a source package or product release. This allows us to describe
the source package or product release in a way that HCT can pull down the
sources directly from The Bazaar and allow people to branch and edit
immediately. Note that a Manifest does not have an owner, please ensure that
ANYTHING that points TO a manifest, such as ProductRelease or
SourcePackageRelease, has an owner, so that we do not end up with orphaned
manifests.';

/* Calendar */

COMMENT ON TABLE Calendar IS 'A Calendar attached to some other Launchpad object (currently People, Projects or Products)';
COMMENT ON COLUMN Calendar.title IS 'The title of the Calendar';
COMMENT ON COLUMN Calendar.revision IS 'An monotonically increasing counter indicating a particular version of the calendar';


-- CalendarSubscription
COMMENT ON TABLE CalendarSubscription IS 'A subscription relationship between two calendars';
COMMENT ON COLUMN CalendarSubscription.subject IS 'The subject of the subscription relationship';
COMMENT ON COLUMN CalendarSubscription.object IS 'The object of the subscription relationship';
COMMENT ON COLUMN CalendarSubscription.colour IS 'The colour used to display events from calendar \'object\' when in the context of calendar \'subject\'';

COMMENT ON TABLE CalendarEvent IS 'Events belonging to calendars';
COMMENT ON COLUMN CalendarEvent.uid IS 'A globally unique identifier for the event.  This identifier should be preserved through when importing events from a desktop calendar application';
COMMENT ON COLUMN CalendarEvent.calendar IS 'The calendar this event belongs to';
COMMENT ON COLUMN CalendarEvent.dtstart IS 'The start time for the event in UTC';
COMMENT ON COLUMN CalendarEvent.duration IS 'The duration of the event';
COMMENT ON COLUMN CalendarEvent.title IS 'A one line description of the event';
COMMENT ON COLUMN CalendarEvent.description IS 'A multiline description of the event';
COMMENT ON COLUMN CalendarEvent.location IS 'A location associated with the event';

COMMENT ON COLUMN SourcePackageName.name IS
    'A lowercase name identifying one or more sourcepackages';
COMMENT ON COLUMN BinaryPackageName.name IS
    'A lowercase name identifying one or more binarypackages';
COMMENT ON COLUMN BinaryPackageRelease.architecturespecific IS 'This field indicates whether or not a binarypackage is architecture-specific. If it is not specific to any given architecture then it can automatically be included in all the distroarchreleases which pertain.';


/* Distribution */

COMMENT ON COLUMN Distribution.lucilleconfig IS 'Configuration
information which lucille will use when processing uploads and
generating archives for this distribution';
COMMENT ON COLUMN Distribution.members IS 'Person or team with upload and commit priviledges relating to this distribution. Other rights may be assigned to this role in the future.';
COMMENT ON COLUMN Distribution.mirror_admin IS 'Person or team with privileges to mark a mirror as official.';
COMMENT ON COLUMN Distribution.driver IS 'The team or person responsible for approving goals for each release in the distribution. This should usually be a very small team because the Distribution driver can approve items for backporting to past releases as well as the current release under development. Each distrorelease has its own driver too, so you can have the small superset in the Distribution driver, and then specific teams per distrorelease for backporting, for example, or for the current release management team on the current development focus release.';
COMMENT ON COLUMN Distribution.translationgroup IS 'The translation group that is responsible for all translation work in this distribution.';
COMMENT ON COLUMN Distribution.translationpermission IS 'The level of openness of this distribution\'s translation process. The enum lists different approaches to translation, from the very open (anybody can edit any translation in any language) to the completely closed (only designated translators can make any changes at all).';
COMMENT ON COLUMN Distribution.bugcontact IS 'Person who will be automatically subscribed to every bug targeted to this distribution.';
COMMENT ON COLUMN Distribution.security_contact IS 'The person or team who handles security-related issues in the distribution.';
COMMENT ON COLUMN Distribution.official_rosetta IS 'Whether or not this distribution uses Rosetta for its official translation team and coordination.';
COMMENT ON COLUMN Distribution.official_malone IS 'Whether or not this distribution uses Malone for an official bug tracker.';
COMMENT ON COLUMN Distribution.official_answers IS 'Whether or not this product upstream uses Answers officialy.';

COMMENT ON COLUMN Distribution.translation_focus IS 'The DistroRelease that should get the translation effort focus.';

/* DistroRelease */

COMMENT ON COLUMN DistroRelease.lucilleconfig IS 'Configuration
information which lucille will use when processing uploads and
generating archives for this distro release';
COMMENT ON COLUMN DistroRelease.summary IS 'A brief summary of the distro release. This will be displayed in bold at the top of the distrorelease page, above the distrorelease description. It should include any high points that are particularly important to draw to the attention of users.';
COMMENT ON COLUMN DistroRelease.description IS 'An extensive list of the features in this release of the distribution. This will be displayed on the main distro release page, below the summary.';
COMMENT ON COLUMN DistroRelease.datelastlangpack IS
'The date we last generated a base language pack for this release. Language
update packs for this release will only include translations added after that
date.';
COMMENT ON COLUMN DistroRelease.messagecount IS 'This is a cached value and may be a few hours out of sync with reality. It should, however, be in sync with the values in DistroReleaseLanguage, and should never be updated separately. The total number of translation messages in this distro release, as per IRosettaStats.';
COMMENT ON COLUMN DistroRelease.nominatedarchindep IS 'This is the DistroArchRelease nominated to build architecture independent packages within this DistroRelase, it is mandatory for buildable distroreleases, i.e., Auto Build System will avoid to create build jobs for a DistroRelease with no nominatedarchindep, but the database model allow us to do it (for non-buildable DistroReleases). See further info in NominatedArchIndep specification.';
COMMENT ON COLUMN DistroRelease.binarycount IS 'A cache of the number of distinct binary package names published in this distro release.';
COMMENT ON COLUMN DistroRelease.sourcecount IS 'A cache of the number of distinct source package names published in this distro release.';

-- PackageUpload
COMMENT ON TABLE PackageUpload IS 'An upload. This table stores information pertaining to uploads to a given DistroRelease/Archive.';

COMMENT ON COLUMN PackageUpload.status IS 'This is an integer field containing the current status of the upload. Possible values are given by the UploadStatus class in dbschema.py';

COMMENT ON COLUMN PackageUpload.distrorelease IS 'This integer field refers to the DistroRelease to which this upload is targeted';

COMMENT ON COLUMN PackageUpload.pocket IS 'This is the pocket the upload is targeted at.';

COMMENT ON COLUMN PackageUpload.changesfile IS 'The changes file associated with this upload.';

COMMENT ON COLUMN PackageUpload.archive IS 'The archive to which this upload is targetted.';

-- PackageUploadSource
COMMENT ON TABLE PackageUploadSource IS 'Link between an upload and a source package. This table stores information pertaining to the source files in a package upload.';

COMMENT ON COLUMN PackageUploadSource.packageupload IS 'This integer field refers to the PackageUpload row that this source belongs to.';

COMMENT ON COLUMN PackageUploadSource.sourcepackagerelease IS 'This integer field refers to the SourcePackageRelease record related to this upload.';

-- PackageUploadBuild
COMMENT ON TABLE PackageUploadBuild IS 'An upload binary build. This table stores information pertaining to the builds in a package upload.';

COMMENT ON COLUMN PackageUploadBuild.packageupload IS 'This integer field refers to the PackageUpload row that this source belongs to.';

COMMENT ON COLUMN PackageUploadBuild.build IS 'This integer field refers to the Build record related to this upload.';

-- PackageUploadCustom
COMMENT ON TABLE PackageUploadCustom IS 'An uploaded custom format file. This table stores information pertaining to the custom upload formats in a package upload.';

COMMENT ON COLUMN PackageUploadCustom.packageupload IS 'The PackageUpload row this refers to.';

COMMENT ON COLUMN PackageUploadCustom.customformat IS 'The format of this particular custom uploaded file.';

COMMENT ON COLUMN PackageUploadCustom.libraryfilealias IS 'The actual file as a librarian alias.';

-- SourcePackageName
COMMENT ON COLUMN SourcePackageName.name IS
    'A lowercase name identifying one or more sourcepackages';
COMMENT ON COLUMN BinaryPackageName.name IS
    'A lowercase name identifying one or more binarypackages';

COMMENT ON COLUMN BinaryPackageRelease.architecturespecific IS 'This field indicates whether or not a binarypackage is architecture-specific. If it is not specific to any given architecture then it can automatically be included in all the distroarchreleases which pertain.';


-- SourcePackageRelease
COMMENT ON COLUMN SourcePackageRelease.creator IS 'The person who issued the upload';
COMMENT ON COLUMN SourcePackageRelease.version IS 'Debian-like version string for this release. Indexed with debversion_sort_key and validated with valid_debian_version constraint.';
COMMENT ON COLUMN SourcePackageRelease.dateuploaded IS 'Creation timestamp.';
COMMENT ON COLUMN SourcePackageRelease.urgency IS 'SourcePackageUrgency constant';
COMMENT ON COLUMN SourcePackageRelease.dscsigningkey IS 'Reference to the GPGKey used to sign the DSC.';
COMMENT ON COLUMN SourcePackageRelease.component IS 'The original component to where this source was submitted.';
COMMENT ON COLUMN SourcePackageRelease.changelog IS 'Changelog text section extracted from the changesfile.';
COMMENT ON COLUMN SourcePackageRelease.builddepends IS 'DSC builddepends line section.';
COMMENT ON COLUMN SourcePackageRelease.builddependsindep IS 'DSC builddependsindep line section.';
COMMENT ON COLUMN SourcePackageRelease.architecturehintlist IS 'DSC arch line';
COMMENT ON COLUMN SourcePackageRelease.dsc IS 'Original DSC text.';
COMMENT ON COLUMN SourcePackageRelease.section IS 'This integer field references the Section which the source package claims to be in';
COMMENT ON COLUMN SourcePackageRelease.manifest IS 'Reference to a manifest record.';
COMMENT ON COLUMN SourcePackageRelease.maintainer IS 'Reference to the person noted as source package maintainer in the DSC.';
COMMENT ON COLUMN SourcePackageRelease.sourcepackagename IS 'Reference to a SourcePackageName.';
COMMENT ON COLUMN SourcePackageRelease.uploaddistrorelease IS 'DistroRelease to where the source was originally uploaded.';
COMMENT ON COLUMN SourcePackageRelease.format IS 'Source package format constant, SourcePackageReleaseFormat.';
COMMENT ON COLUMN SourcePackageRelease.dsc_maintainer_rfc822 IS 'The original maintainer line in RFC-822 format, to be used in archive indexes.';
COMMENT ON COLUMN SourcePackageRelease.dsc_standards_version IS 'DSC standards version (such as "3.6.2", "3.5.9", etc) used to build this source.';
COMMENT ON COLUMN SourcePackageRelease.dsc_format IS 'DSC format version (such as "1.0").';
COMMENT ON COLUMN SourcePackageRelease.dsc_binaries IS 'DSC binary line, claimed binary-names produce by this source.';

-- SecureBinaryPackagePublishingHistory
COMMENT ON TABLE SecureBinaryPackagePublishingHistory IS 'PackagePublishingHistory: The history of a BinaryPackagePublishing record. This table represents the lifetime of a publishing record from inception to deletion. Records are never removed from here and in time the publishing table may become a view onto this table. A column being NULL indicates there''s no data for that state transition. E.g. a package which is removed without being superseded won''t have datesuperseded or supersededby filled in.';
COMMENT ON COLUMN SecureBinaryPackagePublishingHistory.binarypackagerelease IS 'The binarypackage being published.';
COMMENT ON COLUMN SecureBinaryPackagePublishingHistory.distroarchrelease IS 'The distroarchrelease into which the binarypackage is being published.';
COMMENT ON COLUMN SecureBinaryPackagePublishingHistory.status IS 'The current status of the publishing.';
COMMENT ON COLUMN SecureBinaryPackagePublishingHistory.component IS 'The component into which the publishing takes place.';
COMMENT ON COLUMN SecureBinaryPackagePublishingHistory.section IS 'The section into which the publishing takes place.';
COMMENT ON COLUMN SecureBinaryPackagePublishingHistory.priority IS 'The priority at which the publishing takes place.';
COMMENT ON COLUMN SecureBinaryPackagePublishingHistory.datecreated IS 'The date/time on which the publishing record was created.';
COMMENT ON COLUMN SecureBinaryPackagePublishingHistory.datepublished IS 'The date/time on which the source was actually published into an archive.';
COMMENT ON COLUMN SecureBinaryPackagePublishingHistory.datesuperseded IS 'The date/time on which the source was superseded by a new source.';
COMMENT ON COLUMN SecureBinaryPackagePublishingHistory.supersededby IS 'The build which superseded this package. This seems odd but it is important because a new build may not actually build a given binarypackage and we need to supersede it appropriately';
COMMENT ON COLUMN SecureBinaryPackagePublishingHistory.datemadepending IS 'The date/time on which this publishing record was made to be pending removal from the archive.';
COMMENT ON COLUMN SecureBinaryPackagePublishingHistory.scheduleddeletiondate IS 'The date/time at which the package is/was scheduled to be deleted.';
COMMENT ON COLUMN SecureBinaryPackagePublishingHistory.dateremoved IS 'The date/time at which the package was actually deleted.';
COMMENT ON COLUMN SecureBinaryPackagePublishingHistory.pocket IS 'The pocket into which this record is published. The RELEASE pocket (zero) provides behaviour as normal. Other pockets may append things to the distrorelease name such as the UPDATES pocket (-updates) or the SECURITY pocket (-security).';
COMMENT ON COLUMN SecureBinaryPackagePublishingHistory.embargo IS 'The publishing record is embargoed from publication if this is set to TRUE. When TRUE, this column prevents the publication record from even showing up in the publishing tables.';
COMMENT ON COLUMN SecureBinaryPackagePublishingHistory.embargolifted IS 'The date and time when we lifted the embargo on this publishing record. I.E. when embargo was set to FALSE having previously been set to TRUE.';
COMMENT ON VIEW BinaryPackagePublishingHistory IS 'View on SecureBinaryPackagePublishingHistory that restricts access to embargoed entries';

COMMENT ON VIEW PublishedPackageView IS
    'A very large view that brings together all the information about
    packages that are currently being published within a distribution. This
    view was designed for the page which shows packages published in the
    distribution, but may be more widely used.';

-- ProcessorFamily

COMMENT ON TABLE ProcessorFamily IS 'An architecture, that might consist of several actual processors. Different distributions call these architectures different things, so we have an "architecturetag" in DistroArchRelease that might be different to the architecture\'s name.';
COMMENT ON COLUMN ProcessorFamily.name IS 'The name of the architecture. This is a short unix-style name such as i386 or amd64';
COMMENT ON COLUMN ProcessorFamily.title IS 'A title for the architecture. For example "Intel i386 Compatible".';
COMMENT ON COLUMN ProcessorFamily.description IS 'A description for this processor family. It might include any gotchas such as the fact that i386 does not necessarily mean that code would run on a 386... Ubuntu for example requires a 486.';

-- Processor

COMMENT ON TABLE Processor IS 'A single processor for which code might be compiled. For example, i386, P2, P3, P4, Itanium1, Itanium2... each processor belongs to a ProcessorFamily, and it might be that a package is compiled several times for a given Family, with different optimisation settings for each processor.';
COMMENT ON COLUMN Processor.name IS 'The name of this processor, for example, i386, Pentium, P2, P3, P4, Itanium, Itanium2, K7, Athlon, Opteron... it should be short and unique.';
COMMENT ON COLUMN Processor.family IS 'The ProcessorFamily for this Processor.';

-- DistroArchRelease

COMMENT ON COLUMN DistroArchRelease.processorfamily IS 'A link to the ProcessorFamily table, giving the architecture of this DistroArchRelease.';
COMMENT ON COLUMN DistroArchRelease.architecturetag IS 'The name of this architecture in the context of this specific distro release. For example, some distributions might label amd64 as amd64, others might call is x86_64. This information is used, for example, in determining the names of the actual package files... such as the "amd64" part of "apache2_2.0.56-1_amd64.deb"';
COMMENT ON COLUMN DistroArchRelease.official IS 'Whether or not this architecture or "port" is an official release. If it is not official then you may not be able to install it or get all the packages for it.';
COMMENT ON COLUMN DistroArchRelease.package_count IS 'A cache of the number of binary packages published in this distro arch release. The count only includes packages published in the release pocket.';

-- LauncpadDatabaseRevision
COMMENT ON TABLE LaunchpadDatabaseRevision IS 'This table contains a list of the database patches that have been successfully applied to this database.';
COMMENT ON COLUMN LaunchpadDatabaseRevision.major IS 'Major number. This is the version of the baseline schema the patch was made agains.';
COMMENT ON COLUMN LaunchpadDatabaseRevision.minor IS 'Minor number. Patches made during development each increment the minor number.';
COMMENT ON COLUMN LaunchpadDatabaseRevision.patch IS 'The patch number will hopefully always be ''0'', as it exists to support emergency patches made to the production server. eg. If production is running ''4.0.0'' and needs to have a patch applied ASAP, we would create a ''4.0.1'' patch and roll it out. We then may need to refactor all the existing ''4.x.0'' patches.';

-- Karma
COMMENT ON TABLE Karma IS 'Used to quantify all the ''operations'' a user performs inside the system, which maybe reporting and fixing bugs, uploading packages, end-user support, wiki editting, etc.';
COMMENT ON COLUMN Karma.action IS 'A foreign key to the KarmaAction table.';
COMMENT ON COLUMN Karma.datecreated IS 'A timestamp for the assignment of this Karma.';
COMMENT ON COLUMN Karma.Person IS 'The Person for wich this Karma was assigned.';
COMMENT ON COLUMN Karma.product IS 'The Product on which a person performed an action that resulted on this karma.';
COMMENT ON COLUMN Karma.distribution IS 'The Distribution on which a person performed an action that resulted on this karma.';
COMMENT ON COLUMN Karma.sourcepackagename IS 'The SourcePackageName on which a person performed an action that resulted on this karma.';

-- KarmaAction
COMMENT ON TABLE KarmaAction IS 'Stores all the actions that would give karma to the user which performed it.';
COMMENT ON COLUMN KarmaAction.name IS 'The unique name of this action.';
COMMENT ON COLUMN KarmaAction.category IS 'A dbschema value used to group actions together.';
COMMENT ON COLUMN KarmaAction.points IS 'The number of points this action is worth of.';

-- KarmaCache
COMMENT ON TABLE KarmaCache IS 'Stores a cached value of a person\'s karma points, grouped by the action category and the context where that action was performed.';
COMMENT ON COLUMN KarmaCache.Person IS 'The person which performed the actions of this category, and thus got the karma.';
COMMENT ON COLUMN KarmaCache.Category IS 'The category of the actions.';
COMMENT ON COLUMN KarmaCache.KarmaValue IS 'The karma points of all actions of this category performed by this person on this context (product/distribution).';
COMMENT ON COLUMN Karma.product IS 'The Product on which a person performed an action that resulted on this karma.';
COMMENT ON COLUMN Karma.product IS 'The Project to which this Product belongs.  An entry on this table with a non-NULL Project and a NULL Product represents the total karma of the person across all products of that project..';
COMMENT ON COLUMN Karma.distribution IS 'The Distribution on which a person performed an action that resulted on this karma.';
COMMENT ON COLUMN Karma.sourcepackagename IS 'The SourcePackageName on which a person performed an action that resulted on this karma.';

-- Person
COMMENT ON TABLE Person IS 'Central user and group storage. A row represents a person if teamowner is NULL, and represents a team (group) if teamowner is set.';
COMMENT ON COLUMN Person.displayname IS 'Person or group''s name as it should be rendered to screen';
COMMENT ON COLUMN Person.password IS 'SSHA digest encrypted password.';
COMMENT ON COLUMN Person.teamowner IS 'id of the team owner. Team owners will have authority to add or remove people from the team.';
COMMENT ON COLUMN Person.teamdescription IS 'Informative description of the team. Format and restrictions are as yet undefined.';
COMMENT ON COLUMN Person.name IS 'Short mneumonic name uniquely identifying this person or team. Useful for url traversal or in places where we need to unambiguously refer to a person or team (as displayname is not unique).';
COMMENT ON COLUMN Person.language IS 'Preferred language for this person (unset for teams). UI should be displayed in this language wherever possible.';
COMMENT ON COLUMN Person.calendar IS 'The calendar associated with this person.';
COMMENT ON COLUMN Person.timezone IS 'The name of the time zone this person prefers (if unset, UTC is used).  UI should display dates and times in this time zone wherever possible.';
COMMENT ON COLUMN Person.homepage_content IS 'A home page for this person in the Launchpad. In short, this is like a personal wiki page. The person will get to edit their own page, and it will be published on /people/foo/. Note that this is in text format, and will migrate to being in Moin format as a sort of mini-wiki-homepage.';
COMMENT ON COLUMN Person.emblem IS 'The library file alias to a small image (16x16 max, it\'s a tiny little thing) to be used as an emblem or icon whenever we are referring to that person.';
COMMENT ON COLUMN Person.gotchi IS 'The library file alias of a hackergotchi image to display as the "face" of a person, on their home page.';
COMMENT ON COLUMN Person.gotchi_heading IS 'The library file alias of a smaller version of this person\'s gotchi.';
COMMENT ON COLUMN Person.creation_rationale IS 'The rationale for the creation of this person -- a dbschema value.';
COMMENT ON COLUMN Person.creation_comment IS 'A text comment for the creation of this person.';
COMMENT ON COLUMN Person.registrant IS 'The user who created this profile.';

COMMENT ON TABLE ValidPersonOrTeamCache IS 'A materialized view listing the Person.ids of all valid people and teams.';

-- PersonLanguage
COMMENT ON TABLE PersonLanguage IS 'PersonLanguage: This table stores the preferred languages that a Person has, it''s used in Rosetta to select the languages that should be showed to be translated.';
COMMENT ON COLUMN PersonLanguage.person IS 'This field is a reference to a Person object that has this preference.';
COMMENT ON COLUMN PersonLanguage.language IS 'This field is a reference to a Language object that says that the Person associated to this row knows how to translate/understand this language.';

-- Bounty
COMMENT ON TABLE Bounty IS 'A set of bounties for work to be done by the open source community. These bounties will initially be offered only by Canonical, but later we will create the ability for people to offer the bounties themselves, using us as a clearing house.';
COMMENT ON COLUMN Bounty.usdvalue IS 'This is the ESTIMATED value in US Dollars of the bounty. We say "estimated" because the bounty might one day be offered in one of several currencies, or people might contribute different amounts in different currencies to each bounty. This field will reflect an estimate based on recent currency exchange rates of the value of this bounty in USD.';
COMMENT ON COLUMN Bounty.difficulty IS 'An estimate of the difficulty of the bounty, as a dbschema.BountyDifficulty.';
COMMENT ON COLUMN Bounty.bountystatus IS 'The current status of this bounty
- an indicator of whether or not it is open, closed, or withdrawn.';
COMMENT ON COLUMN Bounty.reviewer IS 'The person who will review this bounty regularly for progress. The reviewer is the person who is responsible for establishing when the bounty is complete.';
COMMENT ON COLUMN Bounty.owner IS 'The person who created the bounty. The owner can update the specification of the bounty, and appoints the reviewer.';

COMMENT ON TABLE BountySubscription IS 'This table records whether or not someone it interested in a bounty. Subscribers will show up on the page with the bounty details.';
COMMENT ON COLUMN BountySubscription.bounty IS 'The bounty to which the person is subscribed.';
COMMENT ON COLUMN BountySubscription.person IS 'The person being subscribed to this bounty.';

COMMENT ON TABLE ProductBounty IS 'This table records a simple link between a bounty and a product. This bounty will be listed on the product web page, and the product will be mentioned on the bounty web page.';

COMMENT ON TABLE DistributionBounty IS 'This table records a simple link between a bounty and a distribution. This bounty will be listed on the distribution web page, and the distribution will be mentioned on the bounty web page.';

COMMENT ON TABLE ProjectBounty IS 'This table records a simple link between a bounty and a project. This bounty will be listed on the project web page, and the project will be mentioned on the bounty web page.';

-- Messaging subsytem
COMMENT ON TABLE BugMessage IS 'This table maps a message to a bug. In other words, it shows that a particular message is associated with a particular bug.';
COMMENT ON TABLE Message IS 'This table stores a single RFC822-style message. Messages can be threaded (using the parent field). These messages can then be referenced from elsewhere in the system, such as the BugMessage table, integrating messageboard facilities with the rest of The Launchpad.';
COMMENT ON COLUMN Message.parent IS 'A "parent message". This allows for some level of threading in Messages.';
COMMENT ON COLUMN Message.subject IS 'The title text of the message, or the subject if it was an email.';
COMMENT ON COLUMN Message.distribution IS 'The distribution in which this message originated, if we know it.';
COMMENT ON COLUMN Message.raw IS 'The original unadulterated message if it arrived via email. This is required to provide access to the original, undecoded message.';

COMMENT ON TABLE MessageChunk IS 'This table stores a single chunk of a possibly multipart message. There will be at least one row in this table for each message. text/* parts are stored in the content column. All other parts are stored in the Librarian and referenced via the blob column. If both content and blob are NULL, then this chunk has been removed (eg. offensive, legal reasons, virus etc.)';
COMMENT ON COLUMN MessageChunk.content IS 'Text content for this chunk of the message. This content is full text searchable.';
COMMENT ON COLUMN MessageChunk.blob IS 'Binary content for this chunk of the message.';
COMMENT ON COLUMN MessageChunk.sequence IS 'Order of a particular chunk. Chunks are orders in ascending order starting from 1.';

-- Comments on Lucille views
COMMENT ON VIEW SourcePackageFilePublishing IS 'This view is used mostly by Lucille while performing publishing and unpublishing operations. It lists all the files associated with a sourcepackagerelease and collates all the textual representations needed for publishing components etc to allow rapid queries from SQLObject.';
COMMENT ON VIEW BinaryPackageFilePublishing IS 'This view is used mostly by Lucille while performing publishing and unpublishing operations. It lists all the files associated with a binarypackage and collates all the textual representations needed for publishing components etc to allow rapid queries from SQLObject.';

-- SourcePackageRelease

COMMENT ON TABLE SourcePackageRelease IS 'SourcePackageRelease: A source
package release. This table represents a specific release of a source
package. Source package releases may be published into a distrorelease, or
even multiple distroreleases.';
COMMENT ON COLUMN SourcePackageRelease.creator IS 'The creator of this
sourcepackagerelease. This is the person referred to in the top entry in the
package changelog in debian terms. Note that a source package maintainer in
Ubuntu might be person A, but a particular release of that source package
might in fact have been created by a different person B. The maintainer
would be recorded in the Maintainership table, while the creator of THIS
release would be recorded in the SourcePackageRelease.creator field.';
COMMENT ON COLUMN SourcePackageRelease.version IS 'The version string for
this source package release. E.g. "1.0-2" or "1.4-5ubuntu9.1". Note that, in
ubuntu-style and redhat-style distributions, the version+sourcepackagename
is unique, even across distroreleases. In other words, you cannot have a
foo-1.2-1 package in Hoary that is different from foo-1.2-1 in Warty.';
COMMENT ON COLUMN SourcePackageRelease.dateuploaded IS 'The date/time that
this sourcepackagerelease was first uploaded to the Launchpad.';
COMMENT ON COLUMN SourcePackageRelease.urgency IS 'The urgency of the
upload. This is generally used to prioritise buildd activity but may also be
used for "testing" systems or security work in the future. The "urgency" is
set by the uploader, in the DSC file.';
COMMENT ON COLUMN SourcePackageRelease.dscsigningkey IS 'The GPG key used to
sign the DSC. This is not necessarily the maintainer\'s key, or the
creator\'s key. For example, it\'s possible to produce a package, then ask a
sponsor to upload it.';
COMMENT ON COLUMN SourcePackageRelease.component IS 'The component in which
this sourcepackagerelease is intended (by the uploader) to reside. E.g.
main, universe, restricted. Note that the distribution managers will often
override this data and publish the package in an entirely different
component.';
COMMENT ON COLUMN SourcePackageRelease.changelog IS 'The changelog of this
source package release.';
COMMENT ON COLUMN SourcePackageRelease.builddepends IS 'The build
dependencies for this source package release.';
COMMENT ON COLUMN SourcePackageRelease.builddependsindep IS 'The
architecture-independant build dependancies for this source package release.';
COMMENT ON COLUMN SourcePackageRelease.architecturehintlist IS 'The
architectures which this source package release believes it should be built.
This is used as a hint to the build management system when deciding what
builds are still needed.';
COMMENT ON COLUMN SourcePackageRelease.format IS 'The format of this
sourcepackage release, e.g. DPKG, RPM, EBUILD, etc. This is an enum, and the
values are listed in dbschema.SourcePackageFormat';
COMMENT ON COLUMN SourcePackageRelease.dsc IS 'The "Debian Source Control"
file for the sourcepackagerelease, from its upload into Ubuntu for the
first time.';
COMMENT ON COLUMN SourcePackageRelease.uploaddistrorelease IS 'The
distrorelease into which this source package release was uploaded into
Launchpad / Ubuntu for the first time. In general, this will be the
development Ubuntu release into which this package was uploaded. For a
package which was unchanged between warty and hoary, this would show Warty.
For a package which was uploaded into Hoary, this would show Hoary.';
COMMENT ON COLUMN SourcePackageRelease.upload_archive IS 'The archive into which this sourcepackagerelese was originally uploaded.';


-- SourcePackageName

COMMENT ON TABLE SourcePackageName IS 'SourcePackageName: A soyuz source package name.';

-- Specification
COMMENT ON TABLE Specification IS 'A feature specification. At the moment we do not store the actual specification, we store a URL for the spec, which is managed in a wiki somewhere else. We store the overall state of the spec, as well as queueing information about who needs to review the spec, and why.';
COMMENT ON COLUMN Specification.assignee IS 'The person who has been assigned to implement this specification.';
COMMENT ON COLUMN Specification.drafter IS 'The person who has been asked to draft this specification. They are responsible for getting the spec to "approved" state.';
COMMENT ON COLUMN Specification.approver IS 'The person who is responsible for approving the specification in due course, and who will probably be required to review the code itself when it is being implemented.';
COMMENT ON COLUMN Specification.product IS 'The product for which this is a feature specification. The specification must be connected either to a product, or to a distribution.';
COMMENT ON COLUMN Specification.distribution IS 'The distribution for which this is a feature specification. The specification must be connected either to a product, or to a distribution.';
COMMENT ON COLUMN Specification.distrorelease IS 'If this is not NULL, then it means that the release managers have targeted this feature to be released in the given distrorelease. It is not necessary to target a distrorelease, but this is a useful way of know which specifications are, for example, BreezyGoals.';
COMMENT ON COLUMN Specification.productseries IS 'This is an indicator that the specification is planned, or targeted, for implementation in a given product series. It is not necessary to target a spec to a series, but it is a useful way of showing which specs are planned to implement for a given series.';
COMMENT ON COLUMN Specification.milestone IS 'This is an indicator that the feature defined in this specification is expected to be delivered for a given milestone. Note that milestones are not necessarily releases, they are a way of identifying a point in time and grouping bugs and features around that.';
COMMENT ON COLUMN Specification.informational IS 'An indicator as to whether or not the spec is purely informational, or is actually supposed to be implemented. High level overview specs, for example, are often marked "informational" and will be considered implemented once the spec is approved.';
COMMENT ON COLUMN Specification.status IS 'An enum called SpecificationStatus that shows what the current status (new, draft, implemented etc) the spec is currently in.';
COMMENT ON COLUMN Specification.priority IS 'An enum that gives the implementation priority (low, medium, high, emergency) of the feature defined in this specification.';
COMMENT ON COLUMN Specification.specurl IS 'The URL where the specification itself can be found. This is usually a wiki page somewhere.';
COMMENT ON COLUMN Specification.whiteboard IS 'As long as the specification is somewhere else (i.e. not in Launchpad) it will be useful to have a place to hold some arbitrary message or status flags that have meaning to the project, not Launchpad. This whiteboard is just the place for it.';
COMMENT ON COLUMN Specification.superseded_by IS 'The specification which replaced this specification.';
COMMENT ON COLUMN Specification.delivery IS 'The implementation status of this
specification. This field is used to track the actual delivery of the feature
(implementing the spec), as opposed to the definition of expected behaviour
(writing the spec).';
COMMENT ON COLUMN Specification.goalstatus IS 'Whether or not the drivers for the goal product series or distro release have accepted this specification as a goal.';
COMMENT ON COLUMN Specification.goal_proposer IS 'The person who proposed this spec as a goal for the productseries or distrorelease.';
COMMENT ON COLUMN Specification.date_goal_proposed IS 'The date the spec was proposed as a goal.';
COMMENT ON COLUMN Specification.goal_decider IS 'The person who approved or declined this goal.';
COMMENT ON COLUMN Specification.date_goal_decided IS 'The date this goal was accepted or declined.';
COMMENT ON COLUMN Specification.completer IS 'The person who changed the state of the spec in such a way that it was determined to be completed.';
COMMENT ON COLUMN Specification.date_completed IS 'The date this specification was completed or marked obsolete. This lets us chart the progress of a project (or a release) over time in terms of features implemented.';
COMMENT ON CONSTRAINT specification_completion_recorded_chk ON Specification IS 'A constraint to ensure that we have recorded the date of completion if the specification is in fact considered completed. The SQL behind the completion test is repeated at a code level in database/specification.py: as Specification.completeness, please ensure that the constraint is kept in sync with the code.';
COMMENT ON CONSTRAINT specification_completion_fully_recorded_chk ON Specification IS 'A constraint that ensures, where we have a date_completed, that we also have a completer. This means that the resolution was fully recorded.';

-- SpecificationFeedback
COMMENT ON TABLE SpecificationFeedback IS 'A table representing a review request of a specification, from one user to another, with an optional message.';
COMMENT ON COLUMN SpecificationFeedback.reviewer IS 'The person who has been asked to do the review.';
COMMENT ON COLUMN SpecificationFeedback.requester IS 'The person who made the request.';
COMMENT ON COLUMN SpecificationFeedback.queuemsg IS 'An optional text message for the reviewer, from the requester.';

-- SpecificationBranch
COMMENT ON TABLE SpecificationBranch IS 'A branch related to a specification, most likely a branch for implementing the specification.  It is possible to have multiple branches for a given specification especially in the situation where the specification requires modifying multiple products.';
COMMENT ON COLUMN SpecificationBranch.specification IS 'The specification associated with this branch.';
COMMENT ON COLUMN SpecificationBranch.branch IS 'The branch associated to the specification.';

-- SpecificationBug
COMMENT ON TABLE SpecificationBug IS 'A table linking a specification and a bug. This is used to provide for easy navigation from bugs to related specs, and vice versa.';

-- SpecificationSubscription
COMMENT ON TABLE SpecificationSubscription IS 'A table capturing a subscription of a person to a specification.';
COMMENT ON COLUMN SpecificationSubscription.essential IS 'A field that indicates whether or not this person is essential to discussions on the planned feature. This is used by the meeting scheduler to ensure that all the essential people are at any automatically scheduled BOFs discussing that spec.';

-- SpecificationDependency
COMMENT ON TABLE SpecificationDependency IS 'A table that stores information about which specification needs to be implemented before another specification can be implemented. We can create a chain of dependencies, and use that information for scheduling and prioritisation of work.';
COMMENT ON COLUMN SpecificationDependency.specification IS 'The spec for which we are creating a dependency.';
COMMENT ON COLUMN SpecificationDependency.dependency IS 'The spec on which it is dependant.';

-- BinaryPackageRelease

COMMENT ON TABLE BinaryPackageRelease IS 'BinaryPackageRelease: A soyuz binary package representation. This table stores the records for each binary package uploaded into the system. Each sourcepackagerelease may build various binarypackages on various architectures.';
COMMENT ON COLUMN BinaryPackageRelease.binarypackagename IS 'A reference to the name of the binary package';
COMMENT ON COLUMN BinaryPackageRelease.version IS 'The version of the binary package. E.g. "1.0-2"';
COMMENT ON COLUMN BinaryPackageRelease.summary IS 'A summary of the binary package. Commonly used on listings of binary packages';
COMMENT ON COLUMN BinaryPackageRelease.description IS 'A longer more detailed description of the binary package';
COMMENT ON COLUMN BinaryPackageRelease.build IS 'The build in which this binarypackage was produced';
COMMENT ON COLUMN BinaryPackageRelease.binpackageformat IS 'The binarypackage format. E.g. RPM, DEB etc';
COMMENT ON COLUMN BinaryPackageRelease.component IS 'The archive component that this binarypackage is in. E.g. main, universe etc';
COMMENT ON COLUMN BinaryPackageRelease.section IS 'The archive section that this binarypackage is in. E.g. devel, libdevel, editors';
COMMENT ON COLUMN BinaryPackageRelease.priority IS 'The priority that this package has. E.g. Base, Standard, Extra, Optional';
COMMENT ON COLUMN BinaryPackageRelease.shlibdeps IS 'The shared library dependencies of this binary package';
COMMENT ON COLUMN BinaryPackageRelease.depends IS 'The list of packages this binarypackage depends on';
COMMENT ON COLUMN BinaryPackageRelease.recommends IS 'The list of packages this binarypackage recommends. Recommended packages often enhance the behaviour of a package.';
COMMENT ON COLUMN BinaryPackageRelease.suggests IS 'The list of packages this binarypackage suggests.';
COMMENT ON COLUMN BinaryPackageRelease.conflicts IS 'The list of packages this binarypackage conflicts with.';
COMMENT ON COLUMN BinaryPackageRelease.replaces IS 'The list of packages this binarypackage replaces files in. Often this is used to provide an upgrade path between two binarypackages of different names';
COMMENT ON COLUMN BinaryPackageRelease.provides IS 'The list of virtual packages (or real packages under some circumstances) which this binarypackage provides.';
COMMENT ON COLUMN BinaryPackageRelease.essential IS 'Whether or not this binarypackage is essential to the smooth operation of a base system';
COMMENT ON COLUMN BinaryPackageRelease.installedsize IS 'What the installed size of the binarypackage is. This is represented as a number of kilobytes of storage.';
COMMENT ON COLUMN BinaryPackageRelease.copyright IS 'The copyright associated with this binarypackage. Often in the case of debian packages this is found in /usr/share/doc/<binarypackagename>/copyright';
COMMENT ON COLUMN BinaryPackageRelease.licence IS 'The licence that this binarypackage is under.';


-- BinaryPackageFile

COMMENT ON TABLE BinaryPackageFile IS 'BinaryPackageFile: A soyuz <-> librarian link table. This table represents the ownership in the librarian of a file which represents a binary package';
COMMENT ON COLUMN BinaryPackageFile.binarypackagerelease IS 'The binary package which is represented by the file';
COMMENT ON COLUMN BinaryPackageFile.libraryfile IS 'The file in the librarian which represents the package';
COMMENT ON COLUMN BinaryPackageFile.filetype IS 'The "type" of the file. E.g. DEB, RPM';

-- BinaryPackageName

COMMENT ON TABLE BinaryPackageName IS 'BinaryPackageName: A soyuz binary package name.';

-- Distribution

COMMENT ON TABLE Distribution IS 'Distribution: A soyuz distribution. A distribution is a collection of DistroReleases. Distributions often group together policy and may be referred to by a name such as "Ubuntu" or "Debian"';
COMMENT ON COLUMN Distribution.name IS 'The unique name of the distribution as a short lowercase name suitable for use in a URL.';
COMMENT ON COLUMN Distribution.title IS 'The title of the distribution. More a "display name" as it were. E.g. "Ubuntu" or "Debian GNU/Linux"';
COMMENT ON COLUMN Distribution.description IS 'A description of the distribution. More detailed than the title, this column may also contain information about the project this distribution is run by.';
COMMENT ON COLUMN Distribution.domainname IS 'The domain name of the distribution. This may be used both for linking to the distribution and for context-related stuff.';
COMMENT ON COLUMN Distribution.owner IS 'The person in launchpad who is in ultimate-charge of this distribution within launchpad.';
COMMENT ON COLUMN Distribution.upload_sender IS 'The email address (and name) of the default sender used by the upload processor. If NULL, we fall back to the default sender in the launchpad config.';
COMMENT ON COLUMN Distribution.upload_admin IS 'Person foreign key which have access to modify the queue ui. If NULL, we fall back to launchpad admin members';
COMMENT ON COLUMN Distribution.homepage_content IS 'A home page for this distribution in the Launchpad.';
COMMENT ON COLUMN Distribution.emblem IS 'The library file alias to a small image (16x16 max, it\'s a tiny little thing) to be used as an emblem whenever we are referring to a distribution.';
COMMENT ON COLUMN Distribution.gotchi IS 'The library file alias of a gotchi image to display as the icon of a distribution, on its home page.';
COMMENT ON COLUMN Distribution.gotchi_heading IS 'The library file alias of a smaller version of this distributions\'s gotchi.';

-- DistroRelease

COMMENT ON TABLE DistroRelease IS 'DistroRelease: A soyuz distribution release. A DistroRelease is a given version of a distribution. E.g. "Warty" "Hoary" "Sarge" etc.';
COMMENT ON COLUMN DistroRelease.distribution IS 'The distribution which contains this distrorelease.';
COMMENT ON COLUMN DistroRelease.name IS 'The unique name of the distrorelease. This is a short name in lower case and would be used in sources.list configuration and in generated URLs. E.g. "warty" "sarge" "sid"';
COMMENT ON COLUMN DistroRelease.title IS 'The display-name title of the distrorelease E.g. "Warty Warthog"';
COMMENT ON COLUMN DistroRelease.description IS 'The long detailed description of the release. This may describe the focus of the release or other related information.';
COMMENT ON COLUMN DistroRelease.version IS 'The version of the release. E.g. warty would be "4.10" and hoary would be "5.4"';
COMMENT ON COLUMN DistroRelease.releasestatus IS 'The current release status of this distrorelease. E.g. "pre-release freeze" or "released"';
COMMENT ON COLUMN DistroRelease.datereleased IS 'The date on which this distrorelease was released. (obviously only valid for released distributions)';
COMMENT ON COLUMN DistroRelease.parentrelease IS 'The parent release on which this distribution is based. This is related to the inheritance stuff.';
COMMENT ON COLUMN DistroRelease.owner IS 'The ultimate owner of this distrorelease.';
COMMENT ON COLUMN DistroRelease.driver IS 'This is a person or team who can act as a driver for this specific release - note that the distribution drivers can also set goals for any release.';
COMMENT ON COLUMN DistroRelease.changeslist IS 'The email address (name name) of the changes announcement list for this distrorelease. If NULL, no announcement mail will be sent.';


-- DistroArchRelease

COMMENT ON TABLE DistroArchRelease IS 'DistroArchRelease: A soyuz distribution release for a given architecture. A distrorelease runs on various architectures. The distroarchrelease groups that architecture-specific stuff.';
COMMENT ON COLUMN DistroArchRelease.distrorelease IS 'The distribution which this distroarchrelease is part of.';


-- DistroComponentUploader

COMMENT ON TABLE DistroComponentUploader IS 'DistroComponentUploader: A record of who can upload what to where. Distributions are permitted to have multiple components. Those components are often subject to different uploader constraints. This table represents those variable constraints by linking a team to a distribution,component tuple.';
COMMENT ON COLUMN DistroComponentUploader.distribution IS 'The distribution to which this upload permission applies.';
COMMENT ON COLUMN DistroComponentUploader.component IS 'The component to which this upload permission applies.';
COMMENT ON COLUMN DIstroComponentUploader.uploader IS 'The uploader(s) permitted to upload to the given component in the given distribution. This is commonly a team but may be a single person in the case of a simple distribution.';


-- LibraryFileContent

COMMENT ON TABLE LibraryFileContent IS 'LibraryFileContent: A librarian file\'s contents. The librarian stores files in a safe and transactional way. This table represents the contents of those files within the database.';
COMMENT ON COLUMN LibraryFileContent.datecreated IS 'The date on which this librarian file was created';
COMMENT ON COLUMN LibraryFileContent.datemirrored IS 'When the file was mirrored from the librarian onto the backup server';
COMMENT ON COLUMN LibraryFileContent.filesize IS 'The size of the file';
COMMENT ON COLUMN LibraryFileContent.sha1 IS 'The SHA1 sum of the file\'s contents';
COMMENT ON COLUMN LibraryFileContent.md5 IS 'The MD5 sum of the file\'s contents';
COMMENT ON COLUMN LibraryFileContent.deleted IS 'This file has been removed from disk by the librarian garbage collector.';

-- LibraryFileAlias

COMMENT ON TABLE LibraryFileAlias IS 'LibraryFileAlias: A librarian file\'s alias. The librarian stores, along with the file contents, a record stating the file name and mimetype. This table represents it.';
COMMENT ON COLUMN LibraryFileAlias.content IS 'The libraryfilecontent which is the data in this file.';
COMMENT ON COLUMN LibraryFileAlias.filename IS 'The name of the file. E.g. "foo_1.0-1_i386.deb"';
COMMENT ON COLUMN LibraryFileAlias.mimetype IS 'The mime type of the file. E.g. "application/x-debian-package"';
COMMENT ON COLUMN LibraryFileAlias.expires IS 'The expiry date of this file. If NULL, this item may be removed as soon as it is no longer referenced. If set, the item will not be removed until this date. Once the date is passed, the file may be removed from disk even if this item is still being referenced (in which case content.deleted will be true)';
COMMENT ON COLUMN LibraryFileAlias.last_accessed IS 'Roughly when this file was last retrieved from the Librarian. Initially set to this item''s creation date.';

-- SourcePackageReleaseFile

COMMENT ON TABLE SourcePackageReleaseFile IS 'SourcePackageReleaseFile: A soyuz source package release file. This table links sourcepackagereleasehistory records to the files which comprise the input.';
COMMENT ON COLUMN SourcePackageReleaseFile.libraryfile IS 'The libraryfilealias embodying this file';
COMMENT ON COLUMN SourcePackageReleaseFile.filetype IS 'The type of the file. E.g. TAR, DIFF, DSC';
COMMENT ON COLUMN SourcePackageReleaseFile.sourcepackagerelease IS 'The sourcepackagerelease that this file belongs to';

COMMENT ON TABLE LoginToken IS 'LoginToken stores one time tokens used for validating email addresses and other tasks that require verifying an email address is valid such as password recovery and account merging. This table will be cleaned occasionally to remove expired tokens. Expiry time is not yet defined.';
COMMENT ON COLUMN LoginToken.requester IS 'The Person that made this request. This will be null for password recovery requests.';
COMMENT ON COLUMN LoginToken.requesteremail IS 'The email address that was used to login when making this request. This provides an audit trail to help the end user confirm that this is a valid request. It is not a link to the EmailAddress table as this may be changed after the request is made. This field will be null for password recovery requests.';
COMMENT ON COLUMN LoginToken.email IS 'The email address that this request was sent to.';
COMMENT ON COLUMN LoginToken.created IS 'The timestamp that this request was made.';
COMMENT ON COLUMN LoginToken.tokentype IS 'The type of request, as per dbschema.TokenType.';
COMMENT ON COLUMN LoginToken.token IS 'The token (not the URL) emailed used to uniquely identify this request. This token will be used to generate a URL that when clicked on will continue a workflow.';
COMMENT ON COLUMN LoginToken.fingerprint IS 'The GPG key fingerprint to be validated on this transaction, it means that a new register will be created relating this given key with the requester in question. The requesteremail still passing for the same usual checks.';
COMMENT ON COLUMN LoginToken.date_consumed IS 'The date and time when this token was consumed. It\'s NULL if it hasn\'t been consumed yet.';

COMMENT ON TABLE Milestone IS 'An identifier that helps a maintainer group together things in some way, e.g. "1.2" could be a Milestone that bazaar developers could use to mark a task as needing fixing in bazaar 1.2.';
COMMENT ON COLUMN Milestone.name IS 'The identifier text, e.g. "1.2."';
COMMENT ON COLUMN Milestone.product IS 'The product for which this is a milestone.';
COMMENT ON COLUMN Milestone.distribution IS 'The distribution to which this milestone belongs, if it is a distro milestone.';
COMMENT ON COLUMN Milestone.distrorelease IS 'The distrorelease for which this is a milestone. A milestone on a distrorelease is ALWAYS also a milestone for the same distribution. This is because milestones started out on products/distributions but are moving to being on series/distroreleases.';
COMMENT ON COLUMN Milestone.productseries IS 'The productseries for which this is a milestone. A milestone on a productseries is ALWAYS also a milestone for the same product. This is because milestones started out on products/distributions but are moving to being on series/distroreleases.';
COMMENT ON COLUMN Milestone.dateexpected IS 'If set, the date on which we expect this milestone to be delivered. This allows for optional sorting by date.';
COMMENT ON COLUMN Milestone.visible IS 'Whether or not this milestone should be displayed in general listings. All milestones will be visible on the "page of milestones for product foo", but we want to be able to screen out obviously old milestones over time, for the general listings and vocabularies.';

COMMENT ON TABLE PushMirrorAccess IS 'Records which users can update which push mirrors';
COMMENT ON COLUMN PushMirrorAccess.name IS 'Name of an arch archive on the push mirror, e.g. lord@emf.net--2003-example';
COMMENT ON COLUMN PushMirrorAccess.person IS 'A person that has access to update the named archive';

-- Build
COMMENT ON TABLE Build IS 'Build: This table stores the build procedure information of a sourcepackagerelease and its results (binarypackagereleases) for a given distroarchrelease.';
COMMENT ON COLUMN Build.datecreated IS 'When the build record was created.';
COMMENT ON COLUMN Build.datebuilt IS 'When the build record was processed.';
COMMENT ON COLUMN Build.buildduration IS 'How long this build took to be processed.';
COMMENT ON COLUMN Build.distroarchrelease IS 'Points the target Distroarchrelease for this build.';
COMMENT ON COLUMN Build.processor IS 'Points to the Distroarchrelease available processor target for this build.';
COMMENT ON COLUMN Build.sourcepackagerelease IS 'Sourcepackagerelease which originated this build.';
COMMENT ON COLUMN Build.buildstate IS 'Stores the current build procedure state.';
COMMENT ON COLUMN Build.buildlog IS 'Points to the buildlog file stored in librarian.';
COMMENT ON COLUMN Build.builder IS 'Points to the builder which has once processed it.';
COMMENT ON COLUMN Build.pocket IS 'Stores the target pocket identifier for this build.';
COMMENT ON COLUMN Build.dependencies IS 'Contains a debian-like dependency line specifying the current missing-dependencies for this package.';

-- Builder
COMMENT ON TABLE Builder IS 'Builder: This table stores the build-slave registry and status information as: name, url, trusted, builderok, builderaction, failnotes.';
COMMENT ON COLUMN Builder.builderok IS 'Should a builder fail for any reason, from out-of-disk-space to not responding to the buildd master, the builderok flag is set to false and the failnotes column is filled with a reason.';
COMMENT ON COLUMN Builder.failnotes IS 'This column gets filled out with a textual description of how/why a builder has failed. If the builderok column is true then the value in this column is irrelevant and should be treated as NULL or empty.';
COMMENT ON COLUMN Builder.trusted IS 'Whether or not the builder is able to build only trusted or untrusted packages. Packages coming via ubuntu workflow are trusted and do not need facist behaviour to be built. Other packages like ppa/grumpy incoming packages can contain malicious code, so are unstrusted. Building these packages will require isolated environment (xen-based builder) and extra network access restrictions.';
COMMENT ON COLUMN Builder.url IS 'The url to the build slave. There may be more than one build slave on a given host so this url includes the port number to use. The default port number for a build slave is 8221';
COMMENT ON COLUMN Builder.manual IS 'Whether or not builder was manual mode, i.e., collect any result from the it, but do not dispach anything to it automatically.';


-- BuildQueue
COMMENT ON TABLE BuildQueue IS 'BuildQueue: The queue of builds in progress/scheduled to run. This table is the core of the build daemon master. It lists all builds in progress or scheduled to start.';
COMMENT ON COLUMN BuildQueue.build IS 'The build for which this queue item exists. This is how the buildd master will find all the files it needs to perform the build';
COMMENT ON COLUMN BuildQueue.builder IS 'The builder assigned to this build. Some builds will have a builder assigned to queue them up; some will be building on the specified builder already; others will not have a builder yet (NULL) and will be waiting to be assigned into a builder''s queue';
COMMENT ON COLUMN BuildQueue.created IS 'The timestamp of the creation of this row. This is used by the buildd master scheduling algorithm to decide how soon to schedule a build to run on a given builder.';
COMMENT ON COLUMN BuildQueue.buildstart IS 'The timestamp of the start of the build run on the given builder. If this is NULL then the build is not running yet.';
COMMENT ON COLUMN BuildQueue.logtail IS 'The tail end of the log of the current build. This is updated regularly as the buildd master polls the buildd slaves. Once the build is complete; the full log will be lodged with the librarian and linked into the build table.';
COMMENT ON COLUMN BuildQueue.lastscore IS 'The last score ascribed to this build record. This can be used in the UI among other places.';
COMMENT ON COLUMN BuildQueue.manual IS 'Indicates if the current record was or not rescored manually, if so it get skipped from the auto-score procedure.';

-- Mirrors

COMMENT ON TABLE Mirror IS 'Stores general information about mirror sites. Both regular pull mirrors and top tier mirrors are included.';
COMMENT ON COLUMN Mirror.baseurl IS 'The base URL to the mirror, including protocol and optional trailing slash.';
COMMENT ON COLUMN Mirror.country IS 'The country where the mirror is located.';
COMMENT ON COLUMN Mirror.name IS 'Unique name for the mirror, suitable for use in URLs.';
COMMENT ON COLUMN Mirror.description IS 'Description of the mirror.';
COMMENT ON COLUMN Mirror.freshness IS 'dbschema.MirrorFreshness enumeration indicating freshness.';
COMMENT ON COLUMN Mirror.lastcheckeddate IS 'UTC timestamp of when the last check for freshness and consistency was made. NULL indicates no check has ever been made.';
COMMENT ON COLUMN Mirror.approved IS 'True if this mirror has been approved by the Ubuntu/Canonical mirror manager, otherwise False.';

COMMENT ON TABLE MirrorContent IS 'Stores which distroarchreleases and compoenents a given mirror has.';
COMMENT ON COLUMN MirrorContent.distroarchrelease IS 'A distroarchrelease that this mirror contains.';
COMMENT ON COLUMN MirrorContent.component IS 'What component of the distroarchrelease that this mirror contains.';

COMMENT ON TABLE MirrorSourceContent IS 'Stores which distrorelease and components a given mirror that includes source packages has.';
COMMENT ON COLUMN MirrorSourceContent.distrorelease IS 'A distrorelease that this mirror contains.';
COMMENT ON COLUMN MirrorSourceContent.component IS 'What component of the distrorelease that this sourcepackage mirror contains.';

-- SecureSourcePackagePublishingHistory
COMMENT ON TABLE SecureSourcePackagePublishingHistory IS 'SourcePackagePublishingHistory: The history of a SourcePackagePublishing record. This table represents the lifetime of a publishing record from inception to deletion. Records are never removed from here and in time the publishing table may become a view onto this table. A column being NULL indicates there''s no data for that state transition. E.g. a package which is removed without being superseded won''t have datesuperseded or supersededby filled in.';
COMMENT ON COLUMN SecureSourcePackagePublishingHistory.sourcepackagerelease IS 'The sourcepackagerelease being published.';
COMMENT ON COLUMN SecureSourcePackagePublishingHistory.distrorelease IS 'The distrorelease into which the sourcepackagerelease is being published.';
COMMENT ON COLUMN SecureSourcePackagePublishingHistory.status IS 'The current status of the publishing.';
COMMENT ON COLUMN SecureSourcePackagePublishingHistory.component IS 'The component into which the publishing takes place.';
COMMENT ON COLUMN SecureSourcePackagePublishingHistory.section IS 'The section into which the publishing takes place.';
COMMENT ON COLUMN SecureSourcePackagePublishingHistory.datecreated IS 'The date/time on which the publishing record was created.';
COMMENT ON COLUMN SecureSourcePackagePublishingHistory.datepublished IS 'The date/time on which the source was actually published into an archive.';
COMMENT ON COLUMN SecureSourcePackagePublishingHistory.datesuperseded IS 'The date/time on which the source was superseded by a new source.';
COMMENT ON COLUMN SecureSourcePackagePublishingHistory.supersededby IS 'The source which superseded this one.';
COMMENT ON COLUMN SecureSourcePackagePublishingHistory.datemadepending IS 'The date/time on which this publishing record was made to be pending removal from the archive.';
COMMENT ON COLUMN SecureSourcePackagePublishingHistory.scheduleddeletiondate IS 'The date/time at which the source is/was scheduled to be deleted.';
COMMENT ON COLUMN SecureSourcePackagePublishingHistory.dateremoved IS 'The date/time at which the source was actually deleted.';
COMMENT ON COLUMN SecureSourcePackagePublishingHistory.pocket IS 'The pocket into which this record is published. The RELEASE pocket (zero) provides behaviour as normal. Other pockets may append things to the distrorelease name such as the UPDATES pocket (-updates), the SECURITY pocket (-security) and the PROPOSED pocket (-proposed)';
COMMENT ON COLUMN SecureSourcePackagePublishingHistory.embargo IS 'The publishing record is embargoed from publication if this is set to TRUE. When TRUE, this column prevents the publication record from even showing up in the publishing tables.';
COMMENT ON COLUMN SecureSourcePackagePublishingHistory.embargolifted IS 'The date and time when we lifted the embargo on this publishing record. I.E. when embargo was set to FALSE having previously been set to TRUE.';
COMMENT ON VIEW SourcePackagePublishingHistory IS 'A view on SecureSourcePackagePublishingHistory that restricts access to embargoed entries';


-- Packaging
COMMENT ON TABLE Packaging IS 'DO NOT JOIN THROUGH THIS TABLE. This is a set
of information linking upstream product series (branches) to distro
packages, but it\'s not planned or likely to be complete, in the sense that
we do not attempt to have information for every branch in every derivative
distro managed in Launchpad. So don\'t join through this table to get from
product to source package, or vice versa. Rather, use the
ProductSeries.sourcepackages attribute, or the
SourcePackage.productseries attribute. You may need to create a
SourcePackage with a given sourcepackagename and distrorelease, then use its
.productrelease attribute. The code behind those methods does more than just
join through the tables, it is also smart enough to look at related
distro\'s and parent distroreleases, and at Ubuntu in particular.';
COMMENT ON COLUMN Packaging.productseries IS 'The upstream product series
that has been packaged in this distrorelease sourcepackage.';
COMMENT ON COLUMN Packaging.sourcepackagename IS 'The source package name for
the source package that includes the upstream productseries described in
this Packaging record. There is no requirement that such a sourcepackage
actually be published in the distro.';
COMMENT ON COLUMN Packaging.distrorelease IS 'The distrorelease in which the
productseries has been packaged.';
COMMENT ON COLUMN Packaging.packaging IS 'A dbschema Enum (PackagingType)
describing the way the upstream productseries has been packaged. Generally
it will be of type PRIME, meaning that the upstream productseries is the
primary substance of the package, but it might also be INCLUDES, if the
productseries has been included as a statically linked library, for example.
This allows us to say that a given Source Package INCLUDES libneon but is a
PRIME package of tla, for example. By INCLUDES we mean that the code is
actually lumped into the package as ancilliary support material, rather
than simply depending on a separate packaging of that code.';
COMMENT ON COLUMN Packaging.owner IS 'This is not the "owner" in the sense
of giving the person any special privileges to edit the Packaging record,
it is simply a record of who told us about this packaging relationship. Note
that we do not keep a history of these, so if someone sets it correctly,
then someone else sets it incorrectly, we lose the first setting.';

-- Translator / TranslationGroup

COMMENT ON TABLE TranslationGroup IS 'This represents an organised translation group that spans multiple languages. Effectively it consists of a list of people (pointers to Person), and each Person is associated with a Language. So, for each TranslationGroup we can ask the question "in this TranslationGroup, who is responsible for translating into Arabic?", for example.';
COMMENT ON TABLE Translator IS 'A translator is a person in a TranslationGroup who is responsible for a particular language. At the moment, there can only be one person in a TranslationGroup who is the Translator for a particular language. If you want multiple people, then create a launchpad team and assign that team to the language.';
COMMENT ON COLUMN Translator.translationgroup IS 'The TranslationGroup for which this Translator is working.';
COMMENT ON COLUMN Translator.language IS 'The language for which this Translator is responsible in this TranslationGroup. Note that the same person may be responsible for multiple languages, but any given language can only have one Translator within the TranslationGroup.';
COMMENT ON COLUMN Translator.translator IS 'The Person who is responsible for this language in this translation group.';

-- PocketChroot
COMMENT ON TABLE PocketChroot IS 'PocketChroots: Which chroot belongs to which pocket of which distroarchrelease. Any given pocket of any given distroarchrelease needs a specific chroot in order to be built. This table links it all together.';
COMMENT ON COLUMN PocketChroot.distroarchrelease IS 'Which distroarchrelease this chroot applies to.';
COMMENT ON COLUMN PocketChroot.pocket IS 'Which pocket of the distroarchrelease this chroot applies to. Valid values are specified in dbschema.PackagePublishingPocket';
COMMENT ON COLUMN PocketChroot.chroot IS 'The chroot used by the pocket of the distroarchrelease.';

-- POExportRequest
COMMENT ON TABLE POExportRequest IS
'A request from a user that a PO template or a PO file be exported
asynchronously.';
COMMENT ON COLUMN POExportRequest.person IS
'The person who made the request.';
COMMENT ON COLUMN POExportRequest.potemplate IS
'The PO template being requested.';
COMMENT ON COLUMN POExportRequest.pofile IS
'The PO file being requested, or NULL.';
COMMENT ON COLUMN POExportRequest.format IS
'The format the user would like the export to be in. See the RosettaFileFormat DB schema for possible values.';

-- GPGKey
COMMENT ON TABLE GPGKey IS 'A GPG key belonging to a Person';
COMMENT ON COLUMN GPGKey.keyid IS 'The 8 character GPG key id, uppercase and no whitespace';
COMMENT ON COLUMN GPGKey.fingerprint IS 'The 40 character GPG fingerprint, uppercase and no whitespace';
COMMENT ON COLUMN GPGKey.active IS 'True if this key is active for use in Launchpad context, false could be deactivated by user or revoked in the global key ring.';
COMMENT ON COLUMN GPGKey.algorithm IS 'The algorithm used to generate this key. Valid values defined in dbschema.GPGKeyAlgorithms';
COMMENT ON COLUMN GPGKey.keysize IS 'Size of the key in bits, as reported by GPG. We may refuse to deal with keysizes < 768 bits in the future.';
COMMENT ON COLUMN GPGKey.can_encrypt IS 'Whether the key has been validated for use in encryption (as opposed to just signing)';

-- Poll
COMMENT ON TABLE Poll IS 'The polls belonging to teams.';
COMMENT ON COLUMN Poll.team IS 'The team this poll belongs to';
COMMENT ON COLUMN Poll.name IS 'The unique name of this poll.';
COMMENT ON COLUMN Poll.title IS 'The title of this poll.';
COMMENT ON COLUMN Poll.dateopens IS 'The date and time when this poll opens.';
COMMENT ON COLUMN Poll.datecloses IS 'The date and time when this poll closes.';
COMMENT ON COLUMN Poll.proposition IS 'The proposition that is going to be voted.';
COMMENT ON COLUMN Poll.type IS 'The type of this poll (Simple, Preferential, etc).';
COMMENT ON COLUMN Poll.allowspoilt IS 'If people can spoil their votes.';
COMMENT ON COLUMN Poll.secrecy IS 'If people votes are SECRET (no one can see), ADMIN (team administrators can see) or PUBLIC (everyone can see).';

-- PollOption
COMMENT ON TABLE PollOption IS 'The options belonging to polls.';
COMMENT ON COLUMN PollOption.poll IS 'The poll this options belongs to.';
COMMENT ON COLUMN PollOption.name IS 'The name of this option.';
COMMENT ON COLUMN PollOption.title IS 'A short title for this option.';
COMMENT ON COLUMN PollOption.active IS 'If TRUE, people will be able to vote on this option. Otherwise they don\'t.';

-- Vote
COMMENT ON TABLE Vote IS 'The table where we store the actual votes of people.  It may or may not have a reference to the person who voted, depending on the poll\'s secrecy.';
COMMENT ON COLUMN Vote.person IS 'The person who voted. It\'s NULL for secret polls.';
COMMENT ON COLUMN Vote.poll IS 'The poll for which this vote applies.';
COMMENT ON COLUMN Vote.preference IS 'Used to identify in what order the options were chosen by a given user (in case of preferential voting).';
COMMENT ON COLUMN Vote.option IS 'The choosen option.';
COMMENT ON COLUMN Vote.token IS 'A unique token that\'s give to the user so he can change his vote later.';

-- VoteCast
COMMENT ON TABLE VoteCast IS 'Here we store who has already voted in a poll, to ensure they do not vote again, and potentially to notify people that they may still vote.';
COMMENT ON COLUMN VoteCast.person IS 'The person who voted.';
COMMENT ON COLUMN VoteCast.poll IS 'The poll in which this person voted.';

-- ShippingRequest
COMMENT ON TABLE ShippingRequest IS 'A shipping request made through ShipIt.';
COMMENT ON COLUMN ShippingRequest.recipient IS 'The person who requested.';
COMMENT ON COLUMN ShippingRequest.daterequested IS 'The date this request was made.';
COMMENT ON COLUMN ShippingRequest.shockandawe IS 'The Shock and Awe program that generated this request, in case this is part of a SA program.';
COMMENT ON COLUMN ShippingRequest.status IS 'The status of the request.';
COMMENT ON COLUMN ShippingRequest.whoapproved IS 'The person who approved this.';
COMMENT ON COLUMN ShippingRequest.whocancelled IS 'The person who cancelled this.';
COMMENT ON COLUMN ShippingRequest.reason IS 'A comment from the requester explaining why he want the CDs.';
COMMENT ON COLUMN ShippingRequest.highpriority IS 'Is this a high priority request?';
COMMENT ON COLUMN ShippingRequest.city IS 'The city to which this request should be shipped.';
COMMENT ON COLUMN ShippingRequest.phone IS 'The phone number of the requester.';
COMMENT ON COLUMN ShippingRequest.country IS 'The country to which this request should be shipped.';
COMMENT ON COLUMN ShippingRequest.province IS 'The province to which this request should be shipped.';
COMMENT ON COLUMN ShippingRequest.postcode IS 'The postcode to which this request should be shipped.';
COMMENT ON COLUMN ShippingRequest.addressline1 IS 'The address (first line) to which this request should be shipped.';
COMMENT ON COLUMN ShippingRequest.addressline2 IS 'The address (second line) to which this request should be shipped.';
COMMENT ON COLUMN ShippingRequest.organization IS 'The organization requesting the CDs.';
COMMENT ON COLUMN ShippingRequest.recipientdisplayname IS 'Used as the recipient\'s name when a request is made by a ShipIt admin in behalf of someone else';
COMMENT ON COLUMN ShippingRequest.shipment IS 'The corresponding Shipment record for this request, generated on export.';
COMMENT ON COLUMN ShippingRequest.normalized_address IS 'The normalized
address of this request. It is maintained by a trigger because it''s safer than hacking sqlobject''s internals (specially because we sometimes update data behind sqlobject''s back).';

-- RequestedCDs
COMMENT ON TABLE RequestedCDs IS 'The requested CDs of a Shipping Request.';
COMMENT ON COLUMN RequestedCDs.quantity IS 'The number of CDs.';
COMMENT ON COLUMN RequestedCDs.quantityapproved IS 'The number of CDs that were approved for shipping, in case the request was approved.';
COMMENT ON COLUMN RequestedCDs.request IS 'The request itself.';
COMMENT ON COLUMN RequestedCDs.distrorelease IS 'The distrorelease of the CDs (e.g. Ubuntu Breezy).';
COMMENT ON COLUMN RequestedCDs.architecture IS 'The architecture the CDs are meant to be installed on (e.g. x86).';
COMMENT ON COLUMN RequestedCDs.flavour IS 'The flavour of the distrorelease (e.g. EdUbuntu).';

-- StandardShipItRequest
COMMENT ON TABLE StandardShipItRequest IS 'The Standard ShipIt Requests. This is what we want most of the people to choose, having only a few people placing custom requests.';
COMMENT ON COLUMN StandardShipItRequest.flavour IS 'The Distribution Flavour';
COMMENT ON COLUMN StandardShipItRequest.quantityx86 IS 'The quantity of X86 CDs';
COMMENT ON COLUMN StandardShipItRequest.quantityamd64 IS 'The quantity of AMD64 CDs';
COMMENT ON COLUMN StandardShipItRequest.quantityppc IS 'The quantity of PowerPC CDs';
COMMENT ON COLUMN StandardShipItRequest.isdefault IS 'Is this the order that is pre-selected in the options we give for the user?';

-- ShockAndAwe
COMMENT ON TABLE ShockAndAwe IS 'Information about specific Shock And Awe programs.';
COMMENT ON COLUMN ShockAndAwe.name IS 'The name of the Shock And Awe program';
COMMENT ON COLUMN ShockAndAwe.title IS 'The title of the Shock And Awe program';
COMMENT ON COLUMN ShockAndAwe.description IS 'The description of the Shock And Awe program';

-- Shipment
COMMENT ON TABLE Shipment IS 'A shipment is the link between a ShippingRequest and a ShippingRun. When a Shipment is created for a ShippingRequest, it gets locked and can\'t be changed anymore.';
COMMENT ON COLUMN Shipment.logintoken IS 'A unique token used to identify users that come back after receiving CDs as part of an shock and awe campaign.';
COMMENT ON COLUMN Shipment.shippingrun IS 'The shippingrun to which this shipment belongs.';
COMMENT ON COLUMN Shipment.dateshipped IS 'The date when this shipment was shipped by the shipping company.';
COMMENT ON COLUMN Shipment.shippingservice IS 'The shipping service used for this shipment.';
COMMENT ON COLUMN Shipment.trackingcode IS 'A code used to track the shipment after it\'s shipped.';

-- ShippingRun
COMMENT ON TABLE ShippingRun IS 'A shipping run is a set of shipments that are sent to the shipping company in the same date.';
COMMENT ON COLUMN ShippingRun.datecreated IS 'The date this shipping run was created.';
COMMENT ON COLUMN ShippingRun.sentforshipping IS 'The exported file was sent to the shipping company already?';
COMMENT ON COLUMN ShippingRun.csvfile IS 'A csv file with all requests of this shipping run, to be sent to the shipping company.';
COMMENT ON COLUMN ShippingRun.requests_count IS 'A cache of the number of requests that are part of this ShippingRun, to avoid an expensive COUNT(*) query to get this data.';

-- Language
COMMENT ON TABLE Language IS 'A human language.';
COMMENT ON COLUMN Language.code IS 'The ISO 639 code for this language';
COMMENT ON COLUMN Language.uuid IS 'Mozilla language pack unique ID';
COMMENT ON COLUMN Language.englishname IS 'The english name for this language';
COMMENT ON COLUMN Language.nativename IS 'The name of this language in the language itself';
COMMENT ON COLUMN Language.pluralforms IS 'The number of plural forms this language has';
COMMENT ON COLUMN Language.pluralexpression IS 'The plural expression for this language, as used by gettext';
COMMENT ON COLUMN Language.visible IS 'Whether this language should usually be visible or not';
COMMENT ON COLUMN Language.direction IS 'The direction that text is written in this language';

-- PackageBugContact
COMMENT ON TABLE PackageBugContact IS 'Defines the bug contact for a given sourcepackage in a given distribution. The bug contact will be automatically subscribed to every bug filed on this sourcepackage in this distribution.';

-- ShipItReport
COMMENT ON TABLE ShipItReport IS 'A report generated with the ShipIt data.';
COMMENT ON COLUMN ShipItReport.datecreated IS 'The date this report run was created.';
COMMENT ON COLUMN ShipItReport.csvfile IS 'A csv file with the report';

-- Continent
COMMENT ON TABLE Continent IS 'A continent in this huge world.';
COMMENT ON COLUMN Continent.code IS 'A two-letter code for a continent.';
COMMENT ON COLUMN Continent.name IS 'The name of the continent.';

-- DistributionMirror
COMMENT ON TABLE DistributionMirror IS 'A mirror of a given distribution.';
COMMENT ON COLUMN DistributionMirror.distribution IS 'The distribution to which the mirror refers to.';
COMMENT ON COLUMN DistributionMirror.name IS 'The unique name of the mirror.';
COMMENT ON COLUMN DistributionMirror.http_base_url IS 'The HTTP URL used to access the mirror.';
COMMENT ON COLUMN DistributionMirror.ftp_base_url IS 'The FTP URL used to access the mirror.';
COMMENT ON COLUMN DistributionMirror.rsync_base_url IS 'The Rsync URL used to access the mirror.';
COMMENT ON COLUMN DistributionMirror.displayname IS 'The displayname of the mirror.';
COMMENT ON COLUMN DistributionMirror.description IS 'A description of the mirror.';
COMMENT ON COLUMN DistributionMirror.owner IS 'The owner of the mirror.';
COMMENT ON COLUMN DistributionMirror.speed IS 'The speed of the mirror\'s Internet link.';
COMMENT ON COLUMN DistributionMirror.country IS 'The country where the mirror is located.';
COMMENT ON COLUMN DistributionMirror.content IS 'The content that is mirrored.';
COMMENT ON COLUMN DistributionMirror.official_candidate IS 'Is the mirror a candidate for becoming an official mirror?';
COMMENT ON COLUMN DistributionMirror.official_approved IS 'Is the mirror approved as one of the official ones?';
COMMENT ON COLUMN DistributionMirror.enabled IS 'Is this mirror enabled?';

-- MirrorDistroArchRelease
COMMENT ON TABLE MirrorDistroArchRelease IS 'The mirror of the packages of a given Distro Arch Release.';
COMMENT ON COLUMN MirrorDistroArchRelease.distribution_mirror IS 'The distribution mirror.';
COMMENT ON COLUMN MirrorDistroArchRelease.distro_arch_release IS 'The distro arch release.';
COMMENT ON COLUMN MirrorDistroArchRelease.status IS 'The status of the mirror, that is, how up-to-date it is.';
COMMENT ON COLUMN MirrorDistroArchRelease.pocket IS 'The PackagePublishingPocket.';

-- MirrorDistroReleaseSource
COMMENT ON TABLE MirrorDistroReleaseSource IS 'The mirror of a given Distro Release';
COMMENT ON COLUMN MirrorDistroReleaseSource.distribution_mirror IS 'The distribution mirror.';
COMMENT ON COLUMN MirrorDistroReleaseSource.distrorelease IS 'The Distribution Release.';
COMMENT ON COLUMN MirrorDistroReleaseSource.status IS 'The status of the mirror, that is, how up-to-date it is.';

-- MirrorCDImageDistroRelease
COMMENT ON TABLE MirrorCDImageDistroRelease IS 'The mirror of a given CD/DVD image.';
COMMENT ON COLUMN MirrorCDImageDistroRelease.distribution_mirror IS 'The distribution mirror.';
COMMENT ON COLUMN MirrorCDImageDistroRelease.distrorelease IS 'The Distribution Release.';
COMMENT ON COLUMN MirrorCDImageDistroRelease.flavour IS 'The Distribution Release Flavour.';

-- MirrorProbeRecord
COMMENT ON TABLE MirrorProbeRecord IS 'Records stored when a mirror is probed.';
COMMENT ON COLUMN MirrorProbeRecord.distribution_mirror IS 'The DistributionMirror.';
COMMENT ON COLUMN MirrorProbeRecord.log_file IS 'The log file of the probe.';
COMMENT ON COLUMN MirrorProbeRecord.date_created IS 'The date and time the probe was performed.';

-- TranslationImportQueueEntry
COMMENT ON TABLE TranslationImportQueueEntry IS 'Queue with translatable resources pending to be imported into Rosetta.';
COMMENT ON COLUMN TranslationImportQueueEntry.path IS 'The path (included the filename) where this file was stored when we imported it.';
COMMENT ON COLUMN TranslationImportQueueEntry.content IS 'The file content that is being imported.';
COMMENT ON COLUMN TranslationImportQueueEntry.format IS 'The file format of the content that is being imported.';
COMMENT ON COLUMN TranslationImportQueueEntry.importer IS 'The person that did the import.';
COMMENT ON COLUMN TranslationImportQueueEntry.dateimported IS 'The timestamp when the import was done.';
COMMENT ON COLUMN TranslationImportQueueEntry.distrorelease IS 'The distribution release related to this import.';
COMMENT ON COLUMN TranslationImportQueueEntry.sourcepackagename IS 'The source package name related to this import.';
COMMENT ON COLUMN TranslationImportQueueEntry.productseries IS 'The product series related to this import.';
COMMENT ON COLUMN TranslationImportQueueEntry.is_published IS 'Notes whether is a published upload.';
COMMENT ON COLUMN TranslationImportQueueEntry.pofile IS 'Link to the POFile where this import will end.';
COMMENT ON COLUMN TranslationImportQueueEntry.potemplate IS 'Link to the POTemplate where this import will end.';
COMMENT ON COLUMN TranslationImportQueueEntry.date_status_changed IS 'The date when the status of this entry was changed.';
COMMENT ON COLUMN TranslationImportQueueEntry.status IS 'The status of the import: 1 Approved, 2 Imported, 3 Deleted, 4 Failed, 5 Needs Review, 6 Blocked.';

<<<<<<< HEAD
-- SupportContact
COMMENT ON TABLE PackageBugContact IS 'Defines the support contact for a given ticket target. The support contact will be automatically subscribed to every support request filed on the ticket target.';

=======
-- PersonalPackageArchive
COMMENT ON TABLE PersonalPackageArchive IS 'Contains the information about the archives generated based on personal packages.';
COMMENT ON COLUMN PersonalPackageArchive.person IS 'Owner of this personal archive.';
COMMENT ON COLUMN PersonalPackageArchive.distrorelease IS 'Target Distrorelease for this personal archive.';
COMMENT ON COLUMN PersonalPackageArchive.packages IS 'Cache of the generated Packages file.';
COMMENT ON COLUMN PersonalPackageArchive.sources IS 'Cache of the generated Sources file.';
COMMENT ON COLUMN PersonalPackageArchive.release IS 'Cache of the generated Release file.';
COMMENT ON COLUMN PersonalPackageArchive.release_gpg IS 'Cache of the detached GPG signature of the cached Release file.';
COMMENT ON COLUMN PersonalPackageArchive.datelastupdated IS 'Time when cache of the archive files was last updated.';

-- PersonalSourcepackagePublication
COMMENT ON TABLE PersonalSourcePackagePublication IS 'Contains the information about which sourcepackagerelease is included in a Personal Package Archive.';
COMMENT ON COLUMN PersonalSourcePackagePublication.personalpackagearchive IS 'Target Personal Package Archive.';
COMMENT ON COLUMN PersonalSourcePackagePublication.sourcepackagerelease IS 'Target Sourcepackagerelease.';
>>>>>>> c247aa29

-- Archive
COMMENT ON TABLE Archive IS 'A package archive. Commonly either a distribution''s main_archive or a ppa''s archive.';

-- Component
COMMENT ON TABLE Component IS 'Known components in Launchpad';
COMMENT ON COLUMN Component.name IS 'Component name text';


-- Section
COMMENT ON TABLE Section IS 'Known sections in Launchpad';
COMMENT ON COLUMN Section.name IS 'Section name text';


-- ComponentSelection
COMMENT ON TABLE ComponentSelection IS 'Allowed components in a given distrorelease.';
COMMENT ON COLUMN ComponentSelection.distrorelease IS 'Refers to the distrorelease in question.';
COMMENT ON COLUMN ComponentSelection.component IS 'Refers to the component in qestion.';


-- SectionSelection
COMMENT ON TABLE SectionSelection IS 'Allowed sections in a given distrorelease.';
COMMENT ON COLUMN SectionSelection.distrorelease IS 'Refers to the distrorelease in question.';
COMMENT ON COLUMN SectionSelection.section IS 'Refers to the section in question.';

-- PillarName
COMMENT ON TABLE PillarName IS 'A cache of the names of our "Pillar''s" (distribution, product, project) to ensure uniqueness in this shared namespace. This is a materialized view maintained by database triggers.';

-- POFileTranslator
COMMENT ON TABLE POFileTranslator IS 'A materialized view caching who has translated what pofile.';
COMMENT ON COLUMN POFileTranslator.person IS 'The person who submitted the translation.';
COMMENT ON COLUMN POFileTranslator.pofile IS 'The pofile the translation was submitted for.';
COMMENT ON COLUMN POFileTranslator.latest_posubmission IS 'The most recent translation submitted by this user to this pofile.';
COMMENT ON COLUMN POFileTranslator.date_last_touched IS 'When the most recent submission was made.';

-- NameBlacklist
COMMENT ON TABLE NameBlacklist IS 'A list of regular expressions used to blacklist names.';
COMMENT ON COLUMN NameBlacklist.regexp IS 'A Python regular expression. It will be compiled with the IGNORECASE, UNICODE and VERBOSE flags. The Python search method will be used rather than match, so ^ markers should be used to indicate the start of a string.';
COMMENT ON COLUMN NameBlacklist.comment IS 'An optional comment on why this regexp was entered. It should not be displayed to non-admins and its only purpose is documentation.';

-- ScriptActivity
COMMENT ON TABLE ScriptActivity IS 'Records of successful runs of scripts ';
COMMENT ON COLUMN ScriptActivity.name IS 'The name of the script';
COMMENT ON COLUMN ScriptActivity.hostname IS 'The hostname of the machine where the script was run';
COMMENT ON COLUMN ScriptActivity.date_started IS 'The date at which the script started';
COMMENT ON COLUMN ScriptActivity.date_completed IS 'The date at which the script completed';

-- RevisionProperty
COMMENT ON TABLE RevisionProperty IS 'A collection of name and value pairs that appear on a revision.';
COMMENT ON COLUMN RevisionProperty.revision IS 'The revision which has properties.';
COMMENT ON COLUMN RevisionProperty.name IS 'The name of the property.';
COMMENT ON COLUMN RevisionProperty.value IS 'The value of the property.';
<|MERGE_RESOLUTION|>--- conflicted
+++ resolved
@@ -1361,26 +1361,9 @@
 COMMENT ON COLUMN TranslationImportQueueEntry.date_status_changed IS 'The date when the status of this entry was changed.';
 COMMENT ON COLUMN TranslationImportQueueEntry.status IS 'The status of the import: 1 Approved, 2 Imported, 3 Deleted, 4 Failed, 5 Needs Review, 6 Blocked.';
 
-<<<<<<< HEAD
 -- SupportContact
 COMMENT ON TABLE PackageBugContact IS 'Defines the support contact for a given ticket target. The support contact will be automatically subscribed to every support request filed on the ticket target.';
 
-=======
--- PersonalPackageArchive
-COMMENT ON TABLE PersonalPackageArchive IS 'Contains the information about the archives generated based on personal packages.';
-COMMENT ON COLUMN PersonalPackageArchive.person IS 'Owner of this personal archive.';
-COMMENT ON COLUMN PersonalPackageArchive.distrorelease IS 'Target Distrorelease for this personal archive.';
-COMMENT ON COLUMN PersonalPackageArchive.packages IS 'Cache of the generated Packages file.';
-COMMENT ON COLUMN PersonalPackageArchive.sources IS 'Cache of the generated Sources file.';
-COMMENT ON COLUMN PersonalPackageArchive.release IS 'Cache of the generated Release file.';
-COMMENT ON COLUMN PersonalPackageArchive.release_gpg IS 'Cache of the detached GPG signature of the cached Release file.';
-COMMENT ON COLUMN PersonalPackageArchive.datelastupdated IS 'Time when cache of the archive files was last updated.';
-
--- PersonalSourcepackagePublication
-COMMENT ON TABLE PersonalSourcePackagePublication IS 'Contains the information about which sourcepackagerelease is included in a Personal Package Archive.';
-COMMENT ON COLUMN PersonalSourcePackagePublication.personalpackagearchive IS 'Target Personal Package Archive.';
-COMMENT ON COLUMN PersonalSourcePackagePublication.sourcepackagerelease IS 'Target Sourcepackagerelease.';
->>>>>>> c247aa29
 
 -- Archive
 COMMENT ON TABLE Archive IS 'A package archive. Commonly either a distribution''s main_archive or a ppa''s archive.';
