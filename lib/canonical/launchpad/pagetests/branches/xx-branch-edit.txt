= Editing Branches =

We are not happy with the title of the branch for Klingon support in GNOME
Terminal, and want to associate it to its true author, which recently created
an account on Launchpad.


== Editing branch details ==

First, check that the edit link is visible on the branch page and click on
that link to load the +edit form for the branch.

    >>> from canonical.launchpad.mail import stub
    >>> stub.test_emails = []

    >>> browser = setupBrowser(auth='Basic test@canonical.com:test')
    >>> browser.open('http://launchpad.dev'
    ...     '/~name12/+branch/gnome-terminal/klingon')
    >>> browser.getLink('Change branch details').click()
    >>> browser.url
    'http://code.launchpad.dev/~name12/gnome-terminal/klingon/+edit'

The form should have been filled with sample data values.

    >>> browser.getControl('Title').value
    'Klingon support in GNOME Terminal'
    >>> browser.getControl('Branch URL').value
    'http://trekkies.example.com/gnome-terminal/klingon'
    >>> browser.getControl('Author').value
    'name12'
    >>> browser.getControl('Summary').value
    'Experimental feature branch for developping and testing Klingon support in GNOME Terminal.'

Then, post the changes to the author and summary. Also add a trailing
slash to the URL.

    >>> browser.getControl('Author').value = 'name18'
    >>> browser.getControl('Summary').value = (
    ...     'Warriors\' branch for developping and testing Klingon support'
    ...     ' in GNOME Terminal.')
    >>> browser.getControl('Branch URL').value += '/'
    >>> browser.getControl('Change Branch').click()

We should be redirected to the branch page, check that our changes were taken
into account. The trailing slash added to the URL must have been ignored.

Since the details have been changed, emails should have been sent out.
Emails go out to the all the subscribers.  Now there
are no subscribers so there whould be no emails.

    >>> len(stub.test_emails)
    0

    >>> browser.url
    'http://code.launchpad.dev/~name12/gnome-terminal/klingon'
    >>> div = find_tag_by_id(browser.contents, 'maincontent')
    >>> print div.renderContents()
    <div...
    ...http://trekkies.example.com/gnome-terminal/klingon...
    ...Warriors' branch for developping and testing Klingon support in GNOME Terminal...
    ...Other branches authored by Ubuntu Gnome Team...

Finally, set the author and summary back to their previous values.

    >>> browser.open('http://launchpad.dev/~name12/+branch'
    ...     '/gnome-terminal/klingon/+edit')
    >>> browser.getControl('Summary').value = ('Experimental feature branch'
    ...     ' for developping and testing Klingon support in GNOME Terminal.')
    >>> browser.getControl('Author').value = 'test@canonical.com'
    >>> browser.getControl('Change Branch').click()
    >>> browser.url
    'http://code.launchpad.dev/~name12/gnome-terminal/klingon'


== Editing the Lifecycle Status ==

To change the branch status, the +edit page is also used:

    >>> browser.open('http://launchpad.dev'
    ...     '/~name12/gnome-terminal/klingon/+edit')

The form displays the branch current status.

    >>> browser.getControl('Status').displayValue
    ['Experimental']
    >>> browser.getControl('Whiteboard').value
    ''

The user selects the new status value and enters a more complete status message
in the 'Whiteboard':

    >>> browser.getControl('Status').displayValue = ['Merged'];
    >>> browser.getControl('Whiteboard').value = \
    ...     "The brave shall prevail. Ka'plah!"
    >>> browser.getControl('Change Branch').click()

The branch page is displayed with the new status and the whiteboard content:

    >>> browser.url
    'http://code.launchpad.dev/~name12/gnome-terminal/klingon'
    >>> contents = browser.contents
    >>> status_tag = find_tag_by_id(contents, 'branch-details-status-value')
    >>> print status_tag.renderContents()
    Merged
    >>> whiteboard_tag = find_tag_by_id(contents, 'branch-whiteboard-value')
    >>> print extract_text(whiteboard_tag)
    The brave shall prevail. Ka'plah!

Set the branch status back to its initial state.

    >>> browser.open('http://launchpad.dev'
    ...     '/~name12/gnome-terminal/klingon/+edit')
    >>> browser.getControl('Status').displayValue = ['Experimental'];
    >>> browser.getControl('Whiteboard').value = ''
    >>> browser.getControl('Change Branch').click()


== Changing branch product and name ==

The edit form allows changing the product of a branch.

    >>> browser.open('http://launchpad.dev/~name12/+junk/junk.dev')
    >>> browser.getLink('Change branch details').click()
    >>> browser.getControl('Project').value = 'tomcat'
    >>> browser.getControl('Change Branch').click()

Posting this form should redirect us to the branch page, which is a new URL
since changing the product associated to a branch changed the branch's
canonical URL

    >>> browser.url
    'http://code.launchpad.dev/~name12/tomcat/junk.dev'

In the same way, the edit form allows changing the name of a branch, and must
correctly redirect to the new branch page.

    >>> browser.getLink('Change branch details').click()
    >>> browser.getControl('Name').value = 'junk'
    >>> browser.getControl('Change Branch').click()
    >>> browser.url
    'http://code.launchpad.dev/~name12/tomcat/junk'

We can also detach a branch from a product, making it a junk branch. While we
are it, we also reset the branch name to its original value, and check that the
branch was moved back to its original location.

    >>> browser.getLink('Change branch details').click()
    >>> browser.getControl('Name').value = 'junk.dev'
    >>> browser.getControl('Project').value = ''
    >>> browser.getControl('Change Branch').click()
    >>> browser.url
    'http://code.launchpad.dev/~name12/+junk/junk.dev'

However, we cannot detach a team-owned branch from a product, for the
reasons given in xx-branch-reassign.txt.

    >>> browser.open('http://code.launchpad.dev/~landscape-developers/landscape/trunk')
    >>> browser.getLink('Change branch details').click()
    >>> browser.getControl('Project').value = ''
    >>> browser.getControl('Change Branch').click()
    >>> browser.url
    'http://code.launchpad.dev/%7Elandscape-developers/landscape/trunk/+edit'
    >>> for msg in get_feedback_messages(browser.contents):
    ...     print msg
    There is 1 error.
    Team-owned branches must be associated with a project.


== Name conflicts ==

The product and branch name contributes to the unique name of a branch. So
changing those can lead to integrity errors. Let's make sure the form correctly
validate the input and give a useful error message.

There is an existing main branch in Firefox that is owned by Sample Person.

    >>> browser.open('http://launchpad.dev/~name12/firefox/main')

If we try to move the main branch of GNOME Terminal there, that would cause a
name conflict, because both branches would have the same owner, product and
name.

Okay, trying to move a branch from GNOME Terminal to Firefox is a silly idea,
but that is just for the needs of the demonstration.

    >>> browser.open('http://launchpad.dev'
    ...     '/~name12/gnome-terminal/main/+edit')
    >>> browser.getControl('Project').value = 'firefox'
    >>> browser.getControl('Change Branch').click()
    >>> browser.url
    'http://launchpad.dev/%7Ename12/gnome-terminal/main/+edit'

This should have displayed an error message next to the name field.

    >>> for msg in get_feedback_messages(browser.contents):
    ...     print msg
    There is 1 error.
    Name already in use. ...

Since we are clearly in a substance-induced state of altered consciousness, we
will now try to rename this branch in a way that conflicts with an existing
junk branch.

That tests two interesting corner cases: trying to turn a branch into a junk
branch, and changing the product and the branch name at the same time.

    >>> browser.open('http://launchpad.dev'
    ...     '/~name12/+junk/junk.dev')
    >>> browser.open('http://launchpad.dev'
    ...     '/~name12/gnome-terminal/main/+edit')
    >>> browser.getControl('Project').value = ''
    >>> browser.getControl('Name').value = 'junk.dev'
    >>> browser.getControl('Change Branch').click()
    >>> browser.url
    'http://launchpad.dev/%7Ename12/gnome-terminal/main/+edit'
    >>> for msg in get_feedback_messages(browser.contents):
    ...     print msg
    There is 1 error.
    Name already in use. ...

Finally, let's try just to change the name of the branch to the name of some
branch we already own in the same product. So we have tested all the
combinations of changing name and product that can cause an error.

    >>> browser.open('http://launchpad.dev'
    ...     '/~name12/gnome-terminal/main/+edit')
    >>> browser.getControl('Name').value = '2.6'
    >>> browser.getControl('Change Branch').click()
    >>> browser.url
    'http://launchpad.dev/%7Ename12/gnome-terminal/main/+edit'
    >>> for msg in get_feedback_messages(browser.contents):
    ...     print msg
    There is 1 error.
    Name already in use. ...

If the user enters an invalid product name they will get an error
message about that, but no error about the branch name since we don't
know if it conflicts or not:

    >>> browser.getControl('Project').value = 'no-such-product'
    >>> browser.getControl('Change Branch').click()
    >>> browser.url
    'http://launchpad.dev/%7Ename12/gnome-terminal/main/+edit'
    >>> for msg in get_feedback_messages(browser.contents):
    ...     print msg
    There is 1 error.
    Invalid value
<<<<<<< HEAD


== URL validation ==

Edit forms do the same URL validation checks as the add forms.

    >>> browser.open('http://launchpad.dev/~name12/gnome-terminal/main')
    >>> browser.getLink('Change branch details').click()
    >>> browser.getControl('Branch URL').value = (
    ...     'http://bazaar.launchpad.dev/~foo/bar/baz')
    >>> browser.getControl('Change Branch').click()

    >>> for message in get_feedback_messages(browser):
    ...     print message
    There is 1 error.
    For Launchpad to mirror a branch, the original branch cannot be
    on launchpad.dev.

Check that when editing a hosted branch the URL field is not shown.

    >>> browser.open('http://launchpad.dev/~name12/gnome-terminal/scanned')
    >>> browser.getLink('Change branch details').click()
    >>> browser.getControl('Branch URL').value = (
    ...     'http://acme.example.com/~foo/bar/baz')
    Traceback (most recent call last):
    ...
    LookupError: label 'Branch URL'
=======
>>>>>>> ff7cc82a
<|MERGE_RESOLUTION|>--- conflicted
+++ resolved
@@ -245,33 +245,3 @@
     ...     print msg
     There is 1 error.
     Invalid value
-<<<<<<< HEAD
-
-
-== URL validation ==
-
-Edit forms do the same URL validation checks as the add forms.
-
-    >>> browser.open('http://launchpad.dev/~name12/gnome-terminal/main')
-    >>> browser.getLink('Change branch details').click()
-    >>> browser.getControl('Branch URL').value = (
-    ...     'http://bazaar.launchpad.dev/~foo/bar/baz')
-    >>> browser.getControl('Change Branch').click()
-
-    >>> for message in get_feedback_messages(browser):
-    ...     print message
-    There is 1 error.
-    For Launchpad to mirror a branch, the original branch cannot be
-    on launchpad.dev.
-
-Check that when editing a hosted branch the URL field is not shown.
-
-    >>> browser.open('http://launchpad.dev/~name12/gnome-terminal/scanned')
-    >>> browser.getLink('Change branch details').click()
-    >>> browser.getControl('Branch URL').value = (
-    ...     'http://acme.example.com/~foo/bar/baz')
-    Traceback (most recent call last):
-    ...
-    LookupError: label 'Branch URL'
-=======
->>>>>>> ff7cc82a
