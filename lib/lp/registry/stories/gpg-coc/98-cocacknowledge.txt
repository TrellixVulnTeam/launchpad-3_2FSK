--- conflicted
+++ resolved
@@ -24,17 +24,8 @@
   >>> admin_browser.getControl(name='searchfor').value = ["all"]
   >>> admin_browser.getControl(name='name').value = "mark"
   >>> admin_browser.getControl(name='search').click()
-<<<<<<< HEAD
-  >>> 'paper submission accepted by Foo Bar' in admin_browser.contents
-  True
-  >>> '<a href="http://launchpad.dev/~mark"' in admin_browser.contents
-  True
-  >>> '[ACTIVE]' in admin_browser.contents
-  True
-=======
   >>> print extract_text(find_tag_by_id(admin_browser.contents, 'matches'))
   Mark ... paper submission accepted by Foo Bar [ACTIVE]
->>>>>>> 0f872df7
 
 Test if the advertisement email was sent:
 
