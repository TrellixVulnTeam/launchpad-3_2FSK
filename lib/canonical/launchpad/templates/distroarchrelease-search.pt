<html xmlns="http://www.w3.org/1999/xhtml" xml:lang="en"
      lang="en"
      metal:use-macro="context/@@main_template/master"
    i18n:domain="launchpad"
>
  <body>
    <metal:heading fill-slot="pageheading">
      <h1>Binary package search results</h1>
    </metal:heading>

<metal:leftportlets fill-slot="portlets_one">
  <div tal:replace="structure context/@@+portlet-details" /> 
  <div tal:replace="structure context/distrorelease/distribution/@@+portlet-details" /> <br />
</metal:leftportlets>

<metal:rightportlets fill-slot="portlets_two">
  <div tal:replace="structure context/distrorelease/@@+portlet-details" /> 
</metal:rightportlets>

<div metal:fill-slot="main">

<<<<<<< HEAD
    <form name="search" method="GET">

      <div>
        Find binary packages in <tal:archrelease replace="context/displayname" />
        matching:
      </div>
      <div>    
=======
  <h1>Binary package search</h1>

  <form name="search" method="GET">

    <label for="name">Find binary packages in
    <span tal:replace="context/title" />:
    <div>
>>>>>>> c22e0be0
      <input type="text"
        name="text"
        size="35"
        tal:attributes="value request/text|nothing"
      />
      <input type="submit" value="Search"/>
      <div class="discreet">
        Includes package names and descriptions.
      </div>
    </div>
  </form>

  <tal:searching condition="view/searchrequested">

    <tal:has_matches condition="view/searchresults">

      <tal:per_match repeat="darbpr view/searchresults">
        <img src="/@@/package-binary" />
        <a tal:content="darbpr/name"
           tal:attributes="href darbpr/fmt:url">foobar</a>:
        <div style="margin-left: 30px; font-size: 80%;"
             tal:content="darbpr/summary">
          Gee whiz special package.
          <span tal:replace="darbpr/description"
                tal:condition="view/detailed">
            Gee whiz special package description goes here if there are
            fewer than 5 matches.
          </span>
        </div>
      </tal:per_match>

    </tal:has_matches>

    <tal:no_matches condition="not: view/matches">

      <img src="/@@/alert" />
      <i>No packages matching "<span tal:replace="view/text">amarok</span>"
      are published in
      <span tal:replace="context/displayname">hoary</span>.</i>

    </tal:no_matches>
  </tal:searching>


  <tal:disabled condition="nothing">
    <!-- sabdfl 2005-10-24 this is the old searching, largely disabled in
         favour of the new FTQ based approach, but i've left this stuff here
         in case we want to revert -->
    <tal:block tal:replace="nothing"
               tal:define="bn view/binaryPackagesBatchNavigator;
                           prev_url bn/prevBatchURL;
                           next_url bn/nextBatchURL;"
               tal:condition="request/text|nothing">

    <table width="100%" 
           tal:define="currentBatch bn/currentBatch"> 
      <tr>
        <th tal:condition="currentBatch">
           Packages found
        </th>
        <th tal:condition="not: currentBatch">
           <i>No Packages found</i>
        </th>
      </tr>
      <tr tal:repeat="release currentBatch">
        <tal:dummy tal:define="package release">
        <td><a tal:content="package/name"
               tal:attributes="href package/name">PACKAGENAME
            </a>:
          <span tal:replace="package/summary">SHORTDESC</span>
        </td>
        </tal:dummy>
      </tr>    
      <tr>
      <td align="center">
      <fieldset tal:condition="python:prev_url or next_url">
      <div>
        <table>
          <tr>
            <th tal:condition="prev_url">
              <a tal:attributes="href prev_url"><b>&lt;&lt; Prev</b></a>
            </th>
            <th tal:repeat="page_link bn/batchPageURLs">
              <a tal:attributes="href python:page_link.values()[0]"
                 tal:content="python:page_link.keys()[0]"></a>
            </th>
            <th tal:condition="next_url" >
              <a tal:attributes="href next_url"><b>Next &gt;&gt;</b></a>
            </th>
          </tr>
        </table>
      </div>
      </fieldset>
      </td>
      </tr>
    </table>
    </tal:block>
  </tal:disabled>

</div>

</body>

</html><|MERGE_RESOLUTION|>--- conflicted
+++ resolved
@@ -19,23 +19,13 @@
 
 <div metal:fill-slot="main">
 
-<<<<<<< HEAD
-    <form name="search" method="GET">
+      <form name="search" method="GET">
 
-      <div>
-        Find binary packages in <tal:archrelease replace="context/displayname" />
-        matching:
-      </div>
-      <div>    
-=======
-  <h1>Binary package search</h1>
-
-  <form name="search" method="GET">
-
-    <label for="name">Find binary packages in
-    <span tal:replace="context/title" />:
-    <div>
->>>>>>> c22e0be0
+        <div>
+          <label for="name">Find binary packages in
+          <span tal:replace="context/title" />
+          matching:
+        <div>
       <input type="text"
         name="text"
         size="35"
