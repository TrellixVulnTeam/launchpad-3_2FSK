# Copyright 2004-2005 Canonical Ltd.  All rights reserved.
"""Browser code for the launchpad application."""

__metaclass__ = type
__all__ = [
    'Breadcrumbs',
    'LoginStatus',
    'MaintenanceMessage',
    'MenuBox',
    'RosettaContextMenu',
    'MaloneContextMenu',
    'LaunchpadRootNavigation',
    'MaloneApplicationNavigation',
    'SoftTimeoutView',
    ]

import cgi
import urllib
import os.path
import time
from datetime import timedelta, datetime

from zope.app.datetimeutils import parseDatetimetz, tzinfo, DateTimeError
from zope.component import getUtility
from zope.security.interfaces import Unauthorized

import canonical.launchpad.layers
from canonical.config import config
from canonical.launchpad.helpers import intOrZero
from canonical.launchpad.interfaces import (
    ILaunchBag, ILaunchpadRoot, IRosettaApplication,
    IMaloneApplication, IProductSet, IShipItApplication, IPersonSet,
    IDistributionSet, ISourcePackageNameSet, IBinaryPackageNameSet,
    IProjectSet, ILoginTokenSet, IKarmaActionSet, IPOTemplateNameSet,
    IBazaarApplication, ICodeOfConductSet, IRegistryApplication,
    ISpecificationSet, ISprintSet, ITicketSet, IBuilderSet, IBountySet,
    ILaunchpadCelebrities, IBugSet, IBugTrackerSet, ICveSet,
    ITranslationImportQueue, ITranslationGroupSet)
from canonical.launchpad.layers import (
    setFirstLayer, ShipItEdUbuntuLayer, ShipItKUbuntuLayer, ShipItUbuntuLayer)
from canonical.launchpad.components.cal import MergedCalendar
from canonical.launchpad.webapp import (
    StandardLaunchpadFacets, ContextMenu, Link, LaunchpadView, Navigation,
    stepto, canonical_url)

# XXX SteveAlexander, 2005-09-22, this is imported here because there is no
#     general timedelta to duration format adapter available.  This should
#     be factored out into a generally available adapter for both this
#     code and for TALES namespace code to use.
#     Same for MenuAPI.
from canonical.launchpad.webapp.tales import DurationFormatterAPI, MenuAPI


class MaloneApplicationNavigation(Navigation):

    usedfor = IMaloneApplication

    newlayer = canonical.launchpad.layers.MaloneLayer

    @stepto('bugs')
    def bugs(self):
        return getUtility(IBugSet)

    @stepto('bugtrackers')
    def bugtrackers(self):
        return getUtility(IBugTrackerSet)

    @stepto('cve')
    def cve(self):
        return getUtility(ICveSet)

    @stepto('distros')
    def distros(self):
        return getUtility(IDistributionSet)

    @stepto('projects')
    def projects(self):
        return getUtility(IProjectSet)

    @stepto('products')
    def products(self):
        return getUtility(IProductSet)

    def traverse(self, name):
        # Make /bugs/$bug.id, /bugs/$bug.name /malone/$bug.name and
        # /malone/$bug.id Just Work
        return getUtility(IBugSet).getByNameOrID(name)


class MenuBox(LaunchpadView):
    """View class that helps its template render the actions menu box.

    Nothing at all is rendered if there are no contextmenu items and also
    no applicationmenu items.

    If there is at least one item, the template is rendered.
    """

    usedfor = dict  # Really a TALES CONTEXTS object.

    def initialize(self):
        menuapi = MenuAPI(self.context)
        self.contextmenuitems = [
            link for link in menuapi.context() if link.enabled]
        self.applicationmenuitems = [
            link for link in menuapi.application() if link.enabled]

    def render(self):
        if not self.contextmenuitems and not self.applicationmenuitems:
            return ''
        else:
            return self.template()


class Breadcrumbs(LaunchpadView):
    """Page fragment to display the breadcrumbs text."""

    sitemaptext = ("""
    <ul id="launchPad" style="display: none">
          <li id="p1">
          <a href="/products">
          Products
          </a>
          </li>
          <li>
          <a href="/distros">
          Distributions
          </a>
          </li>
          <li>
          <a href="/people">
          People
          </a>
          </li>
          <li>
          <a href="/projects">
          Projects
          </a>
          </li>
          <li>
          <a href="/sprints">
          Meetings
          </a>
          </li>
    </ul>
       """)

    def render(self):
        """Render the breadcrumbs text.

        The breadcrumbs are taken from the request.breadcrumbs list.
        For each breadcrumb, breadcrumb.text is cgi escaped.  The last
        breadcrumb is made <strong>.
        """
        crumbs = list(self.request.breadcrumbs)
        if crumbs:
            # Discard the first breadcrumb, as we know it will be the
            # Launchpad one anyway.
            firstcrumb = crumbs.pop(0)
            assert firstcrumb.text == 'Launchpad'

        L = []
        firsturl = '/'
        firsttext = 'Launchpad'

        if not crumbs:
            L.append(
                '<li class="last">'
                '<a href="%s">'
                '<img src="/@@/launchpad" alt="" /> %s'
                '</a>'
                '%s'
                '</li>'
                % (firsturl,
                   cgi.escape(firsttext),
                   self.sitemaptext))
        else:
            L.append(
                '<li>'
                '<a href="%s">'
                '<img src="/@@/launchpad" alt="" /> %s'
                '</a>'
                '%s'
                '</li>'
                % (firsturl,
                   cgi.escape(firsttext),
                   self.sitemaptext))

            lastcrumb = crumbs.pop()

            for crumb in crumbs:
                L.append('<li><a href="%s">%s</a></li>'
                         % (crumb.url, cgi.escape(crumb.text)))

            L.append(
                '<li class="last">'
                '<a href="%s">%s</a>'
                '</li>'
                % (lastcrumb.url, cgi.escape(lastcrumb.text)))
        return u'\n'.join(L)


class MaintenanceMessage:
    """Display a maintenance message if the control file is present and
    it contains a valid iso format time.

    The maintenance message shows the approximate time before launchpad will
    be taken offline for maintenance.

    The control file is +maintenancetime.txt in the launchpad root.

    If there is no maintenance message, an empty string is returned.

    If the maintenance time is too far in the future, then an empty string
    is returned.

    If the maintenance time is in the past, then the maintenance message says
    that Launchpad will go offline "very very soon".

    If the text in the maintenance message is poorly formatted, then an
    empty string is returned, and a warning should be logged.
    """

    timelefttext = None

    notmuchtime = timedelta(seconds=30)
    toomuchtime = timedelta(seconds=1800)  # 30 minutes

    def __call__(self):
        if os.path.exists('+maintenancetime.txt'):
            message = file('+maintenancetime.txt').read()
            try:
                maintenancetime = parseDatetimetz(message)
            except DateTimeError:
                # XXX log a warning here.
                #     SteveAlexander, 2005-09-22
                return ''
            nowtz = datetime.utcnow().replace(tzinfo=tzinfo(0))
            timeleft = maintenancetime - nowtz
            if timeleft > self.toomuchtime:
                return ''
            elif timeleft < self.notmuchtime:
                self.timelefttext = 'very very soon'
            else:
                self.timelefttext = 'in %s' % (
                    DurationFormatterAPI(timeleft).approximateduration())
            return self.index()
        return ''


class LaunchpadRootFacets(StandardLaunchpadFacets):

    usedfor = ILaunchpadRoot

    enable_only = ['overview', 'bugs', 'support', 'specifications',
                   'translations', 'branches']

    def overview(self):
        target = ''
        text = 'Overview'
        return Link(target, text)

    def translations(self):
        target = 'rosetta'
        text = 'Translations'
        return Link(target, text)

    def bugs(self):
        target = 'malone'
        text = 'Bugs'
        return Link(target, text)

    def support(self):
        target = 'support'
        text = 'Support'
        summary = 'Launchpad technical support tracker.'
        return Link(target, text, summary)

    def specifications(self):
        target = ''
        text = 'Features'
        summary = 'Launchpad feature specification tracker.'
        return Link(target, text, summary)

    def bounties(self):
        target = 'bounties'
        text = 'Bounties'
        summary = 'The Launchpad Universal Bounty Tracker'
        return Link(target, text, summary)

    def branches(self):
        target = 'bazaar'
        text = 'Code'
        summary = 'The Code Bazaar'
        return Link(target, text, summary)

    def calendar(self):
        target = 'calendar'
        text = 'Calendar'
        return Link(target, text)


class MaloneContextMenu(ContextMenu):
    usedfor = IMaloneApplication
    links = ['cvetracker']

    def cvetracker(self):
        text = 'CVE Tracker'
        return Link('cve/', text, icon='cve')


class RosettaContextMenu(ContextMenu):
    usedfor = IRosettaApplication
<<<<<<< HEAD
    links = ['about', 'imports']

    def upload(self):
        target = '+upload'
        text = 'Upload'
        return Link(target, text)

    def download(self):
        target = '+export'
        text = 'Download'
        return Link(target, text)
=======
    links = ['about', 'preferences', 'import_queue', 'translation_groups']
>>>>>>> 26563016

    def about(self):
        text = 'About Rosetta'
        rosetta_application = getUtility(IRosettaApplication)
        url = '/'.join([canonical_url(rosetta_application), '+about'])
        return Link(url, text)

<<<<<<< HEAD
    def imports(self):
=======
    def preferences(self):
        text = 'Translation preferences'
        rosetta_application = getUtility(IRosettaApplication)
        url = '/'.join([canonical_url(rosetta_application), 'prefs'])
        return Link(url, text)

    def import_queue(self):
>>>>>>> 26563016
        text = 'Import queue'
        import_queue = getUtility(ITranslationImportQueue)
        url = canonical_url(import_queue)
        return Link(url, text)

    def translation_groups(self):
        text = 'Translation groups'
        translation_group_set = getUtility(ITranslationGroupSet)
        url = canonical_url(translation_group_set)
        return Link(url, text)


class LoginStatus:

    def __init__(self, context, request):
        self.context = context
        self.request = request
        self.user = getUtility(ILaunchBag).user

    @property
    def login_shown(self):
        return (self.user is None and
                '+login' not in self.request['PATH_INFO'])

    @property
    def logged_in(self):
        return self.user is not None

    @property
    def login_url(self):
        query_string = self.request.get('QUERY_STRING', '')

        # If we have a query string, remove some things we don't want, and
        # keep it around.
        if query_string:
            query_dict = cgi.parse_qs(query_string, keep_blank_values=True)
            query_dict.pop('loggingout', None)
            query_string = urllib.urlencode(
                sorted(query_dict.items()), doseq=True)
            # If we still have a query_string after things we don't want
            # have been removed, add it onto the url.
            if query_string:
                query_string = '?' + query_string

        # The approach we're taking is to combine the application url with
        # the path_info, taking out path steps that are to do with virtual
        # hosting.  This is not exactly correct, as the application url
        # can have other path steps in it.  We're not using the feature of
        # having other path steps in the application url, so this will work
        # for us, assuming we don't need that in the future.

        # The application_url is typically like 'http://thing:port'. No
        # trailing slash.
        application_url = self.request.getApplicationURL()

        # We're going to use PATH_INFO to remove any spurious '+index' at the
        # end of the URL.  But, PATH_INFO will contain virtual hosting
        # configuration, if there is any.
        path_info = self.request['PATH_INFO']

        # Remove any virtual hosting segments.
        path_steps = []
        in_virtual_hosting_section = False
        for step in path_info.split('/'):
            if step.startswith('++vh++'):
                in_virtual_hosting_section = True
                continue
            if step == '++':
                in_virtual_hosting_section = False
                continue
            if not in_virtual_hosting_section:
                path_steps.append(step)
        path = '/'.join(path_steps)

        # Make the URL stop at the end of path_info so that we don't get
        # spurious '+index' at the end.
        full_url = '%s%s' % (application_url, path)
        if full_url.endswith('/'):
            full_url = full_url[:-1]
        logout_url_end = '/+logout'
        if full_url.endswith(logout_url_end):
            full_url = full_url[:-len(logout_url_end)]
        return '%s/+login%s' % (full_url, query_string)


class LaunchpadRootNavigation(Navigation):

    usedfor = ILaunchpadRoot

    def breadcrumb(self):
        return 'Launchpad'

    stepto_utilities = {
        'products': IProductSet,
        'people': IPersonSet,
        'distros': IDistributionSet,
        'sourcepackagenames': ISourcePackageNameSet,
        'binarypackagenames': IBinaryPackageNameSet,
        'projects': IProjectSet,
        'token': ILoginTokenSet,
        'karmaaction': IKarmaActionSet,
        'potemplatenames': IPOTemplateNameSet,
        'bazaar': IBazaarApplication,
        'codeofconduct': ICodeOfConductSet,
        'malone': IMaloneApplication,
        'bugs': IMaloneApplication,
        'registry': IRegistryApplication,
        'rosetta': IRosettaApplication,
        'specs': ISpecificationSet,
        'sprints': ISprintSet,
        'support': ITicketSet,
        '+builds': IBuilderSet,
        'bounties': IBountySet,
        }

    def traverse(self, name):
        if name in self.stepto_utilities:
            return getUtility(self.stepto_utilities[name])
        else:
            return None

    @stepto('calendar')
    def calendar(self):
        # XXX permission=launchpad.AnyPerson
        return MergedCalendar()


class SoftTimeoutView(LaunchpadView):

    def __call__(self):
        """Generate a soft timeout by sleeping enough time."""
        start_time = time.time()
        celebrities = getUtility(ILaunchpadCelebrities)
        if (self.user is None or
            not self.user.inTeam(celebrities.launchpad_developers)):
            raise Unauthorized

        self.request.response.setHeader('content-type', 'text/plain')
        soft_timeout = intOrZero(config.launchpad.soft_request_timeout)
        if soft_timeout == 0:
            return 'No soft timeout threshold is set.'

        time.sleep(soft_timeout/1000.0)
        time_to_generate_page = (time.time() - start_time) * 1000
        # In case we didn't sleep enogh time, sleep a while longer to
        # pass the soft timeout threshold.
        while time_to_generate_page < soft_timeout:
            time.sleep(0.1)
            time_to_generate_page = (time.time() - start_time) * 1000
        return (
            'Soft timeout threshold is set to %s ms. This page took'
            ' %s ms to render.' % (soft_timeout, time_to_generate_page))<|MERGE_RESOLUTION|>--- conflicted
+++ resolved
@@ -311,21 +311,7 @@
 
 class RosettaContextMenu(ContextMenu):
     usedfor = IRosettaApplication
-<<<<<<< HEAD
-    links = ['about', 'imports']
-
-    def upload(self):
-        target = '+upload'
-        text = 'Upload'
-        return Link(target, text)
-
-    def download(self):
-        target = '+export'
-        text = 'Download'
-        return Link(target, text)
-=======
-    links = ['about', 'preferences', 'import_queue', 'translation_groups']
->>>>>>> 26563016
+    links = ['about', 'import_queue', 'translation_groups']
 
     def about(self):
         text = 'About Rosetta'
@@ -333,17 +319,7 @@
         url = '/'.join([canonical_url(rosetta_application), '+about'])
         return Link(url, text)
 
-<<<<<<< HEAD
-    def imports(self):
-=======
-    def preferences(self):
-        text = 'Translation preferences'
-        rosetta_application = getUtility(IRosettaApplication)
-        url = '/'.join([canonical_url(rosetta_application), 'prefs'])
-        return Link(url, text)
-
     def import_queue(self):
->>>>>>> 26563016
         text = 'Import queue'
         import_queue = getUtility(ITranslationImportQueue)
         url = canonical_url(import_queue)
