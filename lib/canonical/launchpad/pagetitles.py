# Copyright 2009 Canonical Ltd.  This software is licensed under the
# GNU Affero General Public License version 3 (see the file LICENSE).

"""*** PLEASE STOP ADDING TO THIS FILE ***

Use the page_title attribute of the view.

This module is used as a last resort by the Launchpad webapp to determine
titles for pages.

https://launchpad.canonical.com/LaunchpadTitles

** IMPORTANT ** (Brad Bollenbach, 2006-07-20) This module should not be
put in webapp, because webapp is not domain-specific, and should not be
put in browser, because this would make webapp depend on browser. SteveA
has a plan to fix this overall soon.

This module contains string or unicode literals assigned to names, or
functions such as this one:

  def bug_index(context, view):
      return 'Bug %s: %s' % (context.id, context.title)

The names of string or unicode literals and functions are the names of
the page templates, but with hyphens changed to underscores.  So, the
function bug_index given about is for the page template bug-index.pt.

If the function needs to include details from the request, this is
available from view.request.  However, these functions should not access
view.request.  Instead, the view class should make a function or
attribute available that provides the required information.

If the function returns None, it means that the default page title for
the whole of Launchpad should be used.  This is defined in the variable
DEFAULT_LAUNCHPAD_TITLE.

There are shortcuts for some common substitutions at the top of this
module.

The strings and functions for page titles are arranged in alphabetical
order after the helpers.

"""
__metaclass__ = type

from zope.component import getUtility

from canonical.launchpad.interfaces import (
    ILaunchBag, IMaloneApplication, IPerson, IStructuralObjectPresentation)
from canonical.lazr.utils import smartquote

DEFAULT_LAUNCHPAD_TITLE = 'Launchpad'

# Helpers.

class BugTaskPageTitle:
    """Return the page title for a BugTask."""
    def __call__(self, context, view):
        return smartquote('%s: "%s"') % (
            IStructuralObjectPresentation(context).getMainHeading(),
            context.bug.title)


class SubstitutionHelper:
    """An abstract class for substituting values into formatted strings."""
    def __init__(self, text):
        self.text = text

    def __call__(self, context, view):
        raise NotImplementedError


class ContextDisplayName(SubstitutionHelper):
    """Return the formatted string with context's displayname."""
    def __call__(self, context, view):
        return self.text % context.displayname


class FilteredTranslationsTitle(SubstitutionHelper):
    """Return the formatted string with context's title and view's person."""
    def __call__(self, context, view):
        if view.person is not None:
            person = view.person.displayname
        else:
            person = 'unknown'
        return self.text % {'title' : context.title,
                            'person' : person }


class ContextId(SubstitutionHelper):
    """Return the formatted string with context's id."""
    def __call__(self, context, view):
        return self.text % context.id


class ContextTitle(SubstitutionHelper):
    """Return the formatted string with context's title."""
    def __call__(self, context, view):
        return self.text % context.title

class ContextBrowsername(SubstitutionHelper):
    """Return the formatted string with context's browsername."""
    def __call__(self, context, view):
        return self.text % context.displayname


class LaunchbagBugID(SubstitutionHelper):
    """Return the formatted string with the bug's id from LaunchBag."""
    def __call__(self, context, view):
        return self.text % getUtility(ILaunchBag).bug.id


class ContextBugId(SubstitutionHelper):
    """Helper to include the context's bug id in the title."""

    def __call__(self, context, view):
        return self.text % context.bug.id


class ViewLabel:
    """Helper to use the view's label as the title."""
    def __call__(self, context, view):
        return view.label


# Functions and strings used as the titles of pages.

archive_admin = ContextDisplayName('Administer %s')

archive_activate = 'Activate Personal Package Archive'

archive_builds = ContextDisplayName('Builds for %s')

archive_copy_packages = ContextDisplayName('Copy packages from %s')

archive_delete_packages = ContextDisplayName('Delete packages from %s')

archive_edit = ContextDisplayName('Edit %s')

archive_edit_dependencies = ContextDisplayName('Edit dependencies for %s')

archive_index = ContextDisplayName('%s')

archive_subscriber_edit = ContextDisplayName('Edit %s')

archive_subscribers = ContextDisplayName('Manage access to %s')

bazaar_all_branches = 'All branches in the Launchpad Bazaar'

bazaar_index = 'Launchpad Code'

bazaar_sync_review = (
    'Review upstream repositories for Launchpad Bazaar syncing')

def binarypackagerelease_index(context, view):
    """Return the page title for context's binary packages."""
    return "%s binary package in Launchpad" % context.title

binarypackagenames_index = 'Binary package name set'

bounties_index = 'Bounties registered in Launchpad'

bounty_add = 'Register a bounty'

bounty_edit = ContextTitle(smartquote('Edit bounty "%s"'))

bounty_link = ContextTitle('Link a bounty to %s')

bounty_index = ContextTitle(smartquote('Bounty "%s" in Launchpad'))

bounty_subscription = ContextTitle(smartquote('Subscription to bounty "%s"'))

branch_add = 'Register a branch'

branch_associations = ContextDisplayName(smartquote(
    '"%s" branch associations'))

branch_bug_links = ContextDisplayName(smartquote('Bug links for %s'))

branch_delete = ContextDisplayName(smartquote('Delete branch "%s"'))

branch_edit_subscription = ContextDisplayName(smartquote(
    'Edit subscription to branch "%s"'))

branch_index = ContextDisplayName(smartquote(
    '"%s" branch in Launchpad'))

def branch_merges(context, view):
    return 'Merges involving "%s" in Launchpad' % context.bzr_identity

def branch_listing_cross_product(context, view):
    """Return the view's page_title."""
    return view.page_title

branch_landing_candidates = ContextDisplayName(smartquote(
    'Landing candidates for "%s"'))

branch_merge_queue = ContextDisplayName(smartquote('Merge queue for "%s"'))

branchmergeproposal_delete = 'Delete proposal to merge branch'

branchmergeproposal_edit = ViewLabel()

branchmergeproposal_commitmessage_edit = ViewLabel()

branchmergeproposal_editstatus = ViewLabel()

branchmergeproposal_enqueue = 'Queue branch for merging'

def branchmergeproposal_index(context, view):
    return 'Proposal to merge %s' % context.source_branch.bzr_identity

branchmergeproposal_request_review = ViewLabel()

branchmergeproposal_resubmit = ViewLabel()

branchmergeproposal_review = ViewLabel()

branchmergeproposal_vote = ViewLabel()

branchmergeproposal_work_in_progress = ViewLabel()

branch_register_merge_proposal = 'Propose branch for merging'

branch_subscription = ContextDisplayName(smartquote(
    'Subscription to branch "%s"'))

branch_visibility = ContextDisplayName('Set branch visibility policy for %s')

def branch_visibility_edit(context, view):
    """Return the view's pagetitle."""
    return view.pagetitle

bug_activity = ContextBugId('Bug #%s - Activity log')

bug_addsubscriber = LaunchbagBugID("Bug #%d - Add a subscriber")

def bug_attachment_edit(context, view):
    """Return the page title for the edit attachment page."""
    return smartquote('Bug #%d - Edit attachment "%s"') % (
        context.bug.id, context.title)

bug_branch_add = LaunchbagBugID('Bug #%d - Add branch')

bug_comment_add = LaunchbagBugID('Bug #%d - Add a comment or attachment')

bug_cve = LaunchbagBugID("Bug #%d - Add CVE reference")

bug_edit = ContextBugId('Bug #%d - Edit')

bug_edit_confirm = ContextBugId('Bug #%d - Edit confirmation')

bug_extref_add = LaunchbagBugID("Bug #%d - Add a web link")

def bug_extref_edit(context, view):
    """Return the page title for editing a bugs external web link."""
    return smartquote('Bug #%d - Edit web link "%s"') % (
        context.bug.id, context.title)

bug_mark_as_duplicate = ContextBugId('Bug #%d - Mark as duplicate')

bug_mark_as_affecting_user = ContextBugId(
    'Bug #%d - does this bug affect you?')

bug_nominate_for_series = ViewLabel()

bug_removecve = LaunchbagBugID("Bug #%d - Remove CVE reference")

bug_secrecy = ContextBugId('Bug #%d - Set visibility')

bug_subscription = LaunchbagBugID('Bug #%d - Subscription options')

bug_create_question = LaunchbagBugID(
    'Bug #%d - Convert this bug to a question')

bug_remove_question = LaunchbagBugID(
    'Bug #%d - Convert this question back to a bug')

bugbranch_delete = 'Delete bug branch link'

bugbranch_edit = "Edit branch fix status"

def bugcomment_index(context, view):
    """Return the page title for a bug comment."""
    return "Bug #%d - Comment #%d" % (context.bug.id, view.comment.index)

buglinktarget_linkbug = 'Link to bug report'

buglinktarget_unlinkbugs = 'Remove links to bug reports'

buglisting_advanced = ContextTitle("Bugs in %s")

buglisting_default = ContextTitle("Bugs in %s")

def buglisting_embedded_advanced_search(context, view):
    """Return the view's page heading."""
    return view.getSearchPageHeading()

bug_listing_expirable = ContextTitle("Bugs that can expire in %s")

def bugnomination_edit(context, view):
    """Return the title for the page to manage bug nominations."""
    return 'Manage nomination for bug #%d in %s' % (
        context.bug.id, context.target.bugtargetdisplayname)

def bugwatch_editform(context, view):
    """Return the title for the page to edit an external bug watch."""
    return 'Bug #%d - Edit external bug watch (%s in %s)' % (
        context.bug.id, context.remotebug, context.bugtracker.title)

def bugwatch_comments(context, view):
    """Return the title for a page of imported comments for a bug watch."""
    return "Bug #%d - Comments imported from bug watch %s on %s" % (
        context.bug.id, context.remotebug, context.bugtracker.title)

def bugs_assigned(context, view):
    """Return the page title for the bugs assigned to the logged-in user."""
    if view.user:
        return 'Bugs assigned to %s' % view.user.displayname
    else:
        return 'No-one to display bugs for'

bugtarget_advanced_search = ContextTitle("Search bugs in %s")

bugtarget_bugs = ContextTitle('Bugs in %s')

def bugtarget_filebug_advanced(context, view):
    """Return the page title for reporting a bug."""
    if IMaloneApplication.providedBy(context):
        # We're generating a title for a top-level, contextless bug
        # filing page.
        return 'Report a bug'
    else:
        # We're generating a title for a contextual bug filing page.
        return 'Report a bug about %s' % context.title

bugtarget_filebug_search = bugtarget_filebug_advanced

bugtarget_filebug_submit_bug = bugtarget_filebug_advanced

bugtask_affects_new_product = LaunchbagBugID(
    'Bug #%d - Record as affecting another project')

bugtask_choose_affected_product = bugtask_affects_new_product

# This page is used for both projects/distros so we have to say 'software'
# rather than distro or project here.
bugtask_confirm_bugtracker_creation = LaunchbagBugID(
    'Bug #%d - Record as affecting another software')

bugtask_edit = BugTaskPageTitle()

bugtask_index = BugTaskPageTitle()

bugtask_requestfix = LaunchbagBugID(
    'Bug #%d - Record as affecting another distribution/package')

bugtask_requestfix_upstream = LaunchbagBugID('Bug #%d - Confirm project')

bugtask_view = BugTaskPageTitle()

# bugtask_macros_buglisting contains only macros
# bugtasks_index is a redirect

bugtracker_edit = ContextTitle(
    smartquote('Change details for "%s" bug tracker'))

bugtracker_index = ContextTitle(smartquote('Bug tracker "%s"'))

bugtrackers_add = 'Register an external bug tracker'

bugtrackers_index = 'Bug trackers registered in Launchpad'

build_buildlog = ContextTitle('Build log for %s')

build_changes = ContextTitle('Changes in %s')

build_index = ContextTitle('%s')

build_retry = ContextTitle('Retry %s')

build_rescore = ContextTitle('Rescore %s')

builder_history = ContextTitle('Build history for %s')

builder_index = ContextTitle('Build machine %s')

builder_mode = ContextTitle('Change mode for %s')

builder_new = 'Register a new build machine'

builders_index = 'Launchpad build farm'

calendar_index = ContextTitle('%s')

calendar_event_addform = ContextTitle('Add event to %s')

calendar_event_display = ContextTitle(smartquote('Event "%s"'))

calendar_event_editform = ContextTitle(
    smartquote('Change "%s" event details'))

calendar_subscribe = ContextTitle(smartquote('Subscribe to "%s"'))

calendar_subscriptions = 'Calendar subscriptions'

def calendar_view(context, view):
    """Return calendar's page title with the date."""
    return '%s - %s' % (context.calendar.title, view.datestring)

calendar_view_day = calendar_view
calendar_view_week = calendar_view
calendar_view_month = calendar_view
calendar_view_year = calendar_view

canbementored_mentoringoffer = 'Offer to mentor this work'

canbementored_retractmentoring = 'Retract offer of mentorship'

code_in_branches = 'Projects with active branches'

def codeimport(context, view):
    """Return the view's title."""
    return view.title

codeimport_edit = 'Edit import details'

codeimport_list = 'Code Imports'

codeimport_machines = ViewLabel()

def codeimport_machine_index(context, view):
    return smartquote('Code Import machine "%s"' % context.hostname)

codeimport_new = ViewLabel()

codeofconduct_admin = 'Administer Codes of Conduct'

codeofconduct_index = ContextTitle('%s')

codeofconduct_list = 'Ubuntu Codes of Conduct'

codereviewcomment_index = 'Code review comment'

codereviewcomment_reply = 'Reply to code review comment'

def contact_user(context, view):
    return view.specific_contact_title_text

cveset_all = 'All CVE entries registered in Launchpad'

cveset_index = 'Launchpad CVE tracker'

cve_index = ContextDisplayName('%s')

cve_linkbug = ContextDisplayName('Link %s to a bug report')

cve_unlinkbugs = ContextDisplayName('Remove links between %s and bug reports')

debug_root_index = 'Launchpad Debug Home Page'

default_editform = 'Default "Edit" Page'

distributionmirror_delete = ContextTitle('Delete mirror %s')

distributionmirror_edit = ContextTitle('Edit mirror %s')

distributionmirror_index = ContextTitle('Mirror %s')

distributionmirror_prober_logs = ContextTitle('%s mirror prober logs')

distributionmirror_review = ContextTitle('Review mirror %s')

distribution_add = 'Register a new distribution'

distribution_allpackages = ContextTitle('All packages in %s')

distribution_archive_list = ContextTitle('%s Copy Archives')

distribution_branches = ContextTitle('Branches for %s')

distribution_upstream_bug_report = ContextTitle('Upstream Bug Report for %s')

distribution_change_mirror_admin = 'Change mirror administrator'

distribution_cvereport = ContextTitle('CVE reports for %s')

distribution_edit = 'Change distribution details'
# We don't mention its name here, because that might be what you're changing.

distribution_language_pack_admin = ContextTitle(
    'Change the language pack administrator for %s')

distribution_members = ContextTitle('%s distribution members')

distribution_memberteam = ContextTitle(
    smartquote("Change %s's distribution team"))

distribution_mirrors = ContextTitle("Mirrors of %s")

distribution_newmirror = ContextTitle("Register a new mirror for %s")

distribution_series = ContextTitle("%s version history")

distribution_translations = ContextDisplayName('Translating %s')

distribution_translation_settings = ContextTitle(
    smartquote("Change %s's translation settings"))

distribution_search = ContextDisplayName(smartquote("Search %s's packages"))

distribution_index = ContextTitle('%s in Launchpad')

distribution_builds = ContextTitle('%s builds')

distribution_ppa_list = ContextTitle('%s Personal Package Archives')

distributionsourcepackage_branches = ContextTitle('Branches for the %s')
distributionsourcepackage_branches_grouped = ContextTitle(
    'Branches for the %s')

distributionsourcepackage_bugs = ContextTitle('Bugs in %s')

distributionsourcepackage_index = ContextTitle('%s')

distributionsourcepackage_edit = ContextTitle("Edit details of %s")

distributionsourcepackage_publishinghistory = ContextTitle(
    'Publishing history of %s')

structural_subscriptions_manage = ContextTitle(
    'Bug subscriptions for %s')

distributionsourcepackagerelease_index = ContextTitle('%s')

distroarchseries_admin = ContextTitle('Administer %s')

distroarchseries_index = ContextTitle('%s in Launchpad')

distroarchseries_builds = ContextTitle('%s builds')

distroarchseries_search = ContextTitle(
    smartquote("Search %s's binary packages"))

distroarchseriesbinarypackage_index = ContextTitle('%s')

distroarchseriesbinarypackagerelease_index = ContextTitle('%s')

def distroseries_add(context, view):
    """Return the page title to change the driver."""
    return view.page_title

distroseries_addport = ContextTitle('Add a port of %s')

distroseries_admin = ContextTitle('Administer %s')

distroseries_bugs = ContextTitle('Bugs in %s')

distroseries_cvereport = ContextDisplayName('CVE report for %s')

distroseries_edit = ContextTitle('Edit details of %s')

def distroseries_index(context, view):
    """Return the distribution and version page title."""
    return '%s %s in Launchpad' % (
        context.distribution.title, context.version)

def distroseries_language_packs(context, view):
    return view.page_title

distroseries_packaging = ContextDisplayName('Mapping packages to upstream '
    'for %s')

distroseries_search = ContextDisplayName('Search packages in %s')

distroseries_translations = ContextTitle('Translations of %s in Launchpad')

distroseries_translationsadmin = ContextTitle(
    'Admin translation options for %s')

distroseries_builds = ContextTitle('Builds for %s')

distroseries_queue = ContextTitle('Queue for %s')

distroseriesbinarypackage_index = ContextTitle('%s')

distroserieslanguage_index = ContextTitle('%s')

distroseriessourcepackagerelease_index = ContextTitle('%s')

distros_index = 'Distributions registered in Launchpad'

edit_bug_supervisor = ContextTitle('Edit bug supervisor for %s')

errorservice_config = 'Configure error log'

errorservice_entry = 'Error log entry'

errorservice_index = 'Error log report'

errorservice_tbentry = 'Traceback entry'

faq = 'Launchpad Frequently Asked Questions'

faq_edit = ContextId('Edit FAQ #%s details')

def faq_index(context, view):
    """Return the FAQ index page title."""
    return (
        smartquote('%s FAQ #%d: "%s"') %
        (context.target.displayname, context.id, context.title))

def faq_listing(context, view):
    """Return the FAQ lising page title."""
    return view.heading

def hasmentoringoffers_mentoring(context, view):
    """Return the mentoring title for the context."""
    if IPerson.providedBy(context):
        if context.teamowner is None:
            return 'Mentoring offered by %s' % context.title
        else:
            return ('Mentoring available for newcomers to %s'  %
                    context.displayname)
    else:
        return 'Mentoring available in %s' % context.displayname

hasannouncements_index = ContextDisplayName('%s news and announcements')

def hasspecifications_specs(context, view):
    """Return the secifications title for the context."""
    if IPerson.providedBy(context):
        return "Blueprints involving %s" % context.title
    else:
        return "Blueprints for %s" % context.title

hassprints_sprints = ContextTitle("Events related to %s")

hastranslationimports_index = 'Translation import queue'

hwdb_fingerprint_submissions = (
    "Hardware Database submissions for a fingerprint")

hwdb_submit_hardware_data = (
    'Submit New Data to the Launchpad Hardware Database')

karmaaction_index = 'Karma actions'

karmaaction_edit = 'Edit karma action'

karmacontext_topcontributors = ContextTitle('Top %s Contributors')

language_index = ContextDisplayName("%s in Launchpad")

language_add = 'Add a new Language to Launchpad'

language_admin = ContextDisplayName("Edit %s")

languageset_index = 'Languages in Launchpad'

# launchpad_debug doesn't need a title.

def launchpad_addform(context, view):
    """Return the page_title of the view, or None."""
    # Returning None results in the default Launchpad page title being used.
    return getattr(view, 'page_title', None)

launchpad_editform = launchpad_addform

launchpad_feedback = 'Help improve Launchpad'

launchpad_forbidden = 'Forbidden'

launchpad_forgottenpassword = 'Need a new Launchpad password?'

launchpad_graphics = 'Overview of Launchpad graphics and icons'

template_form = 'XXX PLEASE DO NOT USE THIS TEMPLATE XXX'

# launchpad_css is a css file

# launchpad_js is standard javascript

launchpad_invalidbatchsize = "Invalid Batch Size"

launchpad_legal = 'Launchpad legalese'

launchpad_login = 'Log in or register with Launchpad'

launchpad_notfound = 'Error: Page not found'

launchpad_onezerostatus = 'One-Zero Page Template Status'

launchpad_requestexpired = 'Error: Timeout'

def launchpad_search(context, view):
    """Return the page title corresponding to the user's search."""
    return view.page_title

launchpad_translationunavailable = 'Translation page is not available'

launchpad_unexpectedformdata = 'Error: Unexpected form data'

launchpad_librarianfailure = "Sorry, you can't do this right now"

launchpad_readonlyfailure = "Sorry, you can't do this right now"

# launchpad_widget_macros doesn't need a title.

launchpadstatisticset_index = 'Launchpad statistics'

loginservice_email_sent = 'Launchpad Login Service - Email sent'

def loginservice_authorize(context, view):
    """Return the page title for authenticating to a system."""
    rpconfig = view.rpconfig
    if rpconfig is None:
        displayname = view.openid_request.trust_root
    else:
        displayname = rpconfig.displayname
    return 'Authenticate to %s' % displayname

loginservice_login = 'Launchpad Login Service'

logintoken_claimprofile = 'Claim Launchpad profile'

logintoken_claimteam = 'Claim Launchpad team'

# This page will always redirect the user to another page specific to the
# login token in question, except when the token has been consumed already, in
# which case the user will see the title.
logintoken_index = 'You have already done this'

logintoken_mergepeople = 'Merge Launchpad accounts'

logintoken_newaccount = 'Create a new Launchpad account'

logintoken_resetpassword = 'Forgotten your password?'

loginservice_standalone_login = loginservice_login

logintoken_validateemail = 'Confirm e-mail address'

logintoken_validategpg = 'Confirm OpenPGP key'

logintoken_validatesignonlygpg = 'Confirm sign-only OpenPGP key'

logintoken_validateteamemail = 'Confirm e-mail address'

mailinglists_review = 'Pending mailing lists requests'

# main_template has the code to insert one of these titles.

malone_about = 'About Launchpad Bugs'

malone_distros_index = 'Report a bug about a distribution'

malone_index = 'Launchpad Bugs'

# malone_people_index is a redirect

# malone_template is a means to include the mainmaster template

# marketing_about_template is used by the marketing pages

marketing_answers_about = "About Answers"

marketing_answers_faq = "FAQs about Answers"

marketing_blueprints_about = "About Blueprints"

marketing_blueprints_faq = "FAQs about Blueprints"

marketing_bugs_about = "About Bugs"

marketing_bugs_faq = "FAQs about Bugs"

marketing_code_about = "About Code"

marketing_code_faq = "FAQs about Code"

# marketing_faq_template is used by the marketing pages

marketing_home = "About Launchpad"

# marketing_main_template is used by the marketing pages

def marketing_tour(context, view):
    """Return the view's pagetitle."""
    return view.pagetitle

marketing_translations_about = "About Translations"

marketing_translations_faq = "FAQs about Translations"

mentoringofferset_success = "Successful mentorships over the past year."

# messagechunk_snippet is a fragment

# messages_index is a redirect

message_add = ContextBugId('Bug #%d - Add a comment')

milestone_add = ContextTitle('Add new milestone for %s')

milestone_index = ContextTitle('%s')

milestone_edit = ContextTitle('Edit %s')

milestone_delete = ContextTitle('Delete %s')

announcement_add = 'Make an announcement'

announcement_delete = 'Permanently delete this announcement'

announcement_edit = 'Modify this announcement'

def announcement_index(context, view):
    return '%s announcement' % context.target.displayname

announcement_publish = 'Publish this announcement'

announcement_retarget = 'Move this announcement to a different project'

announcement_retract = 'Retract this announcement'

announcements_all = 'Announcements from all projects hosted in Launchpad'

notification_test = 'Notification test'

oauth_authorize = 'Authorize application to access Launchpad on your behalf'

object_branding = ContextDisplayName('Change the images used to represent '
    '%s in Launchpad')

def object_driver(context, view):
    """Return the page title to change the driver."""
    return view.page_title

object_milestones = ContextTitle(smartquote("%s's milestones"))

# object_pots is a fragment.

object_reassignment = ContextTitle('Reassign %s')

object_translations = ContextDisplayName('Translation templates for %s')

object_templates = ContextDisplayName('Translation templates for %s')

oops = 'Oops!'

openid_account_change_password = 'Change your password'

def openid_account_edit(context, view):
    return smartquote("%s's details") % view.account.displayname

def openid_account_edit_emails(context, view):
    return smartquote("%s's e-mail addresses") % view.account.displayname

openid_default = 'OpenID Endpoint'

def openid_index(context, view):
    return 'Welcome %s' % view.account.displayname

def openid_invalid_identity(context, view):
    """Return the page title to the invalid identity page."""
    return 'Invalid OpenID identity %s' % view.openid_request.identity

openidrpconfig_add = 'Add an OpenID Relying Party Configuration'

openidrpconfig_edit = ContextDisplayName(
    'Edit Relying Party Configuration for %s')

openidrpconfigset_index = 'OpenID Relying Party Configurations'

official_bug_target_manage_tags = 'Manage Official Bug Tags'

def package_bugs(context, view):
    """Return the page title bug in a package."""
    return 'Bugs in %s' % context.name

people_index = 'People and teams in Launchpad'

people_adminrequestmerge = 'Merge Launchpad accounts'

def people_list(context, view):
    """Return the view's header."""
    return view.header

people_mergerequest_sent = 'Merge request sent'

people_newperson = 'Create a new Launchpad profile'

people_newteam = 'Register a new team in Launchpad'

people_requestmerge = 'Merge Launchpad accounts'

people_requestmerge_multiple = 'Merge Launchpad accounts'

active_reviews = ContextDisplayName('Pending proposals for %s')

person_archive_subscription = ContextDisplayName('%s')

person_archive_subscriptions = 'Private PPA access'

person_answer_contact_for = ContextDisplayName(
    'Projects for which %s is an answer contact')

person_bounties = ContextDisplayName('Bounties for %s')

def person_branches(context, view):
    """Return the view's heading."""
    return view.heading

person_changepassword = 'Change your password'

person_claim = 'Claim account'

person_claim_team = 'Claim team'

person_deactivate_account = 'Deactivate your Launchpad account'

person_codesofconduct = ContextDisplayName(
    smartquote("%s's code of conduct signatures"))

person_edit = ContextDisplayName(smartquote("%s's details"))

person_editemails = ContextDisplayName(smartquote("%s's e-mail addresses"))

person_editlanguages = ContextDisplayName(
    smartquote("%s's preferred languages"))

person_editlocation = ContextDisplayName(smartquote("%s's usual location"))

person_editpgpkeys = ContextDisplayName(smartquote("%s's OpenPGP keys"))

person_edithomepage = ContextDisplayName(smartquote("%s's home page"))

person_editircnicknames = ContextDisplayName(smartquote("%s's IRC nicknames"))

person_editjabberids = ContextDisplayName(smartquote("%s's Jabber IDs"))

person_editsshkeys = ContextDisplayName(smartquote("%s's SSH keys"))

person_editwikinames = ContextDisplayName(smartquote("%s's wiki names"))

# person_foaf is an rdf file

person_hwdb_submissions = ContextDisplayName(
    "Hardware Database submissions by %s")

person_images = ContextDisplayName(smartquote("%s's hackergotchi and emblem"))

def person_index(context, view):
    """Return the page title to the person index page."""
    if context.is_valid_person_or_team:
        return '%s in Launchpad' % context.displayname
    else:
        return "%s does not use Launchpad" % context.displayname

person_karma = ContextDisplayName(smartquote("%s's karma in Launchpad"))

person_maintained_packages = ContextDisplayName('Software maintained by %s')

person_mentoringoffers = ContextTitle('Mentoring offered by %s')

def person_mergeproposals(context, view):
    """Return the view's heading."""
    return view.heading

person_oauth_tokens = "Applications you authorized to access Launchpad"

person_packagebugs = ContextDisplayName("%s's package bug reports")

person_packagebugs_overview = person_packagebugs

person_packagebugs_search = person_packagebugs

person_participation = ContextTitle("Team participation by %s")

person_ppa_packages = ContextDisplayName('PPA packages related to %s')

person_related_projects = ContextDisplayName('Projects related to %s')

person_related_software = ContextDisplayName('Software related to %s')

person_review = ContextDisplayName("Review %s")

person_specfeedback = ContextDisplayName('Feature feedback requests for %s')

person_specworkload = ContextDisplayName('Blueprint workload for %s')

person_translations = ContextDisplayName('Translations made by %s')

person_translations_relicensing = "Translations licensing"

person_teamhierarchy = ContextDisplayName('Team hierarchy for %s')

person_uploaded_packages = ContextDisplayName('Software uploaded by %s')

person_vouchers = ContextDisplayName(
    'Commercial subscription vouchers for %s')

def personproduct_branches(context, view):
    """Return the view's heading."""
    return view.heading

pofile_edit = ContextTitle(smartquote('Edit "%s" details'))

pofile_export = ContextTitle(smartquote('Download translation for "%s"'))

pofile_filter = FilteredTranslationsTitle(
    smartquote('Translations by %(person)s in "%(title)s"'))

pofile_index = ContextTitle(smartquote('Translation overview for "%s"'))

def pofile_translate(context, view):
    """Return the page to translate a template into a language."""
    return 'Translating %s into %s' % (
        context.potemplate.displayname, context.language.englishname)

pofile_upload = ContextTitle(smartquote('Upload file for "%s"'))

# portlet_* are portlets

poll_edit = ContextTitle(smartquote('Edit poll "%s"'))

poll_index = ContextTitle(smartquote('Poll: "%s"'))

poll_newoption = ContextTitle(smartquote('New option for poll "%s"'))

def poll_new(context, view):
    """Return a page title to create a new poll."""
    return 'Create a new Poll in team %s' % context.team.displayname

def polloption_edit(context, view):
    """Return the page title to edit a poll's option."""
    return 'Edit option: %s' % context.title

poll_options = ContextTitle(smartquote('Options for poll "%s"'))

poll_vote_condorcet = ContextTitle(smartquote('Vote in poll "%s"'))

poll_vote_simple = ContextTitle(smartquote('Vote in poll "%s"'))

# potemplate_chart is a fragment

potemplate_edit = ContextTitle(smartquote('Edit "%s" details'))

potemplate_index = ContextTitle(smartquote('Translation status for "%s"'))

potemplate_upload = ContextTitle(smartquote('Upload files for "%s"'))

potemplate_export = ContextTitle(smartquote('Download translations for "%s"'))

product_admin = ContextTitle('Administer %s in Launchpad')

product_bugs = ContextDisplayName('Bugs in %s')

product_branches = ContextDisplayName("Bazaar branches of %s")

product_code_index = ContextDisplayName("Bazaar branches of %s")

product_distros = ContextDisplayName(
    '%s packages: Comparison of distributions')

product_cvereport = ContextTitle('CVE reports for %s')

product_edit = 'Change project details'
# We don't mention its name here, because that might be what you're changing.

product_edit_people = "Change the roles of people"

product_index = ContextTitle('%s in Launchpad')

def product_mergeproposals(context, view):
    """Return the view's heading."""
    return view.heading

def product_new(context, view):
    """Return the view's heading."""
    return view.heading

product_new_guided = 'Before you register your project...'

product_packages = ContextDisplayName('%s packages in Launchpad')

product_purchase_subscription = ContextDisplayName(
    'Purchase Subscription for %s')

product_files = ContextDisplayName('%s project files')

product_review_license = ContextTitle('Review %s')

product_series = ContextDisplayName('%s timeline')

product_timeline = ContextTitle('Timeline Diagram for %s')

product_translations = ContextTitle('Translations of %s in Launchpad')

product_translators = ContextTitle('Set translation group for %s')

productrelease_add = ContextDisplayName('Publish the release of %s')

productrelease_add_from_series = productrelease_add

productrelease_delete = ContextTitle('Delete %s in Launchpad')

productrelease_file_add = ContextDisplayName('Add a file to %s')

productrelease_admin = ContextTitle('Administer %s in Launchpad')

productrelease_edit = ContextDisplayName('Edit details of %s in Launchpad')

productrelease_index = ContextDisplayName('%s in Launchpad')

products_index = 'Projects registered in Launchpad'

products_review_licenses = 'Review projects'

productserieslanguage_index = ContextTitle('%s')

productseries_export = ContextTitle('Download translations for "%s"')

productseries_link_translations_branch = ContextTitle(
    "Set translations export branch for %s")

productseries_index = ContextTitle('%s')

productseries_packaging = ContextDisplayName(
    'Packaging of %s in distributions')

productseries_translations = ContextTitle('Translations overview for %s')

productseries_translations_upload = 'Request new translations upload'

productseries_translations_settings = 'Settings for translations'

productseries_translations_bzr_import = (
    'Request translations import from Bazaar branch')

project_add = 'Register a project group with Launchpad'

project_index = ContextTitle('%s in Launchpad')

project_branches = ContextTitle(
    smartquote("%s's Bazaar branches registered in Launchpad"))

project_bugs = ContextTitle('Bugs in %s')

project_edit = 'Change project group details'
# We don't mention its name here, because that might be what you're changing.

project_filebug_search = bugtarget_filebug_advanced

project_interest = 'Launchpad Translations: Project group not translatable'

project_rosetta_index = ContextTitle('Launchpad Translations: %s')

project_specs = ContextTitle('Blueprints for %s')

project_translations = ContextTitle('Translatable projects for %s')

project_translators = ContextTitle('Set translation group for %s')

projects_index = 'Project groups registered in Launchpad'

projects_request = 'Launchpad Translations: Request a project group'

projects_search = 'Search for project groups in Launchpad'

rdf_index = "Launchpad RDF"

# redirect_up is a redirect

def reference_index(context, view):
    """Return the page title for bug reference web links."""
    return 'Web links for bug %s' % context.bug.id

# references_index is a redirect

registry_about = 'About the Launchpad Registry'

registry_index = 'Project and group registration in Launchpad'

products_all = 'Upstream projects registered in Launchpad'

projects_all = 'Project groups registered in Launchpad'

registry_review = 'Review Launchpad items'

related_bounties = ContextDisplayName('Bounties for %s')

remotebug_index = ContextTitle('%s')

root_featuredprojects = 'Manage featured projects in Launchpad'

root_index = 'Launchpad'

rosetta_about = 'About Launchpad Translations'

rosetta_index = 'Launchpad Translations'

rosetta_products = 'Projects with Translations in Launchpad'

<<<<<<< HEAD
=======
def question_add(context, view):
    """Return the page title to add a question."""
    return view.pagetitle

question_add_search = question_add

question_change_status = ContextId('Change status of question #%s')

>>>>>>> 5631b05b
question_confirm_answer = ContextId('Confirm an answer to question #%s')

def question_createfaq(context, view):
    """Return the page title to create a FAQ for a question."""
    return "Create a FAQ for %s" % view.faq_target.displayname

question_history = ContextId('History of question #%s')

def question_index(context, view):
    """Return the page title to a question's index view."""
    text = (
        smartquote('%s question #%d: "%s"') %
        (context.target.displayname, context.id, context.title))
    return text

def question_listing(context, view):
    """Return the page title list questions."""
    return view.pagetitle

<<<<<<< HEAD
question_subscription = ContextId('Subscription to question #%s')
=======
question_reject = ContextId('Reject question #%s')
>>>>>>> 5631b05b

questions_index = 'Launchpad Answers'

def questiontarget_createfaq(context, view):
    """Return the page title to create a FAQ for a questiontarget."""
    return "Create a FAQ for %s" % context.displayname

questiontarget_manage_answercontacts = ContextTitle("Answer contact for %s")

securitycontact_edit = ContextDisplayName("Edit %s security contact")

series_bug_nominations = ContextDisplayName('Bugs nominated for %s')

shipit_adminrequest = 'ShipIt admin request'

shipit_exports = 'ShipIt exports'

shipit_forbidden = 'Forbidden'

shipit_index = 'ShipIt'

shipit_index_edubuntu = 'Getting Edubuntu'

shipit_index_ubuntu = 'Request an Ubuntu CD'

shipit_login = 'ShipIt'

shipit_login_error = 'ShipIt - Unsuccessful login'

shipit_myrequest = "Your ShipIt order"

shipit_oops = 'Error: Oops'

shipit_reports = 'ShipIt reports'

shipit_requestcds = 'Your ShipIt Request'

shipit_survey = 'ShipIt Survey'

shipitrequests_index = 'ShipIt requests'

shipitrequests_search = 'Search ShipIt requests'

shipitrequest_edit = 'Edit ShipIt request'

shipit_notfound = 'Error: Page not found'

signedcodeofconduct_index = ContextDisplayName('%s')

signedcodeofconduct_add = ContextTitle('Sign %s')

signedcodeofconduct_acknowledge = 'Acknowledge code of conduct signature'

signedcodeofconduct_activate = ContextDisplayName('Activating %s')

signedcodeofconduct_deactivate = ContextDisplayName('Deactivating %s')

sourcepackage_branches = ContextDisplayName('Branches of %s')

sourcepackage_bugs = ContextDisplayName('Bugs in %s')

sourcepackage_builds = ContextTitle('Builds for %s')

sourcepackage_translate = ContextTitle('Help translate %s')

sourcepackage_changelog = 'Source package changelog'

sourcepackage_filebug = ContextTitle("Report a bug about %s")

sourcepackage_gethelp = ContextTitle('Help and support options for %s')

sourcepackage_packaging = ContextTitle('%s upstream links')

sourcepackage_export = ContextTitle('Download translations for %s')

def sourcepackage_index(context, view):
    """Return the page title for a source package in a distroseries."""
    return '%s source packages' % context.distroseries.title

sourcepackage_edit_packaging = ContextTitle('Define upstream link for %s')

sourcepackage_translate = ContextTitle('Help translate %s')

sourcepackagenames_index = 'Source package name set'

sourcepackagerelease_index = ContextTitle('Source package %s')

def sourcepackages(context, view):
    """Return the page title for a source package in a distroseries."""
    return '%s source packages' % context.distroseries.title

sources_index = 'Bazaar: Upstream revision control imports to Bazaar'

sources_list = 'Available code imports'

sourcesource_index = 'Upstream source import'

specification_add = 'Register a blueprint in Launchpad'

specification_addsubscriber = 'Subscribe someone else to this blueprint'

specification_linkbug = ContextTitle(
  u'Link blueprint \N{left double quotation mark}%s'
  u'\N{right double quotation mark} to a bug report')

specification_new = 'Register a proposal as a blueprint in Launchpad'

specification_unlinkbugs = 'Remove links to bug reports'

specification_retargeting = 'Attach blueprint to a different project'

specification_superseding = 'Mark blueprint as superseded by another'

specification_goaldecide = 'Approve or decline blueprint goal'

specification_dependency = 'Create a blueprint dependency'

specification_deptree = 'Complete dependency tree'

specification_distroseries = ('Target blueprint to a distribution release')

specification_productseries = 'Target blueprint to a series'

specification_removedep = 'Remove a dependency'

specification_givefeedback = 'Clear feedback requests'

specification_requestfeedback = 'Request feedback on this blueprint'

specification_edit = 'Edit blueprint details'

specification_linksprint = 'Put blueprint on sprint agenda'

specification_index = ContextTitle(smartquote('Blueprint: "%s"'))

specification_subscription = 'Subscribe to blueprint'

specification_queue = 'Queue blueprint for review'

specification_linkbranch = 'Link branch to blueprint'

specifications_index = 'Launchpad Blueprints'

specificationbranch_status = 'Edit blueprint branch status'

specificationgoal_specs = ContextTitle('List goals for %s')

specificationgoal_setgoals = ContextTitle('Set goals for %s')

def specificationsubscription_edit(context, view):
    """Return the page title for subscribing to a specification."""
    return "Subscription of %s" % context.person.displayname

specificationtarget_documentation = ContextTitle('Documentation for %s')

specificationtarget_index = ContextTitle('Blueprint listing for %s')

def specificationtarget_specs(context, view):
    """Return the page title for a specificationtarget."""
    return view.title

specificationtarget_assignments = ContextTitle('Blueprint assignments for %s')

specificationtarget_workload = ContextTitle('Blueprint workload in %s')

sprint_attend = ContextTitle('Register your attendance at %s')

sprint_edit = ContextTitle(smartquote('Edit "%s" details'))

sprint_index = ContextTitle('%s (sprint or meeting)')

sprint_new = 'Register a meeting or sprint in Launchpad'

sprint_register = 'Register someone to attend this meeting'

sprint_specs = ContextTitle('Blueprints for %s')

sprint_settopics = ContextTitle('Review topics proposed for discussion at %s')

sprint_workload = ContextTitle('Workload at %s')

sprints_all = 'All sprints and meetings registered in Launchpad'

sprints_index = 'Meetings and sprints registered in Launchpad'

sprintspecification_decide = 'Consider spec for sprint agenda'

sprintspecification_admin = 'Approve blueprint for sprint agenda'

standardshipitrequests_index = 'Standard ShipIt options'

standardshipitrequest_new = 'Create a new standard option'

standardshipitrequest_edit = 'Edit standard option'

team_addmember = ContextBrowsername('Add members to %s')

team_add_my_teams = 'Propose/add one of your teams to another one'

team_contactaddress = ContextDisplayName('%s contact address')

team_edit = 'Edit team information'

team_editproposed = ContextBrowsername('Proposed members of %s')

team_index = ContextBrowsername('%s in Launchpad')

team_invitations = ContextBrowsername("Invitations sent to %s")

team_join = ContextBrowsername('Join %s')

team_leave = ContextBrowsername('Leave %s')

team_mailinglist = 'Configure mailing list'

team_mailinglist_moderate = 'Moderate mailing list'

team_mailinglist_subscribers = ContextBrowsername(
    'Mailing list subscribers for the %s team')

team_map = ContextBrowsername('Map of %s participants')

team_members = ContextBrowsername(smartquote('"%s" members'))

team_mugshots = ContextBrowsername(smartquote('Mugshots in the "%s" team'))

def teammembership_index(context, view):
    """Return the page title to the persons status in a team."""
    return smartquote("%s's membership status in %s") % (
        context.person.displayname, context.team.displayname)

def teammembership_invitation(context, view):
    """Return the page title to invite a person to become a team member."""
    return "Make %s a member of %s" % (
        context.person.displayname, context.team.displayname)

def teammembership_self_renewal(context, view):
    """Return the page title renew membership in a team."""
    return "Renew membership of %s in %s" % (
        context.person.displayname, context.team.displayname)

team_mentoringoffers = ContextTitle('Mentoring available for newcomers to %s')

team_newpoll = ContextTitle('New poll for team %s')

team_polls = ContextTitle('Polls for team %s')

template_auto_add = 'Launchpad Auto-Add Form'

template_auto_edit = 'Launchpad Auto-Edit Form'

template_edit = 'EXAMPLE EDIT TITLE'

template_index = '%EXAMPLE TITLE'

template_new = 'EXAMPLE NEW TITLE'

temporaryblobstorage_storeblob = 'Store a BLOB temporarily in Launchpad'

token_authorized = 'Almost finished ...'

translationgroup_index = ContextTitle(
    smartquote('"%s" Launchpad translation group'))

translationgroup_add = 'Add a new translation group to Launchpad'

translationgroup_appoint = ContextTitle(
    smartquote('Appoint a new translator to "%s"'))

translationgroup_edit = ContextTitle(smartquote(
    'Edit "%s" translation group details'))

translationgroup_reassignment = ContextTitle(smartquote(
    'Change the owner of "%s" translation group'))

reviewrequest_reassign = 'Reassign review request'

translationgroups_index = 'Launchpad translation groups'

translationimportqueueentry_index = 'Translation import queue entry'

translationimportqueue_index = 'Translation import queue'

translationimportqueue_blocked = 'Translation import queue - Blocked'

def translationmessage_translate(context, view):
    """Return the page to translate a template into a language per message."""
    return 'Translating %s into %s' % (
        context.pofile.potemplate.displayname,
        context.pofile.language.englishname)

def translator_admin(context, view):
    """Return the page title for administering a translator in a group."""
    return "Administer %s translator for %s" % (
        context.language.englishname, context.translationgroup.title)

def translator_edit(context, view):
    """Return the page title for editing a the translator details."""
    return "Edit %s translator for %s" % (
        context.language.englishname, context.translationgroup.title)

def translator_remove(context, view):
    """Return the page title to remove a translator from a group."""
    return "Remove %s as the %s translator for %s" % (
        context.translator.displayname, context.language.englishname,
        context.translationgroup.title)

unauthorized = 'Error: Not authorized'<|MERGE_RESOLUTION|>--- conflicted
+++ resolved
@@ -1203,17 +1203,6 @@
 
 rosetta_products = 'Projects with Translations in Launchpad'
 
-<<<<<<< HEAD
-=======
-def question_add(context, view):
-    """Return the page title to add a question."""
-    return view.pagetitle
-
-question_add_search = question_add
-
-question_change_status = ContextId('Change status of question #%s')
-
->>>>>>> 5631b05b
 question_confirm_answer = ContextId('Confirm an answer to question #%s')
 
 def question_createfaq(context, view):
@@ -1233,12 +1222,6 @@
     """Return the page title list questions."""
     return view.pagetitle
 
-<<<<<<< HEAD
-question_subscription = ContextId('Subscription to question #%s')
-=======
-question_reject = ContextId('Reject question #%s')
->>>>>>> 5631b05b
-
 questions_index = 'Launchpad Answers'
 
 def questiontarget_createfaq(context, view):
