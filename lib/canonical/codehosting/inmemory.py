# Copyright 2008 Canonical Ltd.  All rights reserved.

"""In-memory doubles of core codehosting objects."""

__metaclass__ = type
__all__ = [
    'InMemoryFrontend',
    'XMLRPCWrapper'
    ]

from xmlrpclib import Fault

from bzrlib.urlutils import escape, unescape

from canonical.database.constants import UTC_NOW
from canonical.launchpad.database.branchnamespace import BranchNamespaceSet
from canonical.launchpad.interfaces.branch import (
    BranchCreationNoTeamOwnedJunkBranches, BranchType, IBranch)
from canonical.launchpad.interfaces.codehosting import (
    BRANCH_TRANSPORT, CONTROL_TRANSPORT, LAUNCHPAD_ANONYMOUS,
    LAUNCHPAD_SERVICES)
from canonical.launchpad.testing import ObjectFactory
from canonical.launchpad.validators import LaunchpadValidationError
from canonical.launchpad.xmlrpc.codehosting import (
    datetime_from_tuple, iter_split)
from canonical.launchpad.xmlrpc import faults


class FakeStore:
    """Fake store that implements find well enough to pass tests.

    This is needed because some of the `test_codehosting` tests use
    assertSqlAttributeEqualsDate, which relies on ORM behaviour. Here, we fake
    enough of the ORM to pass the tests.
    """

    def __init__(self, object_set):
        self._object_set = object_set

    def find(self, cls, **kwargs):
        """Implement Store.find that takes two attributes: id and one other.

        This is called by `assertSqlAttributeEqualsDate`, which relies on
        `find` returning either a single match or None. Returning a match
        implies that the given attribute has the expected value. Returning
        None implies the opposite.
        """
        branch_id = kwargs.pop('id')
        assert len(kwargs) == 1, (
            'Expected only id and one other. Got %r' % kwargs)
        attribute = kwargs.keys()[0]
        expected_value = kwargs[attribute]
        branch = self._object_set.get(branch_id)
        if branch is None:
            return None
        if expected_value is getattr(branch, attribute):
            return branch
        return None


class FakeDatabaseObject:
    """Base class for fake database objects."""

    def _set_object_set(self, object_set):
        self.__storm_object_info__ = {'store': FakeStore(object_set)}


class ObjectSet:
    """Generic set of database objects."""

    def __init__(self):
        self._objects = {}
        self._next_id = 1

    def _add(self, db_object):
        self._objects[self._next_id] = db_object
        db_object.id = self._next_id
        self._next_id += 1
        db_object._set_object_set(self)
        return db_object

    def _delete(self, db_object):
        del self._objects[db_object.id]

    def __iter__(self):
        return self._objects.itervalues()

    def _find(self, **kwargs):
        [(key, value)] = kwargs.items()
        for obj in self:
            if getattr(obj, key) == value:
                return obj

    def get(self, id):
        return self._objects.get(id, None)

    def getByName(self, name):
        return self._find(name=name)


class FakeSourcePackage:
    """Fake ISourcePackage."""

    def __init__(self, sourcepackagename, distroseries):
        self.sourcepackagename = sourcepackagename
        self.distroseries = distroseries

    @property
    def distribution(self):
        if self.distroseries is not None:
            return self.distroseries.distribution
        else:
            return None


class FakeBranch(FakeDatabaseObject):
    """Fake branch object."""

    def __init__(self, branch_type, name, owner, url=None, product=None,
                 stacked_on=None, private=False, registrant=None,
                 distroseries=None, sourcepackagename=None):
        self.branch_type = branch_type
        self.last_mirror_attempt = None
        self.last_mirrored = None
        self.last_mirrored_id = None
        self.next_mirror_time = None
        self.url = url
        self.mirror_failures = 0
        self.name = name
        self.owner = owner
        self.stacked_on = None
        self.mirror_status_message = None
        self.stacked_on = stacked_on
        self.private = private
        self.product = product
        self.registrant = registrant
        self._mirrored = False
        self.distroseries = distroseries
        self.sourcepackagename = sourcepackagename

    @property
    def unique_name(self):
        if self.product is None:
            if self.distroseries is None:
                product = '+junk'
            else:
                product = '%s/%s/%s' % (
                    self.distroseries.distribution.name,
                    self.distroseries.name,
                    self.sourcepackagename.name)
        else:
            product = self.product.name
        return '~%s/%s/%s' % (self.owner.name, product, self.name)

    def getPullURL(self):
        pass

    def requestMirror(self):
        self.next_mirror_time = UTC_NOW


class FakePerson(FakeDatabaseObject):
    """Fake person object."""

    def __init__(self, name):
        self.name = self.displayname = name

    def isTeam(self):
        return False

    def inTeam(self, person_or_team):
        if self is person_or_team:
            return True
        if not person_or_team.isTeam():
            return False
        return self in person_or_team._members


class FakeTeam(FakePerson):
    """Fake team."""

    def __init__(self, name, members=None):
        super(FakeTeam, self).__init__(name)
        if members is None:
            self._members = []
        else:
            self._members = list(members)

    def isTeam(self):
        return True


class FakeProduct(FakeDatabaseObject):
    """Fake product."""

    def __init__(self, name):
        self.name = name
        self.development_focus = FakeProductSeries()

    @property
    def default_stacked_on_branch(self):
        b = self.development_focus.user_branch
        if b is None:
            return None
        elif b._mirrored:
            return b
        else:
            return None


class FakeProductSeries(FakeDatabaseObject):
    """Fake product series."""

    user_branch = None


class FakeScriptActivity(FakeDatabaseObject):
    """Fake script activity."""

    def __init__(self, name, hostname, date_started, date_completed):
        self.id = self.name = name
        self.hostname = hostname
        self.date_started = datetime_from_tuple(date_started)
        self.date_completed = datetime_from_tuple(date_completed)


class FakeDistribution(FakeDatabaseObject):

    def __init__(self, name):
        self.name = name


class FakeDistroSeries(FakeDatabaseObject):
    """Fake distroseries."""

    def __init__(self, name, distribution):
        self.name = name
        self.distribution = distribution


class FakeSourcePackageName(FakeDatabaseObject):
    """Fake SourcePackageName."""

    def __init__(self, name):
        self.name = name


DEFAULT_PRODUCT = object()


class FakeObjectFactory(ObjectFactory):

    def __init__(self, branch_set, person_set, product_set, distribution_set,
                 distroseries_set, sourcepackagename_set):
        super(FakeObjectFactory, self).__init__()
        self._branch_set = branch_set
        self._person_set = person_set
        self._product_set = product_set
        self._distribution_set = distribution_set
        self._distroseries_set = distroseries_set
        self._sourcepackagename_set = sourcepackagename_set

    def makeBranch(self, branch_type=None, stacked_on=None, private=False,
                   product=DEFAULT_PRODUCT, owner=None, name=None,
<<<<<<< HEAD
                   registrant=None, distroseries=None,
                   sourcepackagename=None):
=======
                   registrant=None, sourcepackage=None):
>>>>>>> 04dfed0a
        if branch_type == BranchType.MIRRORED:
            url = self.getUniqueURL()
        else:
            url = None
        if name is None:
            name = self.getUniqueString()
        if owner is None:
            owner = self.makePerson()
        if product is DEFAULT_PRODUCT:
            product = self.makeProduct()
        if registrant is None:
            registrant = self.makePerson()
        if sourcepackage is None:
            sourcepackagename = None
            distroseries = None
        else:
            sourcepackagename = sourcepackage.sourcepackagename
            distroseries = sourcepackage.distroseries
        IBranch['name'].validate(unicode(name))
        branch = FakeBranch(
            branch_type, name=name, owner=owner, url=url,
            stacked_on=stacked_on, product=product, private=private,
            registrant=registrant, distroseries=distroseries,
            sourcepackagename=sourcepackagename)
        self._branch_set._add(branch)
        return branch

<<<<<<< HEAD
=======
    def makeAnyBranch(self, **kwargs):
        return self.makeProductBranch(**kwargs)

    def makePersonalBranch(self, owner=None, **kwargs):
        if owner is None:
            owner = self.makePerson()
        return self.makeBranch(
            owner=owner, product=None, sourcepackage=None, **kwargs)

    def makeProductBranch(self, product=None, **kwargs):
        if product is None:
            product = self.makeProduct()
        return self.makeBranch(product=product, sourcepackage=None, **kwargs)

>>>>>>> 04dfed0a
    def makeDistribution(self):
        distro = FakeDistribution(self.getUniqueString())
        self._distribution_set._add(distro)
        return distro

    def makeDistroRelease(self):
        distro = self.makeDistribution()
        distroseries_name = self.getUniqueString()
        distroseries = FakeDistroSeries(distroseries_name, distro)
        self._distroseries_set._add(distroseries)
        return distroseries

    def makeSourcePackageName(self):
        sourcepackagename = FakeSourcePackageName(self.getUniqueString())
        self._sourcepackagename_set._add(sourcepackagename)
        return sourcepackagename

<<<<<<< HEAD
=======
    def makeSourcePackage(self, distroseries=None, sourcepackagename=None):
        if distroseries is None:
            distroseries = self.makeDistroRelease()
        if sourcepackagename is None:
            sourcepackagename = self.makeSourcePackageName()
        return FakeSourcePackage(sourcepackagename, distroseries)

>>>>>>> 04dfed0a
    def makeTeam(self, owner):
        team = FakeTeam(name=self.getUniqueString(), members=[owner])
        self._person_set._add(team)
        return team

    def makePerson(self):
        person = FakePerson(name=self.getUniqueString())
        self._person_set._add(person)
        return person

    def makeProduct(self):
        product = FakeProduct(self.getUniqueString())
        self._product_set._add(product)
        return product

    def enableDefaultStackingForProduct(self, product, branch=None):
        """Give 'product' a default stacked-on branch.

        :param product: The product to give a default stacked-on branch to.
        :param branch: The branch that should be the default stacked-on
            branch.  If not supplied, a fresh branch will be created.
        """
        if branch is None:
            branch = self.makeBranch(product=product)
        branch._mirrored = True
        product.development_focus.user_branch = branch
        return branch

class FakeBranchPuller:

    def __init__(self, branch_set, script_activity_set):
        self._branch_set = branch_set
        self._script_activity_set = script_activity_set

    def _getBranchPullInfo(self, branch):
        default_branch = ''
        if branch.product is not None:
            series = branch.product.development_focus
            user_branch = series.user_branch
            if (user_branch is not None
                and not (
                    user_branch.private
                    and branch.branch_type == BranchType.MIRRORED)):
                default_branch = '/' + user_branch.unique_name
        return (
            branch.id, branch.getPullURL(), branch.unique_name,
            default_branch)

    def getBranchPullQueue(self, branch_type):
        queue = []
        branch_type = BranchType.items[branch_type]
        for branch in self._branch_set:
            if (branch.branch_type == branch_type
                and branch.next_mirror_time < UTC_NOW):
                queue.append(self._getBranchPullInfo(branch))
        return queue

    def startMirroring(self, branch_id):
        branch = self._branch_set.get(branch_id)
        if branch is None:
            return faults.NoBranchWithID(branch_id)
        branch.last_mirror_attempt = UTC_NOW
        branch.next_mirror_time = None
        return True

    def mirrorComplete(self, branch_id, last_revision_id):
        branch = self._branch_set.get(branch_id)
        if branch is None:
            return faults.NoBranchWithID(branch_id)
        branch.last_mirrored_id = last_revision_id
        branch.last_mirrored = UTC_NOW
        branch.mirror_failures = 0
        for stacked_branch in self._branch_set:
            if stacked_branch.stacked_on is branch:
                stacked_branch.requestMirror()
        return True

    def mirrorFailed(self, branch_id, reason):
        branch = self._branch_set.get(branch_id)
        if branch is None:
            return faults.NoBranchWithID(branch_id)
        branch.mirror_failures += 1
        branch.mirror_status_message = reason
        return True

    def recordSuccess(self, name, hostname, date_started, date_completed):
        self._script_activity_set._add(
            FakeScriptActivity(name, hostname, date_started, date_completed))
        return True

    def setStackedOn(self, branch_id, stacked_on_location):
        branch = self._branch_set.get(branch_id)
        if branch is None:
            return faults.NoBranchWithID(branch_id)
        if stacked_on_location == '':
            branch.stacked_on = None
            return True
        stacked_on_location = stacked_on_location.rstrip('/')
        for stacked_on_branch in self._branch_set:
            if stacked_on_location == stacked_on_branch.url:
                branch.stacked_on = stacked_on_branch
                break
            if stacked_on_location == '/' + stacked_on_branch.unique_name:
                branch.stacked_on = stacked_on_branch
                break
        else:
            return faults.NoSuchBranch(stacked_on_location)
        return True


class FakeBranchFilesystem:

    def __init__(self, branch_set, person_set, product_set, distribution_set,
                 distroseries_set, sourcepackagename_set, factory):
        self._branch_set = branch_set
        self._person_set = person_set
        self._product_set = product_set
        self._distribution_set = distribution_set
        self._distroseries_set = distroseries_set
        self._sourcepackagename_set = sourcepackagename_set
        self._factory = factory

    def createBranch(self, requester_id, branch_path):
        if not branch_path.startswith('/'):
            return faults.InvalidPath(branch_path)
        escaped_path = unescape(branch_path.strip('/')).encode('utf-8')
        try:
            namespace_path, branch_name = escaped_path.rsplit('/', 1)
        except ValueError:
            return faults.PermissionDenied(
                "Cannot create branch at '%s'" % branch_path)
        data = BranchNamespaceSet().parse(namespace_path)
        owner = self._person_set.getByName(data['person'])
        if owner is None:
<<<<<<< HEAD
            return Fault(
                NOT_FOUND_FAULT_CODE,
=======
            return faults.NotFound(
>>>>>>> 04dfed0a
                "User/team %r does not exist." % (data['person'],))
        registrant = self._person_set.get(requester_id)
        # The real code consults the branch creation policy of the product. We
        # don't need to do so here, since the tests above this layer never
        # encounter that behaviour. If they *do* change to rely on the branch
        # creation policy, the observed behaviour will be failure to raise
        # exceptions.
        if not registrant.inTeam(owner):
            return faults.PermissionDenied(
                ('%s cannot create branches owned by %s'
                 % (registrant.displayname, owner.displayname)))
<<<<<<< HEAD
        product = distroseries = sourcepackagename = None
        if data['product'] == '+junk':
            if owner.isTeam():
                return Fault(
                    PERMISSION_DENIED_FAULT_CODE,
=======
        product = sourcepackage = None
        if data['product'] == '+junk':
            if owner.isTeam():
                return faults.PermissionDenied(
>>>>>>> 04dfed0a
                    BranchCreationNoTeamOwnedJunkBranches.error_message)
            product = None
        elif data['product'] is not None:
            product = self._product_set.getByName(data['product'])
            if product is None:
<<<<<<< HEAD
                return Fault(
                    NOT_FOUND_FAULT_CODE,
=======
                return faults.NotFound(
>>>>>>> 04dfed0a
                    "Project %r does not exist." % (data['product'],))
        elif data['distribution'] is not None:
            distro = self._distribution_set.getByName(data['distribution'])
            if distro is None:
<<<<<<< HEAD
                return Fault(
                    NOT_FOUND_FAULT_CODE,
=======
                return faults.NotFound(
>>>>>>> 04dfed0a
                    "No such distribution: '%s'." % (data['distribution'],))
            distroseries = self._distroseries_set.getByName(
                data['distroseries'])
            if distroseries is None:
<<<<<<< HEAD
                return Fault(
                    NOT_FOUND_FAULT_CODE,
=======
                return faults.NotFound(
>>>>>>> 04dfed0a
                    "No such distribution series: '%s'."
                    % (data['distroseries'],))
            sourcepackagename = self._sourcepackagename_set.getByName(
                data['sourcepackagename'])
            if sourcepackagename is None:
<<<<<<< HEAD
                return Fault(
                    NOT_FOUND_FAULT_CODE,
                    "No such source package: '%s'."
                    % (data['sourcepackagename'],))
        else:
            return Fault(
                PERMISSION_DENIED_FAULT_CODE,
=======
                return faults.NotFound(
                    "No such source package: '%s'."
                    % (data['sourcepackagename'],))
            sourcepackage = FakeSourcePackage(sourcepackagename, distroseries)
        else:
            return faults.PermissionDenied(
>>>>>>> 04dfed0a
                "Cannot create branch at '%s'" % branch_path)
        try:
            return self._factory.makeBranch(
                owner=owner, name=branch_name, product=product,
<<<<<<< HEAD
                distroseries=distroseries,
                sourcepackagename=sourcepackagename,
                registrant=registrant, branch_type=BranchType.HOSTED).id
=======
                sourcepackage=sourcepackage, registrant=registrant,
                branch_type=BranchType.HOSTED).id
>>>>>>> 04dfed0a
        except LaunchpadValidationError, e:
            return faults.PermissionDenied(str(e))

    def requestMirror(self, requester_id, branch_id):
        self._branch_set.get(branch_id).requestMirror()

    def _canRead(self, person_id, branch):
        """Can the person 'person_id' see 'branch'?"""
        # This is a substitute for an actual launchpad.View check on the
        # branch. It doesn't have to match the behaviour exactly, as long as
        # it's stricter than the real implementation (that way, mismatches in
        # behaviour should generate explicit errors.)
        if person_id == LAUNCHPAD_SERVICES:
            return True
        if person_id == LAUNCHPAD_ANONYMOUS:
            return not branch.private
        if not branch.private:
            return True
        person = self._person_set.get(person_id)
        return person.inTeam(branch.owner)

    def _canWrite(self, person_id, branch):
        """Can the person 'person_id' write to 'branch'?"""
        if person_id in [LAUNCHPAD_ANONYMOUS, LAUNCHPAD_SERVICES]:
            return False
        if branch.branch_type != BranchType.HOSTED:
            return False
        person = self._person_set.get(person_id)
        return person.inTeam(branch.owner)

    def _serializeControlDirectory(self, requester, product_path,
                                   trailing_path):
        try:
            owner_name, product_name, bazaar = product_path.split('/')
        except ValueError:
            # Wrong number of segments -- can't be a product.
            return
        if bazaar != '.bzr':
            return
        product = self._product_set.getByName(product_name)
        if product is None:
            return
        default_branch = product.default_stacked_on_branch
        if default_branch is None:
            return
        if not self._canRead(requester, default_branch):
            return
        return (
            CONTROL_TRANSPORT,
            {'default_stack_on': escape('/' + default_branch.unique_name)},
            '/'.join([bazaar, trailing_path]))

    def _serializeBranch(self, requester_id, branch, trailing_path):
        if not self._canRead(requester_id, branch):
            return faults.PermissionDenied()
        elif branch.branch_type == BranchType.REMOTE:
            return None
        else:
            return (
                BRANCH_TRANSPORT,
                {'id': branch.id,
                 'writable': self._canWrite(requester_id, branch),
                 }, trailing_path)

    def translatePath(self, requester_id, path):
        if not path.startswith('/'):
            return faults.InvalidPath(path)
        stripped_path = path.strip('/')
        for first, second in iter_split(stripped_path, '/'):
            first = unescape(first).encode('utf-8')
            # Is it a branch?
            branch = self._branch_set._find(unique_name=first)
            if branch is not None:
                branch = self._serializeBranch(requester_id, branch, second)
                if isinstance(branch, Fault):
                    return branch
                elif branch is None:
                    break
                return branch

            # Is it a product?
            product = self._serializeControlDirectory(
                requester_id, first, second)
            if product:
                return product
        return faults.PathTranslationError(path)


class InMemoryFrontend:
    """A in-memory 'frontend' to Launchpad's branch services.

    This is an in-memory version of `LaunchpadDatabaseFrontend`.
    """

    def __init__(self):
        self._branch_set = ObjectSet()
        self._script_activity_set = ObjectSet()
        self._person_set = ObjectSet()
        self._product_set = ObjectSet()
        self._distribution_set = ObjectSet()
        self._distroseries_set = ObjectSet()
        self._sourcepackagename_set = ObjectSet()
        self._factory = FakeObjectFactory(
            self._branch_set, self._person_set, self._product_set,
            self._distribution_set, self._distroseries_set,
            self._sourcepackagename_set)
        self._puller = FakeBranchPuller(
            self._branch_set, self._script_activity_set)
        self._branchfs = FakeBranchFilesystem(
            self._branch_set, self._person_set, self._product_set,
            self._distribution_set, self._distroseries_set,
            self._sourcepackagename_set, self._factory)

    def getFilesystemEndpoint(self):
        """See `LaunchpadDatabaseFrontend`.

        Return an in-memory implementation of IBranchFileSystem that passes
        the tests in `test_codehosting`.
        """
        return self._branchfs

    def getPullerEndpoint(self):
        """See `LaunchpadDatabaseFrontend`.

        Return an in-memory implementation of IBranchPuller that passes the
        tests in `test_codehosting`.
        """
        return self._puller

    def getLaunchpadObjectFactory(self):
        """See `LaunchpadDatabaseFrontend`.

        Returns a partial, in-memory implementation of LaunchpadObjectFactory
        -- enough to pass the tests.
        """
        return self._factory

    def getBranchSet(self):
        """See `LaunchpadDatabaseFrontend`.

        Returns a partial implementation of `IBranchSet` -- enough to pass the
        tests.
        """
        return self._branch_set

    def getLastActivity(self, activity_name):
        """Get the last script activity with 'activity_name'."""
        return self._script_activity_set.getByName(activity_name)


class XMLRPCWrapper:
    """Wrapper around the endpoints that emulates an XMLRPC client."""

    def __init__(self, endpoint):
        self.endpoint = endpoint

    def callRemote(self, method_name, *args):
        result = getattr(self.endpoint, method_name)(*args)
        if isinstance(result, Fault):
            raise result
        return result<|MERGE_RESOLUTION|>--- conflicted
+++ resolved
@@ -262,12 +262,7 @@
 
     def makeBranch(self, branch_type=None, stacked_on=None, private=False,
                    product=DEFAULT_PRODUCT, owner=None, name=None,
-<<<<<<< HEAD
-                   registrant=None, distroseries=None,
-                   sourcepackagename=None):
-=======
                    registrant=None, sourcepackage=None):
->>>>>>> 04dfed0a
         if branch_type == BranchType.MIRRORED:
             url = self.getUniqueURL()
         else:
@@ -295,8 +290,6 @@
         self._branch_set._add(branch)
         return branch
 
-<<<<<<< HEAD
-=======
     def makeAnyBranch(self, **kwargs):
         return self.makeProductBranch(**kwargs)
 
@@ -311,7 +304,6 @@
             product = self.makeProduct()
         return self.makeBranch(product=product, sourcepackage=None, **kwargs)
 
->>>>>>> 04dfed0a
     def makeDistribution(self):
         distro = FakeDistribution(self.getUniqueString())
         self._distribution_set._add(distro)
@@ -329,8 +321,6 @@
         self._sourcepackagename_set._add(sourcepackagename)
         return sourcepackagename
 
-<<<<<<< HEAD
-=======
     def makeSourcePackage(self, distroseries=None, sourcepackagename=None):
         if distroseries is None:
             distroseries = self.makeDistroRelease()
@@ -338,7 +328,6 @@
             sourcepackagename = self.makeSourcePackageName()
         return FakeSourcePackage(sourcepackagename, distroseries)
 
->>>>>>> 04dfed0a
     def makeTeam(self, owner):
         team = FakeTeam(name=self.getUniqueString(), members=[owner])
         self._person_set._add(team)
@@ -473,12 +462,7 @@
         data = BranchNamespaceSet().parse(namespace_path)
         owner = self._person_set.getByName(data['person'])
         if owner is None:
-<<<<<<< HEAD
-            return Fault(
-                NOT_FOUND_FAULT_CODE,
-=======
             return faults.NotFound(
->>>>>>> 04dfed0a
                 "User/team %r does not exist." % (data['person'],))
         registrant = self._person_set.get(requester_id)
         # The real code consults the branch creation policy of the product. We
@@ -490,82 +474,43 @@
             return faults.PermissionDenied(
                 ('%s cannot create branches owned by %s'
                  % (registrant.displayname, owner.displayname)))
-<<<<<<< HEAD
-        product = distroseries = sourcepackagename = None
-        if data['product'] == '+junk':
-            if owner.isTeam():
-                return Fault(
-                    PERMISSION_DENIED_FAULT_CODE,
-=======
         product = sourcepackage = None
         if data['product'] == '+junk':
             if owner.isTeam():
                 return faults.PermissionDenied(
->>>>>>> 04dfed0a
                     BranchCreationNoTeamOwnedJunkBranches.error_message)
             product = None
         elif data['product'] is not None:
             product = self._product_set.getByName(data['product'])
             if product is None:
-<<<<<<< HEAD
-                return Fault(
-                    NOT_FOUND_FAULT_CODE,
-=======
                 return faults.NotFound(
->>>>>>> 04dfed0a
                     "Project %r does not exist." % (data['product'],))
         elif data['distribution'] is not None:
             distro = self._distribution_set.getByName(data['distribution'])
             if distro is None:
-<<<<<<< HEAD
-                return Fault(
-                    NOT_FOUND_FAULT_CODE,
-=======
                 return faults.NotFound(
->>>>>>> 04dfed0a
                     "No such distribution: '%s'." % (data['distribution'],))
             distroseries = self._distroseries_set.getByName(
                 data['distroseries'])
             if distroseries is None:
-<<<<<<< HEAD
-                return Fault(
-                    NOT_FOUND_FAULT_CODE,
-=======
                 return faults.NotFound(
->>>>>>> 04dfed0a
                     "No such distribution series: '%s'."
                     % (data['distroseries'],))
             sourcepackagename = self._sourcepackagename_set.getByName(
                 data['sourcepackagename'])
             if sourcepackagename is None:
-<<<<<<< HEAD
-                return Fault(
-                    NOT_FOUND_FAULT_CODE,
-                    "No such source package: '%s'."
-                    % (data['sourcepackagename'],))
-        else:
-            return Fault(
-                PERMISSION_DENIED_FAULT_CODE,
-=======
                 return faults.NotFound(
                     "No such source package: '%s'."
                     % (data['sourcepackagename'],))
             sourcepackage = FakeSourcePackage(sourcepackagename, distroseries)
         else:
             return faults.PermissionDenied(
->>>>>>> 04dfed0a
                 "Cannot create branch at '%s'" % branch_path)
         try:
             return self._factory.makeBranch(
                 owner=owner, name=branch_name, product=product,
-<<<<<<< HEAD
-                distroseries=distroseries,
-                sourcepackagename=sourcepackagename,
-                registrant=registrant, branch_type=BranchType.HOSTED).id
-=======
                 sourcepackage=sourcepackage, registrant=registrant,
                 branch_type=BranchType.HOSTED).id
->>>>>>> 04dfed0a
         except LaunchpadValidationError, e:
             return faults.PermissionDenied(str(e))
 
