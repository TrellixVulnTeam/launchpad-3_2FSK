# Copyright 2009-2011 Canonical Ltd.  This software is licensed under the
# GNU Affero General Public License version 3 (see the file LICENSE).

__metaclass__ = type

__all__ = [
    'expose_enum_to_js',
    'expose_user_administered_teams_to_js',
    'expose_user_subscriptions_to_js',
    'StructuralSubscriptionJSMixin',
    'StructuralSubscriptionMenuMixin',
    'StructuralSubscriptionTargetTraversalMixin',
    'StructuralSubscriptionView',
    'StructuralSubscribersPortletView',
    ]

from operator import attrgetter

from lazr.restful.interfaces import (
    IJSONRequestCache,
    IWebServiceClientRequest,
    )
from zope.component import getUtility
from zope.formlib import form
from zope.schema import (
    Choice,
    List,
    )
from zope.schema.vocabulary import (
    SimpleTerm,
    SimpleVocabulary,
    )
from zope.traversing.browser import absoluteURL

from canonical.launchpad.webapp.authorization import check_permission
from canonical.launchpad.webapp.menu import Link
from canonical.launchpad.webapp.publisher import (
    canonical_url,
    LaunchpadView,
    Navigation,
    stepthrough,
    )
from lp.app.browser.launchpadform import (
    action,
    custom_widget,
    LaunchpadFormView,
    )
from lp.app.widgets.itemswidgets import LabeledMultiCheckBoxWidget
from lp.bugs.interfaces.bugtask import (
    BugTaskImportance,
    BugTaskStatus,
    )
from lp.bugs.interfaces.structuralsubscription import (
    IStructuralSubscription,
    IStructuralSubscriptionForm,
    IStructuralSubscriptionTarget,
    )
from lp.registry.interfaces.distributionsourcepackage import (
    IDistributionSourcePackage,
    )
from lp.registry.interfaces.milestone import IProjectGroupMilestone
from lp.registry.interfaces.person import IPersonSet
from lp.services.propertycache import cachedproperty


class StructuralSubscriptionNavigation(Navigation):

    usedfor = IStructuralSubscription

    @stepthrough("+filter")
    def bug_filter(self, filter_id):
        bug_filter_id = int(filter_id)
        for bug_filter in self.context.bug_filters:
            if bug_filter.id == bug_filter_id:
                return bug_filter
        return None


class StructuralSubscriptionView(LaunchpadFormView):

    """View class for structural subscriptions."""

    schema = IStructuralSubscriptionForm

    custom_widget('subscriptions_team', LabeledMultiCheckBoxWidget)
    custom_widget('remove_other_subscriptions', LabeledMultiCheckBoxWidget)

    override_title_breadcrumbs = True

    @property
    def page_title(self):
        return 'Subscribe to Bugs in %s' % self.context.title

    @property
    def label(self):
        return self.page_title

    @property
    def next_url(self):
        return canonical_url(self.context)

    def setUpFields(self):
        """See LaunchpadFormView."""
        LaunchpadFormView.setUpFields(self)
        team_subscriptions = self._createTeamSubscriptionsField()
        if team_subscriptions:
            self.form_fields += form.Fields(team_subscriptions)
        if self.userIsDriver():
            add_other = form.Fields(self._createAddOtherSubscriptionsField())
            self.form_fields += add_other
            remove_other = self._createRemoveOtherSubscriptionsField()
            if remove_other:
                self.form_fields += form.Fields(remove_other)

    def _createTeamSubscriptionsField(self):
        """Create field with a list of the teams the user is a member of.

        Return a FormField instance, if the user is a member of at least
        one team, else return None.
        """
        teams = self.user_teams
        if not teams:
            return None
        teams.sort(key=attrgetter('displayname'))
        terms = [
            SimpleTerm(team, team.name, team.displayname)
            for team in teams]
        team_vocabulary = SimpleVocabulary(terms)
        team_subscriptions_field = List(
            __name__='subscriptions_team',
            title=u'Team subscriptions',
            description=(u'You can subscribe the teams of '
                          'which you are an administrator.'),
            value_type=Choice(vocabulary=team_vocabulary),
            required=False)
        return form.FormField(team_subscriptions_field)

    def _createRemoveOtherSubscriptionsField(self):
        """Create a field with a list of subscribers.

        Return a FormField instance, if subscriptions exist that can
        be removed, else return None.
        """
        teams = set(self.user_teams)
        other_subscriptions = set(
            subscription.subscriber
            for subscription
            in self.context.bug_subscriptions)

        # Teams and the current user have their own UI elements. Remove
        # them to avoid duplicates.
        other_subscriptions.difference_update(teams)
        other_subscriptions.discard(self.user)

        if not other_subscriptions:
            return None

        other_subscriptions = sorted(
            other_subscriptions, key=attrgetter('displayname'))

        terms = [
            SimpleTerm(subscriber, subscriber.name, subscriber.displayname)
            for subscriber in other_subscriptions]

        subscriptions_vocabulary = SimpleVocabulary(terms)
        other_subscriptions_field = List(
            __name__='remove_other_subscriptions',
            title=u'Unsubscribe',
            value_type=Choice(vocabulary=subscriptions_vocabulary),
            required=False)
        return form.FormField(other_subscriptions_field)

    def _createAddOtherSubscriptionsField(self):
        """Create a field for a new subscription."""
        new_subscription_field = Choice(
            __name__='new_subscription',
            title=u'Subscribe someone else',
            vocabulary='ValidPersonOrTeam',
            required=False)
        return form.FormField(new_subscription_field)

    @property
    def initial_values(self):
        """See `LaunchpadFormView`."""
        teams = set(self.user_teams)
        subscribed_teams = set(team
                               for team in teams
                               if self.isSubscribed(team))
        return {
            'subscribe_me': self.currentUserIsSubscribed(),
            'subscriptions_team': subscribed_teams,
            }

    def isSubscribed(self, person):
        """Is `person` subscribed to the context target?

        Returns True is the user is subscribed to bug notifications
        for the context target.
        """
        subscription = self.context.getSubscription(person)
        return subscription is not None

    def currentUserIsSubscribed(self):
        """Return True, if the current user is subscribed."""
        return self.isSubscribed(self.user)

    def userCanAlter(self):
        if self.context.userCanAlterBugSubscription(self.user, self.user):
            return True

    @action(u'Save these changes', name='save')
    def save_action(self, action, data):
        """Process the subscriptions submitted by the user."""
        self._handleUserSubscription(data)
        self._handleTeamSubscriptions(data)
        self._handleDriverChanges(data)

    def _handleUserSubscription(self, data):
        """Process the subscription for the user."""
        target = self.context
        # addSubscription raises an exception if called for an already
        # subscribed person, and removeBugSubscription raises an exception
        # for a non-subscriber, hence call these methods only, if the
        # subscription status changed.
        is_subscribed = self.isSubscribed(self.user)
        subscribe = data['subscribe_me']
        if (not is_subscribed) and subscribe:
            target.addBugSubscription(self.user, self.user)
            self.request.response.addNotification(
                'You have subscribed to "%s". You will now receive an '
                'e-mail each time someone reports or changes one of '
                'its public bugs.' % target.displayname)
        elif is_subscribed and not subscribe:
            target.removeBugSubscription(self.user, self.user)
            self.request.response.addNotification(
                'You have unsubscribed from "%s". You '
                'will no longer automatically receive e-mail about '
                'changes to its public bugs.'
                % target.displayname)
        else:
            # The subscription status did not change: nothing to do.
            pass

    def _handleTeamSubscriptions(self, data):
        """Process subscriptions for teams."""
        form_selected_teams = data.get('subscriptions_team', None)
        if form_selected_teams is None:
            return

        target = self.context
        teams = set(self.user_teams)
        form_selected_teams = teams & set(form_selected_teams)
        subscriptions = set(
            team for team in teams if self.isSubscribed(team))

        for team in form_selected_teams - subscriptions:
            target.addBugSubscription(team, self.user)
            self.request.response.addNotification(
                'The %s team will now receive an e-mail each time '
                'someone reports or changes a public bug in "%s".' % (
                team.displayname, self.context.displayname))

        for team in subscriptions - form_selected_teams:
            target.removeBugSubscription(team, self.user)
            self.request.response.addNotification(
                'The %s team will no longer automatically receive '
                'e-mail about changes to public bugs in "%s".' % (
                    team.displayname, self.context.displayname))

    def _handleDriverChanges(self, data):
        """Process subscriptions for other persons."""
        if not self.userIsDriver():
            return

        target = self.context
        new_subscription = data['new_subscription']
        if new_subscription is not None:
            target.addBugSubscription(new_subscription, self.user)
            self.request.response.addNotification(
                '%s will now receive an e-mail each time someone '
                'reports or changes a public bug in "%s".' % (
                new_subscription.displayname,
                target.displayname))

        subscriptions_to_remove = data.get('remove_other_subscriptions', [])
        for subscription in subscriptions_to_remove:
            target.removeBugSubscription(subscription, self.user)
            self.request.response.addNotification(
                '%s will no longer automatically receive e-mail about '
                'public bugs in "%s".' % (
                    subscription.displayname, target.displayname))

    def userIsDriver(self):
        """Has the current user driver permissions?"""
        # We only want to look at this if the target is a
        # distribution source package, in order to maintain
        # compatibility with the bug contacts feature.
        if IDistributionSourcePackage.providedBy(self.context):
            return check_permission(
                "launchpad.Driver", self.context.distribution)
        else:
            return False

    @cachedproperty
    def user_teams(self):
        """Return the teams that the current user is an administrator of."""
        return list(self.user.getAdministratedTeams())

    @property
    def show_details_portlet(self):
        """Show details portlet?

        Returns `True` if the portlet details is available
        and should be shown for the context.
        """
        return IDistributionSourcePackage.providedBy(self.context)


class StructuralSubscriptionTargetTraversalMixin:
    """Mix-in class that provides +subscription/<SUBSCRIBER> traversal."""

    @stepthrough('+subscription')
    def traverse_structuralsubscription(self, name):
        """Traverses +subscription portions of URLs."""
        person = getUtility(IPersonSet).getByName(name)
        return self.context.getSubscription(person)


class StructuralSubscriptionMenuMixin:
    """Mix-in class providing the subscription add/edit menu link."""

    def subscribe(self):
        """The subscribe menu link.

        If the user, or any of the teams he's a member of, already has a
        subscription to the context, the link offer to edit the subscriptions
        and displays the edit icon. Otherwise, the link offers to subscribe
        and displays the add icon.
        """
        if IStructuralSubscriptionTarget.providedBy(self.context):
            sst = self.context
        else:
            # self.context is a view, and the target is its context
            sst = self.context.context

        # ProjectGroup milestones aren't really structural subscription
        # targets as they're not real milestones, so you can't subscribe to
        # them.
        enabled = not IProjectGroupMilestone.providedBy(sst)

        if sst.userHasBugSubscriptions(self.user):
            text = 'Edit bug mail subscription'
            icon = 'edit'
        else:
            text = 'Subscribe to bug mail'
            icon = 'add'
        if enabled == False or (
            not sst.userCanAlterBugSubscription(self.user, self.user)):
            return Link('+subscribe', text, icon=icon, enabled=False)
        else:
            return Link('+subscribe', text, icon=icon, enabled=enabled)


def expose_enum_to_js(request, enum, name):
    """Make a list of enum titles and value available to JavaScript."""
    info = []
    for item in enum:
        info.append(item.title)
    IJSONRequestCache(request).objects[name] = info


def expose_user_administered_teams_to_js(request, user,
        absoluteURL=absoluteURL):
    """Make the list of teams the user adminsters available to JavaScript."""
    info = []
    api_request = IWebServiceClientRequest(request)
    if user is not None:
        for team in user.getAdministratedTeams():
            info.append({
                'link': absoluteURL(team, api_request),
                'title': team.title,
            })
    IJSONRequestCache(request).objects['administratedTeams'] = info


def person_is_team_admin(person, team):
    answer = False
    admins = team.adminmembers
    for admin in admins:
        if person.inTeam(admin):
            answer = True
            break
    return answer


def expose_user_subscriptions_to_js(user, subscriptions, request):
    """Make the user's subscriptions available to JavaScript."""
    info = {}
    api_request = IWebServiceClientRequest(request)
    for subscription in subscriptions:
        target = subscription.target
        record = info.get(target)
        if record is None:
<<<<<<< HEAD
            record = info[target] = dict(
                target_title=target.title,
                target_url=canonical_url(target, rootsite='mainsite'),
                filters=[])
=======
            record = dict(target_title=target.title,
                          target_url=absoluteURL(target, request),
                          filters=[])
            info[target] = record
>>>>>>> 620bb543
        subscriber = subscription.subscriber
        for filter in subscription.bug_filters:
            is_team = subscriber.isTeam()
            user_is_team_admin = (is_team and
                                  person_is_team_admin(user, subscriber))
            record['filters'].append(dict(
                filter=filter,
                subscriber_link=absoluteURL(subscriber, api_request),
                subscriber_url = canonical_url(
                    subscriber, rootsite='mainsite'),
                subscriber_title=subscriber.title,
                subscriber_is_team=is_team,
                user_is_team_admin=user_is_team_admin,))
    info = info.values()
    info.sort(key=lambda item: item['target_url'])
    IJSONRequestCache(request).objects['subscription_info'] = info


class StructuralSubscriptionJSMixin:
    """A mixin that exposes structural-subscription data in JS.
 
    Descendants of this mixin must define a `subscriptions` property
    that returns a list of the subscriptions to cache in the JS of the
    page.
    """
 
    def initialize(self):
        super(StructuralSubscriptionJSMixin, self).initialize()
        expose_user_administered_teams_to_js(self.request, self.user)
        expose_user_subscriptions_to_js(
            self.user, self.subscriptions, self.request)
        expose_enum_to_js(self.request, BugTaskImportance, 'importances')
        expose_enum_to_js(self.request, BugTaskStatus, 'statuses')

    subscriptions = None # Override this.


class StructuralSubscribersPortletView(LaunchpadView):
    """A simple view for displaying the subscribers portlet."""

    @property
    def target_label(self):
        """Return the target label for the portlet."""
        if IDistributionSourcePackage.providedBy(self.context):
            return "To all bugs in %s" % self.context.displayname
        else:
            return "To all %s bugs" % self.context.title

    @property
    def parent_target_label(self):
        """Return the target label for the portlet."""
        return (
            "To all %s bugs" % self.context.parent_subscription_target.title)<|MERGE_RESOLUTION|>--- conflicted
+++ resolved
@@ -401,17 +401,10 @@
         target = subscription.target
         record = info.get(target)
         if record is None:
-<<<<<<< HEAD
-            record = info[target] = dict(
-                target_title=target.title,
-                target_url=canonical_url(target, rootsite='mainsite'),
-                filters=[])
-=======
             record = dict(target_title=target.title,
-                          target_url=absoluteURL(target, request),
+                          target_url=canonical_url(target, rootsite='mainsite'),
                           filters=[])
             info[target] = record
->>>>>>> 620bb543
         subscriber = subscription.subscriber
         for filter in subscription.bug_filters:
             is_team = subscriber.isTeam()
