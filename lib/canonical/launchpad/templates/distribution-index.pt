<html
  xmlns="http://www.w3.org/1999/xhtml"
  xmlns:tal="http://xml.zope.org/namespaces/tal"
  xmlns:metal="http://xml.zope.org/namespaces/metal"
  xmlns:i18n="http://xml.zope.org/namespaces/i18n"
  xml:lang="en"
  lang="en"
  dir="ltr"
  metal:use-macro="view/macro:page/onecolumn"
  i18n:domain="launchpad"
>
  <body>
    <div metal:fill-slot="main" class="pillar">
      <tal:mugshot replace="structure context/image:mugshot" />
      <div
        style="float:right"
        tal:define="link context/menu:overview/edit"
        tal:condition="link/enabled"
        tal:content="structure link/render"
      />
      <h1 tal:content="context/title"/>
      <div
        class="description"
        tal:content="structure context/summary/fmt:text-to-html"
      />
      <div
        class="description"
        tal:content="structure context/description/fmt:text-to-html"
      />
      <tal:reportbug define="link context/menu:bugs/filebug"
<<<<<<< HEAD
                     condition="context/official_malone"
                     replace="structure link/render" />
      <tal:helptranslate define="link context/menu:translations/help_translate"
                         condition="context/official_rosetta"
                         replace="structure link/render" />
      <tal:askquestion define="link context/menu:answers/new"
                       condition="context/official_answers"
=======
                     replace="structure link/render" />
      <tal:helptranslate define="link context/menu:translations/help_translate"
                         replace="structure link/render" />
      <tal:askquestion define="link context/menu:answers/new"
>>>>>>> d610333b
                       replace="structure link/render" />
      <tal:mentoring condition="context/mentoring_offers/count"
                     define="link context/menu:overview/mentorship"
                     replace="structure link/render"/>
      <p id="uses">
        <tal:uses content="structure view/usesLaunchpadFor" />
      </p>
      <div class="section">
        <h2>Packages</h2>

      <form name="search" action="+search" method="get">
        <input type="text"
          name="text"
          size="35"
          tal:attributes="value request/name|nothing" />
            <input type="submit" value="Find a Package"/>
      </form>

      </div>
      <div tal:replace="structure context/@@+portlet-coming-sprints" />
      <div tal:replace="structure context/@@+portlet-latestannouncements" />
      <tal:series replace="structure context/@@+series-and-milestones" />
      <div class="section">
        <h2>Officers</h2>
        <tal:officers content="structure context/@@+details" />
      </div>

      <tal:contrib content="structure context/@@+portlet-top-contributors" />
      <div class="actions"
           tal:define="link context/menu:overview/top_contributors"
           tal:content="structure link/render" />

      <div class="section">
        <h2>Registered</h2>
        <td tal:attributes="title context/date_created/fmt:datetime"
            tal:content="context/date_created/fmt:approximatedate" />
      </div>
    </div>
  </body>
</html><|MERGE_RESOLUTION|>--- conflicted
+++ resolved
@@ -28,7 +28,6 @@
         tal:content="structure context/description/fmt:text-to-html"
       />
       <tal:reportbug define="link context/menu:bugs/filebug"
-<<<<<<< HEAD
                      condition="context/official_malone"
                      replace="structure link/render" />
       <tal:helptranslate define="link context/menu:translations/help_translate"
@@ -36,12 +35,6 @@
                          replace="structure link/render" />
       <tal:askquestion define="link context/menu:answers/new"
                        condition="context/official_answers"
-=======
-                     replace="structure link/render" />
-      <tal:helptranslate define="link context/menu:translations/help_translate"
-                         replace="structure link/render" />
-      <tal:askquestion define="link context/menu:answers/new"
->>>>>>> d610333b
                        replace="structure link/render" />
       <tal:mentoring condition="context/mentoring_offers/count"
                      define="link context/menu:overview/mentorship"
