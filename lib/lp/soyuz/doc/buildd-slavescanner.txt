--- conflicted
+++ resolved
@@ -338,11 +338,6 @@
     >>> a_builder.updateBuild(bqItem10)
     >>> build.status.title
     'Uploading build'
-<<<<<<< HEAD
-
-    >>> bqItem10.destroySelf()
-=======
->>>>>>> 3f6d3b58
 
 === Successfully collected and uploaded  (FULLYBUILT) ===
 
@@ -1065,7 +1060,6 @@
     True
     >>> print lfa.filename
     buildlog_ubuntu-hoary-i386.mozilla-firefox_0.9_BUILDING.txt.gz
-    >>> candidate.destroySelf()
 
 The attempt to fetch the buildlog from the common librarian will fail
 since this is a build in a private archive and the buildlog was thus
