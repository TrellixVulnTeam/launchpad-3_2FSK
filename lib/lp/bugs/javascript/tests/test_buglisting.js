YUI({
    base: '../../../../canonical/launchpad/icing/yui/',
    filter: 'raw', combine: false, fetchCSS: false
    }).use('test', 'console', 'lp.bugs.buglisting', 'lp.testing.mockio',
           'lp.testing.assert',
           function(Y) {

var suite = new Y.Test.Suite("lp.bugs.buglisting Tests");
var module = Y.lp.bugs.buglisting;


suite.add(new Y.Test.Case({
    name: 'ListingNavigator',
    test_sets_search_params: function() {
        // search_parms includes all query values that don't control batching
        var navigator = new module.ListingNavigator({
            current_url: 'http://yahoo.com?foo=bar&start=1&memo=2&' +
                'direction=3&orderby=4',
            cache: {next: null, prev: null}});
        Y.lp.testing.assert.assert_equal_structure(
            {foo: 'bar'}, navigator.get('search_params'));
    },
    test_cleans_visibility_from_current_batch: function() {
        // When initial batch is handled, field visibility is stripped.
        var navigator = new module.ListingNavigator({
            current_url: '',
            cache: {
                field_visibility: {show_item: true},
                mustache_model: {bugtasks: [{show_item: true} ] },
                next: null,
                prev: null
            }
        });
        bugtask = navigator.get('current_batch').mustache_model.bugtasks[0];
        Y.Assert.isFalse(bugtask.hasOwnProperty('show_item'));
    },
    test_cleans_visibility_from_new_batch: function() {
        // When new batch is handled, field visibility is stripped.
        var bugtask;
        var target = Y.Node.create('<div id="client-listing"></div>');
        var model = {
            field_visibility: {show_item: true},
            mustache_model: {bugtasks: []},
            memo: 1,
            next: null,
            prev: null
        };
        var navigator = new module.ListingNavigator({
            current_url: '',
            cache: model,
            template: '',
            target: target
        });
        var batch = {
            mustache_model: {
                bugtasks: [{show_item: true}]},
            memo: 2,
            next: null,
            prev: null
        };
        var query = navigator.get_batch_query(batch);
        navigator.update_from_new_model(query, false, batch);
        bugtask = navigator.get('current_batch').mustache_model.bugtasks[0];
        Y.Assert.isFalse(bugtask.hasOwnProperty('show_item'));
    }
}));

suite.add(new Y.Test.Case({
    name: 'render',

    tearDown: function() {
        Y.one('#fixture').setContent('');
    },

    get_render_navigator: function() {
        var target = Y.Node.create('<div id="client-listing"></div>');
        var lp_cache = {
            mustache_model: {
                bugtasks: [{foo: 'bar', show_foo: true}]
            },
            next: null,
            prev: null,
            start: 5,
            total: 256,
            field_visibility: {show_foo: true}
        };
        var template = "{{#bugtasks}}{{#show_foo}}{{foo}}{{/show_foo}}" +
            "{{/bugtasks}}";
        var navigator =  new module.ListingNavigator({
            cache: lp_cache,
            template: template,
            target: target
        });
        var index = Y.Node.create(
            '<div><strong>3</strong> &rarr; <strong>4</strong>' +
            ' of 512 results</div>');
        navigator.get('navigation_indices').push(index);
        navigator.get('backwards_navigation').push(
            Y.Node.create('<div></div>'));
        navigator.get('forwards_navigation').push(
            Y.Node.create('<div></div>'));
        return navigator;
    },
    test_render: function() {
        // Rendering should work with #client-listing supplied.
        var navigator = this.get_render_navigator();
        navigator.render();
        Y.Assert.areEqual('bar', navigator.get('target').getContent());
    },
    /**
     * render_navigation should disable "previous" and "first" if there is
     * no previous batch (i.e. we're at the beginning.)
     */
    test_render_navigation_disables_backwards_navigation_if_no_prev:
    function() {
        var navigator = this.get_render_navigator();
        var action = navigator.get('backwards_navigation').item(0);
        navigator.render_navigation();
        Y.Assert.isTrue(action.hasClass('inactive'));
    },
    /**
     * render_navigation should enable "previous" and "first" if there is
     * a previous batch (i.e. we're not at the beginning.)
     */
    test_render_navigation_enables_backwards_navigation_if_prev:
    function() {
        var navigator = this.get_render_navigator();
        var action = navigator.get('backwards_navigation').item(0);
        action.addClass('inactive');
        navigator.get('current_batch').prev = {
            start: 1, memo: 'pi'
        };
        navigator.render_navigation();
        Y.Assert.isFalse(action.hasClass('inactive'));
    },
    /**
     * render_navigation should disable "next" and "last" if there is
     * no next batch (i.e. we're at the end.)
     */
    test_render_navigation_disables_forwards_navigation_if_no_next:
    function() {
        var navigator = this.get_render_navigator();
        var action = navigator.get('forwards_navigation').item(0);
        navigator.render_navigation();
        Y.Assert.isTrue(action.hasClass('inactive'));
    },
    /**
     * render_navigation should enable "next" and "last" if there is a next
     * batch (i.e. we're not at the end.)
     */
    test_render_navigation_enables_forwards_navigation_if_next: function() {
        var navigator = this.get_render_navigator();
        var action = navigator.get('forwards_navigation').item(0);
        action.addClass('inactive');
        navigator.get('current_batch').next = {
            start: 1, memo: 'pi'
        };
        navigator.render_navigation();
        Y.Assert.isFalse(action.hasClass('inactive'));
    },
    /**
     * linkify_navigation should convert previous, next, first last into
     * hyperlinks, while retaining the original content.
     */
    test_linkify_navigation: function()  {
        Y.one('#fixture').setContent(
            '<span class="previous">PreVious</span>' +
            '<span class="next">NeXt</span>' +
            '<span class="first">FiRST</span>' +
            '<span class="last">lAst</span>');
        module.linkify_navigation();
        function checkNav(selector, content) {
            var node = Y.one(selector);
            Y.Assert.areEqual('a', node.get('tagName').toLowerCase());
            Y.Assert.areEqual(content, node.getContent());
            Y.Assert.areEqual('#', node.get('href').substr(-1, 1));
        }
        checkNav('.previous', 'PreVious');
        checkNav('.next', 'NeXt');
        checkNav('.first', 'FiRST');
        checkNav('.last', 'lAst');
    },
    /**
     * Render should update the navigation_indices with the result info.
     */
    test_render_navigation_indices: function() {
        var navigator = this.get_render_navigator();
        var index = navigator.get('navigation_indices').item(0);
        Y.Assert.areEqual(
            '<strong>3</strong> \u2192 <strong>4</strong> of 512 results',
            index.getContent());
        navigator.render();
        Y.Assert.areEqual(
            '<strong>6</strong> \u2192 <strong>6</strong> of 256 results',
            index.getContent());
    },
    test_change_fields: function() {
        // change_fields updates field visibility state and re-renders.
        var navigator = this.get_render_navigator();
        navigator.render();
        Y.Assert.areEqual('bar', navigator.get('target').getContent());
        Y.Assert.isTrue(navigator.get('field_visibility').show_foo);
        navigator.change_fields({show_foo: false});
        Y.Assert.isFalse(navigator.get('field_visibility').show_foo);
        Y.Assert.areEqual('', navigator.get('target').getContent());
    }
}));

suite.add(new Y.Test.Case({
    name: 'first_batch',

    /**
     * Return a ListingNavigator ordered by 'intensity'
     */
    get_intensity_listing: function() {
        mock_io = new Y.lp.testing.mockio.MockIo();
        lp_cache = {
            context: {
                resource_type_link: 'http://foo_type',
                web_link: 'http://foo/bar'
            },
            mustache_model: {
                foo: 'bar',
                bugtasks: []
            },
            next: null,
            prev: null
        };
        var target = Y.Node.create('<div id="client-listing"></div>');
        var navigator = new module.ListingNavigator({
            current_url:
                "http://yahoo.com?start=5&memo=6&direction=backwards",
            cache: lp_cache,
            template: "<ol>" + "{{#item}}<li>{{name}}</li>{{/item}}</ol>",
            target: target,
            io_provider: mock_io
        });
        navigator.first_batch('intensity');
        Y.Assert.areEqual('', navigator.get('target').getContent());
        mock_io.last_request.successJSON({
            context: {
                resource_type_link: 'http://foo_type',
                web_link: 'http://foo/bar'
            },
            mustache_model:
            {
                item: [
                {name: 'first'},
                {name: 'second'}],
                bugtasks: []
            },
            order_by: 'intensity',
            start: 0,
            forwards: true,
            memo: null,
            next: null,
            prev: null
        });
        return navigator;
    },
    test_first_batch: function() {
        /* first_batch retrieves a listing for the new ordering and
         * displays it */
        var navigator = this.get_intensity_listing();
        var mock_io = navigator.get('io_provider');
        Y.Assert.areEqual('<ol><li>first</li><li>second</li></ol>',
            navigator.get('target').getContent());
        Y.Assert.areEqual('/bar/+bugs/++model++?orderby=intensity&start=0',
            mock_io.last_request.url);
    },
    test_first_batch_uses_cache: function() {
        /* first_batch will use the cached value instead of making a
         * second AJAX request. */
        var navigator = this.get_intensity_listing();
        Y.Assert.areEqual(1, navigator.get('io_provider').requests.length);
        navigator.first_batch('intensity');
        Y.Assert.areEqual(1, navigator.get('io_provider').requests.length);
    },
    test_io_error: function() {
        var overlay_node;
        var navigator = this.get_intensity_listing();
        navigator.first_batch('failure');
        navigator.get('io_provider').failure();
        overlay_node = Y.one('.yui3-lazr-formoverlay-errors');
        Y.Assert.isTrue(Y.Lang.isValue(overlay_node));
    }
}));

suite.add(new Y.Test.Case({
    name: 'Batch caching',

    test_update_from_new_model_caches: function() {
        /* update_from_new_model caches the settings in the module.batches. */
        var lp_cache = {
            context: {
                resource_type_link: 'http://foo_type',
                web_link: 'http://foo/bar'
            },
            mustache_model: {
                foo: 'bar'
            },
            next: null,
            prev: null
        };
        var template = "<ol>" +
            "{{#item}}<li>{{name}}</li>{{/item}}</ol>";
        var target = Y.Node.create('<div id="client-listing"></div>');
        var navigator = new module.ListingNavigator({
            current_url: window.location,
            cache: lp_cache,
            template: template,
            target: target
        });
        var key = module.ListingNavigator.get_batch_key({
            order_by: "intensity",
            memo: 'memo1',
            forwards: true,
            start: 5
        });
        var batch = {
            order_by: 'intensity',
            memo: 'memo1',
            forwards: true,
            start: 5,
            mustache_model: {
                item: [
                    {name: 'first'},
                    {name: 'second'}
                ],
                bugtasks: ['a', 'b', 'c']
            }};
        var query = navigator.get_batch_query(batch);
        navigator.update_from_new_model(query, true, batch);
        Y.lp.testing.assert.assert_equal_structure(
            batch, navigator.get('batches')[key]);
    },
    /**
     * get_batch_key returns a JSON-serialized list.
     */
    test_get_batch_key: function() {
        var key = module.ListingNavigator.get_batch_key({
            order_by: 'order_by1',
            memo: 'memo1',
            forwards: true,
            start: 5});
        Y.Assert.areSame('["order_by1","memo1",true,5]', key);
    }
}));

suite.add(new Y.Test.Case({
    name: 'get_query',

    test_get_query: function() {
        // get_query returns the query portion of a URL in structured form.
        var query = module.get_query('http://yahoo.com?me=you&a=b&a=c');
        Y.lp.testing.assert.assert_equal_structure(
            {me: 'you', a: ['b', 'c']}, query);
    }
}));


suite.add(new Y.Test.Case({
    name: 'get_batch_url',

    /**
     * get_batch_query accepts the order_by param.
     */
    test_get_batch_query_orderby: function() {
        var navigator = new module.ListingNavigator({
            current_url: '?param=1',
            cache: {next: null, prev: null}
        });
        var query = navigator.get_batch_query({order_by: 'importance'});
        Y.Assert.areSame('importance', query.orderby);
        Y.Assert.areSame(1, query.param);
    },
    /**
     * get_batch_query accepts the memo param.
     */
    test_get_batch_query_memo: function() {
        var navigator = new module.ListingNavigator({
            current_url: '?param=foo',
            cache: {next: null, prev: null}
        });
        var query = navigator.get_batch_query({memo: 'pi'});
        Y.Assert.areSame('pi', query.memo);
        Y.Assert.areSame('foo', query.param);
    },
    /**
     * When memo is null, query.memo is undefined.
     */
    test_get_batch_null_memo: function() {
        var navigator = new module.ListingNavigator({
            current_url: '?memo=foo',
            cache: {next: null, prev: null}
        });
        var query = navigator.get_batch_query({memo: null});
        Y.Assert.areSame(undefined, query.memo);
    },
    /**
     * If 'forwards' is true, direction does not appear.
     */
    test_get_batch_query_forwards: function() {
        var navigator = new module.ListingNavigator({
            current_url: '?param=pi&direction=backwards',
            cache: {next: null, prev: null}
        });
        var query = navigator.get_batch_query({forwards: true});
        Y.Assert.areSame('pi', query.param);
        Y.Assert.areSame(undefined, query.direction);
    },
    /**
     * If 'forwards' is false, direction is set to backwards.
     */
    test_get_batch_query_backwards: function() {
        var navigator = new module.ListingNavigator({
            current_url: '?param=pi',
            cache: {next: null, prev: null}
        });
        var query = navigator.get_batch_query({forwards: false});
        Y.Assert.areSame('pi', query.param);
        Y.Assert.areSame('backwards', query.direction);
    },
    /**
     * If start is provided, it overrides existing values.
     */
    test_get_batch_query_start: function() {
        var navigator = new module.ListingNavigator({
            current_url: '?start=pi',
            cache: {next: null, prev:null}
        });
        var query = navigator.get_batch_query({});
        Y.Assert.areSame(undefined, query.start);
        query = navigator.get_batch_query({start: 1});
        Y.Assert.areSame(1, query.start);
        query = navigator.get_batch_query({start: null});
        Y.lp.testing.assert.assert_equal_structure({}, query);
    }
}));

var get_navigator = function(url, config) {
    var mock_io = new Y.lp.testing.mockio.MockIo();
    if (config === undefined){
        config = {};
    }
    lp_cache = {
        context: {
            resource_type_link: 'http://foo_type',
            web_link: 'http://foo/bar'
        },
        next: {
            memo: 467,
            start: 500
        },
        prev: {
            memo: 457,
            start: 400
        },
        order_by: 'foo',
        last_start: 23
    };
    if (config.no_next){
        lp_cache.next = null;
    }
    if (config.no_prev){
        lp_cache.prev = null;
    }
    var target = Y.Node.create('<div id="client-listing"></div>');
    var navigator_config = {
        current_url: url,
        cache: lp_cache,
        io_provider: mock_io,
        pre_fetch: config.pre_fetch,
        target: target,
        template: ''
    };
    if (Y.Lang.isValue(config.spinners)){
        navigator_config.spinners = config.spinners;
    }
    return new module.ListingNavigator(navigator_config);
};

suite.add(new Y.Test.Case({
    name: 'navigation',

    /**
     * last_batch uses memo="", start=navigator.current_batch.last_start,
     * direction=backwards, orderby=navigator.current_batch.order_by.
     */
    test_last_batch: function() {
        var navigator = get_navigator(
            '?memo=pi&direction=backwards&start=57');
        navigator.last_batch();
        Y.Assert.areSame(
            '/bar/+bugs/++model++?orderby=foo&memo=&start=23&' +
            'direction=backwards',
            navigator.get('io_provider').last_request.url);
    },

    /**
     * first_batch omits memo and direction, start=0,
     * orderby=navigator.current_batch.order_by.
     */
    test_first_batch: function() {
        var navigator = get_navigator('?memo=pi&start=26');
        navigator.first_batch();
        Y.Assert.areSame(
            '/bar/+bugs/++model++?orderby=foo&start=0',
            navigator.get('io_provider').last_request.url);
    },

    /**
     * next_batch uses values from current_batch.next +
     * current_batch.ordering.
     */
    test_next_batch: function() {
        var navigator = get_navigator('?memo=pi&start=26');
        navigator.next_batch();
        Y.Assert.areSame(
            '/bar/+bugs/++model++?orderby=foo&memo=467&start=500',
            navigator.get('io_provider').last_request.url);
    },

    /**
     * Calling next_batch when there is none is a no-op.
     */
    test_next_batch_missing: function() {
        var navigator = get_navigator('?memo=pi&start=26', {no_next: true});
        navigator.next_batch();
        Y.Assert.areSame(
            null, navigator.get('io_provider').last_request);
    },

    /**
     * prev_batch uses values from current_batch.prev + direction=backwards
     * and ordering=current_batch.ordering.
     */
    test_prev_batch: function() {
        var navigator = get_navigator('?memo=pi&start=26');
        navigator.prev_batch();
        Y.Assert.areSame(
            '/bar/+bugs/++model++?orderby=foo&memo=457&start=400&' +
            'direction=backwards',
            navigator.get('io_provider').last_request.url);
    },

    /**
     * Calling prev_batch when there is none is a no-op.
     */
    test_prev_batch_missing: function() {
        var navigator = get_navigator(
            '?memo=pi&start=26', {no_prev: true, no_next: true});
        navigator.prev_batch();
        Y.Assert.areSame(
            null, navigator.get('io_provider').last_request);
    }
}));

suite.add(new Y.Test.Case({
    name: 'browser history',

    /**
     * Update from cache generates a change event for the specified batch.
     */
    test_update_from_cache_generates_event: function(){
        var navigator = get_navigator('');
        var e = null;
        navigator.get('history').on('change', function(inner_e){
            e = inner_e;
        });
        navigator.get('batches')['some-batch-key'] = {
            mustache_model: {
                bugtasks: []
            },
            next: null,
            prev: null
        };
        navigator.update_from_cache({foo: 'bar'}, 'some-batch-key');
        Y.Assert.areEqual('some-batch-key', e.newVal.batch_key);
        Y.Assert.areEqual('?foo=bar', e._options.url);
    },

    /**
     * When a change event is emitted, the relevant batch becomes the current
     * batch and is rendered.
     */
    test_change_event_renders_cache: function(){
        var navigator = get_navigator('');
        var batch = {
            mustache_model: {
                bugtasks: [],
                foo: 'bar'
            },
            next: null,
            prev: null
        };
        navigator.set('template', '{{foo}}');
        navigator.get('batches')['some-batch-key'] = batch;
        navigator.get('history').addValue('batch_key', 'some-batch-key');
        Y.Assert.areEqual(batch, navigator.get('current_batch'));
        Y.Assert.areEqual('bar', navigator.get('target').getContent());
    }
}));

suite.add(new Y.Test.Case({
    name: 'from_page tests',

    setUp: function() {
        window.LP = {
            cache: {
                current_batch: {},
                next: null,
<<<<<<< HEAD
                prev: null
=======
                prev: null,
                related_features: {
                    'bugs.dynamic_bug_listings.pre_fetch': {value: 'on'}
                }
>>>>>>> 23ee7b26
            }
        };
    },
    getPreviousLink: function() {
        return Y.one('.previous').get('href');
    },
    test_from_page_with_client: function() {
        Y.one('#fixture').setContent(
            '<a class="previous" href="http://example.org/">PreVious</span>' +
            '<div id="client-listing"></div>');
        Y.Assert.areSame('http://example.org/', this.getPreviousLink());
        module.ListingNavigator.from_page();
        Y.Assert.areNotSame('http://example.org/', this.getPreviousLink());
    },
    tearDown: function() {
        Y.one('#fixture').setContent("");
        delete window.LP;
    }
}));

suite.add(new Y.Test.Case({
    name: "pre-fetching batches",

    /**
     * get_pre_fetch_configs should return a config for the next batch.
     */
    test_get_pre_fetch_configs: function(){
        var navigator = get_navigator();
        var configs = navigator.get_pre_fetch_configs();
        var batch_keys = [];
        Y.each(configs, function(value){
            batch_keys.push(navigator.constructor.get_batch_key(value));
        });
        Y.Assert.areSame('["foo",467,true,500]', batch_keys[0]);
        Y.Assert.areSame(1, batch_keys.length);
    },

    /**
     * get_pre_fetch_configs should return an empty list if no next batch.
     */
    test_get_pre_fetch_configs_no_next: function(){
        var navigator = get_navigator('', {no_next: true});
        var configs = navigator.get_pre_fetch_configs();
        var batch_keys = [];
        Y.each(configs, function(value){
            batch_keys.push(navigator.constructor.get_batch_key(value));
        });
        Y.Assert.areSame(0, batch_keys.length);
    },

    get_pre_fetch_navigator: function(config){
        var navigator = get_navigator('', config);
        var lp_client = new Y.lp.client.Launchpad();
        var batch = lp_client.wrap_resource(null, {
            context: {
                resource_type_link: 'http://foo_type',
                web_link: 'http://foo/bar'
            },
            next: {memo: 57, start: 56}});
        navigator.set('current_batch', batch);
        return navigator;
    },

    /**
     * Calling pre_fetch_batches should produce a request for the next batch.
     */
    test_pre_fetch_batches: function(){
        var navigator = this.get_pre_fetch_navigator();
        var io_provider = navigator.get('io_provider');
        navigator.set('pre_fetch', true);
        Y.Assert.isNull(io_provider.last_request);
        navigator.pre_fetch_batches();
        Y.Assert.areSame(
            io_provider.last_request.url,
            '/bar/+bugs/++model++?foo=bar&orderby=&memo=57&start=56');
    },

    /**
     * Calling pre_fetch_batches should not produce a request for the next
     * batch if Navigator.get('pre_fetch') is false.
     */
    test_pre_fetch_disabled: function(){
        var last_url;
        var navigator = this.get_pre_fetch_navigator();
        navigator.pre_fetch_batches();
        Y.Assert.areSame(null, navigator.get('io_provider').last_request);
    },

    /**
     * Initialization does a pre-fetch.
     */
    test_pre_fetch_on_init: function(){
        var navigator = get_navigator('', {pre_fetch: true});
        var last_url = navigator.get('io_provider').last_request.url;
        Y.Assert.areSame(
            last_url,
            '/bar/+bugs/++model++?foo=bar&orderby=foo&memo=467&start=500');
    },
    /**
     * update_from_new_model does a pre-fetch.
     */
    test_pre_fetch_on_update_from_new_model: function(){
        var navigator = get_navigator('');
        var io_provider = navigator.get('io_provider');
        var lp_client = new Y.lp.client.Launchpad();
        var batch = lp_client.wrap_resource(null, {
            context: {
                resource_type_link: 'http://foo_type',
                web_link: 'http://foo/bar'
            },
            order_by: 'baz',
            memo: 'memo1',
            next: {
                memo: "pi",
                start: 314
            },
            forwards: true,
            start: 5,
            mustache_model: {
                item: [
                    {name: 'first'},
                    {name: 'second'}
                ],
                bugtasks: ['a', 'b', 'c']
            }});
        Y.Assert.isNull(io_provider.last_request);
        navigator.set('pre_fetch', true);
        navigator.update_from_new_model({}, false, batch);
        Y.Assert.areSame(
            io_provider.last_request.url,
            '/bar/+bugs/++model++?foo=bar&orderby=baz&memo=pi&start=314');
    }
}));

suite.add(new Y.Test.Case({
    name: "spinners",

    get_navigator: function() {
        var spinner = Y.Node.create('<img src="/spinner" />');
        var navigator = get_navigator(
            '', {spinners: new Y.NodeList([spinner])});
        Y.Assert.areSame(navigator.get('spinners').item(0), spinner);
        return navigator;
    },

    /**
     * On init, spinners are hidden.
     */
    test_spinners_default_hidden: function(){
        var navigator = this.get_navigator();
        var spinner = navigator.get('spinners').item(0);
        Y.Assert.areEqual('hidden', spinner.getStyle('visibility'));
    },

    /**
     * load_model shows the spinners.
     */
    test_load_model_shows_spinner: function(){
        var navigator = this.get_navigator();
        var spinner = navigator.get('spinners').item(0);
        navigator.load_model({});
        Y.Assert.areEqual('visible', spinner.getStyle('visibility'));
    },

    /**
     * load_model ignores the spinners if fetch_only is set.
     */
    test_load_model_fetch_only_ignores_spinner: function(){
        var navigator = this.get_navigator();
        var spinner = navigator.get('spinners').item(0);
        navigator.load_model({}, true);
        Y.Assert.areEqual('hidden', spinner.getStyle('visibility'));
    },

    /**
     * After a successful load, the spinners are hidden.
     */
    test_success_clears_spinner: function(){
        var navigator = this.get_navigator();
        var spinner = navigator.get('spinners').item(0);
        var mock_io = navigator.get('io_provider');
        navigator.load_model({});
        mock_io.last_request.successJSON({mustache_model: {bugtasks: []}});
        Y.Assert.areEqual('hidden', spinner.getStyle('visibility'));
    },

    /**
     * After a successful load with fetch_only, spinners are left alone.
     */
    test_fetch_only_success_ignores_spinner: function(){
        var navigator = this.get_navigator();
        var spinner = navigator.get('spinners').item(0);
        var mock_io = navigator.get('io_provider');
        navigator.set_pending(true);
        navigator.load_model({}, true);
        mock_io.last_request.successJSON({mustache_model: {bugtasks: []}});
        Y.Assert.areEqual('visible', spinner.getStyle('visibility'));
    },

    /**
     * When a load fails, the spinners are hidden
     */
    test_failure_clears_spinner: function(){
        var navigator = this.get_navigator();
        var spinner = navigator.get('spinners').item(0);
        var mock_io = navigator.get('io_provider');
        navigator.load_model({});
        mock_io.failure();
        Y.Assert.areEqual('hidden', spinner.getStyle('visibility'));
    },

    /**
     * When a fetch-only load fails, the spinners are left alone.
     */
    test_fetch_only_failure_ignores_spinner: function(){
        var navigator = this.get_navigator();
        var spinner = navigator.get('spinners').item(0);
        var mock_io = navigator.get('io_provider');
        navigator.load_model({}, true);
        navigator.set_pending(true);
        mock_io.failure();
        Y.Assert.areEqual('visible', spinner.getStyle('visibility'));
    }
}));

var handle_complete = function(data) {
    window.status = '::::' + JSON.stringify(data);
    };
Y.Test.Runner.on('complete', handle_complete);
Y.Test.Runner.add(suite);

var console = new Y.Console({newestOnTop: false});
console.render('#log');

Y.on('domready', function() {
    Y.Test.Runner.run();
});
});<|MERGE_RESOLUTION|>--- conflicted
+++ resolved
@@ -610,14 +610,10 @@
             cache: {
                 current_batch: {},
                 next: null,
-<<<<<<< HEAD
-                prev: null
-=======
                 prev: null,
                 related_features: {
                     'bugs.dynamic_bug_listings.pre_fetch': {value: 'on'}
                 }
->>>>>>> 23ee7b26
             }
         };
     },
