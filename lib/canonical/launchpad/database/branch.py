--- conflicted
+++ resolved
@@ -21,10 +21,6 @@
 from canonical.launchpad.webapp import urlappend
 from canonical.launchpad.interfaces import (IBranch, IBranchSet,
     ILaunchpadCelebrities, NotFoundError)
-<<<<<<< HEAD
-from canonical.launchpad.components.branch import BranchDelta
-=======
->>>>>>> 34319454
 from canonical.launchpad.database.revision import RevisionNumber, Revision
 from canonical.launchpad.database.branchsubscription import BranchSubscription
 from canonical.launchpad.helpers import contactEmailAddresses
@@ -240,42 +236,11 @@
         
     def notificationRecipientAddresses(self):
         """See IBranch."""
-<<<<<<< HEAD
-        related_people = [
-            self.owner, self.author]
-        related_people = [
-            person for person in related_people if person is not None]
-        # listify the subscribers
-        subscribers = [person for person in self.subscribers]
-        addresses = set()
-        for person in related_people + subscribers:
-            addresses.update(contactEmailAddresses(person))
-        return sorted(addresses)
-
-    def getDelta(self, old_branch, user):
-        """See IBranch.getDelta()"""
-        delta = ObjectDelta(old_branch, self)
-        delta.record_new_values(("summary", "whiteboard", "last_scanned_id"))
-        delta.record_new_and_old(("name", "lifecycle_status",
-                                  "revision_count", "title", "url"))
-        # delta.record_list_added_and_removed()
-        # XXX thumper 2006-12-21: add in bugs and specs
-        if delta.changes:
-            changes = delta.changes
-            changes["branch"] = self
-            changes["user"] = user
-
-            return BranchDelta(**changes)
-        else:
-            return None
-        
-=======
         addresses = set()
         for person in self.subscribers:
             addresses.update(contactEmailAddresses(person))
         return sorted(addresses)
 
->>>>>>> 34319454
 
 class BranchSet:
     """The set of all branches."""
