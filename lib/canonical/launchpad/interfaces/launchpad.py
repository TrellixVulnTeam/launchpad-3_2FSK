--- conflicted
+++ resolved
@@ -53,11 +53,7 @@
 
     Celebrities are SQLBase instances that have a well known name.
     """
-<<<<<<< HEAD
-    buttsource = Attribute("The 'buttsource' team.")
-=======
     vcs_imports = Attribute("The 'vcs-imports' team.")
->>>>>>> d330cfb6
     admin = Attribute("The 'admins' team.")
     ubuntu = Attribute("The ubuntu Distribution.")
     debian = Attribute("The debian Distribution.")
