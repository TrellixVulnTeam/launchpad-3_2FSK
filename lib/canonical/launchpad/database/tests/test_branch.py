--- conflicted
+++ resolved
@@ -20,15 +20,9 @@
 from canonical.database.constants import UTC_NOW
 from canonical.launchpad import _
 from canonical.launchpad.database.branch import (
-<<<<<<< HEAD
     BranchSet, ClearDependentBranch, ClearSeriesBranch, DeleteCodeImport,
     DeletionCallable, DeletionOperation)
 from canonical.launchpad.database.branchjob import BranchDiffJob
-=======
-    BranchDiffJob, BranchJob, BranchJobType, BranchSet,
-    ClearDependentBranch, ClearSeriesBranch, DeleteCodeImport,
-    DeletionCallable, DeletionOperation, RevisionMailJob)
->>>>>>> 215679cd
 from canonical.launchpad.database.branchmergeproposal import (
     BranchMergeProposal)
 from canonical.launchpad.database.bugbranch import BugBranch
