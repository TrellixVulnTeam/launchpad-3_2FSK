# Copyright 2007 Canonical Ltd.  All rights reserved.

__metaclass__ = type

import subprocess
import unittest
from datetime import datetime, timedelta

import pytz

from zope.component import getUtility

from canonical.database.sqlbase import (
    flush_database_caches, flush_database_updates, cursor)
from canonical.launchpad.database import TeamMembership, TeamParticipation
from canonical.launchpad.ftests import login
from canonical.launchpad.interfaces import (
    IPersonSet, ITeamMembershipSet, TeamMembershipStatus)
from canonical.testing import LaunchpadFunctionalLayer


class TestTeamMembershipSet(unittest.TestCase):
    layer = LaunchpadFunctionalLayer

    def setUp(self):
        login('test@canonical.com')
        self.membershipset = getUtility(ITeamMembershipSet)
        self.personset = getUtility(IPersonSet)

    def test_membership_creation(self):
        marilize = self.personset.getByName('marilize')
        ubuntu_team = self.personset.getByName('ubuntu-team')
        membership = self.membershipset.new(
            marilize, ubuntu_team, TeamMembershipStatus.APPROVED, marilize)
        self.assertEqual(
            membership,
            self.membershipset.getByPersonAndTeam(marilize, ubuntu_team))
        self.assertEqual(membership.status, TeamMembershipStatus.APPROVED)

    def test_active_membership_creation_stores_proponent_and_reviewer(self):
<<<<<<< HEAD
        """Memberships created in the any active state have reviewer stored.

        The reviewer_comment, date_reviewed and attributes related to the
        proponent are also stored, but everything related to acknowledger
        will be left empty.
=======
        """Memberships created in any active state have the reviewer stored.

        The date_joined, reviewer_comment, date_reviewed and attributes
        related to the proponent are also stored, but everything related to
        acknowledger will be left empty.
>>>>>>> 2c5145d2
        """
        marilize = self.personset.getByName('marilize')
        ubuntu_team = self.personset.getByName('ubuntu-team')
        membership = self.membershipset.new(
            marilize, ubuntu_team, TeamMembershipStatus.APPROVED,
            ubuntu_team.teamowner, comment="I like her")
        self.assertEqual(ubuntu_team.teamowner, membership.proposed_by)
        self.assertEqual(membership.proponent_comment, "I like her")
<<<<<<< HEAD
        self.failUnless(
            membership.date_proposed <= datetime.now(pytz.timezone('UTC')))
        self.assertEqual(ubuntu_team.teamowner, membership.reviewed_by)
        self.assertEqual(membership.reviewer_comment, "I like her")
        self.failUnless(
            membership.date_reviewed <= datetime.now(pytz.timezone('UTC')))
=======
        now = datetime.now(pytz.timezone('UTC'))
        self.failUnless(membership.date_proposed <= now)
        self.failUnless(membership.datejoined <= now)
        self.assertEqual(ubuntu_team.teamowner, membership.reviewed_by)
        self.assertEqual(membership.reviewer_comment, "I like her")
        self.failUnless(membership.date_reviewed <= now)
>>>>>>> 2c5145d2
        self.assertEqual(membership.acknowledged_by, None)

    def test_membership_creation_stores_proponent(self):
        """Memberships created in the proposed state have proponent stored.

        The proponent_comment and date_proposed are also stored, but
        everything related to reviewer and acknowledger will be left empty.
        """
        marilize = self.personset.getByName('marilize')
        ubuntu_team = self.personset.getByName('ubuntu-team')
        membership = self.membershipset.new(
            marilize, ubuntu_team, TeamMembershipStatus.PROPOSED, marilize,
            comment="I'd like to join")
        self.assertEqual(marilize, membership.proposed_by)
        self.assertEqual(membership.proponent_comment, "I'd like to join")
        self.failUnless(
            membership.date_proposed <= datetime.now(pytz.timezone('UTC')))
        self.assertEqual(membership.reviewed_by, None)
        self.assertEqual(membership.acknowledged_by, None)

    def test_admin_membership_creation(self):
        ubuntu_team = self.personset.getByName('ubuntu-team')
        no_priv = self.personset.getByName('no-priv')
        membership = self.membershipset.new(
            no_priv, ubuntu_team, TeamMembershipStatus.ADMIN, no_priv)
        self.assertEqual(
            membership,
            self.membershipset.getByPersonAndTeam(no_priv, ubuntu_team))
        self.assertEqual(membership.status, TeamMembershipStatus.ADMIN)

    def test_handleMembershipsExpiringToday(self):
        # Create a couple new teams, with one being a member of the other and
        # make Sample Person an approved member of both teams.
        login('foo.bar@canonical.com')
        foobar = self.personset.getByName('name16')
        sample_person = self.personset.getByName('name12')
        ubuntu_dev = self.personset.newTeam(
            foobar, 'ubuntu-dev', 'Ubuntu Developers')
        motu = self.personset.newTeam(foobar, 'motu', 'Ubuntu MOTU')
        ubuntu_dev.addMember(motu, foobar, force_team_add=True)
        ubuntu_dev.addMember(sample_person, foobar)
        motu.addMember(sample_person, foobar)

        # Now we need to cheat and set the expiration date of both memberships
        # manually because otherwise we would only be allowed to set an
        # expiration date in the future.
        now = datetime.now(pytz.timezone('UTC'))
        from zope.security.proxy import removeSecurityProxy
        sample_person_on_motu = removeSecurityProxy(
            self.membershipset.getByPersonAndTeam(sample_person, motu))
        sample_person_on_motu.dateexpires = now
        sample_person_on_ubuntu_dev = removeSecurityProxy(
            self.membershipset.getByPersonAndTeam(sample_person, ubuntu_dev))
        sample_person_on_ubuntu_dev.dateexpires = now
        flush_database_updates()
        self.assertEqual(
            sample_person_on_ubuntu_dev.status, TeamMembershipStatus.APPROVED)
        self.assertEqual(
            sample_person_on_motu.status, TeamMembershipStatus.APPROVED)

        self.membershipset.handleMembershipsExpiringToday(foobar)
        flush_database_caches()

        # Now Sample Person is not direct nor indirect member of ubuntu-dev
        # or motu.
        self.assertEqual(
            sample_person_on_ubuntu_dev.status, TeamMembershipStatus.EXPIRED)
        self.failIf(sample_person.inTeam(ubuntu_dev))
        self.assertEqual(
            sample_person_on_motu.status, TeamMembershipStatus.EXPIRED)
        self.failIf(sample_person.inTeam(motu))


class TestTeamMembership(unittest.TestCase):
    layer = LaunchpadFunctionalLayer

    def test_indirect_members_are_kicked_when_kicking_team(self):
        """Indirect members are kicked when the team in which they are a
        direct member is kicked.

        Create a team hierarchy with 5 teams and one person (no-priv) as
        member of the last team in the chain. 
            team1
               team2
                  team3
                     team4
                        team5
                           no-priv
        
        Then kick the latest team (team5) from team4 and check that neither
        no-priv nor team5 are indirect members of any other teams.
        """
        login('mark@hbd.com')
        person_set = getUtility(IPersonSet)
        sabdfl = person_set.getByName('sabdfl')
        no_priv = person_set.getByName('no-priv')
        team1 = person_set.newTeam(sabdfl, 'team1', 'team1')
        team2 = person_set.newTeam(sabdfl, 'team2', 'team2')
        team3 = person_set.newTeam(sabdfl, 'team3', 'team3')
        team4 = person_set.newTeam(sabdfl, 'team4', 'team4')
        team5 = person_set.newTeam(sabdfl, 'team5', 'team5')
        team5.addMember(no_priv, sabdfl)
        self.failUnless(no_priv in team5.activemembers)
        team1.addMember(team2, sabdfl, force_team_add=True)
        team2.addMember(team3, sabdfl, force_team_add=True)
        team3.addMember(team4, sabdfl, force_team_add=True)
        team4.addMember(team5, sabdfl, force_team_add=True)
        self.failUnless(team3 in team2.activemembers)
        self.failUnless(team4 in team3.activemembers)
        self.failUnless(team5 in team4.activemembers)
        self.failUnless(no_priv in team4.allmembers)
        self.failUnless(no_priv in team3.allmembers)
        self.failUnless(no_priv in team2.allmembers)
        self.failUnless(no_priv in team1.allmembers)
        team4.setMembershipData(
            team5, TeamMembershipStatus.DEACTIVATED, sabdfl)
        flush_database_updates()
        self.failIf(team5 in team4.allmembers)
        self.failIf(team5 in team3.allmembers)
        self.failIf(team5 in team2.allmembers)
        self.failIf(team5 in team1.allmembers)
        self.failIf(no_priv in team4.allmembers)
        self.failIf(no_priv in team3.allmembers)
        self.failIf(no_priv in team2.allmembers)
        self.failIf(no_priv in team1.allmembers)

    def test_membership_status_changes_are_immediately_flushed_to_db(self):
        """Any changes to a membership status must be imediately flushed.

        Sometimes we may change multiple team memberships in the same
        transaction (e.g. when expiring memberships). If there are multiple
        memberships for a given member changed in this way, we need to
        ensure each change is flushed to the database so that subsequent ones
        operate on the correct data.
        """
        login('foo.bar@canonical.com')
        tm = TeamMembership.selectFirstBy(
            status=TeamMembershipStatus.APPROVED, orderBy='id')
        tm.setStatus(TeamMembershipStatus.DEACTIVATED,
                     getUtility(IPersonSet).getByName('name16'))
        # Bypass SQLObject to make sure the update was really flushed to the
        # database.
        cur = cursor()
        cur.execute("SELECT status FROM teammembership WHERE id = %d" % tm.id)
        [new_status] = cur.fetchone()
        self.assertEqual(new_status, TeamMembershipStatus.DEACTIVATED.value)


class TestTeamMembershipSetStatus(unittest.TestCase):
    """Test the behaviour of TeamMembership's setStatus()."""
    layer = LaunchpadFunctionalLayer

    def setUp(self):
        login('foo.bar@canonical.com')
        self.foobar = getUtility(IPersonSet).getByName('name16')
        self.no_priv = getUtility(IPersonSet).getByName('no-priv')
        self.ubuntu_team = getUtility(IPersonSet).getByName('ubuntu-team')
        self.admins = getUtility(IPersonSet).getByName('admins')

    def test_proponent_is_stored(self):
        for status in [TeamMembershipStatus.DEACTIVATED,
                       TeamMembershipStatus.EXPIRED,
                       TeamMembershipStatus.DECLINED]:
            tm = TeamMembership(
                person=self.no_priv, team=self.ubuntu_team, status=status)
            self.failIf(
                tm.proposed_by, "There can be no proponent at this point.")
            self.failIf(
                tm.date_proposed, "There can be no proposed date this point.")
            self.failIf(tm.proponent_comment,
                        "There can be no proponent comment at this point.")
            tm.setStatus(
                TeamMembershipStatus.PROPOSED, self.foobar,
                "Did it 'cause I can")
            self.failUnlessEqual(tm.proposed_by, self.foobar)
            self.failUnlessEqual(tm.proponent_comment, "Did it 'cause I can")
            self.failUnless(
                tm.date_proposed <= datetime.now(pytz.timezone('UTC')))
            # Destroy the membership so that we can create another in a
            # different state.
            tm.destroySelf()

    def test_acknowledger_is_stored(self):
        for status in [TeamMembershipStatus.APPROVED,
                       TeamMembershipStatus.INVITATION_DECLINED]:
            tm = TeamMembership(
                person=self.admins, team=self.ubuntu_team,
                status=TeamMembershipStatus.INVITED)
            self.failIf(
                tm.acknowledged_by,
                "There can be no acknowledger at this point.")
            self.failIf(
                tm.date_acknowledged,
                "There can be no accepted date this point.")
            self.failIf(tm.acknowledger_comment,
                        "There can be no acknowledger comment at this point.")
            tm.setStatus(status, self.foobar, "Did it 'cause I can")
            self.failUnlessEqual(tm.acknowledged_by, self.foobar)
            self.failUnlessEqual(
                tm.acknowledger_comment, "Did it 'cause I can")
            self.failUnless(
                tm.date_acknowledged <= datetime.now(pytz.timezone('UTC')))
            # Destroy the membership so that we can create another in a
            # different state.
            tm.destroySelf()

    def test_reviewer_is_stored(self):
        transitions_mapping = {
            TeamMembershipStatus.DEACTIVATED: [TeamMembershipStatus.APPROVED],
            TeamMembershipStatus.EXPIRED: [TeamMembershipStatus.APPROVED],
            TeamMembershipStatus.PROPOSED: [
                TeamMembershipStatus.APPROVED, TeamMembershipStatus.DECLINED],
            TeamMembershipStatus.DECLINED: [TeamMembershipStatus.APPROVED],
            TeamMembershipStatus.INVITATION_DECLINED: [
                TeamMembershipStatus.APPROVED]}
        for status, new_statuses in transitions_mapping.items():
            for new_status in new_statuses:
                tm = TeamMembership(
                    person=self.no_priv, team=self.ubuntu_team, status=status)
                self.failIf(
                    tm.reviewed_by,
                    "There can be no approver at this point.")
                self.failIf(
                    tm.date_reviewed,
                    "There can be no approved date this point.")
                self.failIf(
                    tm.reviewer_comment,
                    "There can be no approver comment at this point.")
                tm.setStatus(new_status, self.foobar, "Did it 'cause I can")
                self.failUnlessEqual(tm.reviewed_by, self.foobar)
                self.failUnlessEqual(
                    tm.reviewer_comment, "Did it 'cause I can")
                self.failUnless(
                    tm.date_reviewed <= datetime.now(pytz.timezone('UTC')))

                # Destroy the membership so that we can create another in a
                # different state.
                tm.destroySelf()

    def test_datejoined(self):
        """TeamMembership.datejoined stores the date in which this membership
        was made active for the first time.
        """
        tm = TeamMembership(
            person=self.no_priv, team=self.ubuntu_team,
            status=TeamMembershipStatus.PROPOSED)
        self.failIf(
            tm.datejoined, "There can be no datejoined at this point.")
        tm.setStatus(TeamMembershipStatus.APPROVED, self.foobar)
        now = datetime.now(pytz.timezone('UTC'))
        self.failUnless(tm.datejoined <= now)

        # We now set the status to deactivated and change datejoined to a
        # date in the past just so that we can easily show it's not changed
        # again by setStatus().
        one_minute_ago = now - timedelta(minutes=1)
        tm.setStatus(TeamMembershipStatus.DEACTIVATED, self.foobar)
        tm.datejoined = one_minute_ago
        tm.setStatus(TeamMembershipStatus.APPROVED, self.foobar)
        self.failUnless(tm.datejoined <= one_minute_ago)


class TestCheckTeamParticipationScript(unittest.TestCase):
    layer = LaunchpadFunctionalLayer

    def _runScript(self):
        process = subprocess.Popen(
            'cronscripts/check-teamparticipation.py', shell=True,
            stdin=subprocess.PIPE, stdout=subprocess.PIPE,
            stderr=subprocess.PIPE)
        (out, err) = process.communicate()
        self.assertEqual(process.returncode, 0, (out, err))
        return out, err

    def test_no_output_if_no_invalid_entries(self):
        """No output if there's no invalid teamparticipation entries."""
        out, err = self._runScript()
        self.assertEqual((out, err), ('', ''))

    def test_report_invalid_teamparticipation_entries(self):
        cur = cursor()
        cur.execute("""
            SELECT p.id, t.id
            FROM person AS p, person AS t
            WHERE (p.id, t.id) NOT IN (
                SELECT person, team FROM teamparticipation)
                AND p.id != t.id
                AND p.teamowner IS NULL
                AND t.teamowner IS NOT NULL
                LIMIT 1
            """)
        [person, team] = cur.fetchone()
        tp = TeamParticipation(person=person, team=team)
        import transaction
        transaction.commit()
        out, err = self._runScript()
        self.assertEqual(err, '', (out, err))
        self.failUnless(
            'Invalid teamParticipation entry for' in out, (out, err))


def test_suite():
    return unittest.TestLoader().loadTestsFromName(__name__)
<|MERGE_RESOLUTION|>--- conflicted
+++ resolved
@@ -38,19 +38,11 @@
         self.assertEqual(membership.status, TeamMembershipStatus.APPROVED)
 
     def test_active_membership_creation_stores_proponent_and_reviewer(self):
-<<<<<<< HEAD
-        """Memberships created in the any active state have reviewer stored.
-
-        The reviewer_comment, date_reviewed and attributes related to the
-        proponent are also stored, but everything related to acknowledger
-        will be left empty.
-=======
         """Memberships created in any active state have the reviewer stored.
 
         The date_joined, reviewer_comment, date_reviewed and attributes
         related to the proponent are also stored, but everything related to
         acknowledger will be left empty.
->>>>>>> 2c5145d2
         """
         marilize = self.personset.getByName('marilize')
         ubuntu_team = self.personset.getByName('ubuntu-team')
@@ -59,21 +51,12 @@
             ubuntu_team.teamowner, comment="I like her")
         self.assertEqual(ubuntu_team.teamowner, membership.proposed_by)
         self.assertEqual(membership.proponent_comment, "I like her")
-<<<<<<< HEAD
-        self.failUnless(
-            membership.date_proposed <= datetime.now(pytz.timezone('UTC')))
-        self.assertEqual(ubuntu_team.teamowner, membership.reviewed_by)
-        self.assertEqual(membership.reviewer_comment, "I like her")
-        self.failUnless(
-            membership.date_reviewed <= datetime.now(pytz.timezone('UTC')))
-=======
         now = datetime.now(pytz.timezone('UTC'))
         self.failUnless(membership.date_proposed <= now)
         self.failUnless(membership.datejoined <= now)
         self.assertEqual(ubuntu_team.teamowner, membership.reviewed_by)
         self.assertEqual(membership.reviewer_comment, "I like her")
         self.failUnless(membership.date_reviewed <= now)
->>>>>>> 2c5145d2
         self.assertEqual(membership.acknowledged_by, None)
 
     def test_membership_creation_stores_proponent(self):
