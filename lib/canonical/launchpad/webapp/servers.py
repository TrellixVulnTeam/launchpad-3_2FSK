# Copyright 2007 Canonical Ltd.  All rights reserved.

"""Definition of the internet servers that Launchpad uses."""

__metaclass__ = type

import pytz
import threading
import xmlrpclib
from datetime import datetime

from zope.app.form.browser.widget import SimpleInputWidget
from zope.app.form.browser.itemswidgets import  MultiDataHelper
from zope.app.session.interfaces import ISession
from zope.app.publication.httpfactory import HTTPPublicationRequestFactory
from zope.app.publication.interfaces import IRequestPublicationFactory
from zope.app.publication.requestpublicationregistry import (
    factoryRegistry as publisher_factory_registry)
from zope.app.server import wsgi
from zope.app.wsgi import WSGIPublisherApplication
from zope.component import (
    getMultiAdapter, getUtility, queryAdapter, queryMultiAdapter)
from zope.interface import implements
from zope.publisher.browser import (
    BrowserRequest, BrowserResponse, TestRequest)
from zope.publisher.interfaces import NotFound
from zope.publisher.xmlrpc import XMLRPCRequest, XMLRPCResponse
from zope.schema.interfaces import IBytes
from zope.security.interfaces import IParticipation, Unauthorized
from zope.security.checker import ProxyFactory
from zope.security.proxy import (
    isinstance as zope_isinstance, removeSecurityProxy)
from zope.server.http.commonaccesslogger import CommonAccessLogger
from zope.server.http.wsgihttpserver import PMDBWSGIHTTPServer, WSGIHTTPServer

from canonical.cachedproperty import cachedproperty
from canonical.config import config

from canonical.lazr.interfaces import (
    IByteStorage, ICollection, IEntry, IFeed, IHTTPResource)
from canonical.lazr.interfaces.fields import ICollectionField
from canonical.lazr.rest.resource import (
    CollectionResource, EntryResource, ScopedCollection)

import canonical.launchpad.layers
from canonical.launchpad.interfaces import (
    IFeedsApplication, IPrivateApplication, IOpenIDApplication, IPerson,
    IPersonSet, IShipItApplication, IWebServiceApplication,
    IOAuthConsumerSet, NonceAlreadyUsed)
import canonical.launchpad.versioninfo

from canonical.launchpad.webapp.adapter import (
    get_request_duration, RequestExpired)
from canonical.launchpad.webapp.notifications import (
    NotificationRequest, NotificationResponse, NotificationList)
from canonical.launchpad.webapp.interfaces import (
    ILaunchpadBrowserApplicationRequest, ILaunchpadProtocolError,
    IBasicLaunchpadRequest, IBrowserFormNG, INotificationRequest,
    INotificationResponse, IPlacelessAuthUtility, UnexpectedFormData,
    IPlacelessLoginSource, OAuthPermission)
from canonical.launchpad.webapp.authentication import (
    check_oauth_signature, get_oauth_authorization)
from canonical.launchpad.webapp.errorlog import ErrorReportRequest
from canonical.launchpad.webapp.uri import URI
from canonical.launchpad.webapp.vhosts import allvhosts
from canonical.launchpad.webapp.publication import LaunchpadBrowserPublication
from canonical.launchpad.webapp.publisher import (
    get_current_browser_request, RedirectionView)
from canonical.launchpad.webapp.opstats import OpStats

from canonical.lazr.timeout import set_default_timeout_function


class StepsToGo:
    """

    >>> class FakeRequest:
    ...     def __init__(self, traversed, stack):
    ...         self._traversed_names = traversed
    ...         self.stack = stack
    ...     def getTraversalStack(self):
    ...         return self.stack
    ...     def setTraversalStack(self, stack):
    ...         self.stack = stack

    >>> request = FakeRequest([], ['baz', 'bar', 'foo'])
    >>> stepstogo = StepsToGo(request)
    >>> stepstogo.startswith()
    True
    >>> stepstogo.startswith('foo')
    True
    >>> stepstogo.startswith('foo', 'bar')
    True
    >>> stepstogo.startswith('foo', 'baz')
    False
    >>> len(stepstogo)
    3
    >>> print stepstogo.consume()
    foo
    >>> request._traversed_names
    ['foo']
    >>> request.stack
    ['baz', 'bar']
    >>> print stepstogo.consume()
    bar
    >>> bool(stepstogo)
    True
    >>> print stepstogo.consume()
    baz
    >>> print stepstogo.consume()
    None
    >>> bool(stepstogo)
    False

    """

    @property
    def _stack(self):
        return self.request.getTraversalStack()

    def __init__(self, request):
        self.request = request

    def consume(self):
        """Remove the next path step and return it.

        Returns None if there are no path steps left.
        """
        stack = self.request.getTraversalStack()
        try:
            nextstep = stack.pop()
        except IndexError:
            return None
        self.request._traversed_names.append(nextstep)
        self.request.setTraversalStack(stack)
        return nextstep

    def startswith(self, *args):
        """Return whether the steps to go start with the names given."""
        if not args:
            return True
        return self._stack[-len(args):] == list(reversed(args))

    def __len__(self):
        return len(self._stack)

    def __nonzero__(self):
        return bool(self._stack)


class ApplicationServerSettingRequestFactory:
    """Create a request and call its setApplicationServer method.

    Due to the factory-fanatical design of this part of Zope3, we need
    to have a kind of proxying factory here so that we can create an
    appropriate request and call its setApplicationServer method before it
    is used.
    """

    def __init__(self, requestfactory, host, protocol, port):
        self.requestfactory = requestfactory
        self.host = host
        self.protocol = protocol
        self.port = port

    def __call__(self, body_instream, environ, response=None):
        """Equivalent to the request's __init__ method."""
        request = self.requestfactory(body_instream, environ, response)
        request.setApplicationServer(self.host, self.protocol, self.port)
        return request

class VirtualHostRequestPublicationFactory:
    """An `IRequestPublicationFactory` handling request to a Launchpad vhost.

    This factory will accepts requests to a particular Launchpad virtual host
    that matches a particular port and set of HTTP methods.
    """
    implements(IRequestPublicationFactory)

    def __init__(self, vhost_name, request_factory, publication_factory,
                 port=None, methods=None, handle_default_host=False):
        """Creates a new factory.

        :param vhost_name: The config section defining the virtual host
             handled by this factory.
        :param request_factory: The request factory to use for this virtual
             host's requests.
        :param publication_factory: The publication factory to use for this
            virtual host's requests.
        :param port: The port which is handled by this factory. If
            this is None, this factory will handle requests that
            originate on any port.
        :param methods: A sequence of HTTP methods that this factory handles.
        :param handle_default_host: Whether or not this factory is
            capable of handling requests that specify no hostname.
        """

        self.vhost_name = vhost_name
        self.request_factory = request_factory
        self.publication_factory = publication_factory
        self.port = port
        if methods is None:
            methods = ['GET', 'HEAD', 'POST']
        self.methods = methods
        self.handle_default_host = handle_default_host

        self.vhost_config = allvhosts.configs[self.vhost_name]
        self.all_hostnames = set(self.vhost_config.althostnames
                                 + [self.vhost_config.hostname])
        self._thread_local = threading.local()
        self._thread_local.environment = None

    def canHandle(self, environment):
        """See `IRequestPublicationFactory`.

        Returns true if the HTTP host and port of the incoming request
        match the ones this factory is equipped to handle.
        """
        # We look at the wsgi environment to get the port this request
        # is coming in over.  The port number can be in one of two
        # places; either it's on the SERVER_PORT environment variable
        # or, as is the case with the test suite, it's on the
        # HTTP_HOST variable after a colon.
        # The former takes precedence, the port from the host variable is
        # only checked because the test suite doesn't set SERVER_PORT.
        host = environment.get('HTTP_HOST', '')
        port = environment.get('SERVER_PORT')
        if ":" in host:
            assert len(host.split(':')) == 2, (
                "Having a ':' in the host name isn't allowed.")
            host, new_port = host.split(':')
            if port is None:
                port = new_port

        if host == '':
            if not self.handle_default_host:
                return False
        elif host not in self.all_hostnames:
            return False
        else:
            # This factory handles this host.
            pass

        if self.port is not None:
            if port is not None:
                try:
                    port = int(port)
                except (ValueError):
                    port = None
            if self.port != port:
                return False

        self._thread_local.environment = environment
        self._thread_local.host = host
        return True

    def __call__(self):
        """See `IRequestPublicationFactory`.

        We know that this factory is the right one for the given host
        and port. But there might be something else wrong with the
        request.  For instance, it might have the wrong HTTP method.
        """
        environment = self._thread_local.environment
        if environment is None:
            raise AssertionError('This factory declined the request.')

        root_url = URI(self.vhost_config.rooturl)

        real_request_factory, publication_factory = (
            self.checkRequest(environment))

        if not real_request_factory:
            real_request_factory = self.request_factory
            publication_factory = self.publication_factory


        host = environment.get('HTTP_HOST', '').split(':')[0]
        if host in ['', 'localhost']:
            # Sometimes requests come in to the default or local host.
            # If we set the application server for these requests,
            # they'll be handled as launchpad.net requests, and
            # responses will go out containing launchpad.net URLs.
            # That's a little unelegant, so we don't set the application
            # server for these requests.
            request_factory = real_request_factory
        else:
            request_factory = ApplicationServerSettingRequestFactory(
                real_request_factory,
                root_url.host,
                root_url.scheme,
                root_url.port)

        self._thread_local.environment = None
        return (request_factory, publication_factory)

    def checkRequest(self, environment):
        """Makes sure that the incoming HTTP request is of an expected type.

        This is different from canHandle() because we know the request
        went to the right place. It's just that it might be an invalid
        request for this handler.

        :return: An appropriate ProtocolErrorPublicationFactory if the
            HTTP request doesn't comply with the expected protocol. If
            the request does comply, (None, None).
        """
        method = environment.get('REQUEST_METHOD')
        if method in self.methods:
            return None, None
        else:
            request_factory = ProtocolErrorRequest
            publication_factory = ProtocolErrorPublicationFactory(
                405, headers={'Allow':" ".join(self.methods)})
            return request_factory, publication_factory


class XMLRPCRequestPublicationFactory(VirtualHostRequestPublicationFactory):
    """A VirtualHostRequestPublicationFactory for XML-RPC.

    This factory only accepts XML-RPC method calls.
    """

    def __init__(self, vhost_name, request_factory, publication_factory,
                 port=None):
        super(XMLRPCRequestPublicationFactory, self).__init__(
            vhost_name, request_factory, publication_factory, port, ['POST'])

    def checkRequest(self, environment):
        """See `VirtualHostRequestPublicationFactory`.

        Accept only requests where the MIME type is text/xml.
        """
        request_factory, publication_factory = (
            super(XMLRPCRequestPublicationFactory, self).checkRequest(
                environment))
        if request_factory is None:
            mime_type = environment.get('CONTENT_TYPE')
            if mime_type != 'text/xml':
                request_factory = ProtocolErrorRequest
                # 415 - Unsupported Media Type
                publication_factory = ProtocolErrorPublicationFactory(415)
        return request_factory, publication_factory


class WebServiceRequestPublicationFactory(
    VirtualHostRequestPublicationFactory):
    """A VirtualHostRequestPublicationFactory for requests against
    resources published through a web service.
    """

    def __init__(self, vhost_name, request_factory, publication_factory,
                 port=None):
        """This factory accepts requests that use all five major HTTP methods.
        """
        super(WebServiceRequestPublicationFactory, self).__init__(
            vhost_name, request_factory, publication_factory, port,
            ['GET', 'HEAD', 'POST', 'PATCH', 'PUT', 'DELETE', 'OPTIONS'])


class NotFoundRequestPublicationFactory:
    """An IRequestPublicationFactory which always yields a 404."""

    def canHandle(self, environment):
        """See `IRequestPublicationFactory`."""
        return True

    def __call__(self):
        """See `IRequestPublicationFactory`.

        Unlike other publication factories, this one doesn't wrap its
        request factory in an ApplicationServerSettingRequestFactory.
        That's because it's only triggered when there's no valid hostname.
        """
        return (ProtocolErrorRequest, ProtocolErrorPublicationFactory(404))


class BasicLaunchpadRequest:
    """Mixin request class to provide stepstogo."""

    implements(IBasicLaunchpadRequest)

    def __init__(self, body_instream, environ, response=None):
        self.traversed_objects = []
        self._wsgi_keys = set()
        self.needs_datepicker_iframe = False
        self.needs_datetimepicker_iframe = False
        self.needs_json = False
        self.needs_gmap2 = False
        super(BasicLaunchpadRequest, self).__init__(
            body_instream, environ, response)

    @property
    def stepstogo(self):
        return StepsToGo(self)

    def retry(self):
        """See IPublisherRequest."""
        new_request = super(BasicLaunchpadRequest, self).retry()
        # propagate the list of keys we have set in the WSGI environment
        new_request._wsgi_keys = self._wsgi_keys
        return new_request

    def getNearest(self, *some_interfaces):
        """See ILaunchpadBrowserApplicationRequest.getNearest()"""
        for context in reversed(self.traversed_objects):
            for iface in some_interfaces:
                if iface.providedBy(context):
                    return context, iface
        return None, None

    def setInWSGIEnvironment(self, key, value):
        """Set a key-value pair in the WSGI environment of this request.

        Raises KeyError if the key is already present in the environment
        but not set with setInWSGIEnvironment().
        """
        # This method expects the BasicLaunchpadRequest mixin to be used
        # with a base that provides self._orig_env.
        if key not in self._wsgi_keys and key in self._orig_env:
            raise KeyError("'%s' already present in wsgi environment." % key)
        self._orig_env[key] = value
        self._wsgi_keys.add(key)


class LaunchpadBrowserRequest(BasicLaunchpadRequest, BrowserRequest,
                              NotificationRequest, ErrorReportRequest):
    """Integration of launchpad mixin request classes to make an uber
    launchpad request class.
    """

    implements(ILaunchpadBrowserApplicationRequest)

    retry_max_count = 5    # How many times we're willing to retry

    def _createResponse(self):
        """As per zope.publisher.browser.BrowserRequest._createResponse"""
        return LaunchpadBrowserResponse()

    @cachedproperty
    def form_ng(self):
        """See ILaunchpadBrowserApplicationRequest."""
        return BrowserFormNG(self.form)


class BrowserFormNG:
    """Wrapper that provides IBrowserFormNG around a regular form dict."""

    implements(IBrowserFormNG)

    def __init__(self, form):
        """Create a new BrowserFormNG that wraps a dict containing form data.
        """
        self.form = form

    def __contains__(self, name):
        """See IBrowserFormNG."""
        return name in self.form

    def __iter__(self):
        """See IBrowserFormNG."""
        return iter(self.form)

    def getOne(self, name, default=None):
        """See IBrowserFormNG."""
        value = self.form.get(name, default)
        if zope_isinstance(value, (list, tuple)):
            raise UnexpectedFormData(
                'Expected only one value form field %s: %s' % (name, value))
        return value

    def getAll(self, name, default=None):
        """See IBrowserFormNG."""
        # We don't want a mutable as a default parameter, so we use None as a
        # marker.
        if default is None:
            default = []
        else:
            assert zope_isinstance(default, list), (
                "default should be a list: %s" % default)
        value = self.form.get(name, default)
        if not zope_isinstance(value, list):
            value = [value]
        return value


class Zope3WidgetsUseIBrowserFormNGMonkeyPatch:
    """Make Zope3 widgets use IBrowserFormNG.

    Replace the SimpleInputWidget._getFormInput method with one using
    `IBrowserFormNG`.
    """

    installed = False

    @classmethod
    def install(cls):
        """Install the monkey patch."""
        assert not cls.installed, "Monkey patch is already installed."
        def _getFormInput_single(self):
            """Return the submitted form value.

            :raises UnexpectedFormData: If more than one value is submitted.
            """
            return self.request.form_ng.getOne(self.name)

        def _getFormInput_multi(self):
            """Return the submitted form values.
            """
            return self.request.form_ng.getAll(self.name)

        # Save the original method and replace it with fixed ones.
        # We don't save MultiDataHelper._getFormInput because it doesn't
        # override the one in SimpleInputWidget.
        cls._original__getFormInput = SimpleInputWidget._getFormInput
        SimpleInputWidget._getFormInput = _getFormInput_single
        MultiDataHelper._getFormInput = _getFormInput_multi
        cls.installed = True

    @classmethod
    def uninstall(cls):
        """Uninstall the monkey patch."""
        assert cls.installed, "Monkey patch is not installed."

        # Restore saved method.
        SimpleInputWidget._getFormInput = cls._original__getFormInput
        del MultiDataHelper._getFormInput
        cls.installed = False


Zope3WidgetsUseIBrowserFormNGMonkeyPatch.install()


class LaunchpadBrowserResponse(NotificationResponse, BrowserResponse):

    # Note that NotificationResponse defines a 'redirect' method which
    # needs to override the 'redirect' method in BrowserResponse
    def __init__(self, header_output=None, http_transaction=None):
        super(LaunchpadBrowserResponse, self).__init__(
                header_output, http_transaction
                )

    def redirect(self, location, status=None, temporary_if_possible=False):
        """Do a redirect.

        If temporary_if_possible is True, then do a temporary redirect
        if this is a HEAD or GET, otherwise do a 303.

        See RFC 2616.

        The interface doesn't say that redirect returns anything.
        However, Zope's implementation does return the location given.  This
        is largely useless, as it is just the location given which is often
        relative.  So we won't return anything.
        """
        if temporary_if_possible:
            assert status is None, (
                "Do not set 'status' if also setting "
                "'temporary_if_possible'.")
            method = self._request.method
            if method == 'GET' or method == 'HEAD':
                status = 307
            else:
                status = 303
        super(LaunchpadBrowserResponse, self).redirect(
                unicode(location).encode('UTF-8'), status=status
                )


def adaptResponseToSession(response):
    """Adapt LaunchpadBrowserResponse to ISession"""
    return ISession(response._request)


def adaptRequestToResponse(request):
    """Adapt LaunchpadBrowserRequest to LaunchpadBrowserResponse"""
    return request.response


class LaunchpadTestRequest(TestRequest):
    """Mock request for use in unit and functional tests.

    >>> request = LaunchpadTestRequest(SERVER_URL='http://127.0.0.1/foo/bar')

    This class subclasses TestRequest - the standard Mock request object
    used in unit tests

    >>> isinstance(request, TestRequest)
    True

    It provides LaunchpadLayer and adds a mock INotificationRequest
    implementation.

    >>> canonical.launchpad.layers.LaunchpadLayer.providedBy(request)
    True
    >>> INotificationRequest.providedBy(request)
    True
    >>> request.uuid == request.response.uuid
    True
    >>> request.notifications is request.response.notifications
    True

    It also provides the form_ng attribute that is available from
    LaunchpadBrowserRequest.

    >>> from zope.interface.verify import verifyObject
    >>> verifyObject(IBrowserFormNG, request.form_ng)
    True

    It also provides the  hooks for popup calendar iframes:

    >>> request.needs_datetimepicker_iframe
    False
    >>> request.needs_datepicker_iframe
    False

    And for JSON and GMap2:

    >>> request.needs_json
    False
    >>> request.needs_gmap2
    False

    """
    implements(INotificationRequest, IBasicLaunchpadRequest, IParticipation,
               canonical.launchpad.layers.LaunchpadLayer)
    # These two attributes satisfy IParticipation.
    principal = None
    interaction = None

    def __init__(self, body_instream=None, environ=None, form=None,
                 skin=None, outstream=None, method='GET', **kw):
        super(LaunchpadTestRequest, self).__init__(
            body_instream=body_instream, environ=environ, form=form,
            skin=skin, outstream=outstream, REQUEST_METHOD=method, **kw)
        self.traversed_objects = []
        self.needs_datepicker_iframe = False
        self.needs_datetimepicker_iframe = False
        self.needs_json = False
        self.needs_gmap2 = False

    @property
    def uuid(self):
        return self.response.uuid

    @property
    def notifications(self):
        """See INotificationRequest."""
        return self.response.notifications

    @property
    def stepstogo(self):
        """See IBasicLaunchpadRequest."""
        return StepsToGo(self)

    def getNearest(self, *some_interfaces):
        """See IBasicLaunchpadRequest."""
        return None, None

    def setInWSGIEnvironment(self, key, value):
        """See IBasicLaunchpadRequest."""
        self._orig_env[key] = value

    def _createResponse(self):
        """As per zope.publisher.browser.BrowserRequest._createResponse"""
        return LaunchpadTestResponse()

    @property
    def form_ng(self):
        """See ILaunchpadBrowserApplicationRequest."""
        return BrowserFormNG(self.form)

    def setPrincipal(self, principal):
        """See `IPublicationRequest`."""
        self.principal = principal


class LaunchpadTestResponse(LaunchpadBrowserResponse):
    """Mock response for use in unit and functional tests.

    >>> request = LaunchpadTestRequest()
    >>> response = request.response
    >>> isinstance(response, LaunchpadTestResponse)
    True
    >>> INotificationResponse.providedBy(response)
    True

    >>> response.addWarningNotification('Warning Notification')
    >>> request.notifications[0].message
    u'Warning Notification'
    """
    implements(INotificationResponse)

    uuid = 'LaunchpadTestResponse'

    _notifications = None

    @property
    def notifications(self):
        if self._notifications is None:
            self._notifications = NotificationList()
        return self._notifications


class DebugLayerRequestFactory(HTTPPublicationRequestFactory):
    """RequestFactory that sets the DebugLayer on a request."""

    def __call__(self, input_stream, env, output_stream=None):
        """See zope.app.publication.interfaces.IPublicationRequestFactory"""
        assert output_stream is None, 'output_stream is deprecated in Z3.2'

        # Mark the request with the 'canonical.launchpad.layers.debug' layer
        request = HTTPPublicationRequestFactory.__call__(
            self, input_stream, env)
        canonical.launchpad.layers.setFirstLayer(
            request, canonical.launchpad.layers.DebugLayer)
        return request


class LaunchpadAccessLogger(CommonAccessLogger):

    def log(self, task):
        """Receives a completed task and logs it in launchpad log format.

        task IP address
        X_FORWARDED_FOR
        HOST
        datetime task started
        request string  (1st line of request)
        response status
        response bytes written
        number of sql statements
        request duration
        number of ticks during traversal
        number of ticks during publication
        launchpad user id
        launchpad page id
        REFERER
        USER_AGENT

        """
        request_headers = task.request_data.headers
        cgi_env = task.getCGIEnvironment()

        x_forwarded_for = request_headers.get('X_FORWARDED_FOR', '')
        host = request_headers.get('HOST', '')
        start_time = self.log_date_string(task.start_time)
        first_line = task.request_data.first_line
        status = task.status
        bytes_written = task.bytes_written
        userid = cgi_env.get('launchpad.userid', '')
        pageid = cgi_env.get('launchpad.pageid', '')
        sql_statements = cgi_env.get('launchpad.sqlstatements', 0)
        request_duration = cgi_env.get('launchpad.requestduration', 0)
        traversal_ticks = cgi_env.get('launchpad.traversalticks', 0)
        publication_ticks = cgi_env.get('launchpad.publicationticks', 0)
        referer = request_headers.get('REFERER', '')
        user_agent = request_headers.get('USER_AGENT', '')

        log_template = (' - "%s" "%s" [%s] "%s" %s %d %d %s %s '
                        '%s "%s" "%s" "%s" "%s"\n')
        self.output.logRequest(
            task.channel.addr[0],
            log_template % (
                x_forwarded_for,
                host,
                start_time,
                first_line,
                status,
                bytes_written,
                sql_statements,
                request_duration,
                traversal_ticks,
                publication_ticks,
                userid,
                pageid,
                referer,
                user_agent
                )
           )


http = wsgi.ServerType(
    WSGIHTTPServer,
    WSGIPublisherApplication,
    LaunchpadAccessLogger,
    8080,
    True)

pmhttp = wsgi.ServerType(
    PMDBWSGIHTTPServer,
    WSGIPublisherApplication,
    LaunchpadAccessLogger,
    8081,
    True)

debughttp = wsgi.ServerType(
    WSGIHTTPServer,
    WSGIPublisherApplication,
    LaunchpadAccessLogger,
    8082,
    True,
    requestFactory=DebugLayerRequestFactory)

privatexmlrpc = wsgi.ServerType(
    WSGIHTTPServer,
    WSGIPublisherApplication,
    LaunchpadAccessLogger,
    8080,
    True)


# ---- mainsite

class MainLaunchpadPublication(LaunchpadBrowserPublication):
    """The publication used for the main Launchpad site."""

# ---- blueprint

class BlueprintBrowserRequest(LaunchpadBrowserRequest):
    implements(canonical.launchpad.layers.BlueprintLayer)

class BlueprintPublication(LaunchpadBrowserPublication):
    """The publication used for the Blueprint site."""

# ---- code

class CodePublication(LaunchpadBrowserPublication):
    """The publication used for the Code site."""

class CodeBrowserRequest(LaunchpadBrowserRequest):
    implements(canonical.launchpad.layers.CodeLayer)

# ---- translations

class TranslationsPublication(LaunchpadBrowserPublication):
    """The publication used for the Translations site."""

class TranslationsBrowserRequest(LaunchpadBrowserRequest):
    implements(canonical.launchpad.layers.TranslationsLayer)

# ---- bugs

class BugsPublication(LaunchpadBrowserPublication):
    """The publication used for the Bugs site."""

class BugsBrowserRequest(LaunchpadBrowserRequest):
    implements(canonical.launchpad.layers.BugsLayer)

# ---- answers

class AnswersPublication(LaunchpadBrowserPublication):
    """The publication used for the Answers site."""

class AnswersBrowserRequest(LaunchpadBrowserRequest):
    implements(canonical.launchpad.layers.AnswersLayer)

# ---- shipit

class ShipItPublication(LaunchpadBrowserPublication):
    """The publication used for the ShipIt sites."""

    root_object_interface = IShipItApplication

class UbuntuShipItBrowserRequest(LaunchpadBrowserRequest):
    implements(canonical.launchpad.layers.ShipItUbuntuLayer)

    @property
    def icing_url(self):
        """The URL to the directory containing resources for this request."""
        return "%s+icing-ubuntu/rev%d" % (
            allvhosts.configs['shipitubuntu'].rooturl,
            canonical.launchpad.versioninfo.revno)


class KubuntuShipItBrowserRequest(LaunchpadBrowserRequest):
    implements(canonical.launchpad.layers.ShipItKUbuntuLayer)

    @property
    def icing_url(self):
        """The URL to the directory containing resources for this request."""
        return "%s+icing-kubuntu/rev%d" % (
            allvhosts.configs['shipitkubuntu'].rooturl,
            canonical.launchpad.versioninfo.revno)


class EdubuntuShipItBrowserRequest(LaunchpadBrowserRequest):
    implements(canonical.launchpad.layers.ShipItEdUbuntuLayer)

    @property
    def icing_url(self):
        """The URL to the directory containing resources for this request."""
        return "%s+icing-edubuntu/rev%d" % (
            allvhosts.configs['shipitedubuntu'].rooturl,
            canonical.launchpad.versioninfo.revno)

# ---- feeds

class FeedsPublication(LaunchpadBrowserPublication):
    """The publication used for Launchpad feed requests."""

    root_object_interface = IFeedsApplication

    def traverseName(self, request, ob, name):
        """Override traverseName to restrict urls on feeds.launchpad.net.

        Feeds.lp.net should only serve classes that implement the IFeed
        interface or redirect to some other url.
        """
        # LaunchpadImageFolder is imported here to avoid an import loop.
        from canonical.launchpad.browser.launchpad import LaunchpadImageFolder
        result = super(FeedsPublication, self).traverseName(request, ob, name)
        if len(request.stepstogo) == 0:
            # The url has been fully traversed. Now we can check that
            # the result is a feed, an image, or a redirection.
            naked_result = removeSecurityProxy(result)
            if (IFeed.providedBy(result) or
                isinstance(naked_result, LaunchpadImageFolder) or
                getattr(naked_result, 'status', None) == 301):
                return result
            else:
                raise NotFound(self, '', request)
        else:
            # There are still url segments to traverse.
            return result

    def getPrincipal(self, request):
        """For feeds always return the anonymous user."""
        auth_utility = getUtility(IPlacelessAuthUtility)
        return auth_utility.unauthenticatedPrincipal()


class FeedsBrowserRequest(LaunchpadBrowserRequest):
    """Request type for a launchpad feed."""
    implements(canonical.launchpad.layers.FeedsLayer)

# ---- web service

class WebServicePublication(LaunchpadBrowserPublication):
    """The publication used for Launchpad web service requests."""

    root_object_interface = IWebServiceApplication

    def getApplication(self, request):
        """See `zope.publisher.interfaces.IPublication`.

        Always use the web service application to serve web service
        resources, no matter what application is normally used to serve
        the underlying objects.
        """
        return getUtility(IWebServiceApplication)

    def traverseName(self, request, ob, name):
        """See `zope.publisher.interfaces.IPublication`.

        In addition to the default traversal implementation, this publication
        also handle traversal to collection scoped into an entry.
        """
        # If this is the last traversal step, then look first for a scoped
        # collection. This is done because although Navigation handles
        # traversal to entries in a scoped collection, they don't usually
        # handle traversing to the scoped collection itself.
        if len(request.getTraversalStack()) == 0:
            try_special_traversal = True
            try:
                entry = IEntry(ob)
            except TypeError:
                try_special_traversal = False
            result = None
            if try_special_traversal:
                field = entry.schema.get(name)
                if ICollectionField.providedBy(field):
                    result = self._traverseToScopedCollection(
                        request, entry, field, name)
                elif IBytes.providedBy(field):
                    result = self._traverseToByteStorage(
                        request, entry, field, name)
            if result is not None:
                return result
        return super(WebServicePublication, self).traverseName(
            request, ob, name)

    def _traverseToByteStorage(self, request, entry, field, name):
        """Try to traverse to a byte storage resource in entry."""
        # Even if the library file is None, we want to allow
        # traversal, because the request might be a PUT request
        # creating a file here.
        return getMultiAdapter((entry, field.bind(entry)), IByteStorage)

    def _traverseToScopedCollection(self, request, entry, field, name):
        """Try to traverse to a collection in entry.

        This is done because we don't usually traverse to attributes
        representing a collection in our regular Navigation.

        This method returns None if a scoped collection cannot be found.
        """
        collection = getattr(entry, name, None)
        if collection is None:
            return None
        scoped_collection = ScopedCollection(entry.context, entry)
        # Tell the IScopedCollection object what collection it's managing,
        # and what the collection's relationship is to the entry it's
        # scoped to.
        scoped_collection.collection = collection
        scoped_collection.relationship = field
        return scoped_collection

    def getDefaultTraversal(self, request, ob):
        """See `zope.publisher.interfaces.browser.IBrowserPublication`.

        The WebService doesn't use the getDefaultTraversal() extension
        mechanism, because it only applies to GET, HEAD, and POST methods.

        See getResource() for the alternate mechanism.
        """
        # Don't traverse to anything else.
        return ob, None

    def getResource(self, request, ob):
        """Return the resource that can publish the object ob.

        This is done at the end of traversal.  If the published object
        supports the ICollection, or IEntry interface we wrap it into the
        appropriate resource.
        """
        if (ICollection.providedBy(ob) or
            queryAdapter(ob, ICollection) is not None):
            # Object supports ICollection protocol.
            resource = CollectionResource(ob, request)
        elif (IEntry.providedBy(ob) or
              queryAdapter(ob, IEntry) is not None):
            # Object supports IEntry protocol.
            resource = EntryResource(ob, request)
        elif queryMultiAdapter((ob, request), IHTTPResource) is not None:
            # Object can be adapted to a resource.
            resource = queryMultiAdapter((ob, request), IHTTPResource)
        elif IHTTPResource.providedBy(ob):
            # A resource knows how to take care of itself.
            return ob
        elif zope_isinstance(ob, RedirectionView):
            # A redirection should be served as is.
            return ob
        else:
            # This object should not be published on the web service.
            raise NotFound(ob, '')

        # Wrap the resource in a security proxy.
        return ProxyFactory(resource)

    def finishReadOnlyRequest(self, txn):
        """Commit the transaction so that created OAuthNonces are stored."""
        txn.commit()

    def getPrincipal(self, request):
        # Fetch OAuth authorization information from the request.
        form = get_oauth_authorization(request)

        consumer_key = form.get('oauth_consumer_key')
        consumer = getUtility(IOAuthConsumerSet).getByKey(consumer_key)
        if consumer is None:
            raise Unauthorized('Unknown consumer (%s).' % consumer_key)
        token_key = form.get('oauth_token')
        token = consumer.getAccessToken(token_key)
        if token is None:
            raise Unauthorized('Unknown access token (%s).' % token_key)
        nonce = form.get('oauth_nonce')
        timestamp = form.get('oauth_timestamp')
        try:
            token.ensureNonce(nonce, timestamp)
        except NonceAlreadyUsed, e:
            raise Unauthorized('Invalid nonce/timestamp: %s' % e)
        now = datetime.now(pytz.timezone('UTC'))
        if token.permission == OAuthPermission.UNAUTHORIZED:
            raise Unauthorized('Unauthorized token (%s).' % token.key)
        elif token.date_expires is not None and token.date_expires <= now:
            raise Unauthorized('Expired token (%s).' % token.key)
        elif not check_oauth_signature(request, consumer, token):
            raise Unauthorized('Invalid signature.')
        else:
            # Everything is fine, let's return the principal.
            pass
        principal = getUtility(IPlacelessLoginSource).getPrincipal(
            token.person.id, access_level=token.permission,
            scope=token.context)

        # Make sure the principal is a member of the beta test team.
        # XXX leonardr 2008-05-22 spec=api-bugs-remote:
        # Once we launch the web service this code will be removed.
        people = getUtility(IPersonSet)
        webservice_beta_team_name = config.vhost.api.beta_test_team
        if webservice_beta_team_name is not None:
            webservice_beta_team = people.getByName(
                webservice_beta_team_name)
            person = IPerson(principal)
            if not person.inTeam(webservice_beta_team):
                raise Unauthorized(person.name +
                                   " is not a member of the beta test team.")
        return principal


class WebServiceRequestTraversal:
    """Mixin providing web-service resource wrapping in traversal.

    This is implemented as a mixin, because we want the WebServiceTestRequest
    to use the same mechanism. And since the Launchpad request class
    hierarchy is a mess, it's simple to use a mixin.
    """

    def traverse(self, ob):
        """See `zope.publisher.interfaces.IPublisherRequest`.

        WebService requests call the WebServicePublication.getResource()
        on the result of the default traversal.
        """
        stack = self.getTraversalStack()
        # Only accept versioned URLs.
        if len(stack) > 0:
            last_component = stack.pop()
        else:
            last_component = ''
        if last_component == 'beta':
            self.setTraversalStack(stack)
            self.setVirtualHostRoot(names=('beta', ))
        else:
            raise NotFound(self, '', self)
        result = super(WebServiceRequestTraversal, self).traverse(ob)
        return self.publication.getResource(self, result)


class WebServiceClientRequest(WebServiceRequestTraversal,
                              LaunchpadBrowserRequest):
    """Request type for a resource published through the web service."""
    implements(canonical.launchpad.layers.WebServiceLayer)


class WebServiceTestRequest(WebServiceRequestTraversal, LaunchpadTestRequest):
    """Test request for the webservice.

    It provides the WebServiceLayer and supports the getResource()
    web publication hook.
    """
    implements(canonical.launchpad.layers.WebServiceLayer)

    def __init__(self, body_instream=None, environ=None, **kw):
        test_environ = {
            'SERVER_URL': 'http://api.launchpad.dev',
            'HTTP_HOST': 'api.launchpad.dev',
            }
        if environ is not None:
            test_environ.update(environ)
        super(WebServiceTestRequest, self).__init__(
            body_instream=body_instream, environ=test_environ, **kw)


# ---- openid

class IdPublication(LaunchpadBrowserPublication):
    """The publication used for OpenID requests."""

    root_object_interface = IOpenIDApplication


class IdBrowserRequest(LaunchpadBrowserRequest):
    implements(canonical.launchpad.layers.IdLayer)


# XXX sinzui 2008-09-04 bug=264783:
# Remove OpenIDPublication and OpenIDBrowserRequest.
class OpenIDPublication(LaunchpadBrowserPublication):
    """The publication used for old OpenID requests."""

    root_object_interface = IOpenIDApplication


class OpenIDBrowserRequest(LaunchpadBrowserRequest):
    implements(canonical.launchpad.layers.OpenIDLayer)


# ---- xmlrpc

class PublicXMLRPCPublication(LaunchpadBrowserPublication):
    """The publication used for public XML-RPC requests."""
    def handleException(self, object, request, exc_info, retry_allowed=True):
        LaunchpadBrowserPublication.handleException(
                self, object, request, exc_info, retry_allowed
                )
        OpStats.stats['xml-rpc faults'] += 1

    def endRequest(self, request, object):
        OpStats.stats['xml-rpc requests'] += 1
        return LaunchpadBrowserPublication.endRequest(self, request, object)


class PublicXMLRPCRequest(BasicLaunchpadRequest, XMLRPCRequest,
                          ErrorReportRequest):
    """Request type for doing public XML-RPC in Launchpad."""

    def _createResponse(self):
        return PublicXMLRPCResponse()


class PublicXMLRPCResponse(XMLRPCResponse):
    """Response type for doing public XML-RPC in Launchpad."""

    def handleException(self, exc_info):
        # If we don't have a proper xmlrpclib.Fault, and we have
        # logged an OOPS, create a Fault that reports the OOPS ID to
        # the user.
        exc_value = exc_info[1]
        if not isinstance(exc_value, xmlrpclib.Fault):
            request = get_current_browser_request()
            if request is not None and request.oopsid is not None:
                exc_info = (xmlrpclib.Fault,
                            xmlrpclib.Fault(-1, request.oopsid),
                            None)
        XMLRPCResponse.handleException(self, exc_info)


class PrivateXMLRPCPublication(PublicXMLRPCPublication):
    """The publication used for private XML-RPC requests."""

    root_object_interface = IPrivateApplication

    def traverseName(self, request, ob, name):
        """Traverse to an end point or let normal traversal do its thing."""
        assert isinstance(request, PrivateXMLRPCRequest), (
            'Not a private XML-RPC request')
        missing = object()
        end_point = getattr(ob, name, missing)
        if end_point is missing:
            return super(PrivateXMLRPCPublication, self).traverseName(
                request, ob, name)
        return end_point


class PrivateXMLRPCRequest(PublicXMLRPCRequest):
    """Request type for doing private XML-RPC in Launchpad."""
    # For now, the same as public requests.

# ---- Protocol errors

class ProtocolErrorRequest(LaunchpadBrowserRequest):
    """An HTTP request that happened to result in an HTTP error."""

    def traverse(self, object):
        """It's already been determined that there's an error. Return None."""
        return None


class ProtocolErrorPublicationFactory:
    """This class publishes error messages in response to protocol errors."""

    def __init__(self, status, headers=None):
        """Store the headers and status for turning into a parameterized
        publication.
        """
        if not headers:
            headers = {}
        self.status = status
        self.headers = headers

    def __call__(self, db):
        """Create a parameterized publication object."""
        return ProtocolErrorPublication(self.status, self.headers)


class ProtocolErrorPublication(LaunchpadBrowserPublication):
    """Publication used for requests that turn out to be protocol errors."""

    def __init__(self, status, headers):
        """Prepare to construct a ProtocolErrorException

        :param status: The HTTP status to send
        :param headers: Any HTTP headers that should be sent.
        """
        super(ProtocolErrorPublication, self).__init__(None)
        self.status = status
        self.headers = headers

    def callObject(self, request, object):
        """Raise an approprate exception for this protocol error."""
        if self.status == 404:
            raise NotFound(self, '', request)
        else:
            raise ProtocolErrorException(self.status, self.headers)


class ProtocolErrorException(Exception):
    """An exception for requests that turn out to be protocol errors."""
    implements(ILaunchpadProtocolError)

    def __init__(self, status, headers):
        """Store status and headers for rendering in the HTTP response."""
        Exception.__init__(self)
        self.status = status
        self.headers = headers

    def __str__(self):
        """A protocol error can be well-represented by its HTTP status code.
        """
        return "Protocol error: %s" % self.status


def launchpad_default_timeout():
    """Return the time before the request should be expired."""
    timeout = config.database.db_statement_timeout
    if timeout is None:
        return None
    left = timeout - get_request_duration()
    if left < 0:
        raise RequestExpired('request expired.')
    return left


def set_launchpad_default_timeout(event):
    """Set the LAZR default timeout function."""
    set_default_timeout_function(launchpad_default_timeout)


def register_launchpad_request_publication_factories():
    """Register our factories with the Zope3 publisher.

    DEATH TO ZCML!
    """
    VHRP = VirtualHostRequestPublicationFactory

    factories = [
        VHRP('mainsite', LaunchpadBrowserRequest, MainLaunchpadPublication,
             handle_default_host=True),
        VHRP('blueprints', BlueprintBrowserRequest, BlueprintPublication),
        VHRP('code', CodeBrowserRequest, CodePublication),
        VHRP('translations', TranslationsBrowserRequest,
             TranslationsPublication),
        VHRP('bugs', BugsBrowserRequest, BugsPublication),
        VHRP('answers', AnswersBrowserRequest, AnswersPublication),
<<<<<<< HEAD
        VHRP('id', IdBrowserRequest, IdPublication),
        # XXX sinzui 2008-09-04 bug=264783: Remove openid.
        VHRP('openid', OpenIdBrowserRequest, OpenIdPublication),
=======
        VHRP('openid', OpenIDBrowserRequest, OpenIDPublication),
>>>>>>> 70fade56
        VHRP('shipitubuntu', UbuntuShipItBrowserRequest,
             ShipItPublication),
        VHRP('shipitkubuntu', KubuntuShipItBrowserRequest,
             ShipItPublication),
        VHRP('shipitedubuntu', EdubuntuShipItBrowserRequest,
             ShipItPublication),
        VHRP('feeds', FeedsBrowserRequest, FeedsPublication),
        WebServiceRequestPublicationFactory('api', WebServiceClientRequest,
                                            WebServicePublication),
        XMLRPCRequestPublicationFactory('xmlrpc', PublicXMLRPCRequest,
                                        PublicXMLRPCPublication)
        ]

    # We may also have a private XML-RPC server.
    private_port = None
    for server in config.servers:
        if server.type == 'PrivateXMLRPC':
            ip, private_port = server.address
            break

    if private_port is not None:
        factories.append(XMLRPCRequestPublicationFactory(
            'xmlrpc_private', PrivateXMLRPCRequest,
            PrivateXMLRPCPublication, port=private_port))

    # Register those factories, in priority order corresponding to
    # their order in the list. This means picking a large number for
    # the first factory and giving each subsequent factory the next
    # lower number. We need to leave one space left over for the
    # catch-all handler defined below, so we start at
    # len(factories)+1.
    for priority, factory in enumerate(factories):
        publisher_factory_registry.register(
            "*", "*", factory.vhost_name, len(factories)-priority+1, factory)

    # Register a catch-all "not found" handler at the lowest priority.
    publisher_factory_registry.register(
        "*", "*", "*", 0, NotFoundRequestPublicationFactory())

register_launchpad_request_publication_factories()<|MERGE_RESOLUTION|>--- conflicted
+++ resolved
@@ -1334,13 +1334,9 @@
              TranslationsPublication),
         VHRP('bugs', BugsBrowserRequest, BugsPublication),
         VHRP('answers', AnswersBrowserRequest, AnswersPublication),
-<<<<<<< HEAD
         VHRP('id', IdBrowserRequest, IdPublication),
         # XXX sinzui 2008-09-04 bug=264783: Remove openid.
-        VHRP('openid', OpenIdBrowserRequest, OpenIdPublication),
-=======
         VHRP('openid', OpenIDBrowserRequest, OpenIDPublication),
->>>>>>> 70fade56
         VHRP('shipitubuntu', UbuntuShipItBrowserRequest,
              ShipItPublication),
         VHRP('shipitkubuntu', KubuntuShipItBrowserRequest,
