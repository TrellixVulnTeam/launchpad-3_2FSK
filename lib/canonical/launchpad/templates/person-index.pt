<html xmlns="http://www.w3.org/1999/xhtml" xml:lang="en"
      lang="en"
      metal:use-macro="context/@@main_template/master"
      i18n:domain="launchpad">

<head>
    <tal:block metal:fill-slot="head_epilogue">
        <link rel="meta" type="application/rdf+xml" title="FOAF" href="+rdf"
            tal:condition="context/preferredemail" />
    </tal:block>
</head>

<body>

<metal:leftportlets fill-slot="portlets_one">
    <div tal:replace="structure context/@@+portlet-views" />
</metal:leftportlets>

<metal:rightportlets fill-slot="portlets_two">
<<<<<<< HEAD
    <div tal:replace="structure view/actionsPortlet" />
    <div tal:replace="structure view/calendarInfoPortlet" />
=======
    <div tal:replace="structure context/@@+portlet-actions" />
>>>>>>> 8af608de
</metal:rightportlets>

<div metal:fill-slot="main">

      <h1><span tal:content="context/browsername">browsername</span>
      <i tal:condition="context/ubuntite">(Ubuntite)</i></h1>

      <br/>

        <table>
          <tr>
            <td>Name:</td>
            <td tal:content="string:${context/browsername} 
                            (${context/name})">NAME(NICK)</td>
          </tr>

          <tr tal:condition="context/teamowner">
            <td>Owner:</td>
            <td><a tal:attributes="href string:../${context/teamowner/name}"
                   tal:content="context/teamowner/browsername"></a></td>
          </tr>

          <tr tal:condition="context/teamdescription">
            <td>Description:</td>
            <td tal:content="context/teamdescription">DESCRIPTION</td>
          </tr>
               
          <tal:dummy tal:condition="request/lp:person">
          <tal:dummy tal:condition="context/preferredemail">
          <tr>
            <td>Email:</td>
            <td><span tal:replace="structure view/htmlEmail"></span></td>
          </tr>
          </tal:dummy>

          <tal:dummy tal:condition="not: context/preferredemail">
            <tal:dummy tal:condition="not: context/validatedemails">
            <tr>
              <td>Email:</td>
              <td>0 validated email addresses 
                [<a href="+emails">Add or validate emails</a>]</td>
            </tr>
            </tal:dummy>

            <tal:dummy tal:condition="context/validatedemails">
            <tr>
              <td>Email:</td>
              <td><span tal:content="context/validatedemails/count:len" />
                  validated email addresses. [<a href="+emails">Add emails or
                    set one of yours as preferred</a>]
              </td>
            </tal:dummy>
          </tal:dummy>
          </tal:dummy>

          <tr tal:condition="context/wiki">
            <td>Wiki:</td>
            <td><a tal:attributes="href string:${context/wiki/wiki}${context/wiki/wikiname}">Wiki</a>
            </td>
          </tr>

          <tr tal:condition="context/irc">
            <td>IRC:</td>
            <td><span tal:content="context/irc/nickname"/> at 
                <span tal:content="context/irc/network"/>
            </td>
          </tr> 

          <tr tal:condition="context/jabber">
            <td>Jabber:</td>
            <td tal:content="context/jabber/jabberid"></td>
          </tr> 

          <tr tal:condition="context/archuser">
            <td>Arch User:</td>
            <td tal:content="context/archuser/archuserid"></td>
          </tr>

          <tr tal:condition="context/karma">
            <td>Karma:</td>
            <td tal:content="context/karma"></td>
          </tr>

          <tr>
            <td>GPG Keys:</td>
            <td>
              <span tal:replace="view/gpgkeysCount">0</span> GPG key(s)
            </td>
          </tr>

          <tr tal:condition="context/sshkeys">
            <td>SSH Keys:</td>
            <td>
              <a href="+sshkey"><span tal:replace="view/sshkeysCount">0</span> SSH key(s)</a>
            </td>
          </tr>

        </table>


        <!-- Teams which I'm a member of -->
        <div tal:condition="context/memberships">
          <fieldset>
            <legend><span tal:replace="context/browsername"></span> is
            </legend>
            <table>
              <tr tal:repeat="membership context/memberships">
                <td>
                  <span tal:replace="membership/statusname"></span> of 
                  <a tal:attributes="href string:../${membership/team/name}"
                     tal:content="membership/team/browsername">foo</a>
                </td>
            </tr>
            </table>
          </fieldset>
        </div>

    </div> 
</body>
</html><|MERGE_RESOLUTION|>--- conflicted
+++ resolved
@@ -17,12 +17,8 @@
 </metal:leftportlets>
 
 <metal:rightportlets fill-slot="portlets_two">
-<<<<<<< HEAD
-    <div tal:replace="structure view/actionsPortlet" />
-    <div tal:replace="structure view/calendarInfoPortlet" />
-=======
     <div tal:replace="structure context/@@+portlet-actions" />
->>>>>>> 8af608de
+    <div tal:replace="structure context/@@+portlet-calendar" />
 </metal:rightportlets>
 
 <div metal:fill-slot="main">
