--- conflicted
+++ resolved
@@ -15,8 +15,8 @@
 A new Archive can be created by passing a name and an owner
 
   >>> name16 = getUtility(IPersonSet).getByName('name16')
-  >>> sandbox_archive = archive_set.new(purpose=ArchivePurpose.PPA, 
-  ...     owner=name16)
+  >>> sandbox_archive = archive_set.new(
+  ...    purpose=ArchivePurpose.PPA, owner=name16)
 
   >>> verifyObject(IArchive, sandbox_archive)
   True
@@ -165,7 +165,6 @@
   >>> [archive.owner.name for archive in archive_set.getAllPPAs()]
   [u'cprov', u'sabdfl', u'no-priv', u'name16']
 
-
 IArchiveSet.getByDistroPurpose retrieves an IArchive given a distribution
 and an ArchivePurpose:
 
@@ -174,7 +173,6 @@
   ...     ubuntutest, ArchivePurpose.COMMERCIAL)
   >>> commercial_archive.description
   u'Commercial archive'
-
 
 Iteration over the own utility is performed against all archives,
 including the *main_archives*:
@@ -187,8 +185,4 @@
   ...     else:
   ...          ppas += 1
   >>> main_archives, ppas
-<<<<<<< HEAD
-  (7, 4)
-=======
-  (9, 3)
->>>>>>> 2c211663
+  (9, 4)