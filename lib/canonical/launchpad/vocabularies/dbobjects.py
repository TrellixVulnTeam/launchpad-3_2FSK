# Copyright 2004-2009 Canonical Ltd.  All rights reserved.

"""Vocabularies pulling stuff from the database.

You probably don't want to use these classes directly - see the
docstring in __init__.py for details.
"""

__metaclass__ = type

__all__ = [
    'ActiveMailingListVocabulary',
    'BountyVocabulary',
    'BranchRestrictedOnProductVocabulary',
    'BranchVocabulary',
    'BugNominatableSeriesesVocabulary',
    'BugTrackerVocabulary',
    'BugVocabulary',
    'BugWatchVocabulary',
    'CommercialProjectsVocabulary',
    'ComponentVocabulary',
    'CountryNameVocabulary',
    'DistributionOrProductOrProjectVocabulary',
    'DistributionOrProductVocabulary',
    'DistributionUsingMaloneVocabulary',
    'DistributionVocabulary',
    'DistroSeriesVocabulary',
    'FeaturedProjectVocabulary',
    'FilteredDeltaLanguagePackVocabulary',
    'FilteredDistroArchSeriesVocabulary',
    'FilteredDistroSeriesVocabulary',
    'FilteredFullLanguagePackVocabulary',
    'FilteredLanguagePackVocabulary',
    'FilteredProductSeriesVocabulary',
    'FutureSprintVocabulary',
    'KarmaCategoryVocabulary',
    'LanguageVocabulary',
    'MilestoneVocabulary',
    'NonMergedPeopleAndTeamsVocabulary',
    'PPAVocabulary',
    'PackageReleaseVocabulary',
    'PersonAccountToMergeVocabulary',
    'PersonActiveMembershipVocabulary',
    'ProcessorFamilyVocabulary',
    'ProcessorVocabulary',
    'ProductReleaseVocabulary',
    'ProductSeriesVocabulary',
    'ProductVocabulary',
    'ProjectVocabulary',
    'SpecificationDepCandidatesVocabulary',
    'SpecificationDependenciesVocabulary',
    'SpecificationVocabulary',
    'SprintVocabulary',
    'TranslatableLanguageVocabulary',
    'TranslationGroupVocabulary',
    'TranslationMessageVocabulary',
    'TranslationTemplateVocabulary',
    'UserTeamsParticipationVocabulary',
    'UserTeamsParticipationPlusSelfVocabulary',
    'ValidPersonOrTeamVocabulary',
    'ValidPersonVocabulary',
    'ValidTeamMemberVocabulary',
    'ValidTeamOwnerVocabulary',
    'ValidTeamVocabulary',
    'WebBugTrackerVocabulary',
    'person_team_participations_vocabulary_factory',
    'project_products_using_malone_vocabulary_factory',
    'project_products_vocabulary_factory',
    ]

import cgi
from operator import attrgetter

from sqlobject import AND, CONTAINSSTRING, OR, SQLObjectNotFound
<<<<<<< HEAD
from storm.expr import LeftJoin, SQL, And, Or, Like, Lower, Not
=======
from storm.expr import Join, LeftJoin, SQL, And, Or, Lower, Not
>>>>>>> 1de997f7
from zope.component import getUtility
from zope.interface import implements
from zope.schema.interfaces import IVocabulary, IVocabularyTokenized
from zope.schema.vocabulary import SimpleTerm, SimpleVocabulary
from zope.security.proxy import isinstance as zisinstance
from zope.security.proxy import removeSecurityProxy

from canonical.cachedproperty import cachedproperty
from canonical.launchpad.database import (
<<<<<<< HEAD
    Account, Archive, Bounty, Branch, BranchSet, Bug, BugTracker, BugWatch,
    Component, Country, Distribution, DistroArchSeries, DistroSeries,
    EmailAddress, FeaturedProject, KarmaCategory, Language, LanguagePack,
    MailingList, Milestone, POTemplate, Person, PillarName, Processor,
    ProcessorFamily, Product, ProductRelease, ProductSeries, Project,
    SourcePackageRelease, Specification, Sprint, TeamParticipation,
    TranslationGroup, TranslationMessage)
=======
    Account, Archive, Bounty, Branch, Bug, BugTracker, BugWatch, Component,
    Country, Distribution, DistroArchSeries, DistroSeries, EmailAddress,
    FeaturedProject, KarmaCategory, Language, LanguagePack, MailingList,
    Milestone, POTemplate, Person, PillarName, Processor, ProcessorFamily,
    Product, ProductRelease, ProductSeries, Project, SourcePackageRelease,
    Specification, Sprint, TeamParticipation, TranslationGroup,
    TranslationMessage)
>>>>>>> 1de997f7
from canonical.launchpad.database.stormsugar import StartsWith

from canonical.database.sqlbase import SQLBase, quote_like, quote, sqlvalues
from canonical.launchpad.helpers import shortlist
from canonical.launchpad.interfaces.archive import ArchivePurpose
from canonical.launchpad.interfaces.branch import IBranch
from canonical.launchpad.interfaces.branchcollection import IAllBranches
from canonical.launchpad.interfaces.bugtask import (
    IBugTask, IDistroBugTask, IDistroSeriesBugTask, IProductSeriesBugTask,
    IUpstreamBugTask)
from canonical.launchpad.interfaces.bugtracker import BugTrackerType
from canonical.launchpad.interfaces.distribution import IDistribution
from canonical.launchpad.interfaces.distributionsourcepackage import (
    IDistributionSourcePackage)
from canonical.launchpad.interfaces.distroseries import (
    DistroSeriesStatus, IDistroSeries)
from canonical.launchpad.interfaces.emailaddress import (
    EmailAddressStatus, IEmailAddressSet)
from canonical.launchpad.interfaces.language import ILanguage
from canonical.launchpad.interfaces.languagepack import LanguagePackType
from canonical.launchpad.interfaces.mailinglist import (
    IMailingListSet, MailingListStatus)
from canonical.launchpad.interfaces.milestone import (
    IMilestoneSet, IProjectMilestone)
from canonical.launchpad.interfaces.person import (
    IPerson, IPersonSet, ITeam, PersonVisibility)
from canonical.launchpad.interfaces.pillar import IPillarName
from canonical.launchpad.interfaces.product import (
    IProduct, IProductSet, License)
from canonical.launchpad.interfaces.productseries import IProductSeries
from canonical.launchpad.interfaces.project import IProject
from canonical.launchpad.interfaces.sourcepackage import ISourcePackage
from canonical.launchpad.interfaces.specification import (
    ISpecification, SpecificationFilter)
from canonical.launchpad.interfaces.account import AccountStatus
from canonical.launchpad.webapp.authorization import check_permission
from canonical.launchpad.webapp.interfaces import (
    ILaunchBag, IStoreSelector, MAIN_STORE, DEFAULT_FLAVOR)
from canonical.launchpad.webapp.tales import (
    DateTimeFormatterAPI, FormattersAPI)
from canonical.launchpad.webapp.vocabulary import (
    CountableIterator, IHugeVocabulary, NamedSQLObjectHugeVocabulary,
    NamedSQLObjectVocabulary, SQLObjectVocabularyBase)


class BasePersonVocabulary:
    """This is a base class used by all different Person Vocabularies."""

    _table = Person

    def toTerm(self, obj):
        """Return the term for this object."""
        return SimpleTerm(obj, obj.name, obj.browsername)

    def getTermByToken(self, token):
        """Return the term for the given token.

        If the token contains an '@', treat it like an email. Otherwise,
        treat it like a name.
        """
        if "@" in token:
            # This looks like an email token, so let's do an object
            # lookup based on that.
            email = getUtility(IEmailAddressSet).getByEmail(token)
            if email is None:
                raise LookupError(token)
            return self.toTerm(email.person)
        else:
            # This doesn't look like an email, so let's simply treat
            # it like a name.
            person = getUtility(IPersonSet).getByName(token)
            if person is None:
                raise LookupError(token)
            return self.toTerm(person)


class ComponentVocabulary(SQLObjectVocabularyBase):

    _table = Component
    _orderBy = 'name'

    def toTerm(self, obj):
        return SimpleTerm(obj, obj.id, obj.name)


# Country.name may have non-ASCII characters, so we can't use
# NamedSQLObjectVocabulary here.
class CountryNameVocabulary(SQLObjectVocabularyBase):
    """A vocabulary for country names."""

    _table = Country
    _orderBy = 'name'

    def toTerm(self, obj):
        return SimpleTerm(obj, obj.id, obj.name)


class BranchVocabularyBase(SQLObjectVocabularyBase):
    """A base class for Branch vocabularies.

    Override `BranchVocabularyBase._getCollection` to provide the collection
    of branches which make up the vocabulary.
    """

    implements(IHugeVocabulary)

    _table = Branch
    _orderBy = ['name', 'id']
    displayname = 'Select a Branch'

    def toTerm(self, branch):
        """The display should include the URL if there is one."""
        return SimpleTerm(branch, branch.unique_name, branch.displayname)

    def getTermByToken(self, token):
        """See `IVocabularyTokenized`."""
        search_results = self.searchForTerms(token)
        if search_results.count() == 1:
            return iter(search_results).next()
        raise LookupError(token)

    def _getCollection(self):
        """Override this to return the collection to which the search is
        restricted.
        """
        raise NotImplementedError(self._getCollection)

    def searchForTerms(self, query=None):
        """See `IHugeVocabulary`."""
        logged_in_user = getUtility(ILaunchBag).user
        collection = self._getCollection().visibleByUser(logged_in_user)
        if query is None:
            branches = collection.getBranches()
        else:
            branches = collection.search(query)
        return CountableIterator(branches.count(), branches, self.toTerm)

    def __len__(self):
        """See `IVocabulary`."""
        return self.search().count()


class BranchVocabulary(BranchVocabularyBase):
    """A vocabulary for searching branches.

    The name and URL of the branch, the name of the product, and the
    name of the registrant of the branches is checked for the entered
    value.
    """

    def _getCollection(self):
        return getUtility(IAllBranches)


class BranchRestrictedOnProductVocabulary(BranchVocabularyBase):
    """A vocabulary for searching branches restricted on product.

    The query entered checks the name or URL of the branch, or the
    name of the registrant of the branch.
    """

    def __init__(self, context=None):
        BranchVocabularyBase.__init__(self, context)
        if IProduct.providedBy(self.context):
            self.product = self.context
        elif IProductSeries.providedBy(self.context):
            self.product = self.context.product
        elif IBranch.providedBy(self.context):
            self.product = self.context.product
        else:
            # An unexpected type.
            raise AssertionError('Unexpected context type')

    def _getCollection(self):
        return getUtility(IAllBranches).inProduct(self.product)


class BugVocabulary(SQLObjectVocabularyBase):

    _table = Bug
    _orderBy = 'id'


class BountyVocabulary(SQLObjectVocabularyBase):

    _table = Bounty
    # XXX kiko 2006-02-20: no _orderBy?


class BugTrackerVocabulary(SQLObjectVocabularyBase):

    _table = BugTracker
    _orderBy = 'title'


class WebBugTrackerVocabulary(BugTrackerVocabulary):
    """All web-based bug tracker types."""

    _filter = BugTracker.q.bugtrackertype != BugTrackerType.EMAILADDRESS


class LanguageVocabulary(SQLObjectVocabularyBase):
    """All the languages known by Launchpad."""

    _table = Language
    _orderBy = 'englishname'

    def __contains__(self, language):
        """See `IVocabulary`."""
        assert ILanguage.providedBy(language), (
            "'in LanguageVocabulary' requires ILanguage as left operand, "
            "got %s instead." % type(language))
        return super(LanguageVocabulary, self).__contains__(language)

    def toTerm(self, obj):
        """See `IVocabulary`."""
        return SimpleTerm(obj, obj.code, obj.displayname)

    def getTerm(self, obj):
        """See `IVocabulary`."""
        if obj not in self:
            raise LookupError(obj)
        return SimpleTerm(obj, obj.code, obj.displayname)

    def getTermByToken(self, token):
        """See `IVocabulary`."""
        try:
            found_language = Language.byCode(token)
        except SQLObjectNotFound:
            raise LookupError(token)
        return self.getTerm(found_language)


class TranslatableLanguageVocabulary(LanguageVocabulary):
    """All the translatable languages known by Launchpad.

    Messages cannot be translated into English or a non-visible language.
    This vocabulary contains all the languages known to Launchpad,
    excluding English and non-visible languages.
    """
    def __contains__(self, language):
        """See `IVocabulary`.

        This vocabulary excludes English and languages that are not visible.
        """
        assert ILanguage.providedBy(language), (
            "'in TranslatableLanguageVocabulary' requires ILanguage as "
            "left operand, got %s instead." % type(language))
        if language.code == 'en':
            return False
        return language.visible == True and super(
            TranslatableLanguageVocabulary, self).__contains__(language)

    def __iter__(self):
        """See `IVocabulary`.

        Iterate languages that are visible and not English.
        """
        languages = self._table.select(
            "Language.code != 'en' AND Language.visible = True",
            orderBy=self._orderBy)
        for language in languages:
            yield self.toTerm(language)

    def getTermByToken(self, token):
        """See `IVocabulary`."""
        if token == 'en':
            raise LookupError(token)
        term = super(TranslatableLanguageVocabulary, self).getTermByToken(
            token)
        if not term.value.visible:
            raise LookupError(token)
        return term


class KarmaCategoryVocabulary(NamedSQLObjectVocabulary):

    _table = KarmaCategory
    _orderBy = 'name'


# XXX kiko 2007-01-18: any reason why this can't be an
# NamedSQLObjectHugeVocabulary?
class ProductVocabulary(SQLObjectVocabularyBase):
    implements(IHugeVocabulary)

    _table = Product
    _orderBy = 'displayname'
    displayname = 'Select a project'

    def __contains__(self, obj):
        # Sometimes this method is called with an SQLBase instance, but
        # z3 form machinery sends through integer ids. This might be due
        # to a bug somewhere.
        where = "active='t' AND id=%d"
        if zisinstance(obj, SQLBase):
            product = self._table.selectOne(where % obj.id)
            return product is not None and product == obj
        else:
            product = self._table.selectOne(where % int(obj))
            return product is not None

    def toTerm(self, obj):
        return SimpleTerm(obj, obj.name, obj.title)

    def getTermByToken(self, token):
        product = self._table.selectOneBy(name=token, active=True)
        if product is None:
            raise LookupError(token)
        return self.toTerm(product)

    def search(self, query):
        """Returns products where the product name, displayname, title,
        summary, or description contain the given query. Returns an empty list
        if query is None or an empty string.
        """
        if query:
            query = query.lower()
            like_query = "'%%' || %s || '%%'" % quote_like(query)
            fti_query = quote(query)
            sql = "active = 't' AND (name LIKE %s OR fti @@ ftq(%s))" % (
                    like_query, fti_query
                    )
            return self._table.select(sql, orderBy=self._orderBy)
        return self.emptySelectResults()


# XXX kiko 2007-01-18: any reason why this can't be an
# NamedSQLObjectHugeVocabulary?
class ProjectVocabulary(SQLObjectVocabularyBase):
    implements(IHugeVocabulary)

    _table = Project
    _orderBy = 'displayname'
    displayname = 'Select a project group'

    def __contains__(self, obj):
        where = "active='t' and id=%d"
        if zisinstance(obj, SQLBase):
            project = self._table.selectOne(where % obj.id)
            return project is not None and project == obj
        else:
            project = self._table.selectOne(where % int(obj))
            return project is not None

    def toTerm(self, obj):
        return SimpleTerm(obj, obj.name, obj.title)

    def getTermByToken(self, token):
        project = self._table.selectOneBy(name=token, active=True)
        if project is None:
            raise LookupError(token)
        return self.toTerm(project)

    def search(self, query):
        """Returns projects where the project name, displayname, title,
        summary, or description contain the given query. Returns an empty list
        if query is None or an empty string.
        """
        if query:
            query = query.lower()
            like_query = "'%%' || %s || '%%'" % quote_like(query)
            fti_query = quote(query)
            sql = "active = 't' AND (name LIKE %s OR fti @@ ftq(%s))" % (
                    like_query, fti_query
                    )
            return self._table.select(sql)
        return self.emptySelectResults()


def project_products_vocabulary_factory(context):
    """Return a SimpleVocabulary containing the project's products."""
    assert context is not None
    project = IProject(context)
    return SimpleVocabulary([
        SimpleTerm(product, product.name, title=product.displayname)
        for product in project.products])


class UserTeamsParticipationVocabulary(SQLObjectVocabularyBase):
    """Describes the teams in which the current user participates."""
    _table = Person
    _orderBy = 'displayname'

    def toTerm(self, obj):
        return SimpleTerm(
            obj, obj.name, '%s (%s)' % (obj.displayname, obj.name))

    def __iter__(self):
        kw = {}
        if self._orderBy:
            kw['orderBy'] = self._orderBy
        launchbag = getUtility(ILaunchBag)
        if launchbag.user:
            user = launchbag.user
            for team in user.teams_participated_in:
                if team.visibility == PersonVisibility.PUBLIC:
                    yield self.toTerm(team)

    def getTermByToken(self, token):
        launchbag = getUtility(ILaunchBag)
        if launchbag.user:
            user = launchbag.user
            for team in user.teams_participated_in:
                if team.name == token:
                    return self.getTerm(team)
        raise LookupError(token)


def project_products_using_malone_vocabulary_factory(context):
    """Return a vocabulary containing a project's products using Malone."""
    project = IProject(context)
    return SimpleVocabulary([
        SimpleTerm(product, product.name, title=product.displayname)
        for product in project.products
        if product.official_malone])


class TranslationGroupVocabulary(NamedSQLObjectVocabulary):

    _table = TranslationGroup


class TranslationMessageVocabulary(SQLObjectVocabularyBase):

    _table = TranslationMessage
    _orderBy = 'date_created'

    def toTerm(self, obj):
        translation = ''
        if obj.msgstr0 is not None:
            translation = obj.msgstr0.translation
        return SimpleTerm(obj, obj.id, translation)

    def __iter__(self):
        for message in self.context.messages:
            yield self.toTerm(message)


class TranslationTemplateVocabulary(SQLObjectVocabularyBase):
    """The set of all POTemplates for a given product or package."""

    _table = POTemplate
    _orderBy = 'name'

    def __init__(self, context):
        if context.productseries != None:
            self._filter = AND(
                POTemplate.iscurrent == True,
                POTemplate.productseries == context.productseries
            )
        else:
            self._filter = AND(
                POTemplate.iscurrent == True,
                POTemplate.distroseries == context.distroseries,
                POTemplate.sourcepackagename == context.sourcepackagename
            )
        super(TranslationTemplateVocabulary, self).__init__(context)

    def toTerm(self, obj):
        return SimpleTerm(obj, obj.id, obj.name)


class NonMergedPeopleAndTeamsVocabulary(
        BasePersonVocabulary, SQLObjectVocabularyBase):
    """The set of all non-merged people and teams.

    If you use this vocabulary you need to make sure that any code which uses
    the people provided by it know how to deal with people which don't have
    a preferred email address, that is, unvalidated person profiles.
    """
    implements(IHugeVocabulary)

    _orderBy = ['displayname']
    displayname = 'Select a Person or Team'

    def __contains__(self, obj):
        return obj in self._select()

    def _select(self, text=""):
        return getUtility(IPersonSet).find(text)

    def search(self, text):
        """Return people/teams whose fti or email address match :text."""
        if not text:
            return self.emptySelectResults()

        return self._select(text.lower())


class PersonAccountToMergeVocabulary(
        BasePersonVocabulary, SQLObjectVocabularyBase):
    """The set of all non-merged people with at least one email address.

    This vocabulary is a very specialized one, meant to be used only to choose
    accounts to merge. You *don't* want to use it.
    """
    implements(IHugeVocabulary)

    _orderBy = ['displayname']
    displayname = 'Select a Person to Merge'

    def __contains__(self, obj):
        return obj in self._select()

    def _select(self, text=""):
        return getUtility(IPersonSet).findPerson(
            text, exclude_inactive_accounts=False, must_have_email=True)

    def search(self, text):
        """Return people whose fti or email address match :text."""
        if not text:
            return self.emptySelectResults()

        text = text.lower()
        return self._select(text)


class ValidPersonOrTeamVocabulary(
        BasePersonVocabulary, SQLObjectVocabularyBase):
    """The set of valid, viewable Persons/Teams in Launchpad.

<<<<<<< HEAD
    A Person is considered valid if he has a preferred email address, and
    Person.merged is None. Teams have no restrictions at all, which means that
    all teams the user has the permission to view are considered valid.  A
    user can view public teams and private teams she is a member.
=======
    A Person is considered valid if she has a preferred email address, and
    Person.merged is None. Teams have no restrictions at all, which means that
    all teams the user has the permission to view are considered valid.  A
    user can view private teams in which she is a member and any public team.
>>>>>>> 1de997f7

    This vocabulary is registered as ValidPersonOrTeam, ValidAssignee,
    ValidMaintainer and ValidOwner, because they have exactly the same
    requisites.
    """
    implements(IHugeVocabulary)

    displayname = 'Select a Person or Team'

    # This is what subclasses must change if they want any extra filtering of
    # results.
    extra_clause = True

    # Subclasses should override this property to allow null searches to
    # return all results.  If false, an empty result set is returned.
    allow_null_search = False

    # Cache table to use for checking validity.
    cache_table_name = 'ValidPersonOrTeamCache'

    def __contains__(self, obj):
        return obj in self._doSearch()

<<<<<<< HEAD
    def _privateTeams(self, user, store):
        """Return all private teams the user is a member."""
        private = store.find(
            Person,
            AND(
                Person.id == TeamParticipation.teamID,
                TeamParticipation.person == user.id,
                Not(Person.teamowner == None),
                Person.visibility == PersonVisibility.PRIVATE
                )
            )
        return private

=======
>>>>>>> 1de997f7
    @cachedproperty
    def store(self):
        return getUtility(IStoreSelector).get(MAIN_STORE, DEFAULT_FLAVOR)

    @property
    def _private_team_query(self):
        """Return query for all private teams the logged in user belongs."""
        logged_in_user = getUtility(ILaunchBag).user
        if logged_in_user is not None:
            private_query = AND(
                TeamParticipation.person == logged_in_user.id,
                TeamParticipation.teamID == Person.id,
                Not(Person.teamowner == None),
                Person.visibility == PersonVisibility.PRIVATE
                )
        else:
            private_query = True
        return private_query

    def _doSearch(self, text=""):
        """Return the people/teams whose fti or email address match :text:"""

        logged_in_user = getUtility(ILaunchBag).user

        # Short circuit if there is no search text - all valid people and
        # teams have been requested.
        if not text:
<<<<<<< HEAD
            inner_select = SQL("""
                SELECT Person.id
                FROM Person, %(cache_table)s
                WHERE Person.id = %(cache_table)s.id
            """ % dict(cache_table=self.cache_table_name))
            tables = [
                Person,
                LeftJoin(TeamParticipation, TeamParticipation.teamID == Person.id),
=======
            tables = [
                Person,
                Join(self.cache_table_name,
                     SQL("%s.id = Person.id" % self.cache_table_name)),
                Join(TeamParticipation,
                     TeamParticipation.teamID == Person.id),
>>>>>>> 1de997f7
                ]
            result = self.store.using(*tables).find(
                Person,
                And(
<<<<<<< HEAD
                    Person.id.is_in(inner_select),
                    Or(
                        Person.visibility == PersonVisibility.PUBLIC,
                        self._private_team_query,
                        ),
=======
                    Or(Person.visibility == PersonVisibility.PUBLIC,
                       self._private_team_query),
>>>>>>> 1de997f7
                    self.extra_clause
                    )
                )
        else:
            tables = [
                Person,
<<<<<<< HEAD
                LeftJoin(TeamParticipation, TeamParticipation.teamID == Person.id),
=======
                Join(TeamParticipation,
                     TeamParticipation.teamID == Person.id),
>>>>>>> 1de997f7
                LeftJoin(EmailAddress, EmailAddress.person == Person.id),
                LeftJoin(Account, EmailAddress.account == Account.id),
                ]

            # Note we use lower() instead of the non-standard ILIKE because
            # ILIKE doesn't seem to hit the indexes.
            inner_select = SQL("""
                SELECT Person.id
                FROM Person
                WHERE Person.fti @@ ftq(%s)
                UNION ALL
                SELECT Person.id
                FROM Person, IrcId
                WHERE IrcId.person = Person.id
                    AND lower(IrcId.nickname) = %s
                UNION ALL
                SELECT Person.id
                FROM Person, EmailAddress
                WHERE EmailAddress.person = Person.id
                    AND lower(email) LIKE %s || '%%%%'
                    AND EmailAddress.status IN %s
                """ % (
                    quote(text), quote(text), quote_like(text),
                    sqlvalues(
                        EmailAddressStatus.VALIDATED,
                        EmailAddressStatus.PREFERRED)))

            result = self.store.using(*tables).find(
                Person,
                And(
                    Person.id.is_in(inner_select),
<<<<<<< HEAD
                    Or(
                        # Public team.
                        Person.visibility == PersonVisibility.PUBLIC,
                        # Private team the logged in user is a member.
                        self._private_team_query,
                    ),
                    Person.merged == None,
                    Or(
                        # A valid person-or-team is either a team...
                        Not(Person.teamowner == None), # 'Not' due to Bug 244768

                        # or has an active account and a working email address.
                        And(
                            Account.status == AccountStatus.ACTIVE,
                            EmailAddress.status.is_in((
                                EmailAddressStatus.VALIDATED,
                                EmailAddressStatus.PREFERRED
                                ))
                            )
                        ),
=======
                    Or(# Public team.
                       Person.visibility == PersonVisibility.PUBLIC,
                       # Private team the logged in user is a member.
                       self._private_team_query,
                       ),
                    Person.merged == None,
                    Or(# A valid person-or-team is either a team...
                       # Note: 'Not' due to Bug 244768.
                       Not(Person.teamowner == None),

                       # Or has an active account and a working email
                       # address.
                       And(
                            Account.status == AccountStatus.ACTIVE,
                            EmailAddress.status.is_in((
                                    EmailAddressStatus.VALIDATED,
                                    EmailAddressStatus.PREFERRED
                                    ))
                            )
                       ),
>>>>>>> 1de997f7
                    self.extra_clause
                    )
                )

        result.config(distinct=True)

        # XXX: salgado, 2008-07-23: Sorting by Person.sortingColumns would
        # make this run a lot faster, but I couldn't find how to do that
        # because this query uses distinct=True.
        return result.order_by(Person.displayname, Person.name)

    def search(self, text):
        """Return people/teams whose fti or email address match :text:."""
        if not text:
            if self.allow_null_search:
                text = ''
            else:
                return self.emptySelectResults()

        text = text.lower()
        return self._doSearch(text=text)


class ValidTeamVocabulary(ValidPersonOrTeamVocabulary):
    """The set of all valid, public teams in Launchpad."""

    displayname = 'Select a Team'

    # XXX: BradCrittenden 2008-08-11 bug=255798: This method does not return
    # only the valid teams as the name implies because it does not account for
    # merged teams.

    # Because the base class does almost everything we need, we just need to
    # restrict the search results to those Persons who have a non-NULL
    # teamowner, i.e. a valid team.
    extra_clause = Not(Person.teamowner == None)
    # Search with empty string returns all teams.
    allow_null_search = True

    def _doSearch(self, text=""):
        """Return the teams whose fti or email address match :text:"""

        base_query = Or(
            Person.visibility == PersonVisibility.PUBLIC,
            self._private_team_query,
            )

        tables = [
            Person,
            LeftJoin(TeamParticipation,
                     TeamParticipation.teamID == Person.id),
            ]
        if not text:

            query = And(base_query,
                        self.extra_clause)
            result = self.store.using(*tables).find(Person, query)
        else:
            name_match_query = And(
                SQL("Person.fti @@ ftq(%s)" % quote(text)),
                base_query,
                self.extra_clause,
                )
            name_matches = self.store.find(Person, name_match_query)

            # Note that we must use lower(email) LIKE rather than ILIKE
            # as ILIKE no longer appears to be hitting the index under PG8.0
            match_pattern = "%s%%" % text
            email_match_query = And(
                EmailAddress.person == Person.id,
                StartsWith(Lower(EmailAddress.email), text),
                base_query,
                self.extra_clause,
                )

            tables.append(EmailAddress)
            email_matches = self.store.using(*tables).find(
                    Person, email_match_query)
            #print "email_matches: ", email_matches.count()
            result =  name_matches.union(email_matches)

        result.config(distinct=True)
        result.order_by(Person.displayname, Person.name)
        return result


class ValidPersonVocabulary(ValidPersonOrTeamVocabulary):
    """The set of all valid persons who are not teams in Launchpad."""
    displayname = 'Select a Person'
    # The extra_clause for a valid person is that it not be a team, so
    # teamowner IS NULL.
    extra_clause = 'Person.teamowner IS NULL'
    # Search with empty string returns all valid people.
    allow_null_search = True
    # Cache table to use for checking validity.
    cache_table_name = 'ValidPersonCache'


class ValidTeamMemberVocabulary(ValidPersonOrTeamVocabulary):
    """The set of valid members of a given team.

    With the exception of all teams that have this team as a member and the
    team itself, all valid persons and teams are valid members.
    """

    def __init__(self, context):
        if not context:
            raise AssertionError('ValidTeamMemberVocabulary needs a context.')
        if ITeam.providedBy(context):
            self.team = context
        else:
            raise AssertionError(
                "ValidTeamMemberVocabulary's context must implement ITeam."
                "Got %s" % str(context))

        ValidPersonOrTeamVocabulary.__init__(self, context)
        self.extra_clause = """
            Person.id NOT IN (
                SELECT team FROM TeamParticipation
                WHERE person = %d
                ) AND Person.id != %d
            """ % (self.team.id, self.team.id)


class ValidTeamOwnerVocabulary(ValidPersonOrTeamVocabulary):
    """The set of Persons/Teams that can be owner of a team.

    With the exception of the team itself and all teams owned by that team,
    all valid persons and teams are valid owners for the team.
    """

    def __init__(self, context):
        if not context:
            raise AssertionError('ValidTeamOwnerVocabulary needs a context.')

        if IPerson.providedBy(context):
            self.extra_clause = """
                (person.teamowner != %d OR person.teamowner IS NULL) AND
                person.id != %d""" % (context.id, context.id)
        elif IPersonSet.providedBy(context):
            # The context is an IPersonSet, which means we're creating a new
            # team and thus we don't need any extra_clause --any valid person
            # or team can be the owner of a newly created team.
            pass
        else:
            raise AssertionError(
                "ValidTeamOwnerVocabulary's context must provide IPerson "
                "or IPersonSet.")
        ValidPersonOrTeamVocabulary.__init__(self, context)


class PersonActiveMembershipVocabulary:
    """All the teams the person is an active member of."""

    implements(IVocabularyTokenized)

    def __init__(self, context):
        assert IPerson.providedBy(context)
        self.context = context

    def _get_teams(self):
        """The teams that the vocabulary is built from."""
        return [membership.team for membership
                in self.context.myactivememberships
                if membership.team.visibility == PersonVisibility.PUBLIC]

    def __len__(self):
        """See `IVocabularyTokenized`."""
        return len(self._get_teams())

    def __iter__(self):
        """See `IVocabularyTokenized`."""
        return iter([self.getTerm(team) for team in self._get_teams()])

    def getTerm(self, team):
        """See `IVocabularyTokenized`."""
        if team not in self:
            raise LookupError(team)
        return SimpleTerm(team, team.name, team.displayname)

    def getTermByToken(self, token):
        """See `IVocabularyTokenized`."""
        for team in self._get_teams():
            if team.name == token:
                return self.getTerm(team)
        else:
            raise LookupError(token)

    def __contains__(self, obj):
        """See `IVocabularyTokenized`."""
        return obj in self._get_teams()


class ActiveMailingListVocabulary:
    """The set of all active mailing lists."""

    implements(IHugeVocabulary)

    displayname = 'Select an active mailing list.'

    def __init__(self, context):
        assert context is None, (
            'Unexpected context for ActiveMailingListVocabulary')

    def __iter__(self):
        """See `IIterableVocabulary`."""
        return iter(getUtility(IMailingListSet).active_lists)

    def __len__(self):
        """See `IIterableVocabulary`."""
        return getUtility(IMailingListSet).active_lists.count()

    def __contains__(self, team_list):
        """See `ISource`."""
        # Unlike other __contains__() implementations in this module, and
        # somewhat contrary to the interface definition, this method does not
        # return False when team_list is not an IMailingList.  No interface
        # check of the argument is done here.  Doing the interface check and
        # returning False when we get an unexpected type would be more
        # Pythonic, but we deliberately break that rule because it is
        # considered more helpful to generate an OOPS when the wrong type of
        # object is used in a containment test.  The __contains__() methods in
        # this module that type check their arguments is considered incorrect.
        # This also implies that .getTerm(), contrary to its interface
        # definition, will not always raise LookupError when the term isn't in
        # the vocabulary, because an exceptions from the containment test it
        # does will just be passed on up the call stack.
        return team_list.status == MailingListStatus.ACTIVE

    def toTerm(self, team_list):
        """Turn the team mailing list into a SimpleTerm."""
        return SimpleTerm(team_list, team_list.team.name,
                          team_list.team.displayname)

    def getTerm(self, team_list):
        """See `IBaseVocabulary`."""
        if team_list not in self:
            raise LookupError(team_list)
        return self.toTerm(team_list)

    def getTermByToken(self, token):
        """See `IVocabularyTokenized`."""
        # token should be the team name as a string.
        team_list = getUtility(IMailingListSet).get(token)
        if team_list is None:
            raise LookupError(token)
        return self.getTerm(team_list)

    def search(self, text=None):
        """Search for active mailing lists.

        :param text: The name of a mailing list, which can be a partial
            name.  This actually matches against the name of the team to which
            the mailing list is linked.  If None (the default), all active
            mailing lists are returned.
        :return: An iterator over the active mailing lists matching the query.
        """
        if text is None:
            return getUtility(IMailingListSet).active_lists
        # The mailing list name, such as it has one, is really the name of the
        # team to which it is linked.
        return MailingList.select("""
            MailingList.team = Person.id
            AND Person.fti @@ ftq(%s)
            AND Person.teamowner IS NOT NULL
            AND MailingList.status = %s
            """ % sqlvalues(text, MailingListStatus.ACTIVE),
            clauseTables=['Person'])

    def searchForTerms(self, query=None):
        """See `IHugeVocabulary`."""
        results = self.search(query)
        return CountableIterator(results.count(), results, self.toTerm)


def person_term(person):
    """Return a SimpleTerm for the `Person`."""
    return SimpleTerm(person, person.name, title=person.displayname)


def person_team_participations_vocabulary_factory(context):
    """Return a SimpleVocabulary containing the teams a person
    participate in.
    """
    assert context is not None
    person = IPerson(context)
    return SimpleVocabulary([
        person_term(team) for team in person.teams_participated_in])


class UserTeamsParticipationPlusSelfVocabulary(
    UserTeamsParticipationVocabulary):
    """A vocabulary containing the public teams that the logged
    in user participates in, along with the logged in user themselves.
    """

    def __iter__(self):
        logged_in_user = getUtility(ILaunchBag).user
        yield self.toTerm(logged_in_user)
        super_class = super(UserTeamsParticipationPlusSelfVocabulary, self)
        for person in super_class.__iter__():
            yield person

    def getTermByToken(self, token):
        logged_in_user = getUtility(ILaunchBag).user
        if logged_in_user.name == token:
            return self.getTerm(logged_in_user)
        super_class = super(UserTeamsParticipationPlusSelfVocabulary, self)
        return super_class.getTermByToken(token)


class ProductReleaseVocabulary(SQLObjectVocabularyBase):
    implements(IHugeVocabulary)

    displayname = 'Select a Product Release'
    _table = ProductRelease
    # XXX carlos Perello Marin 2005-05-16 bugs=687:
    # Sorting by version won't give the expected results, because it's just a
    # text field.  e.g. ["1.0", "2.0", "11.0"] would be sorted as ["1.0",
    # "11.0", "2.0"].
    _orderBy = [Product.q.name, ProductSeries.q.name,
                ProductRelease.q.version]
    _clauseTables = ['Product', 'ProductSeries']

    def toTerm(self, obj):
        productrelease = obj
        productseries = productrelease.productseries
        product = productseries.product

        # NB: We use '/' as the seperator because '-' is valid in
        # a product.name or productseries.name
        token = '%s/%s/%s' % (
                    product.name, productseries.name, productrelease.version)
        return SimpleTerm(
            obj.id, token, '%s %s %s' % (
                product.name, productseries.name, productrelease.version))

    def getTermByToken(self, token):
        try:
            productname, productseriesname, productreleaseversion = \
                token.split('/', 2)
        except ValueError:
            raise LookupError(token)

        obj = ProductRelease.selectOne(
            AND(ProductRelease.q.productseriesID == ProductSeries.q.id,
                ProductSeries.q.productID == Product.q.id,
                Product.q.name == productname,
                ProductSeries.q.name == productseriesname,
                ProductRelease.q.version == productreleaseversion
                )
            )
        try:
            return self.toTerm(obj)
        except IndexError:
            raise LookupError(token)

    def search(self, query):
        """Return terms where query is a substring of the version or name"""
        if not query:
            return self.emptySelectResults()

        query = query.lower()
        objs = self._table.select(
            AND(
                ProductSeries.q.id == ProductRelease.q.productseriesID,
                Product.q.id == ProductSeries.q.productID,
                OR(
                    CONTAINSSTRING(Product.q.name, query),
                    CONTAINSSTRING(ProductSeries.q.name, query),
                    CONTAINSSTRING(ProductRelease.q.version, query)
                    )
                ),
            orderBy=self._orderBy
            )

        return objs


class ProductSeriesVocabulary(SQLObjectVocabularyBase):
    implements(IHugeVocabulary)

    displayname = 'Select a Release Series'
    _table = ProductSeries
    _orderBy = [Product.q.name, ProductSeries.q.name]
    _clauseTables = ['Product']

    def toTerm(self, obj):
        # NB: We use '/' as the seperator because '-' is valid in
        # a product.name or productseries.name
        token = '%s/%s' % (obj.product.name, obj.name)
        return SimpleTerm(
            obj, token, '%s %s' % (obj.product.name, obj.name))

    def getTermByToken(self, token):
        try:
            productname, productseriesname = token.split('/', 1)
        except ValueError:
            raise LookupError(token)

        result = ProductSeries.selectOne('''
                    Product.id = ProductSeries.product AND
                    Product.name = %s AND
                    ProductSeries.name = %s
                    ''' % sqlvalues(productname, productseriesname),
                    clauseTables=['Product'])
        if result is not None:
            return self.toTerm(result)
        raise LookupError(token)

    def search(self, query):
        """Return terms where query is a substring of the name"""
        if not query:
            return self.emptySelectResults()

        query = query.lower()
        objs = self._table.select(
                AND(
                    Product.q.id == ProductSeries.q.productID,
                    OR(
                        CONTAINSSTRING(Product.q.name, query),
                        CONTAINSSTRING(ProductSeries.q.name, query)
                        )
                    ),
                orderBy=self._orderBy
                )
        return objs


class FilteredDistroSeriesVocabulary(SQLObjectVocabularyBase):
    """Describes the series of a particular distribution."""
    _table = DistroSeries
    _orderBy = 'version'

    def toTerm(self, obj):
        return SimpleTerm(
            obj, obj.id, '%s %s' % (obj.distribution.name, obj.name))

    def __iter__(self):
        kw = {}
        if self._orderBy:
            kw['orderBy'] = self._orderBy
        launchbag = getUtility(ILaunchBag)
        if launchbag.distribution:
            distribution = launchbag.distribution
            serieses = self._table.selectBy(
                distributionID=distribution.id, **kw)
            for series in sorted(serieses, key=attrgetter('sortkey')):
                yield self.toTerm(series)


class FilteredDistroArchSeriesVocabulary(SQLObjectVocabularyBase):
    """All arch series of a particular distribution."""

    _table = DistroArchSeries
    _orderBy = ['DistroSeries.version', 'architecturetag', 'id']
    _clauseTables = ['DistroSeries']

    def toTerm(self, obj):
        name = "%s %s (%s)" % (obj.distroseries.distribution.name,
                               obj.distroseries.name, obj.architecturetag)
        return SimpleTerm(obj, obj.id, name)

    def __iter__(self):
        distribution = getUtility(ILaunchBag).distribution
        if distribution:
            query = """
                DistroSeries.id = DistroArchSeries.distroseries AND
                DistroSeries.distribution = %s
                """ % sqlvalues(distribution.id)
            results = self._table.select(
                query, orderBy=self._orderBy, clauseTables=self._clauseTables)
            for distroarchseries in results:
                yield self.toTerm(distroarchseries)


class FilteredProductSeriesVocabulary(SQLObjectVocabularyBase):
    """Describes ProductSeries of a particular product."""
    _table = ProductSeries
    _orderBy = ['product', 'name']

    def toTerm(self, obj):
        return SimpleTerm(
            obj, obj.id, '%s %s' % (obj.product.name, obj.name))

    def __iter__(self):
        launchbag = getUtility(ILaunchBag)
        if launchbag.product is not None:
            for series in launchbag.product.serieses:
                yield self.toTerm(series)


class FutureSprintVocabulary(NamedSQLObjectVocabulary):
    """A vocab of all sprints that have not yet finished."""

    _table = Sprint

    def __iter__(self):
        future_sprints = Sprint.select("time_ends > 'NOW'")
        for sprint in future_sprints:
            yield(self.toTerm(sprint))


class MilestoneVocabulary(SQLObjectVocabularyBase):
    _table = Milestone
    _orderBy = None

    def toTerm(self, obj):
        return SimpleTerm(obj, obj.id, obj.displayname)

    @staticmethod
    def getMilestoneTarget(milestone_context):
        if IUpstreamBugTask.providedBy(milestone_context):
            target = milestone_context.product
        elif IDistroBugTask.providedBy(milestone_context):
            target = milestone_context.distribution
        elif IDistroSeriesBugTask.providedBy(milestone_context):
            target = milestone_context.distroseries
        elif IProductSeriesBugTask.providedBy(milestone_context):
            target = milestone_context.productseries
        elif IDistributionSourcePackage.providedBy(milestone_context):
            target = milestone_context.distribution
        elif ISourcePackage.providedBy(milestone_context):
            target = milestone_context.distroseries
        elif ISpecification.providedBy(milestone_context):
            target = milestone_context.target
        elif (IProject.providedBy(milestone_context) or
              IProduct.providedBy(milestone_context) or
              IDistribution.providedBy(milestone_context) or
              IDistroSeries.providedBy(milestone_context)):
            target = milestone_context
        else:
            # We didn't find a context that can have milestones attached
            # to it.
            target = None
        return target

    @cachedproperty
    def visible_milestones(self):
        milestone_context = self.context
        target = MilestoneVocabulary.getMilestoneTarget(milestone_context)

        # XXX: Brad Bollenbach 2006-02-24: Listifying milestones is
        # evil, but we need to sort the milestones by a non-database
        # value, for the user to find the milestone they're looking
        # for (particularly when showing *all* milestones on the
        # person pages.)
        #
        # This fixes an urgent bug though, so I think this problem
        # should be revisited after we've unblocked users.
        if target is not None:
            if IProject.providedBy(target):
                milestones = shortlist(
                    (milestone for product in target.products
                     for milestone in product.all_milestones),
                    longest_expected=40)
            elif IProductSeries.providedBy(target):
                series_milestones = shortlist(target.all_milestones,
                                              longest_expected=40)
                product_milestones = shortlist(target.product.all_milestones,
                                               longest_expected=40)
                # Some milestones are associtaed with a product
                # and a product series; these should appear only
                # once.
                milestones = set(series_milestones + product_milestones)
            else:
                milestones = shortlist(
                    target.all_milestones, longest_expected=40)
        else:
            # We can't use context to reasonably filter the
            # milestones, so let's just grab all of them.
            milestones = shortlist(
                getUtility(IMilestoneSet), longest_expected=40)

        visible_milestones = [
            milestone for milestone in milestones if milestone.visible]
        if (IBugTask.providedBy(milestone_context) and
            milestone_context.milestone is not None and
            milestone_context.milestone not in visible_milestones):
            # Even if we inactivate a milestone, a bugtask might still be
            # linked to it. Include such milestones in the vocabulary to
            # ensure that the +editstatus page doesn't break.
            visible_milestones.append(milestone_context.milestone)

        # Prefetch products and distributions for rendering
        # milestones: optimization to reduce the number of queries.
        product_ids = set(
            removeSecurityProxy(milestone).productID
            for milestone in visible_milestones)
        distro_ids = set(
            removeSecurityProxy(milestone).distributionID
            for milestone in visible_milestones)
        if len(product_ids) > 0:
            list(Product.select("id IN %s" % sqlvalues(product_ids)))
        if len(distro_ids) > 0:
            list(Distribution.select("id IN %s" % sqlvalues(distro_ids)))

        return sorted(visible_milestones, key=attrgetter('displayname'))

    def __iter__(self):
        for milestone in self.visible_milestones:
            yield self.toTerm(milestone)

    def __contains__(self, obj):
        if IProjectMilestone.providedBy(obj):
            # Project milestones are pseudo content objects
            # which aren't really a part of this vocabulary,
            # but sometimes we want to pass them to fields
            # that rely on this vocabulary for validation
            # so we special-case them here just for that purpose.
            return obj.target.getMilestone(obj.name)
        else:
            return SQLObjectVocabularyBase.__contains__(self, obj)


class SpecificationVocabulary(NamedSQLObjectVocabulary):
    """List specifications for the current product or distribution in
    ILaunchBag, EXCEPT for the current spec in LaunchBag if one exists.
    """

    _table = Specification
    _orderBy = 'title'

    def __iter__(self):
        launchbag = getUtility(ILaunchBag)
        target = None
        product = launchbag.product
        if product is not None:
            target = product

        distribution = launchbag.distribution
        if distribution is not None:
            target = distribution

        if target is not None:
            for spec in sorted(
                target.specifications(), key=attrgetter('title')):
                # we will not show the current specification in the
                # launchbag
                if spec == launchbag.specification:
                    continue
                # we will not show a specification that is blocked on the
                # current specification in the launchbag. this is because
                # the widget is currently used to select new dependencies,
                # and we do not want to introduce circular dependencies.
                if launchbag.specification is not None:
                    if spec in launchbag.specification.all_blocked:
                        continue
                yield SimpleTerm(spec, spec.name, spec.title)


class CommercialProjectsVocabulary(NamedSQLObjectVocabulary):
    """List all commercial projects.

    A commercial project is one that does not qualify for free hosting.  For
    normal users only commercial projects for which the user is the
    maintainer, or in the maintainers team, will be listed.  For users with
    launchpad.Commercial permission, all commercial projects are returned.
    """

    implements(IHugeVocabulary)

    _table = Product
    _orderBy = 'displayname'

    @property
    def displayname(self):
        return 'Select a commercial project'

    def _filter_projs(self, projects):
        """Filter the list of all projects to just the commercial ones."""
        return [
            project for project in sorted(projects,
                                          key=attrgetter('displayname'))
            if not project.qualifies_for_free_hosting
            ]

    def _doSearch(self, query=None):
        """Return terms where query is in the text of name
        or displayname, or matches the full text index.
        """
        user = self.context
        if user is None:
            return self.emptySelectResults()
        if check_permission('launchpad.Commercial', user):
            product_set = getUtility(IProductSet)
            projects = product_set.forReview(
                search_text=query,
                licenses=[License.OTHER_PROPRIETARY],
                active=True)
        else:
            projects = user.getOwnedProjects(match_name=query)
            projects = self._filter_projs(projects)
        return projects

    def toTerm(self, project):
        """Return the term for this object."""
        if project.commercial_subscription is None:
            sub_status = "(unsubscribed)"
        else:
            date_formatter = DateTimeFormatterAPI(
                project.commercial_subscription.date_expires)
            sub_status = "(expires %s)" % date_formatter.displaydate()
        return SimpleTerm(project,
                          project.name,
                          sub_status)

    def getTermByToken(self, token):
        """Return the term for the given token."""
        search_results = self._doSearch(token)
        for search_result in search_results:
            if search_result.name == token:
                return self.toTerm(search_result)
        raise LookupError(token)

    def searchForTerms(self, query=None):
        """See `SQLObjectVocabularyBase`."""
        results = self._doSearch(query)
        if type(results) is list:
            num = len(results)
        else:
            num = results.count()
        return CountableIterator(num, results, self.toTerm)

    def _commercial_projects(self):
        """Return the list of commercial projects owned by this user."""
        return self._filter_projs(self._doSearch())

    def __iter__(self):
        """See `IVocabulary`."""
        for proj in self._commercial_projects():
            yield self.toTerm(proj)

    def __contains__(self, obj):
        """See `IVocabulary`."""
        return obj in self._filter_projs([obj])


class SpecificationDependenciesVocabulary(NamedSQLObjectVocabulary):
    """List specifications on which the current specification depends."""

    _table = Specification
    _orderBy = 'title'

    def __iter__(self):
        launchbag = getUtility(ILaunchBag)
        curr_spec = launchbag.specification

        if curr_spec is not None:
            for spec in sorted(
                curr_spec.dependencies, key=attrgetter('title')):
                yield SimpleTerm(spec, spec.name, spec.title)


class SpecificationDepCandidatesVocabulary(SQLObjectVocabularyBase):
    """Specifications that could be dependencies of this spec.

    This includes only those specs that are not blocked by this spec
    (directly or indirectly), unless they are already dependencies.

    The current spec is not included.
    """

    implements(IHugeVocabulary)

    _table = Specification
    _orderBy = 'name'
    displayname = 'Select a blueprint'

    def _filter_specs(self, specs):
        # XXX intellectronica 2007-07-05: is 100 a reasonable count before
        # starting to warn?
        speclist = shortlist(specs, 100)
        return [spec for spec in speclist
                if (spec != self.context and
                    spec.target == self.context.target
                    and spec not in self.context.all_blocked)]

    def _doSearch(self, query):
        """Return terms where query is in the text of name
        or title, or matches the full text index.
        """

        if not query:
            return []

        quoted_query = quote_like(query)
        sql_query = ("""
            (Specification.name LIKE %s OR
             Specification.title LIKE %s OR
             fti @@ ftq(%s))
            """
            % (quoted_query, quoted_query, quoted_query))
        all_specs = Specification.select(sql_query, orderBy=self._orderBy)

        return self._filter_specs(all_specs)

    def toTerm(self, obj):
        return SimpleTerm(obj, obj.name, obj.title)

    def getTermByToken(self, token):
        search_results = self._doSearch(token)
        for search_result in search_results:
            if search_result.name == token:
                return self.toTerm(search_result)
        raise LookupError(token)

    def search(self, query):
        candidate_specs = self._doSearch(query)
        return CountableIterator(len(candidate_specs),
                                 candidate_specs)

    def _all_specs(self):
        all_specs = self.context.target.specifications(
            filter=[SpecificationFilter.ALL],
            prejoin_people=False)
        return self._filter_specs(all_specs)

    def __iter__(self):
        return (self.toTerm(spec) for spec in self._all_specs())

    def __contains__(self, obj):
        # We don't use self._all_specs here, since it will call
        # self._filter_specs(all_specs) which will cause all the specs
        # to be loaded, whereas obj in all_specs will query a single object.
        all_specs = self.context.target.specifications(
            filter=[SpecificationFilter.ALL],
            prejoin_people=False)
        return obj in all_specs and len(self._filter_specs([obj])) > 0


class SprintVocabulary(NamedSQLObjectVocabulary):
    _table = Sprint


class BugWatchVocabulary(SQLObjectVocabularyBase):
    _table = BugWatch

    def __iter__(self):
        assert IBugTask.providedBy(self.context), (
            "BugWatchVocabulary expects its context to be an IBugTask.")
        bug = self.context.bug

        for watch in bug.watches:
            yield self.toTerm(watch)

    def toTerm(self, watch):
        def escape(string):
            return cgi.escape(string, quote=True)

        if watch.url.startswith('mailto:'):
            user = getUtility(ILaunchBag).user
            if user is None:
                title = FormattersAPI(
                    watch.bugtracker.title).obfuscate_email()
                return SimpleTerm(
                    watch, watch.id, escape(title))
            else:
                url = watch.url
                title = escape(watch.bugtracker.title)
                if url in title:
                    title = title.replace(
                        url, '<a href="%s">%s</a>' % (
                            escape(url), escape(url)))
                else:
                    title = '%s &lt;<a href="%s">%s</a>&gt;' % (
                        title, escape(url), escape(url[7:]))
                return SimpleTerm(watch, watch.id, title)
        else:
            return SimpleTerm(
                watch, watch.id, '%s <a href="%s">#%s</a>' % (
                    escape(watch.bugtracker.title),
                    escape(watch.url),
                    escape(watch.remotebug)))


class PackageReleaseVocabulary(SQLObjectVocabularyBase):
    _table = SourcePackageRelease
    _orderBy = 'id'

    def toTerm(self, obj):
        return SimpleTerm(
            obj, obj.id, obj.name + " " + obj.version)


class PPAVocabulary(SQLObjectVocabularyBase):

    implements(IHugeVocabulary)

    _table = Archive
    _orderBy = ['Person.name']
    _clauseTables = ['Person']
    _filter = AND(
        Person.q.id == Archive.q.ownerID,
        Archive.q.purpose == ArchivePurpose.PPA)
    displayname = 'Select a PPA'

    def toTerm(self, archive):
        """See `IVocabulary`."""
        description = archive.description
        if description is not None:
            summary = description.splitlines()[0]
        else:
            summary = "No description available"
        return SimpleTerm(archive, archive.owner.name, summary)

    def getTermByToken(self, token):
        """See `IVocabularyTokenized`."""
        clause = AND(self._filter, Person.name == token)

        obj = self._table.selectOne(
            clause, clauseTables=self._clauseTables)

        if obj is None:
            raise LookupError(token)
        else:
            return self.toTerm(obj)

    def search(self, query):
        """Return a resultset of archives.

        This is a helper required by `SQLObjectVocabularyBase.searchForTerms`.
        """
        if not query:
            return self.emptySelectResults()

        query = query.lower()
        clause = AND(self._filter,
                     SQL("(Archive.fti @@ ftq(%s) OR Person.fti @@ ftq(%s))"
                         % (quote(query), quote(query))))

        return self._table.select(
            clause, orderBy=self._orderBy, clauseTables=self._clauseTables)


class DistributionVocabulary(NamedSQLObjectVocabulary):

    _table = Distribution
    _orderBy = 'name'

    def getTermByToken(self, token):
        obj = Distribution.selectOne("name=%s" % sqlvalues(token))
        if obj is None:
            raise LookupError(token)
        else:
            return self.toTerm(obj)

    def search(self, query):
        """Return terms where query is a substring of the name"""
        if not query:
            return self.emptySelectResults()

        query = query.lower()
        like_query = "'%%' || %s || '%%'" % quote_like(query)
        fti_query = quote(query)
        kw = {}
        if self._orderBy:
            kw['orderBy'] = self._orderBy
        return self._table.select("name LIKE %s" % like_query, **kw)


class DistributionUsingMaloneVocabulary:
    """All the distributions that uses Malone officially."""

    implements(IVocabulary, IVocabularyTokenized)

    _orderBy = 'displayname'

    def __init__(self, context=None):
        self.context = context

    def __iter__(self):
        """Return an iterator which provides the terms from the vocabulary."""
        distributions_using_malone = Distribution.selectBy(
            official_malone=True, orderBy=self._orderBy)
        for distribution in distributions_using_malone:
            yield self.getTerm(distribution)

    def __len__(self):
        return Distribution.selectBy(official_malone=True).count()

    def __contains__(self, obj):
        return IDistribution.providedBy(obj) and obj.official_malone

    def getQuery(self):
        return None

    def getTerm(self, obj):
        if obj not in self:
            raise LookupError(obj)
        return SimpleTerm(obj, obj.name, obj.displayname)

    def getTermByToken(self, token):
        found_dist = Distribution.selectOneBy(
            name=token, official_malone=True)
        if found_dist is None:
            raise LookupError(token)
        return self.getTerm(found_dist)


class DistroSeriesVocabulary(NamedSQLObjectVocabulary):

    _table = DistroSeries
    _orderBy = ["Distribution.displayname", "-DistroSeries.date_created"]
    _clauseTables = ['Distribution']

    def __iter__(self):
        serieses = self._table.select(
            DistroSeries.q.distributionID==Distribution.q.id,
            orderBy=self._orderBy, clauseTables=self._clauseTables)
        for series in sorted(serieses, key=attrgetter('sortkey')):
            yield self.toTerm(series)

    def toTerm(self, obj):
        # NB: We use '/' as the separator because '-' is valid in
        # a distribution.name
        token = '%s/%s' % (obj.distribution.name, obj.name)
        title = "%s: %s" % (obj.distribution.displayname, obj.title)
        return SimpleTerm(obj, token, title)

    def getTermByToken(self, token):
        try:
            distroname, distroseriesname = token.split('/', 1)
        except ValueError:
            raise LookupError(token)

        obj = DistroSeries.selectOne('''
                    Distribution.id = DistroSeries.distribution AND
                    Distribution.name = %s AND
                    DistroSeries.name = %s
                    ''' % sqlvalues(distroname, distroseriesname),
                    clauseTables=['Distribution'])
        if obj is None:
            raise LookupError(token)
        else:
            return self.toTerm(obj)

    def search(self, query):
        """Return terms where query is a substring of the name."""
        if not query:
            return self.emptySelectResults()

        query = query.lower()
        objs = self._table.select(
                AND(
                    Distribution.q.id == DistroSeries.q.distributionID,
                    OR(
                        CONTAINSSTRING(Distribution.q.name, query),
                        CONTAINSSTRING(DistroSeries.q.name, query)
                        )
                    ),
                orderBy=self._orderBy
                )
        return objs


class ProcessorVocabulary(NamedSQLObjectVocabulary):

    displayname = 'Select a Processor'
    _table = Processor
    _orderBy = 'name'


class ProcessorFamilyVocabulary(NamedSQLObjectVocabulary):
    displayname = 'Select a Processor Family'
    _table = ProcessorFamily
    _orderBy = 'name'


def BugNominatableSeriesesVocabulary(context=None):
    """Return a nominatable serieses vocabulary."""

    if getUtility(ILaunchBag).distribution:
        return BugNominatableDistroSeriesVocabulary(
            context, getUtility(ILaunchBag).distribution)
    else:
        assert getUtility(ILaunchBag).product
        return BugNominatableProductSeriesVocabulary(
            context, getUtility(ILaunchBag).product)


class BugNominatableSeriesVocabularyBase(NamedSQLObjectVocabulary):
    """Base vocabulary class for series for which a bug can be nominated."""

    def __iter__(self):
        bug = self.context.bug

        serieses = self._getNominatableObjects()

        for series in sorted(serieses, key=attrgetter("displayname")):
            if bug.canBeNominatedFor(series):
                yield self.toTerm(series)

    def toTerm(self, obj):
        return SimpleTerm(obj, obj.name, obj.name.capitalize())

    def getTermByToken(self, token):
        obj = self._queryNominatableObjectByName(token)
        if obj is None:
            raise LookupError(token)

        return self.toTerm(obj)

    def _getNominatableObjects(self):
        """Return the series objects that the bug can be nominated for."""
        raise NotImplementedError

    def _queryNominatableObjectByName(self, name):
        """Return the series object with the given name."""
        raise NotImplementedError


class BugNominatableProductSeriesVocabulary(
    BugNominatableSeriesVocabularyBase):
    """The product series for which a bug can be nominated."""

    _table = ProductSeries

    def __init__(self, context, product):
        BugNominatableSeriesVocabularyBase.__init__(self, context)
        self.product = product

    def _getNominatableObjects(self):
        """See BugNominatableSeriesVocabularyBase."""
        return shortlist(self.product.serieses)

    def _queryNominatableObjectByName(self, name):
        """See BugNominatableSeriesVocabularyBase."""
        return self.product.getSeries(name)


class BugNominatableDistroSeriesVocabulary(
    BugNominatableSeriesVocabularyBase):
    """The distribution series for which a bug can be nominated."""

    _table = DistroSeries

    def __init__(self, context, distribution):
        BugNominatableSeriesVocabularyBase.__init__(self, context)
        self.distribution = distribution

    def _getNominatableObjects(self):
        """Return all non-obsolete distribution serieses"""
        return [
            series for series in shortlist(self.distribution.serieses)
            if series.status != DistroSeriesStatus.OBSOLETE]

    def _queryNominatableObjectByName(self, name):
        """See BugNominatableSeriesVocabularyBase."""
        return self.distribution.getSeries(name)


class PillarVocabularyBase(NamedSQLObjectHugeVocabulary):

    displayname = 'Needs to be overridden'
    _table = PillarName
    _orderBy = 'name'

    def toTerm(self, obj):
        if IPillarName.providedBy(obj):
            assert obj.active, 'Inactive object %s %d' % (
                    obj.__class__.__name__, obj.id
                    )
            obj = obj.pillar

        # It is a hack using the class name here, but it works
        # fine and avoids an ugly if statement.
        title = '%s (%s)' % (obj.title, obj.__class__.__name__)

        return SimpleTerm(obj, obj.name, title)

    def __contains__(self, obj):
        raise NotImplementedError


class DistributionOrProductVocabulary(PillarVocabularyBase):
    displayname = 'Select a project'
    _filter = """
        -- An active product/distro.
        (active IS TRUE
         AND (product IS NOT NULL OR distribution IS NOT NULL)
        )
        OR
        -- Or an alias for an active product/distro.
        (alias_for IN (
            SELECT id FROM PillarName
            WHERE active IS TRUE AND
                (product IS NOT NULL OR distribution IS NOT NULL))
        )
        """

    def __contains__(self, obj):
        if IProduct.providedBy(obj):
            # Only active products are in the vocabulary.
            return obj.active
        else:
            return IDistribution.providedBy(obj)


class DistributionOrProductOrProjectVocabulary(PillarVocabularyBase):
    displayname = 'Select a project'
    _filter = PillarName.q.active == True

    def __contains__(self, obj):
        if IProduct.providedBy(obj) or IProject.providedBy(obj):
            # Only active products and projects are in the vocabulary.
            return obj.active
        else:
            return IDistribution.providedBy(obj)


class FeaturedProjectVocabulary(DistributionOrProductOrProjectVocabulary):
    """Vocabulary of projects that are featured on the LP Home Page."""

    _filter = AND(PillarName.q.id == FeaturedProject.q.pillar_name,
                  PillarName.q.active == True)
    _clauseTables = ['FeaturedProject']

    def __contains__(self, obj):
        """See `IVocabulary`."""
        query = """PillarName.id=FeaturedProject.pillar_name
                   AND PillarName.name = %s""" % sqlvalues(obj.name)
        return PillarName.selectOne(
                   query, clauseTables=['FeaturedProject']) is not None


class FilteredLanguagePackVocabularyBase(SQLObjectVocabularyBase):
    """Base vocabulary class to retrieve language packs for a distroseries."""
    _table = LanguagePack
    _orderBy = '-date_exported'

    def toTerm(self, obj):
        return SimpleTerm(
            obj, obj.id, '%s' % obj.date_exported.strftime('%F %T %Z'))

    def _baseQueryList(self):
        """Return a list of sentences that defines the specific filtering.

        That list will be linked with an ' AND '.
        """
        raise NotImplementedError

    def __iter__(self):
        if not IDistroSeries.providedBy(self.context):
            # This vocabulary is only useful from a DistroSeries context.
            return

        query = self._baseQueryList()
        query.append('distroseries = %s' % sqlvalues(self.context))
        language_packs = self._table.select(
            ' AND '.join(query), orderBy=self._orderBy)

        for language_pack in language_packs:
            yield self.toTerm(language_pack)


class FilteredFullLanguagePackVocabulary(FilteredLanguagePackVocabularyBase):
    """Full export Language Pack for a distribution series."""
    displayname = 'Select a full export language pack'

    def _baseQueryList(self):
        """See `FilteredLanguagePackVocabularyBase`."""
        return ['type = %s' % sqlvalues(LanguagePackType.FULL)]


class FilteredDeltaLanguagePackVocabulary(FilteredLanguagePackVocabularyBase):
    """Delta export Language Pack for a distribution series."""
    displayname = 'Select a delta export language pack'

    def _baseQueryList(self):
        """See `FilteredLanguagePackVocabularyBase`."""
        return ['(type = %s AND updates = %s)' % sqlvalues(
            LanguagePackType.DELTA, self.context.language_pack_base)]


class FilteredLanguagePackVocabulary(FilteredLanguagePackVocabularyBase):
    displayname = 'Select a language pack'

    def toTerm(self, obj):
        return SimpleTerm(
            obj, obj.id, '%s (%s)' % (
                obj.date_exported.strftime('%F %T %Z'), obj.type.title))

    def _baseQueryList(self):
        """See `FilteredLanguagePackVocabularyBase`."""
        # We are interested on any full language pack or language pack
        # that is a delta of the current base lanuage pack type,
        # except the ones already used.
        used_lang_packs = []
        if self.context.language_pack_base is not None:
            used_lang_packs.append(self.context.language_pack_base.id)
        if self.context.language_pack_delta is not None:
            used_lang_packs.append(self.context.language_pack_delta.id)
        query = []
        if used_lang_packs:
            query.append('id NOT IN %s' % sqlvalues(used_lang_packs))
        query.append('(updates is NULL OR updates = %s)' % sqlvalues(
            self.context.language_pack_base))
        return query<|MERGE_RESOLUTION|>--- conflicted
+++ resolved
@@ -72,11 +72,7 @@
 from operator import attrgetter
 
 from sqlobject import AND, CONTAINSSTRING, OR, SQLObjectNotFound
-<<<<<<< HEAD
-from storm.expr import LeftJoin, SQL, And, Or, Like, Lower, Not
-=======
 from storm.expr import Join, LeftJoin, SQL, And, Or, Lower, Not
->>>>>>> 1de997f7
 from zope.component import getUtility
 from zope.interface import implements
 from zope.schema.interfaces import IVocabulary, IVocabularyTokenized
@@ -86,15 +82,6 @@
 
 from canonical.cachedproperty import cachedproperty
 from canonical.launchpad.database import (
-<<<<<<< HEAD
-    Account, Archive, Bounty, Branch, BranchSet, Bug, BugTracker, BugWatch,
-    Component, Country, Distribution, DistroArchSeries, DistroSeries,
-    EmailAddress, FeaturedProject, KarmaCategory, Language, LanguagePack,
-    MailingList, Milestone, POTemplate, Person, PillarName, Processor,
-    ProcessorFamily, Product, ProductRelease, ProductSeries, Project,
-    SourcePackageRelease, Specification, Sprint, TeamParticipation,
-    TranslationGroup, TranslationMessage)
-=======
     Account, Archive, Bounty, Branch, Bug, BugTracker, BugWatch, Component,
     Country, Distribution, DistroArchSeries, DistroSeries, EmailAddress,
     FeaturedProject, KarmaCategory, Language, LanguagePack, MailingList,
@@ -102,7 +89,6 @@
     Product, ProductRelease, ProductSeries, Project, SourcePackageRelease,
     Specification, Sprint, TeamParticipation, TranslationGroup,
     TranslationMessage)
->>>>>>> 1de997f7
 from canonical.launchpad.database.stormsugar import StartsWith
 
 from canonical.database.sqlbase import SQLBase, quote_like, quote, sqlvalues
@@ -625,17 +611,10 @@
         BasePersonVocabulary, SQLObjectVocabularyBase):
     """The set of valid, viewable Persons/Teams in Launchpad.
 
-<<<<<<< HEAD
-    A Person is considered valid if he has a preferred email address, and
-    Person.merged is None. Teams have no restrictions at all, which means that
-    all teams the user has the permission to view are considered valid.  A
-    user can view public teams and private teams she is a member.
-=======
     A Person is considered valid if she has a preferred email address, and
     Person.merged is None. Teams have no restrictions at all, which means that
     all teams the user has the permission to view are considered valid.  A
     user can view private teams in which she is a member and any public team.
->>>>>>> 1de997f7
 
     This vocabulary is registered as ValidPersonOrTeam, ValidAssignee,
     ValidMaintainer and ValidOwner, because they have exactly the same
@@ -659,22 +638,6 @@
     def __contains__(self, obj):
         return obj in self._doSearch()
 
-<<<<<<< HEAD
-    def _privateTeams(self, user, store):
-        """Return all private teams the user is a member."""
-        private = store.find(
-            Person,
-            AND(
-                Person.id == TeamParticipation.teamID,
-                TeamParticipation.person == user.id,
-                Not(Person.teamowner == None),
-                Person.visibility == PersonVisibility.PRIVATE
-                )
-            )
-        return private
-
-=======
->>>>>>> 1de997f7
     @cachedproperty
     def store(self):
         return getUtility(IStoreSelector).get(MAIN_STORE, DEFAULT_FLAVOR)
@@ -702,49 +665,27 @@
         # Short circuit if there is no search text - all valid people and
         # teams have been requested.
         if not text:
-<<<<<<< HEAD
-            inner_select = SQL("""
-                SELECT Person.id
-                FROM Person, %(cache_table)s
-                WHERE Person.id = %(cache_table)s.id
-            """ % dict(cache_table=self.cache_table_name))
-            tables = [
-                Person,
-                LeftJoin(TeamParticipation, TeamParticipation.teamID == Person.id),
-=======
             tables = [
                 Person,
                 Join(self.cache_table_name,
                      SQL("%s.id = Person.id" % self.cache_table_name)),
                 Join(TeamParticipation,
                      TeamParticipation.teamID == Person.id),
->>>>>>> 1de997f7
                 ]
             result = self.store.using(*tables).find(
                 Person,
                 And(
-<<<<<<< HEAD
-                    Person.id.is_in(inner_select),
-                    Or(
-                        Person.visibility == PersonVisibility.PUBLIC,
-                        self._private_team_query,
-                        ),
-=======
                     Or(Person.visibility == PersonVisibility.PUBLIC,
-                       self._private_team_query),
->>>>>>> 1de997f7
+                       self._private_team_query,
+                       ),
                     self.extra_clause
                     )
                 )
         else:
             tables = [
                 Person,
-<<<<<<< HEAD
-                LeftJoin(TeamParticipation, TeamParticipation.teamID == Person.id),
-=======
                 Join(TeamParticipation,
                      TeamParticipation.teamID == Person.id),
->>>>>>> 1de997f7
                 LeftJoin(EmailAddress, EmailAddress.person == Person.id),
                 LeftJoin(Account, EmailAddress.account == Account.id),
                 ]
@@ -776,29 +717,8 @@
                 Person,
                 And(
                     Person.id.is_in(inner_select),
-<<<<<<< HEAD
-                    Or(
+                    Or(# Public team.
                         # Public team.
-                        Person.visibility == PersonVisibility.PUBLIC,
-                        # Private team the logged in user is a member.
-                        self._private_team_query,
-                    ),
-                    Person.merged == None,
-                    Or(
-                        # A valid person-or-team is either a team...
-                        Not(Person.teamowner == None), # 'Not' due to Bug 244768
-
-                        # or has an active account and a working email address.
-                        And(
-                            Account.status == AccountStatus.ACTIVE,
-                            EmailAddress.status.is_in((
-                                EmailAddressStatus.VALIDATED,
-                                EmailAddressStatus.PREFERRED
-                                ))
-                            )
-                        ),
-=======
-                    Or(# Public team.
                        Person.visibility == PersonVisibility.PUBLIC,
                        # Private team the logged in user is a member.
                        self._private_team_query,
@@ -818,7 +738,6 @@
                                     ))
                             )
                        ),
->>>>>>> 1de997f7
                     self.extra_clause
                     )
                 )
