--- conflicted
+++ resolved
@@ -1,132 +1,5 @@
 <html metal:use-macro="view/macro:page/applicationhome" i18n:domain="malone">
   <body>
-<<<<<<< HEAD
-    <h1 metal:fill-slot="heading">Bug tracking</h1>
-    <div metal:fill-slot="main">
-
-                        <ul class="rollover buttons">
-                          <li>
-                            <a href="/+tour">
-                              <img
-                                alt="Take a tour"
-                                src="/+icing/but-lrg-takeatour.gif"
-                              />
-                            </a>
-                          </li>
-                          <li>
-                            <a href="+filebug">
-                              <img
-                                alt="Report a bug"
-                                src="/+icing/but-lrg-reportabug.gif"
-                              />
-                            </a>
-                          </li>
-                        </ul>
-                        <p
-                          tal:condition="view/error_message"
-                          tal:content="view/error_message"
-                          class="error message"
-                        >Error message.</p>
-                        <form class="central" action="/bugs/+bugs" method="get">
-                          <table>
-                            <tbody>
-                              <tr>
-                                <td style="text-align: right;">
-                                  <input
-                                    tal:replace="structure view/widgets/searchtext"
-                                    id="text"
-                                    type="text"
-                                    name="field.searchtext"
-                                    size="50"
-                                  />
-                                </td>
-                                <td>
-                                  <input
-                                    type="submit"
-                                    name="search"
-                                    value="Search Bug Reports"
-                                  />
-                                </td>
-                              </tr>
-                              <tr tal:define="options nocall:view/widgets/scope/options;
-                                              target_widget nocall:view/widgets/scope/target_widget">
-                                <td tal:attributes="class view/target_css_class"
-                                    style="text-align: right;">
-                                 <div>
-                                  <label>
-                                    <input
-                                      tal:replace="structure options/all"
-                                      name="scope"
-                                      type="radio"
-                                      value="all"
-                                      checked="checked"
-                                    />
-                                    All projects
-                                  </label>
-                                  <label>
-                                    <input
-                                      tal:replace="structure options/project"
-                                      name="scope"
-                                      id="scope.project"
-                                      type="radio"
-                                      value="project"
-                                      onclick="document.getElementById('field.target').focus();"
-                                    />
-                                    One project:
-                                    <tal:input replace="structure target_widget/inputField" />
-                                  </label>
-                                 </div>
-                                 <div class="message"
-                                      tal:condition="view/target_error"
-                                      tal:content="structure view/target_error">
-                                    Error message
-                                 </div>
-                                </td>
-                                <td tal:content="structure target_widget/chooseLink" />
-                              </tr>
-                            </tbody>
-                          </table>
-                          <script type="text/javascript"
-                                  tal:define="script view/focusedElementScript"
-                                  tal:condition="script"
-                                  tal:content="structure script" />
-                        </form>
-                        <p id="application-summary">
-                          Launchpad&rsquo;s bug tracker allows collaboration
-                          between software teams on bug reports and fixes.
-                          <a href="/+about">Learn more&#8230;</a>
-                        </p>
-                        <div class="columns">
-                          <div class="two column left">
-                            <h2>Recently reported</h2>
-                            <table>
-                              <tbody>
-                                <tr
-                                  tal:repeat="bug context/latest_bugs"
-                                  tal:replace="structure bug/@@+listing-detailed"
-                                />
-                              </tbody>
-                            </table>
-                          </div>
-                          <div class="two column right">
-                            <h2>Recently fixed</h2>
-                            <table id="fixed-bugs">
-                              <tbody>
-                                <tr
-                                  tal:repeat="fixed_bug view/getMostRecentlyFixedBugs"
-                                  tal:replace="structure fixed_bug/@@+listing-detailed"
-                                />
-                              </tbody>
-                            </table>
-                          </div>
-                        </div><!--columns-->
-                        <div class="clear"></div>
-                        <div
-                          id="application-footer"
-                          tal:content="structure context/@@+portlet-stats"
-                        />
-=======
->>>>>>> 41f1e0fd
 
     <div metal:fill-slot="help">
       <p>
