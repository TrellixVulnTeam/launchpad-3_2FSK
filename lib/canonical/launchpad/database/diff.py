# Copyright 2008 Canonical Ltd.  All rights reserved.

"""Implementation classes for IDiff, etc."""

__metaclass__ = type
__all__ = ['Diff', 'StaticDiff', 'StaticDiffJob', 'StaticDiffJobSource']

from cStringIO import StringIO

from bzrlib.branch import Branch
from bzrlib.diff import show_diff_trees
from bzrlib.revisionspec import RevisionSpec
from sqlobject import ForeignKey, IntCol, StringCol
from storm.store import Store
from zope.component import getUtility
from zope.interface import implements

from canonical.database.sqlbase import SQLBase

from canonical.launchpad.database.job import Job
from canonical.launchpad.interfaces import (
    IDiff, IStaticDiff, IStaticDiffJob, IStaticDiffJobSource)
from canonical.launchpad.interfaces import ILibraryFileAliasSet


class Diff(SQLBase):

    implements(IDiff)

    diff_text = ForeignKey(foreignKey='LibraryFileAlias', notNull=True)

    diff_lines_count = IntCol()

    diffstat = StringCol()

    added_lines_count = IntCol()

    removed_lines_count = IntCol()

    @classmethod
    def fromTrees(klass, from_tree, to_tree):
        diff_content = StringIO()
        show_diff_trees(from_tree, to_tree, diff_content, old_label='',
                        new_label='')
        size = diff_content.tell()
        if size == 0:
            diff_content.write(' ')
            size = 1
        diff_content.seek(0)
        x = getUtility(ILibraryFileAliasSet).create('meeple',
            size, diff_content, 'text/x-diff')
        return klass(diff_text=x)


class StaticDiff(SQLBase):
    """A diff from one revision to another."""

    implements(IStaticDiff)

    from_revision_id = StringCol()

    to_revision_id = StringCol()

    diff = ForeignKey(foreignKey='Diff', notNull=True)

    @classmethod
    def acquire(klass, from_revision_id, to_revision_id, repository):
        existing_diff = klass.selectOneBy(
            from_revision_id=from_revision_id, to_revision_id=to_revision_id)
        if existing_diff is not None:
            return existing_diff
        from_tree = repository.revision_tree(from_revision_id)
        to_tree = repository.revision_tree(to_revision_id)
        diff = Diff.fromTrees(from_tree, to_tree)
        return klass(
            from_revision_id=from_revision_id, to_revision_id=to_revision_id,
            diff=diff)

    def destroySelf(self):
        diff = self.diff
        SQLBase.destroySelf(self)
        diff.destroySelf()


class StaticDiffJob(SQLBase):

    implements(IStaticDiffJob)

    job = ForeignKey(foreignKey='Job', notNull=True)

    branch = ForeignKey(foreignKey='Branch', notNull=True)

    from_revision_spec = StringCol(notNull=True)

    to_revision_spec = StringCol(notNull=True)

    def __init__(self, **kwargs):
        kwargs['job']=Job()
        SQLBase.__init__(self, **kwargs)

    def destroySelf(self):
        SQLBase.destroySelf(self)
        self.job.destroySelf()

    def _get_revision_id(self, bzr_branch, spec_string):
        spec = RevisionSpec.from_string(spec_string)
        return spec.as_revision_id(bzr_branch)

    def run(self):
        """See IStaticDiffJob."""
        self.job.start()
        bzr_branch = Branch.open(self.branch.warehouse_url)
        from_revision_id=self._get_revision_id(
            bzr_branch, self.from_revision_spec)
        to_revision_id=self._get_revision_id(
            bzr_branch, self.to_revision_spec)
<<<<<<< HEAD
        static_diff = StaticDiff.acquire(from_revision_id, to_revision_id,
                                         bzr_branch.repository)
        for code_mail_job in self.dependant_code_mail_jobs:
            code_mail_job.static_diff = static_diff
        self.destroySelf()
        return static_diff

    @property
    def dependant_code_mail_jobs(self):
        from canonical.launchpad.database.codemailjob import CodeMailJob
        from canonical.launchpad.database.job import JobDependency
        return Store.of(self).find(CodeMailJob,
            JobDependency.prerequisite == self.job.id,
            CodeMailJob.job == JobDependency.dependant)
=======
        diff = StaticDiff.acquire(from_revision_id, to_revision_id,
                                  bzr_branch.repository)
        self.job.complete()
        return diff
>>>>>>> 0560bb1c


class StaticDiffJobSource:

    implements(IStaticDiffJobSource)
    @staticmethod
    def create(branch, from_revision_spec, to_revision_spec):
        return StaticDiffJob(
            branch=branch, from_revision_spec=from_revision_spec,
            to_revision_spec=to_revision_spec)<|MERGE_RESOLUTION|>--- conflicted
+++ resolved
@@ -114,12 +114,11 @@
             bzr_branch, self.from_revision_spec)
         to_revision_id=self._get_revision_id(
             bzr_branch, self.to_revision_spec)
-<<<<<<< HEAD
         static_diff = StaticDiff.acquire(from_revision_id, to_revision_id,
                                          bzr_branch.repository)
         for code_mail_job in self.dependant_code_mail_jobs:
             code_mail_job.static_diff = static_diff
-        self.destroySelf()
+        self.job.complete()
         return static_diff
 
     @property
@@ -129,12 +128,6 @@
         return Store.of(self).find(CodeMailJob,
             JobDependency.prerequisite == self.job.id,
             CodeMailJob.job == JobDependency.dependant)
-=======
-        diff = StaticDiff.acquire(from_revision_id, to_revision_id,
-                                  bzr_branch.repository)
-        self.job.complete()
-        return diff
->>>>>>> 0560bb1c
 
 
 class StaticDiffJobSource:
