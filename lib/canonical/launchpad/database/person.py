# Copyright 2004-2006 Canonical Ltd.  All rights reserved.

__metaclass__ = type
__all__ = [
    'Person', 'PersonSet', 'SSHKey', 'SSHKeySet', 'WikiName', 'WikiNameSet',
    'JabberID', 'JabberIDSet', 'IrcID', 'IrcIDSet']

import itertools
from datetime import datetime, timedelta
import pytz
import sha

from zope.interface import implements, alsoProvides
from zope.component import getUtility
from zope.event import notify

from sqlobject import (
    ForeignKey, IntCol, StringCol, BoolCol, MultipleJoin, SQLMultipleJoin,
    SQLRelatedJoin, SQLObjectNotFound)
from sqlobject.sqlbuilder import AND, SQLConstant
from canonical.database.sqlbase import (
    SQLBase, quote, quote_like, cursor, sqlvalues, flush_database_updates,
    flush_database_caches)
from canonical.database.constants import UTC_NOW
from canonical.database.datetimecol import UtcDateTimeCol
from canonical.database import postgresql
from canonical.launchpad.database.language import Language
from canonical.launchpad.helpers import shortlist, contactEmailAddresses
from canonical.launchpad.event.karma import KarmaAssignedEvent

from canonical.launchpad.interfaces import (
    IPerson, ITeam, IPersonSet, IEmailAddress, IWikiName, IIrcID, IJabberID,
    IIrcIDSet, ISSHKeySet, IJabberIDSet, IWikiNameSet, IGPGKeySet,
    ISSHKey, IEmailAddressSet, IPasswordEncryptor, ICalendarOwner,
    IBugTaskSet, UBUNTU_WIKI_URL, ISignedCodeOfConductSet, ILoginTokenSet,
    ITranslationGroupSet, ILaunchpadStatisticSet, ShipItConstants,
    ILaunchpadCelebrities,
    )

from canonical.launchpad.database.cal import Calendar
from canonical.launchpad.database.codeofconduct import SignedCodeOfConduct
from canonical.launchpad.database.branch import Branch
from canonical.launchpad.database.emailaddress import EmailAddress
from canonical.launchpad.database.karma import KarmaTotalCache
from canonical.launchpad.database.logintoken import LoginToken
from canonical.launchpad.database.pofile import POFileTranslator
from canonical.launchpad.database.karma import KarmaAction, Karma
from canonical.launchpad.database.packagebugcontact import PackageBugContact
from canonical.launchpad.database.shipit import ShippingRequest
from canonical.launchpad.database.sourcepackagerelease import (
    SourcePackageRelease)
from canonical.launchpad.database.specification import Specification
from canonical.launchpad.database.specificationfeedback import (
    SpecificationFeedback)
from canonical.launchpad.database.specificationsubscription import (
    SpecificationSubscription)
from canonical.launchpad.database.teammembership import (
    TeamMembership, TeamParticipation, TeamMembershipSet)
from canonical.launchpad.database.ticket import TicketPersonSearch

from canonical.lp.dbschema import (
    EnumCol, SSHKeyType, EmailAddressStatus, TeamSubscriptionPolicy,
    TeamMembershipStatus, LoginTokenType, SpecificationSort,
    SpecificationFilter, SpecificationStatus, ShippingRequestStatus,
    PersonCreationRationale)

from canonical.foaf import nickname
from canonical.cachedproperty import cachedproperty


class ValidPersonOrTeamCache(SQLBase):
    """Flags if a Person or Team is active and usable in Launchpad.

    This is readonly, as the underlying table is maintained using
    database triggers.
    """
    # Look Ma, no columns! (apart from id)


class Person(SQLBase):
    """A Person."""

    implements(IPerson, ICalendarOwner)

    sortingColumns = SQLConstant("person_sort_key(Person.displayname, Person.name)")
    _defaultOrder = sortingColumns

    name = StringCol(dbName='name', alternateID=True, notNull=True)
    password = StringCol(dbName='password', default=None)
    displayname = StringCol(dbName='displayname', notNull=True)
    teamdescription = StringCol(dbName='teamdescription', default=None)
    homepage_content = StringCol(default=None)
    emblem = ForeignKey(dbName='emblem',
        foreignKey='LibraryFileAlias', default=None)
    hackergotchi = ForeignKey(dbName='hackergotchi',
        foreignKey='LibraryFileAlias', default=None)

    city = StringCol(default=None)
    phone = StringCol(default=None)
    country = ForeignKey(dbName='country', foreignKey='Country', default=None)
    province = StringCol(default=None)
    postcode = StringCol(default=None)
    addressline1 = StringCol(default=None)
    addressline2 = StringCol(default=None)
    organization = StringCol(default=None)

    teamowner = ForeignKey(dbName='teamowner', foreignKey='Person',
                           default=None)

    sshkeys = SQLMultipleJoin('SSHKey', joinColumn='person')

    subscriptionpolicy = EnumCol(
        dbName='subscriptionpolicy',
        schema=TeamSubscriptionPolicy,
        default=TeamSubscriptionPolicy.MODERATED)
    defaultrenewalperiod = IntCol(dbName='defaultrenewalperiod', default=None)
    defaultmembershipperiod = IntCol(dbName='defaultmembershipperiod',
                                     default=None)

    merged = ForeignKey(dbName='merged', foreignKey='Person', default=None)

    datecreated = UtcDateTimeCol(notNull=True, default=UTC_NOW)
    creation_rationale = EnumCol(schema=PersonCreationRationale, default=None)
    creation_comment = StringCol(default=None)
    registrant = ForeignKey(
        dbName='registrant', foreignKey='Person', default=None)
    hide_email_addresses = BoolCol(notNull=True, default=False)

    # SQLRelatedJoin gives us also an addLanguage and removeLanguage for free
    languages = SQLRelatedJoin('Language', joinColumn='person',
                            otherColumn='language',
                            intermediateTable='PersonLanguage',
                            orderBy='englishname')

    subscribed_branches = SQLRelatedJoin(
        'Branch', joinColumn='person', otherColumn='branch',
        intermediateTable='BranchSubscription', prejoins=['product'],
        orderBy='-id')
    ownedBounties = SQLMultipleJoin('Bounty', joinColumn='owner',
        orderBy='id')
    reviewerBounties = SQLMultipleJoin('Bounty', joinColumn='reviewer',
        orderBy='id')
    # XXX: matsubara 2006-03-06: Is this really needed? There's no attribute
    # 'claimant' in the Bounty database class or interface, but the column
    # exists in the database.
    # https://launchpad.net/products/launchpad/+bug/33935
    claimedBounties = MultipleJoin('Bounty', joinColumn='claimant',
        orderBy='id')
    subscribedBounties = SQLRelatedJoin('Bounty', joinColumn='person',
        otherColumn='bounty', intermediateTable='BountySubscription',
        orderBy='id')
    karma_category_caches = SQLMultipleJoin(
        'KarmaPersonCategoryCacheView', joinColumn='person',
        orderBy='category')
    authored_branches = SQLMultipleJoin('Branch', joinColumn='author',
        orderBy='-id', prejoins=['product'])
    signedcocs = SQLMultipleJoin('SignedCodeOfConduct', joinColumn='owner')
    ircnicknames = SQLMultipleJoin('IrcID', joinColumn='person')
    jabberids = SQLMultipleJoin('JabberID', joinColumn='person')
    calendar = ForeignKey(dbName='calendar', foreignKey='Calendar',
                          default=None, forceDBName=True)
    timezone = StringCol(dbName='timezone', default='UTC')

    def _init(self, *args, **kw):
        """Marks the person as a team when created or fetched from database."""
        SQLBase._init(self, *args, **kw)
        if self._SO_val_teamownerID is not None:
            alsoProvides(self, ITeam)

    # specification-related joins
    @property
    def approver_specs(self):
        return shortlist(Specification.selectBy(
            approver=self, orderBy=['-datecreated']))

    @property
    def assigned_specs(self):
        return shortlist(Specification.selectBy(
            assignee=self, orderBy=['-datecreated']))

    @property
    def created_specs(self):
        return shortlist(Specification.selectBy(
            owner=self, orderBy=['-datecreated']))

    @property
    def drafted_specs(self):
        return shortlist(Specification.selectBy(
            drafter=self, orderBy=['-datecreated']))

    @property
    def feedback_specs(self):
        return shortlist(Specification.select(
            AND(Specification.q.id == SpecificationFeedback.q.specificationID,
                SpecificationFeedback.q.reviewerID == self.id),
            clauseTables=['SpecificationFeedback'],
            orderBy=['-datecreated']))

    @property
    def subscribed_specs(self):
        return shortlist(Specification.select(
            AND(Specification.q.id == SpecificationSubscription.q.specificationID,
                SpecificationSubscription.q.personID == self.id),
            clauseTables=['SpecificationSubscription'],
            orderBy=['-datecreated']))

    @property
    def browsername(self):
        """Return a name suitable for display on a web page.

        Originally, this was calculated but now we just use displayname.
        You should continue to use this method, however, as we may want to
        change again, such as returning '$displayname ($name)'.

        >>> class DummyPerson:
        ...     displayname = None
        ...     name = 'the_name'
        ...     # This next line is some special evil magic to allow us to
        ...     # unit test browsername in isolation.
        ...     browsername = Person.browsername.im_func
        ...
        >>> person = DummyPerson()

        Check with just the name.

        >>> person.browsername
        'the_name'

        >>> person.displayname = 'the_displayname'
        >>> person.browsername
        'the_displayname'
        """
        # Person.displayname is NOT NULL
        return self.displayname

    @property
    def has_any_specifications(self):
        """See IHasSpecifications."""
        return self.all_specifications.count()

    @property
    def all_specifications(self):
        return self.specifications(filter=[SpecificationFilter.ALL])

    @property
    def valid_specifications(self):
        return self.specifications(filter=[SpecificationFilter.VALID])

    def specifications(self, sort=None, quantity=None, filter=None):
        """See IHasSpecifications."""

        # Make a new list of the filter, so that we do not mutate what we
        # were passed as a filter
        if not filter:
            # if no filter was passed (None or []) then we must decide the
            # default filtering, and for a person we want related incomplete
            # specs
            filter = [SpecificationFilter.INCOMPLETE]

        # now look at the filter and fill in the unsaid bits

        # defaults for completeness: if nothing is said about completeness
        # then we want to show INCOMPLETE
        completeness = False
        for option in [
            SpecificationFilter.COMPLETE,
            SpecificationFilter.INCOMPLETE]:
            if option in filter:
                completeness = True
        if completeness is False:
            filter.append(SpecificationFilter.INCOMPLETE)

        # defaults for acceptance: in this case we have nothing to do
        # because specs are not accepted/declined against a person

        # defaults for informationalness: we don't have to do anything
        # because the default if nothing is said is ANY

        # if no roles are given then we want everything
        linked = False
        roles = set([
            SpecificationFilter.CREATOR,
            SpecificationFilter.ASSIGNEE,
            SpecificationFilter.DRAFTER,
            SpecificationFilter.APPROVER,
            SpecificationFilter.FEEDBACK,
            SpecificationFilter.SUBSCRIBER])
        for role in roles:
            if role in filter:
                linked = True
        if not linked:
            for role in roles:
                filter.append(role)

        # sort by priority descending, by default
        if sort is None or sort == SpecificationSort.PRIORITY:
            order = ['-priority', 'Specification.status', 'Specification.name']
        elif sort == SpecificationSort.DATE:
            order = ['-Specification.datecreated', 'Specification.id']

        # figure out what set of specifications we are interested in. for
        # products, we need to be able to filter on the basis of:
        #
        #  - role (owner, drafter, approver, subscriber, assignee etc)
        #  - completeness.
        #  - informational.
        #

        # in this case the "base" is quite complicated because it is
        # determined by the roles so lets do that first

        base = '(1=0'  # we want to start with a FALSE and OR them
        if SpecificationFilter.CREATOR in filter:
            base += ' OR Specification.owner = %(my_id)d'
        if SpecificationFilter.ASSIGNEE in filter:
            base += ' OR Specification.assignee = %(my_id)d'
        if SpecificationFilter.DRAFTER in filter:
            base += ' OR Specification.drafter = %(my_id)d'
        if SpecificationFilter.APPROVER in filter:
            base += ' OR Specification.approver = %(my_id)d'
        if SpecificationFilter.SUBSCRIBER in filter:
            base += """ OR Specification.id in
                (SELECT specification FROM SpecificationSubscription
                 WHERE person = %(my_id)d)"""
        if SpecificationFilter.FEEDBACK in filter:
            base += """ OR Specification.id in
                (SELECT specification FROM SpecificationFeedback
                 WHERE reviewer = %(my_id)d)"""
        base += ') '

        # filter out specs on inactive products
        base += """AND (Specification.product IS NULL OR
                        Specification.product NOT IN
                         (SELECT Product.id FROM Product
                          WHERE Product.active IS FALSE))
                """

        base = base % {'my_id': self.id}

        query = base
        # look for informational specs
        if SpecificationFilter.INFORMATIONAL in filter:
            query += ' AND Specification.informational IS TRUE'

        # filter based on completion. see the implementation of
        # Specification.is_complete() for more details
        completeness =  Specification.completeness_clause

        if SpecificationFilter.COMPLETE in filter:
            query += ' AND ( %s ) ' % completeness
        elif SpecificationFilter.INCOMPLETE in filter:
            query += ' AND NOT ( %s ) ' % completeness

        # Filter for validity. If we want valid specs only then we should
        # exclude all OBSOLETE or SUPERSEDED specs
        if SpecificationFilter.VALID in filter:
            query += ' AND Specification.status NOT IN ( %s, %s ) ' % \
                sqlvalues(SpecificationStatus.OBSOLETE,
                          SpecificationStatus.SUPERSEDED)

        # ALL is the trump card
        if SpecificationFilter.ALL in filter:
            query = base

        # Filter for specification text
        for constraint in filter:
            if isinstance(constraint, basestring):
                # a string in the filter is a text search filter
                query += ' AND Specification.fti @@ ftq(%s) ' % quote(
                    constraint)

        # now do the query, and remember to prejoin to people
        results = Specification.select(query, orderBy=order,
            limit=quantity, prejoins=['assignee', 'approver', 'drafter'])
        return results

    def searchTickets(self, **search_criteria):
        """See IPerson."""
        return TicketPersonSearch(person=self, **search_criteria).getResults()
<<<<<<< HEAD

    @property
    def ticket_languages(self):
        """See ITicketTarget."""
        return set(Language.select(
            '''Language.id = language AND Ticket.id IN (
            SELECT id FROM Ticket
                     WHERE owner = %(personID)s OR answerer = %(personID)s OR
                           assignee = %(personID)s
            UNION SELECT ticket FROM TicketSubscription
                  WHERE person = %(personID)s
            UNION SELECT ticket
                    FROM TicketMessage JOIN Message ON (message = Message.id)
                   WHERE owner = %(personID)s
            )''' % sqlvalues(personID=self.id),
            clauseTables=['Ticket'], distinct=True))
=======
>>>>>>> cf711749

    @property
    def branches(self):
        """See IPerson."""
        ret = self.authored_branches.union(self.registered_branches)
        ret = ret.union(self.subscribed_branches)
        return ret.orderBy('-id')

    @property
    def registered_branches(self):
        """See IPerson."""
        query = """Branch.owner = %d AND
                   (Branch.author != %d OR Branch.author is NULL)"""
        return Branch.select(query % (self.id, self.id),
                             prejoins=["product"],
                             orderBy='-Branch.id')


    def getBugContactPackages(self):
        """See IPerson."""
        package_bug_contacts = shortlist(
            PackageBugContact.selectBy(bugcontact=self),
            longest_expected=25)

        packages_for_bug_contact = [
            package_bug_contact.distribution.getSourcePackage(
                package_bug_contact.sourcepackagename)
            for package_bug_contact in package_bug_contacts]

        packages_for_bug_contact.sort(key=lambda x: x.name)

        return packages_for_bug_contact

    def getOrCreateCalendar(self):
        if not self.calendar:
            self.calendar = Calendar(title=self.browsername,
                                     revision=0)
        return self.calendar

    def getBranch(self, product_name, branch_name):
        """See IPerson."""
        # import here to work around a circular import problem
        from canonical.launchpad.database import Product

        if product_name is None or product_name == '+junk':
            return Branch.selectOne(
                'owner=%d AND product is NULL AND name=%s'
                % (self.id, quote(branch_name)))
        else:
            product = Product.selectOneBy(name=product_name)
            if product is None:
                return None
            return Branch.selectOneBy(owner=self, product=product,
                                      name=branch_name)

    def isTeam(self):
        """See IPerson."""
        return self.teamowner is not None

    def shippedShipItRequestsOfCurrentRelease(self):
        """See IPerson."""
        query = '''
            ShippingRequest.recipient = %s
            AND ShippingRequest.id = RequestedCDs.request
            AND RequestedCDs.distrorelease = %s
            AND ShippingRequest.shipment IS NOT NULL
            ''' % sqlvalues(self.id, ShipItConstants.current_distrorelease)
        return ShippingRequest.select(
            query, clauseTables=['RequestedCDs'], distinct=True,
            orderBy='-daterequested')

    def lastShippedRequest(self):
        """See IPerson."""
        query = ("recipient = %s AND status = %s"
                 % sqlvalues(self.id, ShippingRequestStatus.SHIPPED))
        return ShippingRequest.selectFirst(query, orderBy=['-daterequested'])

    def pastShipItRequests(self):
        """See IPerson."""
        query = """
            recipient = %(id)s AND (
                status IN (%(denied)s, %(cancelled)s, %(shipped)s))
            """ % sqlvalues(id=self.id, denied=ShippingRequestStatus.DENIED,
                            cancelled=ShippingRequestStatus.CANCELLED,
                            shipped=ShippingRequestStatus.SHIPPED)
        return ShippingRequest.select(query, orderBy=['id'])

    def currentShipItRequest(self):
        """See IPerson."""
        query = """
            recipient = %(id)s
            AND status NOT IN (%(denied)s, %(cancelled)s, %(shipped)s)
            """ % sqlvalues(id=self.id, denied=ShippingRequestStatus.DENIED,
                            cancelled=ShippingRequestStatus.CANCELLED,
                            shipped=ShippingRequestStatus.SHIPPED)
        results = shortlist(
            ShippingRequest.select(query, orderBy=['id'], limit=2))
        count = len(results)
        assert (self == getUtility(ILaunchpadCelebrities).shipit_admin or
                count <= 1), ("Only the shipit-admins team is allowed to have "
                              "more than one open shipit request")
        if count == 1:
            return results[0]
        else:
            return None

    def searchTasks(self, search_params):
        """See IPerson."""
        return getUtility(IBugTaskSet).search(search_params)

    @property
    def karma(self):
        """See IPerson."""
        cache = KarmaTotalCache.selectOneBy(person=self)
        if cache is None:
            # Newly created accounts may not be in the cache yet, meaning the
            # karma updater script hasn't run since the account was created.
            return 0
        else:
            return cache.karma_total

    @property
    def is_valid_person_or_team(self):
        """See IPerson."""
        try:
            if ValidPersonOrTeamCache.get(self.id) is not None:
                return True
        except SQLObjectNotFound:
            pass
        return False

    @property
    def is_valid_person(self):
        """See IPerson."""
        if self.teamowner is not None:
            return False
        return self.is_valid_person_or_team

    def assignKarma(self, action_name, product=None, distribution=None,
                    sourcepackagename=None):
        """See IPerson."""
        # Teams don't get Karma. Inactive accounts don't get Karma.
        # No warning, as we don't want to place the burden on callsites
        # to check this.
        if not self.is_valid_person:
            return None

        if product is not None:
            assert distribution is None and sourcepackagename is None
        elif distribution is not None:
            assert product is None
        else:
            raise AssertionError(
                'You must provide either a product or a distribution.')

        try:
            action = KarmaAction.byName(action_name)
        except SQLObjectNotFound:
            raise AssertionError(
                "No KarmaAction found with name '%s'." % action_name)

        karma = Karma(
            person=self, action=action, product=product,
            distribution=distribution, sourcepackagename=sourcepackagename)
        notify(KarmaAssignedEvent(self, karma))
        return karma

    def latestKarma(self, quantity=25):
        """See IPerson."""
        return Karma.selectBy(person=self,
            orderBy='-datecreated')[:quantity]

    # XXX: This cache should no longer be needed once CrowdControl lands,
    # as apparently it will also cache this information.
    # -- StuartBishop 20060510
    _inTeam_cache = None

    def inTeam(self, team):
        """See IPerson."""
        if team is None:
            return False

        if team.id == self.id: # Short circuit - would return True anyway
            return True

        if self._inTeam_cache is None: # Initialize cache
            self._inTeam_cache = {}
        else:
            try:
                return self._inTeam_cache[team.id] # Return from cache
            except KeyError:
                pass # Or fall through

        tp = TeamParticipation.selectOneBy(team=team, person=self)
        if tp is not None or self.id == team.teamownerID:
            in_team = True
        elif team.teamowner is not None and not team.teamowner.inTeam(team):
            # The owner is not a member but must retain his rights over
            # this team. This person may be a member of the owner, and in this
            # case it'll also have rights over this team.
            in_team = self.inTeam(team.teamowner)
        else:
            in_team = False

        self._inTeam_cache[team.id] = in_team
        return in_team

    def hasMembershipEntryFor(self, team):
        """See IPerson."""
        return bool(TeamMembership.selectOneBy(person=self,
                                               team=team))

    def hasParticipationEntryFor(self, team):
        """See IPerson."""
        return bool(TeamParticipation.selectOneBy(person=self,
                                                  team=team))

    def leave(self, team):
        """See IPerson."""
        assert not ITeam.providedBy(self)

        self._inTeam_cache = {} # Flush the cache used by the inTeam method

        active = [TeamMembershipStatus.ADMIN, TeamMembershipStatus.APPROVED]
        tm = TeamMembership.selectOneBy(person=self, team=team)
        if tm is None or tm.status not in active:
            # Ok, we're done. You are not an active member and still not being.
            return

        team.setMembershipStatus(self, TeamMembershipStatus.DEACTIVATED,
                                 tm.dateexpires)

    def join(self, team):
        """See IPerson."""
        assert not self.isTeam(), (
            "Teams take no actions in Launchpad, thus they can't join() "
            "another team. Instead, you have to addMember() them.")

        self._inTeam_cache = {} # Flush the cache used by the inTeam method

        expired = TeamMembershipStatus.EXPIRED
        proposed = TeamMembershipStatus.PROPOSED
        approved = TeamMembershipStatus.APPROVED
        declined = TeamMembershipStatus.DECLINED
        deactivated = TeamMembershipStatus.DEACTIVATED

        if team.subscriptionpolicy == TeamSubscriptionPolicy.RESTRICTED:
            return False
        elif team.subscriptionpolicy == TeamSubscriptionPolicy.MODERATED:
            status = proposed
        elif team.subscriptionpolicy == TeamSubscriptionPolicy.OPEN:
            status = approved

        tm = TeamMembership.selectOneBy(person=self, team=team)
        expires = team.defaultexpirationdate
        if tm is None:
            team.addMember(self, status)
        else:
            if (tm.status == declined and
                team.subscriptionpolicy == TeamSubscriptionPolicy.MODERATED):
                # The user is a DECLINED member, we just have to change the
                # status to PROPOSED.
                team.setMembershipStatus(self, status, expires)
            elif (tm.status in [expired, deactivated, declined] and
                  team.subscriptionpolicy == TeamSubscriptionPolicy.OPEN):
                team.setMembershipStatus(self, status, expires)
            else:
                return False

        return True

    #
    # ITeam methods
    #
    def getSuperTeams(self):
        """See IPerson."""
        query = ('Person.id = TeamParticipation.team AND '
                 'TeamParticipation.person = %d' % self.id)
        return Person.select(query, clauseTables=['TeamParticipation'])

    def getSubTeams(self):
        """See IPerson."""
        query = ('Person.id = TeamParticipation.person AND '
                 'TeamParticipation.team = %d AND '
                 'Person.teamowner IS NOT NULL' % self.id)
        return Person.select(query, clauseTables=['TeamParticipation'])

    def getTeamAdminsEmailAddresses(self):
        """See IPerson."""
        assert self.teamowner is not None
        to_addrs = set()
        for person in itertools.chain(self.administrators, [self.teamowner]):
            to_addrs.update(contactEmailAddresses(person))
        return sorted(to_addrs)

    def addMember(self, person, status=TeamMembershipStatus.APPROVED,
                  reviewer=None, comment=None):
        """See IPerson."""
        assert self.teamowner is not None

        if person.isTeam():
            assert not self.hasParticipationEntryFor(person), (
                "Team '%s' is a member of '%s'. As a consequence, '%s' can't "
                "be added as a member of '%s'"
                % (self.name, person.name, person.name, self.name))

        if person in self.activemembers:
            # Make it a no-op if this person is already a member.
            return

        assert not person.hasMembershipEntryFor(self)

        expires = self.defaultexpirationdate
        TeamMembershipSet().new(
            person, self, status, dateexpires=expires, reviewer=reviewer,
            reviewercomment=comment)

    def setMembershipStatus(self, person, status, expires=None, reviewer=None,
                            comment=None):
        """See IPerson."""
        tm = TeamMembership.selectOneBy(person=person, team=self)
        assert tm is not None

        if expires is not None:
            now = datetime.now(pytz.timezone('UTC'))
            assert expires > now, expires

        tm.setStatus(status, reviewer, comment)
        tm.dateexpires = expires

        tm.syncUpdate()

    def _getMembersByStatus(self, status):
        query = ("TeamMembership.team = %s AND TeamMembership.status = %s "
                 "AND TeamMembership.person = Person.id" %
                 sqlvalues(self.id, status))
        return Person.select(query, clauseTables=['TeamMembership'])

    def _getEmailsByStatus(self, status):
        query = AND(EmailAddress.q.personID==self.id,
                    EmailAddress.q.status==status)
        return EmailAddress.select(query)

    @property
    def ubuntuwiki(self):
        """See IPerson."""
        return getUtility(IWikiNameSet).getUbuntuWikiByPerson(self)

    @property
    def otherwikis(self):
        """See IPerson."""
        return getUtility(IWikiNameSet).getOtherWikisByPerson(self)

    @property
    def allwikis(self):
        return getUtility(IWikiNameSet).getAllWikisByPerson(self)

    @property
    def title(self):
        """See IPerson."""
        return self.browsername

    @property
    def allmembers(self):
        """See IPerson."""
        query = ('Person.id = TeamParticipation.person AND '
                 'TeamParticipation.team = %d' % self.id)
        return Person.select(query, clauseTables=['TeamParticipation'])

    @property
    def all_member_count(self):
        """See IPerson."""
        return self.allmembers.count()

    @property
    def deactivatedmembers(self):
        """See IPerson."""
        return self._getMembersByStatus(TeamMembershipStatus.DEACTIVATED)

    @property
    def expiredmembers(self):
        """See IPerson."""
        return self._getMembersByStatus(TeamMembershipStatus.EXPIRED)

    @property
    def declinedmembers(self):
        """See IPerson."""
        return self._getMembersByStatus(TeamMembershipStatus.DECLINED)

    @property
    def proposedmembers(self):
        """See IPerson."""
        return self._getMembersByStatus(TeamMembershipStatus.PROPOSED)

    @property
    def administrators(self):
        """See IPerson."""
        return self._getMembersByStatus(TeamMembershipStatus.ADMIN)

    @property
    def approvedmembers(self):
        """See IPerson."""
        return self._getMembersByStatus(TeamMembershipStatus.APPROVED)

    @property
    def activemembers(self):
        """See IPerson."""
        # We can't use Person.sortingColumns with union() queries
        # because the table name Person is not available in that
        # context.
        orderBy = SQLConstant("person_sort_key(displayname, name)")
        return self.approvedmembers.union(self.administrators,
                                          orderBy=orderBy)

    @property
    def active_member_count(self):
        """See IPerson."""
        return self.activemembers.count()

    @property
    def inactivemembers(self):
        """See IPerson."""
        # See comment in Person.activememberships
        orderBy = SQLConstant("person_sort_key(displayname, name)")
        return self.expiredmembers.union(self.deactivatedmembers,
                                          orderBy=orderBy)

    # XXX: myactivememberships and activememberships are rather
    # confusingly named, and I just fixed bug 2871 as a consequence of
    # this. Is there a way to improve it?
    #   -- kiko, 2005-10-07
    @property
    def myactivememberships(self):
        """See IPerson."""
        return TeamMembership.select("""
            TeamMembership.person = %s AND status in %s AND
            Person.id = TeamMembership.team
            """ % sqlvalues(self.id, [TeamMembershipStatus.APPROVED,
                                      TeamMembershipStatus.ADMIN]),
            clauseTables=['Person'],
            orderBy=Person.sortingColumns)

    @property
    def activememberships(self):
        """See IPerson."""
        return TeamMembership.select('''
            TeamMembership.team = %s AND status in %s AND
            Person.id = TeamMembership.person
            ''' % sqlvalues(self.id, [TeamMembershipStatus.APPROVED,
                                      TeamMembershipStatus.ADMIN]),
            clauseTables=['Person'],
            orderBy=Person.sortingColumns)

    @property
    def teams_participated_in(self):
        """See IPerson."""
        return Person.select("""
            Person.id = TeamParticipation.team
            AND TeamParticipation.person = %s
            AND Person.teamowner IS NOT NULL
            """ % sqlvalues(self.id),
            clauseTables=['TeamParticipation'],
            orderBy=Person.sortingColumns)

    @property
    def defaultexpirationdate(self):
        """See IPerson."""
        days = self.defaultmembershipperiod
        if days:
            return datetime.now(pytz.timezone('UTC')) + timedelta(days)
        else:
            return None

    @property
    def defaultrenewedexpirationdate(self):
        """See IPerson."""
        days = self.defaultrenewalperiod
        if days:
            return datetime.now(pytz.timezone('UTC')) + timedelta(days)
        else:
            return None

    @property
    def translation_history(self):
        """See IPerson."""
        # Note that we can't use selectBy here because of the prejoins.
        history = POFileTranslator.select(
            "POFileTranslator.person = %d" % self.id,
            prejoins=[
                "pofile",
                "pofile.potemplate",
                "latest_posubmission",
                "latest_posubmission.pomsgset.potmsgset.primemsgid_",
                "latest_posubmission.potranslation"],
            orderBy="-date_last_touched")
        return history

    @property
    def translation_groups(self):
        """See IPerson."""
        return getUtility(ITranslationGroupSet).getByPerson(self)

    def validateAndEnsurePreferredEmail(self, email):
        """See IPerson."""
        if not IEmailAddress.providedBy(email):
            raise TypeError, (
                "Any person's email address must provide the IEmailAddress "
                "interface. %s doesn't." % email)
        # XXX stevea 05/07/05 this is here because of an SQLobject
        # comparison oddity
        assert email.person.id == self.id, 'Wrong person! %r, %r' % (
            email.person, self)

        # This email is already validated and is this person's preferred
        # email, so we have nothing to do.
        if self.preferredemail == email:
            return

        if self.preferredemail is None:
            # This branch will be executed only in the first time a person
            # uses Launchpad. Either when creating a new account or when
            # resetting the password of an automatically created one.
            self.setPreferredEmail(email)
        else:
            email.status = EmailAddressStatus.VALIDATED

    def setPreferredEmail(self, email):
        """See IPerson."""
        if not IEmailAddress.providedBy(email):
            raise TypeError, (
                "Any person's email address must provide the IEmailAddress "
                "interface. %s doesn't." % email)
        assert email.person.id == self.id
        preferredemail = self.preferredemail
        if preferredemail is not None:
            preferredemail.status = EmailAddressStatus.VALIDATED
            # We need to flush updates, because we don't know what order
            # SQLObject will issue the changes and we can't set the new
            # address to PREFERRED until the old one has been set to VALIDATED
            preferredemail.syncUpdate()
        # get the non-proxied EmailAddress object, so we can call
        # syncUpdate() on it:
        email = EmailAddress.get(email.id)
        email.status = EmailAddressStatus.PREFERRED
        email.syncUpdate()
        # Now we update our cache of the preferredemail
        setattr(self, '_preferredemail_cached', email)

    @cachedproperty('_preferredemail_cached')
    def preferredemail(self):
        """See IPerson."""
        emails = self._getEmailsByStatus(EmailAddressStatus.PREFERRED)
        # There can be only one preferred email for a given person at a
        # given time, and this constraint must be ensured in the DB, but
        # it's not a problem if we ensure this constraint here as well.
        emails = shortlist(emails)
        length = len(emails)
        assert length <= 1
        if length:
            return emails[0]
        else:
            return None

    @property
    def preferredemail_sha1(self):
        """See IPerson."""
        preferredemail = self.preferredemail
        if preferredemail:
            return sha.new('mailto:' + preferredemail.email).hexdigest().upper()
        else:
            return None

    @property
    def validatedemails(self):
        """See IPerson."""
        return self._getEmailsByStatus(EmailAddressStatus.VALIDATED)

    @property
    def unvalidatedemails(self):
        """See IPerson."""
        query = """
            requester = %s
            AND (tokentype=%s OR tokentype=%s)
            AND date_consumed IS NULL
            """ % sqlvalues(self.id, LoginTokenType.VALIDATEEMAIL,
                            LoginTokenType.VALIDATETEAMEMAIL)
        return sorted(set(token.email for token in LoginToken.select(query)))

    @property
    def guessedemails(self):
        """See IPerson."""
        return self._getEmailsByStatus(EmailAddressStatus.NEW)

    @property
    def activities(self):
        """See IPerson."""
        return Karma.selectBy(person=self)

    @property
    def pendinggpgkeys(self):
        """See IPerson."""
        logintokenset = getUtility(ILoginTokenSet)
        return sorted(set(token.fingerprint for token in
                      logintokenset.getPendingGPGKeys(requesterid=self.id)))

    @property
    def inactivegpgkeys(self):
        """See IPerson."""
        gpgkeyset = getUtility(IGPGKeySet)
        return gpgkeyset.getGPGKeys(ownerid=self.id, active=False)

    @property
    def gpgkeys(self):
        """See IPerson."""
        gpgkeyset = getUtility(IGPGKeySet)
        return gpgkeyset.getGPGKeys(ownerid=self.id)

    def latestMaintainedPackages(self):
        """See IPerson."""
        return self._latestReleaseQuery()

    def latestUploadedButNotMaintainedPackages(self):
        """See IPerson."""
        return self._latestReleaseQuery(uploader_only=True)

    def _latestReleaseQuery(self, uploader_only=False):
        # Issues a special query that returns the most recent
        # sourcepackagereleases that were maintained/uploaded to
        # distribution releases by this person.
        if uploader_only:
            extra = """sourcepackagerelease.creator = %d AND
                       sourcepackagerelease.maintainer != %d""" % (
                       self.id, self.id)
        else:
            extra = "sourcepackagerelease.maintainer = %d" % self.id
        query = """
            SourcePackageRelease.id IN (
                SELECT DISTINCT ON (uploaddistrorelease,sourcepackagename)
                       sourcepackagerelease.id
                  FROM sourcepackagerelease
                 WHERE %s
              ORDER BY uploaddistrorelease, sourcepackagename,
                       dateuploaded DESC
              )
              """ % extra
        return SourcePackageRelease.select(
            query,
            orderBy=['-SourcePackageRelease.dateuploaded',
                     'SourcePackageRelease.id'],
            prejoins=['sourcepackagename', 'maintainer'])

    @cachedproperty
    def is_ubuntero(self):
        """See IPerson."""
        sigset = getUtility(ISignedCodeOfConductSet)
        lastdate = sigset.getLastAcceptedDate()

        query = AND(SignedCodeOfConduct.q.active==True,
                    SignedCodeOfConduct.q.ownerID==self.id,
                    SignedCodeOfConduct.q.datecreated>=lastdate)

        return bool(SignedCodeOfConduct.select(query).count())

    @property
    def activesignatures(self):
        """See IPerson."""
        sCoC_util = getUtility(ISignedCodeOfConductSet)
        return sCoC_util.searchByUser(self.id)

    @property
    def inactivesignatures(self):
        """See IPerson."""
        sCoC_util = getUtility(ISignedCodeOfConductSet)
        return sCoC_util.searchByUser(self.id, active=False)


class PersonSet:
    """The set of persons."""
    implements(IPersonSet)

    def __init__(self):
        self.title = 'People registered with Launchpad'

    def topPeople(self):
        """See IPersonSet."""
        # The odd ordering here is to ensure we hit the PostgreSQL
        # indexes. It will not make any real difference outside of tests.
        query = """
            id in (
                SELECT person FROM KarmaTotalCache
                ORDER BY karma_total DESC, person DESC
                LIMIT 5
                )
            """
        top_people = shortlist(Person.select(query))
        top_people.sort(key=lambda obj: (obj.karma, obj.id), reverse=True)
        return top_people

    def newTeam(self, teamowner, name, displayname, teamdescription=None,
                subscriptionpolicy=TeamSubscriptionPolicy.MODERATED,
                defaultmembershipperiod=None, defaultrenewalperiod=None):
        """See IPersonSet."""
        assert teamowner
        team = Person(teamowner=teamowner, name=name, displayname=displayname,
                teamdescription=teamdescription,
                defaultmembershipperiod=defaultmembershipperiod,
                defaultrenewalperiod=defaultrenewalperiod,
                subscriptionpolicy=subscriptionpolicy)
        team.addMember(teamowner)
        team.setMembershipStatus(teamowner, TeamMembershipStatus.ADMIN)
        return team

    def createPersonAndEmail(
            self, email, rationale, comment=None, name=None,
            displayname=None, password=None, passwordEncrypted=False,
            hide_email_addresses=False, registrant=None):
        """See IPersonSet."""
        if name is None:
            try:
                name = nickname.generate_nick(email)
            except nickname.NicknameGenerationError:
                return None, None
        else:
            if self.getByName(name, ignore_merged=False) is not None:
                return None, None

        if not passwordEncrypted and password is not None:
            password = getUtility(IPasswordEncryptor).encrypt(password)

        if not displayname:
            displayname = name.capitalize()
        person = self._newPerson(
            name, displayname, hide_email_addresses, rationale=rationale,
            comment=comment, password=password, registrant=registrant)

        email = getUtility(IEmailAddressSet).new(email, person)
        return person, email

    def _newPerson(self, name, displayname, hide_email_addresses,
                   rationale, comment=None, password=None, registrant=None):
        """Create and return a new Person with the given attributes.

        Also generate a wikiname for this person that's not yet used in the
        Ubuntu wiki.
        """
        assert self.getByName(name, ignore_merged=False) is None
        person = Person(
            name=name, displayname=displayname, password=password,
            creation_rationale=rationale, creation_comment=comment,
            hide_email_addresses=hide_email_addresses, registrant=registrant)

        wikinameset = getUtility(IWikiNameSet)
        wikiname = nickname.generate_wikiname(
            person.displayname, wikinameset.exists)
        wikinameset.new(person, UBUNTU_WIKI_URL, wikiname)
        return person

    def ensurePerson(self, email, displayname, rationale, comment=None,
                     registrant=None):
        """See IPersonSet."""
        person = self.getByEmail(email)
        if person:
            return person
        person, dummy = self.createPersonAndEmail(
            email, rationale, comment=comment, displayname=displayname,
            registrant=registrant)
        return person

    def getByName(self, name, ignore_merged=True):
        """See IPersonSet."""
        query = (Person.q.name == name)
        if ignore_merged:
            query = AND(query, Person.q.mergedID==None)
        return Person.selectOne(query)

    def updateStatistics(self, ztm):
        """See IPersonSet."""
        stats = getUtility(ILaunchpadStatisticSet)
        stats.update('people_count', self.getAllPersons().count())
        ztm.commit()
        stats.update('teams_count', self.getAllTeams().count())
        ztm.commit()

    def peopleCount(self):
        """See IPersonSet."""
        return getUtility(ILaunchpadStatisticSet).value('people_count')

    def getAllPersons(self, orderBy=None):
        """See IPersonSet."""
        if orderBy is None:
            orderBy = Person.sortingColumns
        query = AND(Person.q.teamownerID==None, Person.q.mergedID==None)
        return Person.select(query, orderBy=orderBy)

    def getAllValidPersons(self, orderBy=None):
        """See IPersonSet."""
        if orderBy is None:
            orderBy = Person.sortingColumns
        return Person.select(
            "Person.id = ValidPersonOrTeamCache.id AND teamowner IS NULL",
            clauseTables=["ValidPersonOrTeamCache"], orderBy=orderBy
            )

    def teamsCount(self):
        """See IPersonSet."""
        return getUtility(ILaunchpadStatisticSet).value('teams_count')

    def getAllTeams(self, orderBy=None):
        """See IPersonSet."""
        if orderBy is None:
            orderBy = Person.sortingColumns
        return Person.select(Person.q.teamownerID!=None, orderBy=orderBy)

    def find(self, text, orderBy=None):
        """See IPersonSet."""
        if orderBy is None:
            # See comment in Person.activememberships
            orderBy = SQLConstant("person_sort_key(displayname, name)")
        text = text.lower()
        # Teams may not have email addresses, so we need to either use a LEFT
        # OUTER JOIN or do a UNION between two queries. Using a UNION makes
        # it a lot faster than with a LEFT OUTER JOIN.
        email_query = """
            EmailAddress.person = Person.id AND
            lower(EmailAddress.email) LIKE %s || '%%'
            """ % quote_like(text)
        results = Person.select(email_query, clauseTables=['EmailAddress'])
        name_query = "fti @@ ftq(%s) AND merged is NULL" % quote(text)
        return results.union(Person.select(name_query), orderBy=orderBy)

    def findPerson(self, text="", orderBy=None):
        """See IPersonSet."""
        if orderBy is None:
            # See comment in Person.activememberships
            orderBy = SQLConstant("person_sort_key(displayname, name)")
        text = text.lower()
        base_query = ('Person.teamowner IS NULL AND Person.merged IS NULL AND '
                      'EmailAddress.person = Person.id')
        clauseTables = ['EmailAddress']
        if text:
            # We use a UNION here because this makes things *a lot* faster
            # than if we did a single SELECT with the two following clauses
            # ORed.
            email_query = ("%s AND lower(EmailAddress.email) LIKE %s || '%%'"
                           % (base_query, quote_like(text)))
            name_query = ('%s AND Person.fti @@ ftq(%s)'
                          % (base_query, quote(text)))
            results = Person.select(email_query, clauseTables=clauseTables)
            results = results.union(
                Person.select(name_query, clauseTables=clauseTables))
        else:
            results = Person.select(base_query, clauseTables=clauseTables)

        return results.orderBy(orderBy)

    def findTeam(self, text, orderBy=None):
        """See IPersonSet."""
        if orderBy is None:
            # See comment in Person.activememberships
            orderBy = SQLConstant("person_sort_key(displayname, name)")
        text = text.lower()
        # Teams may not have email addresses, so we need to either use a LEFT
        # OUTER JOIN or do a UNION between two queries. Using a UNION makes
        # it a lot faster than with a LEFT OUTER JOIN.
        email_query = """
            Person.teamowner IS NOT NULL AND
            EmailAddress.person = Person.id AND
            lower(EmailAddress.email) LIKE %s || '%%'
            """ % quote_like(text)
        results = Person.select(email_query, clauseTables=['EmailAddress'])
        name_query = """
             Person.teamowner IS NOT NULL AND
             Person.fti @@ ftq(%s)
            """ % quote(text)
        return results.union(Person.select(name_query), orderBy=orderBy)

    def get(self, personid):
        """See IPersonSet."""
        try:
            return Person.get(personid)
        except SQLObjectNotFound:
            return None

    def getByEmail(self, email):
        """See IPersonSet."""
        emailaddress = getUtility(IEmailAddressSet).getByEmail(email)
        if emailaddress is None:
            return None
        assert emailaddress.person is not None
        return emailaddress.person

    def getUbunteros(self, orderBy=None):
        """See IPersonSet."""
        if orderBy is None:
            # The fact that the query below is unique makes it
            # impossible to use person_sort_key(), and rewriting it to
            # use a subselect is more expensive. -- kiko
            orderBy = ["Person.displayname", "Person.name"]
        sigset = getUtility(ISignedCodeOfConductSet)
        lastdate = sigset.getLastAcceptedDate()

        query = AND(Person.q.id==SignedCodeOfConduct.q.ownerID,
                    SignedCodeOfConduct.q.active==True,
                    SignedCodeOfConduct.q.datecreated>=lastdate)

        return Person.select(query, distinct=True, orderBy=orderBy)

    def getPOFileContributors(self, pofile):
        """See IPersonSet."""
        contributors = Person.select("""
            POFileTranslator.person = Person.id AND
            POFileTranslator.pofile = %s""" % quote(pofile),
            clauseTables=["POFileTranslator"],
            distinct=True,
            # XXX: we can't use Person.sortingColumns because this is a
            # distinct query. To use it we'd need to add the sorting
            # function to the column results and then ignore it -- just
            # like selectAlso does, ironically.
            #   -- kiko, 2006-10-19
            orderBy=["Person.displayname", "Person.name"])
        return contributors

    def getPOFileContributorsByDistroRelease(self, distrorelease, language):
        """See IPersonSet."""
        contributors = Person.select("""
            POFileTranslator.person = Person.id AND
            POFileTranslator.pofile = POFile.id AND
            POFile.language = %s AND
            POFile.potemplate = POTemplate.id AND
            POTemplate.distrorelease = %s"""
                % sqlvalues(language, distrorelease),
            clauseTables=["POFileTranslator", "POFile", "POTemplate"],
            distinct=True,
            # See comment in getPOFileContributors about how we can't
            # use Person.sortingColumns.
            orderBy=["Person.displayname", "Person.name"])
        return contributors

    def merge(self, from_person, to_person):
        """Merge a person into another.

        The old user (from_person) will be left as an atavism

        We are not yet game to delete the `from_person` entry from the
        database yet. We will let it roll for a while and see what cruft
        develops -- StuartBishop 20050812
        """
        # Sanity checks
        if ITeam.providedBy(from_person):
            raise TypeError('Got a team as from_person.')
        if ITeam.providedBy(to_person):
            raise TypeError('Got a team as to_person.')
        if not IPerson.providedBy(from_person):
            raise TypeError('from_person is not a person.')
        if not IPerson.providedBy(to_person):
            raise TypeError('to_person is not a person.')

        # since we are doing direct SQL manipulation, make sure all
        # changes have been flushed to the database
        flush_database_updates()

        if getUtility(IEmailAddressSet).getByPerson(from_person).count() > 0:
            raise ValueError('from_person still has email addresses.')

        # Get a database cursor.
        cur = cursor()

        references = list(postgresql.listReferences(cur, 'person', 'id'))

        # These table.columns will be skipped by the 'catch all'
        # update performed later
        skip = [
            ('teammembership', 'person'),
            ('teammembership', 'team'),
            ('teamparticipation', 'person'),
            ('teamparticipation', 'team'),
            ('personlanguage', 'person'),
            ('person', 'merged'),
            ('emailaddress', 'person'),
            ('karmacache', 'person'),
            ('karmatotalcache', 'person'),
            # We don't merge teams, so the poll table can be ignored
            ('poll', 'team'),
            # I don't think we need to worry about the votecast and vote
            # tables, because a real human should never have two accounts
            # in Launchpad that are active members of a given team and voted
            # in a given poll. -- GuilhermeSalgado 2005-07-07
            # We also can't afford to change poll results after they are
            # closed -- StuartBishop 20060602
            ('votecast', 'person'),
            ('vote', 'person'),
            # This table is handled entirely by triggers
            ('validpersonorteamcache', 'id'),
            ]

        # Sanity check. If we have an indirect reference, it must
        # be ON DELETE CASCADE. We only have one case of this at the moment,
        # but this code ensures we catch any new ones added incorrectly.
        for src_tab, src_col, ref_tab, ref_col, updact, delact in references:
            # If the ref_tab and ref_col is not Person.id, then we have
            # an indirect reference. Ensure the update action is 'CASCADE'
            if ref_tab != 'person' and ref_col != 'id':
                if updact != 'c':
                    raise RuntimeError(
                        '%s.%s reference to %s.%s must be ON UPDATE CASCADE'
                        % (src_tab, src_col, ref_tab, ref_col)
                        )

        # These rows are in a UNIQUE index, and we can only move them
        # to the new Person if there is not already an entry. eg. if
        # the destination and source persons are both subscribed to a bounty,
        # we cannot change the source persons subscription. We just leave them
        # as noise for the time being.

        to_id = to_person.id
        from_id = from_person.id

        # Update GPGKey. It won't conflict, but our sanity checks don't
        # know that
        cur.execute('UPDATE GPGKey SET owner=%(to_id)d WHERE owner=%(from_id)d'
                    % vars())
        skip.append(('gpgkey','owner'))

        # Update WikiName. Delete the from entry for our internal wikis
        # so it can be reused. Migrate the non-internal wikinames.
        # Note we only allow one wikiname per person for the UBUNTU_WIKI_URL
        # wiki.
        quoted_internal_wikiname = quote(UBUNTU_WIKI_URL)
        cur.execute("""
            DELETE FROM WikiName
            WHERE person=%(from_id)d AND wiki=%(quoted_internal_wikiname)s
            """ % vars()
            )
        cur.execute("""
            UPDATE WikiName SET person=%(to_id)d WHERE person=%(from_id)d
            """ % vars()
            )
        skip.append(('wikiname', 'person'))

        # Update shipit shipments
        cur.execute('''
            UPDATE ShippingRequest SET recipient=%(to_id)s
            WHERE recipient = %(from_id)s AND (
                shipment IS NOT NULL
                OR status IN (%(cancelled)s, %(denied)s)
                OR NOT EXISTS (
                    SELECT TRUE FROM ShippingRequest
                    WHERE recipient = %(to_id)s
                        AND status = %(shipped)s
                    LIMIT 1
                    )
                )
            ''' % sqlvalues(to_id=to_id, from_id=from_id,
                            cancelled=ShippingRequestStatus.CANCELLED,
                            denied=ShippingRequestStatus.DENIED,
                            shipped=ShippingRequestStatus.SHIPPED))
        # Technically, we don't need the not cancelled nor denied
        # filter, as these rows should have already been dealt with.
        # I'm using it anyway for added paranoia.
        cur.execute('''
            DELETE FROM RequestedCDs USING ShippingRequest
            WHERE RequestedCDs.request = ShippingRequest.id
                AND recipient = %(from_id)s
                AND status NOT IN (%(cancelled)s, %(denied)s, %(shipped)s)
            ''' % sqlvalues(from_id=from_id,
                            cancelled=ShippingRequestStatus.CANCELLED,
                            denied=ShippingRequestStatus.DENIED,
                            shipped=ShippingRequestStatus.SHIPPED))
        cur.execute('''
            DELETE FROM ShippingRequest
            WHERE recipient = %(from_id)s
                AND status NOT IN (%(cancelled)s, %(denied)s, %(shipped)s)
            ''' % sqlvalues(from_id=from_id,
                            cancelled=ShippingRequestStatus.CANCELLED,
                            denied=ShippingRequestStatus.DENIED,
                            shipped=ShippingRequestStatus.SHIPPED))
        skip.append(('shippingrequest', 'recipient'))

        # Update the Branches that will not conflict, and fudge the names of
        # ones that *do* conflict
        cur.execute('''
            SELECT product, name FROM Branch WHERE owner = %(to_id)d
            ''' % vars())
        possible_conflicts = set(tuple(r) for r in cur.fetchall())
        cur.execute('''
            SELECT id, product, name FROM Branch WHERE owner = %(from_id)d
            ORDER BY id
            ''' % vars())
        for id, product, name in list(cur.fetchall()):
            new_name = name
            suffix = 1
            while (product, new_name) in possible_conflicts:
                new_name = '%s-%d' % (name, suffix)
                suffix += 1
            possible_conflicts.add((product, new_name))
            new_name = new_name.encode('US-ASCII')
            name = name.encode('US-ASCII')
            cur.execute('''
                UPDATE Branch SET owner = %(to_id)s, name = %(new_name)s
                WHERE owner = %(from_id)s AND name = %(name)s
                    AND (%(product)s IS NULL OR product = %(product)s)
                ''', vars())
        skip.append(('branch','owner'))

        # Update only the BountySubscriptions that will not conflict
        # XXX: Add sampledata and test to confirm this case
        # -- StuartBishop 20050331
        cur.execute('''
            UPDATE BountySubscription
            SET person=%(to_id)d
            WHERE person=%(from_id)d AND bounty NOT IN
                (
                SELECT bounty
                FROM BountySubscription
                WHERE person = %(to_id)d
                )
            ''' % vars())
        # and delete those left over
        cur.execute('''
            DELETE FROM BountySubscription WHERE person=%(from_id)d
            ''' % vars())
        skip.append(('bountysubscription', 'person'))

        # Update only the SupportContacts that will not conflict
        cur.execute('''
            UPDATE SupportContact
            SET person=%(to_id)d
            WHERE person=%(from_id)d
                AND distribution IS NULL
                AND product NOT IN (
                    SELECT product
                    FROM SupportContact
                    WHERE person = %(to_id)d
                    )
            ''' % vars())
        cur.execute('''
            UPDATE SupportContact
            SET person=%(to_id)d
            WHERE person=%(from_id)d
                AND distribution IS NOT NULL
                AND (distribution, sourcepackagename) NOT IN (
                    SELECT distribution,sourcepackagename
                    FROM SupportContact
                    WHERE person = %(to_id)d
                    )
            ''' % vars())
        # and delete those left over
        cur.execute('''
            DELETE FROM SupportContact WHERE person=%(from_id)d
            ''' % vars())
        skip.append(('supportcontact', 'person'))

        # Update only the TicketSubscriptions that will not conflict
        cur.execute('''
            UPDATE TicketSubscription
            SET person=%(to_id)d
            WHERE person=%(from_id)d AND ticket NOT IN
                (
                SELECT ticket
                FROM TicketSubscription
                WHERE person = %(to_id)d
                )
            ''' % vars())
        # and delete those left over
        cur.execute('''
            DELETE FROM TicketSubscription WHERE person=%(from_id)d
            ''' % vars())
        skip.append(('ticketsubscription', 'person'))

        # Update PackageBugContact entries
        cur.execute('''
            UPDATE PackageBugContact SET bugcontact=%(to_id)s
            WHERE bugcontact=%(from_id)s
            ''', vars())
        skip.append(('packagebugcontact', 'bugcontact'))

        # Update the SpecificationFeedback entries that will not conflict
        # and trash the rest.

        # First we handle the reviewer.
        cur.execute('''
            UPDATE SpecificationFeedback
            SET reviewer=%(to_id)d
            WHERE reviewer=%(from_id)d AND specification NOT IN
                (
                SELECT specification
                FROM SpecificationFeedback
                WHERE reviewer = %(to_id)d
                )
            ''' % vars())
        cur.execute('''
            DELETE FROM SpecificationFeedback WHERE reviewer=%(from_id)d
            ''' % vars())
        skip.append(('specificationfeedback', 'reviewer'))

        # And now we handle the requester.
        cur.execute('''
            UPDATE SpecificationFeedback
            SET requester=%(to_id)d
            WHERE requester=%(from_id)d AND specification NOT IN
                (
                SELECT specification
                FROM SpecificationFeedback
                WHERE requester = %(to_id)d
                )
            ''' % vars())
        cur.execute('''
            DELETE FROM SpecificationFeedback WHERE requester=%(from_id)d
            ''' % vars())
        skip.append(('specificationfeedback', 'requester'))

        # Update the SpecificationSubscription entries that will not conflict
        # and trash the rest
        cur.execute('''
            UPDATE SpecificationSubscription
            SET person=%(to_id)d
            WHERE person=%(from_id)d AND specification NOT IN
                (
                SELECT specification
                FROM SpecificationSubscription
                WHERE person = %(to_id)d
                )
            ''' % vars())
        cur.execute('''
            DELETE FROM SpecificationSubscription WHERE person=%(from_id)d
            ''' % vars())
        skip.append(('specificationsubscription', 'person'))

        # Update only the SprintAttendances that will not conflict
        cur.execute('''
            UPDATE SprintAttendance
            SET attendee=%(to_id)d
            WHERE attendee=%(from_id)d AND sprint NOT IN
                (
                SELECT sprint
                FROM SprintAttendance
                WHERE attendee = %(to_id)d
                )
            ''' % vars())
        # and delete those left over
        cur.execute('''
            DELETE FROM SprintAttendance WHERE attendee=%(from_id)d
            ''' % vars())
        skip.append(('sprintattendance', 'attendee'))

        # Update only the POSubscriptions that will not conflict
        # XXX: Add sampledata and test to confirm this case
        # -- StuartBishop 20050331
        cur.execute('''
            UPDATE POSubscription
            SET person=%(to_id)d
            WHERE person=%(from_id)d AND id NOT IN (
                SELECT a.id
                    FROM POSubscription AS a, POSubscription AS b
                    WHERE a.person = %(from_id)d AND b.person = %(to_id)d
                    AND a.language = b.language
                    AND a.potemplate = b.potemplate
                    )
            ''' % vars())
        skip.append(('posubscription', 'person'))

        # Update only the POExportRequests that will not conflict
        # and trash the rest
        cur.execute('''
            UPDATE POExportRequest
            SET person=%(to_id)d
            WHERE person=%(from_id)d AND id NOT IN (
                SELECT a.id FROM POExportRequest AS a, POExportRequest AS b
                WHERE a.person = %(from_id)d AND b.person = %(to_id)d
                AND a.potemplate = b.potemplate
                AND a.pofile = b.pofile
                )
            ''' % vars())
        cur.execute('''
            DELETE FROM POExportRequest WHERE person=%(from_id)d
            ''' % vars())
        skip.append(('poexportrequest', 'person'))

        # Update the POSubmissions. They should not conflict since each of
        # them is independent
        cur.execute('''
            UPDATE POSubmission
            SET person=%(to_id)d
            WHERE person=%(from_id)d
            ''' % vars())
        skip.append(('posubmission', 'person'))

        # Handle the POFileTranslator cache by doing nothing. As it is
        # maintained by triggers, the data migration has already been done
        # for us when we updated the source tables.
        skip.append(('pofiletranslator', 'person'))

        # Update only the TranslationImportQueueEntry that will not conflict
        # and trash the rest
        cur.execute('''
            UPDATE TranslationImportQueueEntry
            SET importer=%(to_id)d
            WHERE importer=%(from_id)d AND id NOT IN (
                SELECT a.id
                FROM TranslationImportQueueEntry AS a,
                     TranslationImportQueueEntry AS b
                WHERE a.importer = %(from_id)d AND b.importer = %(to_id)d
                AND a.distrorelease = b.distrorelease
                AND a.sourcepackagename = b.sourcepackagename
                AND a.productseries = b.productseries
                AND a.path = b.path
                )
            ''' % vars())
        cur.execute('''
            DELETE FROM TranslationImportQueueEntry WHERE importer=%(from_id)d
            ''' % vars())
        skip.append(('translationimportqueueentry', 'importer'))

        # Sanity check. If we have a reference that participates in a
        # UNIQUE index, it must have already been handled by this point.
        # We can tell this by looking at the skip list.
        for src_tab, src_col, ref_tab, ref_col, updact, delact in references:
            uniques = postgresql.listUniques(cur, src_tab, src_col)
            if len(uniques) > 0 and (src_tab, src_col) not in skip:
                raise NotImplementedError(
                        '%s.%s reference to %s.%s is in a UNIQUE index '
                        'but has not been handled' % (
                            src_tab, src_col, ref_tab, ref_col
                            )
                        )

        # Handle all simple cases
        for src_tab, src_col, ref_tab, ref_col, updact, delact in references:
            if (src_tab, src_col) in skip:
                continue
            cur.execute('UPDATE %s SET %s=%d WHERE %s=%d' % (
                src_tab, src_col, to_person.id, src_col, from_person.id
                ))

        # Transfer active team memberships
        approved = TeamMembershipStatus.APPROVED
        admin = TeamMembershipStatus.ADMIN
        cur.execute('SELECT team, status FROM TeamMembership WHERE person = %s '
                    'AND status IN (%s,%s)'
                    % sqlvalues(from_person.id, approved, admin))
        for team_id, status in cur.fetchall():
            cur.execute('SELECT status FROM TeamMembership WHERE person = %s '
                        'AND team = %s'
                        % sqlvalues(to_person.id, team_id))
            result = cur.fetchone()
            if result:
                current_status = result[0]
                # Now we can safely delete from_person's membership record,
                # because we know to_person has a membership entry for this
                # team, so may only need to change its status.
                cur.execute(
                    'DELETE FROM TeamMembership WHERE person = %s AND team = %s'
                    % sqlvalues(from_person.id, team_id))

                if current_status == admin.value:
                    # to_person is already an administrator of this team, no
                    # need to do anything else.
                    continue
                # to_person is either an approved or an inactive member,
                # while from_person is either admin or approved. That means we
                # can safely set from_person's membership status on
                # to_person's membership.
                assert status in (approved.value, admin.value)
                cur.execute(
                    'UPDATE TeamMembership SET status = %s WHERE person = %s '
                    'AND team = %s' % sqlvalues(status, to_person.id, team_id))
            else:
                # to_person is not a member of this team. just change
                # from_person with to_person in the membership record.
                cur.execute(
                    'UPDATE TeamMembership SET person = %s WHERE person = %s '
                    'AND team = %s'
                    % sqlvalues(to_person.id, from_person.id, team_id))

        cur.execute('SELECT team FROM TeamParticipation WHERE person = %s '
                    'AND person != team' % sqlvalues(from_person.id))
        for team_id in cur.fetchall():
            cur.execute('SELECT team FROM TeamParticipation WHERE person = %s '
                        'AND team = %s' % sqlvalues(to_person.id, team_id))
            if not cur.fetchone():
                cur.execute(
                    'UPDATE TeamParticipation SET person = %s WHERE '
                    'person = %s AND team = %s'
                    % sqlvalues(to_person.id, from_person.id, team_id))
            else:
                cur.execute(
                    'DELETE FROM TeamParticipation WHERE person = %s AND '
                    'team = %s' % sqlvalues(from_person.id, team_id))

        # Flag the account as merged
        cur.execute('''
            UPDATE Person SET merged=%(to_id)d WHERE id=%(from_id)d
            ''' % vars())

        # Append a -merged suffix to the account's name.
        name = base = "%s-merged" % from_person.name.encode('ascii')
        cur.execute("SELECT id FROM Person WHERE name = %s" % sqlvalues(name))
        i = 1
        while cur.fetchone():
            name = "%s%d" % (base, i)
            cur.execute("SELECT id FROM Person WHERE name = %s"
                        % sqlvalues(name))
            i += 1
        cur.execute("UPDATE Person SET name = %s WHERE id = %s"
                    % sqlvalues(name, from_person.id))

        # Since we've updated the database behind SQLObject's back,
        # flush its caches.
        flush_database_caches()


class SSHKey(SQLBase):
    implements(ISSHKey)

    _table = 'SSHKey'

    person = ForeignKey(foreignKey='Person', dbName='person', notNull=True)
    keytype = EnumCol(dbName='keytype', notNull=True, schema=SSHKeyType)
    keytext = StringCol(dbName='keytext', notNull=True)
    comment = StringCol(dbName='comment', notNull=True)


class SSHKeySet:
    implements(ISSHKeySet)

    def new(self, person, keytype, keytext, comment):
        return SSHKey(person=person, keytype=keytype, keytext=keytext,
                      comment=comment)

    def getByID(self, id, default=None):
        try:
            return SSHKey.get(id)
        except SQLObjectNotFound:
            return default


class WikiName(SQLBase):
    implements(IWikiName)

    _table = 'WikiName'

    person = ForeignKey(dbName='person', foreignKey='Person', notNull=True)
    wiki = StringCol(dbName='wiki', notNull=True)
    wikiname = StringCol(dbName='wikiname', notNull=True)

    @property
    def url(self):
        return self.wiki + self.wikiname


class WikiNameSet:
    implements(IWikiNameSet)

    def getByWikiAndName(self, wiki, wikiname):
        """See IWikiNameSet."""
        return WikiName.selectOneBy(wiki=wiki, wikiname=wikiname)

    def getUbuntuWikiByPerson(self, person):
        """See IWikiNameSet."""
        return WikiName.selectOneBy(person=person, wiki=UBUNTU_WIKI_URL)

    def getOtherWikisByPerson(self, person):
        """See IWikiNameSet."""
        return WikiName.select(AND(WikiName.q.personID==person.id,
                                   WikiName.q.wiki!=UBUNTU_WIKI_URL))

    def getAllWikisByPerson(self, person):
        """See IWikiNameSet."""
        return WikiName.selectBy(person=person)

    def get(self, id, default=None):
        """See IWikiNameSet."""
        wiki = WikiName.selectOneBy(id=id)
        if wiki is None:
            return default
        return wiki

    def new(self, person, wiki, wikiname):
        """See IWikiNameSet."""
        return WikiName(person=person, wiki=wiki, wikiname=wikiname)

    def exists(self, wikiname, wiki=UBUNTU_WIKI_URL):
        """See IWikiNameSet."""
        return WikiName.selectOneBy(wiki=wiki, wikiname=wikiname) is not None


class JabberID(SQLBase):
    implements(IJabberID)

    _table = 'JabberID'

    person = ForeignKey(dbName='person', foreignKey='Person', notNull=True)
    jabberid = StringCol(dbName='jabberid', notNull=True)


class JabberIDSet:
    implements(IJabberIDSet)

    def new(self, person, jabberid):
        """See IJabberIDSet"""
        return JabberID(person=person, jabberid=jabberid)

    def getByJabberID(self, jabberid, default=None):
        """See IJabberIDSet"""
        jabber = JabberID.selectOneBy(jabberid=jabberid)
        if jabber is None:
            return default
        return jabber

    def getByPerson(self, person):
        """See IJabberIDSet"""
        return JabberID.selectBy(person=person)


class IrcID(SQLBase):
    implements(IIrcID)

    _table = 'IrcID'

    person = ForeignKey(dbName='person', foreignKey='Person', notNull=True)
    network = StringCol(dbName='network', notNull=True)
    nickname = StringCol(dbName='nickname', notNull=True)


class IrcIDSet:
    implements(IIrcIDSet)

    def new(self, person, network, nickname):
        return IrcID(person=person, network=network, nickname=nickname)
<|MERGE_RESOLUTION|>--- conflicted
+++ resolved
@@ -377,7 +377,6 @@
     def searchTickets(self, **search_criteria):
         """See IPerson."""
         return TicketPersonSearch(person=self, **search_criteria).getResults()
-<<<<<<< HEAD
 
     @property
     def ticket_languages(self):
@@ -394,8 +393,6 @@
                    WHERE owner = %(personID)s
             )''' % sqlvalues(personID=self.id),
             clauseTables=['Ticket'], distinct=True))
-=======
->>>>>>> cf711749
 
     @property
     def branches(self):
