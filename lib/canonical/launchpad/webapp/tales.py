# Copyright 2004-2007 Canonical Ltd.  All rights reserved.
# pylint: disable-msg=C0103,W0613,R0911
#
"""Implementation of the lp: htmlform: fmt: namespaces in TALES."""

__metaclass__ = type

import bisect
import cgi
from email.Utils import formatdate
import math
import os.path
import re
import rfc822
from xml.sax.saxutils import unescape as xml_unescape
from datetime import datetime, timedelta

from zope.interface import Interface, Attribute, implements
from zope.component import getUtility, queryAdapter
from zope.app import zapi
from zope.publisher.interfaces import IApplicationRequest
from zope.publisher.interfaces.browser import IBrowserApplicationRequest
from zope.app.traversing.interfaces import ITraversable, IPathAdapter
from zope.app.pagetemplate.viewpagetemplatefile import ViewPageTemplateFile
from zope.security.interfaces import Unauthorized
from zope.security.proxy import isinstance as zope_isinstance

import pytz

from canonical.config import config
from canonical.launchpad import _
from canonical.launchpad.interfaces import (
    BuildStatus,
    IBug,
    IBugAttachment,
    IBugNomination,
    IBugSet,
    IDistribution,
    IFAQSet,
    IHasIcon,
    IHasLogo,
    IHasMugshot,
    IPerson,
    IPersonSet,
    IProduct,
    IProject,
    ISprint,
    IStructuralHeaderPresentation,
    NotFoundError,
    )
from canonical.launchpad.webapp.interfaces import (
    IFacetMenu, IApplicationMenu, IContextMenu, NoCanonicalUrl, ILaunchBag)
from canonical.launchpad.webapp.vhosts import allvhosts
import canonical.launchpad.pagetitles
from canonical.launchpad.webapp import (
    canonical_url, nearest_context_with_adapter, nearest_adapter)
from canonical.launchpad.webapp.uri import URI
from canonical.launchpad.webapp.publisher import (
    get_current_browser_request, nearest)
from canonical.launchpad.webapp.authorization import check_permission
from canonical.launchpad.webapp.badge import IHasBadges
from canonical.launchpad.webapp.session import get_cookie_domain
from canonical.lazr import enumerated_type_registry


class TraversalError(NotFoundError):
    """Remove this when we upgrade to a more recent Zope x3."""
    # XXX: Steve Alexander 2004-12-14:
    # Remove this when we upgrade to a more recent Zope x3.


class MenuAPI:
    """Namespace to give access to the facet menus.

       CONTEXTS/menu:facet       gives the facet menu of the nearest object
                                 along the canonical url chain that has an
                                 IFacetMenu adapter.

    """

    def __init__(self, context):
        if zope_isinstance(context, dict):
            # We have what is probably a CONTEXTS dict.
            # We get the context out of here, and use that for self.context.
            # We also want to see if the view has a __launchpad_facetname__
            # attribute.
            self._context = context['context']
            view = context['view']
            self._request = context['request']
            self._selectedfacetname = getattr(
                view, '__launchpad_facetname__', None)
        else:
            self._context = context
            self._request = get_current_browser_request()
            self._selectedfacetname = None

    def __getattr__(self, attribute_name):
        """Return a dictionary for retrieval of individual Links.

        It's used with expressions like context/menu:bugs/subscribe.
        """
        for facet_entry in self.facet():
            if attribute_name == facet_entry.name:
                menu = self._getFacetLinks(facet_entry.name)
                object.__setattr__(self, facet_entry.name, menu)
                return menu
        raise AttributeError(attribute_name)

    def _getFacetLinks(self, facet_name):
        """Return a dictionary with all links available in the given facet.

        If the facet name is not valid, we raise the TraversalError exception
        that we get from queryAdapter.
        """
        menu = queryAdapter(self._context, IApplicationMenu, facet_name)
        if menu is None:
            # There aren't menu entries.
            return {}

        menu.request = self._request
        links = list(menu.iterlinks(requesturi=self._requesturi()))
        return dict((link.name, link) for link in links)

    def _nearest_menu(self, menutype):
        try:
            return nearest_adapter(self._context, menutype)
        except NoCanonicalUrl:
            return None

    def _requesturi(self):
        request = self._request
        if request is None:
            return None
        requesturiobj = URI(request.getURL())
        # If the default view name is being used, we will want the url
        # without the default view name.
        defaultviewname = zapi.getDefaultViewName(self._context, request)
        if requesturiobj.path.rstrip('/').endswith(defaultviewname):
            requesturiobj = URI(request.getURL(1))
        query = request.get('QUERY_STRING')
        if query:
            requesturiobj = requesturiobj.replace(query=query)
        return requesturiobj

    def facet(self):
        menu = self._nearest_menu(IFacetMenu)
        if menu is None:
            return []
        else:
            menu.request = self._request
            return list(menu.iterlinks(
                requesturi=self._requesturi(),
                selectedfacetname=self._selectedfacetname))

    def selectedfacetname(self):
        if self._selectedfacetname is None:
            return 'unknown'
        else:
            return self._selectedfacetname

    def application(self):
        selectedfacetname = self._selectedfacetname
        if selectedfacetname is None:
            # No facet menu is selected.  So, return empty list.
            return []
        menu = queryAdapter(
            self._context, IApplicationMenu, selectedfacetname)
        if menu is None:
            return []
        else:
            menu.request = self._request
            return list(menu.iterlinks(requesturi=self._requesturi()))

    @property
    def context(self):
        menu = IContextMenu(self._context, None)
        if menu is None:
            return  {}
        else:
            menu.request = self._request
            links = list(menu.iterlinks(requesturi=self._requesturi()))
            return dict((link.name, link) for link in links)


class CountAPI:
    """Namespace to provide counting-related functions, such as length.

    This is available for all objects.  Individual operations may fail for
    objects that do not support them.
    """
    def __init__(self, context):
        self._context = context

    def len(self):
        """somelist/count:len  gives you an int that is len(somelist)."""
        return len(self._context)


class EnumValueAPI:
    """Namespace to test the value of an EnumeratedType Item.

    The value is given in the next path step.

        tal:condition="somevalue/enumvalue:BISCUITS"

    Registered for canonical.lazr.enum.Item.
    """
    implements(ITraversable)

    def __init__(self, item):
        self.item = item

    def traverse(self, name, furtherPath):
        if self.item.name == name:
            return True
        else:
            # Check whether this was an allowed value for this
            # enumerated type.
            enum = self.item.enum
            try:
                enum.getTermByToken(name)
            except LookupError:
                raise TraversalError(
                    'The enumerated type %s does not have a value %s.' %
                    (enum.name, name))
            return False


class HTMLFormAPI:
    """HTML form helper API, available as request/htmlform:.

    Use like:

        request/htmlform:fieldname/selected/literalvalue

        if request.form[fieldname] == literalvalue:
            return "selected"
        else:
            return None

    """
    implements(ITraversable)
    __used_for__ = IBrowserApplicationRequest

    def __init__(self, request):
        self.form = request.form

    def traverse(self, name, furtherPath):
        if len(furtherPath) == 1:
            operation = furtherPath.pop()
            return HTMLFormOperation(self.form.get(name), operation)
        else:
            operation = furtherPath.pop()
            value = furtherPath.pop()
            if htmlmatch(self.form.get(name), value):
                return operation
            else:
                return None

def htmlmatch(formvalue, value):
    value = str(value)
    if isinstance(formvalue, list):
        return value in formvalue
    else:
        return formvalue == value

class HTMLFormOperation:

    implements(ITraversable)

    def __init__(self, formvalue, operation):
        self.formvalue = formvalue
        self.operation = operation

    def traverse(self, name, furtherPath):
        if htmlmatch(self.formvalue, name):
            return self.operation
        else:
            return None


class IRequestAPI(Interface):
    """Launchpad lp:... API available for an IApplicationRequest."""

    person = Attribute("The IPerson for the request's principal.")
    cookie_scope = Attribute("The scope parameters for cookies.")


class RequestAPI:
    """Adapter from IApplicationRequest to IRequestAPI."""
    implements(IRequestAPI)

    __used_for__ = IApplicationRequest

    def __init__(self, request):
        self.request = request

    @property
    def person(self):
        return IPerson(self.request.principal, None)

    @property
    def cookie_scope(self):
        params = '; Path=/'
        uri = URI(self.request.getURL())
        if uri.scheme == 'https':
            params += '; Secure'
        domain = get_cookie_domain(uri.host)
        if domain is not None:
            params += '; Domain=%s' % domain
        return params


class DBSchemaAPI:
    """Adapter from integers to things that can extract information from
    DBSchemas.
    """
    implements(ITraversable)

    def __init__(self, number):
        self._number = number

    def traverse(self, name, furtherPath):
        if name in enumerated_type_registry:
            enum = enumerated_type_registry[name]
            return enum.items[self._number].title
        else:
            raise TraversalError(name)


class NoneFormatter:
    """Adapter from None to various string formats.

    In general, these will return an empty string.  They are provided for ease
    of handling NULL values from the database, which become None values for
    attributes in content classes.
    """
    implements(ITraversable)

    allowed_names = set([
        'approximatedate',
        'approximateduration',
        'breadcrumbs',
        'break-long-words',
        'date',
        'datetime',
        'displaydate',
        'isodate',
        'email-to-html',
        'exactduration',
        'lower',
        'nice_pre',
        'nl_to_br',
        'pagetitle',
        'rfc822utcdatetime',
        'text-to-html',
        'time',
        'url',
        ])

    def __init__(self, context):
        self.context = context

    def traverse(self, name, furtherPath):
        if name == 'shorten':
            if len(furtherPath) == 0:
                raise TraversalError(
                    "you need to traverse a number after fmt:shorten")
            # Remove the maxlength from the path as it is a parameter
            # and not another traversal command.
            furtherPath.pop()
            return ''
        elif name in self.allowed_names:
            return ''
        else:
            raise TraversalError(name)


class ObjectFormatterAPI:
    """Adapter from any object to a formatted string.

    Used for fmt:url.
    """

    def __init__(self, context):
        self._context = context

    def url(self, view_name=None):
        url = canonical_url(
            self._context, path_only_if_possible=True, view_name=view_name)
        return url


class ObjectFormatterExtendedAPI(ObjectFormatterAPI):
    """Adapter for any object to a formatted string.

    Adds fmt:link which shows the icon and formatted string in an anchor.
    """

    implements(ITraversable)

    allowed_names = set([
        'url',
        ])

    def traverse(self, name, furtherPath):
        if name == 'link':
            extra_path = '/'.join(reversed(furtherPath))
            del furtherPath[:]
            return self.link(extra_path)
        elif name in self.allowed_names:
            return getattr(self, name)()
        else:
            raise TraversalError, name

    def link(self, extra_path):
        """Return an HTML link to the object's page containing an icon
        followed by the object's name.
        """
        raise NotImplemented


class ObjectImageDisplayAPI:
    """Base class for producing the HTML that presents objects
    as an icon, a logo, a mugshot or a set of badges.
    """

    def __init__(self, context):
        self._context = context

    def default_icon_resource(self, context):
        if IProduct.providedBy(context):
            return '/@@/product'
        elif IProject.providedBy(context):
            return '/@@/project'
        elif IPerson.providedBy(context):
            if context.isTeam():
                return '/@@/team'
            else:
                if context.is_valid_person:
                    return '/@@/person'
                else:
                    return '/@@/person-inactive'
        elif IDistribution.providedBy(context):
            return '/@@/distribution'
        elif ISprint.providedBy(context):
            return '/@@/meeting'
        elif IBug.providedBy(context):
            return '/@@/bug'
        return '/@@/nyet-icon'

    def default_logo_resource(self, context):
        if IProject.providedBy(context):
            return '/@@/project-logo'
        elif IPerson.providedBy(context):
            if context.isTeam():
                return '/@@/team-logo'
            else:
                if context.is_valid_person:
                    return '/@@/person-logo'
                else:
                    return '/@@/person-inactive-logo'
        elif IProduct.providedBy(context):
            return '/@@/product-logo'
        elif IDistribution.providedBy(context):
            return '/@@/distribution-logo'
        elif ISprint.providedBy(context):
            return '/@@/meeting-logo'
        return '/@@/nyet-logo'

    def default_mugshot_resource(self, context):
        if IProject.providedBy(context):
            return '/@@/project-mugshot'
        elif IPerson.providedBy(context):
            if context.isTeam():
                return '/@@/team-mugshot'
            else:
                if context.is_valid_person:
                    return '/@@/person-mugshot'
                else:
                    return '/@@/person-inactive-mugshot'
        elif IProduct.providedBy(context):
            return '/@@/product-mugshot'
        elif IDistribution.providedBy(context):
            return '/@@/distribution-mugshot'
        elif ISprint.providedBy(context):
            return '/@@/meeting-mugshot'
        return '/@@/nyet-mugshot'

    def icon(self, rootsite=None):
        """Return the appropriate <img> tag for this object's icon."""
        context = self._context
        if context is None:
            # we handle None specially and return an empty string
            return ''
        if IHasIcon.providedBy(context) and context.icon is not None:
            url = context.icon.getURL()
        else:
            if rootsite is None:
                root_url = ''
            else:
                root_url = allvhosts.configs[rootsite].rooturl[:-1]
            url = root_url + self.default_icon_resource(context)
        icon = '<img alt="" width="14" height="14" src="%s" />'
        return icon % url

    def logo(self):
        """Return the appropriate <img> tag for this object's logo."""
        context = self._context
        if not IHasLogo.providedBy(context):
            context = nearest(context, IHasLogo)
        if context is None:
            # we use the Launchpad logo for anything which is in no way
            # related to a Pillar (for example, a buildfarm)
            url = '/@@/launchpad-logo'
        elif context.logo is not None:
            url = context.logo.getURL()
        else:
            url = self.default_logo_resource(context)
        logo = '<img alt="" width="64" height="64" src="%s" />'
        return logo % url

    def mugshot(self):
        """Return the appropriate <img> tag for this object's mugshot."""
        context = self._context
        assert IHasMugshot.providedBy(context), 'No Mugshot for this item'
        if context.mugshot is not None:
            url = context.mugshot.getURL()
        else:
            url = self.default_mugshot_resource(context)
        mugshot = """<div style="width: 200; height: 200; float: right">
            <img alt="" width="192" height="192" src="%s" />
            </div>"""
        return mugshot % url

    def badges(self):
        raise NotImplementedError(
            "Badge display not implemented for this item")


class PillarSearchItemAPI(ObjectImageDisplayAPI):
    """Provides image:icon for a PillarSearchItem."""

    def mugshot(self):
        raise NotImplementedError("A PillarSearchItem doesn't have a mugshot")

    def logo(self):
        raise NotImplementedError("A PillarSearchItem doesn't have a logo")


class BugTaskImageDisplayAPI(ObjectImageDisplayAPI):
    """Adapter for IBugTask objects to a formatted string. This inherits
    from the generic ObjectImageDisplayAPI and overrides the icon
    presentation method.

    Used for image:icon.
    """
    implements(ITraversable)

    allowed_names = set([
        'icon',
        'logo',
        'mugshot',
        'badges',
        ])

    icon_template = (
        '<img height="14" width="14" alt="%s" title="%s" src="%s" />')

    linked_icon_template = (
        '<a href="%s"><img height="14" width="14"'
        ' alt="%s" title="%s" src="%s" /></a>')

    def traverse(self, name, furtherPath):
        """Special-case traversal for icons with an optional rootsite."""
        if name in self.allowed_names:
            return getattr(self, name)()
        elif name.startswith('icon:'):
            rootsite = name.split(':', 1)[1]
            return self.icon(rootsite=rootsite)
        else:
            raise TraversalError, name

    def icon(self, rootsite=None):
        """Display the icon dependent on the IBugTask.importance."""
        if rootsite is not None:
            root_url = allvhosts.configs[rootsite].rooturl[:-1]
        else:
            root_url = ''
        if self._context.importance:
            importance = self._context.importance.title.lower()
            alt = "(%s)" % importance
            title = importance.capitalize()
            if importance not in ("undecided", "wishlist"):
                # The other status names do not make a lot of sense on
                # their own, so tack on a noun here.
                title += " importance"
            src = "%s/@@/bug-%s" % (root_url, importance)
        else:
            alt = ""
            title = ""
            src = "%s/@@/bug" % root_url

        return self.icon_template % (alt, title, src)


    def badges(self):

        badges = []
        if self._context.bug.private:
            badges.append(self.icon_template % (
                "private", "Private","/@@/private"))

        if self._context.bug.mentoring_offers.count() > 0:
            badges.append(self.icon_template % (
                "mentoring", "Mentoring offered", "/@@/mentoring"))

        if self._context.bug.bug_branches.count() > 0:
            badges.append(self.icon_template % (
                "branch", "Branch exists", "/@@/branch"))

        if self._context.bug.specifications.count() > 0:
            badges.append(self.icon_template % (
                "blueprint", "Related to a blueprint", "/@@/blueprint"))

        if self._context.milestone:
            milestone_text = "milestone %s" % self._context.milestone.name
            badges.append(self.linked_icon_template % (
                canonical_url(self._context.milestone),
                milestone_text , "Linked to %s" % milestone_text,
                "/@@/milestone"))

        # Join with spaces to avoid the icons smashing into each other
        # when multiple ones are presented.
        return " ".join(badges)


class SpecificationImageDisplayAPI(ObjectImageDisplayAPI):
    """Adapter for ISpecification objects to a formatted string. This inherits
    from the generic ObjectImageDisplayAPI and overrides the icon
    presentation method.

    Used for image:icon.
    """

    icon_template = """
        <img height="14" width="14" alt="%s" title="%s" src="%s" />"""

    def icon(self):
        # The icon displayed is dependent on the IBugTask.importance.
        if self._context.priority:
            priority = self._context.priority.title.lower()
            alt = "(%s)" % priority
            title = priority.capitalize()
            if priority != 'not':
                # The other status names do not make a lot of sense on
                # their own, so tack on a noun here.
                title += " priority"
            else:
                title += " a priority"
            src = "/@@/blueprint-%s" % priority
        else:
            alt = ""
            title = ""
            src = "/@@/blueprint"

        return self.icon_template % (alt, title, src)


    def badges(self):

        badges = ''
        if self._context.mentoring_offers.count() > 0:
            badges += self.icon_template % (
                "mentoring", "Mentoring offered", "/@@/mentoring")

        if self._context.branch_links.count() > 0:
            badges += self.icon_template % (
                "branch", "Branch is available", "/@@/branch")

        if self._context.informational:
            badges += self.icon_template % (
                "informational", "Blueprint is purely informational",
                "/@@/info")

        return badges


class KarmaCategoryImageDisplayAPI(ObjectImageDisplayAPI):
    """Adapter for IKarmaCategory objects to an image.

    Used for image:icon.
    """

    icons_for_karma_categories = {
        'bugs': '/@@/bug',
        'code': '/@@/branch',
        'translations': '/@@/translation',
        'specs': '/@@/blueprint',
        'answers': '/@@/question'}

    def icon(self):
        icon = self.icons_for_karma_categories[self._context.name]
        return ('<img height="14" width="14" alt="" title="%s" src="%s" />'
                % (self._context.title, icon))


class MilestoneImageDisplayAPI(ObjectImageDisplayAPI):
    """Adapter for IMilestone objects to an image.

    Used for image:icon.
    """

    def icon(self):
        """Return the appropriate <img> tag for the milestone icon."""
        return '<img height="14" width="14" alt="" src="/@@/milestone" />'


class BuildImageDisplayAPI(ObjectImageDisplayAPI):
    """Adapter for IBuild objects to an image.

    Used for image:icon.
    """
    icon_template = """
        <img width="14" height="14" alt="%s" title="%s" src="%s" />
        """

    def icon(self):
        """Return the appropriate <img> tag for the build icon."""
        icon_map = {
            BuildStatus.NEEDSBUILD: "/@@/build-needed",
            BuildStatus.FULLYBUILT: "/@@/build-success",
            BuildStatus.FAILEDTOBUILD: "/@@/build-failure",
            BuildStatus.MANUALDEPWAIT: "/@@/build-depwait",
            BuildStatus.CHROOTWAIT: "/@@/build-chrootwait",
            BuildStatus.SUPERSEDED: "/@@/build-superseded",
            BuildStatus.BUILDING: "/@@/build-building",
            BuildStatus.FAILEDTOUPLOAD: "/@@/build-failedtoupload",
            }

        alt = '[%s]' % self._context.buildstate.name
        title = self._context.buildstate.title
        source = icon_map[self._context.buildstate]

        return self.icon_template % (alt, title, source)


class BadgeDisplayAPI:
    """Adapter for IHasBadges to the images for the badges.

    Used for context/badges:small and context/badges:large.
    """

    def __init__(self, context):
        # Adapt the context.
        self.context = IHasBadges(context)

    def small(self):
        """Render the visible badge's icon images."""
        badges = self.context.getVisibleBadges()
        return ''.join([badge.renderIconImage() for badge in badges])

    def large(self):
        """Render the visible badge's heading images."""
        badges = self.context.getVisibleBadges()
        return ''.join([badge.renderHeadingImage() for badge in badges])


class PersonFormatterAPI(ObjectFormatterExtendedAPI):
    """Adapter for `IPerson` objects to a formatted string."""

    implements(ITraversable)

    allowed_names = set([
        'url',
        ])

    def traverse(self, name, furtherPath):
        """Special-case traversal for links with an optional rootsite."""
        extra_path = '/'.join(reversed(furtherPath))
        if name == 'link':
            # Remove remaining entries in furtherPath so that traversal
            # stops here.
            del furtherPath[:]
            return self.link(extra_path)
        elif name.startswith('link:'):
            # Remove remaining entries in furtherPath so that traversal
            # stops here.
            del furtherPath[:]
            rootsite = name.split(':')[1]
            return self.link(extra_path, rootsite=rootsite)
        elif name in self.allowed_names:
            return getattr(self, name)()
        else:
            raise TraversalError(name)

    def link(self, extra_path, rootsite=None):
        """Return an HTML link to the person's page containing an icon
        followed by the person's name.
        """
        person = self._context
        url = canonical_url(person, rootsite=rootsite)
        if extra_path:
            url = '%s/%s' % (url, extra_path)
        image_html = ObjectImageDisplayAPI(person).icon(rootsite=rootsite)
        return '<a href="%s">%s&nbsp;%s</a>' % (
            url, image_html, cgi.escape(person.browsername))


class CustomizableFormatter(ObjectFormatterExtendedAPI):
    """A ObjectFormatterExtendedAPI that is easy to customize.

    This provides fmt:url and fmt:link support for the object it adapts.

    For most object types, only the _link_summary_template class variable and
    _link_summary_values method need to be overridden.  This assumes that:
    1. canonical_url produces appropriate urls for this type
    2. the launchpad.View permission alone is required to view this object's
       url
    3. if there is an icon for this object type, image:icon is implemented
       and appropriate.

    For greater control over the summary, overrride _make_link_summary.

    If image:icon does not provide a suitable icon, override _get_icon.

    If a different permission is required, override _link_permission.  If the
    permission logic is more complicated than this, override _should_link.
    """

    _link_permission = 'launchpad.View'

    def _link_summary_values(self):
        """Return a dict of values to use for template substitution.

        These values should not be escaped, as this will be performed later.
        For this reason, only string values should be supplied.
        """
        raise NotImplementedError(self._link_summary_values)

    def _make_link_summary(self):
        """Create a summary from _template and _link_summary_values().

        This summary is for use in fmt:link, which is meant to be used in
        contexts like lists of items.
        """
        values = {}
        for key, value in self._link_summary_values().iteritems():
            if value is None:
                values[key] = ''
            else:
                values[key] = cgi.escape(value)
        return self._link_summary_template % values

    def _get_icon(self):
        """Retrieve the icon for the _context, if any.

        :return: The icon HTML or None if no icon is available.
        """
        icon = queryAdapter(self._context, IPathAdapter, 'image').icon()
        if 'src="/@@/nyet-icon"' in icon:
            return None
        else:
            return icon

    def link(self, extra_path):
        """Return html including a link, description and icon.

        Icon and link are optional, depending on type and permissions.
        Uses self._make_link_summary for the summary, self._get_icon
        for the icon, self._should_link to determine whether to link, and
        self.url() to generate the url.
        """
        html = self._get_icon()
        if html is None:
            html = ''
        else:
            html += '&nbsp;'
        html += self._make_link_summary()
        if extra_path == '':
            extra_path = None
        if check_permission(self._link_permission, self._context):
            url = self.url(extra_path)
        else:
            url = ''
        if url:
            html = '<a href="%s">%s</a>' % (url, html)
        return html


class PillarFormatterAPI(CustomizableFormatter):
    """Adapter for IProduct, IDistribution and IProject objects to a
    formatted string."""

    _link_summary_template = '%(displayname)s'
    _link_permission = 'zope.Public'

    def _link_summary_values(self):
        return {'displayname': self._context.displayname}


class BranchFormatterAPI(ObjectFormatterExtendedAPI):
    """Adapter for IBranch objects to a formatted string."""

    def traverse(self, name, furtherPath):
        """Special case traversal to support multiple link formats."""
        if name == 'project-link':
            extra_path = '/'.join(reversed(furtherPath))
            del furtherPath[:]
            return self.projectLink(extra_path)
        if name == 'title-link':
            extra_path = '/'.join(reversed(furtherPath))
            del furtherPath[:]
            return self.titleLink(extra_path)
        return ObjectFormatterExtendedAPI.traverse(self, name, furtherPath)

    def _args(self, extra_path):
        """Generate a dict of attributes for string template expansion."""
        branch = self._context
        url = canonical_url(branch)
        if extra_path:
            url = '%s/%s' % (url, extra_path)
        if branch.title is not None:
            title = branch.title
        else:
            title = "(no title)"
        if branch.author is not None:
            author = branch.author.name
        else:
            author = branch.owner.name
        return {
            'author': author,
            'display_name': cgi.escape(branch.displayname),
            'name': branch.name,
            'title': cgi.escape(title),
            'unique_name' : branch.unique_name,
            'url': url,
            }

    def link(self, extra_path):
        """A hyperlinked branch icon with the unique name."""
        return (
            '<a href="%(url)s" title="%(display_name)s">'
            '<img src="/@@/branch" alt=""/>'
            '&nbsp;%(unique_name)s</a>' % self._args(extra_path))

    def projectLink(self, extra_path):
        """A hyperlinked branch icon with the name and title."""
        return (
            '<a href="%(url)s" title="%(display_name)s">'
            '<img src="/@@/branch" alt=""/>'
            '&nbsp;%(name)s</a>: %(title)s' % self._args(extra_path))

    def titleLink(self, extra_path):
        """A hyperlinked branch name with following title."""
        return (
            '<a href="%(url)s" title="%(display_name)s">'
            '%(name)s</a>: %(title)s' % self._args(extra_path))


<<<<<<< HEAD
class SpecificationFormatterAPI(ObjectFormatterExtendedAPI):
    """Adapter for ISpecification objects to a formatted string."""

    def link(self, extra_path):
        """Return an HTML link to the branch page containing an icon
        followed by the branch's unique name.
        """
        spec = self._context
        url = canonical_url(spec)
        if extra_path:
            url = '%s/%s' % (url, extra_path)
        image_html = SpecificationImageDisplayAPI(spec).icon()
        return ('<a href="%s">%s&nbsp;%s</a>' % (
                url, image_html, cgi.escape(spec.title)))


class BugFormatterAPI(ObjectFormatterExtendedAPI):
=======
class BranchSubscriptionFormatterAPI(CustomizableFormatter):
    """Adapter for IBranchSubscription objects to a formatted string."""

    _link_summary_template = _('Subscription of %(person)s to %(branch)s')

    def _link_summary_values(self):
        """Provide values for template substitution"""
        return {
            'person': self._context.person.displayname,
            'branch': self._context.branch.title,
        }


class BranchMergeProposalFormatterAPI(CustomizableFormatter):

    _link_summary_template = _('Proposed merge of %(source)s into %(target)s')

    def _link_summary_values(self):
        return {
            'source': self._context.source_branch.title,
            'target': self._context.target_branch.title,
            }


class BugBranchFormatterAPI(CustomizableFormatter):
    """Adapter providing fmt support for BugBranch objects"""

    def _get_task_formatter(self):
        task = self._context.bug.getBugTask(self._context.branch.product)
        if task is None:
            task = self._context.bug.bugtasks[0]
        return BugTaskFormatterAPI(task)

    def _make_link_summary(self):
        """Return the summary of the related product's bug task"""
        return self._get_task_formatter()._make_link_summary()

    def _get_icon(self):
        """Return the icon of the related product's bugtask"""
        return self._get_task_formatter()._get_icon()


class BugFormatterAPI(CustomizableFormatter):
>>>>>>> 7b4ff8c6
    """Adapter for IBug objects to a formatted string."""

    _link_summary_template = 'Bug #%(id)s: %(title)s'

    def _link_summary_values(self):
        """See CustomizableFormatter._link_summary_values."""
        return {'id': str(self._context.id), 'title': self._context.title}


class BugTaskFormatterAPI(CustomizableFormatter):
    """Adapter for IBugTask objects to a formatted string."""

    def _make_link_summary(self):
        return BugFormatterAPI(self._context.bug)._make_link_summary()


class CodeImportFormatterAPI(CustomizableFormatter):
    """Adapter providing fmt support for CodeImport objects"""

    _link_summary_template = _('Import of %(product)s: %(branch)s')

    def _link_summary_values(self):
        """See CustomizableFormatter._link_summary_values."""
        branch_title = self._context.branch.title
        if branch_title is None:
            branch_title = _('(no title)')
        return {'product': self._context.product.displayname,
                'branch': branch_title,
               }


class ProductSeriesFormatterAPI(CustomizableFormatter):
    """Adapter providing fmt support for ProductSeries objects"""

    _link_summary_template = _('%(product)s Series: %(series)s')

    def _link_summary_values(self):
        """See CustomizableFormatter._link_summary_values."""
        return {'series': self._context.name,
                'product': self._context.product.displayname}


class SpecificationFormatterAPI(CustomizableFormatter):
    """Adapter providing fmt support for Specification objects"""

    _link_summary_template = _('%(title)s')

    def _link_summary_values(self):
        """See CustomizableFormatter._link_summary_values."""
        return {'title': self._context.title}


class SpecificationBranchFormatterAPI(CustomizableFormatter):
    """Adapter for ISpecificationBranch objects to a formatted string."""

    def _make_link_summary(self):
        """Provide the summary of the linked spec"""
        formatter = SpecificationFormatterAPI(self._context.specification)
        return formatter._make_link_summary()

    def _get_icon(self):
        """Provide the icon of the linked spec"""
        formatter = SpecificationFormatterAPI(self._context.specification)
        return formatter._get_icon()


class NumberFormatterAPI:
    """Adapter for converting numbers to formatted strings."""

    implements(ITraversable)

    def __init__(self, number):
        self._number = number

    def traverse(self, name, furtherPath):
        if name == 'float':
            if len(furtherPath) != 1:
                raise TraversalError(
                    "fmt:float requires a single decimal argument")
            # coerce the argument to float to ensure it's safe
            format = furtherPath.pop()
            return self.float(float(format))
        elif name == 'bytes':
            return self.bytes()
        else:
            raise TraversalError(name)

    def bytes(self):
        """Render number as byte contractions according to IEC60027-2."""
        # See http://en.wikipedia.org/wiki
        # /Binary_prefixes#Specific_units_of_IEC_60027-2_A.2
        # Note that there is a zope.app.size.byteDisplay() function, but
        # it really limited and doesn't work well enough for us here.
        assert not float(self._number) < 0, "Expected a non-negative number."
        n = int(self._number)
        if n == 1:
            # Handle the singular case.
            return "1 byte"
        if n == 0:
            # To avoid math.log(0, X) blowing up.
            return "0 bytes"
        suffixes = ["KiB", "MiB", "GiB", "TiB", "PiB", "EiB", "ZiB", "YiB"]
        exponent = int(math.log(n, 1024))
        exponent = min(len(suffixes), exponent)
        if exponent < 1:
            # If this is less than 1 KiB, no need for rounding.
            return "%s bytes" % n
        return "%.1f %s" % (n / 1024.0 ** exponent, suffixes[exponent - 1])

    def float(self, format):
        """Use like tal:content="context/foo/fmt:float/.2".

        Will return a string formatted to the specification provided in
        the manner Python "%f" formatter works. See
        http://docs.python.org/lib/typesseq-strings.html for details and
        doc.displaying-numbers for various examples.
        """
        value = "%" + str(format) + "f"
        return value % float(self._number)


class DateTimeFormatterAPI:
    """Adapter from datetime objects to a formatted string."""

    def __init__(self, datetimeobject):
        self._datetime = datetimeobject

    def time(self):
        if self._datetime.tzinfo:
            value = self._datetime.astimezone(getUtility(ILaunchBag).timezone)
            return value.strftime('%T %Z')
        else:
            return self._datetime.strftime('%T')

    def date(self):
        value = self._datetime
        if value.tzinfo:
            value = value.astimezone(getUtility(ILaunchBag).timezone)
        return value.strftime('%Y-%m-%d')

    def _now(self):
        # This method exists to be overridden in tests.
        if self._datetime.tzinfo:
            # datetime is offset-aware
            return datetime.now(pytz.timezone('UTC'))
        else:
            # datetime is offset-naive
            return datetime.utcnow()

    def displaydate(self):
        delta = abs(self._now() - self._datetime)
        if delta > timedelta(1, 0, 0):
            # far in the past or future, display the date
            return 'on ' + self.date()
        return self.approximatedate()

    def approximatedate(self):
        delta = self._now() - self._datetime
        if abs(delta) > timedelta(1, 0, 0):
            # far in the past or future, display the date
            return self.date()
        future = delta < timedelta(0, 0, 0)
        delta = abs(delta)
        days = delta.days
        hours = delta.seconds / 3600
        minutes = (delta.seconds - (3600*hours)) / 60
        seconds = delta.seconds % 60
        result = ''
        if future:
            result += 'in '
        if days != 0:
            amount = days
            unit = 'day'
        elif hours != 0:
            amount = hours
            unit = 'hour'
        elif minutes != 0:
            amount = minutes
            unit = 'minute'
        else:
            amount = seconds
            unit = 'second'
        if amount != 1:
            unit += 's'
        result += '%s %s' % (amount, unit)
        if not future:
            result += ' ago'
        return result

    def datetime(self):
        return "%s %s" % (self.date(), self.time())

    def rfc822utcdatetime(self):
        return formatdate(
            rfc822.mktime_tz(self._datetime.utctimetuple() + (0,)))

    def isodate(self):
        return self._datetime.isoformat()


class DurationFormatterAPI:
    """Adapter from timedelta objects to a formatted string."""

    def __init__(self, duration):
        self._duration = duration

    def exactduration(self):
        """Format timedeltas as "v days, w hours, x minutes, y.z seconds"."""
        parts = []
        minutes, seconds = divmod(self._duration.seconds, 60)
        hours, minutes = divmod(minutes, 60)
        seconds = seconds + (float(self._duration.microseconds) / 10**6)
        if self._duration.days > 0:
            if self._duration.days == 1:
                parts.append('%d day' % self._duration.days)
            else:
                parts.append('%d days' % self._duration.days)
        if parts or hours > 0:
            if hours == 1:
                parts.append('%d hour' % hours)
            else:
                parts.append('%d hours' % hours)
        if parts or minutes > 0:
            if minutes == 1:
                parts.append('%d minute' % minutes)
            else:
                parts.append('%d minutes' % minutes)
        if parts or seconds > 0:
            parts.append('%0.1f seconds' % seconds)

        return ', '.join(parts)

    def approximateduration(self):
        """Return a nicely-formatted approximate duration.

        E.g. 'an hour', 'three minutes', '1 hour 10 minutes' and so
        forth.

        See https://launchpad.canonical.com/PresentingLengthsOfTime.
        """
        # NOTE: There are quite a few "magic numbers" in this
        # implementation; they are generally just figures pulled
        # directly out of the PresentingLengthsOfTime spec, and so
        # it's not particularly easy to give each and every number of
        # a useful name. It's also unlikely that these numbers will be
        # changed.

        # Calculate the total number of seconds in the duration,
        # including the decimal part.
        seconds = self._duration.days * (3600 * 24)
        seconds += self._duration.seconds
        seconds += (float(self._duration.microseconds) / 10**6)

        # First we'll try to calculate an approximate number of
        # seconds up to a minute. We'll start by defining a sorted
        # list of (boundary, display value) tuples.  We want to show
        # the display value corresponding to the lowest boundary that
        # 'seconds' is less than, if one exists.
        representation_in_seconds = (
            (1.5, '1 second'),
            (2.5, '2 seconds'),
            (3.5, '3 seconds'),
            (4.5, '4 seconds'),
            (7.5, '5 seconds'),
            (12.5, '10 seconds'),
            (17.5, '15 seconds'),
            (22.5, '20 seconds'),
            (27.5, '25 seconds'),
            (35, '30 seconds'),
            (45, '40 seconds'),
            (55, '50 seconds'),
            (90, 'a minute'),
        )

        # Break representation_in_seconds into two pieces, to simplify
        # finding the correct display value, through the use of the
        # built-in bisect module.
        second_boundaries, display_values = zip(*representation_in_seconds)

        # Is seconds small enough that we can produce a representation
        # in seconds (up to 'a minute'?)
        if seconds < second_boundaries[-1]:
            # Use the built-in bisection algorithm to locate the index
            # of the item which "seconds" sorts after.
            matching_element_index = bisect.bisect(second_boundaries, seconds)

            # Return the corresponding display value.
            return display_values[matching_element_index]

        # More than a minute, approximately; our calculation strategy
        # changes. From this point forward, we may also need a
        # "verbal" representation of the number. (We never need a
        # verbal representation of "1", because we tend to special
        # case the number 1 for various approximations, and we usually
        # use a word like "an", instead of "one", e.g. "an hour")
        number_name = {
            2: 'two', 3: 'three', 4: 'four', 5: 'five',
            6: 'six', 7: 'seven', 8: 'eight', 9: 'nine',
            10: 'ten'}

        # Convert seconds into minutes, and round it.
        minutes, remaining_seconds = divmod(seconds, 60)
        minutes += remaining_seconds / 60.0
        minutes = int(round(minutes))

        if minutes <= 59:
            number_as_text = number_name.get(minutes, str(minutes))
            return number_as_text + " minutes"

        # Is the duration less than an hour and 5 minutes?
        if seconds < (60 + 5) * 60:
            return "an hour"

        # Next phase: try and calculate an approximate duration
        # greater than one hour, but fewer than ten hours, to a 10
        # minute granularity.
        hours, remaining_seconds = divmod(seconds, 3600)
        ten_minute_chunks = int(round(remaining_seconds / 600.0))
        minutes = ten_minute_chunks * 10
        hours += (minutes / 60)
        minutes %= 60
        if hours < 10:
            if minutes:
                # If there is a minutes portion to display, the number
                # of hours is always shown as a digit.
                if hours == 1:
                    return "1 hour %s minutes" % minutes
                else:
                    return "%d hours %s minutes" % (hours, minutes)
            else:
                number_as_text = number_name.get(hours, str(hours))
                return "%s hours" % number_as_text

        # Is the duration less than ten and a half hours?
        if seconds < (10.5 * 3600):
            return 'ten hours'

        # Try to calculate the approximate number of hours, to a
        # maximum of 47.
        hours = int(round(seconds / 3600.0))
        if hours <= 47:
            return "%d hours" % hours

        # Is the duration fewer than two and a half days?
        if seconds < (2.5 * 24 * 3600):
            return 'two days'

        # Try to approximate to day granularity, up to a maximum of 13
        # days.
        days = int(round(seconds / (24 * 3600)))
        if days <= 13:
            return "%s days" % number_name.get(days, str(days))

        # Is the duration fewer than two and a half weeks?
        if seconds < (2.5 * 7 * 24 * 3600):
            return 'two weeks'

        # If we've made it this far, we'll calculate the duration to a
        # granularity of weeks, once and for all.
        weeks = int(round(seconds / (7 * 24 * 3600.0)))
        return "%s weeks" % number_name.get(weeks, str(weeks))


def clean_path_segments(request):
    """Returns list of path segments, excluding system-related segments."""
    proto_host_port = request.getApplicationURL()
    clean_url = request.getURL()
    clean_path = clean_url[len(proto_host_port):]
    clean_path_split = clean_path.split('/')
    return clean_path_split


class PageTemplateContextsAPI:
    """Adapter from page tempate's CONTEXTS object to fmt:pagetitle.

    This is registered to be used for the dict type.
    """

    implements(ITraversable)

    def __init__(self, contextdict):
        self.contextdict = contextdict

    def traverse(self, name, furtherPath):
        if name == 'pagetitle':
            return self.pagetitle()
        else:
            raise TraversalError(name)

    def pagetitle(self):
        """Return the string title for the page template CONTEXTS dict.

        Take the simple filename without extension from
        self.contextdict['template'].filename, replace any hyphens with
        underscores, and use this to look up a string, unicode or
        function in the module canonical.launchpad.pagetitles.

        If no suitable object is found in canonical.launchpad.pagetitles, emit a
        warning that this page has no title, and return the default page title.
        """
        template = self.contextdict['template']
        filename = os.path.basename(template.filename)
        name, ext = os.path.splitext(filename)
        name = name.replace('-', '_')
        titleobj = getattr(canonical.launchpad.pagetitles, name, None)
        if titleobj is None:
            # sabdfl 25/0805 page titles are now mandatory hence the assert
            raise AssertionError(
                 "No page title in canonical.launchpad.pagetitles "
                 "for %s" % name)
        elif isinstance(titleobj, basestring):
            return titleobj
        else:
            context = self.contextdict['context']
            view = self.contextdict['view']
            title = titleobj(context, view)
            if title is None:
                return canonical.launchpad.pagetitles.DEFAULT_LAUNCHPAD_TITLE
            else:
                return title


def split_paragraphs(text):
    """Split text into paragraphs.

    This function yields lists of strings that represent lines of text
    in each paragraph.

    Paragraphs are split by one or more blank lines.
    """
    paragraph = []
    for line in text.splitlines():
        line = line.rstrip()

        # blank lines split paragraphs
        if not line:
            if paragraph:
                yield paragraph
            paragraph = []
            continue

        paragraph.append(line)

    if paragraph:
        yield paragraph


def re_substitute(pattern, replace_match, replace_nomatch, string):
    """Transform a string, replacing matched and non-matched sections.

     :param patter: a regular expression
     :param replace_match: a function used to transform matches
     :param replace_nomatch: a function used to transform non-matched text
     :param string: the string to transform

    This function behaves similarly to re.sub() when a function is
    passed as the second argument, except that the non-matching
    portions of the string can be transformed by a second function.
    """
    if replace_match is None:
        replace_match = lambda match: match.group()
    if replace_nomatch is None:
        replace_nomatch = lambda text: text
    parts = []
    position = 0
    for match in re.finditer(pattern, string):
        if match.start() != position:
            parts.append(replace_nomatch(string[position:match.start()]))
        parts.append(replace_match(match))
        position = match.end()
    remainder = string[position:]
    if remainder:
        parts.append(replace_nomatch(remainder))
    return ''.join(parts)


def next_word_chunk(word, pos, minlen, maxlen):
    """Return the next chunk of the word of length between minlen and maxlen.

    Shorter word chunks are preferred, preferably ending in a non
    alphanumeric character.  The index of the end of the chunk is also
    returned.

    This function treats HTML entities in the string as single
    characters.  The string should not include HTML tags.
    """
    nchars = 0
    endpos = pos
    while endpos < len(word):
        # advance by one character
        if word[endpos] == '&':
            # make sure we grab the entity as a whole
            semicolon = word.find(';', endpos)
            assert semicolon >= 0, 'badly formed entity: %r' % word[endpos:]
            endpos = semicolon + 1
        else:
            endpos += 1
        nchars += 1
        if nchars >= maxlen:
            # stop if we've reached the maximum chunk size
            break
        if nchars >= minlen and not word[endpos-1].isalnum():
            # stop if we've reached the minimum chunk size and the last
            # character wasn't alphanumeric.
            break
    return word[pos:endpos], endpos


def add_word_breaks(word):
    """Insert manual word breaks into a string.

    The word may be entity escaped, but is not expected to contain
    any HTML tags.

    Breaks are inserted at least every 7 to 15 characters,
    preferably after puctuation.
    """
    broken = []
    pos = 0
    while pos < len(word):
        chunk, pos = next_word_chunk(word, pos, 7, 15)
        broken.append(chunk)
    return '<wbr></wbr>'.join(broken)


break_text_pat = re.compile(r'''
  (?P<tag>
    <[^>]*>
  ) |
  (?P<longword>
    (?<![^\s<>])(?:[^\s<>&]|&[^;]*;){20,}
  )
''', re.VERBOSE)

def break_long_words(text):
    """Add word breaks to long words in a run of text.

    The text may contain entity references or HTML tags.
    """
    def replace(match):
        if match.group('tag'):
            return match.group()
        elif match.group('longword'):
            return add_word_breaks(match.group())
        else:
            raise AssertionError('text matched but neither named group found')
    return break_text_pat.sub(replace, text)


class FormattersAPI:
    """Adapter from strings to HTML formatted text."""

    implements(ITraversable)

    def __init__(self, stringtoformat):
        self._stringtoformat = stringtoformat

    def nl_to_br(self):
        """Quote HTML characters, then replace newlines with <br /> tags."""
        return cgi.escape(self._stringtoformat).replace('\n','<br />\n')

    def break_long_words(self):
        """Add manual word breaks to long words."""
        return break_long_words(cgi.escape(self._stringtoformat))

    @staticmethod
    def _substitute_matchgroup_for_spaces(match):
        """Return a string made up of '&nbsp;' for each character in the
        first match group.

        Used when replacing leading spaces with nbsps.

        There must be only one match group.
        """
        groups = match.groups()
        assert len(groups) == 1
        return '&nbsp;' * len(groups[0])

    @staticmethod
    def _linkify_substitution(match):
        if match.group('bug') is not None:
            bugnum = match.group('bugnum')
            # XXX Brad Bollenbach 2006-04-10: Use a hardcoded url so
            # we still have a link for bugs that don't exist.
            url = '/bugs/%s' % bugnum
            # The text will have already been cgi escaped.
            text = match.group('bug')
            bugset = getUtility(IBugSet)
            try:
                bug = bugset.get(bugnum)
            except NotFoundError:
                title = "No such bug"
            else:
                try:
                    title = bug.title
                except Unauthorized:
                    title = "private bug"
            title = cgi.escape(title, quote=True)
            return '<a href="%s" title="%s">%s</a>' % (url, title, text)
        elif match.group('url') is not None:
            # The text will already have been cgi escaped.  We temporarily
            # unescape it so that we can strip common trailing characters
            # that aren't part of the URL.
            url = xml_unescape(match.group('url'))
            match = FormattersAPI._re_url_trailers.search(url)
            if match:
                trailers = match.group(1)
                url = url[:-len(trailers)]
            else:
                trailers = ''
            # We use nofollow for these links to reduce the value of
            # adding spam URLs to our comments; it's a way of moderately
            # devaluing the return on effort for spammers that consider
            # using Launchpad.
            return '<a rel="nofollow" href="%s">%s</a>%s' % (
                cgi.escape(url, quote=True),
                add_word_breaks(cgi.escape(url)),
                cgi.escape(trailers))
        elif match.group('faq') is not None:
            text = match.group('faq')
            faqnum = match.group('faqnum')
            faqset = getUtility(IFAQSet)
            faq = faqset.getFAQ(faqnum)
            if not faq:
                return text
            url = canonical_url(faq)
            return '<a href="%s">%s</a>' % (url, text)
        elif match.group('oops') is not None:
            text = match.group('oops')

            if not getUtility(ILaunchBag).developer:
                return text

            root_url = config.launchpad.oops_root_url

            if not root_url.endswith('/'):
                root_url += '/'

            url = root_url + match.group('oopscode')
            return '<a href="%s">%s</a>' % (url, text)
        else:
            raise AssertionError("Unknown pattern matched.")

    # match whitespace at the beginning of a line
    _re_leadingspace = re.compile(r'^(\s+)')

    # From RFC 3986 ABNF for URIs:
    #
    #   URI           = scheme ":" hier-part [ "?" query ] [ "#" fragment ]
    #   hier-part     = "//" authority path-abempty
    #                 / path-absolute
    #                 / path-rootless
    #                 / path-empty
    #
    #   authority     = [ userinfo "@" ] host [ ":" port ]
    #   userinfo      = *( unreserved / pct-encoded / sub-delims / ":" )
    #   host          = IP-literal / IPv4address / reg-name
    #   reg-name      = *( unreserved / pct-encoded / sub-delims )
    #   port          = *DIGIT
    #
    #   path-abempty  = *( "/" segment )
    #   path-absolute = "/" [ segment-nz *( "/" segment ) ]
    #   path-rootless = segment-nz *( "/" segment )
    #   path-empty    = 0<pchar>
    #
    #   segment       = *pchar
    #   segment-nz    = 1*pchar
    #   pchar         = unreserved / pct-encoded / sub-delims / ":" / "@"
    #
    #   query         = *( pchar / "/" / "?" )
    #   fragment      = *( pchar / "/" / "?" )
    #
    #   unreserved    = ALPHA / DIGIT / "-" / "." / "_" / "~"
    #   pct-encoded   = "%" HEXDIG HEXDIG
    #   sub-delims    = "!" / "$" / "&" / "'" / "(" / ")"
    #                 / "*" / "+" / "," / ";" / "="
    #
    # We only match a set of known scheme names too.  We don't handle
    # IP-literal either.
    #
    # We will simplify "unreserved / pct-encoded / sub-delims" as the
    # following regular expression:
    #   [-a-zA-Z0-9._~%!$&'()*+,;=]
    #
    # We also require that the path-rootless form not begin with a
    # colon to avoid matching strings like "http::foo" (to avoid bug
    # #40255).
    #
    # The path-empty pattern is not matched either, due to false
    # positives.
    #
    # Some allowed URI punctuation characters will be trimmed if they
    # appear at the end of the URI since they may be incidental in the
    # flow of the text.
    #
    # apport has at one time produced query strings containing sqaure
    # braces (that are not percent-encoded). In RFC 2986 they seem to be
    # allowed by section 2.2 "Reserved Characters", yet section 3.4
    # "Query" appears to provide a strict definition of the query string
    # that would forbid square braces. Either way, links with
    # non-percent-encoded square braces are being used on Launchpad so
    # it's probably best to accomodate them.

    # Match urls or bugs or oopses.
    _re_linkify = re.compile(r'''
      (?P<url>
        \b
        (?:about|gopher|http|https|sftp|news|ftp|mailto|file|irc|jabber)
        :
        (?:
          (?:
            # "//" authority path-abempty
            //
            (?: # userinfo
              [%(unreserved)s:]*
              @
            )?
            (?: # host
              \d+\.\d+\.\d+\.\d+ |
              [%(unreserved)s]*
            )
            (?: # port
              : \d*
            )?
            (?: / [%(unreserved)s:@]* )*
          ) | (?:
            # path-absolute
            /
            (?: [%(unreserved)s:@]+
                (?: / [%(unreserved)s:@]* )* )?
          ) | (?:
            # path-rootless
            [%(unreserved)s@]
            [%(unreserved)s:@]*
            (?: / [%(unreserved)s:@]* )*
          )
        )
        (?: # query
          \?
          [%(unreserved)s:@/\?\[\]]*
        )?
        (?: # fragment
          \#
          [%(unreserved)s:@/\?]*
        )?
      ) |
      (?P<bug>
        \bbug(?:\s|<br\s*/>)*(?:\#|report|number\.?|num\.?|no\.?)?(?:\s|<br\s*/>)*
        0*(?P<bugnum>\d+)
      ) |
      (?P<faq>
        \bfaq(?:\s|<br\s*/>)*(?:\#|item|number\.?|num\.?|no\.?)?(?:\s|<br\s*/>)*
        0*(?P<faqnum>\d+)
      ) |
      (?P<oops>
        \boops\s*-?\s*
        (?P<oopscode> \d* [a-z]+ \d+)
      )
    ''' % {'unreserved': "-a-zA-Z0-9._~%!$&'()*+,;="},
                             re.IGNORECASE | re.VERBOSE)

    # a pattern to match common trailing punctuation for URLs that we
    # don't want to include in the link.
    _re_url_trailers = re.compile(r'([,.?:);>]+)$')

    def text_to_html(self):
        """Quote text according to DisplayingParagraphsOfText."""
        # This is based on the algorithm in the
        # DisplayingParagraphsOfText spec, but is a little more
        # complicated.

        # 1. Blank lines are used to detect paragraph boundaries.
        # 2. Two lines are considered to be part of the same logical line
        #    only if the first is between 60 and 80 characters and the
        #    second does not begin with white space.
        # 3. Use <br /> to split logical lines within a paragraph.

        output = []
        first_para = True
        for para in split_paragraphs(self._stringtoformat):
            if not first_para:
                output.append('\n')
            first_para = False
            output.append('<p>')
            first_line = True
            for line in para:
                if not first_line:
                    output.append('<br />\n')
                first_line = False
                # escape ampersands, etc in text
                line = cgi.escape(line)
                # convert leading space in logical line to non-breaking space
                line = self._re_leadingspace.sub(
                    self._substitute_matchgroup_for_spaces, line)
                output.append(line)
            output.append('</p>')

        text = ''.join(output)

        # Linkify the text.
        text = re_substitute(self._re_linkify, self._linkify_substitution,
                             break_long_words, text)

        return text

    def nice_pre(self):
        """<pre>, except the browser knows it is allowed to break long lines

        Note that CSS will eventually have a property to specify this
        behaviour, but we want this now. To do this we need to use the mozilla
        specific -moz-pre-wrap value of the white-space property. We try to
        fall back for IE by using the IE specific word-wrap property.

        TODO: Test IE compatibility. StuartBishop 20041118
        TODO: This should probably just live in the stylesheet if this
            CSS implementation is good enough. StuartBishop 20041118
        """
        if not self._stringtoformat:
            return self._stringtoformat
        else:
            return ('<pre style="'
                    'white-space: -moz-pre-wrap;'
                    'white-space: -o-pre-wrap;'
                    'word-wrap: break-word;'
                    '">%s</pre>'
                    % cgi.escape(self._stringtoformat)
                    )

    # Match lines that start with one or more quote symbols followed
    # by a space. Quote symbols are commonly '|', or '>'; they are
    # used for quoting passages from another email. Both '>> ' and
    # '> > ' are valid quoting sequences.
    # The dpkg version is used for exceptional cases where it
    # is better to not assume '|' is a start of a quoted passage.
    _re_quoted = re.compile('^(([|] ?)+|(&gt; ?)+)')
    _re_dpkg_quoted = re.compile('^(&gt; ?)+ ')

    # Match blocks that start as signatures or PGP inclusions.
    _re_include = re.compile('^<p>(--<br />|-----BEGIN PGP)')

    def email_to_html(self):
        """text_to_html and hide signatures and full-quoted emails.

        This method wraps inclusions like signatures and PGP blocks in
        <span class="foldable"></span> tags. Quoted passages are wrapped
        <span class="foldable-quoted"></span> tags. The tags identify the
        extra content in the message to the presentation layer. CSS and
        JavaScript may use this markup to control the content's display
        behaviour.
        """
        start_fold_markup = '<span class="foldable">'
        start_fold_quoted_markup = '<span class="foldable-quoted">'
        end_fold_markup = '%s\n</span></p>'
        re_quoted = self._re_quoted
        re_include = self._re_include
        output = []
        in_fold = False
        in_quoted = False
        in_false_paragraph = False

        def is_quoted(line):
            """Test that a line is a quote and not Python.

            Note that passages may be wrongly be interpreted as Python
            because they start with '>>> '. The function does not check
            that next and previous lines of text consistently uses '>>> '
            as Python would.
            """
            python_block = '&gt;&gt;&gt; '
            return (not line.startswith(python_block)
                and re_quoted.match(line) is not None)

        def strip_leading_p_tag(line):
            """Return the characters after the paragraph mark (<p>).

            The caller must be certain the line starts with a paragraph mark.
            """
            assert line.startswith('<p>'), (
                "The line must start with a paragraph mark (<p>).")
            return line[3:]

        def strip_trailing_p_tag(line):
            """Return the characters before the line paragraph mark (</p>).

            The caller must be certain the line ends with a paragraph mark.
            """
            assert line.endswith('</p>'), (
                "The line must end with a paragraph mark (</p>).")
            return line[:-4]

        for line in self.text_to_html().split('\n'):
            if 'Desired=<wbr></wbr>Unknown/' in line and not in_fold:
                # When we see a evidence of dpkg output, we switch the
                # quote matching rules. We do not assume lines that start
                # with a pipe are quoted passages. dpkg output is often
                # reformatted by users and tools. When we see the dpkg
                # output header, we change the rules regardless of if the
                # lines that follow are legitimate.
                re_quoted = self._re_dpkg_quoted
            elif not in_fold and re_include.match(line) is not None:
                # This line is a paragraph with a signature or PGP inclusion.
                # Start a foldable paragraph.
                in_fold = True
                line = '<p>%s%s' % (start_fold_markup,
                                    strip_leading_p_tag(line))
            elif (not in_fold and line.startswith('<p>')
                and is_quoted(strip_leading_p_tag(line))):
                # The paragraph starts with quoted marks.
                # Start a foldable quoted paragraph.
                in_fold = True
                line = '<p>%s%s' % (
                    start_fold_quoted_markup, strip_leading_p_tag(line))
            elif not in_fold and is_quoted(line):
                # This line in the paragraph is quoted.
                # Start foldable quoted lines in a paragraph.
                in_quoted = True
                in_fold = True
                output.append(start_fold_quoted_markup)
            else:
                # This line is continues the current state.
                # This line is not a transition.
                pass

            # We must test line starts and ends in separate blocks to
            # close the rare single line that is foldable.
            if in_fold and line.endswith('</p>') and in_false_paragraph:
                # The line ends with a false paragraph in a PGP signature.
                # Restore the line break to join with the next paragraph.
                line = '%s<br />\n<br />' %  strip_trailing_p_tag(line)
            elif (in_quoted and self._re_quoted.match(line) is None):
                # The line is not quoted like the previous line.
                # End fold before we append this line.
                in_fold = False
                in_quoted = False
                output.append("</span>\n")
            elif in_fold and line.endswith('</p>'):
                # The line is quoted or an inclusion, and ends the paragraph.
                # End the fold before the close paragraph mark.
                in_fold = False
                in_quoted = False
                line = end_fold_markup % strip_trailing_p_tag(line)
            elif in_false_paragraph and line.startswith('<p>'):
                # This line continues a PGP signature, but starts a paragraph.
                # Remove the paragraph to join with the previous paragraph.
                in_false_paragraph = False
                line = strip_leading_p_tag(line)
            else:
                # This line is continues the current state.
                # This line is not a transition.
                pass

            if in_fold and 'PGP SIGNATURE' in line:
                # PGP signature blocks are split into two paragraphs
                # by the text_to_html. The foldable feature works with
                # a single paragraph, so we merge this paragraph with
                # the next one.
                in_false_paragraph = True

            output.append(line)
        return '\n'.join(output)

    # This is a regular expression that matches email address embedded in
    # text. It is not RFC 2821 compliant, nor does it need to be. This
    # expression strives to identify probable email addresses so that they
    # can be obfuscated when viewed by unauthenticated users. See
    # http://www.email-unlimited.com/stuff/email_address_validator.htm

    # localnames do not have [&?%!@<>,;:`|{}()#*^~ ] in practice
    # (regardless of RFC 2821) because they conflict with other systems.
    # See https://lists.ubuntu.com
    #     /mailman/private/launchpad-reviews/2007-June/006081.html

    # This verson of the re is more than 5x faster that the orginal
    # version used in ftest/test_tales.testObfuscateEmail.
    _re_email = re.compile(r"""
        \b[a-zA-Z0-9._/="'+-]{1,64}@  # The localname.
        [a-zA-Z][a-zA-Z0-9-]{1,63}    # The hostname.
        \.[a-zA-Z0-9.-]{1,251}\b      # Dot starts one or more domains.
        """, re.VERBOSE)

    def obfuscate_email(self):
        """Obfuscate an email address as '<email address hidden>'.

        This formatter is intended to hide possible email addresses from
        unauthenticated users who view this text on the Web. Run this before
        the text is converted to html because text-to-html and email-to-html
        will insert markup into the address. eg.
        foo/fmt:obfuscate-email/fmt:email-to-html

        The pattern used to identify an email address is not 2822. It strives
        to match any possible email address embedded in the text. For example,
        mailto:person@domain.dom and http://person:password@domain.dom both
        match, though the http match is in fact not an email address.
        """
        text = self._re_email.sub(
            r'<email address hidden>', self._stringtoformat)
        text = text.replace(
            "<<email address hidden>>", "<email address hidden>")
        return text

    def linkify_email(self):
        """Linkify any email address recognised in Launchpad.

        If an email address is recognised as one registered in Launchpad,
        it is linkified to point to the profile page for that person.

        Note that someone could theoretically register any old email
        address in Launchpad and then have it linkified.  This may or not
        may be a concern but is noted here for posterity anyway.
        """
        text = self._stringtoformat

        matches = re.finditer(self._re_email, text)
        for match in matches:
            address = match.group()
            person = getUtility(IPersonSet).getByEmail(address)
            # Only linkify if person exists and does not want to hide
            # their email addresses.
            if person is not None and not person.hide_email_addresses:
                person_formatter = PersonFormatterAPI(person)
                image_html = ObjectImageDisplayAPI(person).icon()
                text = text.replace(address, '<a href="%s">%s&nbsp;%s</a>' % (
                    canonical_url(person), image_html, address))
        return text

    def lower(self):
        """Return the string in lowercase"""
        return self._stringtoformat.lower()

    def shorten(self, maxlength):
        """Use like tal:content="context/foo/fmt:shorten/60"."""
        if len(self._stringtoformat) > maxlength:
            return '%s...' % self._stringtoformat[:maxlength-3]
        else:
            return self._stringtoformat

    def traverse(self, name, furtherPath):
        if name == 'nl_to_br':
            return self.nl_to_br()
        elif name == 'lower':
            return self.lower()
        elif name == 'break-long-words':
            return self.break_long_words()
        elif name == 'text-to-html':
            return self.text_to_html()
        elif name == 'nice_pre':
            return self.nice_pre()
        elif name == 'email-to-html':
            return self.email_to_html()
        elif name == 'obfuscate-email':
            return self.obfuscate_email()
        elif name == 'linkify-email':
            return self.linkify_email()
        elif name == 'shorten':
            if len(furtherPath) == 0:
                raise TraversalError(
                    "you need to traverse a number after fmt:shorten")
            maxlength = int(furtherPath.pop())
            return self.shorten(maxlength)
        else:
            raise TraversalError(name)


class PermissionRequiredQuery:
    """Check if the logged in user has a given permission on a given object.

    Example usage::
        tal:condition="person/required:launchpad.Edit"
    """

    implements(ITraversable)

    def __init__(self, context):
        self.context = context

    def traverse(self, name, furtherPath):
        if len(furtherPath) > 0:
            raise TraversalError(
                    "There should be no further path segments after "
                    "required:permission")
        return check_permission(name, self.context)


class PageMacroDispatcher:
    """Selects a macro, while storing information about page layout.

        view/macro:page
        view/macro:page/onecolumn
        view/macro:page/applicationhome
        view/macro:page/pillarindex
        view/macro:page/freeform

        view/macro:pagehas/applicationtabs
        view/macro:pagehas/applicationborder
        view/macro:pagehas/applicationbuttons
        view/macro:pagehas/globalsearch
        view/macro:pagehas/heading
        view/macro:pagehas/pageheading
        view/macro:pagehas/portlets
        view/macro:pagehas/structuralheaderobject

        view/macro:pagetype

    """

    implements(ITraversable)

    master = ViewPageTemplateFile('../templates/main-template.pt')

    def __init__(self, context):
        # The context of this object is a view object.
        self.context = context

    def traverse(self, name, furtherPath):
        if name == 'page':
            if len(furtherPath) == 1:
                pagetype = furtherPath.pop()
            elif not furtherPath:
                pagetype = 'default'
            else:
                raise TraversalError("Max one path segment after macro:page")

            return self.page(pagetype)

        if name == 'pagehas':
            if len(furtherPath) != 1:
                raise TraversalError(
                    "Exactly one path segment after macro:haspage")

            layoutelement = furtherPath.pop()
            return self.haspage(layoutelement)

        if name == 'pagetype':
            return self.pagetype()

        raise TraversalError()

    def page(self, pagetype):
        if pagetype not in self._pagetypes:
            raise TraversalError('unknown pagetype: %s' % pagetype)
        self.context.__pagetype__ = pagetype
        return self.master.macros['master']

    def haspage(self, layoutelement):
        pagetype = getattr(self.context, '__pagetype__', None)
        if pagetype is None:
            pagetype = 'unset'
        return self._pagetypes[pagetype][layoutelement]

    def pagetype(self):
        return getattr(self.context, '__pagetype__', 'unset')

    class LayoutElements:

        def __init__(self,
            applicationtabs=False,
            applicationborder=False,
            applicationbuttons=False,
            globalsearch=False,
            heading=False,
            pageheading=True,
            portlets=False,
            structuralheaderobject=False,
            pagetypewasset=True
            ):
            self.elements = vars()

        def __getitem__(self, name):
            return self.elements[name]

    _pagetypes = {
        'unset':
            LayoutElements(
                applicationborder=True,
                applicationtabs=True,
                globalsearch=True,
                portlets=True,
                structuralheaderobject=True,
                pagetypewasset=False),
        'default':
            LayoutElements(
                applicationborder=True,
                applicationtabs=True,
                globalsearch=True,
                portlets=True,
                structuralheaderobject=True),
        'onecolumn':
            # XXX 20080130 mpt: Should eventually become the new 'default'.
            LayoutElements(
                applicationborder=True,
                applicationtabs=True,
                globalsearch=True,
                portlets=False,
                structuralheaderobject=True),
        'applicationhome':
            LayoutElements(
                applicationborder=True,
                applicationbuttons=True,
                pageheading=False,
                globalsearch=False,
                heading=True),
        'pillarindex':
            LayoutElements(
                applicationborder=True,
                applicationbuttons=True,
                globalsearch=False,
                heading=True,
                pageheading=False,
                portlets=True),
        'freeform':
            LayoutElements(),
        }


class GotoStructuralObject:
    """lp:structuralheaderobject, lp:structuralfooterobject

    Returns None when there is no structural object.
    """

    def __init__(self, context_dict):
        self.context = context_dict['context']
        self.view = context_dict['view']
        self.use_context = self._getUseContext()

    def _getUseContext(self):
        """Return the appropriate context to use.

        This works around the hack in bug-related views where the context
        is not the bugtask, but instead the bug.
        """
        if (IBug.providedBy(self.context) or
            IBugAttachment.providedBy(self.context) or
            IBugNomination.providedBy(self.context)):
            return self.view.current_bugtask
        else:
            return self.context

    @property
    def structuralfooterobject(self):
        # The structural object is the nearest object with a facet menu.
        try:
            menucontext, facetmenu = nearest_context_with_adapter(
                self.use_context, IFacetMenu)
        except NoCanonicalUrl:
            return None
        return menucontext

    @property
    def structuralheaderobject(self):
        try:
            headercontext, adapter = nearest_context_with_adapter(
                self.use_context, IStructuralHeaderPresentation)
        except NoCanonicalUrl:
            return None
        return headercontext

    @property
    def immediate_object_is_private(self):
        try:
            headercontext, adapter = nearest_context_with_adapter(
                self.use_context, IStructuralHeaderPresentation)
        except NoCanonicalUrl:
            return False
        return adapter.isPrivate()<|MERGE_RESOLUTION|>--- conflicted
+++ resolved
@@ -958,25 +958,6 @@
             '%(name)s</a>: %(title)s' % self._args(extra_path))
 
 
-<<<<<<< HEAD
-class SpecificationFormatterAPI(ObjectFormatterExtendedAPI):
-    """Adapter for ISpecification objects to a formatted string."""
-
-    def link(self, extra_path):
-        """Return an HTML link to the branch page containing an icon
-        followed by the branch's unique name.
-        """
-        spec = self._context
-        url = canonical_url(spec)
-        if extra_path:
-            url = '%s/%s' % (url, extra_path)
-        image_html = SpecificationImageDisplayAPI(spec).icon()
-        return ('<a href="%s">%s&nbsp;%s</a>' % (
-                url, image_html, cgi.escape(spec.title)))
-
-
-class BugFormatterAPI(ObjectFormatterExtendedAPI):
-=======
 class BranchSubscriptionFormatterAPI(CustomizableFormatter):
     """Adapter for IBranchSubscription objects to a formatted string."""
 
@@ -1020,7 +1001,6 @@
 
 
 class BugFormatterAPI(CustomizableFormatter):
->>>>>>> 7b4ff8c6
     """Adapter for IBug objects to a formatted string."""
 
     _link_summary_template = 'Bug #%(id)s: %(title)s'
