--- conflicted
+++ resolved
@@ -234,15 +234,11 @@
                 raise NotFoundError(
                     "Unable to locate bug with ID %s" % str(bugid))
         else:
-<<<<<<< HEAD
-            bug = self.get(bugid)
-=======
             try:
                 bug = self.get(bugid)
             except ValueError:
                 raise NotFoundError(
                     "Unable to locate bug with nickname %s" % str(bugid))
->>>>>>> d330cfb6
         return bug
 
     def searchAsUser(self, user, duplicateof=None, orderBy=None, limit=None):
