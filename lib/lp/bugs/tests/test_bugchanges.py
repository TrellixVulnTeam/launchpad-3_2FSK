--- conflicted
+++ resolved
@@ -593,18 +593,13 @@
             information_type=InformationType.USERDATA)
         self.saveOldChanges(private_bug)
         self.assertTrue(private_bug.private)
-<<<<<<< HEAD
+        bug_before_modification = Snapshot(
+            private_bug, providing=providedBy(private_bug))
         private_bug.transitionToInformationType(
             InformationType.PUBLIC, self.user)
-=======
-
-        bug_before_modification = Snapshot(
-            private_bug, providing=providedBy(private_bug))
-        private_bug.setPrivate(False, self.user)
         notify(ObjectModifiedEvent(
             private_bug, bug_before_modification, ['private'],
             user=self.user))
->>>>>>> 16c94e40
 
         visibility_change_activity = {
             'person': self.user,
@@ -1358,32 +1353,6 @@
             self.user, self.product_metadata_subscriber, old_assignee]
         self._test_unassign_bugtask(self.bug_task, expected_recipients)
 
-<<<<<<< HEAD
-    def test_unassign_private_bugtask(self):
-        # Test that unassigning a private bug task adds entries to the
-        # bug activity and notifications sets. This test creates a private bug
-        # that the user can only see because they are assigned to it. The user
-        # then unassigns themselves.
-
-        # Create the private bug.
-        bug = self.factory.makeBug(
-            product=self.product, owner=self.user,
-            information_type=InformationType.USERDATA)
-        bug_task = bug.bugtasks[0]
-        # Create a test assignee.
-        old_assignee = self.factory.makePerson()
-        # As the bug owner, assign the test assignee..
-        with person_logged_in(self.user):
-            bug_task.transitionToAssignee(old_assignee)
-            self.saveOldChanges(bug=bug)
-
-        # Only the bug owner will get notified about the change.
-        expected_recipients = [self.user]
-        with person_logged_in(old_assignee):
-            self._test_unassign_bugtask(bug_task, expected_recipients)
-
-=======
->>>>>>> 16c94e40
     def test_target_bugtask_to_milestone(self):
         # When a bugtask is targetted to a milestone BugActivity and
         # BugNotification records will be created.
