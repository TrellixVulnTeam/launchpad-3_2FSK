--- conflicted
+++ resolved
@@ -15,13 +15,9 @@
 from bzrlib.transport import register_transport, unregister_transport
 from bzrlib.transport.local import LocalTransport
 from bzrlib.uncommit import uncommit
-<<<<<<< HEAD
 from bzrlib.urlutils import (
-    local_path_from_url, local_path_to_url, join as urljoin)
-=======
->>>>>>> a5d915a6
+    local_path_from_url, join as urljoin)
 from bzrlib.tests import TestCaseWithTransport
-from bzrlib.transport import register_transport, unregister_transport
 import pytz
 from zope.component import getUtility
 
