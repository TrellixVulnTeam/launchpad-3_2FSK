--- conflicted
+++ resolved
@@ -186,11 +186,7 @@
         # is found
         distroseries = self.factory.makeDistroRelease()
         processorfamily = ProcessorFamilySet().getByName('x86')
-<<<<<<< HEAD
-        self.assertEquals(None,
-=======
         self.assertIs(None,
->>>>>>> cac9e547
             distroseries.getDistroArchSeriesByProcessor(
                 processorfamily.processors[0]))
 
