# Copyright 2010 Canonical Ltd.  This software is licensed under the
# GNU Affero General Public License version 3 (see the file LICENSE).

"""Optimized bulk operations against the database."""

__metaclass__ = type
__all__ = [
<<<<<<< HEAD
    'insert_many',
=======
    'create',
>>>>>>> df44cf70
    'load',
    'load_referencing',
    'load_related',
    'reload',
    ]


from collections import defaultdict
from itertools import chain
from functools import partial
from operator import (
    attrgetter,
    itemgetter,
    )

from storm.databases.postgres import Returning
from storm.expr import (
    And,
    Insert,
    Or,
    )
from storm.info import (
    get_cls_info,
    get_obj_info,
    )
from storm.references import Reference
from storm.store import Store
from zope.security.proxy import removeSecurityProxy

from lp.services.database.lpstorm import IStore


def collate(things, key):
    """Collate the given objects according to a key function.

    Generates (common-key-value, list-of-things) tuples, like groupby,
    except that the given objects do not need to be sorted.
    """
    collection = defaultdict(list)
    for thing in things:
        collection[key(thing)].append(thing)
    return collection.iteritems()


def get_type(thing):
    """Return the type of the given object.

    If the given object is wrapped by a security proxy, the type
    returned is that of the wrapped object.
    """
    return type(removeSecurityProxy(thing))


def gen_reload_queries(objects):
    """Prepare queries to reload the given objects."""
    for object_type, objects in collate(objects, get_type):
        primary_key = get_cls_info(object_type).primary_key
        if len(primary_key) != 1:
            raise AssertionError(
                "Compound primary keys are not supported: %s." %
                object_type.__name__)
        primary_key_column = primary_key[0]
        primary_key_column_getter = primary_key_column.__get__
        for store, objects in collate(objects, Store.of):
            primary_keys = map(primary_key_column_getter, objects)
            condition = primary_key_column.is_in(primary_keys)
            yield store.find(object_type, condition)


def reload(objects):
    """Reload a large number of objects efficiently."""
    for query in gen_reload_queries(objects):
        list(query)


def _primary_key(object_type, allow_compound=False):
    """Get a primary key our helpers can use.

    :raises AssertionError if the key is missing or unusable.
    """
    primary_key = get_cls_info(object_type).primary_key
    if len(primary_key) == 1:
        return primary_key[0]
    else:
        if not allow_compound:
            raise AssertionError(
                "Compound primary keys are not supported: %s." %
                object_type.__name__)
        return primary_key


def load(object_type, primary_keys, store=None):
    """Load a large number of objects efficiently."""
    primary_key = _primary_key(object_type, allow_compound=True)
    primary_keys = set(primary_keys)
    primary_keys.discard(None)
    if not primary_keys:
        return []
    if isinstance(primary_key, tuple):
        condition = Or(*(
            And(*(key == value for (key, value) in zip(primary_key, values)))
            for values in primary_keys))
    else:
        condition = primary_key.is_in(primary_keys)
    if store is None:
        store = IStore(object_type)
    return list(store.find(object_type, condition))


def load_referencing(object_type, owning_objects, reference_keys):
    """Load objects of object_type that reference owning_objects.

    Note that complex types like Person are best loaded through dedicated
    helpers that can eager load other related things (e.g. validity for
    Person).

    :param object_type: The object type to load - e.g. BranchSubscription.
    :param owning_objects: The objects which are referenced. E.g. [Branch()]
        At this point, all the objects should be of the same type, but that
        constraint could be lifted in future.
    :param reference_keys: A list of attributes that should be used to select
        object_type keys. e.g. ['branchID']
    :return: A list of object_type where any of reference_keys refered to the
        primary key of any of owning_objects.
    """
    store = IStore(object_type)
    if type(owning_objects) not in (list, tuple):
        owning_objects = tuple(owning_objects)
    if not owning_objects:
        return []
    exemplar = owning_objects[0]
    primary_key = _primary_key(get_type(exemplar))
    attribute = primary_key.name
    ids = set(map(attrgetter(attribute), owning_objects))
    conditions = []
    # Note to future self doing perf tuning: may want to make ids a WITH
    # clause.
    for column in map(partial(getattr, object_type), reference_keys):
        conditions.append(column.is_in(ids))
    return list(store.find(object_type, Or(conditions)))


def load_related(object_type, owning_objects, foreign_keys):
    """Load objects of object_type referred to by owning_objects.

    Note that complex types like Person are best loaded through dedicated
    helpers that can eager load other related things (e.g. validity for
    Person).

    :param object_type: The object type to load - e.g. Person.
    :param owning_objects: The objects holding the references. E.g. Bug.
    :param foreign_keys: A list of attributes that should be inspected for
        keys. e.g. ['ownerID']
    """
    keys = set()
    for owning_object in owning_objects:
        keys.update(map(partial(getattr, owning_object), foreign_keys))
    return load(object_type, keys)


<<<<<<< HEAD
def insert_many(store, table, columns, rows):
    """Insert multiple rows into a table.

    :param store: Store to use for insertion.
    :param table: Name of the table to insert into.
    :param columns: Iterable of names of columns.
    :param rows: Sequence of tuples of values, in order as per columns.
    """
    if len(rows) == 0:
        return
    store.execute(Insert(columns, table=[table], expr=rows))
=======
def _dbify_value(col, val):
    """Convert a value into a form that Storm can compile directly."""
    if isinstance(col, Reference):
        # References are mainly meant to be used as descriptors, so we
        # have to perform a bit of evil here to turn the (potentially
        # None) value into a sequence of primary key values.
        if val is None:
            return (None,) * len(col._relation._get_local_columns(col._cls))
        else:
            return col._relation.get_remote_variables(
                get_obj_info(val).get_obj())
    else:
        return (col.variable_factory(value=val),)


def _dbify_column(col):
    """Convert a column into a form that Storm can compile directly."""
    if isinstance(col, Reference):
        # References are mainly meant to be used as descriptors, so we
        # haver to perform a bit of evil here to turn the column into
        # a sequence of primary key columns.
        return col._relation._get_local_columns(col._cls)
    else:
        return (col,)


def create(columns, values, return_created=True):
    """Create a large number of objects efficiently.

    :param cols: The Storm columns to insert values into. Must be from a
        single class.
    :param values: A list of lists of values for the columns.
    :param return_created: Retrieve the created objects.
    :return: A list of the created objects if return_created, otherwise None.
    """
    # Flatten Reference faux-columns into their primary keys.
    db_cols = list(chain.from_iterable(map(_dbify_column, columns)))
    clses = set(col.cls for col in db_cols)
    if len(clses) != 1:
        raise ValueError(
            "The Storm columns to insert values into must be from a single "
            "class.")

    if len(values) == 0:
        return [] if return_created else None

    [cls] = clses
    primary_key = get_cls_info(cls).primary_key

    # Mangle our value list into compilable values. Normal columns just
    # get passed through the variable factory, while References get
    # squashed into primary key variables.
    db_values = [
        list(chain.from_iterable(
            _dbify_value(col, val) for col, val in zip(columns, value)))
        for value in values]

    if not return_created:
        IStore(cls).execute(Insert(db_cols, expr=db_values))
        return None
    else:
        result = IStore(cls).execute(
            Returning(Insert(
                db_cols, expr=db_values, primary_columns=primary_key)))
        keys = map(itemgetter(0), result) if len(primary_key) == 1 else result
        return load(cls, keys)
>>>>>>> df44cf70
<|MERGE_RESOLUTION|>--- conflicted
+++ resolved
@@ -5,11 +5,8 @@
 
 __metaclass__ = type
 __all__ = [
-<<<<<<< HEAD
+    'create',
     'insert_many',
-=======
-    'create',
->>>>>>> df44cf70
     'load',
     'load_referencing',
     'load_related',
@@ -170,7 +167,6 @@
     return load(object_type, keys)
 
 
-<<<<<<< HEAD
 def insert_many(store, table, columns, rows):
     """Insert multiple rows into a table.
 
@@ -182,7 +178,8 @@
     if len(rows) == 0:
         return
     store.execute(Insert(columns, table=[table], expr=rows))
-=======
+
+
 def _dbify_value(col, val):
     """Convert a value into a form that Storm can compile directly."""
     if isinstance(col, Reference):
@@ -248,5 +245,4 @@
             Returning(Insert(
                 db_cols, expr=db_values, primary_columns=primary_key)))
         keys = map(itemgetter(0), result) if len(primary_key) == 1 else result
-        return load(cls, keys)
->>>>>>> df44cf70
+        return load(cls, keys)