--- conflicted
+++ resolved
@@ -23,14 +23,9 @@
 from lp.testing.layers import DatabaseFunctionalLayer
 
 
-<<<<<<< HEAD
-class TestMilestoneVocabulary(TestCase):
-    """Test that the MilestoneVocabulary behaves as expected."""
-=======
 class TestMilestoneVocabulary(TestCaseWithFactory):
     """Test that the MilestoneVocabulary behaves as expected."""
 
->>>>>>> 330c426b
     layer = DatabaseFunctionalLayer
 
     def setUp(self):
