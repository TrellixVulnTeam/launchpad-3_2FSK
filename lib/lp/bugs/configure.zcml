<!-- Copyright 2009 Canonical Ltd.  This software is licensed under the
     GNU Affero General Public License version 3 (see the file LICENSE).
-->

<configure
    xmlns="http://namespaces.zope.org/zope"
    xmlns:browser="http://namespaces.zope.org/browser"
    xmlns:i18n="http://namespaces.zope.org/i18n"
    xmlns:xmlrpc="http://namespaces.zope.org/xmlrpc"
    xmlns:lp="http://namespaces.canonical.com/lp"
    i18n_domain="launchpad">
    <include
        package=".browser"/>

    <lp:help-folder
        folder="help" type="canonical.launchpad.layers.BugsLayer" />

    <class
        class="canonical.launchpad.database.BugActivity">
        <allow
            interface="lp.bugs.interfaces.bugactivity.IBugActivity"/>
    </class>
    <securedutility
        class="canonical.launchpad.database.BugActivitySet"
        provides="lp.bugs.interfaces.bugactivity.IBugActivitySet">
        <allow
            interface="lp.bugs.interfaces.bugactivity.IBugActivitySet"/>
    </securedutility>
    <facet
        facet="bugs"/>

    <!-- Macros -->

    <facet
        facet="bugs">
        <class
            class="lp.bugs.browser.bugcomment.BugComment">
            <allow
                interface="canonical.launchpad.interfaces.IBugComment"/>
        </class>
    </facet>
    <subscriber
        for="canonical.launchpad.interfaces.ICve                 zope.lifecycleevent.interfaces.IObjectModifiedEvent"
        handler="lp.bugs.subscribers.cve.cve_modified"/>
    <subscriber
        for="canonical.launchpad.interfaces.IBug                 lazr.lifecycle.interfaces.IObjectCreatedEvent"
        handler="lp.bugs.subscribers.bugcreation.at_least_one_task"/>
    <subscriber
        for="canonical.launchpad.interfaces.IBug                 lazr.lifecycle.interfaces.IObjectCreatedEvent"
        handler="canonical.launchpad.mailnotification.notify_bug_added"/>
    <subscriber
        for="canonical.launchpad.interfaces.IBug                 lazr.lifecycle.interfaces.IObjectCreatedEvent"
        handler="canonical.launchpad.subscribers.karma.bug_created"/>
    <subscriber
        for="canonical.launchpad.interfaces.IBug                 lazr.lifecycle.interfaces.IObjectModifiedEvent"
        handler="canonical.launchpad.mailnotification.notify_bug_modified"/>
    <subscriber
        for="canonical.launchpad.interfaces.IBug                 lazr.lifecycle.interfaces.IObjectModifiedEvent"
        handler="canonical.launchpad.subscribers.karma.bug_modified"/>
    <subscriber
        for="canonical.launchpad.interfaces.IBug                 lazr.lifecycle.interfaces.IObjectModifiedEvent"
        handler="lp.bugs.subscribers.buglastupdated.update_bug_date_last_updated"/>
    <subscriber
        for="canonical.launchpad.interfaces.IBugAttachment                 lazr.lifecycle.interfaces.IObjectCreatedEvent"
        handler="canonical.launchpad.mailnotification.notify_bug_attachment_added"/>
    <subscriber
        for="canonical.launchpad.interfaces.IBugAttachment                 lazr.lifecycle.interfaces.IObjectDeletedEvent"
        handler="canonical.launchpad.mailnotification.notify_bug_attachment_removed"/>
    <subscriber
        for="canonical.launchpad.interfaces.IBugAttachment                 lazr.lifecycle.interfaces.IObjectCreatedEvent"
        handler="lp.bugs.subscribers.buglastupdated.update_bug_date_last_updated"/>
    <subscriber
        for="canonical.launchpad.interfaces.IBugAttachment                 lazr.lifecycle.interfaces.IObjectModifiedEvent"
        handler="lp.bugs.subscribers.buglastupdated.update_bug_date_last_updated"/>
    <subscriber
        for="canonical.launchpad.interfaces.IBugBranch                 lazr.lifecycle.interfaces.IObjectCreatedEvent"
        handler="lp.bugs.subscribers.buglastupdated.update_bug_date_last_updated"/>
    <subscriber
        for="canonical.launchpad.interfaces.IBugBranch                 lazr.lifecycle.interfaces.IObjectModifiedEvent"
        handler="lp.bugs.subscribers.buglastupdated.update_bug_date_last_updated"/>
    <subscriber
        for="canonical.launchpad.interfaces.IBugCve                 lazr.lifecycle.interfaces.IObjectCreatedEvent"
        handler="lp.bugs.subscribers.buglastupdated.update_bug_date_last_updated"/>
    <subscriber
        for="canonical.launchpad.interfaces.IBugCve                 lazr.lifecycle.interfaces.IObjectCreatedEvent"
        handler="canonical.launchpad.subscribers.karma.cve_added"/>
    <subscriber
        for="canonical.launchpad.interfaces.IBugMessage                 lazr.lifecycle.interfaces.IObjectCreatedEvent"
        handler="canonical.launchpad.mailnotification.notify_bug_comment_added"/>
    <subscriber
        for="canonical.launchpad.interfaces.IBugMessage                 lazr.lifecycle.interfaces.IObjectCreatedEvent"
        handler="canonical.launchpad.subscribers.karma.bug_comment_added"/>
    <subscriber
        for="canonical.launchpad.interfaces.IBugMessage                 lazr.lifecycle.interfaces.IObjectCreatedEvent"
        handler="lp.bugs.subscribers.buglastupdated.update_bug_date_last_updated"/>
    <subscriber
        for="canonical.launchpad.interfaces.IBugWatch                 lazr.lifecycle.interfaces.IObjectCreatedEvent"
        handler="canonical.launchpad.subscribers.karma.bugwatch_added"/>
    <subscriber
        for="canonical.launchpad.interfaces.IBugWatch                 lazr.lifecycle.interfaces.IObjectCreatedEvent"
        handler="lp.bugs.subscribers.buglastupdated.update_bug_date_last_updated"/>
    <subscriber
        for="canonical.launchpad.interfaces.IBugWatch                 lazr.lifecycle.interfaces.IObjectModifiedEvent"
        handler="lp.bugs.subscribers.bugactivity.notify_bug_watch_modified"/>
    <subscriber
        for="canonical.launchpad.interfaces.IBugWatch                 lazr.lifecycle.interfaces.IObjectModifiedEvent"
        handler="lp.bugs.subscribers.buglastupdated.update_bug_date_last_updated"/>
    <subscriber
        for="canonical.launchpad.interfaces.IBugSubscription                 lazr.lifecycle.interfaces.IObjectCreatedEvent"
        handler="canonical.launchpad.mailnotification.notify_bug_subscription_added"/>
    <subscriber
        for="canonical.launchpad.interfaces.IBug                 lazr.lifecycle.interfaces.IObjectModifiedEvent"
        handler="lp.bugs.subscribers.bug.notify_bug_modified"/>
    <securedutility
        class="canonical.launchpad.systemhomes.MaloneApplication"
        provides="lp.bugs.interfaces.malone.IMaloneApplication">
        <allow
            interface="lp.bugs.interfaces.malone.IMaloneApplication"/>
    </securedutility>

    <!-- pages for the malone application -->

    <xmlrpc:view
        for="lp.bugs.interfaces.malone.IMaloneApplication"
        methods="filebug"
        class="canonical.launchpad.xmlrpc.FileBugAPI"
        permission="launchpad.AnyPerson"/>

    <!-- Global Malone portlets -->


    <!-- Preserve the /bugs/assigned link to prevent linkrot. This will now
                                 redirect into the FOAF +assignedbugs. -->


    <!-- BugTrackerPerson -->

    <class
        class="lp.bugs.model.bugtrackerperson.BugTrackerPerson">
        <allow
            interface="lp.bugs.interfaces.bugtrackerperson.IBugTrackerPerson"/>
    </class>
    <class
        class="lp.bugs.model.packagebugsupervisor.PackageBugSupervisor">
        <allow
            attributes="
                id
                distribution
                sourcepackagename
                bug_supervisor"/>
    </class>

    <!-- CveReference -->

    <class
        class="canonical.launchpad.database.CveReference">
        <allow
            interface="lp.bugs.interfaces.cvereference.ICveReference"/>
        <require
            permission="launchpad.AnyPerson"
            set_schema="lp.bugs.interfaces.cvereference.ICveReference"/>
    </class>
    <facet
        facet="bugs">

        <!-- IBugTask -->

        <class
            class="canonical.launchpad.database.BugTask">
            <allow
                attributes="
                    id
                    bug
                    bugID
                    target
                    date_assigned
                    datecreated
                    date_confirmed
                    date_incomplete
                    date_inprogress
                    date_left_new
                    date_triaged
                    date_fix_committed
                    date_fix_released
                    date_left_closed
                    date_closed
                    task_age
                    bug_subscribers
                    is_complete
                    canTransitionToStatus
                    isMentor
                    canMentor
                    isSubscribed
                    getPackageComponent
                    userCanEditImportance
                    userCanEditMilestone"/>
            <require
                permission="launchpad.View"
                attributes="
                    bugtargetname
                    bugtargetdisplayname
                    product
                    productseries
                    sourcepackagename
                    distribution
                    distroseries
                    milestone
                    status
                    statusexplanation
                    importance
                    assignee
                    bugwatch
                    age
                    owner
                    targetname
                    title
                    related_tasks
                    other_affected_pillars
                    asEmailHeaderValue
                    getDelta
                    pillar
                    target_uses_malone
                    bugtask_branches
                    conjoined_master
                    conjoined_slave
                    subscribe
                    getConjoinedMaster
                    findSimilarBugs"/>
            <require
                permission="launchpad.Edit"
                attributes="
                    setStatusFromDebbugs
                    setImportanceFromDebbugs
                    updateTargetNameCache
                    transitionToImportance
                    transitionToStatus
                    transitionToAssignee
                    transitionToMilestone
                    transitionToTarget"/>

            <!-- XXX Brad Bollenbach 2006-09-29

    bug=63000:
                                The permission checking for milestone and importance is further
                                restricted in the browser view code (BugTaskEditView). -->

            <require
                permission="launchpad.Edit"
                set_attributes="product productseries sourcepackagename distribution                                                                                                                 distroseries milestone statusexplanation                                                                                                                 importance bugwatch datecreated                                                                                                                 age owner targetname title related_tasks                                                                                                                 statusdisplayhtml statuselsewhere                                                                                                                 setStatusFromDebbugs setImportanceFromDebbugs"/>
            <require
                permission="launchpad.AnyPerson"
                attributes="
                    offerMentoring
                    retractMentoring"/>
        </class>
        <adapter
            provides="canonical.launchpad.interfaces.IStructuralObjectPresentation"
            for="lp.bugs.interfaces.bugtask.IBugTask"
            factory="lp.bugs.browser.bugtask.BugTaskSOP"
            permission="zope.Public"/>
        <adapter
            provides="canonical.lazr.interfaces.IObjectPrivacy"
            for="lp.bugs.interfaces.bugtask.IBugTask"
            factory="lp.bugs.browser.bugtask.BugTaskPrivacyAdapter"
            permission="zope.Public"/>
        <adapter
            for="lp.bugs.interfaces.bugtask.IBugTask"
            provides="canonical.launchpad.interfaces.IBug"
            factory="lp.bugs.model.bugtask.BugTaskToBugAdapter"/>
        <adapter
            factory="lp.bugs.browser.bugtask.assignee_renderer"
            name="assignee"/>
        <adapter
            factory="lp.bugs.browser.bugtask.bugtarget_renderer"
            name="target"/>
        <adapter
            provides="canonical.launchpad.webapp.interfaces.IBreadcrumb"
            for="lp.bugs.interfaces.bugtask.IBugTask"
            factory="lp.bugs.browser.bugtask.BugTaskBreadcrumb"
            permission="zope.Public"/>

        <!-- NullBugTask -->

        <class
            class="lp.bugs.model.bugtask.NullBugTask">
            <require
                permission="launchpad.View"
                interface="lp.bugs.interfaces.bugtask.IBugTask"/>
            <require
                permission="launchpad.Edit"
                set_schema="lp.bugs.interfaces.bugtask.IBugTask"/>
        </class>

        <!-- BugTaskSet -->

        <class
            class="canonical.launchpad.database.BugTaskSet">
            <allow
                interface="lp.bugs.interfaces.bugtask.IBugTaskSet"/>
            <allow
                interface="zope.app.form.browser.interfaces.IAddFormCustomization"/>
        </class>
        <securedutility
            provides="lp.bugs.interfaces.bugtask.IBugTaskSet"
            class="canonical.launchpad.database.BugTaskSet">
            <allow
                interface="lp.bugs.interfaces.bugtask.IBugTaskSet"/>
        </securedutility>

        <!-- BugTaskDelta -->

        <class
            class="lp.bugs.model.bugtask.BugTaskDelta">
            <allow
                interface="lp.bugs.interfaces.bugtask.IBugTaskDelta"/>
        </class>
    </facet>
    <class
        class="canonical.launchpad.database.BugAttachment">
        <require
            permission="launchpad.View"
            interface="lp.bugs.interfaces.bugattachment.IBugAttachment"/>
        <require
            permission="launchpad.Edit"
            set_schema="lp.bugs.interfaces.bugattachment.IBugAttachment"/>
    </class>

    <!-- BugAttachmentSet -->

    <class
        class="canonical.launchpad.database.BugAttachmentSet">
        <allow
            interface="lp.bugs.interfaces.bugattachment.IBugAttachmentSet"/>
    </class>
    <securedutility
        class="canonical.launchpad.database.BugAttachmentSet"
        provides="lp.bugs.interfaces.bugattachment.IBugAttachmentSet">
        <allow
            interface="lp.bugs.interfaces.bugattachment.IBugAttachmentSet"/>
    </securedutility>
    <facet
        facet="bugs">

        <!-- BugTracker -->

        <class
            class="canonical.launchpad.database.BugTracker">
            <implements
                interface="lp.bugs.interfaces.bugtracker.IBugTracker"/>
            <require
                permission="zope.Public"
                attributes="
                    aliases
                    baseurl
                    bugtrackertype
                    contactdetails
                    getBugsWatching
                    getBugWatchesNeedingUpdate
                    getLinkedPersonByName
                    id
                    imported_bug_messages
                    latestwatches
                    name
                    owner
                    products
                    projects
                    summary
                    title
                    watches
                    getBugFilingAndSearchLinks
                    has_lp_plugin
                    multi_product
                    active"/>
            <require
                permission="launchpad.Edit"
                attributes="
                    destroySelf
                    ensurePersonForSelf
                    linkPersonToSelf"
                set_attributes="aliases baseurl bugtrackertype contactdetails                                                                                                         name owner summary title has_lp_plugin"/>
            <require
                permission="launchpad.Admin"
                attributes="resetWatches"
                set_attributes="active"/>
        </class>
        <adapter
            provides="canonical.launchpad.webapp.interfaces.IBreadcrumb"
            for="lp.bugs.interfaces.bugtracker.IBugTracker"
            factory="canonical.launchpad.webapp.breadcrumb.TitleBreadcrumb"
            permission="zope.Public"/>

        <!-- BugTrackerSet -->

        <class
            class="canonical.launchpad.database.BugTrackerSet">
            <allow
                interface="lp.bugs.interfaces.bugtracker.IBugTrackerSet"/>
        </class>
        <securedutility
            class="canonical.launchpad.database.BugTrackerSet"
            provides="lp.bugs.interfaces.bugtracker.IBugTrackerSet">
            <allow
                interface="lp.bugs.interfaces.bugtracker.IBugTrackerSet"/>
        </securedutility>
        <adapter
            provides="canonical.launchpad.webapp.interfaces.IBreadcrumb"
            for="lp.bugs.interfaces.bugtracker.IBugTrackerSet"
            factory="lp.bugs.browser.bugtracker.BugTrackerSetBreadcrumb"
            permission="zope.Public"/>

        <!-- BugTrackerAlias -->

        <class
            class="canonical.launchpad.database.BugTrackerAlias">
            <allow
                interface="lp.bugs.interfaces.bugtracker.IBugTrackerAlias"/>
            <require
                permission="zope.Public"
                set_schema="lp.bugs.interfaces.bugtracker.IBugTrackerAlias"/>
        </class>

        <!-- BugTrackerAliasSet -->

        <class
            class="canonical.launchpad.database.BugTrackerAliasSet">
            <allow
                interface="lp.bugs.interfaces.bugtracker.IBugTrackerAliasSet"/>
        </class>
        <securedutility
            class="canonical.launchpad.database.BugTrackerAliasSet"
            provides="lp.bugs.interfaces.bugtracker.IBugTrackerAliasSet">
            <allow
                interface="lp.bugs.interfaces.bugtracker.IBugTrackerAliasSet"/>
        </securedutility>

        <!-- RemoteBug -->

        <class
            class="lp.bugs.browser.bugtracker.RemoteBug">
            <allow
                interface="lp.bugs.interfaces.bugtracker.IRemoteBug"/>
        </class>
    </facet>

    <!-- IBugBranch -->

    <class
        class="canonical.launchpad.database.BugBranch">
        <allow
            interface="lp.bugs.interfaces.bugbranch.IBugBranch"/>
        <require
            permission="launchpad.Edit"
            attributes="
                destroySelf"
            set_attributes="fixed_in_revision_id"/>
    </class>
    <adapter
        for="lp.bugs.interfaces.bugbranch.IBugBranch"
        provides="canonical.launchpad.webapp.interfaces.IPrimaryContext"
        factory="lp.bugs.browser.bugbranch.BugBranchPrimaryContext"/>

    <!-- hierarchy -->

    <subscriber
        for="lp.bugs.interfaces.bugbranch.IBugBranch                                                lazr.lifecycle.interfaces.IObjectCreatedEvent"
        handler="canonical.launchpad.subscribers.karma.bug_branch_created"/>

    <!-- BugBranchSet -->

    <class
        class="canonical.launchpad.database.BugBranchSet">
        <allow
            interface="lp.bugs.interfaces.bugbranch.IBugBranchSet"/>
    </class>
    <securedutility
        class="canonical.launchpad.database.BugBranchSet"
        provides="lp.bugs.interfaces.bugbranch.IBugBranchSet">
        <allow
            interface="lp.bugs.interfaces.bugbranch.IBugBranchSet"/>
    </securedutility>

    <!-- BugCve -->

    <class
        class="canonical.launchpad.database.BugCve">
        <allow
            interface="lp.bugs.interfaces.bugcve.IBugCve"/>
    </class>
    <facet
        facet="bugs">

        <!-- CVE -->

        <class
            class="canonical.launchpad.database.Cve">
            <allow
                interface="lp.bugs.interfaces.cve.ICve"/>
            <require
                permission="launchpad.AnyPerson"
                set_schema="lp.bugs.interfaces.cve.ICve"/>

            <!-- IBugLinkTarget -->

            <allow
                attributes="
                    bug_links"/>
            <require
                permission="launchpad.AnyPerson"
                attributes="
                    linkBug
                    unlinkBug"/>
        </class>

        <!-- CveSet -->

        <class
            class="canonical.launchpad.database.CveSet">
            <allow
                interface="lp.bugs.interfaces.cve.ICveSet"/>
        </class>
        <securedutility
            class="canonical.launchpad.database.CveSet"
            provides="lp.bugs.interfaces.cve.ICveSet">
            <allow
                interface="lp.bugs.interfaces.cve.ICveSet"/>
        </securedutility>
    </facet>

    <!-- BugSubscription -->

    <class
        class="canonical.launchpad.database.BugSubscription">
        <allow
            interface="lp.bugs.interfaces.bugsubscription.IBugSubscription"/>
        <require
            permission="zope.Public"
            set_schema="lp.bugs.interfaces.bugsubscription.IBugSubscription"/>
    </class>
    <facet
        facet="bugs">

        <!-- Bug -->

        <class
            class="canonical.launchpad.database.Bug">
            <implements
                interface="lp.bugs.interfaces.bug.IBug"/>
            <allow
                attributes="
                    id
                    private
                    bugtasks
                    default_bugtask
                    affected_pillars
                    permits_expiration
                    can_expire
                    subscriptions
                    syncUpdate
                    date_last_updated
                    getBugTask
                    getDirectSubscribers
                    getDirectSubscriptions
                    getIndirectSubscribers
                    linkBranch
                    unlinkBranch
                    mentoring_offers
                    canMentor
                    isMentor
                    getNullBugTask
                    is_complete
                    who_made_private
                    date_made_private
                    userCanView
                    personIsDirectSubscriber
                    personIsAlsoNotifiedSubscriber
                    personIsSubscribedToDuplicate
<<<<<<< HEAD
                    heat"/>
=======
                    has_patches"/>
>>>>>>> 372f2cff
            <require
                permission="launchpad.View"
                attributes="
                    datecreated
                    name
                    title
                    description
                    ownerID
                    owner
                    duplicateof
                    communityscore
                    communitytimestamp
                    hits
                    hitstimestamp
                    activityscore
                    activitytimestamp
                    displayname
                    activity
                    initial_message
                    linked_branches
                    watches
                    cves
                    cve_links
                    duplicates
                    attachments
                    questions
                    specifications
                    followup_subject
                    isSubscribed
                    messages
                    getBugNotificationRecipients
                    hasBranch
                    security_related
                    tags
                    getMessageChunks
                    isSubscribedToDupes
                    getSubscribersFromDuplicates
                    getSubscriptionsFromDuplicates
                    indexed_messages
                    getAlsoNotifiedSubscribers
                    getBugWatch
                    canBeNominatedFor
                    getNominationFor
                    getNominations
                    date_last_message
                    number_of_duplicates
                    message_count
                    comment_count
                    getQuestionCreatedFromBug
                    canBeAQuestion
                    getBugTasksByPackageName
                    users_affected_count
                    users_unaffected_count
                    readonly_duplicateof
                    users_affected
                    users_unaffected
                    users_affected_count_with_dupes
                    users_affected_with_dupes
                    bug_messages
                    isUserAffected
                    getHWSubmissions"/>
            <require
                permission="launchpad.Edit"
                attributes="
                    addChangeNotification
                    addCommentNotification
                    addWatch
                    removeWatch
                    linkCVE
                    linkCVEAndReturnNothing
                    unlinkCVE
                    findCvesInText
                    newMessage
                    linkMessage
                    addAttachment
                    unsubscribeFromDupes
                    subscribe
                    unsubscribe
                    addNomination
                    expireNotifications
                    setStatus
                    setPrivate
                    convertToQuestion
                    markUserAffected
                    addTask
                    addChange
                    markAsDuplicate
                    linkHWSubmission
                    unlinkHWSubmission"
                set_attributes="datecreated date_last_updated name title description                                                                                                                 ownerID owner duplicateof communityscore                                                                                                                 communitytimestamp hits hitstimestamp activityscore                                                                                                                 activitytimestamp activity initial_message                                                                                                                 security_related tags who_made_private date_made_private"/>
            <require
                permission="launchpad.AnyPerson"
                attributes="
                    offerMentoring
                    retractMentoring"/>
            <require
                permission="launchpad.Admin"
                attributes="
                    setCommentVisibility
                    setHeat"/>
        </class>
        <adapter
            for="lp.bugs.interfaces.bug.IBug"
            provides="canonical.launchpad.webapp.interfaces.ILaunchpadContainer"
            factory="canonical.launchpad.components.launchpadcontainer.LaunchpadBugContainer"/>
        <adapter
            factory="lp.bugs.browser.bug.bug_description_xhtml_representation"
            name="description"/>

        <!-- BugSet -->

        <class
            class="canonical.launchpad.database.BugSet">
            <allow
                interface="lp.bugs.interfaces.bug.IBugSet"/>
        </class>
        <securedutility
            class="canonical.launchpad.database.BugSet"
            provides="lp.bugs.interfaces.bug.IBugSet">
            <allow
                interface="lp.bugs.interfaces.bug.IBugSet"/>
        </securedutility>

        <!-- BugDelta -->

        <class
            class="lp.bugs.adapters.bugdelta.BugDelta">
            <allow
                interface="lp.bugs.interfaces.bug.IBugDelta"/>
        </class>
    </facet>

    <!-- BugMessage -->

    <class
        class="canonical.launchpad.database.BugMessage">
        <allow
            interface="lp.bugs.interfaces.bugmessage.IBugMessage"/>
        <require
            permission="launchpad.Admin"
            set_attributes="remote_comment_id bugwatch visible"/>
    </class>

    <!-- BugMessageSet -->

    <class
        class="canonical.launchpad.database.BugMessageSet">
        <allow
            interface="lp.bugs.interfaces.bugmessage.IBugMessageSet"/>
    </class>
    <securedutility
        class="canonical.launchpad.database.BugMessageSet"
        provides="lp.bugs.interfaces.bugmessage.IBugMessageSet">
        <allow
            interface="lp.bugs.interfaces.bugmessage.IBugMessageSet"/>
    </securedutility>
    <adapter
        for="lp.bugs.interfaces.bugnomination.IBugNomination"
        provides="canonical.launchpad.webapp.interfaces.IPrimaryContext"
        factory="lp.bugs.browser.bugnomination.BugNominationPrimaryContext"/>
    <facet
        facet="bugs">
        <class
            class="canonical.launchpad.database.BugNomination">
            <require
                permission="launchpad.View"
                attributes="
                    id
                    date_created
                    date_decided
                    distroseries
                    productseries
                    bug
                    owner
                    decider
                    target
                    status
                    isApproved
                    isDeclined
                    isProposed
                    canApprove"/>
            <require
                permission="launchpad.Driver"
                attributes="
                    approve
                    decline"/>
        </class>
        <securedutility
            class="canonical.launchpad.database.BugNominationSet"
            provides="lp.bugs.interfaces.bugnomination.IBugNominationSet">
            <allow
                interface="lp.bugs.interfaces.bugnomination.IBugNominationSet"/>
        </securedutility>
    </facet>
    <subscriber
        for="canonical.launchpad.interfaces.IBug                            zope.lifecycleevent.interfaces.IObjectCreatedEvent"
        handler="lp.bugs.subscribers.bugactivity.record_bug_added"/>
    <subscriber
        for="canonical.launchpad.interfaces.IBug                            lazr.lifecycle.interfaces.IObjectModifiedEvent"
        handler="lp.bugs.subscribers.bugactivity.record_bug_edited"/>
    <subscriber
        for="lp.bugs.interfaces.bugcve.IBugCve                            lazr.lifecycle.interfaces.IObjectCreatedEvent"
        handler="lp.bugs.subscribers.bugactivity.record_cve_linked_to_bug"/>
    <subscriber
        for="lp.bugs.interfaces.bugcve.IBugCve                            lazr.lifecycle.interfaces.IObjectDeletedEvent"
        handler="lp.bugs.subscribers.bugactivity.record_cve_unlinked_from_bug"/>
    <subscriber
        for="canonical.launchpad.interfaces.IBugSubscription                     zope.lifecycleevent.interfaces.IObjectCreatedEvent"
        handler="lp.bugs.subscribers.bugactivity.record_bugsubscription_added"/>
    <subscriber
        for="canonical.launchpad.interfaces.IBugSubscription                     lazr.lifecycle.interfaces.IObjectModifiedEvent"
        handler="lp.bugs.subscribers.bugactivity.record_bugsubscription_edited"/>
    <facet
        facet="bugs">

        <!-- BugWatch -->

        <class
            class="canonical.launchpad.database.BugWatch">
            <implements
                interface="lp.bugs.interfaces.bugwatch.IBugWatch"/>
            <require
                permission="zope.Public"
                attributes="
                    bug
                    bugtasks
                    bugtracker
                    datecreated
                    getLastErrorMessage
                    hasComment
                    unpushed_comments
                    id
                    last_error_type
                    lastchanged
                    lastchecked
                    needscheck
                    owner
                    remote_importance
                    remotebug
                    remotestatus
                    title
                    url
                    getImportedBugMessages"/>
            <require
                permission="launchpad.AnyPerson"
                attributes="
                    destroySelf"
                set_attributes="bugtracker remotebug"/>
            <require
                permission="launchpad.Admin"
                attributes="
                    addComment
                    updateImportance
                    updateStatus"
                set_attributes="last_error_type lastchanged lastchecked needscheck                                                                                                 remote_importance remotestatus"/>
        </class>

        <!-- https://launchpad.net/bugs/98639 -->


        <!--BugWatchSet -->

        <class
            class="canonical.launchpad.database.BugWatchSet">
            <allow
                interface="lp.bugs.interfaces.bugwatch.IBugWatchSet"/>
            <allow
                interface="zope.app.form.browser.interfaces.IAddFormCustomization"/>
        </class>
        <securedutility
            class="canonical.launchpad.database.BugWatchSet"
            provides="lp.bugs.interfaces.bugwatch.IBugWatchSet">
            <allow
                interface="lp.bugs.interfaces.bugwatch.IBugWatchSet"/>
        </securedutility>
    </facet>
    <subscriber
        for="canonical.launchpad.interfaces.IBugTask                 lazr.lifecycle.interfaces.IObjectCreatedEvent"
        handler="lp.bugs.subscribers.bugactivity.notify_bugtask_added"/>
    <subscriber
        for="canonical.launchpad.interfaces.IBugTask                 zope.lifecycleevent.interfaces.IObjectCreatedEvent"
        handler="canonical.launchpad.subscribers.karma.bugtask_created"/>
    <subscriber
        for="canonical.launchpad.interfaces.IBugTask                 zope.lifecycleevent.interfaces.IObjectCreatedEvent"
        handler="lp.bugs.subscribers.buglastupdated.update_bug_date_last_updated"/>
    <subscriber
        for="canonical.launchpad.interfaces.IBugTask                 lazr.lifecycle.interfaces.IObjectModifiedEvent"
        handler="canonical.launchpad.mailnotification.notify_bugtask_edited"/>
    <subscriber
        for="canonical.launchpad.interfaces.IBugTask                 lazr.lifecycle.interfaces.IObjectModifiedEvent"
        handler="canonical.launchpad.subscribers.karma.bugtask_modified"/>
    <subscriber
        for="canonical.launchpad.interfaces.IBugTask                 lazr.lifecycle.interfaces.IObjectModifiedEvent"
        handler="lp.bugs.subscribers.buglastupdated.update_bug_date_last_updated"/>
    <class
        class="canonical.launchpad.database.BugNotification">
        <allow
            interface="lp.bugs.interfaces.bugnotification.IBugNotification"/>
        <require
            permission="launchpad.AnyPerson"
            set_schema="lp.bugs.interfaces.bugnotification.IBugNotification"/>
    </class>
    <class
        class="canonical.launchpad.database.BugNotificationRecipient">
        <allow
            interface="lp.bugs.interfaces.bugnotification.IBugNotificationRecipient"/>
    </class>
    <class
        class="canonical.launchpad.mailnotification.BugNotificationRecipients">
        <allow
            interface="canonical.launchpad.interfaces.INotificationRecipientSet"/>
    </class>
    <securedutility
        provides="lp.bugs.interfaces.bugnotification.IBugNotificationSet"
        class="canonical.launchpad.database.BugNotificationSet">
        <allow
            interface="lp.bugs.interfaces.bugnotification.IBugNotificationSet"/>
    </securedutility>
    <adapter
        name="bugs"
        provides="canonical.launchpad.webapp.interfaces.IBreadcrumb"
        for="lp.bugs.interfaces.bugtarget.IBugTarget"
        factory="lp.bugs.browser.bugtarget.BugsVHostBreadcrumb"
        permission="zope.Public"/>

    <!-- CalculateBugHeatJobs -->
    <class class="lp.bugs.model.bugheat.CalculateBugHeatJob">
        <allow interface="lp.bugs.interfaces.bugjob.ICalculateBugHeatJob"/>
    </class>
    <securedutility
        component="lp.bugs.model.bugheat.CalculateBugHeatJob"
        provides="lp.bugs.interfaces.bugjob.ICalculateBugHeatJobSource">
        <allow
            interface="lp.bugs.interfaces.bugjob.ICalculateBugHeatJobSource"/>
    </securedutility>
</configure><|MERGE_RESOLUTION|>--- conflicted
+++ resolved
@@ -574,11 +574,8 @@
                     personIsDirectSubscriber
                     personIsAlsoNotifiedSubscriber
                     personIsSubscribedToDuplicate
-<<<<<<< HEAD
-                    heat"/>
-=======
+                    heat"
                     has_patches"/>
->>>>>>> 372f2cff
             <require
                 permission="launchpad.View"
                 attributes="
