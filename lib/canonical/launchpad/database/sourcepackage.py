# Copyright 2004-2007 Canonical Ltd.  All rights reserved.

__metaclass__ = type
__all__ = [
    'SourcePackage',
    'SourcePackageQuestionTargetMixin',
    ]

from operator import attrgetter
from warnings import warn

from zope.interface import implements

from sqlobject import SQLObjectNotFound
from sqlobject.sqlbuilder import SQLConstant

from canonical.database.constants import UTC_NOW
from canonical.database.sqlbase import flush_database_updates, sqlvalues

from canonical.lp.dbschema import (
    PackagingType, PackagePublishingPocket, BuildStatus,
    PackagePublishingStatus)

from canonical.launchpad.interfaces import (
    ISourcePackage, IHasBuildRecords, IQuestionTarget,
    get_supported_languages, QUESTION_STATUS_DEFAULT_SEARCH)
from canonical.launchpad.database.bugtarget import BugTargetBase

from canonical.launchpad.database.answercontact import AnswerContact
from canonical.launchpad.database.bug import get_bug_tags_open_count
from canonical.launchpad.database.bugtask import BugTaskSet
from canonical.launchpad.database.language import Language
from canonical.launchpad.database.packaging import Packaging
from canonical.launchpad.database.publishing import (
    SourcePackagePublishingHistory)
from canonical.launchpad.database.potemplate import POTemplate
from canonical.launchpad.database.question import (
    SimilarQuestionsSearch, Question, QuestionTargetSearch, QuestionSet)
from canonical.launchpad.database.sourcepackagerelease import (
    SourcePackageRelease)
from canonical.launchpad.database.distributionsourcepackagerelease import (
    DistributionSourcePackageRelease)
from canonical.launchpad.database.distroreleasesourcepackagerelease import (
    DistroReleaseSourcePackageRelease)
from canonical.launchpad.database.build import Build


class SourcePackageQuestionTargetMixin:
    """Implementation of IQuestionTarget for SourcePackage."""

    def newQuestion(self, owner, title, description, language=None,
                    datecreated=None):
        """See IQuestionTarget."""
        return QuestionSet.new(
            title=title, description=description, owner=owner,
            language=language, distribution=self.distribution,
            sourcepackagename=self.sourcepackagename, datecreated=datecreated)

    def getQuestion(self, question_id):
        """See IQuestionTarget."""
        try:
            question = Question.get(question_id)
        except SQLObjectNotFound:
            return None
        # Verify that this question is actually for this target.
        if question.distribution != self.distribution:
            return None
        if question.sourcepackagename != self.sourcepackagename:
            return None
        return question

    def searchQuestions(self, search_text=None,
                        status=QUESTION_STATUS_DEFAULT_SEARCH,
                        language=None, sort=None, owner=None,
                        needs_attention_from=None, unsupported=False):
        """See IQuestionCollection."""
        if unsupported:
            unsupported_target = self
        else:
            unsupported_target = None
            
        return QuestionTargetSearch(
            distribution=self.distribution,
            sourcepackagename=self.sourcepackagename,
            search_text=search_text, status=status,
            language=language, sort=sort, owner=owner,
            needs_attention_from=needs_attention_from,
            unsupported_target=unsupported_target).getResults()

    def findSimilarQuestions(self, title):
        """See IQuestionTarget."""
        return SimilarQuestionsSearch(
            title, distribution=self.distribution,
            sourcepackagename=self.sourcepackagename).getResults()

    def addAnswerContact(self, person):
        """See IQuestionTarget."""
        answer_contact = AnswerContact.selectOneBy(
            distribution=self.distribution,
            sourcepackagename=self.sourcepackagename,
            person=person)
        if answer_contact:
            return False

        AnswerContact(
            product=None, person=person,
            sourcepackagename=self.sourcepackagename,
            distribution=self.distribution)
        return True

    def removeAnswerContact(self, person):
        """See IQuestionTarget."""
        answer_contact = AnswerContact.selectOneBy(
            distribution=self.distribution,
            sourcepackagename=self.sourcepackagename,
            person=person)
        if not answer_contact:
            return False

        answer_contact.destroySelf()
        return True

    @property
    def answer_contacts(self):
        """See IQuestionTarget."""
        answer_contacts = set()
        answer_contacts.update(self.direct_answer_contacts)
        answer_contacts.update(self.distribution.answer_contacts)
        return sorted(answer_contacts, key=attrgetter('displayname'))

    @property
    def direct_answer_contacts(self):
        """See IQuestionTarget."""
        answer_contacts = AnswerContact.selectBy(
            distribution=self.distribution,
            sourcepackagename=self.sourcepackagename)
        return sorted(
            [contact.person for contact in answer_contacts],
            key=attrgetter('displayname'))

    def getSupportedLanguages(self):
        """See IQuestionTarget."""
        return get_supported_languages(self)

    def getQuestionLanguages(self):
        """See IQuestionTarget."""
        return set(Language.select(
            'Language.id = Question.language AND '
            'Question.distribution = %s AND '
            'Question.sourcepackagename = %s'
                % sqlvalues(self.distribution, self.sourcepackagename),
            clauseTables=['Question'], distinct=True))


class SourcePackage(BugTargetBase, SourcePackageQuestionTargetMixin):
    """A source package, e.g. apache2, in a distrorelease.

    This object implements the MagicSourcePackage specification. It is not a
    true database object, but rather attempts to represent the concept of a
    source package in a distro release, with links to the relevant database
    objects.
    """

    implements(ISourcePackage, IHasBuildRecords, IQuestionTarget)

    def __init__(self, sourcepackagename, distrorelease):
        self.sourcepackagename = sourcepackagename
        self.distrorelease = distrorelease

    def _get_ubuntu(self):
        # XXX: Ideally, it would be possible to just do
        # ubuntu = getUtility(ILaunchpadCelebrities).ubuntu
        # and not need this method. However, importd currently depends
        # on SourcePackage methods that require the ubuntu celebrity,
        # and given it does not execute_zcml_for_scripts, we are forced
        # here to do this hack instead of using components. Ideally,
        # imports is rewritten to not use SourcePackage, or it
        # initializes the component architecture correctly.
        from canonical.launchpad.database.distribution import Distribution
        return Distribution.byName("ubuntu")

    def _getPublishingHistory(self, version=None, include_status=None, 
                              exclude_status=None, order_by=None):
        """Build a query and return a list of SourcePackagePublishingHistory.
        
        This is mainly a helper function for this class so that code is 
        not duplicated. include_status and exclude_status must be a sequence.
        """
        clauses = []
        clauses.append(
                """SourcePackagePublishingHistory.sourcepackagerelease =
                   SourcePackageRelease.id AND
                   SourcePackageRelease.sourcepackagename = %s AND
                   SourcePackagePublishingHistory.distrorelease = %s
                """ % sqlvalues(self.sourcepackagename, self.distrorelease))
        if version:
            clauses.append(
                "SourcePackageRelease.version = %s" % sqlvalues(version))

        if include_status:
            if not isinstance(include_status, list):
                include_status = list(include_status)
            clauses.append("SourcePackagePublishingHistory.status IN %s"
                       % sqlvalues(include_status))

        if exclude_status:
            if not isinstance(exclude_status, list):
                exclude_status = list(exclude_status)
            clauses.append("SourcePackagePublishingHistory.status NOT IN %s"
                       % sqlvalues(exclude_status))

        query = " AND ".join(clauses)

        if not order_by:
            order_by = '-datepublished'

        return SourcePackagePublishingHistory.select(
            query, orderBy=order_by, clauseTables=['SourcePackageRelease'])

    def _getFirstPublishingHistory(self, version=None, include_status=None,
                                   exclude_status=None, order_by=None):
        """As _getPublishingHistory, but just returns the first item."""
        try:
            package = self._getPublishingHistory(
                version, include_status, exclude_status, order_by)[0]
        except IndexError:
            return None
        else:
            return package

    @property
    def currentrelease(self):
<<<<<<< HEAD
        pkg = SourcePackagePublishingHistory.selectFirst("""
            SourcePackagePublishingHistory.sourcepackagerelease =
                SourcePackageRelease.id AND
            SourcePackageRelease.sourcepackagename = %s AND
            SourcePackagePublishingHistory.distrorelease = %s AND
            SourcePackagePublishingHistory.archive = %s AND
            SourcePackagePublishingHistory.status != %s
            """ % sqlvalues(self.sourcepackagename,
                            self.distrorelease,
                            self.distrorelease.main_archive,
                            PackagePublishingStatus.REMOVED),
            orderBy='-datepublished',
            clauseTables=['SourcePackageRelease'])
        if pkg is None:
=======
        latest_package = self._getFirstPublishingHistory(
                     exclude_status=[PackagePublishingStatus.REMOVED])
        if latest_package:
            return DistroReleaseSourcePackageRelease(
                    self.distrorelease, latest_package.sourcepackagerelease)
        else:
>>>>>>> 29cc015d
            return None

    def __getitem__(self, version):
        """See ISourcePackage."""
<<<<<<< HEAD
        pkg = SourcePackagePublishingHistory.selectFirst("""
            SourcePackagePublishingHistory.sourcepackagerelease =
                SourcePackageRelease.id AND
            SourcePackageRelease.version = %s AND
            SourcePackageRelease.sourcepackagename = %s AND
            SourcePackagePublishingHistory.distrorelease = %s AND
            SourcePackagePublishingHistory.archive = %s AND
            SourcePackagePublishingHistory.status != %s
            """ % sqlvalues(version, self.sourcepackagename,
                            self.distrorelease,
                            self.distrorelease.main_archive,
                            PackagePublishingStatus.REMOVED),
            orderBy='-datepublished',
            clauseTables=['SourcePackageRelease'])
        if pkg is None:
=======
        latest_package = self._getFirstPublishingHistory(
                     version=version,
                     exclude_status=[PackagePublishingStatus.REMOVED])
        if latest_package:
            return DistroReleaseSourcePackageRelease(
                    self.distrorelease, latest_package.sourcepackagerelease)
        else:
>>>>>>> 29cc015d
            return None

    @property
    def displayname(self):
        return "%s %s" % (
            self.distrorelease.displayname, self.sourcepackagename.name)

    @property
    def bugtargetname(self):
        """See IBugTarget."""
        return "%s (%s)" % (self.name, self.distrorelease.fullreleasename)

    @property
    def title(self):
        titlestr = self.sourcepackagename.name
        titlestr += ' in ' + self.distribution.displayname
        titlestr += ' ' + self.distrorelease.displayname
        return titlestr

    @property
    def distribution(self):
        return self.distrorelease.distribution

    @property
    def format(self):
        if not self.currentrelease:
            return None
        return self.currentrelease.format

<<<<<<< HEAD
    # XXX: should not be a property -- kiko, 2006-08-16
    @property
    def changelog(self):
        """See ISourcePackage"""

        clauseTables = ('SourcePackageName', 'SourcePackageRelease',
                        'SourcePackagePublishingHistory','DistroRelease')

        query = """
        SourcePackageRelease.sourcepackagename =
           SourcePackageName.id AND
        SourcePackageName = %s AND
        SourcePackagePublishingHistory.distrorelease =
           DistroRelease.Id AND
        SourcePackagePublishingHistory.distrorelease = %s AND
        SourcePackagePublishingHistory.archive = %s AND
        SourcePackagePublishingHistory.status != %s AND
        SourcePackagePublishingHistory.sourcepackagerelease =
           SourcePackageRelease.id
        """ % sqlvalues(self.sourcepackagename,
                        self.distrorelease,
                        self.distrorelease.main_archive,
                        PackagePublishingStatus.REMOVED)

        spreleases = SourcePackageRelease.select(
            query, clauseTables=clauseTables, orderBy='version').reversed()
        changelog = ''

        for spr in spreleases:
            changelog += '%s \n\n' % spr.changelog

        return changelog

=======
>>>>>>> 29cc015d
    @property
    def manifest(self):
        """For the moment, the manifest of a SourcePackage is defined as the
        manifest of the .currentrelease of that SourcePackage in the
        distrorelease. In future, we might have a separate table for the
        current working copy of the manifest for a source package.
        """
        if not self.currentrelease:
            return None
        return self.currentrelease.manifest

    @property
    def releases(self):
        """See ISourcePackage."""
        order_const = "debversion_sort_key(SourcePackageRelease.version)"
<<<<<<< HEAD
        releases = SourcePackageRelease.select('''
            SourcePackageRelease.sourcepackagename = %s AND
            SourcePackagePublishingHistory.distrorelease = %s AND
            SourcePackagePublishingHistory.archive = %s AND
            SourcePackagePublishingHistory.status != %s AND
            SourcePackagePublishingHistory.sourcepackagerelease =
                SourcePackageRelease.id
            ''' % sqlvalues(self.sourcepackagename,
                            self.distrorelease,
                            self.distrorelease.main_archive,
                            PackagePublishingStatus.REMOVED),
            clauseTables=['SourcePackagePublishingHistory'],
            orderBy=[SQLConstant(order_const),
                     "SourcePackagePublishingHistory.datepublished"])

=======
        packages = self._getPublishingHistory(
                     exclude_status=[PackagePublishingStatus.REMOVED],
                     order_by=[SQLConstant(order_const),
                       "SourcePackagePublishingHistory.datepublished"])
>>>>>>> 29cc015d
        return [DistributionSourcePackageRelease(
                distribution=self.distribution,
                sourcepackagerelease=package.sourcepackagerelease) 
                   for package in packages]

    @property
    def distinctreleases(self):
        """Return a distinct list of sourcepackagereleases for this source
           package.
        """
        order_const = "debversion_sort_key(SourcePackageRelease.version)"
        releases = SourcePackageRelease.select('''
            SourcePackageRelease.sourcepackagename = %s AND
            SourcePackagePublishingHistory.distrorelease =
                DistroRelease.id AND
            DistroRelease.distribution = %s AND
            SourcePackagePublishingHistory.archive = %s AND
            SourcePackagePublishingHistory.status != %s AND
            SourcePackagePublishingHistory.sourcepackagerelease =
                SourcePackageRelease.id
            ''' % sqlvalues(self.sourcepackagename,
                            self.distribution,
                            self.distribution.main_archive,
                            PackagePublishingStatus.REMOVED),
            clauseTables=['DistroRelease', 'SourcePackagePublishingHistory'],
            selectAlso="%s" % (SQLConstant(order_const)),
            orderBy=[SQLConstant(order_const+" DESC")])
        return releases.distinct()

    @property
    def name(self):
        return self.sourcepackagename.name

    @property
    def potemplates(self):
        result = POTemplate.selectBy(
            distrorelease=self.distrorelease,
            sourcepackagename=self.sourcepackagename)
        return sorted(list(result), key=lambda x: x.potemplatename.name)

    @property
    def currentpotemplates(self):
        result = POTemplate.selectBy(
            distrorelease=self.distrorelease,
            sourcepackagename=self.sourcepackagename,
            iscurrent=True)
        return sorted(list(result), key=lambda x: x.potemplatename.name)

    @property
    def product(self):
        # we have moved to focusing on productseries as the linker
        warn('SourcePackage.product is deprecated, use .productseries',
             DeprecationWarning, stacklevel=2)
        ps = self.productseries
        if ps is not None:
            return ps.product
        return None

    @property
    def productseries(self):
        # See if we can find a relevant packaging record
        packaging = self.packaging
        if packaging is None:
            return None
        return packaging.productseries

    @property
    def direct_packaging(self):
        """See ISourcePackage."""
        # get any packagings matching this sourcepackage
        return Packaging.selectFirstBy(
            sourcepackagename=self.sourcepackagename,
            distrorelease=self.distrorelease,
            orderBy='packaging')

    @property
    def packaging(self):
        """See ISourcePackage.packaging"""
        # First we look to see if there is packaging data for this
        # distrorelease and sourcepackagename. If not, we look up through
        # parent distroreleases, and when we hit Ubuntu, we look backwards in
        # time through Ubuntu releases till we find packaging information or
        # blow past the Warty Warthog.

        # see if there is a direct packaging
        result = self.direct_packaging
        if result is not None:
            return result

        ubuntu = self._get_ubuntu()
        # if we are an ubuntu sourcepackage, try the previous release of
        # ubuntu
        if self.distribution == ubuntu:
            ubuntureleases = self.distrorelease.previous_releases
            if ubuntureleases:
                previous_ubuntu_release = ubuntureleases[0]
                sp = SourcePackage(sourcepackagename=self.sourcepackagename,
                                   distrorelease=previous_ubuntu_release)
                return sp.packaging
        # if we have a parent distrorelease, try that
        if self.distrorelease.parentrelease is not None:
            sp = SourcePackage(sourcepackagename=self.sourcepackagename,
                               distrorelease=self.distrorelease.parentrelease)
            return sp.packaging
        # capitulate
        return None


    @property
    def shouldimport(self):
        """Note that this initial implementation of the method knows that we
        are only interested in importing ubuntu packages initially. Also, it
        knows that we should only import packages where the upstream
        revision control is in place and working.
        """

        ubuntu = self._get_ubuntu()
        if self.distribution != ubuntu:
            return False
        ps = self.productseries
        if ps is None:
            return False
        return ps.import_branch is not None

    @property
    def published_by_pocket(self):
        """See ISourcePackage."""
<<<<<<< HEAD
        result = SourcePackagePublishingHistory.select("""
            SourcePackagePublishingHistory.distrorelease = %s AND
            SourcePackageRelease.sourcepackagename = %s AND
            SourcePackagePublishingHistory.archive = %s AND
            SourcePackagePublishingHistory.sourcepackagerelease =
                SourcePackageRelease.id AND
            SourcePackagePublishingHistory.status = %s
            """ % sqlvalues(self.distrorelease, self.sourcepackagename,
                            self.distrorelease.main_archive,
                            PackagePublishingStatus.PUBLISHED),
            clauseTables=['SourcePackageRelease'])
=======
        result = self._getPublishingHistory(
            include_status=[PackagePublishingStatus.PUBLISHED])
>>>>>>> 29cc015d
        # create the dictionary with the set of pockets as keys
        thedict = {}
        for pocket in PackagePublishingPocket.items:
            thedict[pocket] = []
        # add all the sourcepackagereleases in the right place
        for spr in result:
            thedict[spr.pocket].append(DistroReleaseSourcePackageRelease(
                spr.distrorelease, spr.sourcepackagerelease))
        return thedict

    def searchTasks(self, search_params):
        """See canonical.launchpad.interfaces.IBugTarget."""
        search_params.setSourcePackage(self)
        return BugTaskSet().search(search_params)

    def getUsedBugTags(self):
        """See IBugTarget."""
        return self.distrorelease.getUsedBugTags()

    def getUsedBugTagsWithOpenCounts(self, user):
        """See IBugTarget."""
        return get_bug_tags_open_count(
            "BugTask.distrorelease = %s" % sqlvalues(self.distrorelease),
            user,
            count_subcontext_clause="BugTask.sourcepackagename = %s" % (
                sqlvalues(self.sourcepackagename)))

    def createBug(self, bug_params):
        """See canonical.launchpad.interfaces.IBugTarget."""
        # We don't currently support opening a new bug directly on an
        # ISourcePackage, because internally ISourcePackage bugs mean bugs
        # targetted to be fixed in a specific distrorelease + sourcepackage.
        raise NotImplementedError(
            "A new bug cannot be filed directly on a source package in a "
            "specific distribution release, because releases are meant for "
            "\"targeting\" a fix to a specific release. It's possible that "
            "we may change this behaviour to allow filing a bug on a "
            "distribution release source package in the not-too-distant "
            "future. For now, you probably meant to file the bug on the "
            "distro-wide (i.e. not release-specific) source package.")

    def _getBugTaskContextClause(self):
        """See BugTargetBase."""
        return (
            'BugTask.distrorelease = %s AND BugTask.sourcepackagename = %s' %
                sqlvalues(self.distrorelease, self.sourcepackagename))

    def setPackaging(self, productseries, user):
        target = self.direct_packaging
        if target is not None:
            # we should update the current packaging
            target.productseries = productseries
            target.owner = user
            target.datecreated = UTC_NOW
        else:
            # ok, we need to create a new one
            Packaging(distrorelease=self.distrorelease,
            sourcepackagename=self.sourcepackagename,
            productseries=productseries, owner=user,
            packaging=PackagingType.PRIME)
        # and make sure this change is immediately available
        flush_database_updates()

    def __eq__(self, other):
        """See canonical.launchpad.interfaces.ISourcePackage."""
        return (
            (ISourcePackage.providedBy(other)) and
            (self.distrorelease.id == other.distrorelease.id) and
            (self.sourcepackagename.id == other.sourcepackagename.id))

    def __ne__(self, other):
        """See canonical.launchpad.interfaces.ISourcePackage."""
        return not self.__eq__(other)

    def getBuildRecords(self, status=None, name=None, pocket=None):
        """See IHasBuildRecords"""
        clauseTables = ['SourcePackageRelease',
                        'SourcePackagePublishingHistory']

        condition_clauses = ["""
        Build.sourcepackagerelease = SourcePackageRelease.id AND
        SourcePackageRelease.sourcepackagename = %s AND
        SourcePackagePublishingHistory.distrorelease = %s AND
        SourcePackagePublishingHistory.archive = %s AND
        SourcePackagePublishingHistory.status = %s AND
        SourcePackagePublishingHistory.sourcepackagerelease =
        SourcePackageRelease.id
        """ % sqlvalues(self.sourcepackagename,
                        self.distrorelease,
                        self.distrorelease.main_archive,
                        PackagePublishingStatus.PUBLISHED)]

        # XXX cprov 20060925: It would be nice if we could encapsulate
        # the chunk of code below (which deals with the optional paramenters)
        # and share it with IBuildSet.getBuildsByArchIds()

        # exclude gina-generated and security (dak-made) builds
        # buildstate == FULLYBUILT && datebuilt == null
        condition_clauses.append(
            "NOT (Build.buildstate=%s AND Build.datebuilt is NULL)"
            % sqlvalues(BuildStatus.FULLYBUILT))

        if status is not None:
            condition_clauses.append("Build.buildstate=%s"
                                     % sqlvalues(status))

        if pocket:
            condition_clauses.append(
                "Build.pocket = %s" % sqlvalues(pocket))

        # Ordering according status
        # * NEEDSBUILD & BUILDING by -lastscore
        # * SUPERSEDED by -datecreated
        # * FULLYBUILT & FAILURES by -datebuilt
        # It should present the builds in a more natural order.
        if status in [BuildStatus.NEEDSBUILD, BuildStatus.BUILDING]:
            orderBy = ["-BuildQueue.lastscore"]
            clauseTables.append('BuildQueue')
            condition_clauses.append('BuildQueue.build = Build.id')
        elif status == BuildStatus.SUPERSEDED or status is None:
            orderBy = ["-Build.datecreated"]
        else:
            orderBy = ["-Build.datebuilt"]

        # Fallback to ordering by -id as a tie-breaker.
        orderBy.append("-id")

        # End of duplication (see XXX cprov 20060925 above).

        return Build.select(' AND '.join(condition_clauses),
                            clauseTables=clauseTables, orderBy=orderBy)<|MERGE_RESOLUTION|>--- conflicted
+++ resolved
@@ -78,7 +78,7 @@
             unsupported_target = self
         else:
             unsupported_target = None
-            
+
         return QuestionTargetSearch(
             distribution=self.distribution,
             sourcepackagename=self.sourcepackagename,
@@ -179,11 +179,11 @@
         from canonical.launchpad.database.distribution import Distribution
         return Distribution.byName("ubuntu")
 
-    def _getPublishingHistory(self, version=None, include_status=None, 
+    def _getPublishingHistory(self, version=None, include_status=None,
                               exclude_status=None, order_by=None):
         """Build a query and return a list of SourcePackagePublishingHistory.
-        
-        This is mainly a helper function for this class so that code is 
+
+        This is mainly a helper function for this class so that code is
         not duplicated. include_status and exclude_status must be a sequence.
         """
         clauses = []
@@ -191,8 +191,10 @@
                 """SourcePackagePublishingHistory.sourcepackagerelease =
                    SourcePackageRelease.id AND
                    SourcePackageRelease.sourcepackagename = %s AND
-                   SourcePackagePublishingHistory.distrorelease = %s
-                """ % sqlvalues(self.sourcepackagename, self.distrorelease))
+                   SourcePackagePublishingHistory.distrorelease = %s AND
+                   SourcePackagePublishingHistory.archive = %s
+                """ % sqlvalues(self.sourcepackagename, self.distrorelease,
+                                self.distrorelease.main_archive))
         if version:
             clauses.append(
                 "SourcePackageRelease.version = %s" % sqlvalues(version))
@@ -230,50 +232,16 @@
 
     @property
     def currentrelease(self):
-<<<<<<< HEAD
-        pkg = SourcePackagePublishingHistory.selectFirst("""
-            SourcePackagePublishingHistory.sourcepackagerelease =
-                SourcePackageRelease.id AND
-            SourcePackageRelease.sourcepackagename = %s AND
-            SourcePackagePublishingHistory.distrorelease = %s AND
-            SourcePackagePublishingHistory.archive = %s AND
-            SourcePackagePublishingHistory.status != %s
-            """ % sqlvalues(self.sourcepackagename,
-                            self.distrorelease,
-                            self.distrorelease.main_archive,
-                            PackagePublishingStatus.REMOVED),
-            orderBy='-datepublished',
-            clauseTables=['SourcePackageRelease'])
-        if pkg is None:
-=======
         latest_package = self._getFirstPublishingHistory(
                      exclude_status=[PackagePublishingStatus.REMOVED])
         if latest_package:
             return DistroReleaseSourcePackageRelease(
                     self.distrorelease, latest_package.sourcepackagerelease)
         else:
->>>>>>> 29cc015d
             return None
 
     def __getitem__(self, version):
         """See ISourcePackage."""
-<<<<<<< HEAD
-        pkg = SourcePackagePublishingHistory.selectFirst("""
-            SourcePackagePublishingHistory.sourcepackagerelease =
-                SourcePackageRelease.id AND
-            SourcePackageRelease.version = %s AND
-            SourcePackageRelease.sourcepackagename = %s AND
-            SourcePackagePublishingHistory.distrorelease = %s AND
-            SourcePackagePublishingHistory.archive = %s AND
-            SourcePackagePublishingHistory.status != %s
-            """ % sqlvalues(version, self.sourcepackagename,
-                            self.distrorelease,
-                            self.distrorelease.main_archive,
-                            PackagePublishingStatus.REMOVED),
-            orderBy='-datepublished',
-            clauseTables=['SourcePackageRelease'])
-        if pkg is None:
-=======
         latest_package = self._getFirstPublishingHistory(
                      version=version,
                      exclude_status=[PackagePublishingStatus.REMOVED])
@@ -281,7 +249,6 @@
             return DistroReleaseSourcePackageRelease(
                     self.distrorelease, latest_package.sourcepackagerelease)
         else:
->>>>>>> 29cc015d
             return None
 
     @property
@@ -311,42 +278,6 @@
             return None
         return self.currentrelease.format
 
-<<<<<<< HEAD
-    # XXX: should not be a property -- kiko, 2006-08-16
-    @property
-    def changelog(self):
-        """See ISourcePackage"""
-
-        clauseTables = ('SourcePackageName', 'SourcePackageRelease',
-                        'SourcePackagePublishingHistory','DistroRelease')
-
-        query = """
-        SourcePackageRelease.sourcepackagename =
-           SourcePackageName.id AND
-        SourcePackageName = %s AND
-        SourcePackagePublishingHistory.distrorelease =
-           DistroRelease.Id AND
-        SourcePackagePublishingHistory.distrorelease = %s AND
-        SourcePackagePublishingHistory.archive = %s AND
-        SourcePackagePublishingHistory.status != %s AND
-        SourcePackagePublishingHistory.sourcepackagerelease =
-           SourcePackageRelease.id
-        """ % sqlvalues(self.sourcepackagename,
-                        self.distrorelease,
-                        self.distrorelease.main_archive,
-                        PackagePublishingStatus.REMOVED)
-
-        spreleases = SourcePackageRelease.select(
-            query, clauseTables=clauseTables, orderBy='version').reversed()
-        changelog = ''
-
-        for spr in spreleases:
-            changelog += '%s \n\n' % spr.changelog
-
-        return changelog
-
-=======
->>>>>>> 29cc015d
     @property
     def manifest(self):
         """For the moment, the manifest of a SourcePackage is defined as the
@@ -362,31 +293,13 @@
     def releases(self):
         """See ISourcePackage."""
         order_const = "debversion_sort_key(SourcePackageRelease.version)"
-<<<<<<< HEAD
-        releases = SourcePackageRelease.select('''
-            SourcePackageRelease.sourcepackagename = %s AND
-            SourcePackagePublishingHistory.distrorelease = %s AND
-            SourcePackagePublishingHistory.archive = %s AND
-            SourcePackagePublishingHistory.status != %s AND
-            SourcePackagePublishingHistory.sourcepackagerelease =
-                SourcePackageRelease.id
-            ''' % sqlvalues(self.sourcepackagename,
-                            self.distrorelease,
-                            self.distrorelease.main_archive,
-                            PackagePublishingStatus.REMOVED),
-            clauseTables=['SourcePackagePublishingHistory'],
-            orderBy=[SQLConstant(order_const),
-                     "SourcePackagePublishingHistory.datepublished"])
-
-=======
         packages = self._getPublishingHistory(
                      exclude_status=[PackagePublishingStatus.REMOVED],
                      order_by=[SQLConstant(order_const),
                        "SourcePackagePublishingHistory.datepublished"])
->>>>>>> 29cc015d
         return [DistributionSourcePackageRelease(
                 distribution=self.distribution,
-                sourcepackagerelease=package.sourcepackagerelease) 
+                sourcepackagerelease=package.sourcepackagerelease)
                    for package in packages]
 
     @property
@@ -511,22 +424,8 @@
     @property
     def published_by_pocket(self):
         """See ISourcePackage."""
-<<<<<<< HEAD
-        result = SourcePackagePublishingHistory.select("""
-            SourcePackagePublishingHistory.distrorelease = %s AND
-            SourcePackageRelease.sourcepackagename = %s AND
-            SourcePackagePublishingHistory.archive = %s AND
-            SourcePackagePublishingHistory.sourcepackagerelease =
-                SourcePackageRelease.id AND
-            SourcePackagePublishingHistory.status = %s
-            """ % sqlvalues(self.distrorelease, self.sourcepackagename,
-                            self.distrorelease.main_archive,
-                            PackagePublishingStatus.PUBLISHED),
-            clauseTables=['SourcePackageRelease'])
-=======
         result = self._getPublishingHistory(
             include_status=[PackagePublishingStatus.PUBLISHED])
->>>>>>> 29cc015d
         # create the dictionary with the set of pockets as keys
         thedict = {}
         for pocket in PackagePublishingPocket.items:
