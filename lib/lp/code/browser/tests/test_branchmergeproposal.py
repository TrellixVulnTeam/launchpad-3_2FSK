--- conflicted
+++ resolved
@@ -41,11 +41,8 @@
     BranchMergeProposalMergedView,
     BranchMergeProposalVoteView,
     DecoratedCodeReviewVoteReference,
-<<<<<<< HEAD
+    ICodeReviewNewRevisions,
     IncrementalDiffComment,
-=======
-    ICodeReviewNewRevisions,
->>>>>>> a6710d6b
     latest_proposals_for_each_branch,
     )
 from lp.code.browser.codereviewcomment import CodeReviewDisplayComment
@@ -590,7 +587,6 @@
         view = create_initialized_view(self.bmp, '+index')
         self.assertEqual([], view.linked_bugs)
 
-<<<<<<< HEAD
     def makeRevisionGroups(self):
         review_date = datetime(2009, 9, 10, tzinfo=pytz.UTC)
         bmp = self.factory.makeBranchMergeProposal(
@@ -623,7 +619,7 @@
             [diff],
             [comment.incremental_diff for comment in comments
              if zisinstance(comment, IncrementalDiffComment)])
-=======
+
     def test_CodeReviewNewRevisions_implements_ICodeReviewNewRevisions(self):
         # The browser helper class implements its interface.
         review_date = datetime(2009, 9, 10, tzinfo=pytz.UTC)
@@ -637,7 +633,6 @@
         new_revisions = view.conversation.comments[0]
 
         self.assertTrue(verifyObject(ICodeReviewNewRevisions, new_revisions))
->>>>>>> a6710d6b
 
     def test_include_superseded_comments(self):
         for x, time in zip(range(3), time_counter()):
