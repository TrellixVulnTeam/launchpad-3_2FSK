# Copyright 2004-2005 Canonical Ltd.  All rights reserved.

"""IBugTask-related browser views."""

__metaclass__ = type

__all__ = [
    'BugTargetTraversalMixin',
    'BugTaskNavigation',
    'BugTaskSetNavigation',
    'BugTaskContextMenu',
    'BugTaskEditView',
    'BugTaskStatusView',
    'BugListingPortletView',
    'BugTaskSearchListingView',
    'BugTargetView',
    'BugTaskView',
    'BugTaskBackportView',
    'get_sortorder_from_request',
    'BugTargetTextView']

import urllib

from zope.event import notify
from zope.interface import providedBy
from zope.schema.vocabulary import getVocabularyRegistry
from zope.component import getUtility, getView
from zope.app.form import CustomWidgetFactory
from zope.app.form.utility import (
<<<<<<< HEAD
    setUpWidgets, getWidgetsData, applyWidgetsChanges)
from zope.app.form.interfaces import IInputWidget, IDisplayWidget, WidgetsError
=======
    setUpWidgets, setUpDisplayWidgets, getWidgetsData, applyWidgetsChanges)
from zope.app.form.interfaces import IInputWidget, WidgetsError
>>>>>>> 64ea5659
from zope.schema.interfaces import IList
from zope.security.proxy import isinstance as zope_isinstance

from canonical.config import config
from canonical.lp import dbschema
from canonical.launchpad.webapp import (
    canonical_url, GetitemNavigation, Navigation, stepthrough,
    redirection, LaunchpadView)
from canonical.lp.z3batching import Batch
from canonical.lp.batching import TableBatchNavigator
from canonical.launchpad.interfaces import (
    ILaunchBag, IBugSet, IProduct, IDistribution, IDistroRelease, IBugTask,
    IBugTaskSet, IDistroReleaseSet, ISourcePackageNameSet, IBugTaskSearch,
    BugTaskSearchParams, IUpstreamBugTask, IDistroBugTask,
    IDistroReleaseBugTask, IPerson, INullBugTask, IBugAttachmentSet,
    IBugExternalRefSet, IBugWatchSet, NotFoundError, IDistributionSourcePackage,
    ISourcePackage, IPersonBugTaskSearch, UNRESOLVED_BUGTASK_STATUSES,
    valid_distrotask, valid_upstreamtask, IRemoteBugTask)
from canonical.launchpad.searchbuilder import any, NULL
from canonical.launchpad import helpers
from canonical.launchpad.event.sqlobjectevent import SQLObjectModifiedEvent
from canonical.launchpad.browser.bug import BugContextMenu
from canonical.launchpad.interfaces.bugtarget import BugDistroReleaseTargetDetails
from canonical.launchpad.components.bugtask import NullBugTask
from canonical.launchpad.webapp.generalform import GeneralFormView
from canonical.lp.dbschema import (
    BugTaskPriority, BugTaskSeverity, BugTaskStatus)
from canonical.widgets.bugtask import (
    AssigneeDisplayWidget, DBItemDisplayWidget)



def get_sortorder_from_request(request):
    """Get the sortorder from the request."""
    if request.get("orderby"):
        return request.get("orderby").split(",")
    else:
        # No sort ordering specified, so use a reasonable default.
        return ["-priority", "-severity"]


class BugTargetTraversalMixin:
    """Mix-in in class that provides .../+bug/NNN traversal."""

    redirection('+bug', '+bugs')

    @stepthrough('+bug')
    def traverse_bug(self, name):
        """Traverses +bug portions of URLs"""
        return self._get_task_for_context(name)

    def _get_task_for_context(self, name):
        """Return the IBugTask for this name in this context.

        If the bug has been reported, but not in this specific context, a
        NullBugTask will be returned.

        Raises NotFoundError if no bug with the given name is found.

        If the context type does provide IProduct, IDistribution,
        IDistroRelease, ISourcePackage or IDistributionSourcePackage
        a TypeError is raised.
        """
        context = self.context

        # Raises NotFoundError if no bug is found
        bug = getUtility(IBugSet).getByNameOrID(name)

        # Loop through this bug's tasks to try and find the appropriate task
        # for this context. We always want to return a task, whether or not
        # the user has the permission to see it so that, for example, an
        # anonymous user is presented with a login screen at the correct URL,
        # rather than making it look as though this task was "not found",
        # because it was filtered out by privacy-aware code.
        for bugtask in helpers.shortlist(bug.bugtasks):
            if bugtask.target == context:
                # Security proxy this object on the way out.
                return getUtility(IBugTaskSet).get(bugtask.id)

        # If we've come this far, it means that no actual task exists in this
        # context, so we'll return a null bug task. This makes it possible to,
        # for example, return a bug page for a context in which the bug hasn't
        # yet been reported.
        if IProduct.providedBy(context):
            null_bugtask = NullBugTask(bug=bug, product=context)
        elif IDistribution.providedBy(context):
            null_bugtask = NullBugTask(bug=bug, distribution=context)
        elif IDistributionSourcePackage.providedBy(context):
            null_bugtask = NullBugTask(
                bug=bug, distribution=context.distribution,
                sourcepackagename=context.sourcepackagename)
        elif IDistroRelease.providedBy(context):
            null_bugtask = NullBugTask(bug=bug, distrorelease=context)
        elif ISourcePackage.providedBy(context):
            null_bugtask = NullBugTask(
                bug=bug, distrorelease=context.distrorelease,
                sourcepackagename=context.sourcepackagename)
        else:
            raise TypeError(
                "Unknown context type for bug task: %s" % repr(context))

        return null_bugtask


class BugTaskNavigation(Navigation):

    usedfor = IBugTask

    def traverse(self, name):
        # Are we traversing to the view or edit status page of the
        # bugtask? If so, and the task actually exists, return the
        # appropriate page. If the task doesn't yet exist (i.e. it's a
        # NullBugTask), then return a 404. In other words, the URL:
        #
        #   /products/foo/+bug/1/+viewstatus
        #
        # will return the +viewstatus page if bug 1 has actually been
        # reported in "foo". If bug 1 has not yet been reported in "foo",
        # a 404 will be returned.
        if name in ("+viewstatus", "+editstatus"):
            if INullBugTask.providedBy(self.context):
                # The bug has not been reported in this context.
                return None
            else:
                # The bug has been reported in this context.
                return getView(self.context, name + "-page", self.request)

    @stepthrough('attachments')
    def traverse_attachments(self, name):
        if name.isdigit():
            return getUtility(IBugAttachmentSet)[name]

    @stepthrough('references')
    def traverse_references(self, name):
        if name.isdigit():
            return getUtility(IBugExternalRefSet)[name]

    @stepthrough('watches')
    def traverse_watches(self, name):
        if name.isdigit():
            return getUtility(IBugWatchSet)[name]

    redirection('watches', '..')
    redirection('references', '..')


class BugTaskSetNavigation(GetitemNavigation):

    usedfor = IBugTaskSet


class BugTaskContextMenu(BugContextMenu):
    usedfor = IBugTask


class BugTaskView:
    """View class for presenting information about an IBugTask."""

    def __init__(self, context, request):
        # Make sure we always have the current bugtask.
        if not IBugTask.providedBy(context):
            self.context = getUtility(ILaunchBag).bugtask
        else:
            self.context = context

        self.request = request
        self.notices = []

    def handleSubscriptionRequest(self):
        """Subscribe or unsubscribe the user from the bug, if requested."""
        # figure out who the user is for this transaction
        self.user = getUtility(ILaunchBag).user

        # establish if a subscription form was posted
        newsub = self.request.form.get('subscribe', None)
        if newsub and self.user and self.request.method == 'POST':
            if newsub == 'Subscribe':
                self.context.bug.subscribe(self.user)
                self.notices.append("You have been subscribed to this bug.")
            elif newsub == 'Unsubscribe':
                self.context.bug.unsubscribe(self.user)
                self.notices.append("You have been unsubscribed from this bug.")

    def reportBugInContext(self):
        form = self.request.form
        fake_task = self.context
        if form.get("reportbug"):
            # The user has requested that the bug be reported in this
            # context.
            if IUpstreamBugTask.providedBy(fake_task):
                # Create a real upstream task in this context.
                real_task = getUtility(IBugTaskSet).createTask(
                    bug=fake_task.bug, owner=getUtility(ILaunchBag).user,
                    product=fake_task.product)
            elif IDistroBugTask.providedBy(fake_task):
                # Create a real distro bug task in this context.
                real_task = getUtility(IBugTaskSet).createTask(
                    bug=fake_task.bug, owner=getUtility(ILaunchBag).user,
                    distribution=fake_task.distribution,
                    sourcepackagename=fake_task.sourcepackagename)
            elif IDistroReleaseBugTask.providedBy(fake_task):
                # Create a real distro release bug task in this context.
                real_task = getUtility(IBugTaskSet).createTask(
                    bug=fake_task.bug, owner=getUtility(ILaunchBag).user,
                    distrorelease=fake_task.distrorelease,
                    sourcepackagename=fake_task.sourcepackagename)
            else:
                raise TypeError(
                    "Unknown bug task type: %s" % repr(fake_task))

            self.context = real_task

            # Add an appropriate feedback message
            self.notices.append("Thank you for your bug report.")

    def isReportedInContext(self):
        """Is the bug reported in this context? Returns True or False.

        This is particularly useful for views that may render a
        NullBugTask.
        """
        return self.context.datecreated is not None

    def alsoReportedIn(self):
        """Return a list of IUpstreamBugTasks in which this bug is reported.

        If self.context is an IUpstreamBugTasks, it will be excluded
        from this list.
        """
        return [
            task for task in self.context.bug.bugtasks
            if task.id is not self.context.id]

    def isReleaseTargetableContext(self):
        """Is the context something that supports release targeting?

        Returns True or False.
        """
        return (
            IDistroBugTask.providedBy(self.context) or
            IDistroReleaseBugTask.providedBy(self.context))


class BugTaskBackportView:
    """View class for targeting bugs to IDistroReleases."""

    @property
    def release_target_details(self):
        """Return a list of BugDistroReleaseTargetDetails objects.

        Releases are filtered to only include distributions relevant
        to the context.distribution or .distrorelease (whichever is
        not None.)

        If the context does not provide IDistroBugTask or
        IDistroReleaseBugTask, a TypeError is raised.
        """
        # Ensure we have what we need.
        distribution = None
        context = self.context
        if IDistroBugTask.providedBy(context):
            distribution = context.distribution
        elif IDistroReleaseBugTask.providedBy(context):
            distribution = context.distrorelease.distribution
        else:
            raise TypeError(
                "retrieving related releases: need IDistroBugTask or "
                "IDistribution, found %s" % type(context))

        # First, let's gather the already-targeted
        # IDistroReleaseBugTasks relevant to this context.
        distro_release_tasks = {}
        for bugtask in context.bug.bugtasks:
            if not IDistroReleaseBugTask.providedBy(bugtask):
                continue

            release_targeted = bugtask.distrorelease
            if release_targeted.distribution == distribution:
                distro_release_tasks[release_targeted] = bugtask

        release_target_details = []
        sourcepackagename = bugtask.sourcepackagename
        for possible_target in distribution.releases:
            # Exclude the current release from this list, because it doesn't
            # make sense to "backport a fix" to the current release.
            if possible_target == distribution.currentrelease:
                continue

            if sourcepackagename is not None:
                sourcepackage = possible_target.getSourcePackage(
                    sourcepackagename)
            else:
                sourcepackage = None
            bug_distrorelease_target_details = BugDistroReleaseTargetDetails(
                release=possible_target, sourcepackage=sourcepackage)

            if possible_target in distro_release_tasks:
                # This release is already a target for this bugfix, so
                # let's grab some more data about this task.
                task = distro_release_tasks[possible_target]

                bug_distrorelease_target_details.istargeted = True
                bug_distrorelease_target_details.assignee = task.assignee
                bug_distrorelease_target_details.status = task.status

            release_target_details.append(bug_distrorelease_target_details)

        return release_target_details

    def createBackportTasks(self):
        """Create distrorelease-targeted tasks for this bug."""
        form = self.request.form

        if not form.get("savetargets"):
            # The form doesn't look like it was submitted; nothing to
            # do here.
            return

        targets = form.get("target")
        if not isinstance(targets, (list, tuple)):
            targets = [targets]

        bugtask = self.context
        bug = bugtask.bug

        # Grab the distribution, for use in looking up distro releases
        # by name later on.
        if IDistroBugTask.providedBy(bugtask):
            distribution = bugtask.distribution
        else:
            distribution = bugtask.distrorelease.distribution

        for target in targets:
            if target is None:
                # If the user didn't change anything a single target
                # with the value of None is submitted, so just skip. 
                continue
            # A target value looks like 'warty.mozilla-firefox'. If
            # there was no specific sourcepackage targeted, it would
            # look like 'warty.'. 
            if "." in target:
                # We need to ensure we split into two parts, because 
                # some packages names contains dots.
                releasename, spname = target.split(".", 1)
                spname = getUtility(ISourcePackageNameSet).queryByName(spname)
            else:
                releasename = target
                spname = None
            release = getUtility(IDistroReleaseSet).queryByName(
                distribution, releasename)

            if not release:
                raise ValueError(
                    "Failed to locate matching IDistroRelease: %s" %
                    releasename)

            user = getUtility(ILaunchBag).user
            assert user is not None, 'Not logged in'
            getUtility(IBugTaskSet).createTask(
                    bug=bug, owner=user, distrorelease=release,
                    sourcepackagename=spname)

        # Redirect the user back to the task form.
        self.request.response.redirect(canonical_url(bugtask))


class BugTaskEditView(GeneralFormView):
    """The view class used for the task +editstatus page."""

    def __init__(self, context, request):
        GeneralFormView.__init__(self, context, request)

        # A simple hack, which avoids the mind-bending Z3 form/widget
        # complexity, to provide the user a useful error message if they make a
        # change comment but don't change anything.
        self.comment_on_change_error = ""

    def _setUpWidgets(self):
        """Set up a combination of display and edit widgets.

        Set up the widgets depending on if it's a remote bug task, where
        only the bug watch should be editable, or if it's a normal
        bug task, where everything should be editable except for the bug
        watch.
        """
        if IRemoteBugTask.providedBy(self.context):
            edit_field_names = ['bugwatch']
            if not IUpstreamBugTask.providedBy(self.context):
                #XXX: Should be possible to edit the product as well,
                #     but that's harder due to complications with bug
                #     watches. The new product might use Malone
                #     officially, thus we need to handle that case.
                #     Let's deal with that later.
                #     -- Bjorn Tillenius, 2006-03-01
                edit_field_names += ['sourcepackagename', 'binarypackagename']
            display_field_names = [
                field_name for field_name in self.fieldNames
                if field_name not in edit_field_names + ['milestone']
                ]
            self.assignee_widget = CustomWidgetFactory(AssigneeDisplayWidget)
            self.status_widget = CustomWidgetFactory(DBItemDisplayWidget)
            self.severity_widget = CustomWidgetFactory(DBItemDisplayWidget)
            self.priority_widget = CustomWidgetFactory(DBItemDisplayWidget)
            self.milestone_widget = None
        else:
            # Don't edit self.fieldNames directly. ZCML magic causes
            # self.fieldNames to be shared by all BugTaskEditView
            # instances.
            self.fieldNames = list(self.fieldNames)
            self.fieldNames.remove('bugwatch')
            self.bugwatch_widget = None
            display_field_names = []
            edit_field_names = self.fieldNames

        self.fieldNames = edit_field_names
        setUpWidgets(
            self, self.schema, IInputWidget, names=edit_field_names,
            initial = self.initial_values)
        setUpWidgets(
            self, self.schema, IDisplayWidget, names=display_field_names)

    @property
    def initial_values(self):
        """See canonical.launchpad.webapp.generalform.GeneralFormView."""
        field_values = {}
        for name in self.fieldNames:
            field_values[name] = getattr(self.context, name)

        return field_values

    def _setUpWidgets(self):
        """Set up the bug task status edit widgets."""
        # Set up the milestone widget as an input widget only if the has
        # launchpad.Edit permissions on the distribution, for distro tasks, or
        # launchpad.Edit permissions on the product, for upstream tasks.
        milestone_context = (
            self.context.product or self.context.distribution or
            self.context.distrorelease.distribution)

        field_names = list(self.fieldNames)
        if (("milestone" in field_names) and not
            helpers.check_permission("launchpad.Edit", milestone_context)):
            # The user doesn't have permission to edit the milestone, so render
            # a read-only milestone widget.
            field_names.remove("milestone")
            setUpDisplayWidgets(self, self.schema, names=["milestone"])

        setUpWidgets(
            self, self.schema, IInputWidget, names=field_names,
            initial=self.initial_values)

    def validate(self, data):
        """See canonical.launchpad.webapp.generalform.GeneralFormView."""
        bugtask = self.context
        comment_on_change = self.request.form.get("comment_on_change")
        if comment_on_change:
            # There was a comment on this change, so make sure that a
            # change was actually made.
            changed = False
            for field_name in data:
                current_value = getattr(bugtask, field_name)
                if current_value != data[field_name]:
                    changed = True
                    break

            if not changed:
                self.comment_on_change_error = (
                    "You provided a change comment without changing anything.")
                # Pass the comment_on_change_error as a list here, because
                # WidgetsError expects a list of errors.
                raise WidgetsError([self.comment_on_change_error])
        distro = bugtask.distribution
        sourcename = bugtask.sourcepackagename
        product = bugtask.product
        if distro is not None and sourcename != data['sourcepackagename']:
            valid_distrotask(bugtask.bug, distro, data['sourcepackagename'])
        if product is not None:
            if 'product' in data and product != data['product']:
                valid_upstreamtask(bugtask.bug, data['product'])

        return data

    def process(self):
        """See canonical.launchpad.webapp.generalform.GeneralFormView."""
        bugtask = self.context
        # Save the field names we extract from the form in a separate list,
        # because we modify this list of names later if the bugtask is
        # reassigned to a different product.
        field_names = list(self.fieldNames)
        new_values = getWidgetsData(self, self.schema, field_names)

        bugtask_before_modification = helpers.Snapshot(
            bugtask, providing=providedBy(bugtask))

        # If the user is reassigning an upstream task to a different product,
        # we'll clear out the milestone value, to avoid violating DB constraints
        # that ensure an upstream task can't be assigned to a milestone on a
        # different product.
        milestone_cleared = None
        if (IUpstreamBugTask.providedBy(bugtask) and
            (bugtask.product != new_values.get("product")) and
            'milestone' in field_names and bugtask.milestone):
            milestone_cleared = bugtask.milestone
            bugtask.milestone = None
            # Remove the "milestone" field from the list of fields whose changes
            # we want to apply, because we don't want the form machinery to try
            # and set this value back to what it was!
            field_names.remove("milestone")

        changed = applyWidgetsChanges(
            self, self.schema, target=bugtask, names=field_names)

        if bugtask_before_modification.bugwatch != bugtask.bugwatch:
            #XXX: Reset the bug task's status information. The right
            #     thing would be to convert the bug watch's status to a
            #     Malone status, but it's not trivial to do at the
            #     moment. I will fix this later.
            #     -- Bjorn Tillenius, 2006-03-01
            bugtask.status = BugTaskStatus.UNKNOWN
            bugtask.priority = BugTaskPriority.UNKNOWN
            bugtask.severity = BugTaskSeverity.UNKNOWN
            bugtask.assignee = None

        if milestone_cleared:
            self.request.response.addWarningNotification(
                "The bug report for %s was removed from the %s milestone "
                "because it was reassigned to a new product" % (
                    bugtask.targetname, milestone_cleared.displayname))

        comment_on_change = self.request.form.get("comment_on_change")

        # The statusexplanation field is being display as a "Comment on most
        # recent change" field now, so set it to the current change comment if
        # there is one, otherwise clear it out.
        if comment_on_change:
            # Add the change comment as a comment on the bug.
            bugtask.bug.newMessage(
                owner=getUtility(ILaunchBag).user,
                subject=bugtask.bug.followup_subject(),
                content=comment_on_change,
                publish_create_event=False)

            bugtask.statusexplanation = comment_on_change
        else:
            bugtask.statusexplanation = ""

        if changed:
            notify(
                SQLObjectModifiedEvent(
                    object=bugtask,
                    object_before_modification=bugtask_before_modification,
                    edited_fields=field_names,
                    comment_on_change=comment_on_change))

        if (bugtask_before_modification.sourcepackagename !=
            bugtask.sourcepackagename):
            # The source package was changed, so tell the user that we've
            # subscribed the new bug contacts.
            self.request.response.addNotification(
                "The bug contacts for %s have been subscribed to this bug." % (
                    bugtask.targetname))

    def nextURL(self):
        """See canonical.launchpad.webapp.generalform.GeneralFormView."""
        return canonical_url(self.context)


class BugTaskStatusView(LaunchpadView):
    """Viewing the status of a bug task."""

    def initialize(self):
        """Set up the appropriate widgets.

        Different widgets are shown depending on if it's a remote bug
        task or not.
        """
        field_names = [
            'status', 'priority', 'severity', 'assignee', 'statusexplanation']
        if IRemoteBugTask.providedBy(self.context):
            field_names += ['bugwatch']
            self.milestone_widget = None
        else:
            field_names += ['milestone']
            self.bugwatch_widget = None

        if IUpstreamBugTask.providedBy(self.context):
            self.label = 'Product fix request'
        else:
            field_names += ['sourcepackagename', 'binarypackagename']
            self.label = 'Source package fix request'

        self.assignee_widget = CustomWidgetFactory(AssigneeDisplayWidget)
        self.status_widget = CustomWidgetFactory(DBItemDisplayWidget)
        self.severity_widget = CustomWidgetFactory(DBItemDisplayWidget)
        self.priority_widget = CustomWidgetFactory(DBItemDisplayWidget)

        setUpWidgets(self, IBugTask, IDisplayWidget, names=field_names)


class BugListingPortletView(LaunchpadView):
    """Portlet containing all available bug listings."""
    def getOpenBugsURL(self):
        """Return the URL for open bugs on this bug target."""
        return self.getSearchFilterURL(
            status=[status.title for status in UNRESOLVED_BUGTASK_STATUSES])

    def getBugsAssignedToMeURL(self):
        """Return the URL for bugs assigned to the current user on this target."""
        if self.user:
            return self.getSearchFilterURL(assignee=self.user.name)
        else:
            return str(self.request.URL) + "/+login"

    def getBugsAssignedToMeCount(self):
        assert self.user, (
            "Counting 'bugs assigned to me' requires a logged-in user")

        search_params = BugTaskSearchParams(
            user=self.user, assignee=self.user,
            status=any(*UNRESOLVED_BUGTASK_STATUSES))

        return self.context.searchTasks(search_params).count()

    def getCriticalBugsURL(self):
        """Return the URL for critical bugs on this bug target."""
        return self.getSearchFilterURL(
            status=[status.title for status in UNRESOLVED_BUGTASK_STATUSES],
            severity=dbschema.BugTaskSeverity.CRITICAL.title)

    def getUnassignedBugsURL(self):
        """Return the URL for critical bugs on this bug target."""
        return self.getSearchFilterURL(
            status=[status.title for status in UNRESOLVED_BUGTASK_STATUSES],
            unassigned='on')

    def getUnconfirmedBugsURL(self):
        """Return the URL for unconfirmed bugs on this bug target."""
        return self.getSearchFilterURL(
            status=dbschema.BugTaskStatus.UNCONFIRMED.title)

    def getSearchFilterURL(self, **extra_params):
        """Return a URL with search parameters."""
        search_params = []
        if extra_params:
            for param_name, value in sorted(extra_params.items()):
                search_params.append(('field.' + param_name, value))

        query_string = urllib.urlencode(search_params, doseq=True)

        search_filter_url = str(self.request.URL) + "?search=Search"
        if query_string:
            search_filter_url += "&" + query_string

        return search_filter_url


def getInitialValuesFromSearchParams(search_params, form_schema):
    """Build a dictionary that can be given as initial values to
    setUpWidgets, based on the given search params.

    >>> initial = getInitialValuesFromSearchParams(
    ...     {'status': any(*UNRESOLVED_BUGTASK_STATUSES)}, IBugTaskSearch)
    >>> [status.name for status in initial['status']]
    ['UNCONFIRMED', 'CONFIRMED', 'INPROGRESS', 'NEEDSINFO']

    >>> initial = getInitialValuesFromSearchParams(
    ...     {'status': dbschema.BugTaskStatus.REJECTED}, IBugTaskSearch)
    >>> [status.name for status in initial['status']]
    ['REJECTED']

    >>> initial = getInitialValuesFromSearchParams(
    ...     {'severity': [dbschema.BugTaskSeverity.CRITICAL,
    ...                   dbschema.BugTaskSeverity.MAJOR]}, IBugTaskSearch)
    >>> [severity.name for severity in initial['severity']]
    ['CRITICAL', 'MAJOR']

    >>> getInitialValuesFromSearchParams(
    ...     {'assignee': NULL}, IBugTaskSearch)
    {'assignee': None}
    """
    initial = {}
    for key, value in search_params.items():
        if IList.providedBy(form_schema[key]):
            if isinstance(value, any):
                value = value.query_values
            elif isinstance(value, (list, tuple)):
                value = value
            else:
                value = [value]
        elif value == NULL:
            value = None
        else:
            # Should be safe to pass value as it is to setUpWidgets, no need
            # to worry
            pass

        initial[key] = value

    return initial


class BugTaskSearchListingView(LaunchpadView):
    """Base class for bug listings.

    Subclasses should define getExtraSearchParams() to filter the
    search.
    """
    @property
    def columns_to_show(self):
        """Returns a sequence of column names to be shown in the listing."""
        upstream_context = self._upstreamContext()
        distribution_context = self._distributionContext()
        distrorelease_context = self._distroReleaseContext()
        distrosourcepackage_context = self._distroSourcePackageContext()
        sourcepackage_context = self._sourcePackageContext()

        assert (
            upstream_context or distribution_context or
            distrorelease_context or distrosourcepackage_context or
            sourcepackage_context), (
            "Unrecognized context; don't know which report "
            "columns to show.")

        if (upstream_context or distrosourcepackage_context or
            sourcepackage_context):
            return ["id", "summary", "importance", "status"]
        elif distribution_context or distrorelease_context:
            return ["id", "summary", "packagename", "importance", "status"]

    def initialize(self):
        #XXX: The base class should have a simple schema containing only
        #     the search form. Sub classes, like
        #     AdvancedBugTaskSearchView should use a seperate schema if
        #     they need to. -- Bjorn Tillenius, 2005-09-29
        if self._personContext():
            self.schema = IPersonBugTaskSearch
        else:
            self.schema = IBugTaskSearch

        setUpWidgets(self, self.schema, IInputWidget)

    def showTableView(self):
        """Should the search results be displayed as a table?"""
        return False

    def showListView(self):
        """Should the search results be displayed as a list?"""
        return True

    def search(self, searchtext=None, batch_start=None, context=None,
               extra_params=None):
        """Return an ITableBatchNavigator for the GET search criteria.

        If :searchtext: is None, the searchtext will be gotten from the
        request.

        :extra_params: is a dict that provides search params added to the search
        criteria taken from the request. Params in :extra_params: take
        precedence over request params.
        """
        data = {}
        data.update(
            getWidgetsData(
                self, self.schema,
                names=[
                    "searchtext", "status", "assignee", "severity",
                    "priority", "owner", "omit_dupes", "has_patch"]))

        if extra_params:
            data.update(extra_params)

        if data:
            searchtext = data.get("searchtext")
            if searchtext and searchtext.isdigit():
                try:
                    bug = getUtility(IBugSet).get(searchtext)
                except NotFoundError:
                    pass
                else:
                    self.request.response.redirect(canonical_url(bug))

            assignee_option = self.request.form.get("assignee_option")
            if assignee_option == "none":
                data['assignee'] = NULL

            has_patch = data.pop("has_patch", False)
            if has_patch:
                data["attachmenttype"] = dbschema.BugAttachmentType.PATCH
        else:
            if not self.request.form.get("search"):
                # The user came in at the default +bugs URL, so inject default
                # search parameters.
                data['status'] = UNRESOLVED_BUGTASK_STATUSES

        if data.get("omit_dupes") is None:
            # The "omit dupes" parameter wasn't provided, so default to omitting
            # dupes from reports, of course.
            data["omit_dupes"] = True

        # "Normalize" the form data into search arguments.
        form_values = {}
        for key, value in data.items():
            if zope_isinstance(value, (list, tuple)):
                form_values[key] = any(*value)
            else:
                form_values[key] = value

        search_params = BugTaskSearchParams(user=self.user, **form_values)
        search_params.orderby = get_sortorder_from_request(self.request)

        # Base classes can provide an explicit search context.
        if not context:
            context = self.context

        tasks = context.searchTasks(search_params)
        if self.showBatchedListing():
            if batch_start is None:
                batch_start = int(self.request.get('batch_start', 0))
            batch = Batch(tasks, batch_start, config.malone.buglist_batch_size)
        else:
            batch = tasks

        return TableBatchNavigator(
            batch=batch, request=self.request,
            columns_to_show=self.columns_to_show)

    def getWidgetValues(self, vocabulary_name, default_values=()):
        """Return data used to render a field's widget."""
        widget_values = []

        vocabulary_registry = getVocabularyRegistry()
        for term in vocabulary_registry.get(None, vocabulary_name):
            widget_values.append(
                dict(
                    value=term.token, title=term.token,
                    checked=term.value in default_values))

        return helpers.shortlist(widget_values, longest_expected=10)

    def getStatusWidgetValues(self):
        """Return data used to render the status checkboxes."""
        return self.getWidgetValues(
            vocabulary_name="BugTaskStatus",
            default_values=UNRESOLVED_BUGTASK_STATUSES)

    def getPriorityWidgetValues(self):
        """Return data used to render the priority checkboxes."""
        return self.getWidgetValues(vocabulary_name="BugTaskPriority")

    def getSeverityWidgetValues(self):
        """Return data used to render the severity checkboxes."""
        return self.getWidgetValues("BugTaskSeverity")

    def getAdvancedSearchPageHeading(self):
        """The header for the advanced search page."""
        return "Bugs in %s: Advanced Search" % self.context.displayname

    def getAdvancedSearchButtonLabel(self):
        """The Search button for the advanced search page."""
        return "Search bugs in %s" % self.context.displayname

    def getAdvancedSearchActionURL(self):
        """Return a URL to be used as the action for the advanced search."""
        return canonical_url(self.context) + "/+bugs"

    def shouldShowAssigneeWidget(self):
        """Should the assignee widget be shown on the advanced search page?"""
        return True

    def shouldShowReporterWidget(self):
        """Should the reporter widget be shown on the advanced search page?"""
        return True

    def shouldShowAdvancedSearchWidgets(self):
        """Return True if the advanced search widgets should be shown."""
        return False

    def shouldShowSearchWidgets(self):
        """Should the search widgets be displayed on this page?"""
        # XXX: It's probably a good idea to hide the search widgets if there's
        # only one batched page of results, but this will have to wait because
        # this patch is already big enough. -- Guilherme Salgado, 2005-11-05.
        return True

    def showBatchedListing(self):
        """Should the listing be batched?"""
        return True

    def assign_to_milestones(self):
        """Assign bug tasks to the given milestone."""
        if self.request.form.get("Assign to Milestone"):
            # Targeting one or more tasks to a milestone can be done only on
            # upstreams by the upstream owner, so let's sanity check this
            # mass-target request.
            assert self._upstreamContext(), (
                "Mass-targeting of bugtasks to milestones is currently only "
                "supported for products")
            assert (self.user is not None and
                    self.user.inTeam(self.context.owner)), \
                    ("You must be logged in to mass-assign bugs to milestones")

        form_params = getWidgetsData(self, self.schema)
        milestone_assignment = form_params.get('milestone_assignment')
        if milestone_assignment is not None:
            taskids = self.request.form.get('task')
            if taskids:
                if not isinstance(taskids, (list, tuple)):
                    taskids = [taskids]

                bugtaskset = getUtility(IBugTaskSet)
                tasks = [bugtaskset.get(taskid) for taskid in taskids]
                for task in tasks:
                    task.milestone = milestone_assignment

    def mass_edit_allowed(self):
        """Indicates whether the user can edit bugtasks directly on the page.

        At the moment the user can edit only product milestone
        assignments, if the user is an owner of the product.
        """
        return (
            self._upstreamContext() is not None and
            self.user is not None and self.user.inTeam(self.context.owner))

    @property
    def release_buglistings(self):
        """Return a buglisting for each release.

        The list is sorted newest release to oldest.

        The count only considers bugs that the user would actually be
        able to see in a listing.
        """
        distribution_context = self._distributionContext()
        distrorelease_context = self._distroReleaseContext()

        if distrorelease_context:
            distribution = distrorelease_context.distribution
        elif distribution_context:
            distribution = distribution_context
        else:
            raise AssertionError, ("release_bug_counts called with "
                                   "illegal context")

        releases = getUtility(IDistroReleaseSet).search(
            distribution=distribution, orderBy="-datereleased")

        release_buglistings = []
        for release in releases:
            release_buglistings.append(
                dict(
                    title=release.displayname,
                    url=canonical_url(release) + "/+bugs",
                    count=release.open_bugtasks.count()))

        return release_buglistings

    def getSortLink(self, colname):
        """Return a link that can be used to sort results by colname."""
        form = self.request.form
        sortlink = ""
        if form.get("search") is None:
            # There is no search criteria to preserve.
            sortlink = "%s?search=Search&orderby=%s" % (
                str(self.request.URL), colname)
            return sortlink

        # XXX: is it not possible to get the exact request supplied and
        # just sneak a "-" in front of the orderby argument, if it
        # exists? If so, the code below could be a lot simpler.
        #       -- kiko, 2005-08-23

        # There is search criteria to preserve.
        sortlink = str(self.request.URL) + "?"
        for fieldname in form:
            fieldvalue = form.get(fieldname)
            if isinstance(fieldvalue, (list, tuple)):
                fieldvalue = [value.encode("utf-8") for value in fieldvalue]
            else:
                fieldvalue = fieldvalue.encode("utf-8")

            if fieldname != "orderby":
                sortlink += "%s&" % urllib.urlencode(
                    {fieldname : fieldvalue}, doseq=True)

        sorted, ascending = self._getSortStatus(colname)
        if sorted and ascending:
            # If we are currently ascending, revert the direction
            colname = "-" + colname

        sortlink += "orderby=%s" % colname

        return sortlink

    def shouldShowTargetName(self):
        """Should the bug target name be displayed in the list of results?

        This is mainly useful for the listview.
        """
        # It doesn't make sense to show the target name when viewing product
        # bugs.
        if IProduct.providedBy(self.context):
            return False
        else:
            return True

    def getSortClass(self, colname):
        """Return a class appropriate for sorted columns"""
        sorted, ascending = self._getSortStatus(colname)
        if not sorted:
            return ""
        if ascending:
            return "sorted ascending"
        return "sorted descending"

    def _getSortStatus(self, colname):
        """Finds out if the list is sorted by the column specified.

        Returns a tuple (sorted, ascending), where sorted is true if the
        list is currently sorted by the column specified, and ascending
        is true if sorted in ascending order.
        """
        current_sort_column = self.request.form.get("orderby")
        if current_sort_column is None:
            return (False, False)

        ascending = True
        sorted = True
        if current_sort_column.startswith("-"):
            ascending = False
            current_sort_column = current_sort_column[1:]

        if current_sort_column != colname:
            sorted = False

        return (sorted, ascending)

    def _upstreamContext(self):
        """Is this page being viewed in an upstream context?

        Return the IProduct if yes, otherwise return None.
        """
        return IProduct(self.context, None)

    def _personContext(self):
        """Is this page being viewed in a person context?

        Return the IPerson if yes, otherwise return None.
        """
        return IPerson(self.context, None)

    def _distributionContext(self):
        """Is this page being viewed in a distribution context?

        Return the IDistribution if yes, otherwise return None.
        """
        return IDistribution(self.context, None)

    def _distroReleaseContext(self):
        """Is this page being viewed in a distrorelease context?

        Return the IDistroRelease if yes, otherwise return None.
        """
        return IDistroRelease(self.context, None)

    def _sourcePackageContext(self):
        """Is this page being viewed in a [distrorelease] sourcepackage context?

        Return the ISourcePackage if yes, otherwise return None.
        """
        return ISourcePackage(self.context, None)

    def _distroSourcePackageContext(self):
        """Is this page being viewed in a distribution sourcepackage context?

        Return the IDistributionSourcePackage if yes, otherwise return None.
        """
        return IDistributionSourcePackage(self.context, None)


class BugTargetView:
    """Used to grab bugs for a bug target; used by the latest bugs portlet"""
    def latestBugTasks(self, quantity=5):
        """Return <quantity> latest bugs reported against this target."""
        params = BugTaskSearchParams(orderby="-datecreated",
                                     user=getUtility(ILaunchBag).user)

        tasklist = self.context.searchTasks(params)
        return tasklist[:quantity]


class BugTargetTextView(LaunchpadView):
    """View for simple text page showing bugs filed against a bug target."""

    def render(self):
        self.request.response.setHeader('Content-type', 'text/plain')
        tasks = self.context.searchTasks(BugTaskSearchParams(self.user))

        # We use task.bugID rather than task.bug.id here as the latter
        # would require an extra query per task.
        return u''.join('%d\n' % task.bugID for task in tasks)
<|MERGE_RESOLUTION|>--- conflicted
+++ resolved
@@ -27,13 +27,8 @@
 from zope.component import getUtility, getView
 from zope.app.form import CustomWidgetFactory
 from zope.app.form.utility import (
-<<<<<<< HEAD
-    setUpWidgets, getWidgetsData, applyWidgetsChanges)
+    setUpWidgets, setUpDisplayWidgets, getWidgetsData, applyWidgetsChanges)
 from zope.app.form.interfaces import IInputWidget, IDisplayWidget, WidgetsError
-=======
-    setUpWidgets, setUpDisplayWidgets, getWidgetsData, applyWidgetsChanges)
-from zope.app.form.interfaces import IInputWidget, WidgetsError
->>>>>>> 64ea5659
 from zope.schema.interfaces import IList
 from zope.security.proxy import isinstance as zope_isinstance
 
@@ -439,14 +434,27 @@
             self.priority_widget = CustomWidgetFactory(DBItemDisplayWidget)
             self.milestone_widget = None
         else:
+            # Set up the milestone widget as an input widget only if the
+            # has launchpad.Edit permissions on the distribution, for
+            # distro tasks, or launchpad.Edit permissions on the
+            # product, for upstream tasks.
+            milestone_context = (
+                self.context.product or self.context.distribution or
+                self.context.distrorelease.distribution)
+
             # Don't edit self.fieldNames directly. ZCML magic causes
             # self.fieldNames to be shared by all BugTaskEditView
             # instances.
-            self.fieldNames = list(self.fieldNames)
-            self.fieldNames.remove('bugwatch')
+            edit_field_names = list(self.fieldNames)
+            edit_field_names.remove('bugwatch')
             self.bugwatch_widget = None
             display_field_names = []
-            edit_field_names = self.fieldNames
+            if (("milestone" in edit_field_names) and not
+                helpers.check_permission("launchpad.Edit", milestone_context)):
+                # The user doesn't have permission to edit the
+                # milestone, so render a read-only milestone widget.
+                edit_field_names.remove("milestone")
+                display_field_names.append("milestone")
 
         self.fieldNames = edit_field_names
         setUpWidgets(
@@ -463,27 +471,6 @@
             field_values[name] = getattr(self.context, name)
 
         return field_values
-
-    def _setUpWidgets(self):
-        """Set up the bug task status edit widgets."""
-        # Set up the milestone widget as an input widget only if the has
-        # launchpad.Edit permissions on the distribution, for distro tasks, or
-        # launchpad.Edit permissions on the product, for upstream tasks.
-        milestone_context = (
-            self.context.product or self.context.distribution or
-            self.context.distrorelease.distribution)
-
-        field_names = list(self.fieldNames)
-        if (("milestone" in field_names) and not
-            helpers.check_permission("launchpad.Edit", milestone_context)):
-            # The user doesn't have permission to edit the milestone, so render
-            # a read-only milestone widget.
-            field_names.remove("milestone")
-            setUpDisplayWidgets(self, self.schema, names=["milestone"])
-
-        setUpWidgets(
-            self, self.schema, IInputWidget, names=field_names,
-            initial=self.initial_values)
 
     def validate(self, data):
         """See canonical.launchpad.webapp.generalform.GeneralFormView."""
