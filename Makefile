# This file modified from Zope3/Makefile
# Licensed under the ZPL, (c) Zope Corporation and contributors.

PYTHON:=python2.7

WD:=$(shell pwd)
PY=$(WD)/bin/py
PYTHONPATH:=$(WD)/lib:${PYTHONPATH}
BUILDOUT_CFG=buildout.cfg
VERBOSITY=-vv

TESTFLAGS=-p $(VERBOSITY)
TESTOPTS=

SHHH=utilities/shhh.py

LPCONFIG?=development

LISTEN_ADDRESS?=127.0.0.88

ICING=lib/canonical/launchpad/icing
LP_BUILT_JS_ROOT=${ICING}/build

JS_BUILD_DIR := build/js
YUI_VERSIONS := 3.10.3
YUI_BUILDS := $(patsubst %,$(JS_BUILD_DIR)/yui-%, $(YUI_VERSIONS))
YUI_DEFAULT := yui-3.10.3
YUI_DEFAULT_SYMLINK := $(JS_BUILD_DIR)/yui
LP_JS_BUILD := $(JS_BUILD_DIR)/lp

MINS_TO_SHUTDOWN=15

CODEHOSTING_ROOT=/var/tmp/bazaar.launchpad.dev

CONVOY_ROOT?=/srv/launchpad.dev/convoy

VERSION_INFO = version-info.py

APIDOC_DIR = lib/canonical/launchpad/apidoc
APIDOC_TMPDIR = $(APIDOC_DIR).tmp/
API_INDEX = $(APIDOC_DIR)/index.html

# Do not add bin/buildout to this list.
# It is impossible to get buildout to tell us all the files it would
# build, since each egg's setup.py doesn't tell us that information.
#
# NB: It's important BUILDOUT_BIN only mentions things genuinely produced by
# buildout.
BUILDOUT_BIN = \
<<<<<<< HEAD
    $(PY) bin/bzr bin/combine-css bin/fl-build-report \
=======
    $(PY) bin/apiindex bin/build-twisted-plugin-cache bin/bzr \
    bin/combine-css bin/fl-build-report \
>>>>>>> f43784f4
    bin/fl-credential-ctl bin/fl-install-demo bin/fl-monitor-ctl \
    bin/fl-record bin/fl-run-bench bin/fl-run-test bin/googletestservice \
    bin/harness bin/iharness bin/ipy bin/jsbuild bin/lpjsmin\
    bin/killservice bin/kill-test-services bin/retest \
    bin/run bin/run-testapp bin/sprite-util bin/start_librarian \
    bin/tags bin/test bin/tracereport bin/twistd \
    bin/watch_jsbuild bin/with-xvfb

# DO NOT ALTER : this should just build by default
default: inplace

schema: build
	$(MAKE) -C database/schema
	$(RM) -r /var/tmp/fatsam

newsampledata:
	$(MAKE) -C database/schema newsampledata

hosted_branches: $(PY)
	$(PY) ./utilities/make-dummy-hosted-branches

$(API_INDEX): $(VERSION_INFO) $(PY)
	$(RM) -r $(APIDOC_DIR) $(APIDOC_DIR).tmp
	mkdir -p $(APIDOC_DIR).tmp
	LPCONFIG=$(LPCONFIG) $(PY) ./utilities/create-lp-wadl-and-apidoc.py \
	    --force "$(APIDOC_TMPDIR)"
	mv $(APIDOC_TMPDIR) $(APIDOC_DIR)

apidoc:
ifdef LP_MAKE_NO_WADL
	@echo "Skipping WADL generation."
else
	$(MAKE) compile $(API_INDEX)
endif

# Used to generate HTML developer documentation for Launchpad.
doc:
	$(MAKE) -C doc/ html

# Run by PQM.
check_config: build
	bin/test -m lp.services.config.tests -vvt test_config

# Clean before running the test suite, since the build might fail depending
# what source changes happened. (e.g. apidoc depends on interfaces)
check: clean build
	# Run all tests. test_on_merge.py takes care of setting up the
	# database.
	${PY} -t ./test_on_merge.py $(VERBOSITY) $(TESTOPTS)
	bzr status --no-pending

check_mailman: build
	# Run all tests, including the Mailman integration
	# tests. test_on_merge.py takes care of setting up the database.
	${PY} -t ./test_on_merge.py $(VERBOSITY) $(TESTOPTS) \
		lp.services.mailman.tests

lint: ${PY}
	@bash ./utilities/lint

lint-verbose: ${PY}
	@bash ./utilities/lint -v

logs:
	mkdir logs

codehosting-dir:
	mkdir -p $(CODEHOSTING_ROOT)/mirrors
	mkdir -p $(CODEHOSTING_ROOT)/config
	mkdir -p /var/tmp/bzrsync
	touch $(CODEHOSTING_ROOT)/rewrite.log
	chmod 777 $(CODEHOSTING_ROOT)/rewrite.log
	touch $(CODEHOSTING_ROOT)/config/launchpad-lookup.txt

inplace: build logs clean_logs codehosting-dir
	if [ -d /srv/launchpad.dev ]; then \
		ln -sfn $(WD)/build/js $(CONVOY_ROOT); \
	fi

build: compile apidoc jsbuild css_combine

# LP_SOURCEDEPS_PATH should point to the sourcecode directory, but we
# want the parent directory where the download-cache and eggs directory
# are. We re-use the variable that is using for the rocketfuel-get script.
download-cache:
ifdef LP_SOURCEDEPS_PATH
	utilities/link-external-sourcecode $(LP_SOURCEDEPS_PATH)/..
else
	@echo "Missing ./download-cache."
	@echo "Developers: please run utilities/link-external-sourcecode."
	@exit 1
endif

css_combine: jsbuild_widget_css
	${SHHH} bin/sprite-util create-image
	${SHHH} bin/sprite-util create-css
	ln -sfn ../../../../build/js/$(YUI_DEFAULT) $(ICING)/yui
	${SHHH} bin/combine-css

jsbuild_widget_css: bin/jsbuild
	${SHHH} bin/jsbuild \
	    --srcdir lib/lp/app/javascript \
	    --builddir $(LP_BUILT_JS_ROOT)

jsbuild_watch:
	$(PY) bin/watch_jsbuild

$(JS_BUILD_DIR):
	mkdir -p $@

$(YUI_BUILDS): | $(JS_BUILD_DIR)
	mkdir -p $@/tmp
	unzip -q download-cache/dist/yui_$(subst build/js/yui-,,$@).zip -d $@/tmp 'yui/build/*'
	# We don't use the Flash components and they have a bad security
	# record. Kill them.
	find $@/tmp/yui/build -name '*.swf' -delete
	mv $@/tmp/yui/build/* $@
	$(RM) -r $@/tmp

$(YUI_DEFAULT_SYMLINK): $(YUI_BUILDS)
	ln -sfn $(YUI_DEFAULT) $@

$(LP_JS_BUILD): | $(JS_BUILD_DIR)
	-mkdir $@
	-mkdir $@/services
	for jsdir in lib/lp/*/javascript lib/lp/services/*/javascript; do \
		app=$$(echo $$jsdir | sed -e 's,lib/lp/\(.*\)/javascript,\1,'); \
		cp -a $$jsdir $@/$$app; \
	done
	find $@ -name 'tests' -type d | xargs rm -rf
	bin/lpjsmin -p $@

jsbuild: $(LP_JS_BUILD) $(YUI_DEFAULT_SYMLINK)
	utilities/js-deps -n LP_MODULES -s build/js/lp -x '-min.js' -o \
	build/js/lp/meta.js >/dev/null
	utilities/check-js-deps

eggs:
	# Usually this is linked via link-external-sourcecode, but in
	# deployment we create this ourselves.
	mkdir eggs

buildonce_eggs: $(PY)
	find eggs -name '*.pyc' -exec rm {} \;

# The download-cache dependency comes *before* eggs so that developers get the
# warning before the eggs directory is made.  The target for the eggs
# directory is only there for deployment convenience.
# Note that the buildout version must be maintained here and in versions.cfg
# to make sure that the build does not go over the network.
#
# buildout won't touch files that would have the same contents, but for Make's
# sake we need them to get fresh timestamps, so we touch them after building.
bin/buildout: download-cache eggs
	$(SHHH) PYTHONPATH= $(PYTHON) bootstrap.py\
		--setup-source=ez_setup.py \
		--download-base=download-cache/dist --eggs=eggs \
		--version=1.7.1
	touch --no-create $@

# This target is used by LOSAs to prepare a build to be pushed out to
# destination machines.  We only want eggs: they are the expensive bits,
# and the other bits might run into problems like bug 575037.  This
# target runs buildout, and then removes everything created except for
# the eggs.
build_eggs: $(BUILDOUT_BIN) clean_buildout

# This builds bin/py and all the other bin files except bin/buildout.
# Remove the target before calling buildout to ensure that buildout
# updates the timestamp.
buildout_bin: $(BUILDOUT_BIN)

# buildout won't touch files that would have the same contents, but for Make's
# sake we need them to get fresh timestamps, so we touch them after building.
#
# If we listed every target on the left-hand side, a parallel make would try
# multiple copies of this rule to build them all.  Instead, we nominally build
# just $(PY), and everything else is implicitly updated by that.
$(PY): bin/buildout versions.cfg $(BUILDOUT_CFG) setup.py
	$(SHHH) PYTHONPATH= ./bin/buildout \
                configuration:instance_name=${LPCONFIG} -c $(BUILDOUT_CFG)
	touch $@

$(subst $(PY),,$(BUILDOUT_BIN)): $(PY)

compile: $(PY) $(VERSION_INFO)
	${SHHH} $(MAKE) -C sourcecode build PYTHON=${PYTHON} \
	    LPCONFIG=${LPCONFIG}
	${SHHH} bin/build-twisted-plugin-cache
	${SHHH} LPCONFIG=${LPCONFIG} ${PY} -t buildmailman.py

test_build: build
	bin/test $(TESTFLAGS) $(TESTOPTS)

test_inplace: inplace
	bin/test $(TESTFLAGS) $(TESTOPTS)

ftest_build: build
	bin/test -f $(TESTFLAGS) $(TESTOPTS)

ftest_inplace: inplace
	bin/test -f $(TESTFLAGS) $(TESTOPTS)

run: build inplace stop
	bin/run -r librarian,google-webservice,memcached,rabbitmq,txlongpoll \
	-i $(LPCONFIG)

run-testapp: LPCONFIG=testrunner-appserver
run-testapp: build inplace stop
	LPCONFIG=$(LPCONFIG) INTERACTIVE_TESTS=1 bin/run-testapp \
	-r memcached -i $(LPCONFIG)

run.gdb:
	echo 'run' > run.gdb

start-gdb: build inplace stop support_files run.gdb
	nohup gdb -x run.gdb --args bin/run -i $(LPCONFIG) \
		-r librarian,google-webservice
		> ${LPCONFIG}-nohup.out 2>&1 &

run_all: build inplace stop
	bin/run \
	 -r librarian,sftp,forker,mailman,codebrowse,google-webservice,\
	memcached,rabbitmq,txlongpoll -i $(LPCONFIG)

run_codebrowse: compile
	BZR_PLUGIN_PATH=bzrplugins $(PY) scripts/start-loggerhead.py -f

start_codebrowse: compile
	BZR_PLUGIN_PATH=$(shell pwd)/bzrplugins $(PY) scripts/start-loggerhead.py

stop_codebrowse:
	$(PY) scripts/stop-loggerhead.py

run_codehosting: build inplace stop
	bin/run -r librarian,sftp,forker,codebrowse,rabbitmq -i $(LPCONFIG)

start_librarian: compile
	bin/start_librarian

stop_librarian:
	bin/killservice librarian

$(VERSION_INFO):
	scripts/update-version-info.sh

support_files: $(API_INDEX) $(VERSION_INFO)

# Intended for use on developer machines
start: inplace stop support_files initscript-start

# Run as a daemon - hack using nohup until we move back to using zdaemon
# properly. We also should really wait until services are running before
# exiting, as running 'make stop' too soon after running 'make start'
# will not work as expected. For use on production servers, where
# we know we don't need the extra steps in a full "make start"
# because of how the code is deployed/built.
initscript-start:
	nohup bin/run -i $(LPCONFIG) > ${LPCONFIG}-nohup.out 2>&1 &

# Intended for use on developer machines
stop: build initscript-stop

# Kill launchpad last - other services will probably shutdown with it,
# so killing them after is a race condition. For use on production
# servers, where we know we don't need the extra steps in a full
# "make stop" because of how the code is deployed/built.
initscript-stop:
	bin/killservice librarian launchpad mailman

shutdown: scheduleoutage stop
	$(RM) +maintenancetime.txt

scheduleoutage:
	echo Scheduling outage in ${MINS_TO_SHUTDOWN} mins
	date --iso-8601=minutes -u -d +${MINS_TO_SHUTDOWN}mins > +maintenancetime.txt
	echo Sleeping ${MINS_TO_SHUTDOWN} mins
	sleep ${MINS_TO_SHUTDOWN}m

harness: bin/harness
	bin/harness

iharness: bin/iharness
	bin/iharness

rebuildfti:
	@echo Rebuilding FTI indexes on launchpad_dev database
	$(PY) database/schema/fti.py -d launchpad_dev --force

clean_js:
	$(RM) -r $(JS_BUILD_DIR)
	$(RM) -r yui # Remove obsolete top-level directory for now.

clean_buildout:
	$(RM) -r build
	if [ -d $(CONVOY_ROOT) ]; then $(RM) -r $(CONVOY_ROOT) ; fi
	$(RM) -r bin
	$(RM) -r parts
	$(RM) -r develop-eggs
	$(RM) .installed.cfg
	$(RM) -r yui/*

clean_logs:
	$(RM) logs/thread*.request

clean_mailman:
	$(RM) -r /var/tmp/mailman /var/tmp/mailman-xmlrpc.test
ifdef LP_MAKE_KEEP_MAILMAN
	@echo "Keeping previously built mailman."
else
	$(RM) lib/Mailman
	$(RM) -r lib/mailman
endif

lxc-clean: clean_js clean_mailman clean_buildout clean_logs
	# XXX: BradCrittenden 2012-05-25 bug=1004514:
	# It is important for parallel tests inside LXC that the
	# $(CODEHOSTING_ROOT) directory not be completely removed.
	# This target removes its contents but not the directory and
	# it does everything expected from a clean target.  When the
	# referenced bug is fixed, this target may be reunited with
	# the 'clean' target.
	$(MAKE) -C sourcecode/pygettextpo clean
	# XXX gary 2009-11-16 bug 483782
	# The pygettextpo Makefile should have this next line in it for its make
	# clean, and then we should remove this line.
	$(RM) sourcecode/pygpgme/gpgme/*.so
	if test -f sourcecode/mailman/Makefile; then \
		$(MAKE) -C sourcecode/mailman clean; \
	fi
	find . -path ./eggs -prune -false -o \
		-type f \( -name '*.o' -o -name '*.so' -o -name '*.la' -o \
	    -name '*.lo' -o -name '*.py[co]' -o -name '*.dll' \) \
	    -print0 | xargs -r0 $(RM)
	$(RM) -r lib/subvertpy/*.so
	$(RM) -r $(LP_BUILT_JS_ROOT)/*
	$(RM) -r $(CODEHOSTING_ROOT)/*
	$(RM) -r $(APIDOC_DIR)
	$(RM) -r $(APIDOC_DIR).tmp
	$(RM) -r build
	$(RM) $(VERSION_INFO)
	$(RM) +config-overrides.zcml
	$(RM) -r /var/tmp/builddmaster \
			  /var/tmp/bzrsync \
			  /var/tmp/codehosting.test \
			  /var/tmp/codeimport \
			  /var/tmp/fatsam.test \
			  /var/tmp/lperr \
			  /var/tmp/lperr.test \
			  /var/tmp/mailman \
			  /var/tmp/mailman-xmlrpc.test \
			  /var/tmp/ppa \
			  /var/tmp/ppa.test \
			  /var/tmp/testkeyserver
	# /var/tmp/launchpad_mailqueue is created read-only on ec2test
	# instances.
	if [ -w /var/tmp/launchpad_mailqueue ]; then \
		$(RM) -r /var/tmp/launchpad_mailqueue; \
	fi

clean: lxc-clean
	$(RM) -r $(CODEHOSTING_ROOT)

realclean: clean
	$(RM) TAGS tags

potemplates: launchpad.pot

# Generate launchpad.pot by extracting message ids from the source
# XXX cjwatson 2017-09-04: This was previously done using i18nextract from
# z3c.recipe.i18n, but has been broken for some time.  The place to start in
# putting this together again is probably zope.app.locales.
launchpad.pot:
	echo "POT generation not currently supported; help us fix this!" >&2
	exit 1

# Called by the rocketfuel-setup script. You probably don't want to run this
# on its own.
install: reload-apache

copy-certificates:
	mkdir -p /etc/apache2/ssl
	cp configs/development/launchpad.crt /etc/apache2/ssl/
	cp configs/development/launchpad.key /etc/apache2/ssl/

copy-apache-config:
	# We insert the absolute path to the branch-rewrite script
	# into the Apache config as we copy the file into position.
	set -e; \
	apachever="$$(dpkg-query -W --showformat='$${Version}' apache2)"; \
	if dpkg --compare-versions "$$apachever" ge 2.4.1-1~; then \
		base=local-launchpad.conf; \
	else \
		base=local-launchpad; \
	fi; \
	sed -e 's,%BRANCH_REWRITE%,$(shell pwd)/scripts/branch-rewrite.py,' \
		-e 's,%LISTEN_ADDRESS%,$(LISTEN_ADDRESS),' \
		configs/development/local-launchpad-apache > \
		/etc/apache2/sites-available/$$base
	touch $(CODEHOSTING_ROOT)/rewrite.log
	chown -R $(SUDO_UID):$(SUDO_GID) $(CODEHOSTING_ROOT)
	if [ ! -d /srv/launchpad.dev ]; then \
		mkdir /srv/launchpad.dev; \
		chown $(SUDO_UID):$(SUDO_GID) /srv/launchpad.dev; \
	fi

enable-apache-launchpad: copy-apache-config copy-certificates
	[ ! -e /etc/apache2/mods-available/version.load ] || a2enmod version
	a2ensite local-launchpad

reload-apache: enable-apache-launchpad
	service apache2 restart

TAGS: compile
	# emacs tags
	bin/tags -e

tags: compile
	# vi tags
	bin/tags -v

ID: compile
	# idutils ID file
	bin/tags -i

PYDOCTOR = pydoctor
PYDOCTOR_OPTIONS =

pydoctor:
	$(PYDOCTOR) --make-html --html-output=apidocs --add-package=lib/lp \
		--add-package=lib/canonical --project-name=Launchpad \
		--docformat restructuredtext --verbose-about epytext-summary \
		$(PYDOCTOR_OPTIONS)

.PHONY: apidoc build_eggs buildonce_eggs buildout_bin check \
	check_config check_mailman clean clean_buildout clean_js	\
	clean_logs compile css_combine debug default doc ftest_build	\
	ftest_inplace hosted_branches jsbuild jsbuild_widget_css	\
	launchpad.pot pagetests pull_branches pydoctor realclean	\
	reload-apache run run-testapp runner scan_branches schema	\
	sprite_css sprite_image start stop sync_branches TAGS tags	\
	test_build test_inplace $(LP_JS_BUILD)<|MERGE_RESOLUTION|>--- conflicted
+++ resolved
@@ -47,12 +47,8 @@
 # NB: It's important BUILDOUT_BIN only mentions things genuinely produced by
 # buildout.
 BUILDOUT_BIN = \
-<<<<<<< HEAD
-    $(PY) bin/bzr bin/combine-css bin/fl-build-report \
-=======
-    $(PY) bin/apiindex bin/build-twisted-plugin-cache bin/bzr \
+    $(PY) bin/build-twisted-plugin-cache bin/bzr \
     bin/combine-css bin/fl-build-report \
->>>>>>> f43784f4
     bin/fl-credential-ctl bin/fl-install-demo bin/fl-monitor-ctl \
     bin/fl-record bin/fl-run-bench bin/fl-run-test bin/googletestservice \
     bin/harness bin/iharness bin/ipy bin/jsbuild bin/lpjsmin\
