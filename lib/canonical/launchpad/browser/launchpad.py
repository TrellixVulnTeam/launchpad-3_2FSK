--- conflicted
+++ resolved
@@ -159,19 +159,12 @@
         # We are only interested on enabled links in non development mode.
         context_menu_links = menuapi.context
         self.contextmenuitems = sorted([
-<<<<<<< HEAD
-            link for link in context_menu_links.values() if link.enabled],
-            key=operator.attrgetter('sort_key'))
-        self.applicationmenuitems = sorted([
-            link for link in menuapi.application() if link.enabled],
-=======
             link for link in context_menu_links.values() if (link.enabled or
                                                              config.devmode)],
             key=operator.attrgetter('sort_key'))
         self.applicationmenuitems = sorted([
             link for link in menuapi.application() if (link.enabled or
                                                        config.devmode)],
->>>>>>> 5c513c33
             key=operator.attrgetter('sort_key'))
 
     def render(self):
