# Copyright 2009-2012 Canonical Ltd.  This software is licensed under the
# GNU Affero General Public License version 3 (see the file LICENSE).

__metaclass__ = type
__all__ = [
    'PackageUploadQueue',
    'PackageUpload',
    'PackageUploadBuild',
    'PackageUploadSource',
    'PackageUploadCustom',
    'PackageUploadSet',
    'prefill_packageupload_caches',
    ]

from itertools import chain
import os
import shutil
import StringIO
import tempfile

from sqlobject import (
    ForeignKey,
    SQLMultipleJoin,
    SQLObjectNotFound,
    StringCol,
    )
from storm.locals import (
    And,
    Desc,
    Int,
    Join,
    List,
    Reference,
    SQL,
    Unicode,
    )
from storm.store import (
    EmptyResultSet,
    Store,
    )
from zope.component import getUtility
from zope.interface import implements

from lp.app.errors import NotFoundError
# XXX 2009-05-10 julian
# This should not import from archivepublisher, but to avoid
# that it needs a bit of redesigning here around the publication stuff.
from lp.archivepublisher.config import getPubConfig
from lp.archivepublisher.customupload import CustomUploadError
from lp.archivepublisher.debversion import Version
from lp.archiveuploader.tagfiles import parse_tagfile_content
from lp.registry.interfaces.pocket import PackagePublishingPocket
from lp.registry.model.sourcepackagename import SourcePackageName
from lp.services.auditor.client import AuditorClient
from lp.services.config import config
from lp.services.database.bulk import (
    load_referencing,
    load_related,
    )
from lp.services.database.constants import UTC_NOW
from lp.services.database.datetimecol import UtcDateTimeCol
from lp.services.database.decoratedresultset import DecoratedResultSet
from lp.services.database.enumcol import EnumCol
from lp.services.database.lpstorm import (
    IMasterStore,
    IStore,
    )
from lp.services.database.sqlbase import (
    SQLBase,
    sqlvalues,
    )
from lp.services.database.stormexpr import (
    Array,
    ArrayContains,
    )
from lp.services.features import getFeatureFlag
from lp.services.librarian.browser import ProxiedLibraryFileAlias
from lp.services.librarian.interfaces.client import DownloadFailed
from lp.services.librarian.model import LibraryFileAlias
from lp.services.librarian.utils import copy_and_close
from lp.services.mail.signedmessage import strip_pgp_signature
from lp.services.propertycache import (
    cachedproperty,
    get_property_cache,
    )
from lp.soyuz.adapters.notification import notify
from lp.soyuz.enums import (
    PackageUploadCustomFormat,
    PackageUploadStatus,
    )
from lp.soyuz.interfaces.archive import (
    ComponentNotFound,
    MAIN_ARCHIVE_PURPOSES,
    PriorityNotFound,
    SectionNotFound,
    )
from lp.soyuz.interfaces.archivepermission import IArchivePermissionSet
from lp.soyuz.interfaces.component import IComponentSet
from lp.soyuz.interfaces.packagecopyjob import IPackageCopyJobSource
from lp.soyuz.interfaces.publishing import (
    IPublishingSet,
    name_priority_map,
    )
from lp.soyuz.interfaces.queue import (
    IPackageUpload,
    IPackageUploadBuild,
    IPackageUploadCustom,
    IPackageUploadQueue,
    IPackageUploadSet,
    IPackageUploadSource,
    NonBuildableSourceUploadError,
    QueueAdminUnauthorizedError,
    QueueBuildAcceptError,
    QueueInconsistentStateError,
    QueueSourceAcceptError,
    QueueStateWriteProtectedError,
    )
from lp.soyuz.interfaces.section import ISectionSet
<<<<<<< HEAD
from lp.soyuz.model.binarypackagename import BinaryPackageName
from lp.soyuz.model.binarypackagerelease import BinaryPackageRelease
from lp.soyuz.model.distroarchseries import DistroArchSeries
=======
>>>>>>> a124fb4c
from lp.soyuz.pas import BuildDaemonPackagesArchSpecific

# There are imports below in PackageUploadCustom for various bits
# of the archivepublisher which cause circular import errors if they
# are placed here.


def debug(logger, msg):
    """Shorthand debug notation for publish() methods."""
    if logger is not None:
        logger.debug(msg)


class PassthroughStatusValue:
    """A wrapper to allow setting PackageUpload.status."""

    def __init__(self, value):
        self.value = value


def validate_status(self, attr, value):
    # Is the status wrapped in the special passthrough class?
    if isinstance(value, PassthroughStatusValue):
        return value.value

    if self._SO_creating:
        return value
    else:
        raise QueueStateWriteProtectedError(
            'Directly write on queue status is forbidden use the '
            'provided methods to set it.')


class PackageUploadQueue:

    implements(IPackageUploadQueue)

    def __init__(self, distroseries, status):
        self.distroseries = distroseries
        self.status = status


class PackageUpload(SQLBase):
    """A Queue item for the archive uploader."""

    implements(IPackageUpload)

    _defaultOrder = ['id']

    status = EnumCol(
        dbName='status', unique=False, notNull=True,
        default=PackageUploadStatus.NEW, schema=PackageUploadStatus,
        storm_validator=validate_status)

    date_created = UtcDateTimeCol(notNull=False, default=UTC_NOW)

    distroseries = ForeignKey(dbName="distroseries", foreignKey='DistroSeries')

    pocket = EnumCol(
        dbName='pocket', unique=False, notNull=True,
        schema=PackagePublishingPocket)

    changes_file_id = Int(name='changesfile')
    changesfile = Reference(changes_file_id, 'LibraryFileAlias.id')

    archive = ForeignKey(dbName="archive", foreignKey="Archive", notNull=True)

    signing_key = ForeignKey(
        foreignKey='GPGKey', dbName='signing_key', notNull=False)

    package_copy_job_id = Int(name='package_copy_job', allow_none=True)
    package_copy_job = Reference(package_copy_job_id, 'PackageCopyJob.id')

    searchable_names = StringCol(name='searchable_names', default='')
    searchable_versions = List(type=Unicode(), default_factory=list)

    # XXX julian 2007-05-06:
    # Sources should not be SQLMultipleJoin, there is only ever one
    # of each at most.

    # Join this table to the PackageUploadBuild and the
    # PackageUploadSource objects which are related.
    _sources = SQLMultipleJoin('PackageUploadSource',
                               joinColumn='packageupload')
    # Does not include source builds.
    _builds = SQLMultipleJoin('PackageUploadBuild',
                              joinColumn='packageupload')

    def __init__(self, *args, **kwargs):
        super(PackageUpload, self).__init__(*args, **kwargs)
        # searchable_{name,version}s are set for the other cases when
        # add{Source,Build,Custom} are called.
        if self.package_copy_job:
            self.addSearchableNames([self.package_copy_job.package_name])
            self.addSearchableVersions([self.package_copy_job.package_version])

    @cachedproperty
    def sources(self):
        return list(self._sources)

    def sourceFileUrls(self):
        """See `IPackageUpload`."""
        if self.contains_source:
            return [
                ProxiedLibraryFileAlias(file.libraryfile, self).http_url
                for file in self.sourcepackagerelease.files]
        else:
            return []

    @cachedproperty
    def builds(self):
        return list(self._builds)

    def binaryFileUrls(self):
        """See `IPackageUpload`."""
        return [
            ProxiedLibraryFileAlias(file.libraryfile, build.build).http_url
            for build in self.builds
            for bpr in build.build.binarypackages
            for file in bpr.files]

    @property
    def changes_file_url(self):
        if self.changesfile is not None:
            return ProxiedLibraryFileAlias(self.changesfile, self).http_url
        else:
            return None

    def getSourceBuild(self):
        #avoid circular import
        from lp.code.model.sourcepackagerecipebuild import (
            SourcePackageRecipeBuild)
        from lp.soyuz.model.sourcepackagerelease import SourcePackageRelease
        return Store.of(self).find(
            SourcePackageRecipeBuild,
            SourcePackageRecipeBuild.id ==
                SourcePackageRelease.source_package_recipe_build_id,
            SourcePackageRelease.id ==
            PackageUploadSource.sourcepackagereleaseID,
            PackageUploadSource.packageupload == self.id).one()

    # Also the custom files associated with the build.
    _customfiles = SQLMultipleJoin('PackageUploadCustom',
                                   joinColumn='packageupload')

    @cachedproperty
    def customfiles(self):
        return list(self._customfiles)

    @property
    def custom_file_urls(self):
        """See `IPackageUpload`."""
        return tuple(
            ProxiedLibraryFileAlias(file.libraryfilealias, self).http_url
            for file in self.customfiles)

    def customFileUrls(self):
        """See `IPackageUpload`."""
        return self.custom_file_urls

    def getBinaryProperties(self):
        """See `IPackageUpload`."""
        properties = list(chain.from_iterable(
            build.binaries for build in self.builds))
        for file in self.customfiles:
            properties.append({
                "name": file.libraryfilealias.filename,
                "customformat": file.customformat.title,
                })
        return properties

    def getFileByName(self, filename):
        """See `IPackageUpload`."""
        if (self.changesfile is not None and
            self.changesfile.filename == filename):
            return self.changesfile

        if self.sourcepackagerelease is not None:
            try:
                return self.sourcepackagerelease.getFileByName(filename)
            except NotFoundError:
                pass

        custom = Store.of(self).find(
            PackageUploadCustom,
            PackageUploadCustom.packageupload == self.id,
            LibraryFileAlias.id ==
                PackageUploadCustom.libraryfilealiasID,
            LibraryFileAlias.filename == filename).one()
        if custom is not None:
            return custom.libraryfilealias

        raise NotFoundError(filename)

    def setNew(self):
        """See `IPackageUpload`."""
        if self.status == PackageUploadStatus.NEW:
            raise QueueInconsistentStateError('Queue item already new')
        self.status = PassthroughStatusValue(PackageUploadStatus.NEW)

    def setUnapproved(self):
        """See `IPackageUpload`."""
        if self.status == PackageUploadStatus.UNAPPROVED:
            raise QueueInconsistentStateError('Queue item already unapproved')
        self.status = PassthroughStatusValue(PackageUploadStatus.UNAPPROVED)

    def setAccepted(self):
        """See `IPackageUpload`."""
        # Explode if something wrong like warty/RELEASE pass through
        # NascentUpload/UploadPolicies checks for 'ubuntu' main distro.
        assert self.archive.canModifySuite(self.distroseries, self.pocket), (
            "Not permitted acceptance in the %s pocket in a "
            "series in the '%s' state." % (
            self.pocket.name, self.distroseries.status.name))

        if self.status == PackageUploadStatus.ACCEPTED:
            raise QueueInconsistentStateError('Queue item already accepted')

        for source in self.sources:
            source.verifyBeforeAccept()
            # if something goes wrong we will raise an exception
            # (QueueSourceAcceptError) before setting any value.
            # Mask the error with state-machine default exception
            try:
                source.checkComponentAndSection()
            except QueueSourceAcceptError as info:
                raise QueueInconsistentStateError(info)

        self._checkForBinariesinDestinationArchive(
            [queue_build.build for queue_build in self.builds])
        for queue_build in self.builds:
            try:
                queue_build.checkComponentAndSection()
            except QueueBuildAcceptError as info:
                raise QueueInconsistentStateError(info)

        # if the previous checks applied and pass we do set the value
        self.status = PassthroughStatusValue(PackageUploadStatus.ACCEPTED)

    def _checkForBinariesinDestinationArchive(self, builds):
        """
        Check for existing binaries (in destination archive) for all binary
        uploads to be accepted.

        Before accepting binary uploads we check whether any of the binaries
        already exists in the destination archive and raise an exception
        (QueueInconsistentStateError) if this is the case.

        The only way to find pre-existing binaries is to match on binary
        package file names.
        """
        if len(builds) == 0:
            return

        # Collects the binary file names for all builds.
        inner_query = """
            SELECT DISTINCT lfa.filename
            FROM
                binarypackagefile bpf, binarypackagerelease bpr,
                libraryfilealias lfa
            WHERE
                bpr.build IN %s
                AND bpf.binarypackagerelease = bpr.id
                AND bpf.libraryfile = lfa.id
        """ % sqlvalues([build.id for build in builds])

        # Check whether any of the binary file names have already been
        # published in the destination archive.
        query = """
            SELECT DISTINCT lfa.filename
            FROM
                binarypackagefile bpf, binarypackagepublishinghistory bpph,
                distroarchseries das, distroseries ds, libraryfilealias lfa
            WHERE
                bpph.archive = %s
                AND bpph.distroarchseries = das.id
                AND bpph.dateremoved IS NULL
                AND das.distroseries = ds.id
                AND ds.distribution = %s
                AND bpph.binarypackagerelease = bpf.binarypackagerelease
                AND bpf.libraryfile = lfa.id
                AND lfa.filename IN (%%s)
        """ % sqlvalues(self.archive, self.distroseries.distribution)
        # Inject the inner query.
        query %= inner_query

        store = Store.of(self)
        result_set = store.execute(query)
        known_filenames = [row[0] for row in result_set.get_all()]

        # Do any of the files to be uploaded already exist in the destination
        # archive?
        if len(known_filenames) > 0:
            filename_list = "\n\t%s".join(
                [filename for filename in known_filenames])
            raise QueueInconsistentStateError(
                'The following files are already published in %s:\n%s' % (
                    self.archive.displayname, filename_list))

    def setDone(self):
        """See `IPackageUpload`."""
        if self.status == PackageUploadStatus.DONE:
            raise QueueInconsistentStateError('Queue item already done')
        self.status = PassthroughStatusValue(PackageUploadStatus.DONE)

    def setRejected(self):
        """See `IPackageUpload`."""
        if self.status == PackageUploadStatus.REJECTED:
            raise QueueInconsistentStateError('Queue item already rejected')
        self.status = PassthroughStatusValue(PackageUploadStatus.REJECTED)

    def _closeBugs(self, changesfile_path, logger=None):
        """Close bugs for a just-accepted source.

        :param changesfile_path: path to the context changesfile.
        :param logger: optional context Logger object (used on DEBUG level);

        It does not close bugs for PPA sources.
        """
        from lp.soyuz.scripts.processaccepted import close_bugs_for_queue_item

        if self.isPPA():
            debug(logger, "Not closing bugs for PPA source.")
            return

        debug(logger, "Closing bugs.")
        changesfile_object = open(changesfile_path, 'r')
        close_bugs_for_queue_item(
            self, changesfile_object=changesfile_object)
        changesfile_object.close()

    def _validateBuildsForSource(self, sourcepackagerelease, builds):
        """Check if the sourcepackagerelease generates at least one build.

        :raise NonBuildableSourceUploadError: when the uploaded source
            doesn't result in any builds in its targeted distroseries.
        """
        if len(builds) == 0 and self.isPPA():
            raise NonBuildableSourceUploadError(
                "Cannot build any of the architectures requested: %s" %
                sourcepackagerelease.architecturehintlist)

    def _giveKarma(self):
        """Assign karma as appropriate for an accepted upload."""
        # Give some karma to the uploader for source uploads only.
        if not bool(self.sources):
            return

        changed_by = self.sources[0].sourcepackagerelease.creator
        if self.signing_key is not None:
            uploader = self.signing_key.owner
        else:
            uploader = None

        if self.archive.is_ppa:
            main_karma_action = 'ppauploadaccepted'
        else:
            main_karma_action = 'distributionuploadaccepted'

        distribution = self.distroseries.distribution
        sourcepackagename = self.sources[
            0].sourcepackagerelease.sourcepackagename

        # The package creator always gets his karma.
        changed_by.assignKarma(
            main_karma_action, distribution=distribution,
            sourcepackagename=sourcepackagename)

        if self.archive.is_ppa:
            return

        # If a sponsor was involved, give him some too.
        if uploader is not None and changed_by != uploader:
            uploader.assignKarma(
                'sponsoruploadaccepted', distribution=distribution,
                sourcepackagename=sourcepackagename)

    def acceptFromUploader(self, changesfile_path, logger=None):
        """See `IPackageUpload`."""
        debug(logger, "Setting it to ACCEPTED")
        self.setAccepted()

        # If it is a pure-source upload we can further process it
        # in order to have a pending publishing record in place.
        # This change is based on discussions for bug #77853 and aims
        # to fix a deficiency on published file lookup system.
        if not self._isSingleSourceUpload():
            return

        debug(logger, "Creating PENDING publishing record.")
        [pub_source] = self.realiseUpload()
        pas_verify = BuildDaemonPackagesArchSpecific(
            config.builddmaster.root, self.distroseries)
        builds = pub_source.createMissingBuilds(
            pas_verify=pas_verify, logger=logger)
        self._validateBuildsForSource(pub_source.sourcepackagerelease, builds)
        self._closeBugs(changesfile_path, logger)
        self._giveKarma()

    def _acceptSyncFromQueue(self):
        """Accept a sync upload from the queue."""
        # Circular imports :(
        from lp.soyuz.model.packagecopyjob import PlainPackageCopyJob

        assert self.package_copy_job is not None, (
            "This method is for copy-job uploads only.")

        if self.status == PackageUploadStatus.REJECTED:
            raise QueueInconsistentStateError(
                "Can't resurrect rejected syncs")

        # Release the job hounds, Smithers.
        self.setAccepted()
        job = PlainPackageCopyJob.get(self.package_copy_job_id)
        job.resume()
        # The copy job will send emails as appropriate.  We don't
        # need to worry about closing bugs from syncs, although we
        # should probably give karma but that needs more work to
        # fix here.

    def _acceptNonSyncFromQueue(self, logger=None, dry_run=False):
        """Accept a "regular" upload from the queue.

        This is the normal case, for uploads that are not delayed and are not
        attached to package copy jobs.
        """
        from lp.soyuz.scripts.processaccepted import close_bugs_for_queue_item

        assert self.package_copy_job is None, (
            "This method is not for copy-job uploads.")
        assert self.changesfile is not None, (
            "Obsolete delayed copies can no longer be accepted. Repeat the "
            "copy operation instead.")

        self.setAccepted()

        changes_file_object = StringIO.StringIO(self.changesfile.read())
        # We explicitly allow unsigned uploads here since the .changes file
        # is pulled from the librarian which are stripped of their
        # signature just before being stored.
        self.notify(
            logger=logger, dry_run=dry_run,
            changes_file_object=changes_file_object)
        self.syncUpdate()

        # If this is a single source upload we can create the
        # publishing records now so that the user doesn't have to
        # wait for a publisher cycle (which calls process-accepted
        # to do this).
        if self._isSingleSourceUpload():
            [pub_source] = self.realiseUpload()
            builds = pub_source.createMissingBuilds()
            self._validateBuildsForSource(
                pub_source.sourcepackagerelease, builds)

        # When accepting packages, we must also check the changes file
        # for bugs to close automatically.
        close_bugs_for_queue_item(self)

        # Give some karma!
        self._giveKarma()

    def acceptFromQueue(self, logger=None, dry_run=False, user=None):
        """See `IPackageUpload`."""
        if self.package_copy_job is None:
            self._acceptNonSyncFromQueue(logger, dry_run)
        else:
            self._acceptSyncFromQueue()
        if bool(getFeatureFlag('auditor.enabled')):
            client = AuditorClient()
            client.send(self, 'packageupload-accepted', user)

    def rejectFromQueue(self, logger=None, dry_run=False, user=None):
        """See `IPackageUpload`."""
        self.setRejected()
        if self.package_copy_job is not None:
            # Circular imports :(
            from lp.soyuz.model.packagecopyjob import PlainPackageCopyJob
            job = PlainPackageCopyJob.get(self.package_copy_job_id)
            # Do the state transition dance.
            job.queue()
            job.start()
            job.fail()
            # This possibly should be sending a rejection email but I
            # don't think we need them for sync rejections.
            return

        if self.changesfile is None:
            changes_file_object = None
        else:
            changes_file_object = StringIO.StringIO(self.changesfile.read())
        # We allow unsigned uploads since they come from the librarian,
        # which are now stored unsigned.
        self.notify(
            logger=logger, dry_run=dry_run,
            changes_file_object=changes_file_object)
        self.syncUpdate()
        if bool(getFeatureFlag('auditor.enabled')):
            client = AuditorClient()
            client.send(self, 'packageupload-rejected', user)

    def _isSingleSourceUpload(self):
        """Return True if this upload contains only a single source."""
        return ((len(self.sources) == 1) and
                (not bool(self.builds)) and
                (not bool(self.customfiles)))

    # XXX cprov 2006-03-14: Following properties should be redesigned to
    # reduce the duplicated code.
    @cachedproperty
    def contains_source(self):
        """See `IPackageUpload`."""
        return bool(self.sources)

    @cachedproperty
    def contains_build(self):
        """See `IPackageUpload`."""
        return bool(self.builds)

    @cachedproperty
    def contains_copy(self):
        """See `IPackageUpload`."""
        return self.package_copy_job_id is not None

    @cachedproperty
    def from_build(self):
        return bool(self.builds) or self.getSourceBuild()

    @cachedproperty
    def _customFormats(self):
        """Return the custom upload formats contained in this upload."""
        return [custom.customformat for custom in self.customfiles]

    @cachedproperty
    def contains_installer(self):
        """See `IPackageUpload`."""
        return (PackageUploadCustomFormat.DEBIAN_INSTALLER
                in self._customFormats)

    @cachedproperty
    def contains_translation(self):
        """See `IPackageUpload`."""
        return (PackageUploadCustomFormat.ROSETTA_TRANSLATIONS
                in self._customFormats)

    @cachedproperty
    def contains_upgrader(self):
        """See `IPackageUpload`."""
        return PackageUploadCustomFormat.DIST_UPGRADER in self._customFormats

    @cachedproperty
    def contains_ddtp(self):
        """See `IPackageUpload`."""
        return PackageUploadCustomFormat.DDTP_TARBALL in self._customFormats

    @cachedproperty
    def contains_uefi(self):
        """See `IPackageUpload`."""
        return PackageUploadCustomFormat.UEFI in self._customFormats

    @property
    def package_name(self):
        """See `IPackageUpload`."""
        if self.package_copy_job_id is not None:
            return self.package_copy_job.package_name
        elif self.sourcepackagerelease is not None:
            return self.sourcepackagerelease.sourcepackagename.name
        else:
            return None

    @property
    def package_version(self):
        """See `IPackageUpload`."""
        if self.package_copy_job_id is not None:
            return self.package_copy_job.package_version
        elif self.sourcepackagerelease is not None:
            return self.sourcepackagerelease.version
        else:
            return None

    @property
    def component_name(self):
        """See `IPackageUpload`."""
        if self.package_copy_job_id is not None:
            return self.package_copy_job.component_name
        elif self.contains_source:
            return self.sourcepackagerelease.component.name
        else:
            return None

    @property
    def section_name(self):
        """See `IPackageUpload`."""
        if self.package_copy_job_id is not None:
            return self.package_copy_job.section_name
        elif self.contains_source:
            return self.sourcepackagerelease.section.name
        else:
            return None

    @cachedproperty
    def displayname(self):
        """See `IPackageUpload`."""
        names = []
        if self.contains_source or self.package_copy_job_id is not None:
            names.append(self.package_name)
        for queue_build in self.builds:
            names.append(queue_build.build.source_package_release.name)
        for queue_custom in self.customfiles:
            names.append(queue_custom.libraryfilealias.filename)
        # Make sure the list items have a whitespace separator so
        # that they can be wrapped in table cells in the UI.
        return ", ".join(names)

    @cachedproperty
    def displayarchs(self):
        """See `IPackageUpload`"""
        archs = []
        if self.package_copy_job_id is not None:
            archs.append('sync')
        if self.contains_source:
            archs.append('source')
        for queue_build in self.builds:
            archs.append(queue_build.build.distro_arch_series.architecturetag)
        for queue_custom in self.customfiles:
            archs.append(queue_custom.customformat.title)
        return ", ".join(archs)

    @cachedproperty
    def displayversion(self):
        """See `IPackageUpload`"""
        package_version = self.package_version
        if package_version is not None:
            return package_version
        elif self.customfiles:
            return '-'
        else:
            return None

    @cachedproperty
    def sourcepackagerelease(self):
        """See `IPackageUpload`."""
        if self.contains_source:
            return self.sources[0].sourcepackagerelease
        elif self.contains_build:
            return self.builds[0].build.source_package_release
        else:
            return None

    def realiseUpload(self, logger=None):
        """See `IPackageUpload`."""
        if self.package_copy_job is not None:
            # PCJs are "realised" in the job runner,
            # which creates publishing records using the packagecopier.
            # Because the process-accepted script calls realiseUpload for
            # any outstanding uploads in the ACCEPTED state we need to skip
            # them here.  The runner is also responsible for calling
            # setDone().
            return
        assert self.status == PackageUploadStatus.ACCEPTED, (
            "Can not publish a non-ACCEPTED queue record (%s)" % self.id)
        # Explode if something wrong like warty/RELEASE pass through
        # NascentUpload/UploadPolicies checks
        assert self.archive.canModifySuite(self.distroseries, self.pocket), (
            "Not permitted to publish to the %s pocket in a "
            "series in the '%s' state." % (
            self.pocket.name, self.distroseries.status.name))

        publishing_records = []
        # In realising an upload we first load all the sources into
        # the publishing tables, then the binaries, then we attempt
        # to publish the custom objects.
        for queue_source in self.sources:
            queue_source.verifyBeforePublish()
            publishing_records.append(queue_source.publish(logger))
        for queue_build in self.builds:
            publishing_records.extend(queue_build.publish(logger))
        for customfile in self.customfiles:
            try:
                customfile.publish(logger)
            except CustomUploadError as e:
                if logger is not None:
                    logger.error("Queue item ignored: %s" % e)
                    return []

        self.setDone()

        return publishing_records

    def _appendSearchables(self, existing, new):
        return sorted(filter(None, set(existing) | set(new)))

    def addSearchableNames(self, names):
        self.searchable_names = ' '.join(
            self._appendSearchables(self.searchable_names.split(' '), names))

    def addSearchableVersions(self, versions):
        self.searchable_versions = self._appendSearchables(
            self.searchable_versions, versions)

    def addSource(self, spr):
        """See `IPackageUpload`."""
        self.addSearchableNames([spr.name])
        self.addSearchableVersions([spr.version])
        pus = PackageUploadSource(
            packageupload=self, sourcepackagerelease=spr.id)
        Store.of(self).flush()
        del get_property_cache(self).sources
        return pus

    def addBuild(self, build):
        """See `IPackageUpload`."""
        names = [build.source_package_release.name]
        versions = []
        for bpr in build.binarypackages:
            names.append(bpr.name)
            versions.append(bpr.version)
        self.addSearchableNames(names)
        self.addSearchableVersions(versions)
        pub = PackageUploadBuild(packageupload=self, build=build.id)
        Store.of(self).flush()
        del get_property_cache(self).builds
        return pub

    def addCustom(self, library_file, custom_type):
        """See `IPackageUpload`."""
        self.addSearchableNames([library_file.filename])
        puc = PackageUploadCustom(
            packageupload=self, libraryfilealias=library_file.id,
            customformat=custom_type)
        Store.of(self).flush()
        del get_property_cache(self).customfiles
        return puc

    def isPPA(self):
        """See `IPackageUpload`."""
        return self.archive.is_ppa

    def _getChangesDict(self, changes_file_object=None):
        """Return a dictionary with changes file tags in it."""
        if changes_file_object is None:
            if self.changesfile is None:
                return {}, ''
            changes_file_object = self.changesfile
        changes_content = changes_file_object.read()

        # Rewind the file so that the next read starts at offset zero. Please
        # note that a LibraryFileAlias does not support seek operations.
        if hasattr(changes_file_object, "seek"):
            changes_file_object.seek(0)

        changes = parse_tagfile_content(changes_content)

        # Leaving the PGP signature on a package uploaded
        # leaves the possibility of someone hijacking the notification
        # and uploading to any archive as the signer.
        return changes, strip_pgp_signature(changes_content).splitlines(True)

    def findSourcePublication(self):
        """Find the `SourcePackagePublishingHistory` for this build."""
        first_build = self.builds[:1]
        if first_build:
            [first_build] = first_build
            return first_build.build._getLatestPublication()
        else:
            return None

    def findPersonToNotify(self):
        """Find the right person to notify about this upload."""
        spph = self.findSourcePublication()
        if spph and self.sourcepackagerelease.upload_archive != self.archive:
            # This is a build triggered by the syncing of a source
            # package.  Notify the person who requested the sync.
            return spph.creator
        elif self.signing_key:
            return self.signing_key.owner
        else:
            return None

    def notify(self, summary_text=None, changes_file_object=None,
               logger=None, dry_run=False):
        """See `IPackageUpload`."""
        status_action = {
            PackageUploadStatus.NEW: 'new',
            PackageUploadStatus.UNAPPROVED: 'unapproved',
            PackageUploadStatus.REJECTED: 'rejected',
            PackageUploadStatus.ACCEPTED: 'accepted',
            PackageUploadStatus.DONE: 'accepted',
            }
        changes, changes_lines = self._getChangesDict(changes_file_object)
        if changes_file_object is not None:
            changesfile_content = changes_file_object.read()
        else:
            changesfile_content = 'No changes file content available.'
        blamee = self.findPersonToNotify()
        notify(
            blamee, self.sourcepackagerelease, self.builds, self.customfiles,
            self.archive, self.distroseries, self.pocket, summary_text,
            changes, changesfile_content, changes_file_object,
            status_action[self.status], dry_run=dry_run, logger=logger)

    def _isPersonUploader(self, person):
        """Return True if person is an uploader to the package's distro."""
        debug(self.logger, "Attempting to decide if %s is an uploader." % (
            person.displayname))
        uploader = person.isUploader(self.distroseries.distribution)
        debug(self.logger, "Decision: %s" % uploader)
        return uploader

    @property
    def components(self):
        """See `IPackageUpload`."""
        existing_components = set()
        if self.contains_source:
            existing_components.add(self.sourcepackagerelease.component)
        else:
            # For builds we need to iterate through all its binaries
            # and collect each component.
            for build in self.builds:
                for binary in build.build.binarypackages:
                    existing_components.add(binary.component)
        return existing_components

    @cachedproperty
    def concrete_package_copy_job(self):
        """See `IPackageUpload`."""
        return getUtility(IPackageCopyJobSource).wrap(self.package_copy_job)

    def _nameToComponent(self, component):
        """Helper to convert a possible string component to IComponent."""
        try:
            if isinstance(component, basestring):
                component = getUtility(IComponentSet)[component]
            return component
        except NotFoundError:
            raise ComponentNotFound(component)

    def _nameToSection(self, section):
        """Helper to convert a possible string section to ISection."""
        try:
            if isinstance(section, basestring):
                section = getUtility(ISectionSet)[section]
            return section
        except NotFoundError:
            raise SectionNotFound(section)

    def _nameToPriority(self, priority):
        """Helper to convert a possible string priority to its enum."""
        try:
            if isinstance(priority, basestring):
                priority = name_priority_map[priority]
            return priority
        except KeyError:
            raise PriorityNotFound(priority)

    def _overrideSyncSource(self, new_component, new_section,
                            allowed_components):
        """Override source on the upload's `PackageCopyJob`, if any."""
        from lp.soyuz.adapters.overrides import SourceOverride

        if self.package_copy_job is None:
            return False

        copy_job = self.concrete_package_copy_job
        allowed_component_names = [
            component.name for component in allowed_components]
        if copy_job.component_name not in allowed_component_names:
            raise QueueAdminUnauthorizedError(
                "No rights to override from %s" % copy_job.component_name)
        copy_job.addSourceOverride(SourceOverride(
            copy_job.package_name, new_component, new_section))

        return True

    def _overrideNonSyncSource(self, new_component, new_section,
                               allowed_components):
        """Override sources on a source upload."""
        made_changes = False

        for source in self.sources:
            old_component = source.sourcepackagerelease.component
            if old_component not in allowed_components:
                # The old component is not in the list of allowed components
                # to override.
                raise QueueAdminUnauthorizedError(
                    "No rights to override from %s" % old_component.name)
            source.sourcepackagerelease.override(
                component=new_component, section=new_section)
            made_changes = True

        # We override our own archive too, as it is used to create
        # the SPPH during publish().
        if new_component is not None:
            distribution = self.distroseries.distribution
            self.archive = distribution.getArchiveByComponent(
                new_component.name)

        return made_changes

    def overrideSource(self, new_component=None, new_section=None,
                       allowed_components=None, user=None):
        """See `IPackageUpload`."""
        if new_component is None and new_section is None:
            # Nothing needs overriding, bail out.
            return False

        new_component = self._nameToComponent(new_component)
        new_section = self._nameToSection(new_section)

        if allowed_components is None and user is not None:
            # Get a list of components for which the user has rights to
            # override to or from.
            permission_set = getUtility(IArchivePermissionSet)
            permissions = permission_set.componentsForQueueAdmin(
                self.distroseries.main_archive, user)
            allowed_components = set(
                permission.component for permission in permissions)
        assert allowed_components is not None, (
            "Must provide allowed_components for non-webservice calls.")

        if new_component not in list(allowed_components) + [None]:
            raise QueueAdminUnauthorizedError(
                "No rights to override to %s" % new_component.name)

        return (
            self._overrideSyncSource(
                new_component, new_section, allowed_components) or
            self._overrideNonSyncSource(
                new_component, new_section, allowed_components))

    def _filterBinaryChanges(self, changes):
        """Process a binary changes mapping into a more convenient form."""
        changes_by_name = {}
        changes_for_all = None

        for change in changes:
            filtered_change = {}
            if change.get("component") is not None:
                filtered_change["component"] = self._nameToComponent(
                    change.get("component"))
            if change.get("section") is not None:
                filtered_change["section"] = self._nameToSection(
                    change.get("section"))
            if change.get("priority") is not None:
                filtered_change["priority"] = self._nameToPriority(
                    change.get("priority"))

            if "name" in change:
                changes_by_name[change["name"]] = filtered_change
            else:
                # Changes with no "name" item provide a default for all
                # binaries.
                changes_for_all = filtered_change

        return changes_by_name, changes_for_all

    def overrideBinaries(self, changes, allowed_components=None, user=None):
        """See `IPackageUpload`."""
        if not self.contains_build:
            return False

        if not changes:
            # Nothing needs overriding, bail out.
            return False

        if allowed_components is None and user is not None:
            # Get a list of components for which the user has rights to
            # override to or from.
            permission_set = getUtility(IArchivePermissionSet)
            permissions = permission_set.componentsForQueueAdmin(
                self.distroseries.main_archive, user)
            allowed_components = set(
                permission.component for permission in permissions)
        assert allowed_components is not None, (
            "Must provide allowed_components for non-webservice calls.")

        changes_by_name, changes_for_all = self._filterBinaryChanges(changes)

        new_components = set()
        for change in changes_by_name.values():
            if "component" in change:
                new_components.add(change["component"])
        if changes_for_all is not None and "component" in changes_for_all:
            new_components.add(changes_for_all["component"])
        new_components.discard(None)
        disallowed_components = sorted(
            component.name
            for component in new_components.difference(allowed_components))
        if disallowed_components:
            raise QueueAdminUnauthorizedError(
                "No rights to override to %s" %
                ", ".join(disallowed_components))

        made_changes = False
        for build in self.builds:
            # See if the new component requires a new archive on the build.
            for component in new_components:
                distroarchseries = build.build.distro_arch_series
                distribution = distroarchseries.distroseries.distribution
                new_archive = distribution.getArchiveByComponent(
                    component.name)
                if new_archive != build.build.archive:
                    raise QueueInconsistentStateError(
                        "Overriding component to '%s' failed because it "
                        "would require a new archive." % component.name)

            for binarypackage in build.build.binarypackages:
                change = changes_by_name.get(
                    binarypackage.name, changes_for_all)
                if change:
                    if binarypackage.component not in allowed_components:
                        # The old component is not in the list of allowed
                        # components to override.
                        raise QueueAdminUnauthorizedError(
                            "No rights to override from %s" %
                            binarypackage.component.name)
                    binarypackage.override(**change)
                    made_changes = True

        return made_changes


class PackageUploadBuild(SQLBase):
    """A Queue item's related builds."""
    implements(IPackageUploadBuild)

    _defaultOrder = ['id']

    packageupload = ForeignKey(
        dbName='packageupload',
        foreignKey='PackageUpload')

    build = ForeignKey(dbName='build', foreignKey='BinaryPackageBuild')

    @property
    def binaries(self):
        """See `IPackageUploadBuild`."""
        for binary in self.build.binarypackages:
            yield binary.properties

    def checkComponentAndSection(self):
        """See `IPackageUploadBuild`."""
        distroseries = self.packageupload.distroseries
        is_ppa = self.packageupload.archive.is_ppa

        for binary in self.build.binarypackages:
            if (not is_ppa and
                binary.component not in distroseries.upload_components):
                # Only complain about non-PPA uploads.
                raise QueueBuildAcceptError(
                    'Component "%s" is not allowed in %s'
                    % (binary.component.name, distroseries.name))
            # At this point (uploads are already processed) sections are
            # guaranteed to exist in the DB. We don't care if sections are
            # not official.
            pass

    def publish(self, logger=None):
        """See `IPackageUploadBuild`."""
        # Determine the build's architecturetag
        build_archtag = self.build.distro_arch_series.architecturetag
        distroseries = self.packageupload.distroseries
        debug(logger, "Publishing build to %s/%s/%s" % (
            distroseries.distribution.name, distroseries.name,
            build_archtag))

        # First up, publish everything in this build into that dar.
        published_binaries = []
        for binary in self.build.binarypackages:
            debug(
                logger, "... %s/%s (Arch %s)" % (
                binary.binarypackagename.name,
                binary.version,
                'Specific' if binary.architecturespecific else 'Independent',
                ))
            published_binaries.extend(
                getUtility(IPublishingSet).publishBinary(
                    archive=self.packageupload.archive,
                    binarypackagerelease=binary,
                    distroseries=distroseries,
                    component=binary.component,
                    section=binary.section,
                    priority=binary.priority,
                    pocket=self.packageupload.pocket))
        return published_binaries


class PackageUploadSource(SQLBase):
    """A Queue item's related sourcepackagereleases."""

    implements(IPackageUploadSource)

    _defaultOrder = ['id']

    packageupload = ForeignKey(
        dbName='packageupload',
        foreignKey='PackageUpload')

    sourcepackagerelease = ForeignKey(
        dbName='sourcepackagerelease',
        foreignKey='SourcePackageRelease')

    def getSourceAncestryForDiffs(self):
        """See `IPackageUploadSource`."""
        primary_archive = self.packageupload.distroseries.main_archive
        release_pocket = PackagePublishingPocket.RELEASE
        current_distroseries = self.packageupload.distroseries
        ancestry_locations = [
            (self.packageupload.archive, current_distroseries,
             self.packageupload.pocket),
            (primary_archive, current_distroseries, release_pocket),
            (primary_archive, None, release_pocket),
            ]

        for archive, distroseries, pocket in ancestry_locations:
            ancestries = archive.getPublishedSources(
                name=self.sourcepackagerelease.name,
                distroseries=distroseries, pocket=pocket,
                exact_match=True)
            try:
                return ancestries[0]
            except IndexError:
                pass

        return None

    def verifyBeforeAccept(self):
        """See `IPackageUploadSource`."""
        # Check for duplicate source version across all distroseries.
        conflict = getUtility(IPackageUploadSet).findSourceUpload(
            self.sourcepackagerelease.name,
            self.sourcepackagerelease.version,
            self.packageupload.archive,
            self.packageupload.distroseries.distribution)

        if conflict is not None:
            raise QueueInconsistentStateError(
                "The source %s is already accepted in %s/%s and you "
                "cannot upload the same version within the same "
                "distribution. You have to modify the source version "
                "and re-upload." % (
                    self.sourcepackagerelease.title,
                    conflict.distroseries.distribution.name,
                    conflict.distroseries.name))

    def verifyBeforePublish(self):
        """See `IPackageUploadSource`."""
        # Check for duplicate filenames currently present in the archive.
        for source_file in self.sourcepackagerelease.files:
            try:
                published_file = self.packageupload.archive.getFileByName(
                    source_file.libraryfile.filename)
            except NotFoundError:
                # NEW files are *OK*.
                continue

            filename = source_file.libraryfile.filename
            proposed_sha1 = source_file.libraryfile.content.sha1
            published_sha1 = published_file.content.sha1

            # Multiple orig(s) with the same content are fine.
            if source_file.is_orig:
                if proposed_sha1 == published_sha1:
                    continue
                raise QueueInconsistentStateError(
                    '%s is already published in archive for %s with a '
                    'different SHA1 hash (%s != %s)' % (
                    filename, self.packageupload.distroseries.name,
                    proposed_sha1, published_sha1))

            # Any dsc(s), targz(s) and diff(s) already present
            # are a very big problem.
            raise QueueInconsistentStateError(
                '%s is already published in archive for %s' % (
                filename, self.packageupload.distroseries.name))

    def checkComponentAndSection(self):
        """See `IPackageUploadSource`."""
        distroseries = self.packageupload.distroseries
        component = self.sourcepackagerelease.component

        if (not self.packageupload.archive.is_ppa and
            component not in distroseries.upload_components):
            # Only complain about non-PPA uploads.
            raise QueueSourceAcceptError(
                'Component "%s" is not allowed in %s' % (component.name,
                                                         distroseries.name))

        # At this point (uploads are already processed) sections are
        # guaranteed to exist in the DB. We don't care if sections are
        # not official.
        pass

    def publish(self, logger=None):
        """See `IPackageUploadSource`."""
        # Publish myself in the distroseries pointed at by my queue item.
        debug(logger, "Publishing source %s/%s to %s/%s in the %s archive" % (
            self.sourcepackagerelease.name,
            self.sourcepackagerelease.version,
            self.packageupload.distroseries.distribution.name,
            self.packageupload.distroseries.name,
            self.packageupload.archive.name))

        return getUtility(IPublishingSet).newSourcePublication(
            archive=self.packageupload.archive,
            sourcepackagerelease=self.sourcepackagerelease,
            distroseries=self.packageupload.distroseries,
            component=self.sourcepackagerelease.component,
            section=self.sourcepackagerelease.section,
            pocket=self.packageupload.pocket,
            packageupload=self.packageupload)


class PackageUploadCustom(SQLBase):
    """A Queue item's related custom format uploads."""
    implements(IPackageUploadCustom)

    _defaultOrder = ['id']

    packageupload = ForeignKey(
        dbName='packageupload', foreignKey='PackageUpload')

    customformat = EnumCol(
        dbName='customformat', unique=False, notNull=True,
        schema=PackageUploadCustomFormat)

    libraryfilealias = ForeignKey(
        dbName='libraryfilealias', foreignKey="LibraryFileAlias", notNull=True)

    def publish(self, logger=None):
        """See `IPackageUploadCustom`."""
        # This is a marker as per the comment in lib/lp/soyuz/enums.py:
        ##CUSTOMFORMAT##
        # Essentially, if you alter anything to do with what custom formats
        # are, what their tags are, or anything along those lines, you should
        # grep for the marker in the source tree and fix it up in every place
        # so marked.
        debug(logger, "Publishing custom %s to %s/%s" % (
            self.packageupload.displayname,
            self.packageupload.distroseries.distribution.name,
            self.packageupload.distroseries.name))

        self.publisher_dispatch[self.customformat](self, logger)

    def temp_filename(self):
        """See `IPackageUploadCustom`."""
        temp_dir = tempfile.mkdtemp()
        temp_file_name = os.path.join(
            temp_dir, self.libraryfilealias.filename)
        temp_file = file(temp_file_name, "wb")
        self.libraryfilealias.open()
        copy_and_close(self.libraryfilealias, temp_file)
        return temp_file_name

    def _publishCustom(self, action_method, logger=None):
        """Publish custom formats.

        Publish Either an installer, an upgrader or a ddtp upload using the
        supplied action method.
        """
        temp_filename = self.temp_filename()
        suite = self.packageupload.distroseries.getSuite(
            self.packageupload.pocket)
        try:
            # See the XXX near the import for getPubConfig.
            archive_config = getPubConfig(self.packageupload.archive)
            action_method(archive_config, temp_filename, suite, logger=logger)
        finally:
            shutil.rmtree(os.path.dirname(temp_filename))

    def publishDebianInstaller(self, logger=None):
        """See `IPackageUploadCustom`."""
        # XXX cprov 2005-03-03: We need to use the Zope Component Lookup
        # to instantiate the object in question and avoid circular imports
        from lp.archivepublisher.debian_installer import (
            process_debian_installer)

        self._publishCustom(process_debian_installer, logger=logger)

    def publishDistUpgrader(self, logger=None):
        """See `IPackageUploadCustom`."""
        # XXX cprov 2005-03-03: We need to use the Zope Component Lookup
        # to instantiate the object in question and avoid circular imports
        from lp.archivepublisher.dist_upgrader import process_dist_upgrader

        self._publishCustom(process_dist_upgrader, logger=logger)

    def publishDdtpTarball(self, logger=None):
        """See `IPackageUploadCustom`."""
        # XXX cprov 2005-03-03: We need to use the Zope Component Lookup
        # to instantiate the object in question and avoid circular imports
        from lp.archivepublisher.ddtp_tarball import process_ddtp_tarball

        self._publishCustom(process_ddtp_tarball, logger=logger)

    def publishRosettaTranslations(self, logger=None):
        """See `IPackageUploadCustom`."""
        sourcepackagerelease = self.packageupload.sourcepackagerelease

        # Ignore translations not with main distribution purposes.
        if self.packageupload.archive.purpose not in MAIN_ARCHIVE_PURPOSES:
            debug(logger,
                  "Skipping translations since its purpose is not "
                  "in MAIN_ARCHIVE_PURPOSES.")
            return

        # If the distroseries is 11.10 (oneiric) or later, the valid names
        # check is not required.  (See bug 788685.)
        distroseries = sourcepackagerelease.upload_distroseries
        do_names_check = Version(distroseries.version) < Version('11.10')

        valid_pockets = (
            PackagePublishingPocket.RELEASE, PackagePublishingPocket.SECURITY,
            PackagePublishingPocket.UPDATES, PackagePublishingPocket.PROPOSED)
        valid_components = ('main', 'restricted')
        if (self.packageupload.pocket not in valid_pockets or
            (do_names_check and
            sourcepackagerelease.component.name not in valid_components)):
            # XXX: CarlosPerelloMarin 2006-02-16 bug=31665:
            # This should be implemented using a more general rule to accept
            # different policies depending on the distribution.
            # Ubuntu's MOTU told us that they are not able to handle
            # translations like we do in main. We are going to import only
            # packages in main.
            return

        # Set the importer to package creator.
        importer = sourcepackagerelease.creator

        # Attach the translation tarball. It's always published.
        try:
            sourcepackagerelease.attachTranslationFiles(
                self.libraryfilealias, True, importer=importer)
        except DownloadFailed:
            if logger is not None:
                debug(logger, "Unable to fetch %s to import it into Rosetta" %
                    self.libraryfilealias.http_url)

    def publishStaticTranslations(self, logger=None):
        """See `IPackageUploadCustom`."""
        # Static translations are not published.  Currently, they're
        # only exposed via webservice methods so that third parties can
        # retrieve them from the librarian.
        debug(logger, "Skipping publishing of static translations.")
        return

    def publishMetaData(self, logger=None):
        """See `IPackageUploadCustom`."""
        # In the future this could use the existing custom upload file
        # processing which deals with versioning, etc., but that's too
        # complicated for our needs right now.  Also, the existing code
        # assumes that everything is a tarball and tries to unpack it.

        archive = self.packageupload.archive
        # See the XXX near the import for getPubConfig.
        archive_config = getPubConfig(archive)
        dest_file = os.path.join(
            archive_config.metaroot, self.libraryfilealias.filename)
        if not os.path.isdir(archive_config.metaroot):
            os.makedirs(archive_config.metaroot, 0755)

        # At this point we now have a directory of the format:
        # <person_name>/meta/<ppa_name>
        # We're ready to copy the file out of the librarian into it.

        file_obj = file(dest_file, "wb")
        self.libraryfilealias.open()
        copy_and_close(self.libraryfilealias, file_obj)

    def publishUefi(self, logger=None):
        """See `IPackageUploadCustom`."""
        # XXX cprov 2005-03-03: We need to use the Zope Component Lookup
        # to instantiate the object in question and avoid circular imports
        from lp.archivepublisher.uefi import process_uefi

        self._publishCustom(process_uefi, logger=logger)

    publisher_dispatch = {
        PackageUploadCustomFormat.DEBIAN_INSTALLER: publishDebianInstaller,
        PackageUploadCustomFormat.ROSETTA_TRANSLATIONS:
            publishRosettaTranslations,
        PackageUploadCustomFormat.DIST_UPGRADER: publishDistUpgrader,
        PackageUploadCustomFormat.DDTP_TARBALL: publishDdtpTarball,
        PackageUploadCustomFormat.STATIC_TRANSLATIONS:
            publishStaticTranslations,
        PackageUploadCustomFormat.META_DATA: publishMetaData,
        PackageUploadCustomFormat.UEFI: publishUefi,
        }

    # publisher_dispatch must have an entry for each value of
    # PackageUploadCustomFormat.
    assert len(publisher_dispatch) == len(PackageUploadCustomFormat)


class PackageUploadSet:
    """See `IPackageUploadSet`"""
    implements(IPackageUploadSet)

    def __iter__(self):
        """See `IPackageUploadSet`."""
        return iter(PackageUpload.select())

    def __getitem__(self, queue_id):
        """See `IPackageUploadSet`."""
        try:
            return PackageUpload.get(queue_id)
        except SQLObjectNotFound:
            raise NotFoundError(queue_id)

    def get(self, queue_id):
        """See `IPackageUploadSet`."""
        try:
            return PackageUpload.get(queue_id)
        except SQLObjectNotFound:
            raise NotFoundError(queue_id)

    def findSourceUpload(self, name, version, archive, distribution):
        """See `IPackageUploadSet`."""
        # Avoiding circular imports.
        from lp.registry.model.distroseries import DistroSeries
        from lp.soyuz.model.sourcepackagerelease import SourcePackageRelease

        store = IMasterStore(PackageUpload)
        origin = (
            PackageUpload,
            Join(DistroSeries,
                 DistroSeries.id == PackageUpload.distroseriesID),
            Join(PackageUploadSource,
                 PackageUploadSource.packageuploadID == PackageUpload.id),
            Join(SourcePackageRelease,
                 SourcePackageRelease.id ==
                     PackageUploadSource.sourcepackagereleaseID),
            Join(SourcePackageName,
                 SourcePackageName.id ==
                     SourcePackageRelease.sourcepackagenameID),
            )

        approved_status = (
            PackageUploadStatus.ACCEPTED,
            PackageUploadStatus.DONE,
            )
        conflicts = store.using(*origin).find(
            PackageUpload,
            PackageUpload.status.is_in(approved_status),
            PackageUpload.archive == archive,
            DistroSeries.distribution == distribution,
            SourcePackageRelease.version == version,
            SourcePackageName.name == name)

        return conflicts.one()

    def getBuildsForSources(self, distroseries, status=None, pockets=None,
                            names=None):
        """See `IPackageUploadSet`."""
        # Avoiding circular imports.
        from lp.soyuz.model.binarypackagebuild import BinaryPackageBuild
        from lp.soyuz.model.sourcepackagerelease import SourcePackageRelease

        archives = distroseries.distribution.getArchiveIDList()
        clauses = [
            PackageUpload.distroseries == distroseries,
            PackageUpload.archiveID.is_in(archives),
            PackageUploadBuild.packageuploadID == PackageUpload.id,
            ]

        if status is not None:
            clauses.append(PackageUpload.status.is_in(status))
        if pockets is not None:
            clauses.append(PackageUpload.pocket.is_in(pockets))
        if names is not None:
            clauses.extend([
                BinaryPackageBuild.id == PackageUploadBuild.buildID,
                BinaryPackageBuild.source_package_release ==
                    SourcePackageRelease.id,
                SourcePackageRelease.sourcepackagename ==
                    SourcePackageName.id,
                SourcePackageName.name.is_in(names),
                ])

        store = IStore(PackageUpload)
        return store.find(PackageUpload, *clauses)

    def count(self, status=None, distroseries=None, pocket=None):
        """See `IPackageUploadSet`."""
        clauses = []
        if status:
            clauses.append("status=%s" % sqlvalues(status))

        if distroseries:
            clauses.append("distroseries=%s" % sqlvalues(distroseries))

        if pocket:
            clauses.append("pocket=%s" % sqlvalues(pocket))

        query = " AND ".join(clauses)
        return PackageUpload.select(query).count()

    def getAll(self, distroseries, created_since_date=None, status=None,
               archive=None, pocket=None, custom_type=None, name=None,
               version=None, exact_match=False):
        """See `IPackageUploadSet`."""
        store = Store.of(distroseries)

        def dbitem_tuple(item_or_list):
            if not isinstance(item_or_list, list):
                return (item_or_list,)
            else:
                return tuple(item_or_list)

        joins = [PackageUpload]
        conditions = []

        if created_since_date is not None:
            conditions.append(PackageUpload.date_created > created_since_date)

        if status is not None:
            status = dbitem_tuple(status)
            conditions.append(PackageUpload.status.is_in(status))

        archives = distroseries.distribution.getArchiveIDList(archive)
        conditions.append(PackageUpload.archiveID.is_in(archives))

        if pocket is not None:
            pocket = dbitem_tuple(pocket)
            conditions.append(PackageUpload.pocket.is_in(pocket))

        if custom_type is not None:
            custom_type = dbitem_tuple(custom_type)
            joins.append(Join(PackageUploadCustom, And(
                PackageUpload.id == PackageUploadCustom.packageuploadID,
                PackageUploadCustom.customformat.is_in(custom_type))))

        if name:
            # Escape special characters, namely backslashes and single quotes.
            name = name.replace('\\', '\\\\')
            name = name.replace("'", "\\'")
            name = "'%s'" % name
            if not exact_match:
                name += ':*'
            conditions.append(
                SQL("searchable_names::tsvector @@ ?", params=(name,)))

        if version:
            conditions.append(
                ArrayContains(PackageUpload.searchable_versions,
                    Array(version)))

        query = store.using(*joins).find(
            PackageUpload, PackageUpload.distroseries == distroseries,
            *conditions).order_by(Desc(PackageUpload.id)).config(distinct=True)

        def preload_hook(rows):
            puses = load_referencing(
                PackageUploadSource, rows, ["packageuploadID"])
            pubs = load_referencing(
                PackageUploadBuild, rows, ["packageuploadID"])
            pucs = load_referencing(
                PackageUploadCustom, rows, ["packageuploadID"])

            for pu in rows:
                cache = get_property_cache(pu)
                cache.sources = []
                cache.builds = []
                cache.customfiles = []
            prefill_packageupload_caches(rows, puses, pubs, pucs)

        return DecoratedResultSet(query, pre_iter_hook=preload_hook)

    def getBuildByBuildIDs(self, build_ids):
        """See `IPackageUploadSet`."""
        if build_ids is None or len(build_ids) == 0:
            return []
        return PackageUploadBuild.select("""
            PackageUploadBuild.build IN %s
            """ % sqlvalues(build_ids))

    def getSourceBySourcePackageReleaseIDs(self, spr_ids):
        """See `IPackageUploadSet`."""
        if spr_ids is None or len(spr_ids) == 0:
            return []
        return PackageUploadSource.select("""
            PackageUploadSource.sourcepackagerelease IN %s
            """ % sqlvalues(spr_ids))

    def getByPackageCopyJobIDs(self, pcj_ids):
        """See `IPackageUploadSet`."""
        if pcj_ids is None or len(pcj_ids) == 0:
            return EmptyResultSet()

        return IStore(PackageUpload).find(
            PackageUpload,
            PackageUpload.package_copy_job_id.is_in(pcj_ids))

def prefill_packageupload_caches(uploads, puses, pubs, pucs):
    # Circular imports.
    from lp.soyuz.model.archive import Archive
    from lp.soyuz.model.binarypackagebuild import BinaryPackageBuild
    from lp.soyuz.model.publishing import SourcePackagePublishingHistory
    from lp.soyuz.model.sourcepackagerelease import SourcePackageRelease
    for pus in puses:
        get_property_cache(pus.packageupload).sources.append(pus)
    for pub in pubs:
        get_property_cache(pub.packageupload).builds.append(pub)
    for puc in pucs:
        get_property_cache(puc.packageupload).customfiles.append(puc)
    source_sprs = load_related(
        SourcePackageRelease, puses, ['sourcepackagereleaseID'])
    bpbs = load_related(BinaryPackageBuild, pubs, ['buildID'])
    load_related(DistroArchSeries, bpbs, ['distro_arch_series_id'])
    binary_sprs = load_related(
        SourcePackageRelease, bpbs, ['source_package_release_id'])
    sprs = source_sprs + binary_sprs
    load_related(SourcePackageName, sprs, ['sourcepackagenameID'])
    load_related(LibraryFileAlias, uploads, ['changes_file_id'])
    publications = load_referencing(
        SourcePackagePublishingHistory, sprs, ['sourcepackagereleaseID'])
    load_related(Archive, publications, ['archiveID'])
    for spr in sprs:
        get_property_cache(spr).published_archives = []
    for publication in publications:
        spr = get_property_cache(publication.sourcepackagerelease)
        spr.published_archives.append(publication.archive)
    return sprs<|MERGE_RESOLUTION|>--- conflicted
+++ resolved
@@ -116,12 +116,7 @@
     QueueStateWriteProtectedError,
     )
 from lp.soyuz.interfaces.section import ISectionSet
-<<<<<<< HEAD
-from lp.soyuz.model.binarypackagename import BinaryPackageName
-from lp.soyuz.model.binarypackagerelease import BinaryPackageRelease
 from lp.soyuz.model.distroarchseries import DistroArchSeries
-=======
->>>>>>> a124fb4c
 from lp.soyuz.pas import BuildDaemonPackagesArchSpecific
 
 # There are imports below in PackageUploadCustom for various bits
