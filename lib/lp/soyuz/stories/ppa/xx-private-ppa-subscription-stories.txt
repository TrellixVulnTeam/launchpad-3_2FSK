= PPA Subscription Stories =

The owner or admin of a private PPA can add subscribers - people
or teams - to the private archive. This will enable subscribers to obtain
a custom sources.list entry and access the repository.

The owner or admin of a private archive can also edit or cancel
subscribers related to the archive.

== Setup Helpers ==

Just so the definition of these helpers doesn't get in the way of the
story text, define them here.

First create a helper function for printing the archive subscriptions
of a person:

    >>> def print_subscriptions_for_person(contents):
    ...     subscriptions = find_tags_by_class(contents,
    ...                                        'archive-subscription-row')
    ...     for subscription in subscriptions:
    ...         print extract_text(subscription)

== Story: An archive owner can add a subscription for a private archive ==

 * As a software developer who plans to release some private software
 * I want to add certain users or teams as subscribers of my PPA
 * So that they can download my software.

=== Scenario 1: A user is added as a subscriber ===

Given a private PPA for Celso,

    >>> admin_browser.open("http://launchpad.dev/~cprov/+archive/ppa")
    >>> admin_browser.getLink("Administer archive").click()
    >>> admin_browser.getControl(name="field.private").value = True
    >>> admin_browser.getControl(name="field.buildd_secret").value = "secret"
    >>> admin_browser.getControl("Save").click()

and a browser for Celso currently navigated to the Manage Subscriptions page,

    >>> cprov_browser = setupBrowser(
    ...     auth="Basic celso.providelo@canonical.com:cprov")
    >>> cprov_browser.open(
    ...     "http://launchpad.dev/~cprov/+archive/ppa/+subscriptions")

and a client of Celso's who has a launchpad name of 'joesmith'

    >>> login('foo.bar@canonical.com')
    >>> client = factory.makePerson(name="joesmith", displayname="Joe Smith",
    ...     password="test", email="joe@example.com")
    >>> logout()

When Celso fills in the form with 'joesmith' as the subscriber, a blank subscription expiry, a description of "Joe is my friend" and clicks on the "Add subscriber" button,

    >>> cprov_browser.getControl(name='field.subscriber').value = 'joesmith'
    >>> cprov_browser.getControl(
    ...     name='field.description').value = "Joe is my friend"
    >>> cprov_browser.getControl(name="field.actions.add").click()

then he is redirected to the subscribers page and the new subscription
is displayed with a notification about the new subscriber.

Create a helper function to print subscriptions:
    >>> def print_archive_subscriptions(contents):
    ...     subscriptions = find_tags_by_class(contents,
    ...                                        'archive_subscriber_row')
    ...     for subscription in subscriptions:
    ...         print extract_text(subscription)

    >>> print_archive_subscriptions(cprov_browser.contents)
    Name                Expires     Comment
    Joe Smith                       Joe is my friend    Edit/Cancel

    >>> for msg in get_feedback_messages(cprov_browser.contents):
    ...     print msg
    You have granted access for Joe Smith to install software from
    PPA for Celso Providelo. Joe Smith will be notified of the
    access via email.


=== Scenario 2: A team is added as a subscriber ===

Given a private PPA for Celso and a browser for Celso currently navigated
to the Manage Subscriptions page, when Celso fills in the form with the
'launchpad' team as the subscriber, an expiry date of '2200-08-01',
a description of "Launchpad developer access." and clicks on the
"Add subscriber" button,

    >>> cprov_browser.open(
    ...     "http://launchpad.dev/~cprov/+archive/ppa/+subscriptions")
    >>> cprov_browser.getControl(name='field.subscriber').value = 'launchpad'
    >>> cprov_browser.getControl(
    ...     name='field.date_expires').value = '2200-08-01'
    >>> cprov_browser.getControl(
    ...     name='field.description').value = "Launchpad developer access."
    >>> cprov_browser.getControl(name="field.actions.add").click()

then Celso is redirected to the subscribers page, the new subscription
for the launchpad team is displayed as well as a notification about the
new subscriber.

    >>> print_archive_subscriptions(cprov_browser.contents)
    Name                    Expires       Comment
    Launchpad Developers    2200-08-01    Launchpad developer access.
    ...

    >>> for msg in get_feedback_messages(cprov_browser.contents):
    ...     print msg
    You have granted access for Launchpad Developers to install software
    from PPA for Celso Providelo. Members of Launchpad Developers
    will be notified of the access via email.

== Story 2: An owner edits a subscription for his private archive ==

 * As a software developer who has released some private software
 * I want to edit subscriptions to my private PPA
 * So that I can adjust who can download my software.

=== Scenario 1: Adjusting the details of a subscription ===

Given a private PPA for Celso, a subscription to Celso's private PPA
for the Launchpad Developers team and a browser for Celso currently
navigated to the Manage Subscriptions page,

    >>> cprov_browser.open(
    ...     "http://launchpad.dev/~cprov/+archive/ppa/+subscriptions")

when Celso clicks 'Edit/Cancel' for the Launchpad Developers subscription,
modifies the description field and clicks Update,

    >>> cprov_browser.getLink(
    ...     url='/~cprov/+archive/ppa/+subscriptions/launchpad/+edit').click()
    >>> cprov_browser.getControl(name="field.description").value = (
    ...     "a different description")
    >>> cprov_browser.getControl(name="field.actions.update").click()

then the browser is redirected back to the subscriptions page, the updated subscription for the launchpad team is displayed as well as a notification
about the update.

    >>> print cprov_browser.url
    http://launchpad.dev/~cprov/+archive/ppa/+subscriptions
    >>> print_archive_subscriptions(cprov_browser.contents)
    Name                    Expires       Comment
    Launchpad Developers    2200-08-01    a different description
    ...
    >>> for msg in get_feedback_messages(cprov_browser.contents):
    ...     print msg
    The access for Launchpad Developers has been updated.

=== Scenario 2: Canceling a subscription ===

Given a private PPA for Celso, a subscription to Celso's private PPA for
the Launchpad Developers team and a browser for Celso currently navigated
to the Manage Subscriptions page,

    >>> cprov_browser.open(
    ...     "http://launchpad.dev/~cprov/+archive/ppa/+subscriptions")

when Celso clicks 'Edit/Cancel' for the Launchpad Developers subscription
and clicks Cancel,

    >>> cprov_browser.getLink(
    ...     url='/~cprov/+archive/ppa/+subscriptions/launchpad/+edit').click()
    >>> cprov_browser.getControl(name="field.actions.cancel").click()

then the browser is redirected back to the subscriptions page, the canceled
subscription is no longer displayed and a notification about the
cancellation is displayed.

    >>> print cprov_browser.url
    http://launchpad.dev/~cprov/+archive/ppa/+subscriptions
    >>> print_archive_subscriptions(cprov_browser.contents)
    Name                    Expires       Comment
    Joe Smith                             Joe is my friend    Edit/Cancel

    >>> for msg in get_feedback_messages(cprov_browser.contents):
    ...     print msg
    You have cancelled Launchpad Developers's subscription to PPA
    for Celso Providelo.


== Story 3: A subscriber activates a subscription ==

 * As a user of Celso's software,
 * I want to obtain a private sources.list entry
 * So that I can download and get updates for the software in
   Celso's private PPA.

=== Scenario 1: A user activates a personal subscription ===

Given a subscription for Celso's private PPA for Joe Smith, when
Joe visits his profile and clicks 'View your private PPA subscriptions'
then he'll see a list of his current subscriptions.

    >>> joe_browser = setupBrowser(auth="Basic joe@example.com:test")
    >>> joe_browser.open("http://launchpad.dev/~joesmith")
    >>> joe_browser.getLink('View your private PPA subscriptions').click()
    >>> print_subscriptions_for_person(joe_browser.contents)
    Archive
    PPA for Celso Providelo            View

When Joe clicks on the View button for Celso's PPA then the
details of the subscription are displayed with the newly created
access details.

    >>> joe_browser.getControl(name="activate").click()
    >>> sources_list = find_tag_by_id(joe_browser.contents, 'sources_list')
    >>> print(extract_text(sources_list))
    Custom sources.list entries
    ...
    deb http://joesmith:...@private-ppa.launchpad.dev/cprov/ppa/ubuntu
<<<<<<< HEAD
        YOUR_UBUNTU_VERSION_HERE main #Personal subscription of Joe Smith
        to PPA for Celso Providelo
    deb-src http://joesmith:...@private-ppa.launchpad.dev/cprov/ppa/ubuntu
        YOUR_UBUNTU_VERSION_HERE main #Personal subscription of Joe Smith
        to PPA for Celso Providelo
    ...
=======
        breezy-autotest main #Personal access of Joe Smith to PPA
        for Celso Providelo
    deb-src http://joesmith:...@private-ppa.launchpad.dev/cprov/ppa/ubuntu
        breezy-autotest main #Personal access of Joe Smith to PPA
        for Celso Providelo
>>>>>>> db572f14

When Joe navigates back to his current archive subscriptions then the list of
subscriptions reflects the confirmed subscription, providing a normal
link to view the details.

    >>> joe_browser.open(
    ...     "http://launchpad.dev/~joesmith/+archivesubscriptions")
    >>> print_subscriptions_for_person(joe_browser.contents)
    Archive
    PPA for Celso Providelo     View
    >>> joe_browser.getLink('View').click()
    >>> print(extract_text(joe_browser.contents))
    Access to PPA for Celso Providelo...

=== Scenario 2: A user re-generates the token for a subscription ===

Given an activated subscription to Celso's private PPA, when Joe visits
his private archive subscriptions page and clicks on the 'view' link to view
a subscription then information regarding the generation of a new personal
subscription is displayed.

    >>> joe_browser.open(
    ...     "http://launchpad.dev/~joesmith/+archivesubscriptions")
    >>> joe_browser.getLink('View').click()
    >>> regeneration_info = find_tag_by_id(
    ...     joe_browser.contents, 'regenerate_token')
    >>> print(extract_text(regeneration_info))
    Password security
    If you believe...
    Note: after ...
    Generate new password

When Joe clicks on the 'Generate new personal subscription' link then
the page is redisplayed with new sources.list entries and a notification.

    >>> joe_browser.getControl(name='regenerate').click()
    >>> for msg in get_feedback_messages(joe_browser.contents):
    ...     print msg
    Launchpad has generated the new password you requested for your
    access to the archive PPA for Celso Providelo. Please
    follow the instructions below to update your custom "sources.list".


=== Scenario 3: A user activates a team subscription ===

Given a subscription for Celso's private PPA for the Launchpad Team and
a user Mark who is a member of the Launchpad team,

    >>> login('celso.providelo@canonical.com')
    >>> from zope.component import getUtility
    >>> from lp.registry.interfaces.person import IPersonSet
    >>> cprov = getUtility(IPersonSet).getByName('cprov')
    >>> launchpad = getUtility(IPersonSet).getByName('launchpad')
    >>> ignore = cprov.archive.newSubscription(launchpad, cprov)
    >>> logout()
    >>> login('foo.bar@canonical.com')
    >>> foobar = getUtility(IPersonSet).getByName('name16')
    >>> sabdfl = getUtility(IPersonSet).getByName('sabdfl')
    >>> launchpad.addMember(sabdfl, foobar)
    >>> import transaction
    >>> transaction.commit()
    >>> logout()

When Mark, a member of the Launchpad team, visits his profile and clicks 
'View your private PPA subscriptions', then he'll see a list of his current
subscriptions.

    >>> mark_browser = setupBrowser(auth='Basic mark@hbd.com:test')
    >>> mark_browser.open(
    ...     "http://launchpad.dev/~sabdfl")

    >>> mark_browser.getLink('View your private PPA subscriptions').click()
    >>> print_subscriptions_for_person(mark_browser.contents)
    Archive
    PPA for Celso Providelo            View

When Mark clicks on the view button, then he is taken to the page for
his personal subscription for Celso's private PPA and the newly-created
access details are displayed.

    >>> mark_browser.getControl(name="activate").click()
    >>> sources_list = find_tag_by_id(mark_browser.contents, 'sources_list')
    >>> print(extract_text(sources_list))
    Custom sources.list entries
    ...
    deb http://sabdfl:...@private-ppa.launchpad.dev/cprov/ppa/ubuntu
<<<<<<< HEAD
        YOUR_UBUNTU_VERSION_HERE main #Personal subscription of
        Mark Shuttleworth to PPA for Celso Providelo
    deb-src http://sabdfl:...@private-ppa.launchpad.dev/cprov/ppa/ubuntu
        YOUR_UBUNTU_VERSION_HERE main #Personal subscription of
        Mark Shuttleworth to PPA for Celso Providelo
    ...
=======
        breezy-autotest main #Personal access of Mark Shuttleworth
        to PPA for Celso Providelo
    deb-src http://sabdfl:...@private-ppa.launchpad.dev/cprov/ppa/ubuntu
        breezy-autotest main #Personal access of Mark Shuttleworth
        to PPA for Celso Providelo
>>>>>>> db572f14

When Mark navigates back to his current archive subscriptions then the list of
subscriptions reflects the confirmed subscription, providing a normal
link to view the details.

    >>> mark_browser.open(
    ...     "http://launchpad.dev/~sabdfl/+archivesubscriptions")
    >>> print_subscriptions_for_person(mark_browser.contents)
    Archive
    PPA for Celso Providelo     View

    >>> mark_browser.getLink('View').click()
    >>> print(extract_text(mark_browser.contents))
    Access to PPA for Celso Providelo...


== Story 4: A user's subscription expires or is cancelled ==

 * As a user of Celso's software
 * I want to know (eventually, be notified) when my subscription expires
 * So that I understand why I can no longer download Celso's software

=== Scenario 1: Accessing details for an expired subscription ===

Given an expired subscription for Celso's private PPA

When Andrew visits his subscriptions
Then the page clearly identifies the subscription as no longer valid
And there is no entry in the sources.list for the expired subscription.

=== Scenario 2: Accessing details for a cancelled subscription ===

Given a cancelled subscription for Celso's private PPA

When Andrew visits his subscriptions
Then the page clearly identifies the subscription as no longer valid
And there is no entry in the sources.list for the expired subscription.

<|MERGE_RESOLUTION|>--- conflicted
+++ resolved
@@ -210,20 +210,11 @@
     Custom sources.list entries
     ...
     deb http://joesmith:...@private-ppa.launchpad.dev/cprov/ppa/ubuntu
-<<<<<<< HEAD
-        YOUR_UBUNTU_VERSION_HERE main #Personal subscription of Joe Smith
+        YOUR_UBUNTU_VERSION_HERE main #Personal access of Joe Smith
         to PPA for Celso Providelo
     deb-src http://joesmith:...@private-ppa.launchpad.dev/cprov/ppa/ubuntu
-        YOUR_UBUNTU_VERSION_HERE main #Personal subscription of Joe Smith
+        YOUR_UBUNTU_VERSION_HERE main #Personal access of Joe Smith
         to PPA for Celso Providelo
-    ...
-=======
-        breezy-autotest main #Personal access of Joe Smith to PPA
-        for Celso Providelo
-    deb-src http://joesmith:...@private-ppa.launchpad.dev/cprov/ppa/ubuntu
-        breezy-autotest main #Personal access of Joe Smith to PPA
-        for Celso Providelo
->>>>>>> db572f14
 
 When Joe navigates back to his current archive subscriptions then the list of
 subscriptions reflects the confirmed subscription, providing a normal
@@ -310,20 +301,11 @@
     Custom sources.list entries
     ...
     deb http://sabdfl:...@private-ppa.launchpad.dev/cprov/ppa/ubuntu
-<<<<<<< HEAD
-        YOUR_UBUNTU_VERSION_HERE main #Personal subscription of
+        YOUR_UBUNTU_VERSION_HERE main #Personal access of
         Mark Shuttleworth to PPA for Celso Providelo
     deb-src http://sabdfl:...@private-ppa.launchpad.dev/cprov/ppa/ubuntu
-        YOUR_UBUNTU_VERSION_HERE main #Personal subscription of
+        YOUR_UBUNTU_VERSION_HERE main #Personal access of
         Mark Shuttleworth to PPA for Celso Providelo
-    ...
-=======
-        breezy-autotest main #Personal access of Mark Shuttleworth
-        to PPA for Celso Providelo
-    deb-src http://sabdfl:...@private-ppa.launchpad.dev/cprov/ppa/ubuntu
-        breezy-autotest main #Personal access of Mark Shuttleworth
-        to PPA for Celso Providelo
->>>>>>> db572f14
 
 When Mark navigates back to his current archive subscriptions then the list of
 subscriptions reflects the confirmed subscription, providing a normal
