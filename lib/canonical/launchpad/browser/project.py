--- conflicted
+++ resolved
@@ -15,6 +15,7 @@
     'ProjectBreadcrumbBuilder',
     'ProjectEditView',
     'ProjectFacets',
+    'ProjectMaintainerReassignmentView',
     'ProjectNavigation',
     'ProjectRdfView',
     'ProjectReviewView',
@@ -28,14 +29,6 @@
     'ProjectSpecificationsMenu',
     'ProjectTranslationsMenu',
     'ProjectView',
-<<<<<<< HEAD
-=======
-    'ProjectEditView',
-    'ProjectAddProductView',
-    'ProjectSetView',
-    'ProjectRdfView',
-    'ProjectMaintainerReassignmentView',
->>>>>>> 232f8370
     ]
 
 from zope.app.event.objectevent import ObjectCreatedEvent
@@ -67,11 +60,8 @@
     action, ApplicationMenu, canonical_url, ContextMenu, custom_widget,
     enabled_with_permission, LaunchpadEditFormView, Link, LaunchpadFormView,
     Navigation, StandardLaunchpadFacets, stepthrough, structured)
-<<<<<<< HEAD
 from canonical.launchpad.webapp.breadcrumb import BreadcrumbBuilder
-=======
 from canonical.widgets.popup import SinglePopupWidget
->>>>>>> 232f8370
 
 
 class ProjectNavigation(Navigation):
