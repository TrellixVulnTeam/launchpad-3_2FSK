--- conflicted
+++ resolved
@@ -107,14 +107,12 @@
     def getByBranch(branch):
         """Get the CodeImport, if any, associated to a Branch."""
 
-<<<<<<< HEAD
     def delete(id):
         """Delete a CodeImport given its id."""
-=======
+
     def search(review_status):
         """Find the CodeImports of the given status.
 
         :param review_status: An entry from the `CodeImportReviewStatus`
                               schema.
-        """
->>>>>>> acebb46a
+        """