--- conflicted
+++ resolved
@@ -3,23 +3,15 @@
 __metaclass__ = type
 __all__ = ['POMsgSetView']
 
-<<<<<<< HEAD
-=======
 import re
 import gettextpo
-from zope.exceptions import NotFoundError
->>>>>>> 3b786bb1
 from zope.component import getUtility
 
 from canonical.launchpad import helpers
 from canonical.launchpad.interfaces import (
-<<<<<<< HEAD
-        ILanguageSet, TranslationConstants, NotFoundError
-        )
-=======
-    UnexpectedFormData, IPOMsgSet, TranslationConstants)
+    UnexpectedFormData, IPOMsgSet, TranslationConstants, NotFoundError
+    )
 from canonical.launchpad.webapp import LaunchpadView
->>>>>>> 3b786bb1
 
 
 class POMsgSetView(LaunchpadView):
