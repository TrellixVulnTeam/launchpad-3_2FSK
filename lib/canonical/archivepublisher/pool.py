--- conflicted
+++ resolved
@@ -2,13 +2,7 @@
 #
 # arch-tag: d20d2ded-7987-4383-b5b8-4d8cd0c857ba
 
-<<<<<<< HEAD
-__all__ = ['Poolifier', 'AlreadyInPool', 'PoolFileOverwriteError',
-           'NotInPool', 'DiskPoolEntry', 'DiskPool', 'POOL_DEBIAN',
-           'NeedsSymlinkInPool']
-=======
 __all__ = ['Poolifier', 'DiskPoolEntry', 'DiskPool', 'POOL_DEBIAN']
->>>>>>> 3df4df85
 
 POOL_DEBIAN = object()
 
