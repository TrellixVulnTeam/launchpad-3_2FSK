--- conflicted
+++ resolved
@@ -33,15 +33,9 @@
       Distribution Summary
   </p>
 
-<<<<<<< HEAD
-  <tal:description replace="structure context/description/fmt:text-to-html">
-    Distribution description
-  </tal:description>
-=======
-      <div tal:replace="structure context/description/fmt:text-to-html">
+      <tal:description replace="structure context/description/fmt:text-to-html">
         Distribution description
-      </div>
->>>>>>> 7b73a1bd
+      </tal:description>
 
   <h2>Source packages in <span tal:replace="context/title"/></h2>
 
