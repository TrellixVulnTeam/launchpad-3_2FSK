--- conflicted
+++ resolved
@@ -41,16 +41,6 @@
         >Previous</a>
         <span tal:condition="not:prev_page_url" class="previous inactive"
         >Previous</span>
-<<<<<<< HEAD
-        <tal:intermediaries repeat="page_url context/batchPageURLs">
-          <a
-            tal:condition="python:len(page_url) > 1"
-            tal:content="python:page_url.keys()[0]"
-            tal:attributes="href python:page_url.values()[0]"
-          >[1]</a>
-        </tal:intermediaries>
-=======
->>>>>>> ae564918
         &#149;
         <a
           tal:condition="next_page_url"
