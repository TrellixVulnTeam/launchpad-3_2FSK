# Copyright 2009-2012 Canonical Ltd.  This software is licensed under the
# GNU Affero General Public License version 3 (see the file LICENSE).

# pylint: disable-msg=F0401,E1002

"""Tests for Branches."""


__metaclass__ = type

from datetime import (
    datetime,
    timedelta,
    )

from bzrlib.branch import Branch
from bzrlib.bzrdir import BzrDir
from bzrlib.revision import NULL_REVISION
from pytz import UTC
import simplejson
from sqlobject import SQLObjectNotFound
from storm.locals import Store
from testtools import ExpectedException
from testtools.matchers import (
    Not,
    PathExists,
    )
import transaction
from zope.component import getUtility
from zope.security.proxy import removeSecurityProxy

from lp import _
from lp.app.interfaces.launchpad import ILaunchpadCelebrities
from lp.blueprints.enums import NewSpecificationDefinitionStatus
from lp.blueprints.interfaces.specification import ISpecificationSet
from lp.blueprints.model.specificationbranch import SpecificationBranch
from lp.bugs.interfaces.bug import (
    CreateBugParams,
    IBugSet,
    )
from lp.bugs.model.bugbranch import BugBranch
from lp.buildmaster.model.buildqueue import BuildQueue
from lp.code.bzr import (
    BranchFormat,
    ControlFormat,
    RepositoryFormat,
    )
from lp.code.enums import (
    BranchLifecycleStatus,
    BranchSubscriptionNotificationLevel,
    BranchType,
    BranchVisibilityRule,
    CodeReviewNotificationLevel,
    )
from lp.code.errors import (
    AlreadyLatestFormat,
    BranchCannotChangeInformationType,
    BranchCreatorNotMemberOfOwnerTeam,
    BranchCreatorNotOwner,
    BranchTargetError,
    CannotDeleteBranch,
    CannotUpgradeNonHosted,
    InvalidBranchMergeProposal,
    InvalidMergeQueueConfig,
    UpgradePending,
    )
from lp.code.interfaces.branch import (
    DEFAULT_BRANCH_STATUS_IN_LISTING,
    IBranch,
    )
from lp.code.interfaces.branchjob import (
    IBranchScanJobSource,
    IBranchUpgradeJobSource,
    )
from lp.code.interfaces.branchlookup import IBranchLookup
from lp.code.interfaces.branchmergeproposal import (
    BRANCH_MERGE_PROPOSAL_FINAL_STATES as FINAL_STATES,
    )
from lp.code.interfaces.branchnamespace import (
    IBranchNamespacePolicy,
    IBranchNamespaceSet,
    )
from lp.code.interfaces.branchrevision import IBranchRevision
from lp.code.interfaces.codehosting import branch_id_alias
from lp.code.interfaces.linkedbranch import ICanHasLinkedBranch
from lp.code.interfaces.seriessourcepackagebranch import (
    IFindOfficialBranchLinks,
    )
from lp.code.model.branch import (
    BranchSet,
    ClearDependentBranch,
    ClearOfficialPackageBranch,
    ClearSeriesBranch,
    DeleteCodeImport,
    DeletionCallable,
    DeletionOperation,
    update_trigger_modified_fields,
    )
from lp.code.model.branchjob import (
    BranchJob,
    BranchJobType,
    ReclaimBranchSpaceJob,
    )
from lp.code.model.branchmergeproposal import BranchMergeProposal
from lp.code.model.branchrevision import BranchRevision
from lp.code.model.codeimport import (
    CodeImport,
    CodeImportSet,
    )
from lp.code.model.codereviewcomment import CodeReviewComment
from lp.code.model.revision import Revision
from lp.code.tests.helpers import add_revision_to_branch
from lp.codehosting.safe_open import BadUrl
from lp.codehosting.vfs.branchfs import get_real_branch_path
from lp.registry.enums import (
    BranchSharingPolicy,
    InformationType,
    PersonVisibility,
    PRIVATE_INFORMATION_TYPES,
    PUBLIC_INFORMATION_TYPES,
    TeamMembershipPolicy,
    )
from lp.registry.interfaces.accesspolicy import (
    IAccessArtifactSource,
    IAccessPolicyArtifactSource,
    IAccessPolicySource,
    )
from lp.registry.interfaces.pocket import PackagePublishingPocket
from lp.registry.model.sourcepackage import SourcePackage
from lp.registry.tests.test_accesspolicy import get_policies_for_artifact
from lp.services.config import config
from lp.services.database.constants import UTC_NOW
from lp.services.database.lpstorm import IStore
from lp.services.features.testing import FeatureFixture
from lp.services.job.tests import (
    block_on_job,
    monitor_celery,
    )
from lp.services.osutils import override_environ
from lp.services.propertycache import clear_property_cache
from lp.services.webapp.authorization import check_permission
from lp.services.webapp.interfaces import IOpenLaunchBag
from lp.testing import (
    admin_logged_in,
    ANONYMOUS,
    celebrity_logged_in,
    launchpadlib_for,
    login,
    login_person,
    logout,
    person_logged_in,
    run_with_login,
    TestCase,
    TestCaseWithFactory,
    time_counter,
    WebServiceTestCase,
    ws_object,
    )
from lp.testing.factory import LaunchpadObjectFactory
from lp.testing.layers import (
    AppServerLayer,
    CeleryBranchWriteJobLayer,
    CeleryJobLayer,
    DatabaseFunctionalLayer,
    LaunchpadFunctionalLayer,
    LaunchpadZopelessLayer,
    ZopelessAppServerLayer,
    )
from lp.translations.model.translationtemplatesbuildjob import (
    ITranslationTemplatesBuildJobSource,
    )


def create_knit(test_case):
    db_branch, tree = test_case.create_branch_and_tree(format='knit')
    with person_logged_in(db_branch.owner):
        db_branch.branch_format = BranchFormat.BZR_BRANCH_5
        db_branch.repository_format = RepositoryFormat.BZR_KNIT_1
    return db_branch, tree


class TestCodeImport(TestCase):

    layer = LaunchpadZopelessLayer

    def setUp(self):
        super(TestCodeImport, self).setUp()
        login('test@canonical.com')
        self.factory = LaunchpadObjectFactory()

    def test_branchCodeImport(self):
        """Ensure the codeImport property works correctly."""
        code_import = self.factory.makeCodeImport()
        branch = code_import.branch
        self.assertEqual(code_import, branch.code_import)
        CodeImportSet().delete(code_import)
        clear_property_cache(branch)
        self.assertEqual(None, branch.code_import)


class TestBranchChanged(TestCaseWithFactory):
    """Tests for `IBranch.branchChanged`."""

    layer = LaunchpadFunctionalLayer

    def setUp(self):
        TestCaseWithFactory.setUp(self)
        self.arbitrary_formats = (
            ControlFormat.BZR_METADIR_1, BranchFormat.BZR_BRANCH_6,
            RepositoryFormat.BZR_CHK_2A)

    def test_branchChanged_sets_last_mirrored_id(self):
        # branchChanged sets the last_mirrored_id attribute on the branch.
        revid = self.factory.getUniqueString()
        branch = self.factory.makeAnyBranch()
        login_person(branch.owner)
        branch.branchChanged('', revid, *self.arbitrary_formats)
        self.assertEqual(revid, branch.last_mirrored_id)

    def test_branchChanged_sets_stacked_on(self):
        # branchChanged sets the stacked_on attribute based on the unique_name
        # passed in.
        branch = self.factory.makeAnyBranch()
        stacked_on = self.factory.makeAnyBranch()
        login_person(branch.owner)
        branch.branchChanged(
            stacked_on.unique_name, '', *self.arbitrary_formats)
        self.assertEqual(stacked_on, branch.stacked_on)

    def test_branchChanged_sets_stacked_on_branch_id_alias(self):
        # branchChanged sets the stacked_on attribute based on the id of the
        # branch if it is valid.
        branch = self.factory.makeAnyBranch()
        stacked_on = self.factory.makeAnyBranch()
        login_person(branch.owner)
        stacked_on_location = branch_id_alias(stacked_on)
        branch.branchChanged(stacked_on_location, '', *self.arbitrary_formats)
        self.assertEqual(stacked_on, branch.stacked_on)

    def test_branchChanged_unsets_stacked_on(self):
        # branchChanged clears the stacked_on attribute on the branch if '' is
        # passed in as the stacked_on location.
        branch = self.factory.makeAnyBranch()
        removeSecurityProxy(branch).stacked_on = self.factory.makeAnyBranch()
        login_person(branch.owner)
        branch.branchChanged('', '', *self.arbitrary_formats)
        self.assertIs(None, branch.stacked_on)

    def test_branchChanged_sets_last_mirrored(self):
        # branchChanged sets the last_mirrored attribute on the branch to the
        # current time.
        branch = self.factory.makeAnyBranch()
        login_person(branch.owner)
        branch.branchChanged('', '', *self.arbitrary_formats)
        self.assertSqlAttributeEqualsDate(
            branch, 'last_mirrored', UTC_NOW)

    def test_branchChanged_records_bogus_stacked_on_url(self):
        # If a bogus location is passed in as the stacked_on parameter,
        # mirror_status_message is set to indicate the problem and stacked_on
        # set to None.
        branch = self.factory.makeAnyBranch()
        login_person(branch.owner)
        branch.branchChanged('~does/not/exist', '', *self.arbitrary_formats)
        self.assertIs(None, branch.stacked_on)
        self.assertTrue('~does/not/exist' in branch.mirror_status_message)

    def test_branchChanged_clears_mirror_status_message_if_no_error(self):
        # branchChanged() clears any error that's currently mentioned in
        # mirror_status_message.
        branch = self.factory.makeAnyBranch()
        removeSecurityProxy(branch).mirror_status_message = 'foo'
        login_person(branch.owner)
        branch.branchChanged('', '', *self.arbitrary_formats)
        self.assertIs(None, branch.mirror_status_message)

    def test_branchChanged_creates_scan_job(self):
        # branchChanged() creates a scan job for the branch.
        branch = self.factory.makeAnyBranch()
        login_person(branch.owner)
        jobs = list(getUtility(IBranchScanJobSource).iterReady())
        self.assertEqual(0, len(jobs))
        branch.branchChanged('', 'rev1', *self.arbitrary_formats)
        jobs = list(getUtility(IBranchScanJobSource).iterReady())
        self.assertEqual(1, len(jobs))

    def test_branchChanged_doesnt_create_scan_job_for_noop_change(self):
        # branchChanged() doesn't create a scan job if the tip revision id
        # hasn't changed.
        branch = self.factory.makeAnyBranch()
        login_person(branch.owner)
        removeSecurityProxy(branch).last_mirrored_id = 'rev1'
        removeSecurityProxy(branch).last_scanned_id = 'rev1'
        jobs = list(getUtility(IBranchScanJobSource).iterReady())
        self.assertEqual(0, len(jobs))
        branch.branchChanged('', 'rev1', *self.arbitrary_formats)
        jobs = list(getUtility(IBranchScanJobSource).iterReady())
        self.assertEqual(0, len(jobs))

    def test_branchChanged_creates_scan_job_for_broken_scan(self):
        # branchChanged() if the last_scanned_id is different to the newly
        # changed revision, then a scan job is created.
        branch = self.factory.makeAnyBranch()
        login_person(branch.owner)
        removeSecurityProxy(branch).last_mirrored_id = 'rev1'
        removeSecurityProxy(branch).last_scanned_id = 'old'
        jobs = list(getUtility(IBranchScanJobSource).iterReady())
        self.assertEqual(0, len(jobs))
        branch.branchChanged('', 'rev1', *self.arbitrary_formats)
        jobs = list(getUtility(IBranchScanJobSource).iterReady())
        self.assertEqual(1, len(jobs))

    def test_branchChanged_packs_format(self):
        # branchChanged sets the branch_format etc attributes to the passed in
        # values.
        branch = self.factory.makeAnyBranch()
        login_person(branch.owner)
        branch.branchChanged(
            '', 'rev1', ControlFormat.BZR_METADIR_1,
            BranchFormat.BZR_BRANCH_6, RepositoryFormat.BZR_KNITPACK_1)
        login(ANONYMOUS)
        self.assertEqual(
            (ControlFormat.BZR_METADIR_1, BranchFormat.BZR_BRANCH_6,
             RepositoryFormat.BZR_KNITPACK_1),
            (branch.control_format, branch.branch_format,
             branch.repository_format))


class TestBranchJobViaCelery(TestCaseWithFactory):

    layer = CeleryJobLayer

    def test_branchChanged_via_celery(self):
        """Running a job via Celery succeeds and emits expected output."""
        # Delay importing anything that uses Celery until RabbitMQLayer is
        # running, so that config.rabbitmq.host is defined when
        # lp.services.job.celeryconfig is loaded.
        self.useFixture(FeatureFixture({
            'jobs.celery.enabled_classes': 'BranchScanJob'}))
        self.useBzrBranches()
        db_branch, bzr_tree = self.create_branch_and_tree()
        bzr_tree.commit(
            'First commit', rev_id='rev1', committer='me@example.org')
        with person_logged_in(db_branch.owner):
            db_branch.branchChanged(None, 'rev1', None, None, None)
        with block_on_job():
            transaction.commit()
        self.assertEqual(db_branch.revision_count, 1)

    def test_branchChanged_via_celery_no_enabled(self):
        """With no feature flag, no task is created."""
        self.useBzrBranches()
        db_branch, bzr_tree = self.create_branch_and_tree()
        bzr_tree.commit(
            'First commit', rev_id='rev1', committer='me@example.org')
        with person_logged_in(db_branch.owner):
            db_branch.branchChanged(None, 'rev1', None, None, None)
        with monitor_celery() as responses:
            transaction.commit()
            self.assertEqual([], responses)


class TestBranchWriteJobViaCelery(TestCaseWithFactory):

    layer = CeleryBranchWriteJobLayer

    def test_destroySelf_via_celery(self):
        """Calling destroySelf causes Celery to delete the branch."""
        self.useFixture(FeatureFixture({
            'jobs.celery.enabled_classes': 'ReclaimBranchSpaceJob'}))
        self.useBzrBranches()
        db_branch, tree = self.create_branch_and_tree()
        branch_path = get_real_branch_path(db_branch.id)
        self.assertThat(branch_path, PathExists())
        with person_logged_in(db_branch.owner):
            db_branch.destroySelf()
        with block_on_job():
            transaction.commit()
        self.assertThat(branch_path, Not(PathExists()))

    def test_requestUpgradeUsesCelery(self):
        self.useFixture(FeatureFixture({
            'jobs.celery.enabled_classes': 'BranchUpgradeJob'}))
        self.useBzrBranches()
        db_branch, tree = create_knit(self)
        self.assertEqual(
            tree.branch.repository._format.get_format_string(),
            'Bazaar-NG Knit Repository Format 1')

        with person_logged_in(db_branch.owner):
            db_branch.requestUpgrade(db_branch.owner)
        with block_on_job():
            transaction.commit()
        new_branch = Branch.open(tree.branch.base)
        self.assertEqual(
            new_branch.repository._format.get_format_string(),
            'Bazaar repository format 2a (needs bzr 1.16 or later)\n')
        self.assertFalse(db_branch.needs_upgrading)


class TestBranchRevisionMethods(TestCaseWithFactory):
    """Test the branch methods for adding and removing branch revisions."""

    layer = DatabaseFunctionalLayer

    def _getBranchRevision(self, branch, rev_id):
        """Get the branch revision for the specified branch and rev_id."""
        resultset = IStore(BranchRevision).find(
            BranchRevision,
            BranchRevision.branch == branch,
            BranchRevision.revision == Revision.id,
            Revision.revision_id == rev_id)
        return resultset.one()

    def test_createBranchRevision(self):
        # createBranchRevision adds the link for the revision to the branch.
        branch = self.factory.makeBranch()
        rev = self.factory.makeRevision()
        # Nothing there to start with.
        self.assertIs(None, self._getBranchRevision(branch, rev.revision_id))
        branch.createBranchRevision(1, rev)
        # Now there is one.
        br = self._getBranchRevision(branch, rev.revision_id)
        self.assertEqual(branch, br.branch)
        self.assertEqual(rev, br.revision)

    def test_removeBranchRevisions(self):
        # removeBranchRevisions can remove a single linked revision.
        branch = self.factory.makeBranch()
        rev = self.factory.makeRevision()
        branch.createBranchRevision(1, rev)
        # Now remove the branch revision.
        branch.removeBranchRevisions(rev.revision_id)
        # Revision not there now.
        self.assertIs(None, self._getBranchRevision(branch, rev.revision_id))

    def test_removeBranchRevisions_multiple(self):
        # removeBranchRevisions can remove multiple revision links at once.
        branch = self.factory.makeBranch()
        rev1 = self.factory.makeRevision()
        rev2 = self.factory.makeRevision()
        rev3 = self.factory.makeRevision()
        branch.createBranchRevision(1, rev1)
        branch.createBranchRevision(2, rev2)
        branch.createBranchRevision(3, rev3)
        # Now remove the branch revision.
        branch.removeBranchRevisions(
            [rev1.revision_id, rev2.revision_id, rev3.revision_id])
        # No mainline revisions there now.
        # The revision_history attribute is tested above.
        self.assertEqual([], list(branch.revision_history))


class TestBranchGetRevision(TestCaseWithFactory):
    """Make sure that `Branch.getBranchRevision` works as expected."""

    layer = DatabaseFunctionalLayer

    def setUp(self):
        TestCaseWithFactory.setUp(self)
        self.branch = self.factory.makeAnyBranch()

    def _makeRevision(self, revno):
        # Make a revision and add it to the branch.
        rev = self.factory.makeRevision()
        self.branch.createBranchRevision(revno, rev)
        return rev

    def testGetBySequenceNumber(self):
        rev1 = self._makeRevision(1)
        branch_revision = self.branch.getBranchRevision(sequence=1)
        self.assertEqual(rev1, branch_revision.revision)
        self.assertEqual(1, branch_revision.sequence)

    def testGetByRevision(self):
        rev1 = self._makeRevision(1)
        branch_revision = self.branch.getBranchRevision(revision=rev1)
        self.assertEqual(rev1, branch_revision.revision)
        self.assertEqual(1, branch_revision.sequence)

    def testGetByRevisionId(self):
        rev1 = self._makeRevision(1)
        branch_revision = self.branch.getBranchRevision(
            revision_id=rev1.revision_id)
        self.assertEqual(rev1, branch_revision.revision)
        self.assertEqual(1, branch_revision.sequence)

    def testNonExistant(self):
        self._makeRevision(1)
        self.assertTrue(self.branch.getBranchRevision(sequence=2) is None)
        rev2 = self.factory.makeRevision()
        self.assertTrue(self.branch.getBranchRevision(revision=rev2) is None)
        self.assertTrue(
            self.branch.getBranchRevision(revision_id='not found') is None)

    def testInvalidParams(self):
        self.assertRaises(AssertionError, self.branch.getBranchRevision)
        rev1 = self._makeRevision(1)
        self.assertRaises(AssertionError, self.branch.getBranchRevision,
                          sequence=1, revision=rev1,
                          revision_id=rev1.revision_id)
        self.assertRaises(AssertionError, self.branch.getBranchRevision,
                          sequence=1, revision=rev1)
        self.assertRaises(AssertionError, self.branch.getBranchRevision,
                          revision=rev1, revision_id=rev1.revision_id)
        self.assertRaises(AssertionError, self.branch.getBranchRevision,
                          sequence=1, revision_id=rev1.revision_id)


class TestBranch(TestCaseWithFactory):
    """Test basic properties about Launchpad database branches."""

    layer = DatabaseFunctionalLayer

    def test_pullURLMirrored(self):
        # Mirrored branches are pulled from their actual URLs -- that's the
        # point.
        branch = self.factory.makeAnyBranch(branch_type=BranchType.MIRRORED)
        self.assertEqual(branch.url, branch.getPullURL())

    def test_pullURLImported(self):
        # Imported branches are pulled from the import servers at locations
        # corresponding to the hex id of the branch being mirrored.
        import_server = config.launchpad.bzr_imports_root_url
        branch = self.factory.makeAnyBranch(branch_type=BranchType.IMPORTED)
        self.assertEqual(
            '%s/%08x' % (import_server, branch.id), branch.getPullURL())

    def test_pullURLRemote(self):
        # We cannot mirror remote branches. getPullURL raises an
        # AssertionError.
        branch = self.factory.makeAnyBranch(branch_type=BranchType.REMOTE)
        self.assertRaises(AssertionError, branch.getPullURL)

    def test_owner_name(self):
        # The owner_name attribute is set to be the name of the branch owner
        # through a db trigger.
        branch = self.factory.makeAnyBranch()
        self.assertEqual(
            branch.owner.name, removeSecurityProxy(branch).owner_name)

    def test_owner_name_updated(self):
        # When the owner of a branch is changed, the denormalised owner_name
        # attribute is updated too.
        branch = self.factory.makeAnyBranch()
        new_owner = self.factory.makePerson()
        removeSecurityProxy(branch).owner = new_owner
        # Call the function that is normally called through the event system
        # to auto reload the fields updated by the db triggers.
        update_trigger_modified_fields(branch)
        self.assertEqual(
            new_owner.name, removeSecurityProxy(branch).owner_name)

    def test_target_suffix_product(self):
        # The target_suffix for a product branch is the name of the product.
        branch = self.factory.makeProductBranch()
        self.assertEqual(
            branch.product.name, removeSecurityProxy(branch).target_suffix)

    def test_target_suffix_junk(self):
        # The target_suffix for a junk branch is None.
        branch = self.factory.makePersonalBranch()
        self.assertIs(None, removeSecurityProxy(branch).target_suffix)

    def test_target_suffix_package(self):
        # A package branch has the target_suffix set to the name of the source
        # package.
        branch = self.factory.makePackageBranch()
        self.assertEqual(
            branch.sourcepackagename.name,
            removeSecurityProxy(branch).target_suffix)

    def test_unique_name_product(self):
        branch = self.factory.makeProductBranch()
        self.assertEqual(
            '~%s/%s/%s' % (
                branch.owner.name, branch.product.name, branch.name),
            branch.unique_name)

    def test_unique_name_junk(self):
        branch = self.factory.makePersonalBranch()
        self.assertEqual(
            '~%s/+junk/%s' % (branch.owner.name, branch.name),
            branch.unique_name)

    def test_unique_name_source_package(self):
        branch = self.factory.makePackageBranch()
        self.assertEqual(
            '~%s/%s/%s/%s/%s' % (
                branch.owner.name, branch.distribution.name,
                branch.distroseries.name, branch.sourcepackagename.name,
                branch.name),
            branch.unique_name)

    def test_target_name_junk(self):
        branch = self.factory.makePersonalBranch()
        self.assertEqual('+junk', branch.target.name)

    def test_target_name_product(self):
        branch = self.factory.makeProductBranch()
        self.assertEqual(branch.product.name, branch.target.name)

    def test_target_name_package(self):
        branch = self.factory.makePackageBranch()
        self.assertEqual(
            '%s/%s/%s' % (
                branch.distribution.name, branch.distroseries.name,
                branch.sourcepackagename.name),
            branch.target.name)

    def makeLaunchBag(self):
        return getUtility(IOpenLaunchBag)

    def test_addToLaunchBag_product(self):
        # Branches are not added directly to the launchbag. Instead,
        # information about their target is added.
        branch = self.factory.makeProductBranch()
        launchbag = self.makeLaunchBag()
        branch.addToLaunchBag(launchbag)
        self.assertEqual(branch.product, launchbag.product)

    def test_addToLaunchBag_personal(self):
        # Junk branches may also be added to the launchbag.
        branch = self.factory.makePersonalBranch()
        launchbag = self.makeLaunchBag()
        branch.addToLaunchBag(launchbag)
        self.assertIs(None, launchbag.product)

    def test_addToLaunchBag_package(self):
        # Package branches can be added to the launchbag.
        branch = self.factory.makePackageBranch()
        launchbag = self.makeLaunchBag()
        branch.addToLaunchBag(launchbag)
        self.assertEqual(branch.distroseries, launchbag.distroseries)
        self.assertEqual(branch.distribution, launchbag.distribution)
        self.assertEqual(branch.sourcepackage, launchbag.sourcepackage)
        self.assertIs(None, branch.product)

    def test_distribution_personal(self):
        # The distribution property of a branch is None for personal branches.
        branch = self.factory.makePersonalBranch()
        self.assertIs(None, branch.distribution)

    def test_distribution_product(self):
        # The distribution property of a branch is None for product branches.
        branch = self.factory.makeProductBranch()
        self.assertIs(None, branch.distribution)

    def test_distribution_package(self):
        # The distribution property of a branch is the distribution of the
        # distroseries for package branches.
        branch = self.factory.makePackageBranch()
        self.assertEqual(
            branch.distroseries.distribution, branch.distribution)

    def test_sourcepackage_personal(self):
        # The sourcepackage property of a branch is None for personal
        # branches.
        branch = self.factory.makePersonalBranch()
        self.assertIs(None, branch.sourcepackage)

    def test_sourcepackage_product(self):
        # The sourcepackage property of a branch is None for product branches.
        branch = self.factory.makeProductBranch()
        self.assertIs(None, branch.sourcepackage)

    def test_sourcepackage_package(self):
        # The sourcepackage property of a branch is the ISourcePackage built
        # from the distroseries and sourcepackagename of the branch.
        branch = self.factory.makePackageBranch()
        self.assertEqual(
            SourcePackage(branch.sourcepackagename, branch.distroseries),
            branch.sourcepackage)

    def test_implements_IBranch(self):
        # Instances of Branch provide IBranch.
        branch = self.factory.makeBranch()
        # We don't care about security, we just want to check that it
        # implements the interface.
        self.assertProvides(removeSecurityProxy(branch), IBranch)

    def test_associatedProductSeries_initial(self):
        # By default, a branch has no associated product series.
        branch = self.factory.makeBranch()
        self.assertEqual([], list(branch.associatedProductSeries()))

    def test_associatedProductSeries_linked(self):
        # When a branch is linked to a product series, that product series is
        # included in associatedProductSeries.
        branch = self.factory.makeProductBranch()
        product = removeSecurityProxy(branch.product)
        ICanHasLinkedBranch(product).setBranch(branch)
        self.assertEqual(
            [product.development_focus],
            list(branch.associatedProductSeries()))


class TestBranchUpgrade(TestCaseWithFactory):
    """Test the upgrade functionalities of branches."""

    layer = ZopelessAppServerLayer

    def test_needsUpgrading_empty_formats(self):
        branch = self.factory.makePersonalBranch()
        self.assertFalse(branch.needs_upgrading)

    def test_checkUpgrade_empty_formats(self):
        branch = self.factory.makePersonalBranch()
        with ExpectedException(
            AlreadyLatestFormat,
            'Branch lp://dev/~person-name.*junk/branch.* is in the latest'
            ' format, so it cannot be upgraded.'):
            branch.checkUpgrade()

    def test_needsUpgrade_mirrored_branch(self):
        branch = self.factory.makeBranch(
            branch_type=BranchType.MIRRORED,
            branch_format=BranchFormat.BZR_BRANCH_6,
            repository_format=RepositoryFormat.BZR_REPOSITORY_4)
        self.assertFalse(branch.needs_upgrading)

    def test_checkUpgrade_mirrored_branch(self):
        branch = self.factory.makeBranch(
            branch_type=BranchType.MIRRORED,
            branch_format=BranchFormat.BZR_BRANCH_6,
            repository_format=RepositoryFormat.BZR_REPOSITORY_4)
        with ExpectedException(
            CannotUpgradeNonHosted,
            'Cannot upgrade non-hosted branch %s' % branch.bzr_identity):
            branch.checkUpgrade()

    def test_needsUpgrade_remote_branch(self):
        branch = self.factory.makeBranch(
            branch_type=BranchType.REMOTE,
            branch_format=BranchFormat.BZR_BRANCH_6,
            repository_format=RepositoryFormat.BZR_REPOSITORY_4)
        self.assertFalse(branch.needs_upgrading)

    def test_needsUpgrade_import_branch(self):
        branch = self.factory.makeBranch(
            branch_type=BranchType.IMPORTED,
            branch_format=BranchFormat.BZR_BRANCH_6,
            repository_format=RepositoryFormat.BZR_REPOSITORY_4)
        self.assertFalse(branch.needs_upgrading)

    def test_needsUpgrading_already_requested(self):
        # A branch has a needs_upgrading attribute that returns whether or not
        # a branch needs to be upgraded or not.  If the format is
        # unrecognized, we don't try to upgrade it.
        branch = self.factory.makePersonalBranch(
            branch_format=BranchFormat.BZR_BRANCH_6,
            repository_format=RepositoryFormat.BZR_CHK_2A)
        owner = removeSecurityProxy(branch).owner
        login_person(owner)
        self.addCleanup(logout)
        branch.requestUpgrade(branch.owner)

        self.assertFalse(branch.needs_upgrading)

    def test_checkUpgrade_already_requested(self):
        branch = self.factory.makePersonalBranch(
            branch_format=BranchFormat.BZR_BRANCH_6,
            repository_format=RepositoryFormat.BZR_CHK_2A)
        owner = removeSecurityProxy(branch).owner
        login_person(owner)
        self.addCleanup(logout)
        branch.requestUpgrade(branch.owner)
        with ExpectedException(
            UpgradePending,
            'An upgrade is already in progress for branch'
            ' lp://dev/~person-name.*junk/branch.*.'):
            branch.checkUpgrade()

    def test_needsUpgrading_branch_format_unrecognized(self):
        # A branch has a needs_upgrading attribute that returns whether or not
        # a branch needs to be upgraded or not.  If the format is
        # unrecognized, we don't try to upgrade it.
        branch = self.factory.makePersonalBranch(
            branch_format=BranchFormat.UNRECOGNIZED,
            repository_format=RepositoryFormat.BZR_CHK_2A)
        self.assertFalse(branch.needs_upgrading)

    def test_needsUpgrading_branch_format_upgrade_not_needed(self):
        # A branch has a needs_upgrading attribute that returns whether or not
        # a branch needs to be upgraded or not.  If a branch is up-to-date, it
        # doesn't need to be upgraded.
        branch = self.factory.makePersonalBranch(
            branch_format=BranchFormat.BZR_BRANCH_8,
            repository_format=RepositoryFormat.BZR_CHK_2A)
        self.assertFalse(branch.needs_upgrading)

    def test_checkUpgrade_branch_format_upgrade_not_needed(self):
        # If a branch is up-to-date, checkUpgrade raises AlreadyLatestFormat
        branch = self.factory.makePersonalBranch(
            branch_format=BranchFormat.BZR_BRANCH_8,
            repository_format=RepositoryFormat.BZR_CHK_2A)
        with ExpectedException(
            AlreadyLatestFormat,
            'Branch lp://dev/~person-name.*junk/branch.* is in the latest'
            ' format, so it cannot be upgraded.'):
            branch.checkUpgrade()

    def test_needsUpgrading_branch_format_upgrade_needed(self):
        # A branch has a needs_upgrading attribute that returns whether or not
        # a branch needs to be upgraded or not.  If a branch doesn't support
        # stacking, it needs to be upgraded.
        branch = self.factory.makePersonalBranch(
            branch_format=BranchFormat.BZR_BRANCH_6,
            repository_format=RepositoryFormat.BZR_CHK_2A)
        self.assertTrue(branch.needs_upgrading)

    def test_needsUpgrading_repository_format_unrecognized(self):
        # A branch has a needs_upgrading attribute that returns whether or not
        # a branch needs to be upgraded or not.  In the repo format is
        # unrecognized, we don't try to upgrade it.
        branch = self.factory.makePersonalBranch(
            branch_format=BranchFormat.BZR_BRANCH_8,
            repository_format=RepositoryFormat.UNRECOGNIZED)
        self.assertFalse(branch.needs_upgrading)

    def test_needsUpgrading_repository_format_upgrade_not_needed(self):
        # A branch has a needs_upgrading method that returns whether or not a
        # branch needs to be upgraded or not.  If the repo format is up to
        # date, there's no need to upgrade it.
        branch = self.factory.makePersonalBranch(
            branch_format=BranchFormat.BZR_BRANCH_8,
            repository_format=RepositoryFormat.BZR_CHK_2A)
        self.assertFalse(branch.needs_upgrading)

    def test_needsUpgrading_repository_format_upgrade_needed(self):
        # A branch has a needs_upgrading method that returns whether or not a
        # branch needs to be upgraded or not.  If the format doesn't support
        # stacking, it needs to be upgraded.
        branch = self.factory.makePersonalBranch(
            branch_format=BranchFormat.BZR_BRANCH_8,
            repository_format=RepositoryFormat.BZR_REPOSITORY_4)
        self.assertTrue(branch.needs_upgrading)

    def test_requestUpgrade(self):
        # A BranchUpgradeJob can be created by calling IBranch.requestUpgrade.
        branch = self.factory.makeAnyBranch(
            branch_format=BranchFormat.BZR_BRANCH_6)
        owner = removeSecurityProxy(branch).owner
        login_person(owner)
        self.addCleanup(logout)
        job = removeSecurityProxy(branch.requestUpgrade(branch.owner))

        jobs = list(getUtility(IBranchUpgradeJobSource).iterReady())
        self.assertEqual(
            jobs,
            [job, ])

    def test_requestUpgrade_no_upgrade_needed(self):
        # If a branch doesn't need to be upgraded, requestUpgrade raises an
        # AlreadyLatestFormat.
        branch = self.factory.makeAnyBranch(
            branch_format=BranchFormat.BZR_BRANCH_8,
            repository_format=RepositoryFormat.BZR_CHK_2A)
        owner = removeSecurityProxy(branch).owner
        login_person(owner)
        self.addCleanup(logout)
        self.assertRaises(
            AlreadyLatestFormat, branch.requestUpgrade, branch.owner)

    def test_requestUpgrade_upgrade_pending(self):
        # If there is a pending upgrade already requested, requestUpgrade
        # raises an UpgradePending.
        branch = self.factory.makeAnyBranch(
            branch_format=BranchFormat.BZR_BRANCH_6)
        owner = removeSecurityProxy(branch).owner
        login_person(owner)
        self.addCleanup(logout)
        branch.requestUpgrade(branch.owner)

        self.assertRaises(UpgradePending, branch.requestUpgrade, branch.owner)

    def test_upgradePending(self):
        # If there is a BranchUpgradeJob pending for the branch, return True.
        branch = self.factory.makeAnyBranch(
            branch_format=BranchFormat.BZR_BRANCH_6)
        owner = removeSecurityProxy(branch).owner
        login_person(owner)
        self.addCleanup(logout)
        branch.requestUpgrade(branch.owner)

        self.assertTrue(branch.upgrade_pending)

    def test_upgradePending_no_upgrade_requested(self):
        # If the branch never had an upgrade requested, return False.
        branch = self.factory.makeAnyBranch()

        self.assertFalse(branch.upgrade_pending)

    def test_upgradePending_old_job_exists(self):
        # If the branch had an upgrade pending, but then the job was
        # completed, then upgrade_pending should return False.
        branch = self.factory.makeAnyBranch(
            branch_format=BranchFormat.BZR_BRANCH_6)
        owner = removeSecurityProxy(branch).owner
        login_person(owner)
        self.addCleanup(logout)
        branch_job = removeSecurityProxy(branch.requestUpgrade(branch.owner))
        branch_job.job.start()
        branch_job.job.complete()

        self.assertFalse(branch.upgrade_pending)


class TestBranchLinksAndIdentites(TestCaseWithFactory):
    """Test IBranch.branchLinks and IBranch.branchIdentities."""

    layer = DatabaseFunctionalLayer

    def test_default_identities(self):
        # If there are no links, the only branch identity is the unique name.
        branch = self.factory.makeAnyBranch()
        self.assertEqual(
            [('lp://dev/' + branch.unique_name, branch)],
            branch.branchIdentities())

    def test_linked_to_product(self):
        # If a branch is linked to the product, it is also by definition
        # linked to the development focus of the product.
        fooix = removeSecurityProxy(self.factory.makeProduct(name='fooix'))
        fooix.development_focus.name = 'devel'
        eric = self.factory.makePerson(name='eric')
        branch = self.factory.makeProductBranch(
            product=fooix, owner=eric, name='trunk')
        linked_branch = ICanHasLinkedBranch(fooix)
        linked_branch.setBranch(branch)
        self.assertEqual(
            [linked_branch, ICanHasLinkedBranch(fooix.development_focus)],
            branch.branchLinks())
        self.assertEqual(
            [('lp://dev/fooix', fooix),
             ('lp://dev/fooix/devel', fooix.development_focus),
             ('lp://dev/~eric/fooix/trunk', branch)],
            branch.branchIdentities())

    def test_linked_to_product_series(self):
        # If a branch is linked to a non-development series of a product and
        # not linked to the product itself, then only the product series is
        # returned in the links.
        fooix = removeSecurityProxy(self.factory.makeProduct(name='fooix'))
        future = self.factory.makeProductSeries(product=fooix, name='future')
        eric = self.factory.makePerson(name='eric')
        branch = self.factory.makeProductBranch(
            product=fooix, owner=eric, name='trunk')
        linked_branch = ICanHasLinkedBranch(future)
        login_person(fooix.owner)
        linked_branch.setBranch(branch)
        self.assertEqual(
            [linked_branch],
            branch.branchLinks())
        self.assertEqual(
            [('lp://dev/fooix/future', future),
             ('lp://dev/~eric/fooix/trunk', branch)],
            branch.branchIdentities())

    def test_linked_to_package(self):
        # If a branch is linked to a suite source package where the
        # distroseries is the current series for the distribution, there is a
        # link for both the distribution source package and the suite source
        # package.
        mint = self.factory.makeDistribution(name='mint')
        dev = self.factory.makeDistroSeries(
            distribution=mint, version='1.0', name='dev')
        eric = self.factory.makePerson(name='eric')
        branch = self.factory.makePackageBranch(
            distroseries=dev, sourcepackagename='choc', name='tip',
            owner=eric)
        dsp = self.factory.makeDistributionSourcePackage('choc', mint)
        distro_link = ICanHasLinkedBranch(dsp)
        development_package = dsp.development_version
        suite_sourcepackage = development_package.getSuiteSourcePackage(
            PackagePublishingPocket.RELEASE)
        suite_sp_link = ICanHasLinkedBranch(suite_sourcepackage)

        registrant = suite_sourcepackage.distribution.owner
        run_with_login(
            registrant,
            suite_sp_link.setBranch, branch, registrant)

        self.assertEqual(
            [distro_link, suite_sp_link],
            branch.branchLinks())
        self.assertEqual(
            [('lp://dev/mint/choc', dsp),
             ('lp://dev/mint/dev/choc', suite_sourcepackage),
             ('lp://dev/~eric/mint/dev/choc/tip', branch)],
            branch.branchIdentities())

    def test_linked_to_package_not_release_pocket(self):
        # If a branch is linked to a suite source package where the
        # distroseries is the current series for the distribution, but the
        # pocket is not the RELEASE pocket, then there is only the link for
        # the suite source package.
        mint = self.factory.makeDistribution(name='mint')
        dev = self.factory.makeDistroSeries(
            distribution=mint, version='1.0', name='dev')
        eric = self.factory.makePerson(name='eric')
        branch = self.factory.makePackageBranch(
            distroseries=dev, sourcepackagename='choc', name='tip',
            owner=eric)
        dsp = self.factory.makeDistributionSourcePackage('choc', mint)
        development_package = dsp.development_version
        suite_sourcepackage = development_package.getSuiteSourcePackage(
            PackagePublishingPocket.BACKPORTS)
        suite_sp_link = ICanHasLinkedBranch(suite_sourcepackage)

        registrant = suite_sourcepackage.distribution.owner
        run_with_login(
            registrant,
            suite_sp_link.setBranch, branch, registrant)

        self.assertEqual(
            [suite_sp_link],
            branch.branchLinks())
        self.assertEqual(
            [('lp://dev/mint/dev-backports/choc', suite_sourcepackage),
             ('lp://dev/~eric/mint/dev/choc/tip', branch)],
            branch.branchIdentities())

    def test_linked_to_package_not_current_series(self):
        # If the branch is linked to a suite source package where the distro
        # series is not the current series, only the suite source package is
        # returned in the links.
        mint = self.factory.makeDistribution(name='mint')
        self.factory.makeDistroSeries(
            distribution=mint, version='1.0', name='dev')
        supported = self.factory.makeDistroSeries(
            distribution=mint, version='0.9', name='supported')
        eric = self.factory.makePerson(name='eric')
        branch = self.factory.makePackageBranch(
            distroseries=supported, sourcepackagename='choc', name='tip',
            owner=eric)
        suite_sp = self.factory.makeSuiteSourcePackage(
            distroseries=supported, sourcepackagename='choc',
            pocket=PackagePublishingPocket.RELEASE)
        suite_sp_link = ICanHasLinkedBranch(suite_sp)

        registrant = suite_sp.distribution.owner
        run_with_login(
            registrant,
            suite_sp_link.setBranch, branch, registrant)

        self.assertEqual(
            [suite_sp_link],
            branch.branchLinks())
        self.assertEqual(
            [('lp://dev/mint/supported/choc', suite_sp),
             ('lp://dev/~eric/mint/supported/choc/tip', branch)],
            branch.branchIdentities())

    def test_linked_across_project_to_package(self):
        # If a product branch is linked to a suite source package, the links
        # are the same as if it was a source package branch.
        mint = self.factory.makeDistribution(name='mint')
        self.factory.makeDistroSeries(
            distribution=mint, version='1.0', name='dev')
        eric = self.factory.makePerson(name='eric')
        fooix = self.factory.makeProduct(name='fooix')
        branch = self.factory.makeProductBranch(
            product=fooix, owner=eric, name='trunk')
        dsp = self.factory.makeDistributionSourcePackage('choc', mint)
        distro_link = ICanHasLinkedBranch(dsp)
        development_package = dsp.development_version
        suite_sourcepackage = development_package.getSuiteSourcePackage(
            PackagePublishingPocket.RELEASE)
        suite_sp_link = ICanHasLinkedBranch(suite_sourcepackage)

        registrant = suite_sourcepackage.distribution.owner
        run_with_login(
            registrant,
            suite_sp_link.setBranch, branch, registrant)

        self.assertEqual(
            [distro_link, suite_sp_link],
            branch.branchLinks())
        self.assertEqual(
            [('lp://dev/mint/choc', dsp),
             ('lp://dev/mint/dev/choc', suite_sourcepackage),
             ('lp://dev/~eric/fooix/trunk', branch)],
            branch.branchIdentities())

    def test_junk_branch_links(self):
        # If a junk branch has links, those links are returned in the
        # branchLinks, but the branchIdentities just has the branch unique
        # name.
        eric = self.factory.makePerson(name='eric')
        branch = self.factory.makePersonalBranch(owner=eric, name='foo')
        fooix = removeSecurityProxy(self.factory.makeProduct())
        linked_branch = ICanHasLinkedBranch(fooix)
        linked_branch.setBranch(branch)
        self.assertEqual(
            [linked_branch, ICanHasLinkedBranch(fooix.development_focus)],
            branch.branchLinks())
        self.assertEqual(
            [('lp://dev/~eric/+junk/foo', branch)],
            branch.branchIdentities())


class TestBzrIdentity(TestCaseWithFactory):
    """Test IBranch.bzr_identity."""

    layer = DatabaseFunctionalLayer

    def assertBzrIdentity(self, branch, identity_path):
        """Assert that the bzr identity of 'branch' is 'identity_path'.

        Actually, it'll be lp://dev/<identity_path>.
        """
        self.assertEqual(
            'lp://dev/%s' % identity_path, branch.bzr_identity,
            "bzr identity")

    def test_default_identity(self):
        # By default, the bzr identity is an lp URL with the branch's unique
        # name.
        branch = self.factory.makeAnyBranch()
        self.assertBzrIdentity(branch, branch.unique_name)

    def test_linked_to_product(self):
        # If a branch is the development focus branch for a product, then it's
        # bzr identity is lp:product.
        branch = self.factory.makeProductBranch()
        product = removeSecurityProxy(branch.product)
        linked_branch = ICanHasLinkedBranch(product)
        linked_branch.setBranch(branch)
        self.assertBzrIdentity(branch, linked_branch.bzr_path)

    def test_linked_to_product_series(self):
        # If a branch is the development focus branch for a product series,
        # then it's bzr identity is lp:product/series.
        branch = self.factory.makeProductBranch()
        product = branch.product
        series = self.factory.makeProductSeries(product=product)
        linked_branch = ICanHasLinkedBranch(series)
        login_person(series.owner)
        linked_branch.setBranch(branch)
        self.assertBzrIdentity(branch, linked_branch.bzr_path)

    def test_private_linked_to_product(self):
        # Private branches also have a short lp:url.
        branch = self.factory.makeProductBranch(
            information_type=InformationType.USERDATA)
        with celebrity_logged_in('admin'):
            product = branch.product
            ICanHasLinkedBranch(product).setBranch(branch)
            self.assertBzrIdentity(branch, product.name)

    def test_linked_to_series_and_dev_focus(self):
        # If a branch is the development focus branch for a product and the
        # branch for a series, the bzr identity will be the storter of the two
        # URLs.
        branch = self.factory.makeProductBranch()
        series = self.factory.makeProductSeries(product=branch.product)
        product_link = ICanHasLinkedBranch(
            removeSecurityProxy(branch.product))
        series_link = ICanHasLinkedBranch(series)
        product_link.setBranch(branch)
        login_person(series.owner)
        series_link.setBranch(branch)
        self.assertBzrIdentity(branch, product_link.bzr_path)

    def test_junk_branch_always_unique_name(self):
        # For junk branches, the bzr identity is always based on the unique
        # name of the branch, even if it's linked to a product, product series
        # or whatever.
        branch = self.factory.makePersonalBranch()
        product = removeSecurityProxy(self.factory.makeProduct())
        ICanHasLinkedBranch(product).setBranch(branch)
        self.assertBzrIdentity(branch, branch.unique_name)

    def test_linked_to_package(self):
        # If a branch is linked to a pocket of a package, then the
        # bzr identity is the path to that package.
        branch = self.factory.makePackageBranch()
        # Have to pick something that's not RELEASE in order to guarantee that
        # it's not the dev focus source package.
        pocket = PackagePublishingPocket.BACKPORTS
        linked_branch = ICanHasLinkedBranch(
            branch.sourcepackage.getSuiteSourcePackage(pocket))
        registrant = branch.sourcepackage.distribution.owner
        login_person(registrant)
        linked_branch.setBranch(branch, registrant)
        login(ANONYMOUS)
        self.assertBzrIdentity(branch, linked_branch.bzr_path)

    def test_linked_to_dev_package(self):
        # If a branch is linked to the development focus version of a package
        # then the bzr identity is distro/package.
        sourcepackage = self.factory.makeSourcePackage()
        distro_package = sourcepackage.distribution_sourcepackage
        branch = self.factory.makePackageBranch(
            sourcepackage=distro_package.development_version)
        linked_branch = ICanHasLinkedBranch(distro_package)
        registrant = sourcepackage.distribution.owner
        run_with_login(
            registrant,
            linked_branch.setBranch, branch, registrant)
        self.assertBzrIdentity(branch, linked_branch.bzr_path)


class TestBranchDeletion(TestCaseWithFactory):
    """Test the different cases that makes a branch deletable or not."""

    layer = LaunchpadZopelessLayer

    def setUp(self):
        TestCaseWithFactory.setUp(self)
        self.user = self.factory.makePerson()
        self.product = self.factory.makeProduct(owner=self.user)
        self.branch = self.factory.makeProductBranch(
            name='to-delete', owner=self.user, product=self.product)
        # The owner of the branch is subscribed to the branch when it is
        # created.  The tests here assume no initial connections, so
        # unsubscribe the branch owner here.
        self.branch.unsubscribe(self.branch.owner, self.branch.owner)
        # Make sure that the tests all flush the database changes.
        self.addCleanup(Store.of(self.branch).flush)
        login_person(self.user)

    def test_deletable(self):
        """A newly created branch can be deleted without any problems."""
        self.assertEqual(self.branch.canBeDeleted(), True,
                         "A newly created branch should be able to be "
                         "deleted.")
        branch_id = self.branch.id
        branch_set = getUtility(IBranchLookup)
        self.branch.destroySelf()
        self.assert_(branch_set.get(branch_id) is None,
                     "The branch has not been deleted.")

    def test_stackedBranchDisablesDeletion(self):
        # A branch that is stacked upon cannot be deleted.
        self.factory.makeAnyBranch(stacked_on=self.branch)
        self.assertFalse(self.branch.canBeDeleted())

    def test_subscriptionDoesntDisableDeletion(self):
        """A branch that has a subscription can be deleted."""
        self.branch.subscribe(
            self.user, BranchSubscriptionNotificationLevel.NOEMAIL, None,
            CodeReviewNotificationLevel.NOEMAIL, self.user)
        self.assertEqual(True, self.branch.canBeDeleted())

    def test_codeImportCanStillBeDeleted(self):
        """A branch that has an attached code import can be deleted."""
        code_import = LaunchpadObjectFactory().makeCodeImport()
        branch = code_import.branch
        self.assertEqual(
            branch.canBeDeleted(), True,
            "A branch that has a import is deletable.")

    def test_bugBranchLinkDisablesDeletion(self):
        """A branch linked to a bug cannot be deleted."""
        params = CreateBugParams(
            owner=self.user, title='Firefox bug', comment='blah',
            target=self.product)
        bug = getUtility(IBugSet).createBug(params)
        bug.linkBranch(self.branch, self.user)
        self.assertEqual(self.branch.canBeDeleted(), False,
                         "A branch linked to a bug is not deletable.")
        self.assertRaises(CannotDeleteBranch, self.branch.destroySelf)

    def test_specBranchLinkDisablesDeletion(self):
        """A branch linked to a spec cannot be deleted."""
        spec = getUtility(ISpecificationSet).new(
            name='some-spec', title='Some spec', product=self.product,
            owner=self.user, summary='', specurl=None,
            definition_status=NewSpecificationDefinitionStatus.NEW)
        spec.linkBranch(self.branch, self.user)
        self.assertEqual(self.branch.canBeDeleted(), False,
                         "A branch linked to a spec is not deletable.")
        self.assertRaises(CannotDeleteBranch, self.branch.destroySelf)

    def test_associatedProductSeriesBranchDisablesDeletion(self):
        """A branch linked as a branch to a product series cannot be
        deleted.
        """
        self.product.development_focus.branch = self.branch
        self.assertEqual(self.branch.canBeDeleted(), False,
                         "A branch that is a user branch for a product series"
                         " is not deletable.")
        self.assertRaises(CannotDeleteBranch, self.branch.destroySelf)

    def test_productSeriesTranslationsBranchDisablesDeletion(self):
        self.product.development_focus.translations_branch = self.branch
        self.assertEqual(self.branch.canBeDeleted(), False,
                         "A branch that is a translations branch for a "
                         "product series is not deletable.")
        self.assertRaises(CannotDeleteBranch, self.branch.destroySelf)

    def test_revisionsDeletable(self):
        """A branch that has some revisions can be deleted."""
        revision = self.factory.makeRevision()
        self.branch.createBranchRevision(0, revision)
        # Need to commit the addition to make sure that the branch revisions
        # are recorded as there and that the appropriate deferred foreign keys
        # are set up.
        transaction.commit()
        self.assertEqual(self.branch.canBeDeleted(), True,
                         "A branch that has a revision is deletable.")
        unique_name = self.branch.unique_name
        self.branch.destroySelf()
        # Commit again to trigger the deferred indices.
        transaction.commit()
        branch_lookup = getUtility(IBranchLookup)
        self.assertEqual(branch_lookup.getByUniqueName(unique_name), None,
                         "Branch was not deleted.")

    def test_landingTargetDisablesDeletion(self):
        """A branch with a landing target cannot be deleted."""
        target_branch = self.factory.makeProductBranch(
            name='landing-target', owner=self.user, product=self.product)
        self.branch.addLandingTarget(self.user, target_branch)
        self.assertEqual(self.branch.canBeDeleted(), False,
                         "A branch with a landing target is not deletable.")
        self.assertRaises(CannotDeleteBranch, self.branch.destroySelf)

    def test_landingCandidateDisablesDeletion(self):
        """A branch with a landing candidate cannot be deleted."""
        source_branch = self.factory.makeProductBranch(
            name='landing-candidate', owner=self.user, product=self.product)
        source_branch.addLandingTarget(self.user, self.branch)
        self.assertEqual(self.branch.canBeDeleted(), False,
                         "A branch with a landing candidate is not"
                         " deletable.")
        self.assertRaises(CannotDeleteBranch, self.branch.destroySelf)

    def test_prerequisiteBranchDisablesDeletion(self):
        """A branch that is a prerequisite branch cannot be deleted."""
        source_branch = self.factory.makeProductBranch(
            name='landing-candidate', owner=self.user, product=self.product)
        target_branch = self.factory.makeProductBranch(
            name='landing-target', owner=self.user, product=self.product)
        source_branch.addLandingTarget(self.user, target_branch, self.branch)
        self.assertEqual(self.branch.canBeDeleted(), False,
                         "A branch with a prerequisite target is not "
                         "deletable.")
        self.assertRaises(CannotDeleteBranch, self.branch.destroySelf)

    def test_relatedBranchJobsDeleted(self):
        # A branch with an associated branch job will delete those jobs.
        branch = self.factory.makeBranch(
            branch_format=BranchFormat.BZR_BRANCH_6)
        removeSecurityProxy(branch).requestUpgrade(branch.owner)
        branch.destroySelf()
        # Need to commit the transaction to fire off the constraint checks.
        transaction.commit()

    def test_related_TranslationTemplatesBuildJob_cleaned_out(self):
        # A TranslationTemplatesBuildJob is a type of BranchJob that
        # comes with a BuildQueue entry referring to the same Job.
        # Deleting the branch cleans up the BuildQueue before it can
        # remove the Job and BranchJob.
        branch = self.factory.makeAnyBranch()
        getUtility(ITranslationTemplatesBuildJobSource).create(branch)
        branch.destroySelf(break_references=True)

    def test_linked_translations_branch_cleared(self):
        # The translations_branch of a series that is linked to the branch
        # should be cleared.
        dev_focus = self.branch.product.development_focus
        dev_focus.translations_branch = self.branch
        self.branch.destroySelf(break_references=True)

    def test_unrelated_TranslationTemplatesBuildJob_intact(self):
        # No innocent BuildQueue entries are harmed in deleting a
        # branch.
        branch = self.factory.makeAnyBranch()
        other_branch = self.factory.makeAnyBranch()
        source = getUtility(ITranslationTemplatesBuildJobSource)
        job = source.create(branch)
        other_job = source.create(other_branch)
        store = Store.of(branch)

        branch.destroySelf(break_references=True)

        # The BuildQueue for the job whose branch we deleted is gone.
        buildqueue = store.find(BuildQueue, BuildQueue.job == job.job)
        self.assertEqual([], list(buildqueue))

        # The other job's BuildQueue entry is still there.
        other_buildqueue = store.find(
            BuildQueue, BuildQueue.job == other_job.job)
        self.assertNotEqual([], list(other_buildqueue))

    def test_createsJobToReclaimSpace(self):
        # When a branch is deleted from the database, a job to remove the
        # branch from disk as well.
        branch = self.factory.makeAnyBranch()
        branch_id = branch.id
        store = Store.of(branch)
        branch.destroySelf()
        jobs = store.find(
            BranchJob,
            BranchJob.job_type == BranchJobType.RECLAIM_BRANCH_SPACE)
        self.assertEqual(
            [branch_id],
            [ReclaimBranchSpaceJob(job).branch_id for job in jobs])

    def test_destroySelf_with_SourcePackageRecipe(self):
        """If branch is a base_branch in a recipe, it is deleted."""
        recipe = self.factory.makeSourcePackageRecipe()
        recipe.base_branch.destroySelf(break_references=True)

    def test_destroySelf_with_SourcePackageRecipe_as_non_base(self):
        """If branch is referred to by a recipe, it is deleted."""
        branch1 = self.factory.makeAnyBranch()
        branch2 = self.factory.makeAnyBranch()
        self.factory.makeSourcePackageRecipe(
            branches=[branch1, branch2])
        branch2.destroySelf(break_references=True)


class TestBranchDeletionConsequences(TestCase):
    """Test determination and application of branch deletion consequences."""

    layer = LaunchpadZopelessLayer

    def setUp(self):
        super(TestBranchDeletionConsequences, self).setUp()
        login('test@canonical.com')
        self.factory = LaunchpadObjectFactory()
        # Has to be a product branch because of merge proposals.
        self.branch = self.factory.makeProductBranch()
        # The owner of the branch is subscribed to the branch when it is
        # created.  The tests here assume no initial connections, so
        # unsubscribe the branch owner here.
        self.branch.unsubscribe(self.branch.owner, self.branch.owner)

    def test_plainBranch(self):
        """Ensure that a fresh branch has no deletion requirements."""
        self.assertEqual({}, self.branch.deletionRequirements())

    def makeMergeProposals(self):
        """Produce a merge proposal for testing purposes."""
        target_branch = self.factory.makeProductBranch(
            product=self.branch.product)
        prerequisite_branch = self.factory.makeProductBranch(
            product=self.branch.product)
        # Remove the implicit subscriptions.
        target_branch.unsubscribe(target_branch.owner, target_branch.owner)
        prerequisite_branch.unsubscribe(
            prerequisite_branch.owner, prerequisite_branch.owner)
        merge_proposal1 = self.branch.addLandingTarget(
            self.branch.owner, target_branch, prerequisite_branch)
        # Disable this merge proposal, to allow creating a new identical one
        lp_admins = getUtility(ILaunchpadCelebrities).admin
        merge_proposal1.rejectBranch(lp_admins, 'null:')
        merge_proposal2 = self.branch.addLandingTarget(
            self.branch.owner, target_branch, prerequisite_branch)
        return merge_proposal1, merge_proposal2

    def test_branchWithMergeProposal(self):
        """Ensure that deletion requirements with a merge proposal are right.

        Each branch related to the merge proposal is tested to ensure it
        produces a unique, correct result.
        """
        merge_proposal1, merge_proposal2 = self.makeMergeProposals()
        self.assertEqual({
            merge_proposal1:
            ('delete', _('This branch is the source branch of this merge'
             ' proposal.')),
            merge_proposal2:
            ('delete', _('This branch is the source branch of this merge'
             ' proposal.'))},
                         self.branch.deletionRequirements())
        self.assertEqual({
            merge_proposal1:
            ('delete', _('This branch is the target branch of this merge'
             ' proposal.')),
            merge_proposal2:
            ('delete', _('This branch is the target branch of this merge'
             ' proposal.'))},
            merge_proposal1.target_branch.deletionRequirements())
        self.assertEqual({
            merge_proposal1:
            ('alter', _('This branch is the prerequisite branch of this merge'
             ' proposal.')),
            merge_proposal2:
            ('alter', _('This branch is the prerequisite branch of this merge'
             ' proposal.'))},
            merge_proposal1.prerequisite_branch.deletionRequirements())

    def test_deleteMergeProposalSource(self):
        """Merge proposal source branches can be deleted with break_links."""
        merge_proposal1, merge_proposal2 = self.makeMergeProposals()
        merge_proposal1_id = merge_proposal1.id
        BranchMergeProposal.get(merge_proposal1_id)
        self.branch.destroySelf(break_references=True)
        self.assertRaises(SQLObjectNotFound,
            BranchMergeProposal.get, merge_proposal1_id)

    def test_deleteMergeProposalTarget(self):
        """Merge proposal target branches can be deleted with break_links."""
        merge_proposal1, merge_proposal2 = self.makeMergeProposals()
        merge_proposal1_id = merge_proposal1.id
        BranchMergeProposal.get(merge_proposal1_id)
        merge_proposal1.target_branch.destroySelf(break_references=True)
        self.assertRaises(SQLObjectNotFound,
            BranchMergeProposal.get, merge_proposal1_id)

    def test_deleteMergeProposalDependent(self):
        """break_links enables deleting merge proposal dependant branches."""
        merge_proposal1, merge_proposal2 = self.makeMergeProposals()
        merge_proposal1.prerequisite_branch.destroySelf(break_references=True)
        self.assertEqual(None, merge_proposal1.prerequisite_branch)

    def test_deleteSourceCodeReviewComment(self):
        """Deletion of branches that have CodeReviewComments works."""
        comment = self.factory.makeCodeReviewComment()
        comment_id = comment.id
        branch = comment.branch_merge_proposal.source_branch
        branch.destroySelf(break_references=True)
        self.assertRaises(
            SQLObjectNotFound, CodeReviewComment.get, comment_id)

    def test_deleteTargetCodeReviewComment(self):
        """Deletion of branches that have CodeReviewComments works."""
        comment = self.factory.makeCodeReviewComment()
        comment_id = comment.id
        branch = comment.branch_merge_proposal.target_branch
        branch.destroySelf(break_references=True)
        self.assertRaises(
            SQLObjectNotFound, CodeReviewComment.get, comment_id)

    def test_branchWithBugRequirements(self):
        """Deletion requirements for a branch with a bug are right."""
        bug = self.factory.makeBug()
        bug.linkBranch(self.branch, self.branch.owner)
        self.assertEqual({bug.default_bugtask:
            ('delete', _('This bug is linked to this branch.'))},
            self.branch.deletionRequirements())

    def test_branchWithBugDeletion(self):
        """break_links allows deleting a branch with a bug."""
        bug1 = self.factory.makeBug()
        bug1.linkBranch(self.branch, self.branch.owner)
        bug_branch1 = bug1.linked_branches[0]
        bug_branch1_id = bug_branch1.id
        self.branch.destroySelf(break_references=True)
        self.assertRaises(SQLObjectNotFound, BugBranch.get, bug_branch1_id)

    def test_branchWithSpecRequirements(self):
        """Deletion requirements for a branch with a spec are right."""
        spec = self.factory.makeSpecification()
        spec.linkBranch(self.branch, self.branch.owner)
        self.assertEqual({self.branch.spec_links[0]:
            ('delete', _(
                'This blueprint is linked to this branch.'))},
             self.branch.deletionRequirements())

    def test_branchWithSpecDeletion(self):
        """break_links allows deleting a branch with a spec."""
        spec1 = self.factory.makeSpecification()
        spec1.linkBranch(self.branch, self.branch.owner)
        spec1_branch_id = self.branch.spec_links[0].id
        spec2 = self.factory.makeSpecification()
        spec2.linkBranch(self.branch, self.branch.owner)
        spec2_branch_id = self.branch.spec_links[1].id
        self.branch.destroySelf(break_references=True)
        self.assertRaises(SQLObjectNotFound, SpecificationBranch.get,
                          spec1_branch_id)
        self.assertRaises(SQLObjectNotFound, SpecificationBranch.get,
                          spec2_branch_id)

    def test_branchWithSeriesRequirements(self):
        """Deletion requirements for a series' branch are right."""
        series = self.factory.makeProductSeries(branch=self.branch)
        self.assertEqual(
            {series: ('alter',
            _('This series is linked to this branch.'))},
            self.branch.deletionRequirements())

    def test_branchWithSeriesDeletion(self):
        """break_links allows deleting a series' branch."""
        series1 = self.factory.makeProductSeries(branch=self.branch)
        series2 = self.factory.makeProductSeries(branch=self.branch)
        self.branch.destroySelf(break_references=True)
        self.assertEqual(None, series1.branch)
        self.assertEqual(None, series2.branch)

    def test_official_package_requirements(self):
        # If a branch is officially linked to a source package, then the
        # deletion requirements indicate the fact.
        branch = self.factory.makePackageBranch()
        package = branch.sourcepackage
        pocket = PackagePublishingPocket.RELEASE
        run_with_login(
            package.distribution.owner,
            package.development_version.setBranch,
            pocket, branch, package.distribution.owner)
        self.assertEqual(
            {package: ('alter',
                    _('Branch is officially linked to a source package.'))},
            branch.deletionRequirements())

    def test_official_package_branch_deleted(self):
        # A branch that's an official package branch can be deleted if you are
        # allowed to modify package branch links, and you pass in
        # break_references.
        branch = self.factory.makePackageBranch()
        package = branch.sourcepackage
        pocket = PackagePublishingPocket.RELEASE
        run_with_login(
            package.distribution.owner,
            package.development_version.setBranch,
            pocket, branch, package.distribution.owner)
        self.assertEqual(False, branch.canBeDeleted())
        branch.destroySelf(break_references=True)
        self.assertIs(None, package.getBranch(pocket))

    def test_branchWithCodeImportRequirements(self):
        """Deletion requirements for a code import branch are right"""
        code_import = self.factory.makeCodeImport()
        # Remove the implicit branch subscription first.
        code_import.branch.unsubscribe(
            code_import.branch.owner, code_import.branch.owner)
        self.assertEqual({}, code_import.branch.deletionRequirements())

    def test_branchWithCodeImportDeletion(self):
        """break_links allows deleting a code import branch."""
        code_import = self.factory.makeCodeImport()
        code_import_id = code_import.id
        code_import.branch.destroySelf(break_references=True)
        self.assertRaises(
            SQLObjectNotFound, CodeImport.get, code_import_id)

    def test_sourceBranchWithCodeReviewVoteReference(self):
        """Break_references handles CodeReviewVoteReference source branch."""
        merge_proposal = self.factory.makeBranchMergeProposal()
        merge_proposal.nominateReviewer(self.factory.makePerson(),
                                        self.factory.makePerson())
        merge_proposal.source_branch.destroySelf(break_references=True)

    def test_targetBranchWithCodeReviewVoteReference(self):
        """Break_references handles CodeReviewVoteReference target branch."""
        merge_proposal = self.factory.makeBranchMergeProposal()
        merge_proposal.nominateReviewer(self.factory.makePerson(),
                                        self.factory.makePerson())
        merge_proposal.target_branch.destroySelf(break_references=True)

    def test_ClearDependentBranch(self):
        """ClearDependent.__call__ must clear the prerequisite branch."""
        merge_proposal = removeSecurityProxy(self.makeMergeProposals()[0])
        with person_logged_in(merge_proposal.prerequisite_branch.owner):
            ClearDependentBranch(merge_proposal)()
        self.assertEqual(None, merge_proposal.prerequisite_branch)

    def test_ClearOfficialPackageBranch(self):
        # ClearOfficialPackageBranch.__call__ clears the official package
        # branch.
        branch = self.factory.makePackageBranch()
        package = branch.sourcepackage
        pocket = PackagePublishingPocket.RELEASE
        run_with_login(
            package.distribution.owner,
            package.development_version.setBranch,
            pocket, branch, package.distribution.owner)
        series_set = getUtility(IFindOfficialBranchLinks)
        [link] = list(series_set.findForBranch(branch))
        ClearOfficialPackageBranch(link)()
        self.assertIs(None, package.getBranch(pocket))

    def test_ClearSeriesBranch(self):
        """ClearSeriesBranch.__call__ must clear the user branch."""
        series = removeSecurityProxy(self.factory.makeProductSeries(
            branch=self.branch))
        ClearSeriesBranch(series, self.branch)()
        self.assertEqual(None, series.branch)

    def test_DeletionOperation(self):
        """DeletionOperation.__call__ is not implemented."""
        self.assertRaises(NotImplementedError, DeletionOperation('a', 'b'))

    def test_DeletionCallable(self):
        """DeletionCallable must invoke the callable."""
        spec = self.factory.makeSpecification()
        spec_link = spec.linkBranch(self.branch, self.branch.owner)
        spec_link_id = spec_link.id
        DeletionCallable(spec, 'blah', spec_link.destroySelf)()
        self.assertRaises(SQLObjectNotFound, SpecificationBranch.get,
                          spec_link_id)

    def test_DeleteCodeImport(self):
        """DeleteCodeImport.__call__ must delete the CodeImport."""
        code_import = self.factory.makeCodeImport()
        code_import_id = code_import.id
        DeleteCodeImport(code_import)()
        self.assertRaises(
            SQLObjectNotFound, CodeImport.get, code_import_id)

    def test_deletionRequirements_with_SourcePackageRecipe(self):
        """Recipes are listed as deletion requirements."""
        recipe = self.factory.makeSourcePackageRecipe()
        self.assertEqual(
            {recipe: ('delete', 'This recipe uses this branch.')},
            recipe.base_branch.deletionRequirements())


class StackedBranches(TestCaseWithFactory):
    """Tests for showing branches stacked on another."""

    layer = DatabaseFunctionalLayer

    def testNoBranchesStacked(self):
        # getStackedBranches returns an empty collection if there are no
        # branches stacked on it.
        branch = self.factory.makeAnyBranch()
        self.assertEqual(set(), set(branch.getStackedBranches()))

    def testSingleBranchStacked(self):
        # some_branch.getStackedBranches returns a collection of branches
        # stacked on some_branch.
        branch = self.factory.makeAnyBranch()
        stacked_branch = self.factory.makeAnyBranch(stacked_on=branch)
        self.assertEqual(
            set([stacked_branch]), set(branch.getStackedBranches()))

    def testMultipleBranchesStacked(self):
        # some_branch.getStackedBranches returns a collection of branches
        # stacked on some_branch.
        branch = self.factory.makeAnyBranch()
        stacked_a = self.factory.makeAnyBranch(stacked_on=branch)
        stacked_b = self.factory.makeAnyBranch(stacked_on=branch)
        self.assertEqual(
            set([stacked_a, stacked_b]), set(branch.getStackedBranches()))

    def testNoBranchesStackedOn(self):
        # getStackedBranches returns an empty collection if there are no
        # branches stacked on it.
        branch = self.factory.makeAnyBranch()
        self.assertEqual(set(), set(branch.getStackedOnBranches()))

    def testSingleBranchStackedOn(self):
        # some_branch.getStackedOnBranches returns a collection of branches
        # on which some_branch is stacked.
        branch = self.factory.makeAnyBranch()
        stacked_branch = self.factory.makeAnyBranch(stacked_on=branch)
        self.assertEqual(
            set([branch]), set(stacked_branch.getStackedOnBranches()))

    def testMultipleBranchesStackedOn(self):
        # some_branch.getStackedOnBranches returns a collection of branches
        # on which some_branch is stacked.
        stacked_a = self.factory.makeAnyBranch()
        stacked_b = self.factory.makeAnyBranch(stacked_on=stacked_a)
        branch = self.factory.makeAnyBranch(stacked_on=stacked_b)
        self.assertEqual(
            set([stacked_a, stacked_b]), set(branch.getStackedOnBranches()))


class BranchAddLandingTarget(TestCaseWithFactory):
    """Exercise all the code paths for adding a landing target."""
    layer = DatabaseFunctionalLayer

    def setUp(self):
        super(BranchAddLandingTarget, self).setUp('admin@canonical.com')
        self.product = self.factory.makeProduct()

        self.user = self.factory.makePerson()
        self.reviewer = self.factory.makePerson(name='johndoe')
        self.source = self.factory.makeProductBranch(
            name='source-branch', owner=self.user, product=self.product)
        self.target = self.factory.makeProductBranch(
            name='target-branch', owner=self.user, product=self.product)
        self.prerequisite = self.factory.makeProductBranch(
            name='prerequisite-branch', owner=self.user, product=self.product)

    def tearDown(self):
        logout()
        super(BranchAddLandingTarget, self).tearDown()

    def assertOnePendingReview(self, proposal, reviewer, review_type=None):
        # There should be one pending vote for the reviewer with the specified
        # review type.
        [vote] = list(proposal.votes)
        self.assertEqual(reviewer, vote.reviewer)
        self.assertEqual(self.user, vote.registrant)
        self.assertIs(None, vote.comment)
        if review_type is None:
            self.assertIs(None, vote.review_type)
        else:
            self.assertEqual(review_type, vote.review_type)

    def test_junkSource(self):
        """Junk branches cannot be used as a source for merge proposals."""
        self.source.setTarget(user=self.source.owner)
        self.assertRaises(
            InvalidBranchMergeProposal, self.source.addLandingTarget,
            self.user, self.target)

    def test_targetProduct(self):
        """The product of the target branch must match the product of the
        source branch.
        """
        self.target.setTarget(user=self.target.owner)
        self.assertRaises(
            InvalidBranchMergeProposal, self.source.addLandingTarget,
            self.user, self.target)

        project = self.factory.makeProduct()
        self.target.setTarget(user=self.target.owner, project=project)
        self.assertRaises(
            InvalidBranchMergeProposal, self.source.addLandingTarget,
            self.user, self.target)

    def test_targetMustNotBeTheSource(self):
        """The target and source branch cannot be the same."""
        self.assertRaises(
            InvalidBranchMergeProposal, self.source.addLandingTarget,
            self.user, self.source)

    def test_prerequisiteBranchSameProduct(self):
        """The prerequisite branch, if any, must be for the same product.
        """
        self.prerequisite.setTarget(user=self.prerequisite.owner)
        self.assertRaises(
            InvalidBranchMergeProposal, self.source.addLandingTarget,
            self.user, self.target, self.prerequisite)

        project = self.factory.makeProduct()
        self.prerequisite.setTarget(
            user=self.prerequisite.owner, project=project)
        self.assertRaises(
            InvalidBranchMergeProposal, self.source.addLandingTarget,
            self.user, self.target, self.prerequisite)

    def test_prerequisiteMustNotBeTheSource(self):
        """The target and source branch cannot be the same."""
        self.assertRaises(
            InvalidBranchMergeProposal, self.source.addLandingTarget,
            self.user, self.target, self.source)

    def test_prerequisiteMustNotBeTheTarget(self):
        """The target and source branch cannot be the same."""
        self.assertRaises(
            InvalidBranchMergeProposal, self.source.addLandingTarget,
            self.user, self.target, self.target)

    def test_existingMergeProposal(self):
        """If there is an existing merge proposal for the source and target
        branch pair, then another landing target specifying the same pair
        raises.
        """
        self.source.addLandingTarget(
            self.user, self.target, self.prerequisite)

        self.assertRaises(
            InvalidBranchMergeProposal, self.source.addLandingTarget,
            self.user, self.target, self.prerequisite)

    def test_existingRejectedMergeProposal(self):
        """If there is an existing rejected merge proposal for the source and
        target branch pair, then another landing target specifying the same
        pair is fine.
        """
        proposal = self.source.addLandingTarget(
            self.user, self.target, self.prerequisite)
        proposal.rejectBranch(self.user, 'some_revision')
        self.source.addLandingTarget(
            self.user, self.target, self.prerequisite)

    def test_default_reviewer(self):
        """If the target branch has a default reviewer set, this reviewer
        should be assigned to the merge proposal.
        """
        target_with_default_reviewer = self.factory.makeProductBranch(
            name='target-branch-with-reviewer', owner=self.user,
            product=self.product, reviewer=self.reviewer)
        proposal = self.source.addLandingTarget(
            self.user, target_with_default_reviewer)
        self.assertOnePendingReview(proposal, self.reviewer)

    def test_default_reviewer_when_owner(self):
        """If the target branch has a no default reviewer set, the branch
        owner should be assigned as the reviewer for the merge proposal.
        """
        proposal = self.source.addLandingTarget(
            self.user, self.target)
        self.assertOnePendingReview(proposal, self.source.owner)

    def test_attributeAssignment(self):
        """Smoke test to make sure the assignments are there."""
        commit_message = u'Some commit message'
        proposal = self.source.addLandingTarget(
            self.user, self.target, self.prerequisite,
            commit_message=commit_message)
        self.assertEqual(proposal.registrant, self.user)
        self.assertEqual(proposal.source_branch, self.source)
        self.assertEqual(proposal.target_branch, self.target)
        self.assertEqual(proposal.prerequisite_branch, self.prerequisite)
        self.assertEqual(proposal.commit_message, commit_message)

    def test__createMergeProposal_with_reviewers(self):
        person1 = self.factory.makePerson()
        person2 = self.factory.makePerson()
        e = self.assertRaises(ValueError,
            self.source._createMergeProposal, self.user, self.target,
            reviewers=[person1, person2])
        self.assertEqual(
            'reviewers and review_types must be equal length.', str(e))
        e = self.assertRaises(ValueError,
            self.source._createMergeProposal, self.user, self.target,
            reviewers=[person1, person2], review_types=['review1'])
        self.assertEqual(
            'reviewers and review_types must be equal length.', str(e))
        bmp = self.source._createMergeProposal(
            self.user, self.target, reviewers=[person1, person2],
            review_types=['review1', 'review2'])
        votes = set((vote.reviewer, vote.review_type) for vote in bmp.votes)
        self.assertEqual(
            set([(person1, 'review1'), (person2, 'review2')]), votes)


class TestLandingCandidates(TestCaseWithFactory):

    layer = DatabaseFunctionalLayer

    def test_private_branch(self):
        """landing_candidates works for private branches."""
        branch = self.factory.makeBranch(
            information_type=InformationType.USERDATA)
        with person_logged_in(removeSecurityProxy(branch).owner):
            mp = self.factory.makeBranchMergeProposal(target_branch=branch)
            self.assertContentEqual([mp], branch.landing_candidates)


class BranchDateLastModified(TestCaseWithFactory):
    """Exercies the situations where date_last_modifed is udpated."""
    layer = DatabaseFunctionalLayer

    def setUp(self):
        TestCaseWithFactory.setUp(self, 'test@canonical.com')

    def test_initialValue(self):
        """Initially the date_last_modifed is the date_created."""
        branch = self.factory.makeAnyBranch()
        self.assertEqual(branch.date_last_modified, branch.date_created)

    def test_bugBranchLinkUpdates(self):
        """Linking a branch to a bug updates the last modified time."""
        date_created = datetime(2000, 1, 1, 12, tzinfo=UTC)
        branch = self.factory.makeAnyBranch(date_created=date_created)
        self.assertEqual(branch.date_last_modified, date_created)

        params = CreateBugParams(
            owner=branch.owner, title='A bug', comment='blah',
            target=branch.product)
        bug = getUtility(IBugSet).createBug(params)

        bug.linkBranch(branch, branch.owner)
        self.assertTrue(branch.date_last_modified > date_created,
                        "Date last modified was not updated.")

    def test_updateScannedDetails_with_null_revision(self):
        # If updateScannedDetails is called with a null revision, it
        # effectively means that there is an empty branch, so we can't use the
        # revision date, so we set the last modified time to UTC_NOW.
        date_created = datetime(2000, 1, 1, 12, tzinfo=UTC)
        branch = self.factory.makeAnyBranch(date_created=date_created)
        branch.updateScannedDetails(None, 0)
        self.assertSqlAttributeEqualsDate(
            branch, 'date_last_modified', UTC_NOW)

    def test_updateScannedDetails_with_revision(self):
        # If updateScannedDetails is called with a revision with which has a
        # revision date set in the past (the usual case), the last modified
        # time of the branch is set to be the date from the Bazaar revision
        # (Revision.revision_date).
        date_created = datetime(2000, 1, 1, 12, tzinfo=UTC)
        branch = self.factory.makeAnyBranch(date_created=date_created)
        revision_date = datetime(2005, 2, 2, 12, tzinfo=UTC)
        revision = self.factory.makeRevision(revision_date=revision_date)
        branch.updateScannedDetails(revision, 1)
        self.assertEqual(revision_date, branch.date_last_modified)

    def test_updateScannedDetails_with_future_revision(self):
        # If updateScannedDetails is called with a revision with which has a
        # revision date set in the future, UTC_NOW is used as the last modifed
        # time.  date_created = datetime(2000, 1, 1, 12, tzinfo=UTC)
        date_created = datetime(2000, 1, 1, 12, tzinfo=UTC)
        branch = self.factory.makeAnyBranch(date_created=date_created)
        revision_date = datetime.now(UTC) + timedelta(days=1000)
        revision = self.factory.makeRevision(revision_date=revision_date)
        branch.updateScannedDetails(revision, 1)
        self.assertSqlAttributeEqualsDate(
            branch, 'date_last_modified', UTC_NOW)


class TestBranchLifecycleStatus(TestCaseWithFactory):
    """Exercises changes in lifecycle status."""
    layer = DatabaseFunctionalLayer

    def checkStatusAfterUpdate(self, initial_state, expected_state):
        # Make sure that the lifecycle status of the branch with the initial
        # lifecycle state to be the expected_state after a revision has been
        # scanned.
        branch = self.factory.makeAnyBranch(lifecycle_status=initial_state)
        revision = self.factory.makeRevision()
        branch.updateScannedDetails(revision, 1)
        self.assertEqual(expected_state, branch.lifecycle_status)

    def test_updateScannedDetails_active_branch(self):
        # If a new revision is scanned, and the branch is in an active state,
        # then the lifecycle status isn't changed.
        for state in DEFAULT_BRANCH_STATUS_IN_LISTING:
            self.checkStatusAfterUpdate(state, state)

    def test_updateScannedDetails_inactive_branch(self):
        # If a branch is inactive (merged or abandonded) and a new revision is
        # scanned, the branch is moved to the development state.
        for state in (BranchLifecycleStatus.MERGED,
                      BranchLifecycleStatus.ABANDONED):
            self.checkStatusAfterUpdate(
                state, BranchLifecycleStatus.DEVELOPMENT)


class TestCreateBranchRevisionFromIDs(TestCaseWithFactory):
    """Tests for `Branch.createBranchRevisionFromIDs`."""

    layer = DatabaseFunctionalLayer

    def test_simple(self):
        # createBranchRevisionFromIDs when passed a single revid, sequence
        # pair, creates the appropriate BranchRevision object.
        branch = self.factory.makeAnyBranch()
        rev = self.factory.makeRevision()
        revision_number = self.factory.getUniqueInteger()
        branch.createBranchRevisionFromIDs(
            [(rev.revision_id, revision_number)])
        branch_revision = branch.getBranchRevision(revision=rev)
        self.assertEqual(revision_number, branch_revision.sequence)

    def test_multiple(self):
        # createBranchRevisionFromIDs when passed multiple revid, sequence
        # pairs, creates the appropriate BranchRevision objects.
        branch = self.factory.makeAnyBranch()
        revision_to_number = {}
        revision_id_sequence_pairs = []
        for i in range(10):
            rev = self.factory.makeRevision()
            revision_number = self.factory.getUniqueInteger()
            revision_to_number[rev] = revision_number
            revision_id_sequence_pairs.append(
                (rev.revision_id, revision_number))
        branch.createBranchRevisionFromIDs(revision_id_sequence_pairs)
        for rev in revision_to_number:
            branch_revision = branch.getBranchRevision(revision=rev)
            self.assertEqual(
                revision_to_number[rev], branch_revision.sequence)

    def test_empty(self):
        # createBranchRevisionFromIDs does not fail when passed no pairs.
        branch = self.factory.makeAnyBranch()
        branch.createBranchRevisionFromIDs([])

    def test_call_twice_in_one_transaction(self):
        # createBranchRevisionFromIDs creates temporary tables, but cleans
        # after itself so that it can safely be called twice in one
        # transaction.
        branch = self.factory.makeAnyBranch()
        rev = self.factory.makeRevision()
        revision_number = self.factory.getUniqueInteger()
        branch.createBranchRevisionFromIDs(
            [(rev.revision_id, revision_number)])
        rev = self.factory.makeRevision()
        revision_number = self.factory.getUniqueInteger()
        # This is just "assertNotRaises"
        branch.createBranchRevisionFromIDs(
            [(rev.revision_id, revision_number)])


class TestRevisionHistory(TestCaseWithFactory):
    """Tests for a branch's revision history."""

    layer = DatabaseFunctionalLayer

    def test_revision_count(self):
        # A branch's revision count is equal to the number of revisions that
        # are associated with it.
        branch = self.factory.makeBranch()
        some_number = 6
        self.factory.makeRevisionsForBranch(branch, count=some_number)
        self.assertEqual(some_number, branch.revision_count)

    def test_revision_history_matches_count(self):
        branch = self.factory.makeBranch()
        some_number = 3
        self.factory.makeRevisionsForBranch(branch, count=some_number)
        self.assertEqual(
            branch.revision_count, branch.revision_history.count())

    def test_revision_history_is_made_of_revisions(self):
        # Branch.revision_history contains IBranchRevision objects.
        branch = self.factory.makeBranch()
        some_number = 6
        self.factory.makeRevisionsForBranch(branch, count=some_number)
        for branch_revision in branch.revision_history:
            self.assertProvides(branch_revision, IBranchRevision)

    def test_continuous_sequence_numbers(self):
        # The revisions in the revision history have sequence numbers which
        # start from 1 at the oldest and don't have any gaps.
        branch = self.factory.makeBranch()
        some_number = 4
        self.factory.makeRevisionsForBranch(branch, count=some_number)
        self.assertEqual(
            [4, 3, 2, 1], [br.sequence for br in branch.revision_history])

    def test_most_recent_first(self):
        # The revisions in the revision history start with the most recent
        # first.
        branch = self.factory.makeBranch()
        some_number = 4
        self.factory.makeRevisionsForBranch(branch, count=some_number)
        revision_history = list(branch.revision_history)
        sorted_by_date = sorted(
            revision_history, key=lambda x: x.revision.revision_date,
            reverse=True)
        self.assertEqual(sorted_by_date, revision_history)

    def test_latest_revisions(self):
        # IBranch.latest_revisions gives only the latest revisions.
        branch = self.factory.makeBranch()
        some_number = 7
        self.factory.makeRevisionsForBranch(branch, count=some_number)
        smaller_number = some_number / 2
        self.assertEqual(
            list(branch.revision_history[:smaller_number]),
            list(branch.latest_revisions(smaller_number)))

    def test_getRevisionsSince(self):
        # IBranch.getRevisionsSince gives all the BranchRevisions for
        # revisions committed since a given timestamp.
        branch = self.factory.makeBranch()
        some_number = 7
        self.factory.makeRevisionsForBranch(branch, count=some_number)
        mid_sequence = some_number - 2
        revisions = list(branch.revision_history)
        mid_revision = revisions[mid_sequence]
        since = branch.getRevisionsSince(mid_revision.revision.revision_date)
        self.assertEqual(revisions[:mid_sequence], list(since))

    def test_top_ancestor_has_no_parents(self):
        # The top-most revision of a branch (i.e. the first one) has no
        # parents.
        branch = self.factory.makeBranch()
        self.factory.makeRevisionsForBranch(branch, count=1)
        revision = list(branch.revision_history)[0].revision
        self.assertEqual([], revision.parent_ids)

    def test_non_first_revisions_have_parents(self):
        # Revisions which are not the first revision of the branch have
        # parent_ids. When there are no merges present, there is only one
        # parent which is the previous revision.
        branch = self.factory.makeBranch()
        some_number = 5
        self.factory.makeRevisionsForBranch(branch, count=some_number)
        revisions = list(branch.revision_history)
        last_rev = revisions[0].revision
        second_last_rev = revisions[1].revision
        self.assertEqual(last_rev.parent_ids, [second_last_rev.revision_id])

    def test_tip_revision_when_no_bazaar_data(self):
        # When a branch has no revisions and no Bazaar data at all, its tip
        # revision is None and its last_scanned_id is None.
        branch = self.factory.makeBranch()
        self.assertIs(None, branch.last_scanned_id)
        self.assertIs(None, branch.getTipRevision())

    def test_tip_revision_when_no_revisions(self):
        # When a branch has no revisions but does have Bazaar data, its tip
        # revision is None and its last_scanned_id is
        # bzrlib.revision.NULL_REVISION.
        branch = self.factory.makeBranch()
        branch.updateScannedDetails(None, 0)
        self.assertEqual(NULL_REVISION, branch.last_scanned_id)
        self.assertIs(None, branch.getTipRevision())

    def test_tip_revision_is_updated(self):
        branch = self.factory.makeBranch()
        revision = self.factory.makeRevision()
        branch.updateScannedDetails(revision, 1)
        self.assertEqual(revision.revision_id, branch.last_scanned_id)
        self.assertEqual(revision, branch.getTipRevision())


class TestCodebrowse(TestCaseWithFactory):
    """Tests for branch codebrowse support."""

    layer = DatabaseFunctionalLayer

    def test_simple(self):
        # The basic codebrowse URL for a public branch is a 'http' url.
        branch = self.factory.makeAnyBranch()
        self.assertEqual(
            'http://bazaar.launchpad.dev/' + branch.unique_name,
            branch.codebrowse_url())

    def test_private(self):
        # The codebrowse URL for a private branch is a 'https' url.
        owner = self.factory.makePerson()
        branch = self.factory.makeAnyBranch(
            owner=owner, information_type=InformationType.USERDATA)
        login_person(owner)
        self.assertEqual(
            'https://bazaar.launchpad.dev/' + branch.unique_name,
            branch.codebrowse_url())

    def test_extra_args(self):
        # Any arguments to codebrowse_url are appended to the URL.
        branch = self.factory.makeAnyBranch()
        self.assertEqual(
            'http://bazaar.launchpad.dev/' + branch.unique_name + '/a/b',
            branch.codebrowse_url('a', 'b'))

    def test_source_code_url(self):
        # The source code URL points to the codebrowse URL where you can
        # actually browse the source code.
        branch = self.factory.makeAnyBranch()
        self.assertEqual(
            branch.browse_source_url, branch.codebrowse_url('files'))

    def test_no_revisions_not_browseable(self):
        # A branch with no revisions is not browseable.
        branch = self.factory.makeBranch()
        self.assertFalse(branch.code_is_browseable)

    def test_revisions_means_browseable(self):
        # A branch that has revisions is browseable.
        branch = self.factory.makeBranch()
        self.factory.makeRevisionsForBranch(branch, count=5)
        self.assertTrue(branch.code_is_browseable)


class TestBranchNamespace(TestCaseWithFactory):
    """Tests for `IBranch.namespace`."""

    layer = DatabaseFunctionalLayer

    def assertNamespaceEqual(self, namespace_one, namespace_two):
        """Assert that `namespace_one` equals `namespace_two`."""
        namespace_one = removeSecurityProxy(namespace_one)
        namespace_two = removeSecurityProxy(namespace_two)
        self.assertEqual(namespace_one.__class__, namespace_two.__class__)
        self.assertEqual(namespace_one.owner, namespace_two.owner)
        self.assertEqual(
            getattr(namespace_one, 'sourcepackage', None),
            getattr(namespace_two, 'sourcepackage', None))
        self.assertEqual(
            getattr(namespace_one, 'product', None),
            getattr(namespace_two, 'product', None))

    def test_namespace_personal(self):
        # The namespace attribute of a personal branch points to the namespace
        # that corresponds to ~owner/+junk.
        branch = self.factory.makePersonalBranch()
        namespace = getUtility(IBranchNamespaceSet).get(person=branch.owner)
        self.assertNamespaceEqual(namespace, branch.namespace)

    def test_namespace_package(self):
        # The namespace attribute of a package branch points to the namespace
        # that corresponds to
        # ~owner/distribution/distroseries/sourcepackagename.
        branch = self.factory.makePackageBranch()
        namespace = getUtility(IBranchNamespaceSet).get(
            person=branch.owner, distroseries=branch.distroseries,
            sourcepackagename=branch.sourcepackagename)
        self.assertNamespaceEqual(namespace, branch.namespace)

    def test_namespace_product(self):
        # The namespace attribute of a product branch points to the namespace
        # that corresponds to ~owner/product.
        branch = self.factory.makeProductBranch()
        namespace = getUtility(IBranchNamespaceSet).get(
            person=branch.owner, product=branch.product)
        self.assertNamespaceEqual(namespace, branch.namespace)


class TestPendingWrites(TestCaseWithFactory):
    """Are there changes to this branch not reflected in the database?"""

    layer = LaunchpadFunctionalLayer

    def test_new_branch_no_writes(self):
        # New branches have no pending writes.
        branch = self.factory.makeAnyBranch()
        self.assertEqual(False, branch.pending_writes)

    def test_branchChanged_for_hosted(self):
        # If branchChanged has been called with a new tip revision id, there
        # are pending writes.
        branch = self.factory.makeAnyBranch(branch_type=BranchType.HOSTED)
        with person_logged_in(branch.owner):
            branch.branchChanged('', 'new-tip', None, None, None)
        self.assertEqual(True, branch.pending_writes)

    def test_requestMirror_for_imported(self):
        # If an imported branch has a requested mirror, then we've just
        # imported new changes. Therefore, pending writes.
        branch = self.factory.makeAnyBranch(branch_type=BranchType.IMPORTED)
        branch.requestMirror()
        self.assertEqual(True, branch.pending_writes)

    def test_requestMirror_for_mirrored(self):
        # Mirrored branches *always* have a requested mirror. The fact that a
        # mirror is requested has no bearing on whether there are pending
        # writes. Thus, pending_writes is False.
        branch = self.factory.makeAnyBranch(branch_type=BranchType.MIRRORED)
        branch.requestMirror()
        self.assertEqual(False, branch.pending_writes)

    def test_pulled_but_not_scanned(self):
        # If a branch has been pulled (mirrored) but not scanned, then we have
        # yet to load the revisions into the database. This means there are
        # pending writes.
        branch = self.factory.makeAnyBranch(branch_type=BranchType.MIRRORED)
        branch.startMirroring()
        rev_id = self.factory.getUniqueString('rev-id')
        removeSecurityProxy(branch).branchChanged(
            '', rev_id, None, None, None)
        self.assertEqual(True, branch.pending_writes)

    def test_pulled_and_scanned(self):
        # If a branch has been pulled and scanned, then there are no pending
        # writes.
        branch = self.factory.makeAnyBranch(branch_type=BranchType.MIRRORED)
        branch.startMirroring()
        rev_id = self.factory.getUniqueString('rev-id')
        removeSecurityProxy(branch).branchChanged(
            '', rev_id, None, None, None)
        # Cheat! The actual API for marking a branch as scanned is
        # updateScannedDetails. That requires a revision in the database
        # though.
        removeSecurityProxy(branch).last_scanned_id = rev_id
        self.assertEqual(False, branch.pending_writes)

    def test_first_mirror_started(self):
        # If we have started mirroring the branch for the first time, then
        # there are probably pending writes.
        branch = self.factory.makeAnyBranch(branch_type=BranchType.MIRRORED)
        branch.startMirroring()
        self.assertEqual(True, branch.pending_writes)

    def test_following_mirror_started(self):
        # If we have started mirroring the branch, then there are probably
        # pending writes.
        branch = self.factory.makeAnyBranch(branch_type=BranchType.MIRRORED)
        branch.startMirroring()
        rev_id = self.factory.getUniqueString('rev-id')
        removeSecurityProxy(branch).branchChanged(
            '', rev_id, None, None, None)
        # Cheat! The actual API for marking a branch as scanned is
        # updateScannedDetails. That requires a revision in the database
        # though.
        removeSecurityProxy(branch).last_scanned_id = rev_id
        # Cheat again! We can only tell if mirroring has started if the last
        # mirrored attempt is different from the last mirrored time. To ensure
        # this, we start the second mirror in a new transaction.
        transaction.commit()
        branch.startMirroring()
        self.assertEqual(True, branch.pending_writes)


class TestBranchPrivacy(TestCaseWithFactory):
    """Tests for branch privacy."""

    layer = DatabaseFunctionalLayer

    def setUp(self):
        # Use an admin user as we aren't checking edit permissions here.
        TestCaseWithFactory.setUp(self, 'admin@canonical.com')

    def test_public_stacked_on_private_is_private(self):
        # A public branch stacked on a private branch is private.
        stacked_on = self.factory.makeBranch(
            information_type=InformationType.USERDATA)
        branch = self.factory.makeBranch(stacked_on=stacked_on)
        self.assertTrue(branch.private)
        self.assertEqual(
            stacked_on.information_type, branch.information_type)
        self.assertEqual(
            InformationType.USERDATA,
            removeSecurityProxy(branch).information_type)

    def test_personal_branches_for_private_teams_are_private(self):
        team = self.factory.makeTeam(
            membership_policy=TeamMembershipPolicy.MODERATED,
            visibility=PersonVisibility.PRIVATE)
        branch = self.factory.makePersonalBranch(owner=team)
        self.assertTrue(branch.private)
        self.assertEqual(InformationType.USERDATA, branch.information_type)

    def test__reconcileAccess_for_product_branch(self):
        # _reconcileAccess uses a product policy for a product branch.
        branch = self.factory.makeBranch(
            information_type=InformationType.USERDATA)
        [artifact] = getUtility(IAccessArtifactSource).ensure([branch])
        getUtility(IAccessPolicyArtifactSource).deleteByArtifact([artifact])
        removeSecurityProxy(branch)._reconcileAccess()
        self.assertContentEqual(
            getUtility(IAccessPolicySource).find(
                [(branch.product, InformationType.USERDATA)]),
            get_policies_for_artifact(branch))

    def test__reconcileAccess_for_distro_branch(self):
        # Branch privacy isn't yet supported for distributions, so no
        # AccessPolicyArtifact is created for a distro branch.
        branch = self.factory.makePackageBranch(
            information_type=InformationType.USERDATA)
        removeSecurityProxy(branch)._reconcileAccess()
        self.assertEqual([], get_policies_for_artifact(branch))


class TestBranchGetAllowedInformationTypes(TestCaseWithFactory):
    """Test Branch.getAllowedInformationTypes."""

    layer = DatabaseFunctionalLayer

    def test_normal_user_sees_namespace_types(self):
        # An unprivileged user sees the types allowed by the namespace.
        branch = self.factory.makeBranch()
        policy = IBranchNamespacePolicy(branch.namespace)
        self.assertContentEqual(
            policy.getAllowedInformationTypes(),
            branch.getAllowedInformationTypes(branch.owner))
        self.assertNotIn(
            InformationType.PROPRIETARY,
            branch.getAllowedInformationTypes(branch.owner))
        self.assertNotIn(
            InformationType.EMBARGOED,
            branch.getAllowedInformationTypes(branch.owner))

    def test_admin_sees_namespace_types(self):
        # An admin sees all the types, since they occasionally need to
        # override the namespace rules. This is hopefully temporary, and
        # can go away once the new sharing rules (granting
        # non-commercial projects limited use of private branches) are
        # deployed.
        branch = self.factory.makeBranch()
        admin = self.factory.makeAdministrator()
        self.assertContentEqual(
            PUBLIC_INFORMATION_TYPES + PRIVATE_INFORMATION_TYPES,
            branch.getAllowedInformationTypes(admin))
        self.assertIn(
            InformationType.PROPRIETARY,
            branch.getAllowedInformationTypes(admin))


class TestBranchSetPrivate(TestCaseWithFactory):
    """Test IBranch.setPrivate."""

    layer = DatabaseFunctionalLayer

    def setUp(self):
        # Use an admin user as we aren't checking edit permissions here.
        TestCaseWithFactory.setUp(self, 'admin@canonical.com')

    def test_public_to_public(self):
        # Setting a public branch to be public is a no-op.
        branch = self.factory.makeProductBranch()
        self.assertFalse(branch.private)
        branch.setPrivate(False, branch.owner)
        self.assertFalse(branch.private)
        self.assertEqual(InformationType.PUBLIC, branch.information_type)

    def test_public_to_private_allowed(self):
        # If there is a privacy policy allowing the branch owner to have
        # private branches, then setting the branch private is allowed.
        branch = self.factory.makeProductBranch()
        branch.product.setBranchVisibilityTeamPolicy(
            branch.owner, BranchVisibilityRule.PRIVATE)
        branch.setPrivate(True, branch.owner)
        self.assertTrue(branch.private)
        self.assertEqual(InformationType.USERDATA, branch.information_type)

    def test_public_to_private_not_allowed(self):
        # If there are no privacy policies allowing private branches, then
        # BranchCannotChangeInformationType is rasied.
        branch = self.factory.makeProductBranch()
        self.assertRaises(
            BranchCannotChangeInformationType,
            branch.setPrivate,
            True, branch.owner)

    def test_public_to_private_for_admins(self):
        # Admins can override the default behaviour and make any public branch
        # private.
        branch = self.factory.makeProductBranch()
        # Grab a random admin, the teamowner is good enough here.
        admins = getUtility(ILaunchpadCelebrities).admin
        branch.setPrivate(True, admins.teamowner)
        self.assertTrue(branch.private)
        self.assertEqual(
            InformationType.USERDATA,
            removeSecurityProxy(branch).information_type)

    def test_private_to_private(self):
        # Setting a private branch to be private is a no-op.
        branch = self.factory.makeProductBranch(
            information_type=InformationType.USERDATA)
        self.assertTrue(branch.private)
        branch.setPrivate(True, branch.owner)
        self.assertTrue(branch.private)
        self.assertEqual(
            InformationType.USERDATA,
            removeSecurityProxy(branch).information_type)

    def test_private_to_public_allowed(self):
        # If the namespace policy allows public branches, then changing from
        # private to public is allowed.
        branch = self.factory.makeProductBranch(
            information_type=InformationType.USERDATA)
        branch.setPrivate(False, branch.owner)
        self.assertFalse(branch.private)
        self.assertEqual(InformationType.PUBLIC, branch.information_type)

    def test_private_to_public_not_allowed(self):
        # If the namespace policy does not allow public branches, attempting
        # to change the branch to be public raises
        # BranchCannotChangeInformationType.
        branch = self.factory.makeProductBranch(
            information_type=InformationType.USERDATA)
        branch.product.setBranchVisibilityTeamPolicy(
            None, BranchVisibilityRule.FORBIDDEN)
        branch.product.setBranchVisibilityTeamPolicy(
            branch.owner, BranchVisibilityRule.PRIVATE_ONLY)
        self.assertRaises(
            BranchCannotChangeInformationType,
            branch.setPrivate,
            False, branch.owner)

    def test_cannot_transition_with_private_stacked_on(self):
        # If a public branch is stacked on a private branch, it can not
        # change its information_type to public.
        stacked_on = self.factory.makeBranch(
            information_type=InformationType.USERDATA)
        branch = self.factory.makeBranch(stacked_on=stacked_on)
        self.assertRaises(
            BranchCannotChangeInformationType,
            branch.transitionToInformationType, InformationType.PUBLIC,
            branch.owner)

    def test_can_transition_with_public_stacked_on(self):
        # If a private branch is stacked on a public branch, it can change
        # its information_type.
        stacked_on = self.factory.makeBranch()
        branch = self.factory.makeBranch(
            stacked_on=stacked_on, information_type=InformationType.USERDATA)
        branch.transitionToInformationType(
            InformationType.PUBLICSECURITY, branch.owner)
        self.assertEqual(
            InformationType.PUBLICSECURITY, branch.information_type)

    def test_transition_reconciles_access(self):
        # transitionToStatus calls _reconcileAccess to make the sharing
        # schema match the new value.
        branch = self.factory.makeBranch(
            information_type=InformationType.USERDATA)
        with admin_logged_in():
            branch.transitionToInformationType(
                InformationType.PRIVATESECURITY, branch.owner,
                verify_policy=False)
        self.assertEqual(
            InformationType.PRIVATESECURITY,
            get_policies_for_artifact(branch)[0].type)

    def test_can_transition_with_no_subscribers(self):
        # Ensure that a branch can transition to another private type when
        # there are no subscribers to the branch.
        owner = self.factory.makePerson()
        branch = self.factory.makeBranch(
            owner=owner, information_type=InformationType.USERDATA)
        with person_logged_in(owner):
            branch.unsubscribe(owner, owner)
        branch.transitionToInformationType(
            InformationType.PRIVATESECURITY, owner, verify_policy=False)
        self.assertEqual(
            InformationType.PRIVATESECURITY, branch.information_type)


class BranchModerateTestCase(TestCaseWithFactory):
    """Test that product owners and commercial admins can moderate branches."""

    layer = DatabaseFunctionalLayer

    def test_moderate_permission(self):
        # Test the ModerateBranch security checker.
        branch = self.factory.makeProductBranch()
        with person_logged_in(branch.product.owner):
            self.assertTrue(
                check_permission('launchpad.Moderate', branch))
        with celebrity_logged_in('commercial_admin'):
            self.assertTrue(
                check_permission('launchpad.Moderate', branch))

    def test_methods_smoketest(self):
        # Users with launchpad.Moderate can call transitionToInformationType.
        branch = self.factory.makeProductBranch()
<<<<<<< HEAD
        with person_logged_in(branch.product.owner):
            branch.product.setBranchSharingPolicy(
                BranchSharingPolicy.PUBLIC, branch.product.owner)
=======
        with celebrity_logged_in('commercial_admin') as admin:
            branch.product.setBranchSharingPolicy(
                BranchSharingPolicy.PUBLIC, admin)
        with person_logged_in(branch.product.owner):
>>>>>>> 35881a5a
            branch.transitionToInformationType(
                InformationType.PRIVATESECURITY, branch.product.owner)
        self.assertEqual(
            InformationType.PRIVATESECURITY, branch.information_type)

    def test_attribute_smoketest(self):
        # Users with launchpad.Moderate can set attrs.
        branch = self.factory.makeProductBranch()
        with person_logged_in(branch.product.owner):
            branch.name = 'not-secret'
            branch.description = 'redacted'
            branch.reviewer = branch.product.owner
            branch.lifecycle_status = BranchLifecycleStatus.EXPERIMENTAL
        self.assertEqual('not-secret', branch.name)
        self.assertEqual('redacted', branch.description)
        self.assertEqual(branch.product.owner, branch.reviewer)
        self.assertEqual(
            BranchLifecycleStatus.EXPERIMENTAL, branch.lifecycle_status)


class TestBranchCommitsForDays(TestCaseWithFactory):
    """Tests for `Branch.commitsFornDays`."""

    layer = DatabaseFunctionalLayer

    def setUp(self):
        TestCaseWithFactory.setUp(self)
        # Use a 30 day epoch for the tests.
        self.epoch = datetime.now(tz=UTC) - timedelta(days=30)

    def date_generator(self, epoch_offset, delta=None):
        if delta is None:
            delta = timedelta(days=1)
        return time_counter(self.epoch + timedelta(days=epoch_offset), delta)

    def test_empty_branch(self):
        # A branch with no commits returns an empty list.
        branch = self.factory.makeAnyBranch()
        self.assertEqual([], branch.commitsForDays(self.epoch))

    def test_commits_before_epoch_not_returned(self):
        # Commits that occur before the epoch are not returned.
        branch = self.factory.makeAnyBranch()
        self.factory.makeRevisionsForBranch(
            branch, date_generator=self.date_generator(-10))
        self.assertEqual([], branch.commitsForDays(self.epoch))

    def test_commits_after_epoch_are_returned(self):
        # Commits that occur after the epoch are returned.
        branch = self.factory.makeAnyBranch()
        self.factory.makeRevisionsForBranch(
            branch, count=5, date_generator=self.date_generator(1))
        # There is one commit for each day starting from epoch + 1.
        start = self.epoch + timedelta(days=1)
        # Clear off the fractional parts of the day.
        start = datetime(start.year, start.month, start.day)
        commits = []
        for count in range(5):
            commits.append((start + timedelta(days=count), 1))
        self.assertEqual(commits, branch.commitsForDays(self.epoch))

    def test_commits_are_grouped(self):
        # The commits are grouped to give counts of commits for the days.
        branch = self.factory.makeAnyBranch()
        start = self.epoch + timedelta(days=1)
        # Add 8 commits starting from 5pm (+ whatever minutes).
        # 5, 7, 9, 11pm, then 1, 3, 5, 7am for the following day.
        start = start.replace(hour=17)
        date_generator = time_counter(start, timedelta(hours=2))
        self.factory.makeRevisionsForBranch(
            branch, count=8, date_generator=date_generator)
        # The resulting queries return time zone unaware times.
        first_day = datetime(start.year, start.month, start.day)
        commits = [(first_day, 4), (first_day + timedelta(days=1), 4)]
        self.assertEqual(commits, branch.commitsForDays(self.epoch))

    def test_non_mainline_commits_count(self):
        # Non-mainline commits are counted too.
        branch = self.factory.makeAnyBranch()
        start = self.epoch + timedelta(days=1)
        revision = self.factory.makeRevision(revision_date=start)
        branch.createBranchRevision(None, revision)
        day = datetime(start.year, start.month, start.day)
        commits = [(day, 1)]
        self.assertEqual(commits, branch.commitsForDays(self.epoch))


class TestBranchBugLinks(TestCaseWithFactory):
    """Tests for bug linkages in `Branch`"""

    layer = DatabaseFunctionalLayer

    def setUp(self):
        TestCaseWithFactory.setUp(self)
        self.user = self.factory.makePerson()
        login_person(self.user)

    def test_bug_link(self):
        # Branches can be linked to bugs through the Branch interface.
        branch = self.factory.makeAnyBranch()
        bug = self.factory.makeBug()
        branch.linkBug(bug, self.user)

        self.assertEqual(branch.linked_bugs.count(), 1)

        linked_bug = branch.linked_bugs[0]

        self.assertEqual(linked_bug.id, bug.id)

    def test_bug_unlink(self):
        # Branches can be unlinked from the bug as well.
        branch = self.factory.makeAnyBranch()
        bug = self.factory.makeBug()
        branch.linkBug(bug, self.user)

        self.assertEqual(branch.linked_bugs.count(), 1)

        branch.unlinkBug(bug, self.user)

        self.assertEqual(branch.linked_bugs.count(), 0)


class TestBranchSpecLinks(TestCaseWithFactory):
    """Tests for bug linkages in `Branch`"""

    layer = DatabaseFunctionalLayer

    def setUp(self):
        TestCaseWithFactory.setUp(self)
        self.user = self.factory.makePerson()

    def test_spec_link(self):
        # Branches can be linked to specs through the Branch interface.
        branch = self.factory.makeAnyBranch()
        spec = self.factory.makeSpecification()
        branch.linkSpecification(spec, self.user)

        self.assertEqual(branch.spec_links.count(), 1)

        spec_branch = branch.spec_links[0]

        self.assertEqual(spec_branch.specification.id, spec.id)
        self.assertEqual(spec_branch.branch.id, branch.id)

    def test_spec_unlink(self):
        # Branches can be unlinked from the spec as well.
        branch = self.factory.makeAnyBranch()
        spec = self.factory.makeSpecification()
        branch.linkSpecification(spec, self.user)

        self.assertEqual(branch.spec_links.count(), 1)

        branch.unlinkSpecification(spec, self.user)

        self.assertEqual(branch.spec_links.count(), 0)


class TestBranchIsPersonTrustedReviewer(TestCaseWithFactory):
    """Test the `IBranch.isPersonTrustedReviewer` method."""

    layer = DatabaseFunctionalLayer

    def assertTrustedReviewer(self, branch, person):
        """Assert that `person` is a trusted reviewer for the `branch`."""
        self.assertTrue(branch.isPersonTrustedReviewer(person))

    def assertNotTrustedReviewer(self, branch, person):
        """Assert that `person` is not a trusted reviewer for the `branch`."""
        self.assertFalse(branch.isPersonTrustedReviewer(person))

    def test_none_is_not_trusted(self):
        # If None is passed in as the person, the method returns false.
        branch = self.factory.makeAnyBranch()
        self.assertNotTrustedReviewer(branch, None)

    def test_branch_owner_is_trusted(self):
        # The branch owner is a trusted reviewer.
        branch = self.factory.makeAnyBranch()
        self.assertTrustedReviewer(branch, branch.owner)

    def test_non_branch_owner_is_not_trusted(self):
        # Someone other than the branch owner is not a trusted reviewer.
        branch = self.factory.makeAnyBranch()
        reviewer = self.factory.makePerson()
        self.assertNotTrustedReviewer(branch, reviewer)

    def test_lp_admins_always_trusted(self):
        # Launchpad admins are special, and as such, are trusted.
        branch = self.factory.makeAnyBranch()
        admins = getUtility(ILaunchpadCelebrities).admin
        # Grab a random admin, the teamowner is good enough here.
        self.assertTrustedReviewer(branch, admins.teamowner)

    def test_member_of_team_owned_branch(self):
        # If the branch is owned by a team, any team member is a trusted
        # reviewer.
        team = self.factory.makeTeam()
        branch = self.factory.makeAnyBranch(owner=team)
        self.assertTrustedReviewer(branch, team.teamowner)

    def test_review_team_member_is_trusted(self):
        # If the reviewer is a member of the review team, but not the owner
        # they are still trusted.
        team = self.factory.makeTeam()
        branch = self.factory.makeAnyBranch(reviewer=team)
        self.assertTrustedReviewer(branch, team.teamowner)

    def test_branch_owner_not_review_team_member_is_trusted(self):
        # If the owner of the branch is not in the review team, they are still
        # trusted.
        team = self.factory.makeTeam()
        branch = self.factory.makeAnyBranch(reviewer=team)
        self.assertFalse(branch.owner.inTeam(team))
        self.assertTrustedReviewer(branch, branch.owner)

    def test_community_reviewer(self):
        # If the reviewer is not a member of the owner, or the review team,
        # they are not trusted reviewers.
        team = self.factory.makeTeam()
        branch = self.factory.makeAnyBranch(reviewer=team)
        reviewer = self.factory.makePerson()
        self.assertNotTrustedReviewer(branch, reviewer)


class TestBranchSetOwner(TestCaseWithFactory):
    """Tests for IBranch.setOwner."""

    layer = DatabaseFunctionalLayer

    def test_owner_sets_team(self):
        # The owner of the branch can set the owner of the branch to be a team
        # they are a member of.
        branch = self.factory.makeAnyBranch()
        team = self.factory.makeTeam(owner=branch.owner)
        login_person(branch.owner)
        branch.setOwner(team, branch.owner)
        self.assertEqual(team, branch.owner)

    def test_owner_cannot_set_nonmember_team(self):
        # The owner of the branch cannot set the owner to be a team they are
        # not a member of.
        branch = self.factory.makeAnyBranch()
        team = self.factory.makeTeam()
        login_person(branch.owner)
        self.assertRaises(
            BranchCreatorNotMemberOfOwnerTeam,
            branch.setOwner,
            team, branch.owner)

    def test_owner_cannot_set_other_user(self):
        # The owner of the branch cannot set the new owner to be another
        # person.
        branch = self.factory.makeAnyBranch()
        person = self.factory.makePerson()
        login_person(branch.owner)
        self.assertRaises(
            BranchCreatorNotOwner,
            branch.setOwner,
            person, branch.owner)

    def test_admin_can_set_any_team_or_person(self):
        # A Launchpad admin can set the branch to be owned by any team or
        # person.
        branch = self.factory.makeAnyBranch()
        team = self.factory.makeTeam()
        # To get a random administrator, choose the admin team owner.
        admin = getUtility(ILaunchpadCelebrities).admin.teamowner
        login_person(admin)
        branch.setOwner(team, admin)
        self.assertEqual(team, branch.owner)
        person = self.factory.makePerson()
        branch.setOwner(person, admin)
        self.assertEqual(person, branch.owner)


class TestBranchSetTarget(TestCaseWithFactory):
    """Tests for IBranch.setTarget."""

    layer = DatabaseFunctionalLayer

    def test_not_both_project_and_source_package(self):
        # Only one of project or source_package can be passed in, not both.
        branch = self.factory.makePersonalBranch()
        project = self.factory.makeProduct()
        source_package = self.factory.makeSourcePackage()
        login_person(branch.owner)
        self.assertRaises(
            BranchTargetError,
            branch.setTarget,
            user=branch.owner, project=project, source_package=source_package)

    def test_junk_branch_to_project_branch(self):
        # A junk branch can be moved to a project.
        branch = self.factory.makePersonalBranch()
        project = self.factory.makeProduct()
        login_person(branch.owner)
        branch.setTarget(user=branch.owner, project=project)
        self.assertEqual(project, branch.target.context)

    def test_junk_branch_to_package_branch(self):
        # A junk branch can be moved to a source package.
        branch = self.factory.makePersonalBranch()
        source_package = self.factory.makeSourcePackage()
        login_person(branch.owner)
        branch.setTarget(user=branch.owner, source_package=source_package)
        self.assertEqual(source_package, branch.target.context)

    def test_project_branch_to_other_project_branch(self):
        # Move a branch from one project to another.
        branch = self.factory.makeProductBranch()
        project = self.factory.makeProduct()
        login_person(branch.owner)
        branch.setTarget(user=branch.owner, project=project)
        self.assertEqual(project, branch.target.context)

    def test_project_branch_to_package_branch(self):
        # Move a branch from a project to a package.
        branch = self.factory.makeProductBranch()
        source_package = self.factory.makeSourcePackage()
        login_person(branch.owner)
        branch.setTarget(user=branch.owner, source_package=source_package)
        self.assertEqual(source_package, branch.target.context)

    def test_project_branch_to_junk_branch(self):
        # Move a branch from a project to junk.
        branch = self.factory.makeProductBranch()
        login_person(branch.owner)
        branch.setTarget(user=branch.owner)
        self.assertEqual(branch.owner, branch.target.context)

    def test_package_branch_to_other_package_branch(self):
        # Move a branch from one package to another.
        branch = self.factory.makePackageBranch()
        source_package = self.factory.makeSourcePackage()
        login_person(branch.owner)
        branch.setTarget(user=branch.owner, source_package=source_package)
        self.assertEqual(source_package, branch.target.context)

    def test_package_branch_to_project_branch(self):
        # Move a branch from a package to a project.
        branch = self.factory.makePackageBranch()
        project = self.factory.makeProduct()
        login_person(branch.owner)
        branch.setTarget(user=branch.owner, project=project)
        self.assertEqual(project, branch.target.context)

    def test_package_branch_to_junk_branch(self):
        # Move a branch from a package to junk.
        branch = self.factory.makePackageBranch()
        login_person(branch.owner)
        branch.setTarget(user=branch.owner)
        self.assertEqual(branch.owner, branch.target.context)

    def test_reconciles_access(self):
        # setTarget calls _reconcileAccess to make the sharing schema
        # match the new target.
        branch = self.factory.makeBranch(
            information_type=InformationType.USERDATA)
        new_product = self.factory.makeProduct()
        with admin_logged_in():
            branch.setTarget(user=branch.owner, project=new_product)
        self.assertEqual(
            new_product, get_policies_for_artifact(branch)[0].pillar)


def make_proposal_and_branch_revision(factory, revno, revision_id,
                                      userdata_target=False):
    if userdata_target:
        information_type = InformationType.USERDATA
    else:
        information_type = InformationType.PUBLIC
    target_branch = factory.makeAnyBranch(information_type=information_type)
    factory.makeBranchRevision(revision_id=revision_id,
                               branch=target_branch,
                               sequence=revno)
    return factory.makeBranchMergeProposal(merged_revno=revno,
                                           target_branch=target_branch)


class TestGetMergeProposalsWS(WebServiceTestCase):

    def test_getMergeProposals(self):
        """getMergeProposals works as expected over the API."""
        bmp = make_proposal_and_branch_revision(self.factory, 5, 'rev-id',
                                                userdata_target=True)
        transaction.commit()
        user = removeSecurityProxy(bmp).target_branch.owner
        service = self.factory.makeLaunchpadService(
            user, version=self.ws_version)
        result = service.branches.getMergeProposals(merged_revision='rev-id')
        self.assertEqual([self.wsObject(bmp, user)], list(result))


class TestGetMergeProposals(TestCaseWithFactory):

    layer = DatabaseFunctionalLayer

    def setUp(self):
        super(TestGetMergeProposals, self).setUp()
        self.branch_set = BranchSet()

    def test_getMergeProposals_with_no_merged_revno(self):
        """Merge proposals with no merged revno are not found."""
        make_proposal_and_branch_revision(self.factory, None, 'rev-id')
        result = self.branch_set.getMergeProposals(merged_revision='rev-id')
        self.assertEqual([], list(result))

    def test_getMergeProposals_with_any_merged_revno(self):
        """Any arbitrary revno will connect a revid to a proposal."""
        bmp = make_proposal_and_branch_revision(
            self.factory, self.factory.getUniqueInteger(), 'rev-id')
        result = self.branch_set.getMergeProposals(merged_revision='rev-id')
        self.assertEqual([bmp], list(result))

    def test_getMergeProposals_correct_merged_revno(self):
        """Only proposals with the correct merged_revno match."""
        bmp1 = make_proposal_and_branch_revision(self.factory, 4, 'rev-id')
        bmp2 = make_proposal_and_branch_revision(self.factory, 5, 'other')
        result = self.branch_set.getMergeProposals(merged_revision='rev-id')
        self.assertEqual([bmp1], list(result))
        result = self.branch_set.getMergeProposals(merged_revision='other')
        self.assertEqual([bmp2], list(result))

    def test_getMergeProposals_correct_branch(self):
        """Only proposals with the correct branch match."""
        bmp1 = make_proposal_and_branch_revision(self.factory, 5, 'rev-id')
        make_proposal_and_branch_revision(self.factory, 5, 'other')
        result = self.branch_set.getMergeProposals(merged_revision='rev-id')
        self.assertEqual([bmp1], list(result))

    def test_getMergeProposals_skips_hidden(self):
        """Proposals not visible to the user are skipped."""
        make_proposal_and_branch_revision(
            self.factory, 5, 'rev-id', userdata_target=True)
        result = self.branch_set.getMergeProposals(merged_revision='rev-id',
            visible_by_user=self.factory.makePerson())
        self.assertEqual([], list(result))

    def test_getMergeProposals_shows_visible_userdata(self):
        """Proposals visible to the user are listed."""
        bmp = make_proposal_and_branch_revision(
            self.factory, 5, 'rev-id', userdata_target=True)
        result = self.branch_set.getMergeProposals(merged_revision='rev-id',
            visible_by_user=bmp.target_branch.owner)
        self.assertEqual([bmp], list(result))


class TestScheduleDiffUpdates(TestCaseWithFactory):

    layer = DatabaseFunctionalLayer

    def test_scheduleDiffUpdates(self):
        """Create jobs for all merge proposals."""
        bmp1 = self.factory.makeBranchMergeProposal()
        bmp2 = self.factory.makeBranchMergeProposal(
            source_branch=bmp1.source_branch)
        removeSecurityProxy(bmp1).target_branch.last_scanned_id = 'rev1'
        removeSecurityProxy(bmp2).target_branch.last_scanned_id = 'rev2'
        jobs = bmp1.source_branch.scheduleDiffUpdates()
        self.assertEqual(2, len(jobs))
        bmps_to_update = set(
            removeSecurityProxy(job).branch_merge_proposal for job in jobs)
        self.assertEqual(set([bmp1, bmp2]), bmps_to_update)

    def test_scheduleDiffUpdates_ignores_final(self):
        """Diffs for proposals in final states aren't updated."""
        source_branch = self.factory.makeBranch()
        for state in FINAL_STATES:
            bmp = self.factory.makeBranchMergeProposal(
                source_branch=source_branch, set_state=state)
            removeSecurityProxy(bmp).target_branch.last_scanned_id = 'rev'
        # Creating a superseded proposal has the side effect of creating a
        # second proposal.  Delete the second proposal.
        for bmp in source_branch.landing_targets:
            if bmp.queue_status not in FINAL_STATES:
                removeSecurityProxy(bmp).deleteProposal()
        jobs = source_branch.scheduleDiffUpdates()
        self.assertEqual(0, len(jobs))

    def test_scheduleDiffUpdates_ignores_unpushed_target(self):
        """Diffs aren't updated if target has no revisions."""
        bmp = self.factory.makeBranchMergeProposal()
        jobs = bmp.source_branch.scheduleDiffUpdates()
        self.assertEqual(0, len(jobs))


class TestBranchGetMainlineBranchRevisions(TestCaseWithFactory):
    """Tests for Branch.getMainlineBranchRevisions."""

    layer = DatabaseFunctionalLayer

    def test_start_date(self):
        # Revisions created before the start date are not returned.
        branch = self.factory.makeAnyBranch()
        epoch = datetime(2009, 9, 10, tzinfo=UTC)
        # Add some revisions before the epoch.
        add_revision_to_branch(
            self.factory, branch, epoch - timedelta(days=1))
        new = add_revision_to_branch(
            self.factory, branch, epoch + timedelta(days=1))
        result = branch.getMainlineBranchRevisions(epoch)
        branch_revisions = [br for br, rev in result]
        self.assertEqual([new], branch_revisions)

    def test_end_date(self):
        # Revisions created after the end date are not returned.
        branch = self.factory.makeAnyBranch()
        epoch = datetime(2009, 9, 10, tzinfo=UTC)
        end_date = epoch + timedelta(days=2)
        in_range = add_revision_to_branch(
            self.factory, branch, end_date - timedelta(days=1))
        # Add some revisions after the end_date.
        add_revision_to_branch(
            self.factory, branch, end_date + timedelta(days=1))
        result = branch.getMainlineBranchRevisions(epoch, end_date)
        branch_revisions = [br for br, rev in result]
        self.assertEqual([in_range], branch_revisions)

    def test_newest_first(self):
        # If oldest_first is False, the newest are returned first.
        branch = self.factory.makeAnyBranch()
        epoch = datetime(2009, 9, 10, tzinfo=UTC)
        old = add_revision_to_branch(
            self.factory, branch, epoch + timedelta(days=1))
        new = add_revision_to_branch(
            self.factory, branch, epoch + timedelta(days=2))
        result = branch.getMainlineBranchRevisions(epoch, oldest_first=False)
        branch_revisions = [br for br, rev in result]
        self.assertEqual([new, old], branch_revisions)

    def test_oldest_first(self):
        # If oldest_first is True, the oldest are returned first.
        branch = self.factory.makeAnyBranch()
        epoch = datetime(2009, 9, 10, tzinfo=UTC)
        old = add_revision_to_branch(
            self.factory, branch, epoch + timedelta(days=1))
        new = add_revision_to_branch(
            self.factory, branch, epoch + timedelta(days=2))
        result = branch.getMainlineBranchRevisions(epoch, oldest_first=True)
        branch_revisions = [br for br, rev in result]
        self.assertEqual([old, new], branch_revisions)

    def test_only_mainline_revisions(self):
        # Only mainline revisions are returned.
        branch = self.factory.makeAnyBranch()
        epoch = datetime(2009, 9, 10, tzinfo=UTC)
        old = add_revision_to_branch(
            self.factory, branch, epoch + timedelta(days=1))
        # Add some non mainline revision.
        add_revision_to_branch(
            self.factory, branch, epoch + timedelta(days=2), mainline=False)
        new = add_revision_to_branch(
            self.factory, branch, epoch + timedelta(days=3))
        result = branch.getMainlineBranchRevisions(epoch)
        branch_revisions = [br for br, rev in result]
        self.assertEqual([new, old], branch_revisions)


class TestGetBzrBranch(TestCaseWithFactory):
    """Tests for `IBranch.getBzrBranch`."""

    layer = DatabaseFunctionalLayer

    def setUp(self):
        TestCaseWithFactory.setUp(self)
        self.useBzrBranches(direct_database=True)

    def test_simple(self):
        # safe_open returns the underlying bzr branch of a database branch in
        # the simple, unstacked, case.
        db_branch, tree = self.create_branch_and_tree()
        # XXX: AaronBentley 2010-08-06 bug=614404: a bzr username is
        # required to generate the revision-id.
        with override_environ(BZR_EMAIL='me@example.com'):
            revid = tree.commit('')
        bzr_branch = db_branch.getBzrBranch()
        self.assertEqual(revid, bzr_branch.last_revision())

    def test_acceptable_stacking(self):
        # If the underlying bzr branch of a database branch is stacked on
        # another launchpad branch safe_open returns it.
        db_stacked_on, stacked_on_tree = self.create_branch_and_tree()
        db_stacked, stacked_tree = self.create_branch_and_tree()
        stacked_tree.branch.set_stacked_on_url(
            '/' + db_stacked_on.unique_name)
        bzr_branch = db_stacked.getBzrBranch()
        self.assertEqual(
            '/' + db_stacked_on.unique_name, bzr_branch.get_stacked_on_url())

    def test_unacceptable_stacking(self):
        # If the underlying bzr branch of a database branch is stacked on
        # a non-Launchpad url, it cannot be opened.
        branch = BzrDir.create_branch_convenience('local')
        db_stacked, stacked_tree = self.create_branch_and_tree()
        stacked_tree.branch.set_stacked_on_url(branch.base)
        self.assertRaises(BadUrl, db_stacked.getBzrBranch)


class TestMergeQueue(TestCaseWithFactory):
    """Tests for branch merge queue functionality in branches."""

    layer = DatabaseFunctionalLayer

    def test_addToQueue(self):
        """Test Branch.addToQueue."""
        branch = self.factory.makeBranch()
        queue = self.factory.makeBranchMergeQueue()
        with person_logged_in(branch.owner):
            branch.addToQueue(queue)

        self.assertEqual(branch.merge_queue, queue)

    def test_setMergeQueueConfig(self):
        """Test Branch.setMergeQueueConfig."""
        branch = self.factory.makeBranch()
        config = simplejson.dumps({
            'path': '/',
            'test': 'make test',
            })

        with person_logged_in(branch.owner):
            branch.setMergeQueueConfig(config)

        self.assertEqual(branch.merge_queue_config, config)

    def test_setMergeQueueConfig_invalid(self):
        """Test that invalid JSON strings aren't added to the database."""
        branch = self.factory.makeBranch()
        config = 'abc'

        with person_logged_in(branch.owner):
            self.assertRaises(
                InvalidMergeQueueConfig,
                branch.setMergeQueueConfig,
                config)


class TestWebservice(TestCaseWithFactory):
    """Tests for the webservice."""

    layer = AppServerLayer

    def test_set_merge_queue(self):
        """Test that the merge queue can be set properly."""
        with person_logged_in(ANONYMOUS):
            db_queue = self.factory.makeBranchMergeQueue()
            db_branch = self.factory.makeBranch()
            launchpad = launchpadlib_for('test', db_branch.owner,
                service_root=self.layer.appserver_root_url('api'))

        branch = ws_object(launchpad, db_branch)
        queue = ws_object(launchpad, db_queue)
        branch.merge_queue = queue
        branch.lp_save()

        branch2 = ws_object(launchpad, db_branch)
        self.assertEqual(branch2.merge_queue, queue)

    def test_set_configuration(self):
        """Test the mutator for setting configuration."""
        with person_logged_in(ANONYMOUS):
            db_branch = self.factory.makeBranch()
            launchpad = launchpadlib_for('test', db_branch.owner,
                service_root=self.layer.appserver_root_url('api'))

        configuration = simplejson.dumps({'test': 'make check'})

        branch = ws_object(launchpad, db_branch)
        branch.merge_queue_config = configuration
        branch.lp_save()

        branch2 = ws_object(launchpad, db_branch)
        self.assertEqual(branch2.merge_queue_config, configuration)

    def test_transitionToInformationType(self):
        """Test transitionToInformationType() API arguments."""
        product = self.factory.makeProduct()
        self.factory.makeCommercialSubscription(product)
        with person_logged_in(product.owner):
            product.setBranchSharingPolicy(
                BranchSharingPolicy.PUBLIC_OR_PROPRIETARY, product.owner)
            db_branch = self.factory.makeBranch(product=product)
            launchpad = launchpadlib_for('test', db_branch.owner,
                service_root=self.layer.appserver_root_url('api'))

        branch = ws_object(launchpad, db_branch)
        branch.transitionToInformationType(information_type='Proprietary')

        updated_branch = ws_object(launchpad, db_branch)
        self.assertEqual('Proprietary', updated_branch.information_type)<|MERGE_RESOLUTION|>--- conflicted
+++ resolved
@@ -2601,16 +2601,9 @@
     def test_methods_smoketest(self):
         # Users with launchpad.Moderate can call transitionToInformationType.
         branch = self.factory.makeProductBranch()
-<<<<<<< HEAD
         with person_logged_in(branch.product.owner):
             branch.product.setBranchSharingPolicy(
                 BranchSharingPolicy.PUBLIC, branch.product.owner)
-=======
-        with celebrity_logged_in('commercial_admin') as admin:
-            branch.product.setBranchSharingPolicy(
-                BranchSharingPolicy.PUBLIC, admin)
-        with person_logged_in(branch.product.owner):
->>>>>>> 35881a5a
             branch.transitionToInformationType(
                 InformationType.PRIVATESECURITY, branch.product.owner)
         self.assertEqual(
@@ -2632,7 +2625,7 @@
 
 
 class TestBranchCommitsForDays(TestCaseWithFactory):
-    """Tests for `Branch.commitsFornDays`."""
+    """Tests for `Branch.commitsForDays`."""
 
     layer = DatabaseFunctionalLayer
 
