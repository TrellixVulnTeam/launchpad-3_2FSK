<html
  xmlns="http://www.w3.org/1999/xhtml"
  xmlns:tal="http://xml.zope.org/namespaces/tal"
  xmlns:metal="http://xml.zope.org/namespaces/metal"
  xmlns:i18n="http://xml.zope.org/namespaces/i18n"
  metal:use-macro="view/macro:page/main_only"
  i18n:domain="launchpad"
>

<body>

<div metal:fill-slot="main">
<<<<<<< HEAD
  <h1 tal:content="view/page_title">Product packages in Launchpad</h1>

=======
>>>>>>> 52e880db
  <p class="documentDescription">
    This page shows the way
    <span tal:replace="context/displayname">Foomatic</span>
    is packaged in different distributions.
  </p>

  <p class="informational message" tal:condition="not: context/serieses">
    No project branches registered for 
    <span tal:replace="context/displayname">Foomatic</span>. Please
    <a href="+addseries">register a branch</a> and then you will be able to
    link it to distribution packages.
  </p>

  <tal:distribution repeat="distro view/distro_packaging">
    
    <h2 tal:content="distro/title">Ubuntu Linux</h2>

    <table id="distribution-series" class="listing">
      <thead>
        <tr>
          <th>Distribution Series</th>
          <th>Source Package</th>
          <th>Upstream Series</th>
          <th>Package Version</th>
        </tr>
      </thead>
      <tbody>
        <tr tal:repeat="pkging distro/packagings">
          <td>
            <a tal:attributes="href pkging/distroseries/fmt:url"><tal:version
              replace="pkging/distroseries/version" />
              (<tal:name replace="pkging/distroseries/displayname" />)</a>
          </td>
            
          <td>
            <a
               tal:attributes="href string:${pkging/distroseries/fmt:url}/+source/${pkging/sourcepackagename/name}"
               tal:content="pkging/sourcepackagename/name"
              >Apache</a>
          </td>
            
          <td><a tal:replace="structure pkging/productseries/fmt:link" /></td>

          <td><span tal:condition="pkging/sourcepackage/currentrelease"
                    tal:replace="pkging/sourcepackage/currentrelease/version"
                    >2.3.4-1</span></td>
        </tr>
      </tbody>
    </table>

  </tal:distribution>

  <p>
    To add a Packaging Record, visit the page for the specific 
    series that has been packaged, and select "Link to Any Package".
  </p>

    <ul class="horizontal">
      <li>
        <a tal:replace="structure context/menu:overview/packages/fmt:link" />
      </li>
      <li>
        <a class="sprite info"
          tal:attributes="href context/menu:overview/series/fmt:url">Show
          all series</a>
      </li>
    </ul>

</div> 
</body>
</html><|MERGE_RESOLUTION|>--- conflicted
+++ resolved
@@ -10,11 +10,6 @@
 <body>
 
 <div metal:fill-slot="main">
-<<<<<<< HEAD
-  <h1 tal:content="view/page_title">Product packages in Launchpad</h1>
-
-=======
->>>>>>> 52e880db
   <p class="documentDescription">
     This page shows the way
     <span tal:replace="context/displayname">Foomatic</span>
