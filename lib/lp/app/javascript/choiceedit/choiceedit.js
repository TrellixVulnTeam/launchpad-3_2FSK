--- conflicted
+++ resolved
@@ -192,13 +192,9 @@
             clickable_element = content;
         } else {
             content.addClass('no-click');
-<<<<<<< HEAD
             clickable_element = edit_icon;
         }
         clickable_element.on("click", this.onClick, this);
-=======
-        }
->>>>>>> 5b4ab3c7
     },
 
     /**
