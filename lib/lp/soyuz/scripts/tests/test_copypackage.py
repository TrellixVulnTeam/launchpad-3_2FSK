# Copyright 2009 Canonical Ltd.  This software is licensed under the
# GNU Affero General Public License version 3 (see the file LICENSE).

__metaclass__ = type

import datetime
import os
import pytz
import subprocess
import sys
import unittest

import transaction
from zope.component import getUtility

from canonical.config import config
from canonical.launchpad.interfaces.librarian import ILibraryFileAliasSet
from canonical.launchpad.scripts import BufferLogger
from canonical.librarian.ftests.harness import fillLibrarianFile
from canonical.testing import (
    DatabaseLayer, LaunchpadFunctionalLayer, LaunchpadZopelessLayer)
from lp.bugs.interfaces.bug import (
    CreateBugParams, IBugSet)
from lp.bugs.interfaces.bugtask import BugTaskStatus
from lp.registry.interfaces.distribution import IDistributionSet
from lp.registry.interfaces.distroseries import DistroSeriesStatus
from lp.registry.interfaces.person import IPersonSet
from lp.registry.interfaces.pocket import PackagePublishingPocket
from lp.soyuz.adapters.packagelocation import PackageLocationError
from lp.soyuz.interfaces.archive import (
    ArchivePurpose, CannotCopy)
from lp.soyuz.interfaces.build import (
    BuildSetStatus, BuildStatus)
from lp.soyuz.interfaces.component import IComponentSet
from lp.soyuz.interfaces.publishing import (
    IBinaryPackagePublishingHistory, ISourcePackagePublishingHistory,
    PackagePublishingStatus, active_publishing_status)
from lp.soyuz.interfaces.queue import (
    PackageUploadCustomFormat, PackageUploadStatus,
    QueueInconsistentStateError)
from lp.soyuz.interfaces.sourcepackageformat import (
    ISourcePackageFormatSelectionSet, SourcePackageFormat)
from lp.soyuz.model.publishing import (
    SourcePackagePublishingHistory,
    BinaryPackagePublishingHistory)
from lp.soyuz.model.processor import ProcessorFamily
from lp.soyuz.scripts.ftpmasterbase import SoyuzScriptError
from lp.soyuz.scripts.packagecopier import (
    CopyChecker, do_copy, _do_delayed_copy, _do_direct_copy, PackageCopier,
    re_upload_file, UnembargoSecurityPackage, update_files_privacy)
from lp.soyuz.tests.test_publishing import SoyuzTestPublisher
from lp.testing import (
    TestCase, TestCaseWithFactory)


class ReUploadFileTestCase(TestCaseWithFactory):
    """Test `ILibraryFileAlias` reupload helper.

    A `ILibraryFileAlias` object can be reupload to a different or
    the same privacy context.

    In both cases it will result in a new `ILibraryFileAlias` with
    the same contents than the original, but with usage attributes,
    like 'last_accessed' and 'hits', and expiration date reset.
    """

    layer = LaunchpadFunctionalLayer

    def assertSameContent(self, old, new):
        """Assert both given `ILibraryFileAlias` object are the same.

        Their filename, mimetype and file contents should be the same.
        """
        self.assertEquals(
            old.filename, new.filename, 'Filename mismatch.')
        self.assertEquals(
            old.mimetype, new.mimetype, 'MIME type mismatch.')
        self.assertEquals(old.read(), new.read(), 'Content mismatch.')

    def assertFileIsReset(self, reuploaded_file):
        """Assert the given `ILibraryFileAlias` attributes were reset.

        The expiration date and the hits counter are reset and the
        last access records was on file creation.
        """
        self.assertIs(reuploaded_file.expires, None)
        self.assertEquals(
            reuploaded_file.last_accessed, reuploaded_file.date_created)
        self.assertEquals(reuploaded_file.hits, 0)

    def testReUploadFileToTheSameContext(self):
        # Re-uploading a librarian file to the same privacy/server
        # context results in a new `LibraryFileAlias` object with
        # the same content and empty expiration date and usage counter.
        old = self.factory.makeLibraryFileAlias()
        transaction.commit()

        new = re_upload_file(old)
        transaction.commit()

        self.assertIsNot(old, new)
        self.assertEquals(
            old.restricted, new.restricted, 'New file still private.')
        self.assertSameContent(old, new)
        self.assertFileIsReset(new)

    def testReUploadFileToPublic(self):
        # Re-uploading a private librarian file to the public context
        # results in a new restricted `LibraryFileAlias` object with
        # the same content and empty expiration date and usage counter.
        private_file = self.factory.makeLibraryFileAlias(restricted=True)
        transaction.commit()

        public_file = re_upload_file(private_file)
        transaction.commit()

        self.assertIsNot(private_file, public_file)
        self.assertFalse(
            public_file.restricted, 'New file still private.')
        self.assertSameContent(private_file, public_file)
        self.assertFileIsReset(public_file)

    def testReUploadFileToPrivate(self):
        # Re-uploading a public librarian file to the private context
        # results in a new restricted `LibraryFileAlias` object with
        # the same content and empty expiration date and usage counter.
        public_file = self.factory.makeLibraryFileAlias()
        transaction.commit()

        private_file = re_upload_file(public_file, restricted=True)
        transaction.commit()

        self.assertIsNot(public_file, private_file)
        self.assertTrue(
            private_file.restricted, 'New file still public')
        self.assertSameContent(public_file, private_file)
        self.assertFileIsReset(private_file)

    def test_re_upload_file_does_not_leak_file_descriptors(self):
        # Reuploading a library file doesn't leak file descriptors.
        private_file = self.factory.makeLibraryFileAlias(restricted=True)
        transaction.commit()

        def number_of_open_files():
            return len(os.listdir('/proc/%d/fd/' % os.getpid()))
        previously_open_files = number_of_open_files()

        public_file = re_upload_file(private_file)
        # The above call would've raised an error if the upload failed, but
        # better safe than sorry.
        self.assertIsNot(None, public_file)

        open_files = number_of_open_files() - previously_open_files
        self.assertEqual(0, open_files)


class UpdateFilesPrivacyTestCase(TestCaseWithFactory):
    """Test publication `updateFilesPrivacy` helper.

    When called for a `SourcePackagePublishingHistory` or a
    `BinaryPackagePublishingHistory` ensures all related files
    live in the corresponding librarian server (restricted server
    for private publications, public server for public ones.)

    It's executed in a way we will never have files with mixed or
    mismatching privacy according to the context they are published.
    """
    layer = LaunchpadZopelessLayer

    def setUp(self):
        TestCaseWithFactory.setUp(self)
        self.test_publisher = SoyuzTestPublisher()
        self.test_publisher.prepareBreezyAutotest()

    def testUpdateFilesPrivacyOnlyAcceptsPublishingRecords(self):
        # update_files_privacy only accepts `ISourcePackagePublishingHistory`
        # or `IBinaryPackagePublishingHistory` objects.
        self.assertRaisesWithContent(
            AssertionError,
            'pub_record is not one of SourcePackagePublishingHistory '
            'or BinaryPackagePublishingHistory.',
            update_files_privacy, None)

    def assertNewFiles(self, new_files, result):
        """Check new files created during update_files_privacy."""
        self.assertEquals(
            sorted([new_file.filename for new_file in new_files]),
            result)

    def _checkSourceFilesPrivacy(self, pub_record, restricted,
                                 expected_n_files):
        """Check if sources files match the expected privacy context."""
        n_files = 0
        source = pub_record.sourcepackagerelease
        for source_file in source.files:
            self.assertEquals(
                source_file.libraryfile.restricted, restricted,
                'Privacy mismatch on %s' % source_file.libraryfile.filename)
            n_files += 1
        self.assertEquals(
            source.upload_changesfile.restricted, restricted,
            'Privacy mismatch on %s' % source.upload_changesfile.filename)
        n_files += 1
        for diff in source.package_diffs:
            self.assertEquals(
                diff.diff_content.restricted, restricted,
                'Privacy mismatch on %s' % diff.diff_content.filename)
            n_files += 1
        self.assertEquals(
            n_files, expected_n_files,
            'Expected %d and got %d files' % (expected_n_files, n_files))

    def assertSourceFilesArePrivate(self, pub_record, number_of_files):
        self._checkSourceFilesPrivacy(pub_record, True, number_of_files)

    def assertSourceFilesArePublic(self, pub_record, number_of_files):
        self._checkSourceFilesPrivacy(pub_record, False, number_of_files)

    def makeSource(self, private=False):
        """Create a source publication respecting the given privacy.

        For completeness also add an appropriate `PackageDiff`.
        """
        # Create a brand new PPA.
        archive = self.factory.makeArchive(
            distribution=self.test_publisher.ubuntutest,
            purpose = ArchivePurpose.PPA)

        # Make it private if necessary.
        if private:
            archive.buildd_secret = 'x'
            archive.private = True

        # Create a testing source publication with binaries
        source = self.test_publisher.getPubSource(archive=archive)
        self.test_publisher.getPubBinaries(pub_source=source)

        # Add a package diff file to the source.
        diff_pub = self.test_publisher.getPubSource()
        source_diff = diff_pub.sourcepackagerelease.requestDiffTo(
            self.test_publisher.person, source.sourcepackagerelease)
        source_diff.diff_content = self.factory.makeLibraryFileAlias(
            'foo.diff.gz', restricted=private)

        return source

    def testUpdateFilesPrivacyForSources(self):
        # update_files_privacy() called on a private source
        # publication that  was copied to a public location correctly
        # makes all its related files (source files, upload changesfile
        # and source diffs) public.

        # Create a new private PPA and a private source publication.
        private_source = self.makeSource(private=True)
        self.layer.commit()

        # All 3 files related with the original source are private.
        self.assertSourceFilesArePrivate(private_source, 3)

        # In this scenario update_files_privacy does nothing. The 3 testing
        # source files are still private.
        new_files = update_files_privacy(private_source)
        self.layer.commit()
        self.assertNewFiles(new_files, [])
        self.assertSourceFilesArePrivate(private_source, 3)

        # Copy The original source to a public PPA, at this point all
        # files related to it will remain private.
        public_archive = self.factory.makeArchive(
            distribution=self.test_publisher.ubuntutest,
            purpose = ArchivePurpose.PPA)
        public_source = private_source.copyTo(
            private_source.distroseries, private_source.pocket,
            public_archive)
        self.assertSourceFilesArePrivate(public_source, 3)

        # update_files_privacy on the copied source moves all files from
        # the restricted librarian to the public one.
        new_files = update_files_privacy(public_source)
        self.layer.commit()
        self.assertNewFiles(new_files, [
            'foo.diff.gz',
            'foo_666.dsc',
            'foo_666_source.changes',
            ])
        self.assertSourceFilesArePublic(public_source, 3)

        # Note that the files from the original source are now also public,
        # since they point exactly to the same `ILibraryFileAlias` objects.
        self.assertSourceFilesArePublic(private_source, 3)

    def _checkBinaryFilesPrivacy(self, pub_record, restricted,
                                 expected_n_files):
        """Check if binary files match the expected privacy context."""
        n_files = 0
        binary = pub_record.binarypackagerelease
        for binary_file in binary.files:
            self.assertEquals(
                binary_file.libraryfile.restricted, restricted,
                'Privacy mismatch on %s' % binary_file.libraryfile.filename)
            n_files += 1
        build = binary.build
        self.assertEquals(
            build.upload_changesfile.restricted, restricted,
            'Privacy mismatch on %s' % build.upload_changesfile.filename)
        n_files += 1
        self.assertEquals(
            build.buildlog.restricted, restricted,
            'Privacy mismatch on %s' % build.buildlog.filename)
        n_files += 1
        self.assertEquals(
            n_files, expected_n_files,
            'Expected %d and got %d files' % (expected_n_files, n_files))

    def assertBinaryFilesArePrivate(self, pub_record, number_of_files):
        self._checkBinaryFilesPrivacy(pub_record, True, number_of_files)

    def assertBinaryFilesArePublic(self, pub_record, number_of_files):
        self._checkBinaryFilesPrivacy(pub_record, False, number_of_files)

    def testUpdateFilesPrivacyForBinaries(self):
        # update_files_privacy() called on a private binary
        # publication that was copied to a public location correctly
        # makes all its related files (deb file, upload changesfile
        # and buildlog) public.

        # Create a new private PPA and a private source publication.
        private_source = self.makeSource(private=True)
        private_binary = private_source.getPublishedBinaries()[0]
        self.layer.commit()

        # All 3 files related with the original source are private.
        self.assertBinaryFilesArePrivate(private_binary, 3)

        # In this scenario update_files_privacy does nothing. The 3 testing
        # binary files are still private.
        new_files = update_files_privacy(private_binary)
        self.layer.commit()
        self.assertNewFiles(new_files, [])
        self.assertBinaryFilesArePrivate(private_binary, 3)

        # Copy The original binary to a public PPA, at this point all
        # files related to it will remain private.
        public_archive = self.factory.makeArchive(
            distribution=self.test_publisher.ubuntutest,
            purpose = ArchivePurpose.PPA)
        public_binary = private_binary.copyTo(
            private_source.distroseries, private_source.pocket,
            public_archive)[0]
        self.assertBinaryFilesArePrivate(public_binary, 3)

        # update_files_privacy on the copied binary moves all files from
        # the restricted librarian to the public one.
        new_files = update_files_privacy(public_binary)
        self.layer.commit()
        self.assertNewFiles(
            new_files, [
                'buildlog_ubuntutest-breezy-autotest-i386.'
                    'foo_666_FULLYBUILT.txt.gz',
                'foo-bin_666_all.deb',
                'foo-bin_666_i386.changes',
                ])
        self.assertBinaryFilesArePublic(public_binary, 3)

        # Note that the files from the original binary are now also public,
        # since they point exactly to the same `ILibraryFileAlias` objects.
        self.assertBinaryFilesArePublic(private_binary, 3)

    def testUpdateFilesPrivacyDoesNotPrivatizePublicFiles(self):
        # update_files_privacy is adjusted to *never* turn public files
        # private, because it doesn't fit the way private archive are
        # set. If a public file is copied to a private archive it
        # remains public.

        # Create a new private PPA and a private source publication.
        public_source = self.makeSource()
        public_binary = public_source.getPublishedBinaries()[0]
        self.layer.commit()

        # Copy The original source and binaries to a private PPA.
        private_archive = self.factory.makeArchive(
            distribution=self.test_publisher.ubuntutest,
            purpose = ArchivePurpose.PPA)
        private_archive.buildd_secret = 'x'
        private_archive.private = True

        copied_source = public_source.copyTo(
            public_source.distroseries, public_source.pocket,
            private_archive)
        copied_binary = public_binary.copyTo(
            public_source.distroseries, public_source.pocket,
            private_archive)[0]

        # Both, source and binary, files are still public and will remain
        # public after calling update_files_privacy.
        self.assertSourceFilesArePublic(copied_source, 3)
        self.assertBinaryFilesArePublic(copied_binary, 3)

        new_source_files = update_files_privacy(copied_source)
        new_binary_files = update_files_privacy(copied_binary)
        self.layer.commit()
        self.assertNewFiles(new_source_files, [])
        self.assertSourceFilesArePublic(copied_source, 3)
        self.assertNewFiles(new_binary_files, [])
        self.assertBinaryFilesArePublic(copied_binary, 3)


class CopyCheckerHarness:
    """Basic checks common for all scenarios."""

    def assertCanCopySourceOnly(self, delayed=False):
        """Source-only copy is allowed.

        Initialise a `CopyChecker` and assert a `checkCopy` call returns
        None (more importantly, doesn't raise `CannotCopy`) in the test
        suite context.

        Also assert that:
         * 1 'CheckedCopy' was allowed and stored as so.
         * Since it was source-only, the `CheckedCopy` objects is in
           NEEDSBUILD state.
         * Finally check whether is a delayed-copy or not according to the
           given state.
        """
        copy_checker = CopyChecker(self.archive, include_binaries=False)
        self.assertIs(
            None,
            copy_checker.checkCopy(self.source, self.series, self.pocket))
        checked_copies = list(copy_checker.getCheckedCopies())
        self.assertEquals(1, len(checked_copies))
        [checked_copy] = checked_copies
        self.assertEquals(
            BuildSetStatus.NEEDSBUILD,
            checked_copy.getStatusSummaryForBuilds()['status'])
        self.assertEquals(delayed, checked_copy.delayed)

    def assertCanCopyBinaries(self, delayed=False):
        """Source and binary copy is allowed.

        Initialise a `CopyChecker` and assert a `checkCopy` call returns
        None (more importantly, doesn't raise `CannotCopy`) in the test
        suite context.

        Also assert that:
         * 1 'CheckedCopy' was allowed and stored as so.
         * The `CheckedCopy` objects is in FULLYBUILT_PENDING or FULLYBUILT
           status, so there are binaries to be copied.
         * Finally check whether is a delayed-copy or not according to the
           given state.
        """
        copy_checker = CopyChecker(self.archive, include_binaries=True)
        self.assertIs(
            None,
            copy_checker.checkCopy(self.source, self.series, self.pocket))
        checked_copies = list(copy_checker.getCheckedCopies())
        self.assertEquals(1, len(checked_copies))
        [checked_copy] = checked_copies
        self.assertTrue(
            checked_copy.getStatusSummaryForBuilds()['status'] >=
            BuildSetStatus.FULLYBUILT_PENDING)
        self.assertEquals(delayed, checked_copy.delayed)

    def assertCannotCopySourceOnly(self, msg):
        """`CopyChecker.checkCopy()` for source-only copy raises CannotCopy.

        No `CheckedCopy` is stored.
        """
        copy_checker = CopyChecker(self.archive, include_binaries=False)
        self.assertRaisesWithContent(
            CannotCopy, msg,
            copy_checker.checkCopy, self.source, self.series, self.pocket)
        checked_copies = list(copy_checker.getCheckedCopies())
        self.assertEquals(0, len(checked_copies))

    def assertCannotCopyBinaries(self, msg):
        """`CopyChecker.checkCopy()` including binaries raises CannotCopy.

        No `CheckedCopy` is stored.
        """
        copy_checker = CopyChecker(self.archive, include_binaries=True)
        self.assertRaisesWithContent(
            CannotCopy, msg,
            copy_checker.checkCopy, self.source, self.series, self.pocket)
        checked_copies = list(copy_checker.getCheckedCopies())
        self.assertEquals(0, len(checked_copies))

    def test_cannot_copy_binaries_from_building(self):
        [build] = self.source.createMissingBuilds()
        self.assertCannotCopyBinaries(
            'source has no binaries to be copied')

    def test_cannot_copy_binaries_from_FTBFS(self):
        [build] = self.source.createMissingBuilds()
        build.buildstate = BuildStatus.FAILEDTOBUILD
        self.assertCannotCopyBinaries(
            'source has no binaries to be copied')

    def test_can_copy_only_source_from_FTBFS(self):
        # XXX cprov 2009-06-16: This is not ideal for PPA, since
        # they contain 'rolling' series, any previous build can be
        # retried anytime, but they will fail-to-upload if a copy
        # has built successfully.
        [build] = self.source.createMissingBuilds()
        build.buildstate = BuildStatus.FAILEDTOBUILD
        self.assertCanCopySourceOnly()

    def test_cannot_copy_binaries_from_binaries_pending_publication(self):
        [build] = self.source.createMissingBuilds()
        self.test_publisher.uploadBinaryForBuild(build, 'lazy-bin')
        self.assertCannotCopyBinaries(
            'source has no binaries to be copied')

    def test_can_copy_binaries_from_fullybuilt_and_published(self):
        self.test_publisher.getPubBinaries(
            pub_source=self.source,
            status=PackagePublishingStatus.PUBLISHED)
        self.assertCanCopyBinaries()


class CopyCheckerSameArchiveHarness(TestCaseWithFactory,
                                    CopyCheckerHarness):
    layer = LaunchpadZopelessLayer

    def setUp(self):
        super(CopyCheckerSameArchiveHarness, self).setUp()
        self.test_publisher = SoyuzTestPublisher()
        self.test_publisher.prepareBreezyAutotest()
        self.source = self.test_publisher.getPubSource()

        # Set copy destination to an existing distroseries in the
        # same archive.
        self.archive = self.test_publisher.ubuntutest.main_archive
        self.series = self.test_publisher.ubuntutest.getSeries('hoary-test')
        self.pocket = PackagePublishingPocket.RELEASE

    def test_cannot_copy_only_source_from_building(self):
        [build] = self.source.createMissingBuilds()
        self.assertCannotCopySourceOnly(
            'same version already building in the destination archive '
            'for Breezy Badger Autotest')

    def test_cannot_copy_only_source_from_binaries_pending_publication(self):
        [build] = self.source.createMissingBuilds()
        self.test_publisher.uploadBinaryForBuild(build, 'lazy-bin')
        self.assertCannotCopySourceOnly(
            'same version has unpublished binaries in the destination '
            'archive for Breezy Badger Autotest, please wait for them '
            'to be published before copying')

    def test_cannot_copy_binaries_from_binaries_published_as_pending(self):
        self.test_publisher.getPubBinaries(pub_source=self.source)
        self.assertCannotCopyBinaries(
            'same version has unpublished binaries in the destination '
            'archive for Breezy Badger Autotest, please wait for them '
            'to be published before copying')

    def test_cannot_copy_only_source_from_fullybuilt_and_published(self):
        self.test_publisher.getPubBinaries(
            pub_source=self.source,
            status=PackagePublishingStatus.PUBLISHED)
        self.assertCannotCopySourceOnly(
            'same version already has published binaries in the '
            'destination archive')

    def test_cannot_copy_only_source_from_deleted(self):
        # Deleted sources cannot be resurrected (copied to the same
        # archive/series) without their binaries. Their binaries will
        # be presented in the UI as pending publication but would never
        # be published in the repository, since they remained in DELETED
        # state.
        self.test_publisher.getPubBinaries(pub_source=self.source)

        self.source.requestDeletion(self.test_publisher.person, 'Go!')
        for binary in self.source.getPublishedBinaries():
            binary.requestDeletion(self.test_publisher.person, 'Go!')

        self.series = self.source.distroseries
        self.layer.txn.commit()

        self.assertCannotCopySourceOnly(
            'same version already has published binaries in the '
            'destination archive')


class CopyCheckerDifferentArchiveHarness(TestCaseWithFactory,
                                         CopyCheckerHarness):
    layer = LaunchpadZopelessLayer

    def setUp(self):
        super(CopyCheckerDifferentArchiveHarness, self).setUp()
        self.test_publisher = SoyuzTestPublisher()
        self.test_publisher.prepareBreezyAutotest()
        self.source = self.test_publisher.getPubSource()

        # Set copy destination to a brand new PPA.
        self.archive = self.factory.makeArchive(
            distribution=self.test_publisher.ubuntutest,
            purpose=ArchivePurpose.PPA)
        self.series = self.source.distroseries
        self.pocket = PackagePublishingPocket.RELEASE

    def test_can_copy_only_source_from_building(self):
        [build] = self.source.createMissingBuilds()
        self.assertCanCopySourceOnly()

    def test_can_copy_only_source_from_binaries_pending_publication(self):
        [build] = self.source.createMissingBuilds()
        self.test_publisher.uploadBinaryForBuild(build, 'lazy-bin')
        self.assertCanCopySourceOnly()

    def test_can_copy_binaries_from_binaries_published_as_pending(self):
        self.test_publisher.getPubBinaries(pub_source=self.source)
        self.assertCanCopyBinaries()

    def test_can_copy_only_source_from_fullybuilt_and_published(self):
        self.test_publisher.getPubBinaries(
            pub_source=self.source,
            status=PackagePublishingStatus.PUBLISHED)
        self.assertCanCopySourceOnly()

    def switchToAPrivateSource(self):
        """Override the probing source with a private one."""
        private_archive = self.factory.makeArchive(
            distribution=self.test_publisher.ubuntutest,
            purpose=ArchivePurpose.PPA)
        private_archive.buildd_secret = 'x'
        private_archive.private = True

        self.source = self.test_publisher.getPubSource(
            archive=private_archive)

    def test_can_copy_only_source_from_private_archives(self):
        # Source-only copies from private archives to public ones
        # are allowed and result in a delayed-copy.
        self.switchToAPrivateSource()
        self.assertCanCopySourceOnly(delayed=True)

    def test_can_copy_binaries_from_private_archives(self):
        # Source and binary copies from private archives to public ones
        # are allowed and result in a delayed-copy.
        self.switchToAPrivateSource()
        self.test_publisher.getPubBinaries(
            pub_source=self.source,
            status=PackagePublishingStatus.PUBLISHED)
        self.assertCanCopyBinaries(delayed=True)


class CopyCheckerTestCase(TestCaseWithFactory):

    layer = LaunchpadZopelessLayer

    def setUp(self):
        super(CopyCheckerTestCase, self).setUp()
        self.test_publisher = SoyuzTestPublisher()
        self.test_publisher.prepareBreezyAutotest()

    def test_checkCopy_cannot_copy_expired_binaries(self):
        # checkCopy() raises CannotCopy if the copy includes binaries
        # and the binaries contain expired files. Publications of
        # expired files can't be processed by the publisher since
        # the file is unreachable.

        # Create a testing source and binaries.
        source = self.test_publisher.getPubSource()
        binaries = self.test_publisher.getPubBinaries(pub_source=source)

        # Create a fresh PPA which will be the destination copy.
        archive = self.factory.makeArchive(
            distribution=self.test_publisher.ubuntutest,
            purpose=ArchivePurpose.PPA)
        series = source.distroseries
        pocket = source.pocket

        # At this point copy is allowed with or without binaries.
        copy_checker = CopyChecker(archive, include_binaries=False)
        self.assertIs(
            None, copy_checker.checkCopy(source, series, pocket))
        copy_checker = CopyChecker(archive, include_binaries=True)
        self.assertIs(
            None, copy_checker.checkCopy(source, series, pocket))

        # Set the expiration date of one of the testing binary files.
        utc = pytz.timezone('UTC')
        old_date = datetime.datetime(1970, 1, 1, tzinfo=utc)
        a_binary_file = binaries[0].binarypackagerelease.files[0]
        a_binary_file.libraryfile.expires = old_date

        # Now source-only copies are allowed.
        copy_checker = CopyChecker(archive, include_binaries=False)
        self.assertIs(
            None, copy_checker.checkCopy(source, series, pocket))

        # Copies with binaries are denied.
        copy_checker = CopyChecker(archive, include_binaries=True)
        self.assertRaisesWithContent(
            CannotCopy,
            'source has expired binaries',
            copy_checker.checkCopy, source, series, pocket)

    def test_checkCopy_allows_copies_from_other_distributions(self):
        # It is possible to copy packages between distributions,
        # as long as the target distroseries exists for the target
        # distribution.

        # Create a testing source in ubuntu.
        ubuntu = getUtility(IDistributionSet).getByName('debian')
        sid = ubuntu.getSeries('sid')
        source = self.test_publisher.getPubSource(distroseries=sid)

        # Create a fresh PPA for ubuntutest, which will be the copy
        # destination.
        archive = self.factory.makeArchive(
            distribution=self.test_publisher.ubuntutest,
            purpose=ArchivePurpose.PPA)
        series = self.test_publisher.ubuntutest.getSeries('hoary-test')
        pocket = source.pocket

        # Copy of sources to series in another distribution can be
        # performed.
        copy_checker = CopyChecker(archive, include_binaries=False)
        copy_checker.checkCopy(source, series, pocket)

    def test_checkCopy_forbids_copies_to_unknown_distroseries(self):
        # We currently deny copies to series that are not for the Archive
        # distribution, because they will never be published. And abandoned
        # copies like these keep triggering the PPA publication spending
        # resources.

        # Create a testing source in ubuntu.
        ubuntu = getUtility(IDistributionSet).getByName('debian')
        sid = ubuntu.getSeries('sid')
        source = self.test_publisher.getPubSource(distroseries=sid)

        # Create a fresh PPA for ubuntutest, which will be the copy
        # destination.
        archive = self.factory.makeArchive(
            distribution=self.test_publisher.ubuntutest,
            purpose=ArchivePurpose.PPA)
        pocket = source.pocket

        # Copy of sources to series in another distribution, cannot be
        # performed.
        copy_checker = CopyChecker(archive, include_binaries=False)
        self.assertRaisesWithContent(
            CannotCopy,
            'No such distro series sid in distribution debian.',
            copy_checker.checkCopy, source, sid, pocket)

    def test_checkCopy_respects_sourceformatselection(self):
        # A source copy should be denied if the source's dsc_format is
        # not permitted in the target series.

        # Get hoary, and configure it to accept 3.0 (quilt) uploads.
        ubuntu = getUtility(IDistributionSet).getByName('ubuntu')
        hoary = ubuntu.getSeries('hoary')
        getUtility(ISourcePackageFormatSelectionSet).add(
            hoary, SourcePackageFormat.FORMAT_3_0_QUILT)

        # Create a 3.0 (quilt) source.
        source = self.test_publisher.getPubSource(
            distroseries=hoary, dsc_format='3.0 (quilt)')

        archive = source.archive
        series = ubuntu.getSeries('warty')
        pocket = source.pocket

        # An attempt to copy the source to warty, which only supports
        # 1.0 sources, is rejected.
        copy_checker = CopyChecker(archive, include_binaries=True)
        self.assertRaisesWithContent(
            CannotCopy,
            "Source format '3.0 (quilt)' not supported by target series "
            "warty.", copy_checker.checkCopy, source, series, pocket)

    def test_checkCopy_identifies_conflicting_copy_candidates(self):
        # checkCopy() is able to identify conflicting candidates within
        # the copy batch.

        # Create a source with binaries in ubuntutest/breezy-autotest.
        source = self.test_publisher.getPubSource(
            architecturehintlist='i386')
        binary = self.test_publisher.getPubBinaries(
            pub_source=source)[0]

        # Copy it with binaries to ubuntutest/hoary-test.
        hoary = self.test_publisher.ubuntutest.getSeries('hoary-test')
        self.test_publisher.addFakeChroots(hoary)
        copied_source = source.copyTo(hoary, source.pocket, source.archive)
        binary.copyTo(hoary, source.pocket, source.archive)

        # Create a fresh PPA for ubuntutest, which will be the copy
        # destination and initialise a CopyChecker for it.
        archive = self.factory.makeArchive(
            distribution=self.test_publisher.ubuntutest,
            purpose=ArchivePurpose.PPA)
        copy_checker = CopyChecker(archive, include_binaries=False)

        # The first source-only copy is allowed, thus stored in the
        # copy checker inventory.
        self.assertIs(
            None,
            copy_checker.checkCopy(
                source, source.distroseries, source.pocket))

        # The second source-only copy, for hoary-test, fails, since it
        # conflicts with the just-approved copy.
        self.assertRaisesWithContent(
            CannotCopy,
            'same version already building in the destination archive '
            'for Breezy Badger Autotest',
            copy_checker.checkCopy,
            copied_source, copied_source.distroseries, copied_source.pocket)

    def test_checkCopy_identifies_delayed_copies_conflicts(self):
        # checkCopy() detects copy conflicts in the upload queue for
        # delayed-copies. This is mostly caused by previous delayed-copies
        # that are waiting to be processed.

        # Create a private archive with a restricted source publication.
        private_archive = self.factory.makeArchive(
            distribution=self.test_publisher.ubuntutest,
            purpose=ArchivePurpose.PPA)
        private_archive.buildd_secret = 'x'
        private_archive.private = True
        source = self.test_publisher.createSource(
            private_archive, 'foocomm', '1.0-2')

        archive = self.test_publisher.ubuntutest.main_archive
        series = source.distroseries
        pocket = source.pocket

        # Commit so the just-created files are accessible and perform
        # the delayed-copy.
        self.layer.txn.commit()
        do_copy([source], archive, series, pocket, include_binaries=False)

        # Repeating the copy is denied.
        copy_checker = CopyChecker(archive, include_binaries=False)
        self.assertRaisesWithContent(
            CannotCopy,
            'same version already uploaded and waiting in ACCEPTED queue',
            copy_checker.checkCopy, source, series, pocket)

    def test_checkCopy_suppressing_delayed_copies(self):
        # `CopyChecker` by default will request delayed-copies when it's
        # the case (restricted files being copied to public archives).
        # However this feature can be turned off, and the operation can
        # be performed as a direct-copy by passing 'allow_delayed_copies'
        # as False when initialising `CopyChecker`.
        # This aspect is currently only used in `UnembargoSecurityPackage`
        # script class, because it performs the file privacy fixes in
        # place.

        # Create a private archive with a restricted source publication.
        private_archive = self.factory.makeArchive(
            distribution=self.test_publisher.ubuntutest,
            purpose=ArchivePurpose.PPA)
        private_archive.buildd_secret = 'x'
        private_archive.private = True
        source = self.test_publisher.getPubSource(archive=private_archive)

        archive = self.test_publisher.ubuntutest.main_archive
        series = source.distroseries
        pocket = source.pocket

        # Normally `CopyChecker` would store a delayed-copy representing
        # this operation, since restricted files are being copied to
        # public archives.
        copy_checker = CopyChecker(archive, include_binaries=False)
        copy_checker.checkCopy(source, series, pocket)
        [checked_copy] = list(copy_checker.getCheckedCopies())
        self.assertTrue(checked_copy.delayed)

        # When 'allow_delayed_copies' is off, a direct-copy will be
        # scheduled.
        copy_checker = CopyChecker(
            archive, include_binaries=False, allow_delayed_copies=False)
        copy_checker.checkCopy(source, series, pocket)
        [checked_copy] = list(copy_checker.getCheckedCopies())
        self.assertFalse(checked_copy.delayed)


class DoDirectCopyTestCase(TestCaseWithFactory):

    layer = LaunchpadZopelessLayer

    def setUp(self):
        super(DoDirectCopyTestCase, self).setUp()
        self.test_publisher = SoyuzTestPublisher()
        self.test_publisher.prepareBreezyAutotest()

    def testCanCopyArchIndependentBinariesBuiltInAnUnsupportedArch(self):
        # _do_direct_copy() uses the binary candidate build architecture,
        # instead of the publish one, in other to check if it's
        # suitable for the destination. It avoids skipping the single
        # arch-indep publication returned by SPPH.getBuiltBinaries()
        # if it happens to be published in an unsupportted architecture
        # in the destination series.

        # Setup ubuntutest/hoary-test for building. Note that it doesn't
        # support 'hppa'.
        hoary_test = self.test_publisher.ubuntutest.getSeries('hoary-test')
        hoary_test.nominatedarchindep = hoary_test['i386']
        self.test_publisher.addFakeChroots(hoary_test)
        self.assertNotIn(
            'hppa',
            [arch.architecturetag for arch in hoary_test.architectures])

        # Create an arch-indep testing source with binaries in
        # ubuntutest/breezy-autotest which does support 'hppa'.
        source = self.test_publisher.getPubSource()
        [i386_bin, hppa_bin] = self.test_publisher.getPubBinaries(
            pub_source=source)

        # The creation of an override (newer publication) for the hppa
        # binary will influence ISPPH.getBuiltBinary() results.
        hppa_bin.changeOverride(
            new_component=getUtility(IComponentSet)['universe'])
        self.layer.txn.commit()

        # Copy succeeds.
        copies = _do_direct_copy(
            source, source.archive, hoary_test, source.pocket, True)
        self.assertEquals(
            ['foo 666 in hoary-test',
             'foo-bin 666 in hoary-test amd64',
             'foo-bin 666 in hoary-test i386',
             ],
            [copy.displayname for copy in copies])


class DoDelayedCopyTestCase(TestCaseWithFactory):

    layer = LaunchpadZopelessLayer
    dbuser = config.archivepublisher.dbuser

    def setUp(self):
        super(DoDelayedCopyTestCase, self).setUp()
        self.test_publisher = SoyuzTestPublisher()

        # Setup to copy into the main archive security pocket
        self.test_publisher.prepareBreezyAutotest()
        self.copy_archive = self.test_publisher.ubuntutest.main_archive
        self.copy_series = self.test_publisher.distroseries
        self.copy_pocket = PackagePublishingPocket.SECURITY

        # Make ubuntutest/breezy-autotest CURRENT so uploads to SECURITY
        # pocket can be accepted.
        self.test_publisher.breezy_autotest.status = (
            DistroSeriesStatus.CURRENT)

    def createDelayedCopyContext(self):
        """Create a context to allow delayed-copies test.

        The returned source publication in a private archive with
        binaries and a custom upload.
        """
        ppa = self.factory.makeArchive(
            distribution=self.test_publisher.ubuntutest,
            purpose=ArchivePurpose.PPA)
        ppa.buildd_secret = 'x'
        ppa.private = True

        source = self.test_publisher.createSource(ppa, 'foocomm', '1.0-2')
        self.test_publisher.getPubBinaries(pub_source=source)

        [build] = source.getBuilds()
        custom_file = self.factory.makeLibraryFileAlias(restricted=True)
        build.package_upload.addCustom(
            custom_file, PackageUploadCustomFormat.DIST_UPGRADER)

        # Commit for making the just-create library files available.
        self.layer.txn.commit()

        return source

    def do_delayed_copy(self, source):
        """Execute and return the delayed copy."""

        self.layer.switchDbUser(self.dbuser)

        delayed_copy = _do_delayed_copy(
            source, self.copy_archive, self.copy_series, self.copy_pocket,
            True)

        self.layer.txn.commit()
        self.layer.switchDbUser('launchpad')
        return delayed_copy

    def test_do_delayed_copy_simple(self):
        # _do_delayed_copy() return an `IPackageUpload` record configured
        # as a delayed-copy and with the expected contents (source,
        # binaries and custom uploads) in ACCEPTED state.
        source = self.createDelayedCopyContext()

        # Setup and execute the delayed copy procedure.
        delayed_copy = self.do_delayed_copy(source)

        # A delayed-copy `IPackageUpload` record is returned.
        self.assertTrue(delayed_copy.is_delayed_copy)
        self.assertEquals(
            PackageUploadStatus.ACCEPTED, delayed_copy.status)

        # The returned object has a more descriptive 'displayname'
        # attribute than plain `IPackageUpload` instances.
        self.assertEquals(
            'Delayed copy of foocomm - '
            '1.0-2 (source, i386, raw-dist-upgrader)',
            delayed_copy.displayname)

        # It is targeted to the right publishing context.
        self.assertEquals(self.copy_archive, delayed_copy.archive)
        self.assertEquals(self.copy_series, delayed_copy.distroseries)
        self.assertEquals(self.copy_pocket, delayed_copy.pocket)

        # And it contains the source, build and custom files.
        self.assertEquals(
            [source.sourcepackagerelease],
            [pus.sourcepackagerelease for pus in delayed_copy.sources])

        [build] = source.getBuilds()
        self.assertEquals(
            [build],
            [pub.build for pub in delayed_copy.builds])

        [custom_file] = [
            custom.libraryfilealias
            for custom in build.package_upload.customfiles]
        self.assertEquals(
            [custom_file],
            [custom.libraryfilealias for custom in delayed_copy.customfiles])

    def test_do_delayed_copy_wrong_component_no_ancestry(self):
        """An original PPA upload for an invalid component will have been
        overridden when uploaded to the PPA, but when copying it to another
        archive, only the ancestry in the destination archive can be used.
        If that ancestry doesn't exist, an exception is raised."""
        # We'll simulate an upload that was overridden to main in the
        # ppa, by explicitly setting the spr's and bpr's component to
        # something else.
        source = self.createDelayedCopyContext()
        contrib = getUtility(IComponentSet).new('contrib')
        source.sourcepackagerelease.component = contrib
        [build] = source.getBuilds()
        [binary] = build.binarypackages
        binary.override(component=contrib)
        self.layer.txn.commit()

        # Setup and execute the delayed copy procedure. This should
        # raise an exception, as it won't be able to find an ancestor
        # whose component can be used for overriding.
        do_delayed_copy_method = self.do_delayed_copy
        self.assertRaises(
            QueueInconsistentStateError, do_delayed_copy_method, source)

    def test_do_delayed_copy_wrong_component_with_ancestry(self):
        """An original PPA upload for an invalid component will have been
        overridden when uploaded to the PPA, but when copying it to another
        archive, only the ancestry in the destination archive can be used.
        If an ancestor is found in the destination archive, its component
        is assumed for this package upload."""
        # We'll simulate an upload that was overridden to main in the
        # ppa, by explicitly setting the spr's and bpr's component to
        # something else.
        source = self.createDelayedCopyContext()
        contrib = getUtility(IComponentSet).new('contrib')
        source.sourcepackagerelease.component = contrib
        [build] = source.getBuilds()
        [binary] = build.binarypackages
        binary.override(component=contrib)

        # This time, we'll ensure that there is already an ancestor for
        # foocom in the destination archive with binaries.
        ancestor = self.test_publisher.getPubSource(
            'foocomm', '0.9', component='multiverse',
            archive=self.copy_archive,
            status=PackagePublishingStatus.PUBLISHED)
        ancestor_bins = self.test_publisher.getPubBinaries(
            binaryname='foo-bin', archive=self.copy_archive,
            status=PackagePublishingStatus.PUBLISHED, pub_source=ancestor)
        self.layer.txn.commit()

        # Setup and execute the delayed copy procedure. This should
        # now result in an accepted delayed upload.
        delayed_copy = self.do_delayed_copy(source)
        self.assertEquals(
            PackageUploadStatus.ACCEPTED, delayed_copy.status)

        # And it contains the source, build and custom files.
        self.assertEquals(
            [source.sourcepackagerelease],
            [pus.sourcepackagerelease for pus in delayed_copy.sources])

        [build] = source.getBuilds()
        self.assertEquals(
            [build],
            [pub.build for pub in delayed_copy.builds])

        [custom_file] = [
            custom.libraryfilealias
            for custom in build.package_upload.customfiles]
        self.assertEquals(
            [custom_file],
            [custom.libraryfilealias for custom in delayed_copy.customfiles])

    def createPartiallyBuiltDelayedCopyContext(self):
        """Allow tests on delayed-copies of partially built sources.

        Create an architecture-specific source publication in a private PPA
        capable of building for i386 and hppa architectures.

        Upload and publish only the i386 binary, letting the hppa build
        in pending status.
        """
        self.test_publisher.prepareBreezyAutotest()

        ppa = self.factory.makeArchive(
            distribution=self.test_publisher.ubuntutest,
            purpose=ArchivePurpose.PPA)
        ppa.buildd_secret = 'x'
        ppa.private = True
        ppa.require_virtualized = False

        source = self.test_publisher.getPubSource(
            archive=ppa, architecturehintlist='any')

        [build_hppa, build_i386] = source.createMissingBuilds()
        lazy_bin = self.test_publisher.uploadBinaryForBuild(
            build_i386, 'lazy-bin')
        self.test_publisher.publishBinaryInArchive(lazy_bin, source.archive)
        changes_file_name = '%s_%s_%s.changes' % (
            lazy_bin.name, lazy_bin.version, build_i386.arch_tag)
        package_upload = self.test_publisher.addPackageUpload(
            ppa, build_i386.distroarchseries.distroseries,
            build_i386.pocket, changes_file_content='anything',
            changes_file_name=changes_file_name)
        package_upload.addBuild(build_i386)

        # Commit for making the just-create library files available.
        self.layer.txn.commit()

        return source

    def test_do_delayed_copy_of_partially_built_sources(self):
        # delayed-copies of partially built sources are allowed and only
        # the FULLYBUILT builds are copied.
        source = self.createPartiallyBuiltDelayedCopyContext()

        # Perform the delayed-copy including binaries.
        delayed_copy = self.do_delayed_copy(source)

        # Only the i386 build is included in the delayed-copy.
        # For the record, later on, when the delayed-copy gets processed,
        # a new hppa build record will be created in the destination
        # archive context. Also after this point, the same delayed-copy
        # request will be denied by `CopyChecker`.
        [build_hppa, build_i386] = source.getBuilds()
        self.assertEquals(
            [build_i386],
            [pub.build for pub in delayed_copy.builds])


class CopyPackageScriptTestCase(unittest.TestCase):
    """Test the copy-package.py script."""
    layer = LaunchpadZopelessLayer

    def runCopyPackage(self, extra_args=None):
        """Run copy-package.py, returning the result and output.

        Returns a tuple of the process's return code, stdout output and
        stderr output.
        """
        if extra_args is None:
            extra_args = []
        script = os.path.join(
            config.root, "scripts", "ftpmaster-tools", "copy-package.py")
        args = [sys.executable, script, '-y']
        args.extend(extra_args)
        process = subprocess.Popen(
            args, stdout=subprocess.PIPE, stderr=subprocess.PIPE)
        # The subprocess commits to the database so we need to tell the layer
        # to fully tear down and restore the testing database.
        DatabaseLayer.force_dirty_database()
        stdout, stderr = process.communicate()
        return (process.returncode, stdout, stderr)

    def testSimpleRun(self):
        """Try a simple copy-package.py run.

        Uses the default case, copy mozilla-firefox source with binaries
        from warty to hoary.
        """
        # Count the records in SSPPH and SBPPH to check later that they
        # increased by one each.
        num_source_pub = SourcePackagePublishingHistory.select(
            "True").count()
        num_bin_pub = BinaryPackagePublishingHistory.select(
            "True").count()

        # Fill the source package changelog so it can be processed
        # for closing bugs.
        fillLibrarianFile(52, content='Format: 1.7\n')

        returncode, out, err = self.runCopyPackage(
            extra_args=['-s', 'warty', 'mozilla-firefox',
                        '--to-suite', 'hoary', '-b'])
        # Need to print these or you can't see what happened if the
        # return code is bad:
        if returncode != 0:
            print "\nStdout:\n%s\nStderr\n%s\n" % (out, err)
        self.assertEqual(0, returncode)

        # Test that the database has been modified.  We're only checking
        # that the number of rows has increase; content checks are done
        # in other tests.
        self.layer.txn.abort()

        num_source_pub_after = SourcePackagePublishingHistory.select(
            "True").count()
        num_bin_pub_after = BinaryPackagePublishingHistory.select(
            "True").count()

        self.assertEqual(num_source_pub + 1, num_source_pub_after)
        # 'mozilla-firefox' source produced 4 binaries.
        self.assertEqual(num_bin_pub + 4, num_bin_pub_after)


class CopyPackageTestCase(TestCase):
    """Test the CopyPackageHelper class."""
    layer = LaunchpadZopelessLayer
    dbuser = config.archivepublisher.dbuser

    def setUp(self):
        """Anotate pending publishing records provided in the sampledata.

        The records annotated will be excluded during the operation checks,
        see checkCopies().
        """
<<<<<<< HEAD
        pending_sources = SourcePackagePublishingHistory.selectBy(
=======
        super(CopyPackageTestCase, self).setUp()
        pending_sources = SecureSourcePackagePublishingHistory.selectBy(
>>>>>>> 043c2538
            status=PackagePublishingStatus.PENDING)
        self.sources_pending_ids = [pub.id for pub in pending_sources]
        pending_binaries = BinaryPackagePublishingHistory.selectBy(
            status=PackagePublishingStatus.PENDING)
        self.binaries_pending_ids = [pub.id for pub in pending_binaries]

        # Run test cases in the production context.
        self.layer.switchDbUser(self.dbuser)

    def getCopier(self, sourcename='mozilla-firefox', sourceversion=None,
                  from_distribution='ubuntu', from_suite='warty',
                  to_distribution='ubuntu', to_suite='hoary',
                  component=None, from_ppa=None, to_ppa=None,
                  from_partner=False, to_partner=False,
                  confirm_all=True, include_binaries=True):
        """Return a PackageCopier instance.

        Allow tests to use a set of default options and pass an
        inactive logger to PackageCopier.
        """
        test_args = ['-s', from_suite,
                     '-d', from_distribution,
                     '--to-suite', to_suite,
                     '--to-distribution', to_distribution]

        if confirm_all:
            test_args.append('-y')

        if include_binaries:
            test_args.append('-b')

        if sourceversion is not None:
            test_args.extend(['-e', sourceversion])

        if component is not None:
            test_args.extend(['-c', component])

        if from_partner:
            test_args.append('-j')

        if to_partner:
            test_args.append('--to-partner')

        if from_ppa is not None:
            test_args.extend(['-p', from_ppa])

        if to_ppa is not None:
            test_args.extend(['--to-ppa', to_ppa])

        test_args.append(sourcename)

        copier = PackageCopier(name='copy-package', test_args=test_args)
        copier.logger = BufferLogger()
        copier.setupLocation()
        return copier

    def checkCopies(self, copied, target_archive, size):
        """Perform overall checks in the copied records list.

         * check if the size is expected,
         * check if all copied records are PENDING,
         * check if the list copied matches the list of PENDING records
           retrieved from the target_archive.
        """
        self.assertEqual(len(copied), size)

        for candidate in copied:
            self.assertEqual(
                candidate.status, PackagePublishingStatus.PENDING)

        def excludeOlds(found, old_pending_ids):
            return [pub.id for pub in found if pub.id not in old_pending_ids]

        sources_pending = target_archive.getPublishedSources(
            status=PackagePublishingStatus.PENDING)
        sources_pending_ids = excludeOlds(
            sources_pending, self.sources_pending_ids)

        binaries_pending = target_archive.getAllPublishedBinaries(
            status=PackagePublishingStatus.PENDING)
        binaries_pending_ids = excludeOlds(
            binaries_pending, self.binaries_pending_ids)

        copied_ids = [pub.id for pub in copied]
        pending_ids = sources_pending_ids + binaries_pending_ids

        self.assertEqual(
            sorted(copied_ids), sorted(pending_ids),
            "The copy did not succeed.\nExpected IDs: %s\nFound IDs: %s" % (
                sorted(copied_ids), sorted(pending_ids))
            )

    def testCopyBetweenDistroSeries(self):
        """Check the copy operation between distroseries."""
        # Fill the source changesfiles, so it can be properly processed
        # for closing bugs.
        fillLibrarianFile(52, content='Format: 1.7\n')

        copy_helper = self.getCopier()
        copied = copy_helper.mainTask()

        # Check locations.  They should be the same as the defaults defined
        # in the getCopier method.
        self.assertEqual(str(copy_helper.location),
                         'Primary Archive for Ubuntu Linux: warty-RELEASE')
        self.assertEqual(str(copy_helper.destination),
                         'Primary Archive for Ubuntu Linux: hoary-RELEASE')

        # Check stored results. The number of copies should be 5
        # (1 source and 2 binaries in 2 architectures).
        target_archive = copy_helper.destination.archive
        self.checkCopies(copied, target_archive, 5)

    def testCopyBetweenPockets(self):
        """Check the copy operation between pockets.

        That's normally how SECURITY publications get propagated to UPDATES
        in order to reduce the burden on ubuntu servers.
        """
        # Fill the source changesfiles, so it can be properly processed
        # for closing bugs.
        fillLibrarianFile(52, content='Format: 1.7\n')

        copy_helper = self.getCopier(
            from_suite='warty', to_suite='warty-updates')
        copied = copy_helper.mainTask()

        self.assertEqual(str(copy_helper.location),
                         'Primary Archive for Ubuntu Linux: warty-RELEASE')
        self.assertEqual(str(copy_helper.destination),
                         'Primary Archive for Ubuntu Linux: warty-UPDATES')

        target_archive = copy_helper.destination.archive
        self.checkCopies(copied, target_archive, 5)

    def testCopyAncestryLookup(self):
        """Check the ancestry lookup used in copy-package.

        This test case exercises the 'ancestry lookup' mechanism used to
        verify if the copy candidate version is higher than the currently
        published version of the same source/binary in the destination
        context.

        We emulate a conflict with a pre-existing version of 'firefox-3.0'
        in hardy-updates, a version of 'firefox' present in hardy and a copy
        copy candidate 'firefox' from hardy-security.

        As described in bug #245416, the ancestry lookup was erroneously
        considering the 'firefox-3.0' as an ancestor to the 'firefox' copy
        candidate. It was caused because the lookup was not restricted to
        'exact_match' names. See `scripts/packagecopier.py`.
        """
        ubuntu = getUtility(IDistributionSet).getByName('ubuntu')
        hoary = ubuntu.getSeries('hoary')
        test_publisher = self.getTestPublisher(hoary)

        # Create the described publishing scenario.
        ancestry_source = test_publisher.getPubSource(
            sourcename='firefox', version='1.0',
            archive=ubuntu.main_archive, distroseries=hoary,
            pocket=PackagePublishingPocket.RELEASE,
            status=PackagePublishingStatus.PUBLISHED)

        noise_source = test_publisher.getPubSource(
            sourcename='firefox-3.0', version='1.2',
            archive=ubuntu.main_archive, distroseries=hoary,
            pocket=PackagePublishingPocket.UPDATES,
            status=PackagePublishingStatus.PUBLISHED)

        candidate_source = test_publisher.getPubSource(
            sourcename='firefox', version='1.1',
            archive=ubuntu.main_archive, distroseries=hoary,
            pocket=PackagePublishingPocket.SECURITY,
            status=PackagePublishingStatus.PUBLISHED)

        # Commit to ensure librarian files are written.
        self.layer.txn.commit()

        # Perform the copy.
        copy_helper = self.getCopier(
            sourcename='firefox', include_binaries=False,
            from_suite='hoary-security', to_suite='hoary-updates')
        copied = copy_helper.mainTask()

        # Check if the copy was performed as expected.
        target_archive = copy_helper.destination.archive
        self.checkCopies(copied, target_archive, 1)

        # Verify the resulting publishing scenario.
        [updates, security,
         release] = ubuntu.main_archive.getPublishedSources(
            name='firefox', exact_match=True)

        # Context publications remain the same.
        self.assertEqual(release, ancestry_source)
        self.assertEqual(security, candidate_source)

        # The copied source is published in the 'updates' pocket as expected.
        self.assertEqual(updates.displayname, 'firefox 1.1 in hoary')
        self.assertEqual(updates.pocket, PackagePublishingPocket.UPDATES)
        self.assertEqual(len(updates.getBuilds()), 1)

    def testWillNotCopyTwice(self):
        """When invoked twice, the script doesn't repeat the copy.

        As reported in bug #237353, duplicates are generally cruft and may
        cause problems when they include architecture-independent binaries.

        That's why PackageCopier refuses to copy publications with versions
        older or equal the ones already present in the destination.

        The script output informs the user that no packages were copied,
        and for repeated source-only copies, the second attempt is actually
        an error since the source previously copied is already building and
        if the copy worked conflicting binaries would have been generated.
        """
        ubuntu = getUtility(IDistributionSet).getByName('ubuntu')
        hoary = ubuntu.getSeries('hoary')
        test_publisher = self.getTestPublisher(hoary)
        test_publisher.getPubBinaries()

        # Repeating the copy of source and it's binaries.
        copy_helper = self.getCopier(
            sourcename='foo', from_suite='hoary', to_suite='hoary',
            to_ppa='mark')
        copied = copy_helper.mainTask()
        target_archive = copy_helper.destination.archive
        self.checkCopies(copied, target_archive, 3)

        # The second copy will fail explicitly because the new BPPH
        # records are not yet published.
        nothing_copied = copy_helper.mainTask()
        self.assertEqual(len(nothing_copied), 0)
        self.assertEqual(
            copy_helper.logger.buffer.getvalue().splitlines()[-1],
            'ERROR: foo 666 in hoary (same version has unpublished binaries '
            'in the destination archive for Hoary, please wait for them to '
            'be published before copying)')

        # If we ensure that the copied binaries are published, the
        # copy won't fail but will simply not copy anything.
        for bin_pub in copied[1:3]:
            bin_pub.setPublished()

        nothing_copied = copy_helper.mainTask()
        self.assertEqual(len(nothing_copied), 0)
        self.assertEqual(
            copy_helper.logger.buffer.getvalue().splitlines()[-1],
            'INFO: No packages copied.')

        # Repeating the copy of source only.
        copy_helper = self.getCopier(
            sourcename='foo', from_suite='hoary', to_suite='hoary',
            include_binaries=False, to_ppa='cprov')
        copied = copy_helper.mainTask()
        target_archive = copy_helper.destination.archive
        self.checkCopies(copied, target_archive, 1)

        nothing_copied = copy_helper.mainTask()
        self.assertEqual(len(nothing_copied), 0)
        self.assertEqual(
            copy_helper.logger.buffer.getvalue().splitlines()[-1],
            'ERROR: foo 666 in hoary (same version already building in '
            'the destination archive for Hoary)')

    def testCopyAcrossPartner(self):
        """Check the copy operation across PARTNER archive.

        This operation is required to propagate partner uploads across several
        suites, avoiding to build (and modify) the package multiple times to
        have it available for all supported suites independent of the
        time they were released.
        """
        copy_helper = self.getCopier(
            sourcename='commercialpackage', from_partner=True,
            to_partner=True, from_suite='breezy-autotest', to_suite='hoary')
        copied = copy_helper.mainTask()

        self.assertEqual(
            str(copy_helper.location),
            'Partner Archive for Ubuntu Linux: breezy-autotest-RELEASE')
        self.assertEqual(
            str(copy_helper.destination),
            'Partner Archive for Ubuntu Linux: hoary-RELEASE')

        # 'commercialpackage' has only one binary built for i386.
        # The source and the binary got copied.
        target_archive = copy_helper.destination.archive
        self.checkCopies(copied, target_archive, 2)

    def getTestPublisher(self, distroseries):
        """Return a initialised `SoyuzTestPublisher` object.

        Setup a i386 chroot for the given distroseries, so it can build
        and publish binaries.
        """
        fake_chroot = getUtility(ILibraryFileAliasSet)[1]
        distroseries['i386'].addOrUpdateChroot(fake_chroot)
        test_publisher = SoyuzTestPublisher()
        test_publisher.setUpDefaultDistroSeries(distroseries)
        test_publisher.person = getUtility(IPersonSet).getByName("name16")
        return test_publisher

    def testCopySourceFromPPA(self):
        """Check the copy source operation from PPA to PRIMARY Archive.

        A source package can get copied from PPA to the PRIMARY archive,
        which will immediately result in a build record in the destination
        context.

        That's the preliminary workflow for 'syncing' sources from PPA to
        the ubuntu PRIMARY archive.
        """
        ubuntu = getUtility(IDistributionSet).getByName('ubuntu')
        hoary = ubuntu.getSeries('hoary')
        test_publisher = self.getTestPublisher(hoary)

        cprov = getUtility(IPersonSet).getByName("cprov")
        ppa_source = test_publisher.getPubSource(
            archive=cprov.archive, version='1.0', distroseries=hoary,
            status=PackagePublishingStatus.PUBLISHED)
        ppa_binaries = test_publisher.getPubBinaries(
            pub_source=ppa_source, distroseries=hoary,
            status=PackagePublishingStatus.PUBLISHED)
        # Commit to ensure librarian files are written.
        self.layer.txn.commit()

        copy_helper = self.getCopier(
            sourcename='foo', from_ppa='cprov', include_binaries=False,
            from_suite='hoary', to_suite='hoary')
        copied = copy_helper.mainTask()

        target_archive = copy_helper.destination.archive
        self.checkCopies(copied, target_archive, 1)

        [copy] = copied
        self.assertEqual(copy.displayname, 'foo 1.0 in hoary')
        self.assertEqual(len(copy.getPublishedBinaries()), 0)
        self.assertEqual(len(copy.getBuilds()), 1)

    def testCopySourceAndBinariesFromPPA(self):
        """Check the copy operation from PPA to PRIMARY Archive.

        Source and binaries can be copied from PPA to the PRIMARY archive.

        This action is typically used to copy invariant/harmless packages
        built in PPA context, as language-packs.
        """
        ubuntu = getUtility(IDistributionSet).getByName('ubuntu')
        hoary = ubuntu.getSeries('hoary')
        test_publisher = self.getTestPublisher(hoary)

        # There are no sources named 'boing' in ubuntu primary archive.
        existing_sources = ubuntu.main_archive.getPublishedSources(
            name='boing')
        self.assertEqual(existing_sources.count(), 0)

        cprov = getUtility(IPersonSet).getByName("cprov")
        ppa_source = test_publisher.getPubSource(
            sourcename='boing', version='1.0',
            archive=cprov.archive, distroseries=hoary,
            status=PackagePublishingStatus.PENDING)
        ppa_binaries = test_publisher.getPubBinaries(
            pub_source=ppa_source, distroseries=hoary,
            status=PackagePublishingStatus.PENDING)
        # Commit to ensure librarian files are written.
        self.layer.txn.commit()

        copy_helper = self.getCopier(
            sourcename='boing', from_ppa='cprov', include_binaries=True,
            from_suite='hoary', to_suite='hoary')
        copied = copy_helper.mainTask()

        target_archive = copy_helper.destination.archive
        self.checkCopies(copied, target_archive, 3)

        [copied_source] = ubuntu.main_archive.getPublishedSources(
            name='boing')
        self.assertEqual(copied_source.displayname, 'boing 1.0 in hoary')
        self.assertEqual(len(copied_source.getPublishedBinaries()), 2)
        self.assertEqual(len(copied_source.getBuilds()), 1)

    def _setupArchitectureGrowingScenario(self, architecturehintlist="all"):
        """Prepare distroseries with different sets of architectures.

        Ubuntu/warty has i386 and hppa, but only i386 is supported.
        Ubuntu/hoary has i386 and hppa and both are supported.

        Also create source and binary(ies) publication set called 'boing'
        according to the given 'architecturehintlist'.
        """
        ubuntu = getUtility(IDistributionSet).getByName('ubuntu')

        # Ubuntu/warty only supports i386.
        warty = ubuntu.getSeries('warty')
        test_publisher = self.getTestPublisher(warty)
        active_warty_architectures = [
            arch.architecturetag for arch in warty.architectures
            if arch.getChroot()]
        self.assertEqual(
            active_warty_architectures, ['i386'])

        # Setup ubuntu/hoary supporting i386 and hppa architetures.
        hoary = ubuntu.getSeries('hoary')
        test_publisher.addFakeChroots(hoary)
        active_hoary_architectures = [
            arch.architecturetag for arch in hoary.architectures]
        self.assertEqual(
            sorted(active_hoary_architectures), ['hppa', 'i386'])

        # We will create an architecture-specific source and its binaries
        # for i386 in ubuntu/warty. They will be copied over.
        ppa_source = test_publisher.getPubSource(
            sourcename='boing', version='1.0', distroseries=warty,
            architecturehintlist=architecturehintlist,
            status=PackagePublishingStatus.PUBLISHED)
        ppa_binaries = test_publisher.getPubBinaries(
            pub_source=ppa_source, distroseries=warty,
            status=PackagePublishingStatus.PUBLISHED)
        # Commit to ensure librarian files are written.
        self.layer.txn.commit()

    def testCopyArchitectureIndependentBinaries(self):
        """Architecture independent binaries are propagated in the detination.

        In the case when the destination distroseries supports more
        architectures than the source (distroseries), `copy-package`
        correctly identifies it and propagates architecture independent
        binaries to the new architectures.
        """
        ubuntu = getUtility(IDistributionSet).getByName('ubuntu')

        self._setupArchitectureGrowingScenario()

        # In terms of supported architectures, both warty & hoary supports
        # i386 and hppa. We will create hoary/amd64 so we can verify if
        # architecture independent binaries copied from warty will also
        # end up in the new architecture.
        amd64_family = ProcessorFamily.selectOneBy(name='amd64')
        hoary = ubuntu.getSeries('hoary')
        hoary_amd64 = hoary.newArch('amd64', amd64_family, True, hoary.owner)

        # Copy the source and binaries from warty to hoary.
        copy_helper = self.getCopier(
            sourcename='boing', include_binaries=True,
            from_suite='warty', to_suite='hoary')
        copied = copy_helper.mainTask()

        target_archive = copy_helper.destination.archive
        self.checkCopies(copied, target_archive, 4)

        # The source and the only existing binary were correctly copied.
        # No build was created, but the architecture independent binary
        # was propagated to the new architecture (hoary/amd64).
        [copied_source] = ubuntu.main_archive.getPublishedSources(
            name='boing', distroseries=hoary)
        self.assertEqual(copied_source.displayname, 'boing 1.0 in hoary')

        self.assertEqual(len(copied_source.getBuilds()), 0)

        architectures_with_binaries = [
            binary.distroarchseries.architecturetag
            for binary in copied_source.getPublishedBinaries()]
        self.assertEqual(
            architectures_with_binaries, ['amd64', 'hppa', 'i386'])

    def testCopyCreatesMissingBuilds(self):
        """Copying source and binaries also create missing builds.

        When source and binaries are copied to a distroseries which supports
        more architectures than the one where they were built, copy-package
        should create builds for the new architectures.
        """
        ubuntu = getUtility(IDistributionSet).getByName('ubuntu')

        self._setupArchitectureGrowingScenario(architecturehintlist="any")

        copy_helper = self.getCopier(
            sourcename='boing', include_binaries=True,
            from_suite='warty', to_suite='hoary')
        copied = copy_helper.mainTask()

        # Copy the source and the i386 binary from warty to hoary.
        target_archive = copy_helper.destination.archive
        self.checkCopies(copied, target_archive, 2)

        # The source and the only existing binary were correctly copied.
        hoary = ubuntu.getSeries('hoary')
        [copied_source] = ubuntu.main_archive.getPublishedSources(
            name='boing', distroseries=hoary)
        self.assertEqual(copied_source.displayname, 'boing 1.0 in hoary')

        [copied_binary] = copied_source.getPublishedBinaries()
        self.assertEqual(
            copied_binary.displayname, 'foo-bin 1.0 in hoary i386')

        # A new build was created in the hoary context for the *extra*
        # architecture (hppa).
        [new_build] = copied_source.getBuilds()
        self.assertEqual(
            new_build.title,
            'hppa build of boing 1.0 in ubuntu hoary RELEASE')

    def testVersionConflictInDifferentPockets(self):
        """Copy-package stops copies conflicting in different pocket.

        Copy candidates are checks against all occurrences of the same
        name and version in the destination archive, regardless the series
        and pocket. In practical terms, it denies copies that will end up
        'unpublishable' due to conflicts in the repository filesystem.
        """
        ubuntu = getUtility(IDistributionSet).getByName('ubuntu')
        warty = ubuntu.getSeries('warty')
        test_publisher = self.getTestPublisher(warty)

        # Create a 'probe - 1.1' with a binary in warty-proposed suite
        # in the ubuntu primary archive.
        proposed_source = test_publisher.getPubSource(
            sourcename='probe', version='1.1',
            pocket=PackagePublishingPocket.PROPOSED)
        proposed_binaries = test_publisher.getPubBinaries(
            pub_source=proposed_source,
            pocket=PackagePublishingPocket.PROPOSED)

        # Create a different 'probe - 1.1' in Celso's PPA.
        cprov = getUtility(IPersonSet).getByName("cprov")
        candidate_source = test_publisher.getPubSource(
            sourcename='probe', version='1.1', archive=cprov.archive)
        candidate_binaries = test_publisher.getPubBinaries(
            pub_source=candidate_source, archive=cprov.archive)

        # Perform the copy from the 'probe - 1.1' version from Celso's PPA
        # to the warty-updates in the ubuntu primary archive.
        copy_helper = self.getCopier(
            sourcename='probe', from_ppa='cprov', include_binaries=True,
            from_suite='warty', to_suite='warty-updates')
        copied = copy_helper.mainTask()

        # The copy request was denied and the error message is clear about
        # why it happened.
        self.assertEqual(0, len(copied))
        self.assertEqual(
            copy_helper.logger.buffer.getvalue().splitlines()[-1],
            'ERROR: probe 1.1 in warty (a different source with the '
            'same version is published in the destination archive)')

    def _setupSecurityPropagationContext(self, sourcename):
        """Setup a security propagation publishing context.

        Assert there is no previous publication with the given sourcename
        in the Ubuntu archive.

        Publish a corresponding source in hoary-security context with
        builds for i386 and hppa. Only one i386 binary is published, so the
        hppa build will remain NEEDSBUILD.

        Return the initialized instance of `SoyuzTestPublisher` and the
        security source publication.
        """
        ubuntu = getUtility(IDistributionSet).getByName('ubuntu')

        # There are no previous source publications for the given
        # sourcename.
        existing_sources = ubuntu.main_archive.getPublishedSources(
            name=sourcename, exact_match=True)
        self.assertEqual(existing_sources.count(), 0)

        # Build a SoyuzTestPublisher for ubuntu/hoary and also enable
        # it to build hppa binaries.
        hoary = ubuntu.getSeries('hoary')
        fake_chroot = getUtility(ILibraryFileAliasSet)[1]
        hoary['hppa'].addOrUpdateChroot(fake_chroot)
        test_publisher = self.getTestPublisher(hoary)

        # Ensure hoary/i386 is official and hoary/hppa unofficial before
        # continuing with the test.
        self.assertTrue(hoary['i386'].official)
        self.assertFalse(hoary['hppa'].official)

        # Publish the requested architecture-specific source in
        # ubuntu/hoary-security.
        security_source = test_publisher.getPubSource(
            sourcename=sourcename, version='1.0',
            architecturehintlist="any",
            archive=ubuntu.main_archive, distroseries=hoary,
            pocket=PackagePublishingPocket.SECURITY,
            status=PackagePublishingStatus.PUBLISHED)

        # Create builds and upload and publish one binary package
        # in the i386 architecture.
        [build_hppa, build_i386] = security_source.createMissingBuilds()
        lazy_bin = test_publisher.uploadBinaryForBuild(
            build_i386, 'lazy-bin')
        test_publisher.publishBinaryInArchive(
            lazy_bin, ubuntu.main_archive,
            pocket=PackagePublishingPocket.SECURITY,
            status=PackagePublishingStatus.PUBLISHED)

        # The i386 build is completed and the hppa one pending.
        self.assertEqual(build_hppa.buildstate, BuildStatus.NEEDSBUILD)
        self.assertEqual(build_i386.buildstate, BuildStatus.FULLYBUILT)

        # Commit to ensure librarian files are written.
        self.layer.txn.commit()

        return test_publisher, security_source

    def _checkSecurityPropagationContext(self, archive, sourcename):
        """Verify publishing context after propagating a security update.

        Check if both publications remain active, the newest in UPDATES and
        the oldest in SECURITY.

        Assert that no build was created during the copy, first because
        the copy was 'including binaries'.

        Additionally, check that no builds will be created in future runs of
        `buildd-queue-builder`, because a source version can only be built
        once in a distroarchseries, independent of its targeted pocket.
        """
        sources = archive.getPublishedSources(
            name=sourcename, exact_match=True,
            status=active_publishing_status)

        [copied_source, original_source] = sources

        self.assertEqual(
            copied_source.pocket, PackagePublishingPocket.UPDATES)
        self.assertEqual(
            original_source.pocket, PackagePublishingPocket.SECURITY)

        self.assertEqual(
            copied_source.getBuilds(), original_source.getBuilds())

        new_builds = copied_source.createMissingBuilds()
        self.assertEqual(len(new_builds), 0)

    def testPropagatingSecurityToUpdates(self):
        """Check if copy-packages copes with the ubuntu workflow.

        As mentioned in bug #251492, ubuntu distro-team uses copy-package
        to propagate security updates across the mirrors via the updates
        pocket and reduce the bottle-neck in the only security repository
        we have.

        This procedure should be executed as soon as the security updates are
        published; the sooner the copy happens, the lower will be the impact
        on the security repository.

        Having to wait for the unofficial builds (which are  usually slower
        than official architectures) before propagating security updates
        causes a severe and unaffordable load on the security repository.

        The copy-backend was modified to support 'incremental' copies, i.e.
        when copying a source (and its binaries) only the missing
        publications will be copied across. That fixes the symptoms of bad
        copies (publishing duplications) and avoid reaching the bug we have
        in the 'domination' component when operating on duplicated arch-indep
        binary publications.
        """
        sourcename = 'lazy-building'

        (test_publisher,
         security_source) = self._setupSecurityPropagationContext(sourcename)

        # Source and i386 binary(ies) can be propagated from security to
        # updates pocket.
        copy_helper = self.getCopier(
            sourcename=sourcename, include_binaries=True,
            from_suite='hoary-security', to_suite='hoary-updates')
        copied = copy_helper.mainTask()

        [source_copy, i386_copy] = copied
        self.assertEqual(
            source_copy.displayname, 'lazy-building 1.0 in hoary')
        self.assertEqual(i386_copy.displayname, 'lazy-bin 1.0 in hoary i386')

        target_archive = copy_helper.destination.archive
        self.checkCopies(copied, target_archive, 2)

        self._checkSecurityPropagationContext(
            security_source.archive, sourcename)

        # Upload a hppa binary but keep it unpublished. When attempting
        # to repeat the copy of 'lazy-building' to -updates the copy
        # succeeds but nothing gets copied. Everything built and published
        # from this source is already copied.
        [build_hppa, build_i386] = security_source.getBuilds()
        lazy_bin_hppa = test_publisher.uploadBinaryForBuild(
            build_hppa, 'lazy-bin')

        nothing_copied = copy_helper.mainTask()
        self.assertEqual(len(nothing_copied), 0)
        self.assertEqual(
            copy_helper.logger.buffer.getvalue().splitlines()[-1],
            'INFO: No packages copied.')

        # Publishing the hppa binary and re-issuing the full copy procedure
        # will copy only the new binary.
        test_publisher.publishBinaryInArchive(
            lazy_bin_hppa, security_source.archive,
            pocket=PackagePublishingPocket.SECURITY,
            status=PackagePublishingStatus.PUBLISHED)

        copied_increment = copy_helper.mainTask()
        [hppa_copy] = copied_increment
        self.assertEqual(hppa_copy.displayname, 'lazy-bin 1.0 in hoary hppa')

        # The source and its 2 binaries are now available in both
        # hoary-security and hoary-updates suites.
        currently_copied = copied + copied_increment
        self.checkCopies(currently_copied, target_archive, 3)

        self._checkSecurityPropagationContext(
            security_source.archive, sourcename)

        # At this point, trying to copy stuff from -security to -updates will
        # not copy anything again.
        nothing_copied = copy_helper.mainTask()
        self.assertEqual(len(nothing_copied), 0)
        self.assertEqual(
            copy_helper.logger.buffer.getvalue().splitlines()[-1],
            'INFO: No packages copied.')

    def testCopyAcrossPPAs(self):
        """Check the copy operation across PPAs.

        This operation is useful to propagate dependencies across
        collaborative PPAs without requiring new uploads.
        """
        copy_helper = self.getCopier(
            sourcename='iceweasel', from_ppa='cprov',
            from_suite='warty', to_suite='hoary', to_ppa='mark')
        copied = copy_helper.mainTask()

        self.assertEqual(
            str(copy_helper.location),
            'cprov: warty-RELEASE')
        self.assertEqual(
            str(copy_helper.destination),
            'mark: hoary-RELEASE')

        target_archive = copy_helper.destination.archive
        self.checkCopies(copied, target_archive, 2)

    def testCopyAvoidsBinaryConflicts(self):
        # Creating a source and 2 binary publications in the primary
        # archive for ubuntu/hoary (default name, 'foo').
        ubuntu = getUtility(IDistributionSet).getByName('ubuntu')
        hoary = ubuntu.getSeries('hoary')
        test_publisher = self.getTestPublisher(hoary)
        test_publisher.getPubBinaries()

        # Successfully copy the source from PRIMARY archive to Celso's PPA
        copy_helper = self.getCopier(
            sourcename='foo', to_ppa='cprov', include_binaries=False,
            from_suite='hoary', to_suite='hoary')
        copied = copy_helper.mainTask()
        target_archive = copy_helper.destination.archive
        self.checkCopies(copied, target_archive, 1)

        # Build binaries for the copied source in Celso's PPA domain.
        [copied_source] = copied
        for build in copied_source.getBuilds():
            binary = test_publisher.uploadBinaryForBuild(build, 'foo-bin')
            test_publisher.publishBinaryInArchive(binary, build.archive)

        # Delete the copied source and its local binaries in Celso's PPA.
        copied_source.requestDeletion(target_archive.owner)
        for binary in copied_source.getPublishedBinaries():
            binary.requestDeletion(target_archive.owner)
        self.layer.txn.commit()

        # Refuse to copy new binaries which conflicts with the ones we
        # just deleted. Since the deleted binaries were once published
        # there is a chance that someone has installed them and if we let
        # other files to be published under the same name APT client would
        # be confused.
        copy_helper = self.getCopier(
            sourcename='foo', to_ppa='cprov', include_binaries=True,
            from_suite='hoary', to_suite='hoary')
        nothing_copied = copy_helper.mainTask()
        self.assertEqual(len(nothing_copied), 0)
        self.assertEqual(
            copy_helper.logger.buffer.getvalue().splitlines()[-1],
            'ERROR: foo 666 in hoary (binaries conflicting with the '
            'existing ones)')

    def testSourceLookupFailure(self):
        """Check if it raises when the target source can't be found.

        SoyuzScriptError is raised when a lookup fails.
        """
        copy_helper = self.getCopier(sourcename='zaphod')

        self.assertRaisesWithContent(
            SoyuzScriptError,
            "Could not find source 'zaphod/None' in "
            "Primary Archive for Ubuntu Linux: warty-RELEASE",
            copy_helper.mainTask)

    def testFailIfValidPackageButNotInSpecifiedSuite(self):
        """It fails if the package is not published in the source location.

        SoyuzScriptError is raised when a lookup fails
        """
        copy_helper = self.getCopier(from_suite="breezy-autotest")

        self.assertRaisesWithContent(
            SoyuzScriptError,
            "Could not find source 'mozilla-firefox/None' in "
            "Primary Archive for Ubuntu Linux: breezy-autotest-RELEASE",
            copy_helper.mainTask)

    def testFailIfSameLocations(self):
        """It fails if the source and destination locations are the same.

        SoyuzScriptError is raise when the copy cannot be performed.
        """
        copy_helper = self.getCopier(from_suite='warty', to_suite='warty')

        self.assertRaisesWithContent(
            SoyuzScriptError,
            "Can not sync between the same locations: "
            "'Primary Archive for Ubuntu Linux: warty-RELEASE' to "
            "'Primary Archive for Ubuntu Linux: warty-RELEASE'",
            copy_helper.mainTask)

    def testBadDistributionDestination(self):
        """Check if it raises if the distribution is invalid.

        PackageLocationError is raised for unknown destination distribution.
        """
        copy_helper = self.getCopier(to_distribution="beeblebrox")

        self.assertRaisesWithContent(
            PackageLocationError,
            "Could not find distribution 'beeblebrox'",
            copy_helper.mainTask)

    def testBadSuiteDestination(self):
        """Check that it fails when specifying a bad distroseries.

        PackageLocationError is raised for unknown destination distroseries.
        """
        copy_helper = self.getCopier(to_suite="slatibartfast")

        self.assertRaisesWithContent(
            PackageLocationError,
            "Could not find suite 'slatibartfast'",
            copy_helper.mainTask)

    def testBadPPADestination(self):
        """Check that it fails when specifying a bad PPA destination.

        PackageLocationError is raised for unknown destination PPA.
        """
        copy_helper = self.getCopier(to_ppa="slatibartfast")

        self.assertRaisesWithContent(
            PackageLocationError,
            "Could not find a PPA for slatibartfast named ppa",
            copy_helper.mainTask)

    def testCrossPartnerCopiesFails(self):
        """Check that it fails when cross-PARTNER copies are requested.

        SoyuzScriptError is raised for cross-PARTNER copies, packages
        published in PARTNER archive can only be copied within PARTNER
        archive.
        """
        copy_helper = self.getCopier(from_partner=True)

        self.assertRaisesWithContent(
            SoyuzScriptError,
            "Cross-PARTNER copies are not allowed.",
            copy_helper.mainTask)

        copy_helper = self.getCopier(to_partner=True)

        self.assertRaisesWithContent(
            SoyuzScriptError,
            "Cross-PARTNER copies are not allowed.",
            copy_helper.mainTask)

    def testPpaPartnerInconsistentLocations(self):
        """Check if PARTNER and PPA inconsistent arguments are caught.

        SoyuzScriptError is raised for when inconsistences in the PARTNER
        and PPA location or destination are spotted.
        """
        copy_helper = self.getCopier(
            from_partner=True, from_ppa='cprov', to_partner=True)

        self.assertRaisesWithContent(
            SoyuzScriptError,
            "Cannot operate with location PARTNER and PPA simultaneously.",
            copy_helper.mainTask)

        copy_helper = self.getCopier(
            from_partner=True, to_ppa='cprov', to_partner=True)

        self.assertRaisesWithContent(
            SoyuzScriptError,
            "Cannot operate with destination PARTNER and PPA simultaneously.",
            copy_helper.mainTask)

    def testCopyFromPrivateToPublicPPAs(self):
        """Copies from private to public archives are allowed."""
        # Set up a private PPA.
        cprov = getUtility(IPersonSet).getByName("cprov")
        cprov.archive.buildd_secret = "secret"
        cprov.archive.private = True

        # Create a source and binary private publication.
        ubuntu = getUtility(IDistributionSet).getByName('ubuntu')
        hoary = ubuntu.getSeries('hoary')
        test_publisher = self.getTestPublisher(hoary)
        ppa_source = test_publisher.getPubSource(
            archive=cprov.archive, version='1.0', distroseries=hoary)
        ppa_binaries = test_publisher.getPubBinaries(
            pub_source=ppa_source, distroseries=hoary)
        self.layer.txn.commit()

        # Run the copy package script storing the logged information.
        copy_helper = self.getCopier(
            sourcename='foo', from_ppa='cprov', include_binaries=True,
            from_suite='hoary', to_suite='hoary')
        copied = copy_helper.mainTask()

        # The private files are copied via a delayed-copy request.
        self.assertEqual(len(copied), 1)
        self.assertEqual(
            ['INFO: FROM: cprov: hoary-RELEASE',
             'INFO: TO: Primary Archive for Ubuntu Linux: hoary-RELEASE',
             'INFO: Copy candidates:',
             'INFO: \tfoo 1.0 in hoary',
             'INFO: \tfoo-bin 1.0 in hoary hppa',
             'INFO: \tfoo-bin 1.0 in hoary i386',
             'INFO: Copied:',
             'INFO: \tDelayed copy of foo - 1.0 (source, i386)',
             'INFO: 1 package successfully copied.',
             ],
            copy_helper.logger.buffer.getvalue().splitlines())

    def testUnembargoing(self):
        """Test UnembargoSecurityPackage, which wraps PackagerCopier."""
        # Set up a private PPA.
        cprov = getUtility(IPersonSet).getByName("cprov")
        cprov.archive.buildd_secret = "secret"
        cprov.archive.private = True

        # Setup a SoyuzTestPublisher object, so we can create publication
        # to be unembargoed.
        ubuntu = getUtility(IDistributionSet).getByName('ubuntu')
        warty = ubuntu.getSeries('warty')
        test_publisher = self.getTestPublisher(warty)

        # Create a source and binary pair to be unembargoed from the PPA.
        ppa_source = test_publisher.getPubSource(
            archive=cprov.archive, version='1.1',
            distroseries=warty,
            status=PackagePublishingStatus.PUBLISHED)
        other_source = test_publisher.getPubSource(
            archive=cprov.archive, version='1.1',
            sourcename="sourcefordiff", distroseries=warty,
            status=PackagePublishingStatus.PUBLISHED)
        test_publisher.addFakeChroots(warty)
        ppa_binaries = test_publisher.getPubBinaries(
            pub_source=ppa_source, distroseries=warty,
            status=PackagePublishingStatus.PUBLISHED)

        # Give the new source a private package diff.
        sourcepackagerelease = other_source.sourcepackagerelease
        diff_file = test_publisher.addMockFile("diff_file", restricted=True)
        package_diff = sourcepackagerelease.requestDiffTo(
            cprov, ppa_source.sourcepackagerelease)
        package_diff.diff_content = diff_file

        # Prepare a *restricted* buildlog file for the Build instances.
        fake_buildlog = test_publisher.addMockFile(
            'foo_source.buildlog', restricted=True)

        for build in ppa_source.getBuilds():
            build.buildlog = fake_buildlog

        # Create ancestry environment in the primary archive, so we can
        # test unembargoed overrides.
        ancestry_source = test_publisher.getPubSource(
            version='1.0', distroseries=warty,
            status=PackagePublishingStatus.PUBLISHED)
        ancestry_binaries = test_publisher.getPubBinaries(
            pub_source=ancestry_source, distroseries=warty,
            status=PackagePublishingStatus.SUPERSEDED)

        # Override the published ancestry source to 'universe'
        universe = getUtility(IComponentSet)['universe']
        ancestry_source.component = universe

        # Override the copied binarypackagerelease to 'universe'.
        for binary in ppa_binaries:
            binary.binarypackagerelease.component = universe

        self.layer.txn.commit()

        # Now we can invoke the unembargo script and check its results.
        test_args = [
            "--ppa", "cprov",
            "--ppa-name", "ppa",
            "-s", "%s" % ppa_source.distroseries.name + "-security",
            "foo"
            ]

        script = UnembargoSecurityPackage(
            name='unembargo', test_args=test_args)
        script.logger = BufferLogger()

        copied = script.mainTask()

        # Check the results.
        self.checkCopies(copied, script.destination.archive, 3)

        # Check that the librarian files are all unrestricted now.
        # We must commit the txn for SQL object to see the change.
        # Also check that the published records are in universe, which
        # shows that the ancestry override worked.
        self.layer.txn.commit()
        for published in copied:
            self.assertEqual(
                published.component.name, universe.name,
                "%s is in %s" % (published.displayname,
                                 published.component.name))
            for published_file in published.files:
                self.assertFalse(published_file.libraryfilealias.restricted)
            # Also check the sources' changesfiles.
            if ISourcePackagePublishingHistory.providedBy(published):
                source = published.sourcepackagerelease
                self.assertFalse(source.upload_changesfile.restricted)
                # Check the source's package diff.
                [diff] = source.package_diffs
                self.assertFalse(diff.diff_content.restricted)
            # Check the binary changesfile and the buildlog.
            if IBinaryPackagePublishingHistory.providedBy(published):
                build = published.binarypackagerelease.build
                # Check build's upload changesfile
                self.assertFalse(build.upload_changesfile.restricted)
                # Check build's buildlog.
                self.assertFalse(build.buildlog.restricted)
            # Check that the pocket is -security as specified in the
            # script parameters.
            self.assertEqual(
                published.pocket.title, "Security",
                "Expected Security pocket, got %s" % published.pocket.title)

    def testUnembargoSuite(self):
        """Test that passing different suites works as expected."""
        test_args = [
            "--ppa", "cprov",
            "-s", "warty-backports",
            "foo"
            ]

        script = UnembargoSecurityPackage(
            name='unembargo', test_args=test_args)
        self.assertTrue(script.setUpCopierOptions())
        self.assertEqual(
            script.options.to_suite, "warty-backports",
            "Got %s, expected warty-backports")

        # Change the suite to one with the release pocket, it should
        # copy nothing as you're not allowed to unembargo into the
        # release pocket.
        test_args[3] = "hoary"
        script = UnembargoSecurityPackage(
            name='unembargo', test_args=test_args)
        script.logger = BufferLogger()
        self.assertFalse(script.setUpCopierOptions())

    def testCopyClosesBugs(self):
        """Copying packages closes bugs.

        Package copies to primary archive automatically closes
        bugs referenced bugs when target to release, updates
        and security pockets.
        """
        ubuntu = getUtility(IDistributionSet).getByName('ubuntu')
        cprov = getUtility(IPersonSet).getByName("cprov")

        warty = ubuntu.getSeries('warty')
        test_publisher = self.getTestPublisher(warty)
        test_publisher.addFakeChroots(warty)

        hoary = ubuntu.getSeries('hoary')
        test_publisher.addFakeChroots(hoary)

        def create_source(version, archive, pocket, changes_file_content):
            source = test_publisher.getPubSource(
                sourcename='buggy-source', version=version,
                distroseries=warty, archive=archive, pocket=pocket,
                changes_file_content=changes_file_content,
                status=PackagePublishingStatus.PUBLISHED)
            source.sourcepackagerelease.changelog_entry = (
                "Required for close_bugs_for_sourcepublication")
            binaries = test_publisher.getPubBinaries(
                pub_source=source, distroseries=warty, archive=archive,
                pocket=pocket, status=PackagePublishingStatus.PUBLISHED)
            self.layer.txn.commit()
            return source

        def create_bug(summary):
            buggy_in_ubuntu = ubuntu.getSourcePackage('buggy-source')
            bug_params = CreateBugParams(cprov, summary, "booo")
            bug = buggy_in_ubuntu.createBug(bug_params)
            [bug_task] = bug.bugtasks
            self.assertEqual(bug_task.status, BugTaskStatus.NEW)
            return bug.id

        def publish_copies(copies):
            for pub in copies:
                pub.status = PackagePublishingStatus.PUBLISHED

        changes_template = (
            "Format: 1.7\n"
            "Launchpad-bugs-fixed: %s\n")

        # Create a dummy first package version so we can file bugs on it.
        dummy_changesfile = "Format: 1.7\n"
        proposed_source = create_source(
            '666', warty.main_archive, PackagePublishingPocket.PROPOSED,
            dummy_changesfile)

        # Copies to -updates close bugs when they exist.
        updates_bug_id = create_bug('bug in -proposed')
        closing_bug_changesfile = changes_template % updates_bug_id
        proposed_source = create_source(
            '667', warty.main_archive, PackagePublishingPocket.PROPOSED,
            closing_bug_changesfile)

        copy_helper = self.getCopier(
            sourcename='buggy-source', include_binaries=True,
            from_suite='warty-proposed', to_suite='warty-updates')
        copied = copy_helper.mainTask()
        target_archive = copy_helper.destination.archive
        self.checkCopies(copied, target_archive, 3)

        updates_bug = getUtility(IBugSet).get(updates_bug_id)
        [updates_bug_task] = updates_bug.bugtasks
        self.assertEqual(updates_bug_task.status, BugTaskStatus.FIXRELEASED)

        publish_copies(copied)

        # Copies to the development distroseries close bugs.
        dev_bug_id = create_bug('bug in development')
        closing_bug_changesfile = changes_template % dev_bug_id
        dev_source = create_source(
            '668', warty.main_archive, PackagePublishingPocket.UPDATES,
            closing_bug_changesfile)

        copy_helper = self.getCopier(
            sourcename='buggy-source', include_binaries=True,
            from_suite='warty-updates', to_suite='hoary')
        copied = copy_helper.mainTask()
        target_archive = copy_helper.destination.archive
        self.checkCopies(copied, target_archive, 3)

        dev_bug = getUtility(IBugSet).get(dev_bug_id)
        [dev_bug_task] = dev_bug.bugtasks
        self.assertEqual(dev_bug_task.status, BugTaskStatus.FIXRELEASED)

        publish_copies(copied)

        # Copies to -proposed do not close bugs
        ppa_bug_id = create_bug('bug in PPA')
        closing_bug_changesfile = changes_template % ppa_bug_id
        ppa_source = create_source(
            '669', cprov.archive, PackagePublishingPocket.RELEASE,
            closing_bug_changesfile)

        copy_helper = self.getCopier(
            sourcename='buggy-source', include_binaries=True,
            from_ppa='cprov', from_suite='warty', to_suite='warty-proposed')
        copied = copy_helper.mainTask()
        target_archive = copy_helper.destination.archive
        self.checkCopies(copied, target_archive, 3)

        ppa_bug = getUtility(IBugSet).get(ppa_bug_id)
        [ppa_bug_task] = ppa_bug.bugtasks
        self.assertEqual(ppa_bug_task.status, BugTaskStatus.NEW)

        publish_copies(copied)

        # Copies to PPA do not close bugs.
        proposed_bug_id = create_bug('bug in PPA')
        closing_bug_changesfile = changes_template % proposed_bug_id
        release_source = create_source(
            '670', warty.main_archive, PackagePublishingPocket.RELEASE,
            closing_bug_changesfile)

        copy_helper = self.getCopier(
            sourcename='buggy-source', include_binaries=True,
            to_ppa='cprov', from_suite='warty', to_suite='warty')
        copied = copy_helper.mainTask()
        target_archive = copy_helper.destination.archive
        self.checkCopies(copied, target_archive, 3)

        proposed_bug = getUtility(IBugSet).get(proposed_bug_id)
        [proposed_bug_task] = proposed_bug.bugtasks
        self.assertEqual(proposed_bug_task.status, BugTaskStatus.NEW)

        publish_copies(copied)


def test_suite():
    return unittest.TestLoader().loadTestsFromName(__name__)<|MERGE_RESOLUTION|>--- conflicted
+++ resolved
@@ -1236,12 +1236,8 @@
         The records annotated will be excluded during the operation checks,
         see checkCopies().
         """
-<<<<<<< HEAD
+        super(CopyPackageTestCase, self).setUp()
         pending_sources = SourcePackagePublishingHistory.selectBy(
-=======
-        super(CopyPackageTestCase, self).setUp()
-        pending_sources = SecureSourcePackagePublishingHistory.selectBy(
->>>>>>> 043c2538
             status=PackagePublishingStatus.PENDING)
         self.sources_pending_ids = [pub.id for pub in pending_sources]
         pending_binaries = BinaryPackagePublishingHistory.selectBy(
