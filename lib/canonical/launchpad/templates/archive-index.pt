<html
  xmlns="http://www.w3.org/1999/xhtml"
  xmlns:tal="http://xml.zope.org/namespaces/tal"
  xmlns:metal="http://xml.zope.org/namespaces/metal"
  xmlns:i18n="http://xml.zope.org/namespaces/i18n"
  xml:lang="en"
  lang="en"
  dir="ltr"
  metal:use-macro="view/macro:page/onecolumn"
  i18n:domain="launchpad"
  >
<body>
<<<<<<< HEAD
    <tal:devmode condition="devmode">
      <metal:block fill-slot="head_epilogue">
=======
    <metal:block fill-slot="head_epilogue">
      <tal:devmode condition="devmode">
>>>>>>> 052ac4fb
        <tal:archive_js define="lp_js string:${icingroot}/build">
          <script type="text/javascript"
                  tal:attributes="src string:${lp_js}/soyuz/lp_dynamic_dom_updater.js">
          </script>
          <script type="text/javascript"
                  tal:attributes="src string:${lp_js}/soyuz/update_archive_build_statuses.js">
          </script>
        </tal:archive_js>
<<<<<<< HEAD
      </metal:block>
    </tal:devmode>
=======
      </tal:devmode>
      <script type="text/javascript">
          YUI().use('node', 'soyuz.update_archive_build_statuses');
      </script>
    </metal:block>
>>>>>>> 052ac4fb

    <div metal:fill-slot="main"
         tal:define="archive_active view/is_active;
                     archive_label view/archive_label">

      <tal:privacy replace="structure context/@@+portlet-privacy" />

      <h1 tal:content="CONTEXTS/fmt:pagetitle">PPA for user</h1>

      <div class="actions" style="float:right;">
        <tal:administer
          define="link context/menu:context/admin"
          condition="link/enabled"
          replace="structure link/render" />
        <tal:edit
          define="link context/menu:context/edit"
          condition="link/enabled"
          replace="structure link/render" />
        <tal:edit-dependencies
          define="link context/menu:context/edit_dependencies"
          condition="link/enabled"
          replace="structure link/render" />
      </div>

      <h2 style="margin-top: 0" tal:condition="not: context/is_copy">
        URL:
        <a tal:condition="archive_active"
           tal:attributes="href view/archive_url"
           tal:content="view/archive_url">url</a>
        <tal:no-link
           condition="not: archive_active"
           content="context/archive_url">url</tal:no-link>
      </h2>

      <tal:whiteboard condition="context/required:launchpad.Edit">
         <div id="whiteboard" class="informational"
              tal:condition="context/whiteboard">
           <p><tal:archive_label replace="archive_label" /> whiteboard:</p>
           <tal:archive-whiteboard
              replace="structure context/whiteboard/fmt:text-to-html" />
         </div>
      </tal:whiteboard>

      <div tal:define="archive context"
           tal:condition="archive_active"
           id="build-status-summary">
        <h2>
          <tal:archive_label replace="archive_label" /> build status
        </h2>

        <metal:build-status-summary
            use-macro="archive/@@+macros/build-status-summary" />
      </div>

      <div id="description">
         <tal:archive-description condition="context/description"
            replace="structure context/description/fmt:text-to-html" />

        <tal:package-copy-request-list tal:condition="context/is_copy">
          <metal:package-copy-request-list
              use-macro="context/@@+macros/package-copy-request-list" />
        </tal:package-copy-request-list>
      </div>

      <div tal:condition="archive_active">

        <h2>apt sources.list entries</h2>
        <tal:entries replace="structure view/sources_list_entries" />

      </div>

      <div id="signing-key"
           tal:define="signing_key context/signing_key"
	   tal:condition="signing_key">
        <p>This repository is signed with
          <a tal:attributes="href signing_key/keyserverURL">
            <code tal:content="signing_key/fingerprint">
              0123456789012345678901234567890123456789
            </code></a> OpenPGP key.
          <a href="https://help.launchpad.net/Packaging/PPA#Adding%20a%20PPA%20to%20your%20Ubuntu%20repositories"
          >Follow these instructions</a>
          for installing packages from this PPA.</p>
      </div> <!-- signing-key -->

      <div id="archive-dependencies" tal:condition="context/dependencies">

        <h3><tal:archive_label replace="archive_label" /> dependencies</h3>

        <ul>
           <li tal:repeat="dependency context/dependencies">
             <a tal:attributes="href dependency/dependency/fmt:url"
                tal:content="dependency/title" />
             (included <span
               tal:replace="dependency/date_created/fmt:displaydate" />)
           </li>
        </ul>

      </div> <!-- archive-dependencies -->

      <p tal:condition="not: archive_active">
        This <tal:archive_label replace="archive_label" /> does not contain
        any packages yet.
      </p>

      <tal:active_archive condition="archive_active">

      <!--Disabled section due to performance issues. -->
      <tal:contents tal:define="archive context"
                    tal:condition="python: False">
        <metal:package-counters
          use-macro="context/@@+macros/package-counters" />
      </tal:contents>
      <p id="package_counters" class="discreet">
        Package counters and estimated archive size temporarily unavailable.
      </p>

      <div class="actions" style="clear:right;float:right;">
        <tal:builds
          define="link context/menu:context/builds"
          condition="link/enabled"
          replace="structure link/render" />
        <tal:copy
          define="link context/menu:context/copy"
          condition="link/enabled"
          replace="structure link/render" />
        <tal:delete
          define="link context/menu:context/delete"
          condition="link/enabled"
          replace="structure link/render" />
      </div>

      <metal:package-list
          use-macro="context/@@+macros/source-package-list" />

      </tal:active_archive>

    </div> <!--main -->

  </body>
</html><|MERGE_RESOLUTION|>--- conflicted
+++ resolved
@@ -10,13 +10,8 @@
   i18n:domain="launchpad"
   >
 <body>
-<<<<<<< HEAD
-    <tal:devmode condition="devmode">
-      <metal:block fill-slot="head_epilogue">
-=======
     <metal:block fill-slot="head_epilogue">
       <tal:devmode condition="devmode">
->>>>>>> 052ac4fb
         <tal:archive_js define="lp_js string:${icingroot}/build">
           <script type="text/javascript"
                   tal:attributes="src string:${lp_js}/soyuz/lp_dynamic_dom_updater.js">
@@ -25,16 +20,11 @@
                   tal:attributes="src string:${lp_js}/soyuz/update_archive_build_statuses.js">
           </script>
         </tal:archive_js>
-<<<<<<< HEAD
-      </metal:block>
-    </tal:devmode>
-=======
       </tal:devmode>
       <script type="text/javascript">
           YUI().use('node', 'soyuz.update_archive_build_statuses');
       </script>
     </metal:block>
->>>>>>> 052ac4fb
 
     <div metal:fill-slot="main"
          tal:define="archive_active view/is_active;
