--- conflicted
+++ resolved
@@ -29,10 +29,6 @@
 from debian.deb822 import Deb822Dict
 from zope.component import getUtility
 
-<<<<<<< HEAD
-from canonical.librarian.utils import copy_and_close
-=======
->>>>>>> e2c170e4
 from lp.app.errors import NotFoundError
 from lp.archiveuploader.nascentuploadfile import (
     NascentUploadFile,
@@ -68,10 +64,7 @@
     GPGVerificationError,
     IGPGHandler,
     )
-<<<<<<< HEAD
-=======
 from lp.services.librarian.utils import copy_and_close
->>>>>>> e2c170e4
 from lp.soyuz.enums import (
     ArchivePurpose,
     SourcePackageFormat,
