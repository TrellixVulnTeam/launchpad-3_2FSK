--- conflicted
+++ resolved
@@ -195,23 +195,6 @@
             to a builder, False otherwise.
         """
 
-<<<<<<< HEAD
-
-class IBuildFarmJobDerived(Interface):
-    """Common functionality required by classes delegating IBuildFarmJob.
-
-    An implementation of this class must setup the necessary delagation.
-    """
-
-    def getByJob(job):
-        """Get the specific `IBuildFarmJob` for the given `Job`.
-
-        Invoked on the specific `IBuildFarmJob`-implementing class that
-        has an entry associated with `job`.
-        """
-
-=======
->>>>>>> dbff1fdd
     def generateSlaveBuildCookie():
         """Produce a cookie for the slave as a token of the job it's doing.
 
