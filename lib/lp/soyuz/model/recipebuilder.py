# Copyright 2010 Canonical Ltd.  This software is licensed under the
# GNU Affero General Public License version 3 (see the file LICENSE).

"""Code to build recipes on the buildfarm."""

__metaclass__ = type
__all__ = [
    'RecipeBuildBehavior',
    ]

from zope.component import adapts
from zope.interface import implements

from lp.archiveuploader.permission import check_upload_to_pocket
from lp.buildmaster.interfaces.buildfarmjobbehavior import (
    IBuildFarmJobBehavior)
from lp.buildmaster.interfaces.builder import CannotBuild
from lp.buildmaster.model.buildfarmjobbehavior import (
    BuildFarmJobBehaviorBase)
from lp.registry.interfaces.pocket import PackagePublishingPocket
from lp.soyuz.adapters.archivedependencies import (
    get_primary_current_component, get_sources_list_for_building)
from lp.soyuz.interfaces.sourcepackagerecipebuild import (
    ISourcePackageRecipeBuildJob)


class RecipeBuildBehavior(BuildFarmJobBehaviorBase):
    """How to build a recipe on the build farm."""

    adapts(ISourcePackageRecipeBuildJob)
    implements(IBuildFarmJobBehavior)

    status = None

    @property
    def build(self):
        return self.buildfarmjob.build

    @property
    def display_name(self):
        sp = self.build.distroseries.getSourcePackage(
            self.build.sourcepackagename)
        ret = "%s, %s" % (
            sp.path, self.build.recipe.name)
        if self._builder is not None:
            ret += " (on %s)" % self._builder.url
        return ret

    def logStartBuild(self, logger):
        """See `IBuildFarmJobBehavior`."""
        logger.info("startBuild(%s)", self.display_name)

    def _extraBuildArgs(self, distroarchseries):
        """
        Return the extra arguments required by the slave for the given build.
        """
        # Build extra arguments.
        args = {}
        suite = self.build.distroseries.name
        if self.build.pocket != PackagePublishingPocket.RELEASE:
            suite += "-%s" % (self.build.pocket.name.lower())
        args['suite'] = suite
        args["package_name"] = self.build.sourcepackagename.name
        args["author_name"] = self.build.requester.displayname
        args["author_email"] = self.build.requester.preferredemail.email
        args["recipe_text"] = str(self.build.recipe.builder_recipe)
        args['archive_purpose'] = self.build.archive.purpose.name
        args["ogrecomponent"] = get_primary_current_component(
            self.build.archive, self.build.distroseries,
            self.build.sourcepackagename.name)
        args['archives'] = get_sources_list_for_building(self.build, 
            distroarchseries, self.build.sourcepackagename.name)
        return args

    def dispatchBuildToSlave(self, build_queue_id, logger):
        """See `IBuildFarmJobBehavior`."""

        distroseries = self.build.distroseries
        # Start the binary package build on the slave builder. First
        # we send the chroot.
        distroarchseries = distroseries.getDistroArchSeriesByProcessor(
            self._builder.processor)
        if distroarchseries is None:
            raise CannotBuild("Unable to find distroarchseries for %s in %s" %
                (self._builder.processor.name,
                self.build.distroseries.displayname))

        chroot = distroarchseries.getChroot()
        if chroot is None:
            raise CannotBuild("Unable to find a chroot for %s" % 
                              distroarchseries.displayname)
        self._builder.slave.cacheFile(logger, chroot)

        # Generate a string which can be used to cross-check when obtaining
        # results so we know we are referring to the right database object in
        # subsequent runs.
        buildid = "%s-%s" % (self.build.id, build_queue_id)
        chroot_sha1 = chroot.content.sha1
        logger.debug(
            "Initiating build %s on %s" % (buildid, self._builder.url))

        args = self._extraBuildArgs(distroarchseries)
        status, info = self._builder.slave.build(
            buildid, "sourcepackagerecipe", chroot_sha1, {}, args)
        message = """%s (%s):
        ***** RESULT *****
        %s
        %s: %s
        ******************
        """ % (
            self._builder.name,
            self._builder.url,
            args,
            status,
            info,
            )
        logger.info(message)

    def verifyBuildRequest(self, logger):
        """Assert some pre-build checks.

        The build request is checked:
         * Virtualized builds can't build on a non-virtual builder
         * Ensure that we have a chroot
         * Ensure that the build pocket allows builds for the current
           distroseries state.
        """
        build = self.build
        assert not (not self._builder.virtualized and build.is_virtualized), (
            "Attempt to build non-virtual item on a virtual builder.")

        # This should already have been checked earlier, but just check again
        # here in case of programmer errors.
<<<<<<< HEAD
        check_upload_to_pocket(build.archive, build.distroseries, build.pocket)

    def slaveStatus(self, raw_slave_status):
        """Parse and return the binary build specific status info.

        This includes:
        * build_id => string
        * build_status => string or None
        * logtail => string or None
        * filemap => dictionary or None
        * dependencies => string or None
        """
        builder_status = raw_slave_status[0]
        extra_info = {}
        if builder_status == 'BuilderStatus.WAITING':
            extra_info['build_status'] = raw_slave_status[1]
            extra_info['build_id'] = raw_slave_status[2]
            build_status_with_files = [
                'BuildStatus.OK',
                'BuildStatus.PACKAGEFAIL',
                'BuildStatus.DEPFAIL',
                ]
            if extra_info['build_status'] in build_status_with_files:
                extra_info['filemap'] = raw_slave_status[3]
                extra_info['dependencies'] = raw_slave_status[4]
        else:
            extra_info['build_id'] = raw_slave_status[1]
            if builder_status == 'BuilderStatus.BUILDING':
                extra_info['logtail'] = raw_slave_status[2]

        return extra_info
=======
        reason = check_upload_to_pocket(build.archive, build.distroseries, build.pocket)
        assert reason is None, (
                "%s (%s) can not be built for pocket %s: invalid pocket due "
                "to the series status of %s." % 
                    (build.title, build.id, build.pocket.name,
                     build.distroseries.name))
>>>>>>> f35bc937
<|MERGE_RESOLUTION|>--- conflicted
+++ resolved
@@ -131,8 +131,12 @@
 
         # This should already have been checked earlier, but just check again
         # here in case of programmer errors.
-<<<<<<< HEAD
-        check_upload_to_pocket(build.archive, build.distroseries, build.pocket)
+        reason = check_upload_to_pocket(build.archive, build.distroseries, build.pocket)
+        assert reason is None, (
+                "%s (%s) can not be built for pocket %s: invalid pocket due "
+                "to the series status of %s." % 
+                    (build.title, build.id, build.pocket.name,
+                     build.distroseries.name))
 
     def slaveStatus(self, raw_slave_status):
         """Parse and return the binary build specific status info.
@@ -162,12 +166,4 @@
             if builder_status == 'BuilderStatus.BUILDING':
                 extra_info['logtail'] = raw_slave_status[2]
 
-        return extra_info
-=======
-        reason = check_upload_to_pocket(build.archive, build.distroseries, build.pocket)
-        assert reason is None, (
-                "%s (%s) can not be built for pocket %s: invalid pocket due "
-                "to the series status of %s." % 
-                    (build.title, build.id, build.pocket.name,
-                     build.distroseries.name))
->>>>>>> f35bc937
+        return extra_info