--- conflicted
+++ resolved
@@ -64,7 +64,6 @@
             return True
 
     generated_nick = sanitize_name(user)
-<<<<<<< HEAD
     if _valid_nick(generated_nick):
         return generated_nick
 
@@ -119,45 +118,6 @@
 
     finally:
         random.setstate(random_state)
-=======
-    if (registered(generated_nick) or
-        len(generated_nick) < MIN_NICK_LENGTH):
-        if report_collisions:
-            print ("collision: %s already registered or shorter than %d "
-                   "characters." % ( generated_nick, MIN_NICK_LENGTH ))
-
-        for domain_part in domain_parts:
-            generated_nick = sanitize_name(generated_nick + "-" + domain_part)
-            if not registered(generated_nick):
-                break
-            else:
-                if report_collisions:
-                    print "collision: %s already registered" % generated_nick
-
-    if not generated_nick:
-        raise NicknameGenerationError("no nickname could be generated")
-
-    if (registered(generated_nick)
-        or len(generated_nick) < MIN_NICK_LENGTH):
-        if report_collisions:
-            print ("collision: %s already registered or shorter than %d "
-                   "characters" % ( generated_nick, MIN_NICK_LENGTH ))
-
-        x = 1
-        found_available_nick = False
-        while not found_available_nick:
-            attempt = sanitize_name(generated_nick + "-" + str(x))
-            if not registered(attempt):
-                generated_nick = attempt
-                break
-            else:
-                if report_collisions:
-                    print "collision: %s already registered" % generated_nick
-
-            x += 1
-
-    return generated_nick
->>>>>>> a4e2b9da
 
 
 def generate_wikiname(displayname, registered):
