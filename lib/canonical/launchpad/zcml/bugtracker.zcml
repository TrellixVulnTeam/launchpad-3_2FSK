--- conflicted
+++ resolved
@@ -63,10 +63,6 @@
       name="+edit"
       for="canonical.launchpad.interfaces.IBugTracker"
       class="canonical.launchpad.browser.BugTrackerEditView"
-<<<<<<< HEAD
-      fields="name title bugtrackertype summary baseurl contactdetails"
-=======
->>>>>>> 7d7f7cfa
       permission="launchpad.AnyPerson"
       template="../templates/bugtracker-edit.pt"
       />
