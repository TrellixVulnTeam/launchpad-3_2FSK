--- conflicted
+++ resolved
@@ -113,16 +113,11 @@
     def changelog(self):
         return Link('+changelog', 'View changelog', icon='list')
 
-<<<<<<< HEAD
     def packaging(self):
-        return Link('+packaging', 'Upstream Links', icon='info')
+        return Link('+packaging', 'Show upstream links', icon='info')
 
     def edit_packaging(self):
-        return Link('+edit-packaging', 'Edit Upstream Link', icon='edit')
-=======
-    def upstream(self):
-        return Link('+packaging', 'Edit upstream link', icon='edit')
->>>>>>> 1692e5a0
+        return Link('+edit-packaging', 'Edit upstream link', icon='edit')
 
     def builds(self):
         text = 'Show builds'
