Soyuz Upload Test
-----------------

This test will:

  * Turn the poppy FTP server on
  * Upload packages
  * Check result
  * Kill the FTP server
  * Import gpg key for katie
  * Register gpg key for katie
  * Register the katie user in the right team
  * Turn on the zeca keyserver
  * Include the non_free component in the database
  * Run process-upload.py
  * Check result
  * Mark packages as ACCEPTED
  * Runs process-accepted.py
  * Check results
  * Cleanup


Uploading Packages
------------------


First, let's create a temporary directory where we'll put
uploaded files in.

  >>> import os
  >>> import tempfile
  >>> temp_dir = tempfile.mkdtemp()
  >>> incoming_dir = os.path.join(temp_dir, "incoming")
  >>> accepted_dir = os.path.join(temp_dir, "accepted")
  >>> rejected_dir = os.path.join(temp_dir, "rejected")
  >>> failed_dir = os.path.join(temp_dir, "failed")
  >>> os.mkdir(incoming_dir)


Now, let's create a subprocess running the poppy FTP server. It won't
call the upload processing tool. We'll do that ourselves in our test,
so that we can control what's going on.

  >>> from canonical.archivepublisher.ftests import (
  ...     PoppyTestSetup, SoyuzUploadError)
  >>> poppy = PoppyTestSetup(incoming_dir)
  >>> poppy.startPoppy()

Connect to the server and login. We'll keep trying to connect until
the server dies or the connection succeeds.

  >>> import ftplib, socket
  >>> ftp = ftplib.FTP()
  >>> while True:
  ...    try:
  ...        reply = ftp.connect("localhost", 3421)
  ...    except socket.error:
  ...        if not poppy.alive:
  ...            raise SoyuzUploadError('Server can not start.')
  ...    else:
  ...        break
  >>> ftp.login("ubuntutest", "")
  '230 Login Successful.'
  >>> ftp.cwd("/")
  '250 CWD command successful.'


Good.. let's send all packages we have in the test directory to
the poppy server. We send each package set on a different ftp
session.

  >>> from canonical.archivepublisher.tagfiles import parse_tagfile
  >>> from canonical.config import config
  >>> from cStringIO import StringIO
  >>> import glob
  >>> import time
  >>>
  >>> test_files_dir = os.path.join(config.root,
  ...                               "lib/canonical/launchpad/scripts/"
  ...                               "ftests/upload_test_files/")
  ...
  >>> changes = sorted(glob.glob(test_files_dir + "*.changes"))
  >>> sent_filenames = []
  >>> uploads = []
  >>> package_names = []
  >>>

  XXX cprov 20060125: poppy still having a weird behaviour during the
  file transfer, it suddenly closes the connection due inactivity.
  That's why we keep polling the 'ftp.sock' attribute and reconnect if
  it is gone. Bug # 29645

  >>> for changes_filepath in changes:
  ...
  ...     if not ftp.sock:
  ...         assert ftp.connect("localhost", 3421).startswith("220 ")
  ...         assert ftp.login("ubuntutest", "") == '230 Login Successful.'
  ...
  ...     tf = parse_tagfile(changes_filepath)
  ...
  ...     if tf.has_key("source"):
  ...         package_names.append(tf["source"])
  ...
  ...     send_filepaths = [changes_filepath]
  ...     if tf.has_key("files"):
  ...         send_filepaths.extend(
  ...             [os.path.join(test_files_dir, line.split()[-1])
  ...              for line in tf["files"].splitlines() if line])
  ...
  ...     sent_filenames.extend(os.path.basename(filepath)
  ...                           for filepath in send_filepaths)
  ...
  ...     for filepath in send_filepaths:
  ...         reply = ftp.storbinary("STOR "+os.path.basename(filepath),
  ...                                open(filepath))
  ...         assert reply == '226 Transfer successful.'
  ...
  ...     uploads.append(send_filepaths)
  ...
  ...     assert ftp.quit() == '221 Goodbye.'

Check that what we've just uploaded (everything in test_files_dir) is
what we were expecting to have uploaded.

  >>> package_names
  ['drdsl', 'etherwake']

We don't want to block forever reading data from the process, since
it's a daemon and should not die until we ask it to. So, we first
set the stdout to non-blocking...

  >>> poppy.setNonBlocking()

Then, we create a set of the filenames we expect to see in the
FTP server process output, and wait until all of them have been
shown.

This is a little bit tricky because we won't simply try to read
the process output in a blocking way, since any failure in the
FTP process would block automated tests. Instead, we define a
timeout between output data. If the process doesn't provide new
data in the given number seconds, we report a failure.

  >>> poppy.verify_output(list(sent_filenames))

At that point we must have a bunch of directories in the upload
base directory named <TIMESTAMP>-XXXXXX, each one as a result of
each FTP session. Below we ensure that, and also that the content
of these files match the uploaded ones.

  >>> import md5
  >>> def get_md5(filename):
  ...     return md5.new(open(filename).read()).digest()

  >>> def get_upload_dir(num, dir=incoming_dir):
  ...     """Return the path to the upload, if found in the dir."""
  ...     for upload_dir in os.listdir(dir):
  ...         if upload_dir.endswith("%06d" % num):
  ...             return os.path.join(dir, upload_dir)
  ...     return None

  >>> def find_upload_dir(num):
  ...     """Return a tuple (result, path) for the numbered upload."""
  ...     for name, dir in (("incoming", incoming_dir),
  ...         ("accepted", accepted_dir), ("rejected", rejected_dir),
  ...         ("failed", failed_dir)):
  ...         result = get_upload_dir(num, dir)
  ...         if result is not None:
  ...             return (name, result)
  ...     return (None, None)

  >>> def find_upload_dir_result(num):
  ...     """Return the result for the numbered upload."""
  ...     return find_upload_dir(num)[0]

  >>> def find_upload_dir_path(num):
  ...     """Return the path of the numbered upload."""
  ...     return find_upload_dir(num)[1]

  >>> for i, sent_filenames in enumerate(uploads):
  ...     upload_dir = get_upload_dir(i+1)
  ...     assert len(os.listdir(upload_dir)) == len(sent_filenames)
  ...     for filename in sent_filenames:
  ...         upload_filename = os.path.join(upload_dir,
  ...                                        os.path.basename(filename))
  ...         assert os.path.isfile(upload_filename)
  ...         assert get_md5(filename) == get_md5(upload_filename)


Right, that's all we need from the FTP server. We don't need it anymore,
so we'll just kill the process.

  >>> status = poppy.killPoppy()

Finally, we'll just create an entirely empty upload folder. We rely for
our tests on a poppy-like naming system, ie. that the upload folder
end with 000004 (being our fourth upload).

  >>> os.mkdir("%s/fake_upload_000004" % incoming_dir)


Processing Uploads
------------------

Before asking the system to process the upload, we must prepare the
database to receive it. This consists mainly of adding the katie
user, since that's the email used in the Changed-By field for the
.changes files we are going to process, and the ftpmaster@canonical.com
GPG key, since that's the one used to sign the .changes file.

We don't have to check the .dsc file, since we're using the 'sync'
policy in process-upload.py.

XXX: gustavo 20051210
     It might be interesting to move these entries into the sample data
     rather than leaving it here. On the other hand, it's nice to have
     it here as we have a good reference of what the uploading
     procedure depends upon.

So, load the GPG key:

  >>> from canonical.launchpad.ftests.keys_for_tests import gpgkeysdir
  >>> from canonical.launchpad.interfaces import IGPGHandler
  >>> from zope.component import getUtility
  >>> gpg_handler = getUtility(IGPGHandler)
  >>> key_path = os.path.join(gpgkeysdir, 'ftpmaster@canonical.com.pub')
  >>> key_data = open(key_path).read()
  >>> key = gpg_handler.importPublicKey(key_data)
  >>> assert key is not None
  >>> key.fingerprint
  '33C0A61893A5DC5EB325B29E415A12CAC2F30234'


Create the katie user and register it in a team that is allowed to
do uploads:

  >>> from canonical.launchpad.interfaces import IPersonSet, IEmailAddressSet
  >>> name, address = "Katie", "katie@rockhopper.ubuntu.com"
  >>> user = getUtility(IPersonSet).ensurePerson(address, name)
  >>> assert user is not None
  >>> email = getUtility(IEmailAddressSet).getByEmail(address)
  >>> user.validateAndEnsurePreferredEmail(email)

  >>> uploader_team = getUtility(IPersonSet).getByName("ubuntu-team")
  >>> assert uploader_team is not None

  >>> uploader_team.addMember(user)


Assign the loaded GPG key to the katie user.

  >>> from canonical.launchpad.interfaces import IGPGKeySet
  >>> from canonical.lp.dbschema import GPGKeyAlgorithm
  >>> key_set = getUtility(IGPGKeySet)
  >>> user_key = key_set.new(ownerID=user.id, keyid=key.keyid,
  ...                        fingerprint=key.fingerprint,
  ...                        algorithm=GPGKeyAlgorithm.items[key.algorithm],
  ...                        keysize=key.keysize, can_encrypt=key.can_encrypt,
  ...                        active=True)


Now we want to turn on the zeca key server to provide the key we
just imported. Remember that process-upload.py is running as
a different process.

  >>> from canonical.zeca.ftests.harness import ZecaTestSetup
  >>> ZecaTestSetup().setUp()


Include non-free in the database. This will be done by the
NascentUpload in the 'sync' policy in the future.

  >>> from canonical.launchpad.interfaces import IComponentSet
  >>> component_set = getUtility(IComponentSet)
  >>> non_free = component_set.new("non-free")
  >>> contrib = component_set.new("contrib")
  >>> import transaction
  >>> transaction.commit()

Now we are ready to process the uploaded packages.
This is done by running process-upload.py on each upload directory.

  >>> import subprocess, sys
  >>> script = os.path.join(config.root, "scripts/process-upload.py")

First, we will test process-upload's -J option, which limits which uploads
should be processed. We'll do this by locating and uploading initially
just upload number 1.

  >>> upload_dir_1_path = get_upload_dir(1)
  >>> upload_dir_1_name = os.path.basename(upload_dir_1_path)
  >>> process = subprocess.Popen([sys.executable, script, "--no-mails", "-vv",
  ...                             "-C", "sync", "-J", upload_dir_1_name,
  ...                             temp_dir],
  ...                             stdout=subprocess.PIPE, 
  ...                             stderr=subprocess.PIPE)
  >>> stdout, stderr = process.communicate()
  >>> process.returncode
  0

Check the four uploads are all where we expect - number 1 in failed,
the other three still in incoming.

  >>> for i in range(0, 4):
  ...     find_upload_dir_result(i+1)
  'failed'
  'incoming'
  'incoming'
  'incoming'

Now continue with the real upload.

  >>> process = subprocess.Popen([sys.executable, script, "--no-mails", "-vv",
  ...                             "-C", "sync", temp_dir],
  ...                             stdout=subprocess.PIPE, 
  ...                             stderr=subprocess.PIPE)

  >>> stdout, stderr = process.communicate()
  >>> if process.returncode != 0:
  ...     print stdout
  ...     print stderr


Let's check if packages were uploaded correctly.

  >>> from canonical.launchpad.database import (
  ...     SourcePackageRelease, SourcePackageName)
  >>> from pprint import pprint
  >>> spn = SourcePackageName.selectOneBy(name="drdsl")
  >>> spn.name
  u'drdsl'
  >>> spr = SourcePackageRelease.selectOneBy(sourcepackagenameID=spn.id)
  >>> spr.title
  u'drdsl - 1.2.0-0ubuntu1'
  >>> spr.name
  u'drdsl'
  >>> spr.version
  u'1.2.0-0ubuntu1'
  >>> spr.component.name
  u'non-free'
  >>> spr.section.name
  u'comm'
  >>> spr.maintainer.displayname
  u'Matthias Klose'
  >>> pprint(sorted([sprf.libraryfile.filename for sprf in spr.files]))
  [u'drdsl_1.2.0-0ubuntu1.diff.gz',
   u'drdsl_1.2.0-0ubuntu1.dsc',
   u'drdsl_1.2.0.orig.tar.gz']
  >>> spr.format.name
  'DPKG'
  >>> spr.urgency.name
  'LOW'
  >>> spr.uploaddistrorelease.name
  u'breezy-autotest'


Same thing for etherwake:

  >>> spn = SourcePackageName.selectOneBy(name="etherwake")
  >>> spn.name
  u'etherwake'
  >>> spr = SourcePackageRelease.selectOneBy(sourcepackagenameID=spn.id)
  >>> spr.title
  u'etherwake - 1.08-1'
  >>> spr.name
  u'etherwake'
  >>> spr.version
  u'1.08-1'
  >>> spr.component.name
  u'main'
  >>> spr.section.name
  u'net'
  >>> spr.maintainer.displayname
  u'Alain Schroeder'
  >>> pprint(sorted([sprf.libraryfile.filename for sprf in spr.files]))
  [u'etherwake_1.08-1.diff.gz',
   u'etherwake_1.08-1.dsc',
   u'etherwake_1.08.orig.tar.gz']
  >>> spr.format.name
  'DPKG'
  >>> spr.urgency.name
  'LOW'
  >>> spr.uploaddistrorelease.name
  u'breezy-autotest'


Check the four uploads all ended up where we expected.

  >>> for i in range(0, 4):
  ...     find_upload_dir_result(i+1)
  'failed'
  'accepted'
  'accepted'
  'failed'

Also check the upload folders contain all the files we uploaded.

  >>> for i, sent_filenames in enumerate(uploads):
  ...     upload_dir = find_upload_dir_path(i+1)
  ...     assert len(os.listdir(upload_dir)) == len(sent_filenames)
  ...     for filename in sent_filenames:
  ...         upload_filename = os.path.join(upload_dir,
  ...                                        os.path.basename(filename))
  ...         assert os.path.isfile(upload_filename)
  ...         assert get_md5(filename) == get_md5(upload_filename)


Now let's see if all of the valid uploads are in the DistroReleaseQueue
marked as NEW and RELEASE.

  >>> from canonical.launchpad.database import DistroReleaseQueueSource
  >>> for name in package_names:
  ...     print name
  ...     spn = SourcePackageName.selectOneBy(name=name)
  ...     spr = SourcePackageRelease.selectOneBy(sourcepackagenameID=spn.id)
  ...     drqs = DistroReleaseQueueSource.selectOneBy(sourcepackagereleaseID=spr.id)
  ...     assert drqs.distroreleasequeue.status.name == 'NEW'
  ...     assert drqs.distroreleasequeue.pocket.name == 'RELEASE'
  drdsl
  etherwake


Processing NEW Items
----------------------

The processing of NEW-queue-entries checks the integrity of uploads
candidates and promote them to ACCEPTED, the failures are kept
as NEW

  >>> from canonical.launchpad.interfaces import (
  ...     IDistributionSet, QueueInconsistentStateError)
  >>> from canonical.lp.dbschema import DistroReleaseQueueStatus

Since we landed correct security adapters for DistroReleaseQueue,
we need to perform further actions logged in as an admins, which have
launchpad.Edit on the records:

  >>> from canonical.launchpad.ftests import login
  >>> login("foo.bar@canonical.com")

  >>> distro = getUtility(IDistributionSet).getByName('ubuntutest')
  >>> release = distro['breezy-autotest']

Let's test IHasQueueItems.getQueueItems:

  >>> new_items = release.getQueueItems(DistroReleaseQueueStatus.NEW)
  >>> new_items.count()
  2

Querying by status and a name term:

  >>> items = release.getQueueItems(DistroReleaseQueueStatus.NEW,
  ...                                    name='dr')
  >>> items.count()
  1

  >>> items[0].sources[0].sourcepackagerelease.name
  u'drdsl'
  >>> items[0].sources[0].sourcepackagerelease.version
  u'1.2.0-0ubuntu1'

Querying by status, name and version terms:

  >>> items = release.getQueueItems(DistroReleaseQueueStatus.NEW,
  ...                               name='dr', version='1.2')
  >>> items.count()
  1

  >>> items = release.getQueueItems(DistroReleaseQueueStatus.NEW,
  ...                               name='dr', version='1.5')
  >>> items.count()
  0

Using exact_match argument:

As you can see exact_match arguments affects both, name & version:

XXX cprov 20060125: Andrew suggest we can split the exact_match
attribute in two, as exact_name & exact_version, which might be
a good idea, since it produce a more controllable behaviour.
See bug # 29642

  >>> items = release.getQueueItems(DistroReleaseQueueStatus.NEW,
  ...                      name='dr', version='1.2', exact_match=True)
  >>> items.count()
  0

  >>> items = release.getQueueItems(DistroReleaseQueueStatus.NEW,
  ...          name='drdsl', version='1.2.0-0ubuntu1', exact_match=True)
  >>> items.count()
  1

Using getQueueItem to inspect current NEW queue and accept them.

  >>> queue_items = release.getQueueItems(DistroReleaseQueueStatus.NEW)
  >>> L = []
  >>> for queue_item in queue_items:
  ...      try:
  ...          queue_item.setAccepted()
  ...      except QueueInconsistentStateError, e:
  ...          L.append("%s %s" % (queue_item.sourcepackagerelease.name, e))
  ...      else:
  ...          L.append("%s %s" % (queue_item.sourcepackagerelease.name,
  ...                              'ACCEPTED'))
  >>> L.sort()
  >>> print "\n".join(L)
  drdsl Component "non-free" is not allowed in breezy-autotest
  etherwake ACCEPTED

XXX cprov 20060412: We must flush these changes so that it gets out of
the cache and  into the database. Without this process-accepted.py
wouldn't see the changes. Reported in bug # 3989

  >>> from canonical.database.sqlbase import flush_database_updates
  >>> flush_database_updates()
  >>> transaction.commit()


Now we process the accepted queue items, one more time.

  >>> script = os.path.join(config.root, "scripts", "process-accepted.py")
  >>> process = subprocess.Popen([sys.executable, script, "ubuntutest"])
  >>> process.wait()
  0

These packages must now be in the publishing history. Let's check it.

  >>> from canonical.launchpad.database import (
  ...    SecureSourcePackagePublishingHistory as SSPPH)
  >>> from canonical.lp.dbschema import PackagePublishingStatus
  >>> package_names.sort()
  >>> for name in package_names:
  ...     spn = SourcePackageName.selectOneBy(name=name)
  ...     spr = SourcePackageRelease.selectOneBy(sourcepackagenameID=spn.id)
  ...     sspph = SSPPH.selectOneBy(sourcepackagereleaseID=spr.id)
  ...     if sspph:
  ...         print name, sspph.status.title
  ...     else:
  ...         print name, 'not Published'
  drdsl not Published
  etherwake Pending


Invoke Publisher script against the 'ubuntutest' distribution:

  >>> script = os.path.join(config.root, "scripts", "publish-distro.py")
  >>> process = subprocess.Popen([sys.executable, script, "-vvCq",
  ...                             "-d", "ubuntutest"],
  ...                            stdout=subprocess.PIPE,
  ...                            stderr=subprocess.PIPE)
  >>> stdout, stderr = process.communicate()
  >>> print stdout
<<<<<<< HEAD
  /var/tmp/archive/ubuntutest-misc/apt.conf
=======
>>>>>>> a15f6ae6
  <BLANKLINE>
  >>> print stderr
  INFO      Distribution: ubuntutest
  ...
  DEBUG   Added /var/tmp/archive/ubuntutest/pool/main/e/etherwake/etherwake_1.08.orig.tar.gz from library
  DEBUG   Added /var/tmp/archive/ubuntutest/pool/main/e/etherwake/etherwake_1.08-1.diff.gz from library
  DEBUG   Added /var/tmp/archive/ubuntutest/pool/main/e/etherwake/etherwake_1.08-1.dsc from library
  ...


XXX cprov 20060412: bug # 3989

  >>> flush_database_updates()
  >>> transaction.commit()
  >>> from canonical.database.sqlbase import clear_current_connection_cache
  >>> clear_current_connection_cache()

Check if the 'etherwake' source package was correctly published and is
in the filesystem archive, we are looking for the DSC, the gzipped
original source and the gzipped package diff:

  >>> len(os.listdir("/var/tmp/archive/ubuntutest/pool/main/e/etherwake"))
  3

Check the generation of a correct Sources tag file for the main
component of ubuntutest/breezy-autotest, containing the only the
required entry for 'etherwake':

  >>> print open("/var/tmp/archive/ubuntutest/dists/breezy-autotest"
  ...            "/main/source/Sources").read() + '\nEND'
  Package: etherwake
  Binary: etherwake
  Version: 1.08-1
  Maintainer: Alain Schroeder <alain@debian.org>
  Build-Depends: debhelper (>> 2.0)
  Architecture: any
  Standards-Version: 3.5.10.0
  Format: 1.0
  Directory: pool/main/e/etherwake
  Files:
   f13711c5b8261fbb77b43ae0e8ba9360 566 etherwake_1.08-1.dsc
   c2dc10f98bac012b900fd0b46721fc80 4455 etherwake_1.08.orig.tar.gz
   95c1e89e3ad7bc8740793bdf7aeb7334 4145 etherwake_1.08-1.diff.gz
  <BLANKLINE>
  <BLANKLINE>
  END

Invoke changeOverride on just published etherwake moving it to
component 'universe'.

  >>> ubuntutest = getUtility(IDistributionSet)['ubuntutest']
  >>> breezy_autotest = ubuntutest['breezy-autotest']
  >>> etherwake = breezy_autotest.getSourcePackage('etherwake')
  >>> etherwake_drspr = etherwake.currentrelease
  >>> etherwake_drspr.changeOverride(
  ...     new_component=getUtility(IComponentSet)['universe'])

Check if we have new pending publishing record as expected

  >>> for pub in SSPPH.selectBy(
  ...    sourcepackagereleaseID=etherwake_drspr.sourcepackagerelease.id,
  ...    orderBy=['id']):
  ...    print pub.status.name, pub.component.name, pub.pocket.name
  PUBLISHED main RELEASE
  PENDING universe RELEASE

Force database changes, so they can be used by the external script properly.

XXX cprov 20060412: bug # 3989
  >>> flush_database_updates()
  >>> transaction.commit()

Invoke Publisher script again to land our changes in the archive

  >>> script = os.path.join(config.root, "scripts", "publish-distro.py")
  >>> process = subprocess.Popen([sys.executable, script, "-vvCq",
  ...                             "-d", "ubuntutest"],
  ...                            stdout=subprocess.PIPE,
  ...                            stderr=subprocess.PIPE)
  >>> stdout, stderr = process.communicate()
  >>> process.returncode
  0

Check careful publishing took place, as requested with -C. In careful
publishing mode, publish-distro will attempt to publish files which are
already marked as published in the database and, if the files are
already on disk, verify the contents are as expected.

  >>> stderr
  '.../var/tmp/archive/ubuntutest/pool/main/e/etherwake/etherwake_1.08... is already in pool with the same...
  .../var/tmp/archive/ubuntutest/pool/main/e/etherwake/etherwake_1.08... is already in pool with the same...
  .../var/tmp/archive/ubuntutest/pool/main/e/etherwake/etherwake_1.08... is already in pool with the same...'

Invalidates SQLObject cache to cope with publisher.

  >>> clear_current_connection_cache()

Check the publishing history again

  >>> for pub in SSPPH.selectBy(
  ...    sourcepackagereleaseID=etherwake_drspr.sourcepackagerelease.id,
  ...    orderBy=['id']):
  ...    print pub.status.name, pub.component.name, pub.pocket.name
  PENDINGREMOVAL main RELEASE
  PUBLISHED universe RELEASE

Check if the package was moved properly to the component 'universe':

  >>> main_sources = open("/var/tmp/archive/ubuntutest/dists/breezy-autotest"
  ...                     "/main/source/Sources").read()
  >>> print main_sources + '\nEND'
  <BLANKLINE>
  END

  >>> universe_sources = open("/var/tmp/archive/ubuntutest/dists/"
  ...                         "breezy-autotest/universe/source/"
  ...                         "Sources").read()
  >>> print universe_sources + '\nEND'
  Package: etherwake
  ...
  END


Testing archive-cruft-check-ng behaviour:
^^^^^^^^^^^^^^^^^^^^^^^^^^^^^^^^^

Defining path to the script:

  >>> script = os.path.join(config.root, "scripts", "ftpmaster-tools",
  ...                       "archive-cruft-check-ng.py")
  >>> process = subprocess.Popen([sys.executable, script, "-vvn",
  ...                             "-d", "ubuntutest",
  ...                             "-s", "breezy-autotest",
  ...                             "/var/tmp/archive"],
  ...                            stdout=subprocess.PIPE,
  ...                            stderr=subprocess.PIPE,)
  >>> stdout, stderr = process.communicate()
  >>> process.returncode
  0
  >>> print stderr
  DEBUG   Acquiring lock
  DEBUG   Initialising connection.
  DEBUG   Considering Sources:
  DEBUG   Processing /var/tmp/archive/ubuntutest/dists/breezy-autotest/restricted/source/Sources.gz
  DEBUG   Processing /var/tmp/archive/ubuntutest/dists/breezy-autotest/main/source/Sources.gz
  DEBUG   Processing /var/tmp/archive/ubuntutest/dists/breezy-autotest/multiverse/source/Sources.gz
  DEBUG   Processing /var/tmp/archive/ubuntutest/dists/breezy-autotest/universe/source/Sources.gz
  DEBUG   Building not build from source list (NBS):
  DEBUG   Building all superseded by any list (ASBA):
  DEBUG   No NBS found
  <BLANKLINE>


Nice! That's enough for now.. let's kill the process and clean
everything up.

  >>> import shutil
  >>> shutil.rmtree(temp_dir)

Remove the test archive from filesystem.

  >>> shutil.rmtree("/var/tmp/archive/")
  >>> ZecaTestSetup().tearDown()


Feito! ;-)


vim:ft=doctest:ts=4:sw=4:et
<|MERGE_RESOLUTION|>--- conflicted
+++ resolved
@@ -550,10 +550,6 @@
   ...                            stderr=subprocess.PIPE)
   >>> stdout, stderr = process.communicate()
   >>> print stdout
-<<<<<<< HEAD
-  /var/tmp/archive/ubuntutest-misc/apt.conf
-=======
->>>>>>> a15f6ae6
   <BLANKLINE>
   >>> print stderr
   INFO      Distribution: ubuntutest
