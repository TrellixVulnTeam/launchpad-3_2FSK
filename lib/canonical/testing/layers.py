--- conflicted
+++ resolved
@@ -72,10 +72,7 @@
 from zope.security.simplepolicies import PermissiveSecurityPolicy
 from zope.server.logger.pythonlogger import PythonLogger
 
-<<<<<<< HEAD
-=======
 from canonical import pidfile
->>>>>>> 577bde92
 from canonical.config import CanonicalConfig, config, dbconfig
 from canonical.database.revision import confirm_dbrevision
 from canonical.database.sqlbase import cursor, ZopelessTransactionManager
@@ -1244,15 +1241,6 @@
     @profiled
     def setUp(cls):
         if cls.appserver is not None:
-<<<<<<< HEAD
-            raise LayerInvariantError(
-                'setUp() called twice')
-        cls.startAppServer()
-        cls.waitUntilAppServerIsReady()
-        # Make sure that the app server is killed even if tearDown() is
-        # skipped.
-        atexit.register(cls.tearDown)
-=======
             raise LayerInvariantError('setUp() called twice')
         cls.cleanUpStaleAppServer()
         cls.startAppServer()
@@ -1273,7 +1261,6 @@
                 if error.errno != errno.ESRCH:
                     raise
             pidfile.remove_pidfile('launchpad', cls.appserver_config)
->>>>>>> 577bde92
 
     @classmethod
     def startAppServer(cls):
