# Copyright 2004 Canonical Ltd.  All rights reserved.

__metaclass__ = type
__all__ = ['Product', 'ProductSet']

import sets
from datetime import datetime
from warnings import warn

from zope.interface import implements
from zope.exceptions import NotFoundError
from zope.component import getUtility

from sqlobject import \
    ForeignKey, StringCol, BoolCol, MultipleJoin, RelatedJoin, \
    SQLObjectNotFound, AND

import canonical.sourcerer.deb.version

from canonical.database.sqlbase import SQLBase, quote, sqlvalues
from canonical.database.constants import UTC_NOW
from canonical.database.datetimecol import UtcDateTimeCol
from canonical.lp.dbschema import EnumCol, TranslationPermission, \
    BugSeverity, BugTaskStatus, RosettaImportStatus

from canonical.launchpad.database.productseries import ProductSeries
from canonical.launchpad.database.distribution import Distribution
from canonical.launchpad.database.productrelease import ProductRelease
from canonical.launchpad.database.potemplate import POTemplate
from canonical.launchpad.database.packaging import Packaging
from canonical.launchpad.database.cal import Calendar
from canonical.launchpad.interfaces import IProduct, IProductSet, \
    IDistribution, ILaunchpadCelebrities, ICalendarOwner


class Product(SQLBase):
    """A Product."""

    implements(IProduct, ICalendarOwner)

    _table = 'Product'

    project = ForeignKey(
        foreignKey="Project", dbName="project", notNull=False, default=None)
    owner = ForeignKey(
        foreignKey="Person", dbName="owner", notNull=True)
    name = StringCol(
        dbName='name', notNull=True, alternateID=True, unique=True)
    displayname = StringCol(dbName='displayname', notNull=True)
    title = StringCol(dbName='title', notNull=True)
    summary = StringCol(dbName='summary', notNull=True)
    description = StringCol(dbName='description', notNull=True)
    datecreated = UtcDateTimeCol(
        dbName='datecreated', notNull=True, default=UTC_NOW)
    homepageurl = StringCol(dbName='homepageurl', notNull=False, default=None)
    screenshotsurl = StringCol(
        dbName='screenshotsurl', notNull=False, default=None)
    wikiurl =  StringCol(dbName='wikiurl', notNull=False, default=None)
    programminglang = StringCol(
        dbName='programminglang', notNull=False, default=None)
    downloadurl = StringCol(dbName='downloadurl', notNull=False, default=None)
    lastdoap = StringCol(dbName='lastdoap', notNull=False, default=None)
    translationgroup = ForeignKey(dbName='translationgroup',
        foreignKey='TranslationGroup', notNull=False, default=None)
    translationpermission = EnumCol(dbName='translationpermission',
        notNull=True, schema=TranslationPermission,
        default=TranslationPermission.OPEN)
    active = BoolCol(dbName='active', notNull=True, default=True)
    reviewed = BoolCol(dbName='reviewed', notNull=True, default=False)
    autoupdate = BoolCol(dbName='autoupdate', notNull=True, default=False)
    freshmeatproject = StringCol(notNull=False, default=None)
    sourceforgeproject = StringCol(notNull=False, default=None)
<<<<<<< HEAD

    _calendar = ForeignKey(dbName='calendar', foreignKey='Calendar',
                           default=None, forceDBName=True)
    def calendar(self):
        if not self._calendar:
            self._calendar = Calendar(ownerID=self.owner.id,
                                      title='%s Product Calendar' % self.displayname,
                                      revision=0)
        return self._calendar
    calendar = property(calendar)

=======
>>>>>>> 3693d40e
    bugtasks = MultipleJoin('BugTask', joinColumn='product')
    branches = MultipleJoin('Branch', joinColumn='product')
    serieslist = MultipleJoin('ProductSeries', joinColumn='product')

    def releases(self):
        return ProductRelease.select(
            AND(ProductRelease.q.productseriesID == ProductSeries.q.id,
                ProductSeries.q.productID == self.id),
            clauseTables=['ProductSeries'],
            orderBy=['version']
            )
    releases = property(releases)

    milestones = MultipleJoin('Milestone', joinColumn = 'product')

    bounties = RelatedJoin(
        'Bounty', joinColumn='product', otherColumn='bounty',
        intermediateTable='ProductBounty')

    def sourcepackages(self):
        # XXX: SteveAlexander, 2005-04-25, this needs a system doc test.
        from canonical.launchpad.database.sourcepackage import SourcePackage
        clause = """ProductSeries.id=Packaging.productseries AND
                    ProductSeries.product = %s
                    """ % sqlvalues(self.id)
        clauseTables = ['ProductSeries']
        ret = Packaging.select(clause, clauseTables)
        return [SourcePackage(sourcepackagename=r.sourcepackagename,
                              distrorelease=r.distrorelease)
                for r in ret]
    sourcepackages = property(sourcepackages)

    def getPackage(self, distrorelease):
        if isinstance(distrorelease, Distribution):
            distrorelease = distrorelease.currentrelease
        for pkg in self.sourcepackages:
            if pkg.distrorelease == distrorelease:
                return pkg
        else:
            raise NotFoundError(distrorelease)

    def translatable_packages(self):
        """See IProduct."""
        packages = sets.Set([package
                            for package in self.sourcepackages
                            if package.potemplatecount > 0])
        # Sort the list of packages by distrorelease.name and package.name
        L = [(item.distrorelease.name + item.name, item)
             for item in packages]
        L.sort()
        # Get the final list of sourcepackages.
        packages = [item for sortkey, item in L]
        return packages
    translatable_packages = property(translatable_packages)

    def translatable_releases(self):
        """See IProduct."""
        releases = ProductRelease.select(
                        "POTemplate.productrelease=ProductRelease.id AND "
                        "ProductRelease.productseries=ProductSeries.id AND "
                        "ProductSeries.product=%d" % self.id,
                        clauseTables=['POTemplate', 'ProductRelease',
                                      'ProductSeries'],
                        orderBy='version', distinct=True)
        return list(releases)
    translatable_releases = property(translatable_releases)

    def primary_translatable(self):
        """See IProduct."""
        packages = self.translatable_packages
        ubuntu = getUtility(ILaunchpadCelebrities).ubuntu
        targetrelease = ubuntu.currentrelease
        # first look for an ubuntu package in the current distrorelease
        for package in packages:
            if package.distrorelease == targetrelease:
                return package
        # now go with the latest release for which we have templates
        releases = self.translatable_releases
        if releases:
            return releases[0]
        # now let's make do with any ubuntu package
        for package in packages:
            if package.distribution == ubuntu:
                return package
        # or just any package
        if len(packages) > 0:
            return packages[0]
        # capitulate
        return None
    primary_translatable = property(primary_translatable)

    def translationgroups(self):
        tg = []
        if self.translationgroup:
            tg.append(self.translationgroup)
        if self.project:
            if self.project.translationgroup:
                if self.project.translationgroup not in tg:
                    tg.append(self.project.translationgroup)
    translationgroups = property(translationgroups)

    def aggregatetranslationpermission(self):
        perms = [self.translationpermission]
        if self.project:
            perms.append(self.project.translationpermission)
        # XXX reviewer please describe a better way to explicitly order
        # the enums. The spec describes the order, and the values make
        # it work, and there is space left for new values so we can
        # ensure a consistent sort order in future, but there should be
        # a better way.
        return max(perms)
    aggregatetranslationpermission = property(aggregatetranslationpermission)

    def newseries(self, form):
        # XXX sabdfl 16/04/05 HIDEOUS even if I was responsible. We should
        # never be passing forms straight through to the content class, that
        # violates the separation of presentation and model. This should be
        # a method on the ProductSeriesSet utility.
        # XXX SteveA 2005-04-25.  The code that processes the request's form
        # should be in launchpad/browser/*
        # The code that creates a new ProductSeries should be in
        # ProductSeriesSet, and accesed via getUtility(IProductSeriesSet) from
        # the browser code.

        # Extract the details from the form
        name = form['name']
        displayname = form['displayname']
        summary = form['summary']
        # Now create a new series in the db
        return ProductSeries(
            name=name, displayname=displayname, summary=summary,
            product=self.id)

    def potemplates(self):
        """See IProduct."""
        # XXX sabdfl 30/03/05 this method is really obsolete, because what
        # we really care about now is ProductRelease.potemplates
        warn("Product.potemplates is obsolete, should be on ProductRelease",
             DeprecationWarning)
        templates = []
        for series in self.serieslist:
            for release in series.releases:
                for potemplate in release.potemplates:
                    templates.append(potemplate)

        return templates

    def potemplatecount(self):
        """See IProduct."""
        return len(self.potemplates())
    potemplatecount = property(potemplatecount)

    def poTemplatesToImport(self):
        # XXX sabdfl 30/03/05 again, i think we want to be using
        # ProductRelease.poTemplatesToImport
        for template in iter(self.potemplates):
            if template.rawimportstatus == RosettaImportStatus.PENDING:
                yield template

    # XXX: Carlos Perello Marin 2005-03-17
    # This method should be removed as soon as we have completely
    # removed the old URL space.
    def poTemplate(self, name):
        # XXX sabdfl 30/03/05 this code is no longer correct, because a
        # potemplatename cannot be assumed to be unique for a given product.
        # It should be unique for a given productrelease.
        warn("Product.poTemplate(name) should be on ProductRelease instead",
             DeprecationWarning)
        results = POTemplate.selectOne(
            "ProductSeries.product = %s AND "
            "ProductSeries.id = ProductRelease.productseries AND "
            "ProductRelease.id = POTemplate.productrelease AND "
            "POTemplate.potemplatename = POTemplateName.id AND "
            "POTemplateName.name = %s" % sqlvalues(self.id, name),
            clauseTables=['ProductSeries', 'ProductRelease', 'POTemplateName'])
        if results is None:
            raise KeyError(name)
        return results

    def messageCount(self):
        count = 0
        for t in self.potemplates:
            count += len(t)
        return count

    def currentCount(self, language):
        count = 0
        for t in self.potemplates:
            count += t.currentCount(language)
        return count

    def updatesCount(self, language):
        count = 0
        for t in self.potemplates:
            count += t.updatesCount(language)
        return count

    def rosettaCount(self, language):
        count = 0
        for t in self.potemplates:
            count += t.rosettaCount(language)
        return count

    def getSeries(self, name):
        """See IProduct."""
        series = ProductSeries.selectOneBy(productID=self.id, name=name)
        if series is None:
            raise NotFoundError(name)
        return series

    def getRelease(self, version):
        #return ProductRelease.selectBy(productID=self.id, version=version)[0]
        release = ProductRelease.selectOne(
            AND(ProductRelease.q.productseriesID == ProductSeries.q.id,
                ProductSeries.q.productID == self.id,
                ProductRelease.q.version == version),
            clauseTables=['ProductSeries'])
        if release is None:
            # XXX: This needs a change in banzai, which depends on this method
            #      raising IndexError.
            #      SteveAlexander, 2005-04-25
            raise IndexError
        return release

    def packagedInDistros(self):
        # This function-local import is so we avoid a circular import
        from canonical.launchpad.database import Distribution
        distros = Distribution.select(
            "Packaging.productseries = ProductSeries.id AND "
            "ProductSeries.product = %s AND "
            "Packaging.distrorelease = DistroRelease.id AND "
            "DistroRelease.distribution = Distribution.id"
            "" % sqlvalues(self.id),
            clauseTables=['Packaging', 'ProductSeries', 'DistroRelease'],
            orderBy='name',
            distinct=True
            )
        return distros

    def bugsummary(self):
        """Return a matrix of the number of bugs for each status and severity.
        """
        # XXX: This needs a comment that gives an example of the structure
        #      within a typical dict that is returned.
        #      The code is hard to read when you can't picture exactly
        #      what it is doing.
        # - Steve Alexander, Tue Nov 30 16:49:40 UTC 2004
        bugmatrix = {}
        for severity in BugSeverity.items:
            bugmatrix[severity] = {}
            for status in BugTaskStatus.items:
                bugmatrix[severity][status] = 0
        for bugtask in self.bugtasks:
            bugmatrix[bugtask.severity][bugtask.bugstatus] += 1
        resultset = [['']]
        for status in BugTaskStatus.items:
            resultset[0].append(status.title)
        severities = BugSeverity.items
        for severity in severities:
            statuses = BugTaskStatus.items
            statusline = [severity.title]
            for status in statuses:
                statusline.append(bugmatrix[severity][status])
            resultset.append(statusline)
        return resultset


class ProductSet:
    implements(IProductSet)

    def __init__(self):
        self.title = "Launchpad Products"

    def __iter__(self):
        """See canonical.launchpad.interfaces.product.IProductSet."""
        return iter(Product.selectBy(active=True))

    def __getitem__(self, name):
        """See canonical.launchpad.interfaces.product.IProductSet."""
        item = Product.selectOneBy(name=name)
        if item is None:
            raise KeyError(name)
        return item

    def get(self, productid):
        """See canonical.launchpad.interfaces.product.IProductSet."""
        try:
            product = Product.get(productid)
        except SQLObjectNotFound:
            raise NotFoundError("Product with ID %s does not exist" %
                                str(productid))

        return product

    def createProduct(self, owner, name, displayname, title, summary,
                      description, project=None, homepageurl=None,
                      screenshotsurl=None, wikiurl=None,
                      downloadurl=None, freshmeatproject=None,
                      sourceforgeproject=None):
        """See canonical.launchpad.interfaces.product.IProductSet."""
        return Product(
            owner=owner, name=name, displayname=displayname,
            title=title, project=project, summary=summary,
            description=description, homepageurl=homepageurl,
            screenshotsurl=screenshotsurl, wikiurl=wikiurl,
            downloadurl=downloadurl, freshmeatproject=freshmeatproject,
            sourceforgeproject=sourceforgeproject)

    def forReview(self):
        """See canonical.launchpad.interfaces.product.IProductSet."""
        return Product.select("reviewed IS FALSE")

    def search(self, text=None, soyuz=None,
               rosetta=None, malone=None,
               bazaar=None,
               show_inactive=False):
        """See canonical.launchpad.interfaces.product.IProductSet."""
        clauseTables = sets.Set()
        clauseTables.add('Product')
        query = '1=1 '
        if text:
            query += " AND Product.fti @@ ftq(%s) " % sqlvalues(text)
        if rosetta:
            clauseTables.add('POTemplate')
            clauseTables.add('ProductRelease')
            clauseTables.add('ProductSeries')
        if malone:
            clauseTables.add('BugTask')
        if bazaar:
            clauseTables.add('ProductSeries')
            query += ' AND ProductSeries.branch IS NOT NULL \n'
        if 'POTemplate' in clauseTables:
            query += """ AND POTemplate.productrelease=ProductRelease.id
                         AND ProductRelease.productseries=ProductSeries.id
                         AND ProductSeries.product=product.id """
        if 'BugTask' in clauseTables:
            query += ' AND BugTask.product=Product.id \n'
        if 'ProductSeries' in clauseTables:
            query += ' AND ProductSeries.product=Product.id \n'
        if not show_inactive:
            query += ' AND Product.active IS TRUE \n'
        return Product.select(query, distinct=True, clauseTables=clauseTables)

    def translatables(self, translationProject=None):
        """See canonical.launchpad.interfaces.product.IProductSet.

        This will give a list of the translatables in the given Translation
        Project. For the moment it just returns every translatable product.
        """
        return Product.select('''
            Product.id = ProductSeries.product
            AND ProductSeries.id = ProductRelease.productseries
            AND POTemplate.productrelease = ProductRelease.id
            ''',
            clauseTables=['ProductRelease', 'ProductSeries', 'POTemplate'],
            distinct=True
            )

    def count_all(self):
        return Product.select().count()

    def count_translatable(self):
        return self.translatables().count()

    def count_reviewed(self):
        return Product.selectBy(reviewed=True, active=True).count()

    def count_bounties(self):
        return Product.select("ProductBounty.product=Product.id",
            distinct=True, clauseTables=['ProductBounty']).count()

    def count_buggy(self):
        return Product.select("BugTask.product=Product.id",
            distinct=True, clauseTables=['BugTask']).count()
<|MERGE_RESOLUTION|>--- conflicted
+++ resolved
@@ -70,7 +70,6 @@
     autoupdate = BoolCol(dbName='autoupdate', notNull=True, default=False)
     freshmeatproject = StringCol(notNull=False, default=None)
     sourceforgeproject = StringCol(notNull=False, default=None)
-<<<<<<< HEAD
 
     _calendar = ForeignKey(dbName='calendar', foreignKey='Calendar',
                            default=None, forceDBName=True)
@@ -82,8 +81,6 @@
         return self._calendar
     calendar = property(calendar)
 
-=======
->>>>>>> 3693d40e
     bugtasks = MultipleJoin('BugTask', joinColumn='product')
     branches = MultipleJoin('Branch', joinColumn='product')
     serieslist = MultipleJoin('ProductSeries', joinColumn='product')
