[buildout]
versions = versions

[versions]
# Alphabetical, case-insensitive, please! :-)

ampoule = 0.2.0
amqplib = 0.6.1
BeautifulSoup = 3.1.0.1
bzr = 2.3.3
chameleon.core = 1.0b35
chameleon.zpt = 1.0b17
ClientForm = 0.2.10
cssutils = 0.9.6
docutils = 0.5
# Required by pydkim
dnspython = 1.7.1
elementtree = 1.2.6-20050316
epydoc = 3.0.1
FeedParser = 4.1
feedvalidator = 0.0.0DEV-r1049
fixtures = 0.3.6
functest = 0.8.7
funkload = 1.10.0
grokcore.component = 1.6
httplib2 = 0.6.0
ipython = 0.9.1
Jinja2 = 2.2
keyring = 0.5.1
launchpadlib = 1.9.3
lazr.amqp = 0.1
lazr.authentication = 0.1.1
lazr.batchnavigator = 1.2.5
lazr.config = 1.1.3
lazr.delegates = 1.2.0
lazr.enum = 1.1.3
lazr.lifecycle = 1.1
lazr.restful = 0.18.1
<<<<<<< HEAD
lazr.restfulclient = 0.12.0
lazr.smtptest = 1.1
=======
lazr.restfulclient = 0.11.2
lazr.smtptest = 1.3
>>>>>>> 6a8c9e4d
lazr.testing = 0.1.1
lazr.uri = 1.0.2
manuel = 1.1.1
martian = 0.11
mechanize = 0.1.11
meliae = 0.2.0.final.0
mercurial = 1.6.2
mocker = 0.10.1
mozrunner = 1.3.4
oauth = 1.0
paramiko = 1.7.4
Paste = 1.7.2
PasteDeploy = 1.3.3
plone.recipe.command = 1.1
psycopg2 = 2.2.2
pyasn1 = 0.0.9a
pycrypto = 2.0.1
pydkim = 0.3-mbp-r7
Pygments = 1.4
pyOpenSSL = 0.10
python-memcached = 1.45
# 2.2.1 with the one-liner Expect: 100-continue fix from
# lp:~wgrant/python-openid/python-openid-2.2.1-fix676372.
python-openid = 2.2.1-fix676372
pytz = 2010o
rdflib = 3.1.0
RestrictedPython = 3.5.1
rabbitfixture = 0.3-r21
roman = 1.4.0
# See http://code.google.com/p/selenium/issues/detail?id=1935 .
selenium = 2.0rc3-lp-distribute-fix
setproctitle = 1.0
setuptools = 0.6c11
simplejson = 2.1.3
simplesettings = 0.4
SimpleTal = 4.1
Sphinx = 1.0.7
soupmatchers = 0.1r53
sourcecodegen = 0.6.9
storm = 0.18.0.99-lpwithnodatetime-r393
testresources = 0.2.4-r58
testtools = 0.9.12-r194
transaction = 1.0.0
txamqp = 0.4
Twisted = 11.0.0
uuid = 1.30
van.testing = 2.0.1
wadllib = 1.2.0
webunit = 1.3.8
wsgi-fileserver = 0.2.7
wsgi-intercept = 0.4
wsgi-jsonrpc = 0.2.8
wsgi-xmlrpc = 0.2.7
wsgiref = 0.1.2
yui = 3.3
z3c.coverage = 1.1.2
z3c.csvvocabulary = 1.0.0
z3c.etestbrowser = 1.0.4
z3c.form = 1.9.0
z3c.formdemo = 1.5.3
z3c.formjs = 0.4.0
z3c.formjsdemo = 0.3.1
z3c.formui = 1.4.2
z3c.i18n = 0.1.1
z3c.layer = 0.2.3
z3c.macro = 1.1.0
z3c.macroviewlet = 1.0.0
z3c.menu = 0.2.0
z3c.optionstorage = 1.0.4
z3c.pagelet = 1.0.2
z3c.pt = 1.0b16
z3c.ptcompat = 0.5.3
z3c.recipe.filetemplate = 2.1.0
z3c.recipe.i18n = 0.5.3
z3c.recipe.scripts = 1.0.1
z3c.recipe.tag = 0.4.0
z3c.rml = 0.7.3
z3c.skin.pagelet = 1.0.2
z3c.template = 1.1.0
z3c.testing = 0.2.0
z3c.traverser = 0.2.3
z3c.viewlet = 1.0.0
z3c.viewtemplate = 0.3.2
z3c.zrtresource = 1.0.1
# Also upgrade the zc.buildout version in the Makefile's bin/buildout section.
zc.buildout = 1.5.1
zc.catalog = 1.2.0
zc.datetimewidget = 0.5.2
zc.i18n = 0.5.2
zc.lockfile = 1.0.0
zc.recipe.egg = 1.3.2
zc.zservertracelog = 1.1.5
ZConfig = 2.7.1
zdaemon = 2.0.4
ZODB3 = 3.9.2
zodbcode = 3.4.0
zope.annotation = 3.5.0
zope.app.apidoc = 3.7.3
zope.app.applicationcontrol = 3.5.1
zope.app.appsetup = 3.12.0
zope.app.authentication = 3.6.1
zope.app.basicskin = 3.4.1
zope.app.broken = 3.5.0
zope.app.component = 3.8.3
zope.app.container = 3.8.0
zope.app.content = 3.4.0
zope.app.dav = 3.5.1
zope.app.debug = 3.4.1
zope.app.dependable = 3.4.0
zope.app.error = 3.5.2
zope.app.exception = 3.5.0
zope.app.file = 3.5.0
zope.app.folder = 3.5.1
zope.app.form = 3.8.1
zope.app.generations = 3.5.0
zope.app.http = 3.6.0
zope.app.i18n = 3.6.2
zope.app.interface = 3.5.0
zope.app.locales = 3.5.1
zope.app.localpermission = 3.7.0
zope.app.onlinehelp = 3.5.2
zope.app.pagetemplate = 3.7.1
zope.app.preference = 3.8.1
zope.preference = 3.8.0
zope.app.principalannotation = 3.6.1
zope.app.publication = 3.9.0
zope.app.publisher = 3.10.0
zope.app.renderer = 3.5.1
zope.app.rotterdam = 3.5.0
zope.app.schema = 3.5.0
zope.app.security = 3.7.2
zope.app.securitypolicy = 3.5.1
zope.app.server = 3.4.2
# not in ZTK
zope.app.session = 3.6.0
zope.app.testing = 3.7.5
zope.app.tree = 3.6.0
zope.app.wsgi = 3.6.0
# not in ZTK
zope.app.zapi = 3.4.1
zope.app.zcmlfiles = 3.6.0
zope.app.zopeappgenerations = 3.5.0
zope.authentication = 3.7.0
zope.broken = 3.5.0
zope.browser = 1.2
zope.browsermenu = 3.9.0
zope.browserpage = 3.9.0
zope.browserresource = 3.9.0
zope.cachedescriptors = 3.5.0
zope.component = 3.9.3
zope.componentvocabulary = 1.0
zope.configuration = 3.6.0
zope.container = 3.9.0
zope.contentprovider = 3.5.0
zope.contenttype = 3.5.0
zope.copy = 3.5.0
zope.copypastemove = 3.5.2
zope.datetime = 3.4.0
zope.deferredimport = 3.5.0
zope.deprecation = 3.4.0
zope.documenttemplate = 3.4.2
zope.dottedname = 3.4.6
zope.dublincore = 3.5.0
zope.error = 3.7.0
zope.event = 3.4.1
zope.exceptions = 3.5.2
zope.filerepresentation = 3.5.0
zope.formlib = 3.6.0
zope.hookable = 3.4.1
zope.html = 2.0.0
zope.i18n = 3.7.1
zope.i18nmessageid = 3.5.0
zope.index = 3.6.0
zope.interface = 3.5.2
zope.lifecycleevent = 3.5.2
zope.location = 3.7.0
zope.login = 1.0.0
zope.minmax = 1.1.1
zope.modulealias = 3.4.0
# Build of lp:~wallyworld/zope.pagetemplate/fix-isinstance
# This version adds a small change to the traversal logic so that the
# optimisation which applies if the object is a dict also works for subclasses
# of dict. The change has been approved for merge into the official zope code
# base. This patch is a temporary fix until the next official release.
zope.pagetemplate = 3.5.0-p1
zope.password = 3.5.1
zope.principalannotation = 3.6.0
zope.principalregistry = 3.7.0
zope.processlifetime = 1.0
zope.proxy = 3.5.0
zope.ptresource = 3.9.0
zope.publisher = 3.12.0
zope.schema = 3.5.4
zope.security = 3.7.1
zope.securitypolicy = 3.6.1
zope.sendmail = 3.7.1
zope.server = 3.6.1
zope.session = 3.9.1
zope.site = 3.7.0
zope.size = 3.4.1
zope.structuredtext = 3.4.0
zope.tal = 3.5.1
zope.tales = 3.4.0
zope.testbrowser = 3.7.0a1
# p1 Build of lp:~mars/zope.testing/3.9.4-p1.  Fixes bugs 570380 and 587886.
# p2 With patch for thread leaks to make them skips, fixes windmill errors with
# 'new threads' in hudson/ec2 builds.
# p3 And always tear down layers, because thats the Right Thing To Do.
# p4 fixes --subunit --list to really just list the tests.
zope.testing = 3.9.4-p4
zope.thread = 3.4
zope.traversing = 3.8.0
zope.viewlet = 3.6.1<|MERGE_RESOLUTION|>--- conflicted
+++ resolved
@@ -36,13 +36,8 @@
 lazr.enum = 1.1.3
 lazr.lifecycle = 1.1
 lazr.restful = 0.18.1
-<<<<<<< HEAD
 lazr.restfulclient = 0.12.0
-lazr.smtptest = 1.1
-=======
-lazr.restfulclient = 0.11.2
 lazr.smtptest = 1.3
->>>>>>> 6a8c9e4d
 lazr.testing = 0.1.1
 lazr.uri = 1.0.2
 manuel = 1.1.1
