--- conflicted
+++ resolved
@@ -2444,7 +2444,6 @@
         if status is None:
             status = PackagePublishingStatus.PENDING
 
-<<<<<<< HEAD
         if sourcepackagerelease is None:
             sourcepackagerelease = self.makeSourcePackageRelease(
                 archive=archive,
@@ -2476,38 +2475,6 @@
         naked_spph.dateremoved = dateremoved
         naked_spph.scheduleddeletiondate = scheduleddeletiondate
         return spph
-=======
-        spr = self.makeSourcePackageRelease(
-            archive=archive,
-            sourcepackagename=sourcepackagename,
-            distroseries=distroseries,
-            maintainer=maintainer,
-            creator=creator, component=component,
-            section_name=section_name,
-            urgency=urgency,
-            version=version,
-            builddepends=builddepends,
-            builddependsindep=builddependsindep,
-            build_conflicts=build_conflicts,
-            build_conflicts_indep=build_conflicts_indep,
-            architecturehintlist=architecturehintlist,
-            dsc_standards_version=dsc_standards_version,
-            dsc_format=dsc_format,
-            dsc_binaries=dsc_binaries,
-            date_uploaded=date_uploaded)
-
-        return ProxyFactory(SourcePackagePublishingHistory(
-            distroseries=distroseries,
-            sourcepackagerelease=spr,
-            component=spr.component,
-            section=spr.section,
-            status=status,
-            datecreated=date_uploaded,
-            dateremoved=dateremoved,
-            scheduleddeletiondate=scheduleddeletiondate,
-            pocket=pocket,
-            archive=archive))
->>>>>>> e0f9979c
 
     def makeBinaryPackagePublishingHistory(self, binarypackagerelease=None,
                                            distroarchseries=None,
