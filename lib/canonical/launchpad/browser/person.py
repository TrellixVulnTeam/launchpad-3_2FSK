--- conflicted
+++ resolved
@@ -95,12 +95,8 @@
 import subprocess
 import urllib
 
-<<<<<<< HEAD
+from zope.app.error.interfaces import IErrorReportingUtility
 from zope.app.form.browser import TextAreaWidget, TextWidget
-=======
-from zope.app.error.interfaces import IErrorReportingUtility
-from zope.app.form.browser import SelectWidget, TextAreaWidget, TextWidget
->>>>>>> c597041f
 from zope.app.pagetemplate.viewpagetemplatefile import ViewPageTemplateFile
 from zope.formlib.form import FormFields
 from zope.interface import implements, Interface
@@ -117,14 +113,9 @@
 from canonical.database.sqlbase import flush_database_updates
 
 from canonical.widgets import (
-<<<<<<< HEAD
-    LaunchpadRadioWidget, LocationWidget,
-    LaunchpadRadioWidgetWithDescription, PasswordChangeWidget)
-=======
     LaunchpadDropdownWidget, LaunchpadRadioWidget,
-    LaunchpadRadioWidgetWithDescription, PasswordChangeWidget)
+    LaunchpadRadioWidgetWithDescription, LocationWidget, PasswordChangeWidget)
 from canonical.widgets.popup import SinglePopupWidget
->>>>>>> c597041f
 from canonical.widgets.itemswidgets import LabeledMultiCheckBoxWidget
 
 from canonical.cachedproperty import cachedproperty
@@ -4472,7 +4463,53 @@
                 "revoked already?" % consumer.key)
 
 
-<<<<<<< HEAD
+class PersonCodeSummaryView(LaunchpadView, PersonBranchCountMixin):
+    """A view to render the code page summary for a person."""
+
+    __used_for__ = IPerson
+
+    @property
+    def show_summary(self):
+        """Right now we show the summary if the person has branches.
+
+        When we add support for reviews commented on, we'll want to add
+        support for showing the summary even if there are no branches.
+        """
+        return self.total_branch_count
+
+
+class PersonActiveReviewsView(BranchMergeProposalListingView):
+    """Branch merge proposals for the person that are needing review."""
+
+    extra_columns = ['date_review_requested', 'vote_summary']
+    _queue_status = [BranchMergeProposalStatus.NEEDS_REVIEW]
+
+    @property
+    def heading(self):
+        return "Active code reviews for %s" % self.context.displayname
+
+    @property
+    def no_proposal_message(self):
+        """Shown when there is no table to show."""
+        return "%s has no active code reviews." % self.context.displayname
+
+
+class PersonApprovedMergesView(BranchMergeProposalListingView):
+    """Branch merge proposals that have been approved for the person."""
+
+    extra_columns = ['date_reviewed']
+    _queue_status = [BranchMergeProposalStatus.CODE_APPROVED]
+
+    @property
+    def heading(self):
+        return "Approved merges for %s" % self.context.displayname
+
+    @property
+    def no_proposal_message(self):
+        """Shown when there is no table to show."""
+        return "%s has no approved merges." % self.context.displayname
+
+
 class PersonLocationForm(Interface):
 
     location = LocationField(
@@ -4512,51 +4549,4 @@
     @action(_("Cancel"), name="cancel", validator='validate_cancel')
     def action_cancel(self, action, data):
         # Just redirect to next_url.
-        pass
-=======
-class PersonCodeSummaryView(LaunchpadView, PersonBranchCountMixin):
-    """A view to render the code page summary for a person."""
-
-    __used_for__ = IPerson
-
-    @property
-    def show_summary(self):
-        """Right now we show the summary if the person has branches.
-
-        When we add support for reviews commented on, we'll want to add
-        support for showing the summary even if there are no branches.
-        """
-        return self.total_branch_count
-
-
-class PersonActiveReviewsView(BranchMergeProposalListingView):
-    """Branch merge proposals for the person that are needing review."""
-
-    extra_columns = ['date_review_requested', 'vote_summary']
-    _queue_status = [BranchMergeProposalStatus.NEEDS_REVIEW]
-
-    @property
-    def heading(self):
-        return "Active code reviews for %s" % self.context.displayname
-
-    @property
-    def no_proposal_message(self):
-        """Shown when there is no table to show."""
-        return "%s has no active code reviews." % self.context.displayname
-
-
-class PersonApprovedMergesView(BranchMergeProposalListingView):
-    """Branch merge proposals that have been approved for the person."""
-
-    extra_columns = ['date_reviewed']
-    _queue_status = [BranchMergeProposalStatus.CODE_APPROVED]
-
-    @property
-    def heading(self):
-        return "Approved merges for %s" % self.context.displayname
-
-    @property
-    def no_proposal_message(self):
-        """Shown when there is no table to show."""
-        return "%s has no approved merges." % self.context.displayname
->>>>>>> c597041f
+        pass