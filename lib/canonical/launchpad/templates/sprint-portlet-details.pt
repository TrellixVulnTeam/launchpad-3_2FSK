--- conflicted
+++ resolved
@@ -11,22 +11,11 @@
         External Web page
       </a><br />
     </tal:has_home_page>
-    <b>Registrant:</b><br />
-<<<<<<< HEAD
-    <img src="/@@/person-mini" />
-    <a tal:attributes="href context/owner/fmt:url" 
-       tal:content="context/owner/browsername" /><br />
-    <tal:has_driver condition="context/driver">
-      <b>Driver:</b><br />
-      <img src="/@@/person-mini" />
-      <a tal:attributes="href context/driver/fmt:url" 
-         tal:content="context/driver/browsername" /><br />
-=======
+    <b>Registered by:</b><br />
     <a tal:replace="structure context/owner/fmt:link" /><br />
     <tal:has_driver condition="context/driver">
       <b>Driver:</b><br />
       <a tal:replace="structure context/driver/fmt:link" /><br />
->>>>>>> bb06d86a
     </tal:has_driver>
     <b>Starts:</b><br />
     <span tal:replace="python:view.formatDateTime(context.time_starts)">
