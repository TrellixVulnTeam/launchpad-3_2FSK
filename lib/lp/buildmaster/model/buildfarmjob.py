# Copyright 2009 Canonical Ltd.  This software is licensed under the
# GNU Affero General Public License version 3 (see the file LICENSE).

__metaclass__ = type
__all__ = ['BuildFarmJob']


from zope.component import getUtility
from zope.interface import classProvides, implements

from canonical.launchpad.webapp.interfaces import (
    DEFAULT_FLAVOR, IStoreSelector, MAIN_STORE)
from lp.buildmaster.interfaces.buildfarmjob import (
    IBuildFarmJob, IBuildFarmCandidateJobSelection,
    ISpecificBuildFarmJobClass)


class BuildFarmJob:
    """Mix-in class for `IBuildFarmJob` implementations."""
    implements(IBuildFarmJob)
<<<<<<< HEAD
    classProvides(ISpecificBuildFarmJobClass, IBuildFarmCandidateJobSelection)
=======
    classProvides(
        IBuildFarmCandidateJobSelection, ISpecificBuildFarmJobClass)
>>>>>>> d5e35c92

    def score(self):
        """See `IBuildFarmJob`."""
        raise NotImplementedError

    def getLogFileName(self):
        """See `IBuildFarmJob`."""
        return 'buildlog.txt'

    def getName(self):
        """See `IBuildFarmJob`."""
        raise NotImplementedError

    def getTitle(self):
        """See `IBuildFarmJob`."""
        raise NotImplementedError

    def jobStarted(self):
        """See `IBuildFarmJob`."""
        pass

    def jobReset(self):
        """See `IBuildFarmJob`."""
        pass

    def jobAborted(self):
        """See `IBuildFarmJob`."""
        pass

    @property
    def processor(self):
        """See `IBuildFarmJob`."""
        return None

    @property
    def virtualized(self):
        """See `IBuildFarmJob`."""
        return None

    @staticmethod
    def addCandidateSelectionCriteria(processor, virtualized):
        """See `IBuildFarmCandidateJobSelection`."""
        return ('')

    @classmethod
    def getByJob(cls, job):
        """See `ISpecificBuildFarmJobClass`.
        This base implementation should work for most build farm job
        types, but some need to override it.
        """
        store = getUtility(IStoreSelector).get(MAIN_STORE, DEFAULT_FLAVOR)
        return store.find(cls, cls.job == job).one()

    @staticmethod
    def postprocessCandidate(job, logger):
        """See `IBuildFarmCandidateJobSelection`."""
        return True
<|MERGE_RESOLUTION|>--- conflicted
+++ resolved
@@ -18,12 +18,8 @@
 class BuildFarmJob:
     """Mix-in class for `IBuildFarmJob` implementations."""
     implements(IBuildFarmJob)
-<<<<<<< HEAD
-    classProvides(ISpecificBuildFarmJobClass, IBuildFarmCandidateJobSelection)
-=======
     classProvides(
         IBuildFarmCandidateJobSelection, ISpecificBuildFarmJobClass)
->>>>>>> d5e35c92
 
     def score(self):
         """See `IBuildFarmJob`."""
