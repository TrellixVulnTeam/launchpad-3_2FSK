# Copyright 2007 Canonical Ltd.  All rights reserved.
# pylint: disable-msg=E0211,E0213

"""The interface for branch merge proposals."""

__metaclass__ = type
__all__ = [
    'BadBranchMergeProposalSearchContext',
    'BadStateTransition',
    'BranchMergeProposalExists',
    'BranchMergeProposalStatus',
    'BRANCH_MERGE_PROPOSAL_FINAL_STATES',
    'InvalidBranchMergeProposal',
    'IBranchMergeProposal',
    'IBranchMergeProposalGetter',
    'IBranchMergeProposalJob',
    'IBranchMergeProposalListingBatchNavigator',
    'IMergeProposalCreatedJob',
    'IMergeProposalCreatedJobSource',
    'UserNotBranchReviewer',
    'WrongBranchMergeProposal',
    ]

from zope.interface import Attribute, Interface
from zope.schema import Bytes, Choice, Datetime, Int, List, Text, TextLine

from canonical.launchpad import _
from canonical.launchpad.fields import PublicPersonChoice, Summary, Whiteboard
from canonical.launchpad.interfaces import IBranch
<<<<<<< HEAD
from canonical.launchpad.interfaces.diff import IStaticDiff
from canonical.launchpad.interfaces.job import IJob
=======
from canonical.launchpad.interfaces.diff import IPreviewDiff, IStaticDiff
>>>>>>> 92b2a00b
from canonical.launchpad.webapp.interfaces import ITableBatchNavigator
from canonical.lazr import DBEnumeratedType, DBItem
from canonical.lazr.fields import Reference
from canonical.lazr.rest.declarations import (
    export_as_webservice_entry, export_write_operation, exported,
    operation_parameters)


class InvalidBranchMergeProposal(Exception):
    """Raised during the creation of a new branch merge proposal.

    The text of the exception is the rule violation.
    """


class BranchMergeProposalExists(InvalidBranchMergeProposal):
    """Raised if there is already a matching BranchMergeProposal."""


class UserNotBranchReviewer(Exception):
    """The user who attempted to review the merge proposal isn't a reviewer.

    A specific reviewer may be set on a branch.  If a specific reviewer
    isn't set then any user in the team of the owner of the branch is
    considered a reviewer.
    """


class BadStateTransition(Exception):
    """The user requested a state transition that is not possible."""


class WrongBranchMergeProposal(Exception):
    """The comment requested is not associated with this merge proposal."""


class BadBranchMergeProposalSearchContext(Exception):
    """The context is not valid for a branch merge proposal search."""


class BranchMergeProposalStatus(DBEnumeratedType):
    """Branch Merge Proposal Status

    The current state of a proposal to merge.
    """

    WORK_IN_PROGRESS = DBItem(1, """
        Work in progress

        The source branch is actively being worked on.
        """)

    NEEDS_REVIEW = DBItem(2, """
        Needs review

        A review of the changes has been requested.
        """)

    CODE_APPROVED = DBItem(3, """
        Approved

        The changes have been approved for merging.
        """)

    REJECTED = DBItem(4, """
        Rejected

        The changes have been rejected and will not be merged in their
        current state.
        """)

    MERGED = DBItem(5, """
        Merged

        The changes from the source branch were merged into the target
        branch.
        """)

    MERGE_FAILED = DBItem(6, """
        Code failed to merge

        The changes from the source branch failed to merge into the
        target branch for some reason.
        """)

    QUEUED = DBItem(7, """
        Queued

        The changes from the source branch are queued to be merged into the
        target branch.
        """)

    SUPERSEDED = DBItem(10, """
        Superseded

        This proposal has been superseded by anther proposal to merge.
        """)


BRANCH_MERGE_PROPOSAL_FINAL_STATES = (
    BranchMergeProposalStatus.REJECTED,
    BranchMergeProposalStatus.MERGED,
    BranchMergeProposalStatus.SUPERSEDED,
    )


class IBranchMergeProposal(Interface):
    """Branch merge proposals show intent of landing one branch on another."""

    export_as_webservice_entry()

    id = Int(
        title=_('DB ID'), required=True, readonly=True,
        description=_("The tracking number for this question."))

    registrant = exported(
        PublicPersonChoice(
            title=_('Person'), required=True,
            vocabulary='ValidPersonOrTeam', readonly=True,
            description=_('The person who registered the landing target.')))

    source_branch = exported(
        Reference(
            title=_('Source Branch'), schema=IBranch,
            required=True, readonly=True,
            description=_("The branch that has code to land.")))

    target_branch = exported(
        Reference(
            title=_('Target Branch'),
            schema=IBranch, required=True, readonly=True,
            description=_(
                "The branch that the source branch will be merged into.")))

    dependent_branch = exported(
        Reference(
            title=_('Dependent Branch'),
            schema=IBranch, required=False, readonly=True,
            description=_("The branch that the source branch branched from. "
                          "If this is the same as the target branch, then "
                          "leave this field blank.")))

    whiteboard = Whiteboard(
        title=_('Whiteboard'), required=False,
        description=_('Notes about the merge.'))

    queue_status = exported(
        Choice(
            title=_('Status'),
            vocabulary=BranchMergeProposalStatus, required=True,
            readonly=True,
            description=_("The current state of the proposal.")))

    reviewer = exported(
        PublicPersonChoice(
            title=_('Default Review Team'),
            required=False,
            vocabulary='ValidPersonOrTeam',
            description=_("The reviewer of a branch is the person or team "
                          "that is responsible for reviewing proposals and "
                          "merging into this branch.")))


    reviewer = exported(
        PublicPersonChoice(
            title=_('Review person or team'), required=False,
            readonly=True, vocabulary='ValidPersonOrTeam',
            description=_("The person that accepted (or rejected) the code "
                          "for merging.")))

    review_diff = Reference(
        IStaticDiff, title=_('The diff to be used for reviews.'),
        readonly=True)

    preview_diff = exported(
        Reference(
            IPreviewDiff,
            title=_('The current diff of the source branch against the '
                    'target branch.'), readonly=True))

    reviewed_revision_id = Attribute(
        _("The revision id that has been approved by the reviewer."))


    commit_message = exported(
        Summary(
            title=_("Commit Message"), required=False,
            description=_("The commit message that should be used when "
                          "merging the source branch.")))

    queue_position = exported(
        Int(
            title=_("Queue Position"), required=False, readonly=True,
            description=_("The position in the queue.")))

    queuer = exported(
        PublicPersonChoice(
            title=_('Queuer'), vocabulary='ValidPerson',
            required=False, readonly=True,
            description=_("The person that queued up the branch.")))

    queued_revision_id = exported(
        Text(
            title=_("Queued Revision ID"), readonly=True,
            required=False,
            description=_("The revision id that has been queued for "
                          "landing.")))

    merged_revno = exported(
        Int(
            title=_("Merged Revision Number"), required=False,
            readonly=True,
            description=_("The revision number on the target branch which "
                          "contains the merge from the source branch.")))

    date_merged = exported(
        Datetime(
            title=_('Date Merged'), required=False,
            readonly=True,
            description=_("The date that the source branch was merged into "
                          "the target branch")))

    title = Attribute(
        "A nice human readable name to describe the merge proposal. "
        "This is generated from the source and target branch, and used "
        "as the tal fmt:link text and for email subjects.")

    merge_reporter = exported(
        PublicPersonChoice(
            title=_("Merge Reporter"), vocabulary="ValidPerson",
            required=False, readonly=True,
            description=_("The user that marked the branch as merged.")))

    supersedes = exported(
        Reference(
            title=_("Supersedes"),
            schema=Interface, required=False, readonly=True,
            description=_("The branch merge proposal that this one "
                          "supersedes.")))
    superseded_by = exported(
        Reference(
            title=_("Superseded By"), schema=Interface,
            required=False, readonly=True,
            description=_(
                "The branch merge proposal that supersedes this one.")))

    date_created = exported(
        Datetime(
            title=_('Date Created'), required=True, readonly=True))
    date_review_requested = exported(
        Datetime(
            title=_('Date Review Requested'), required=False, readonly=True))
    date_reviewed = exported(
        Datetime(
            title=_('Date Reviewed'), required=False, readonly=True))
    date_queued = exported(
        Datetime(
            title=_('Date Queued'), required=False, readonly=True))
    # Cannote use Object as this would cause circular dependencies.
    root_comment = Attribute(
        _("The first message in discussion of this merge proposal"))
    root_message_id = Text(
        title=_('The email message id from the first message'),
        required=False)
    all_comments = Attribute(
        _("All messages discussing this merge proposal"))

    def getComment(id):
        """Return the CodeReviewComment with the specified ID."""

    def getNotificationRecipients(min_level):
        """Return the people who should be notified.

        Recipients will be returned as a dictionary where the key is the
        person, and the values are (subscription, rationale) tuples.

        :param min_level: The minimum notification level needed to be
            notified.
        """


    # Cannot specify value type without creating a circular dependency
    votes = List(
        title=_('The votes cast or expected for this proposal'),
        )

    def isValidTransition(next_state, user=None):
        """True if it is valid for user update the proposal to next_state."""

    def setAsWorkInProgress():
        """Set the state of the merge proposal to 'Work in progress'.

        This is often useful if the proposal was rejected and is being worked
        on again, or if the code failed to merge and requires rework.
        """

    def requestReview():
        """Set the state of merge proposal to 'Needs review'.

        As long as the branch is not yet merged, a review can be requested.
        Requesting a review sets the date_review_requested.
        """

    def approveBranch(reviewer, revision_id):
        """Mark the proposal as 'Code approved'.

        The time that the branch was approved is recoreded in `date_reviewed`.

        :param reviewer: A person authorised to review branches for merging.
        :param revision_id: The revision id of the branch that was
                            reviewed by the `reviewer`.

        :raises: UserNotBranchReviewer if the reviewer is not in the team of
                 the branch reviewer for the target branch.
        """

    def rejectBranch(reviewer, revision_id):
        """Mark the proposal as 'Rejected'.

        The time that the branch was rejected is recoreded in `date_reviewed`.

        :param reviewer: A person authorised to review branches for merging.
        :param revision_id: The revision id of the branch that was
                            reviewed by the `reviewer`.

        :raises: UserNotBranchReviewer if the reviewer is not in the team of
                 the branch reviewer for the target branch.
        """

    def enqueue(queuer, revision_id):
        """Put the proposal into the merge queue for the target branch.

        If the proposal is not in the Approved state before this method
        is called, approveBranch is called with the reviewer and revision_id
        specified.
        """

    def dequeue():
        """Take the proposal out of the merge queue of the target branch.

        :raises: BadStateTransition if the proposal is not in the queued
                 state.
        """

    def moveToFrontOfQueue():
        """Move the queue proposal to the front of the queue."""

    def mergeFailed(merger):
        """Mark the proposal as 'Code failed to merge'."""

    def markAsMerged(merged_revno=None, date_merged=None,
                     merge_reporter=None):
        """Mark the branch merge proposal as merged.

        If the `merged_revno` is supplied, then the `BranchRevision` is
        checked to see that revision is available in the target branch.  If it
        is then the date from that revision is used as the `date_merged`.  If
        it is not available, then the `date_merged` is set as if the
        merged_revno was not supplied.

        If no `merged_revno` is supplied, the `date_merged` is set to the
        value of date_merged, or if the parameter date_merged is None, then
        UTC_NOW is used.

        :param merged_revno: The revision number in the target branch that
                             contains the merge of the source branch.
        :type merged_revno: ``int``

        :param date_merged: The date/time that the merge took place.
        :type merged_revno: ``datetime`` or a stringified date time value.

        :param merge_reporter: The user that is marking the branch as merged.
        :type merge_reporter: ``Person``
        """

    def resubmit(registrant):
        """Mark the branch merge proposal as superseded and return a new one.

        The new proposal is created as work-in-progress, and copies across
        user-entered data like the whiteboard.
        """

    def isPersonValidReviewer(reviewer):
        """Return true if the `reviewer` is able to review the proposal.

        There is an attribute on branches called `reviewer` which allows
        a specific person or team to be set for a branch as an authorised
        person to approve merges for a branch.  If a reviewer is not set
        on the target branch, then the owner of the target branch is used
        as the authorised user.
        """

    def isMergable():
        """Is the proposal in a state that allows it to being merged?

        As long as the proposal isn't in one of the end states, it is valid
        to be merged.
        """

    def getUnlandedSourceBranchRevisions():
        """Return a sequence of `BranchRevision` objects.

        Returns those revisions that are in the revision history for the
        source branch that are not in the revision history of the target
        branch.  These are the revisions that have been committed to the
        source branch since it branched off the target branch.
        """

    def nominateReviewer(reviewer, registrant, review_type=None):
        """Set the specified person as a reviewer.

        If they are not already a reviewer, a vote is created.  Otherwise,
        the details are updated.
        """

    def getUsersVoteReference(user):
        """Get the existing vote reference for the given user.

        :return: A `CodeReviewVoteReference` or None.
        """

    def createComment(owner, subject, content=None, vote=None,
                      review_type=None, parent=None):
        """Create an ICodeReviewComment associated with this merge proposal.

        :param owner: The person who the message is from.
        :param subject: The subject line to use for the message.
        :param content: The text to use for the message content.  If
            unspecified, the text of the merge proposal is used.
        :param parent: The previous CodeReviewComment in the thread.  If
            unspecified, the root message is used.
        """

    def createCommentFromMessage(message, vote, review_type,
                                 original_email=None):
        """Create an `ICodeReviewComment` from an IMessage.

        :param message: The IMessage to use.
        :param vote: A CodeReviewVote (or None).
        :param review_type: A string (or None).
        :param original_email: Optional original email message.
        """

    def deleteProposal():
        """Delete the proposal to merge."""

    @operation_parameters(
        diff_content=Bytes(), diff_stat=Text(),
        source_revision_id=TextLine(), target_revision_id=TextLine(),
        dependent_revision_id=TextLine(), conflicts=Text())
    @export_write_operation()
    def updatePreviewDiff(diff_content, diff_stat,
                        source_revision_id, target_revision_id,
                        dependent_revision_id=None, conflicts=None):
        """Update the preview diff for this proposal.

        If there is not an existing preview diff, one will be created.

        :param diff_content: The raw bytes of the diff content to be put in
            the librarian.
        :param diff_stat: Text describing the files added, remove or modified.
        :param source_revision_id: The revision id that was used from the
            source branch.
        :param target_revision_id: The revision id that was used from the
            target branch.
        :param dependent_revision_id: The revision id that was used from the
            dependent branch.
        :param conflicts: Text describing the conflicts if any.
        """



class IBranchMergeProposalJob(Interface):
    """A Job related to a Branch Merge Proposal."""

    branch_merge_proposal = Object(
        title=_('The BranchMergeProposal this job is about'),
        schema=IBranchMergeProposal, required=True)

    job = Object(title=_('The common Job attributes'), schema=IJob,
        required=True)

    metadata = Attribute('A dict of data about the job.')

    def destroySelf():
        """Destroy this object."""


class IBranchMergeProposalListingBatchNavigator(ITableBatchNavigator):
    """A marker interface for registering the appropriate listings."""


class IBranchMergeProposalGetter(Interface):
    """Utility for getting BranchMergeProposals."""

    def get(id):
        """Return the BranchMergeProposal with specified id."""

    def getProposalsForContext(context, status=None, visible_by_user=None):
        """Return BranchMergeProposals associated with the context.

        :param context: Either a 'Person' or 'Product'.
        :param status: An iterable of queue_status of the proposals to return.
            If None is specified, all the proposals of all possible states
            are returned.
        :param visible_by_user: If a person is not supplied, only merge
            proposals based on public branches are returned.  If a person is
            supplied, merge proposals based on both public branches, and the
            private branches that the person is entitled to see are returned.
            Private branches are only visible to the owner and subscribers of
            the branch, and to LP admins.
        :raises BadBranchMergeProposalSearchContext: If the context is not
            understood.
        """

    def getProposalsForReviewer(context, status=None, visible_by_user=None):
        """Returen BranchMergeProposals associated with a reviewer.

        :param context: Either a 'Person' or 'Product'.
        :param status: An iterable of queue_status of the proposals to return.
            If None is specified, all the proposals of all possible states
            are returned.
        :param visible_by_user: If a person is not supplied, only merge
            proposals based on public branches are returned.  If a person is
            supplied, merge proposals based on both public branches, and the
            private branches that the person is entitled to see are returned.
            Private branches are only visible to the owner and subscribers of
            the branch, and to LP admins.
        :raises BadBranchMergeProposalSearchContext: If the context is not
            understood.
        """

    def getVoteSummariesForProposals(proposals):
        """Return the vote summaries for the proposals.

        A vote summary is a dict has a 'comment_count' and may also have
        values for each of the CodeReviewVote enumerated values.

        :return: A dict keyed on the proposals.
        """

for name in ['supersedes', 'superseded_by']:
    IBranchMergeProposal[name].schema = IBranchMergeProposal


class IMergeProposalCreatedJob(Interface):
    """Interface for review diffs."""

    def run():
        """Perform the diff and email specified by this job."""


class IMergeProposalCreatedJobSource(Interface):
    """Interface for acquiring MergeProposalCreatedJobs."""

    def create(bmp):
        """Create a MergeProposalCreatedJob for the specified Job."""

    def iterReady():
        """Iterate through all ready MergeProposalCreatedJobs."""<|MERGE_RESOLUTION|>--- conflicted
+++ resolved
@@ -22,17 +22,14 @@
     ]
 
 from zope.interface import Attribute, Interface
-from zope.schema import Bytes, Choice, Datetime, Int, List, Text, TextLine
+from zope.schema import (
+    Bytes, Choice, Datetime, Int, List, Object, Text, TextLine)
 
 from canonical.launchpad import _
 from canonical.launchpad.fields import PublicPersonChoice, Summary, Whiteboard
 from canonical.launchpad.interfaces import IBranch
-<<<<<<< HEAD
-from canonical.launchpad.interfaces.diff import IStaticDiff
+from canonical.launchpad.interfaces.diff import IPreviewDiff, IStaticDiff
 from canonical.launchpad.interfaces.job import IJob
-=======
-from canonical.launchpad.interfaces.diff import IPreviewDiff, IStaticDiff
->>>>>>> 92b2a00b
 from canonical.launchpad.webapp.interfaces import ITableBatchNavigator
 from canonical.lazr import DBEnumeratedType, DBItem
 from canonical.lazr.fields import Reference
@@ -504,7 +501,6 @@
         """
 
 
-
 class IBranchMergeProposalJob(Interface):
     """A Job related to a Branch Merge Proposal."""
 
