--- conflicted
+++ resolved
@@ -224,13 +224,7 @@
                     ".".join(["override", distroseries.name, comp,
                               "debian-installer"]))
 
-<<<<<<< HEAD
-        self.publisher.release_files_needed.add((distroseries.name, pocket))
-
         suite = distroseries.getSuite(pocket)
-=======
-        full_distroseries_name = distroseries.name + pocketsuffix[pocket]
->>>>>>> 4abaadf5
 
         def touch_overrides(*parts):
             f_touch(os.path.join(
