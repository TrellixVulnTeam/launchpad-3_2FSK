# Copyright 2005 Canonical Ltd.  All rights reserved.

"""Classes to represent source package releases in a distribution release."""

__metaclass__ = type

__all__ = [
    'DistroReleaseSourcePackageRelease',
    ]

from zope.interface import implements

from canonical.lp.dbschema import PackagePublishingStatus

from canonical.launchpad.interfaces import (IDistroReleaseSourcePackageRelease,
                                            NotFoundError)

from canonical.database.constants import UTC_NOW
from canonical.database.sqlbase import sqlvalues

from canonical.launchpad.database.build import Build
from canonical.launchpad.database.publishing import (
    SecureSourcePackagePublishingHistory, SourcePackagePublishingHistory)


class DistroReleaseSourcePackageRelease:
    """This is a "Magic SourcePackageRelease in Distro Release". It is not
    an SQLObject but instead it describes the behaviour of a specific
    release of the package in the distrorelease."""

    implements(IDistroReleaseSourcePackageRelease)

    def __init__(self, distrorelease, sourcepackagerelease):
        self.distrorelease = distrorelease
        self.sourcepackagerelease = sourcepackagerelease

    @property
    def name(self):
        """See IDistroReleaseSourcePackageRelease."""
        return self.sourcepackagerelease.sourcepackagename.name

    @property
    def version(self):
        """See IDistroReleaseSourcePackageRelease."""
        return self.sourcepackagerelease.version

    @property
    def distribution(self):
        """See IDistroReleaseSourcePackageRelease."""
        return self.distrorelease.distribution

    @property
    def displayname(self):
        """See IDistroReleaseSourcePackageRelease."""
        return '%s %s' % (self.name, self.version)

    @property
    def title(self):
        """See IDistroReleaseSourcePackageRelease."""
        return '%s %s (source) in %s %s' % (
            self.name, self.version, self.distribution.name,
            self.distrorelease.name)

    @property
    def current_publishing_record(self):
        """An internal property used by methods of this class to know where
        this release is or was published.
        """
        pub_hist = self.publishing_history
        if pub_hist.count() == 0:
            return None
        return pub_hist[0]

    @property
    def pocket(self):
        """See IDistroReleaseSourcePackageRelease."""
        currpub = self.current_publishing_record
        if currpub is None:
            return None
        return currpub.pocket

    @property
    def section(self):
        """See IDistroReleaseSourcePackageRelease."""
        currpub = self.current_publishing_record
        if currpub is None:
            return None
        return currpub.section

    @property
    def component(self):
        """See IDistroReleaseSourcePackageRelease."""
        currpub = self.current_publishing_record
        if currpub is None:
            return None
        return currpub.component

    @property
    def publishing_history(self):
        """See IDistroReleaseSourcePackage."""
        return SourcePackagePublishingHistory.select("""
            distrorelease = %s AND
            sourcepackagerelease = %s
            """ % sqlvalues(self.distrorelease.id,
                            self.sourcepackagerelease.id),
            orderBy='-datecreated')

    @property
    def builds(self):
        """See IDistroReleaseSourcePackageRelease."""
        return Build.select("""
            Build.sourcepackagerelease = %s AND
            Build.distroarchrelease = DistroArchRelease.id AND
            DistroArchRelease.distrorelease = %s
            """ % sqlvalues(self.sourcepackagerelease.id,
                            self.distrorelease.id),
            orderBy='-datecreated',
            clauseTables=['distroarchrelease'])

    @property
    def files(self):
        """See ISourcePackageRelease."""
        return self.sourcepackagerelease.files

    @property
    def binaries(self):
        """See ISourcePackageRelease."""
        return self.sourcepackagerelease.binaries

    @property
    def builddepends(self):
        """See ISourcePackageRelease."""
        return self.sourcepackagerelease.builddepends

    @property
    def builddependsindep(self):
        """See ISourcePackageRelease."""
        return self.sourcepackagerelease.builddependsindep

    @property
    def architecturehintlist(self):
        """See ISourcePackageRelease."""
        return self.sourcepackagerelease.architecturehintlist

    @property
    def dsc(self):
        """See ISourcePackageRelease."""
        return self.sourcepackagerelease.dsc

    @property
    def format(self):
        """See ISourcePackageRelease."""
        return self.sourcepackagerelease.format

    @property
    def urgency(self):
        """See ISourcePackageRelease."""
        return self.sourcepackagerelease.urgency

    @property
    def changelog(self):
        """See ISourcePackageRelease."""
        return self.sourcepackagerelease.changelog

    @property
    def uploaddistrorelease(self):
        """See ISourcePackageRelease."""
        return self.sourcepackagerelease.uploaddistrorelease

    @property
    def dscsigningkey(self):
        """See ISourcePackageRelease."""
        return self.sourcepackagerelease.dscsigningkey

    @property
    def dateuploaded(self):
        """See ISourcePackageRelease."""
        return self.sourcepackagerelease.dateuploaded

    @property
    def sourcepackagename(self):
        """See ISourcePackageRelease."""
        return self.sourcepackagerelease.sourcepackagename

    @property
    def manifest(self):
        """See ISourcePackageRelease."""
        return self.sourcepackagerelease.manifest

    @property
    def current_published(self):
        """See IDistroArchReleaseSourcePackage."""
<<<<<<< HEAD

        # Retrieve current publishing info
        current = self.publishing_history.selectFirstBy(
            status = PackagePublishingStatus.PUBLISHED)
        if current is None:
            raise NotFoundError("Source package %s not published in %s/%s"
=======
        # Retrieve current publishing info
        current = SourcePackagePublishingHistory.selectFirst("""
        distrorelease = %s AND
        sourcepackagerelease = %s AND
        status = %s
        """ % sqlvalues(self.distrorelease.id,
                        self.sourcepackagerelease.id,
                        PackagePublishingStatus.PUBLISHED),
            orderBy='-datecreated')

        if current is None:
            raise NotFoundError("Source package %s not published in %s"
>>>>>>> 46779544
                                % (self.sourcepackagename.name,
                                   self.distrorelease.name))

        return current

    def changeOverride(self, new_component=None, new_section=None):
        """See IDistroReleaseSourcePackageRelease."""

        # Check we have been asked to do something
        if new_component is None and new_section is None:
            raise AssertionError("changeOverride must be passed either a"
                                 " new component or new section.")

        # Retrieve current publishing info
        current = self.current_published

        # Check there is a change to make
        if new_component is None:
            new_component = current.component
        if new_section is None:
            new_section = current.section

        if (new_component == current.component and
            new_section == current.section):
            return

        SecureSourcePackagePublishingHistory(
            distrorelease=current.distrorelease,
            sourcepackagerelease=current.sourcepackagerelease,
            component=new_component,
            section=new_section,
            status=PackagePublishingStatus.PENDING,
            datecreated=UTC_NOW,
            pocket=current.pocket,
            embargo=False,
        )

    def supersede(self):
        """See IDistroReleaseSourcePackageRelease."""
<<<<<<< HEAD

        current = self.current_published
        current = SecureSourcePackagePublishingHistory.get(current.id)
        current.status = PackagePublishingStatus.SUPERSEDED
        current.datesuperseded = UTC_NOW
=======
        # Retrieve current publishing info
        current = self.current_published
        current = SecureSourcePackagePublishingHistory.get(current.id)
        current.status = PackagePublishingStatus.SUPERSEDED
        current.datesuperseded = UTC_NOW

        return current
>>>>>>> 46779544
<|MERGE_RESOLUTION|>--- conflicted
+++ resolved
@@ -190,14 +190,6 @@
     @property
     def current_published(self):
         """See IDistroArchReleaseSourcePackage."""
-<<<<<<< HEAD
-
-        # Retrieve current publishing info
-        current = self.publishing_history.selectFirstBy(
-            status = PackagePublishingStatus.PUBLISHED)
-        if current is None:
-            raise NotFoundError("Source package %s not published in %s/%s"
-=======
         # Retrieve current publishing info
         current = SourcePackagePublishingHistory.selectFirst("""
         distrorelease = %s AND
@@ -210,7 +202,6 @@
 
         if current is None:
             raise NotFoundError("Source package %s not published in %s"
->>>>>>> 46779544
                                 % (self.sourcepackagename.name,
                                    self.distrorelease.name))
 
@@ -250,18 +241,10 @@
 
     def supersede(self):
         """See IDistroReleaseSourcePackageRelease."""
-<<<<<<< HEAD
-
-        current = self.current_published
-        current = SecureSourcePackagePublishingHistory.get(current.id)
-        current.status = PackagePublishingStatus.SUPERSEDED
-        current.datesuperseded = UTC_NOW
-=======
         # Retrieve current publishing info
         current = self.current_published
         current = SecureSourcePackagePublishingHistory.get(current.id)
         current.status = PackagePublishingStatus.SUPERSEDED
         current.datesuperseded = UTC_NOW
 
-        return current
->>>>>>> 46779544
+        return current