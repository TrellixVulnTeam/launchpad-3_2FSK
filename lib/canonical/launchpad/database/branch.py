--- conflicted
+++ resolved
@@ -76,14 +76,12 @@
 
     cache_url = StringCol(default=None)
 
-<<<<<<< HEAD
     @property
     def revision_history(self):
-        return getUtility(IBranchRevisionSet).getRevisionHistoryForBranch(self)
-=======
-    revision_history = SQLMultipleJoin('RevisionNumber', joinColumn='branch',
-        orderBy='-sequence', prejoins=['revision'])
->>>>>>> 99177ab2
+        branch_revision_set = getUtility(IBranchRevisionSet)
+        history = branch_revision_set.getRevisionHistoryForBranch(self)
+        history.prejoin('revision')
+        return history
 
     subjectRelations = SQLMultipleJoin(
         'BranchRelationship', joinColumn='subject')
