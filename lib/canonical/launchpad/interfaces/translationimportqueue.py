# Copyright 2005-2007 Canonical Ltd. All rights reserved.

from zope.interface import Interface, Attribute
from zope.schema import Bool, Choice, TextLine, Datetime, Field

from canonical.launchpad import _
from canonical.lp.dbschema import RosettaImportStatus

__metaclass__ = type

__all__ = [
    'ITranslationImportQueueEntry',
    'ITranslationImportQueue',
    'IEditTranslationImportQueueEntry',
    'IHasTranslationImports',
    ]


class ITranslationImportQueueEntry(Interface):
    """An entry of the Translation Import Queue."""

    id = Attribute('The entry ID')

    path = TextLine(
        title=_("Path"),
        description=_(
            "The path to this file inside the source tree. Includes the"
            " filename."),
        required=True)

    importer = Choice(
        title=_("Importer"),
        required=True,
        description=_(
            "The person that imported this file in Launchpad."),
        vocabulary="ValidOwner")

    dateimported = Datetime(
        title=_("The timestamp when this file was imported."),
        required=True)

    productseries = Choice(
        title=_("Series"),
        required=False,
        vocabulary="ProductSeries")

    distroseries = Choice(
        title=_("Series"),
        required=False,
        vocabulary="DistroSeries")

    sourcepackagename = Choice(
        title=_("Source Package Name"),
        description=_(
            "The source package from where this entry comes."),
        required=False,
        vocabulary="SourcePackageName")

    is_published = Bool(
        title=_("This import comes from a published file"),
        description=_(
            "If checked, this import will be handled as already published."),
        required=True,
        default=False)

    content = Attribute(
        "An ILibraryFileAlias reference with the file content. Must be not"
        " None.")

    status = Choice(
        title=_("The status of the import."),
        values=RosettaImportStatus.items,
        required=True)

    date_status_changed = Datetime(
        title=_("The timestamp when the status was changed."),
        required=True)

    sourcepackage = Attribute("The sourcepackage associated with this entry.")

    guessed_potemplate = Attribute(
        "The IPOTemplate that we can guess this entry could be imported into."
        " None if we cannot guess it.")

    import_into = Attribute("The Object where this entry will be imported. Is"
        " None if we don't know where to import it.")

    pofile = Field(
        title=_("The IPOfile where this entry should be imported."),
        required=False)

    potemplate = Field(
        title=_("The IPOTemplate associated with this entry."),
        description=_("The IPOTemplate associated with this entry. If path"
        " notes a .pot file, it should be used as the place where this entry"
        " will be imported, if it's a .po file, it indicates the template"
        " associated with tha translation."),
        required=False)

    def getGuessedPOFile():
        """Return an IPOFile that we think this entry should be imported into.

        Return None if we cannot guess it."""

    def getFileContent():
        """Return the imported file content as a stream."""

    def getTemplatesOnSameDirectory():
        """Return import queue entries stored on the same directory as self.

        The returned entries will be only .pot entries.
        """

    def getElapsedTimeText():
        """Return a string representing the elapsed time since we got the file.

        The returned string is like:
            '2 days 3 hours 10 minutes ago' or 'just requested'
        """


class ITranslationImportQueue(Interface):
    """A set of files to be imported into Rosetta."""

    def __iter__():
        """Iterate over all entries in the queue."""

    def __getitem__(id):
        """Return the ITranslationImportQueueEntry with the given id.

        If there is not entries with that id, the NotFoundError exception is
        raised.
        """

    def entryCount():
        """Return the number of TranslationImportQueueEntry records."""

    def iterNeedReview():
        """Iterate over all entries in the queue that need review."""

    def addOrUpdateEntry(path, content, is_published, importer,
        sourcepackagename=None, distroseries=None, productseries=None,
        potemplate=None, pofile=None, format=None):
        """Return a new or updated entry of the import queue.

        :arg path: is the path, with the filename, of the file imported.
        :arg content: is the file content.
        :arg is_published: indicates if the imported file is already published
            by upstream.
        :arg importer: is the person that did the import.
        :arg sourcepackagename: is the link of this import with source
            package.
        :arg distroseries: is the link of this import with a distribution.
        :arg productseries: is the link of this import with a product branch.
        :arg potemplate: is the link of this import with an IPOTemplate.
        :arg pofile: is the link of this import with an IPOFile.
        :arg format: a TranslationFileFormat.

        sourcepackagename + distroseries and productseries are exclusive, we
        must have only one combination of them.
        """

    def addOrUpdateEntriesFromTarball(content, is_published, importer,
        sourcepackagename=None, distroseries=None, productseries=None,
        potemplate=None):
        """Add all .po or .pot files from the tarball at :content:.

        :arg content: is a tarball stream.
        :arg is_published: indicates if the imported file is already published
            by upstream.
        :arg importer: is the person that did the import.
        :arg sourcepackagename: is the link of this import with source
            package.
        :arg distroseries: is the link of this import with a distribution.
        :arg productseries: is the link of this import with a product branch.
        :arg potemplate: is the link of this import with an IPOTemplate.

        sourcepackagename + distroseries and productseries are exclusive, we
        must have only one combination of them.

        Return the number of files attached.
        """

    def get(id):
        """Return the ITranslationImportQueueEntry with the given id or None.
        """

    def getAllEntries(target=None, import_status=None, file_extension=None):
        """Return all entries this import queue has

        :arg target: IPerson, IProduct, IProductSeries, IDistribution,
            IDistroSeries or ISourcePackage the import entries are attached to
            or None to get all entries available.
        :arg import_status: RosettaImportStatus entry.
        :arg file_extension: String with the file type extension, usually 'po'
            or 'pot'.

        If any of target, status or file_extension are given, the returned
        entries are filtered based on those values.
        """

<<<<<<< HEAD
    def getEntryByProductSeries(productseries):
        """Return all entries of the given product series."""

    def getFirstEntryToImport():
        """Return the first entry of the queue ready to be imported."""

    def getEntriesWithPOTExtension(
        distroseries=None, sourcepackagename=None, productseries=None):
        """Return all entries with the '.pot' extension in the path field.
=======
    def getFirstEntryToImport(target=None):
        """Return the first entry of the queue ready to be imported.
>>>>>>> 82eb6a59

        :arg target: IPerson, IProduct, IProductSeries, IDistribution,
            IDistroSeries or ISourcePackage the import entries are attached to
            or None to get all entries available.
        """

    def getPillarObjectsWithImports(status=None):
        """Return list of Product and DistroSeries with pending imports.

        :arg status: Filter by RosettaImportStatus.

        All returned items will implement IHasTranslationImports.
        """

    def executeOptimisticApprovals(ztm):
        """Try to move entries from the Needs Review status to Approved one.

        :arg ztm: Zope transaction manager object.

        This method moves all entries that we know where should they be
        imported from the Needs Review status to the Accepted one.
        """

    def executeOptimisticBlock(ztm):
        """Try to move entries from the Needs Review status to Blocked one.

        :arg ztm: Zope transaction manager object or None.

        This method moves all .po entries that are on the same directory that
        a .pot entry that has the status Blocked to that same status.

        Return the number of items blocked.
        """

    def cleanUpQueue():
        """Remove old DELETED and IMPORTED entries.

        Only entries older than 5 days will be removed.
        """

    def remove(entry):
        """Remove the given :entry: from the queue."""


class IEditTranslationImportQueueEntry(Interface):
    """Set of widgets needed to moderate an entry on the imports queue."""

    potemplatename = Choice(
        title=_("Template Name"),
        description=_("The name of this PO template, for example"
            " 'evolution-2.2'. Each translation template's name"
            " is unique within its package"),
        required=True,
        vocabulary="POTemplateName")

    sourcepackagename = Choice(
        title=_("Source Package Name"),
        description=_(
            "The source package where this entry will be imported."),
        required=True,
        vocabulary="SourcePackageName")

    language = Choice(
        title=_("Language"),
        required=False,
        vocabulary="Language")

    variant = TextLine(
        title=_("Variant"),
        description=_(
            "Language variant, usually used to note the script used to"
            " write the translations (like 'Latn' for Latin)"),
        required=False)

    path = TextLine(
        title=_("Path"),
        description=_(
            "The path to this file inside the source tree. If it's empty, we"
            " use the one from the queue entry."),
        required=False)


class IHasTranslationImports(Interface):
    """An entity on which a translation import queue entry is attached.

    Examples include an IProductSeries, ISourcePackage, IDistroSeries and
    IPerson.
    """

    def getFirstEntryToImport():
        """Return the first entry of the queue ready to be imported."""

    def getTranslationImportQueueEntries(imports_status=None,
                                         file_extension=None):
        """Return entries in the translation import queue for this entity.

        :arg import_status: RosettaImportStatus DB Schema entry.
        :arg file_extension: String with the file type extension, usually 'po'
            or 'pot'.

        If one of both of 'import_status' or 'file_extension' are given, the
        returned entries are filtered based on those values.
        """<|MERGE_RESOLUTION|>--- conflicted
+++ resolved
@@ -199,20 +199,8 @@
         entries are filtered based on those values.
         """
 
-<<<<<<< HEAD
-    def getEntryByProductSeries(productseries):
-        """Return all entries of the given product series."""
-
-    def getFirstEntryToImport():
-        """Return the first entry of the queue ready to be imported."""
-
-    def getEntriesWithPOTExtension(
-        distroseries=None, sourcepackagename=None, productseries=None):
-        """Return all entries with the '.pot' extension in the path field.
-=======
     def getFirstEntryToImport(target=None):
         """Return the first entry of the queue ready to be imported.
->>>>>>> 82eb6a59
 
         :arg target: IPerson, IProduct, IProductSeries, IDistribution,
             IDistroSeries or ISourcePackage the import entries are attached to
