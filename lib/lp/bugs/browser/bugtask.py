--- conflicted
+++ resolved
@@ -1785,16 +1785,13 @@
     def next_url(self):
         """Return the next URL to call when this call completes."""
         if not self.request.is_ajax:
-            return canonical_url(self.context.bug)
+            return super(BugTaskDeletionView).next_url
         return None
 
     @action('Delete', name='delete_bugtask')
     def delete_bugtask_action(self, action, data):
         bugtask = self.context
-<<<<<<< HEAD
         bug = bugtask.bug
-=======
->>>>>>> 23cd3b4e
         message = ("This bug no longer affects %s."
                     % bugtask.target.bugtargetdisplayname)
         bugtask.delete()
