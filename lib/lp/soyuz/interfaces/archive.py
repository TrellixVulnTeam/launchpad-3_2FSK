# Copyright 2009-2011 Canonical Ltd.  This software is licensed under the
# GNU Affero General Public License version 3 (see the file LICENSE).

# pylint: disable-msg=E0211,E0213

"""Archive interfaces."""

__metaclass__ = type

__all__ = [
    'ALLOW_RELEASE_BUILDS',
    'AlreadySubscribed',
    'ArchiveDependencyError',
    'ArchiveDisabled',
    'ArchiveNotPrivate',
    'CannotCopy',
    'CannotSwitchPrivacy',
    'ComponentNotFound',
    'CannotRestrictArchitectures',
    'CannotUploadToArchive',
    'CannotUploadToPPA',
    'CannotUploadToPocket',
    'DistroSeriesNotFound',
    'FULL_COMPONENT_SUPPORT',
    'IArchive',
    'IArchiveAppend',
    'IArchiveEdit',
    'IArchiveView',
    'IArchiveEditDependenciesForm',
    'IArchivePublic',
    'IArchiveSet',
    'IDistributionArchive',
    'InsufficientUploadRights',
    'InvalidComponent',
    'InvalidExternalDependencies',
    'InvalidPocketForPartnerArchive',
    'InvalidPocketForPPA',
    'IPPA',
    'MAIN_ARCHIVE_PURPOSES',
    'NoRightsForArchive',
    'NoRightsForComponent',
    'NoSuchPPA',
    'NoTokensForTeams',
    'PocketNotFound',
    'VersionRequiresName',
    'default_name_by_purpose',
    'validate_external_dependencies',
    ]


from urlparse import urlparse

from lazr.enum import DBEnumeratedType
from lazr.restful.declarations import (
    call_with,
    export_as_webservice_entry,
    export_factory_operation,
    export_operation_as,
    export_read_operation,
    export_write_operation,
    exported,
    operation_for_version,
    operation_parameters,
    operation_returns_collection_of,
    operation_returns_entry,
    rename_parameters_as,
    REQUEST_USER,
    webservice_error,
    )
from lazr.restful.fields import (
    CollectionField,
    Reference,
    )
from zope.interface import (
    Attribute,
    Interface,
    )
from zope.schema import (
    Bool,
    Choice,
    Datetime,
    Int,
    List,
    Object,
    Text,
    TextLine,
    )

from canonical.launchpad import _
from canonical.launchpad.interfaces.launchpad import IPrivacy
from lp.app.errors import NameLookupFailed
from lp.app.validators.name import name_validator
from lp.registry.interfaces.gpg import IGPGKey
from lp.registry.interfaces.person import IPerson
from lp.registry.interfaces.role import IHasOwner
from lp.services.fields import (
    PersonChoice,
    PublicPersonChoice,
    StrippedTextLine,
    )
from lp.soyuz.enums import ArchivePurpose
from lp.soyuz.interfaces.buildrecords import IHasBuildRecords
from lp.soyuz.interfaces.component import IComponent
from lp.soyuz.interfaces.processor import IProcessorFamily


class ArchiveDependencyError(Exception):
    """Raised when an `IArchiveDependency` does not fit the context archive.

    A given dependency is considered inappropriate when:

     * It is the archive itself,
     * It is not a PPA,
     * It is already recorded.
    """
    webservice_error(400)  # Bad request.


# Exceptions used in the webservice that need to be in this file to get
# picked up therein.

class CannotCopy(Exception):
    """Exception raised when a copy cannot be performed."""
    webservice_error(400)  # Bad request.


class CannotSwitchPrivacy(Exception):
    """Raised when switching the privacy of an archive that has
    publishing records."""
    webservice_error(400)  # Bad request.


class PocketNotFound(Exception):
    """Invalid pocket."""
    webservice_error(400)  # Bad request.


class DistroSeriesNotFound(Exception):
    """Invalid distroseries."""
    webservice_error(400)  # Bad request.


class AlreadySubscribed(Exception):
    """Raised when creating a subscription for a subscribed person."""
    webservice_error(400)  # Bad request.


class ArchiveNotPrivate(Exception):
    """Raised when creating an archive subscription for a public archive."""
    webservice_error(400)  # Bad request.


class NoTokensForTeams(Exception):
    """Raised when creating a token for a team, rather than a person."""
    webservice_error(400)  # Bad request.


class ComponentNotFound(Exception):
    """Invalid source name."""
    webservice_error(400)  # Bad request.


class InvalidComponent(Exception):
    """Invalid component name."""
    webservice_error(400)  # Bad request.


class NoSuchPPA(NameLookupFailed):
    """Raised when we try to look up an PPA that doesn't exist."""
    webservice_error(400)  # Bad request.
    _message_prefix = "No such ppa"


class VersionRequiresName(Exception):
    """Raised on some queries when version is specified but name is not."""
    webservice_error(400)  # Bad request.


class CannotRestrictArchitectures(Exception):
    """The architectures for this archive can not be restricted."""


class CannotUploadToArchive(Exception):
    """A reason for not being able to upload to an archive."""
    webservice_error(403)  # Forbidden.

    _fmt = '%(person)s has no upload rights to %(archive)s.'

    def __init__(self, **args):
        """Construct a `CannotUploadToArchive`."""
        Exception.__init__(self, self._fmt % args)


class InvalidPocketForPartnerArchive(CannotUploadToArchive):
    """Partner archives only support some pockets."""

    _fmt = "Partner uploads must be for the RELEASE or PROPOSED pocket."


class CannotUploadToPocket(Exception):
    """Returned when a pocket is closed for uploads."""
    webservice_error(403)  # Forbidden.

    def __init__(self, distroseries, pocket):
        Exception.__init__(self,
            "Not permitted to upload to the %s pocket in a series in the "
            "'%s' state." % (pocket.name, distroseries.status.name))


class CannotUploadToPPA(CannotUploadToArchive):
    """Raised when a person cannot upload to a PPA."""

    _fmt = 'Signer has no upload rights to this PPA.'


class NoRightsForArchive(CannotUploadToArchive):
    """Raised when a person has absolutely no upload rights to an archive."""

    _fmt = (
        "The signer of this package has no upload rights to this "
        "distribution's primary archive.  Did you mean to upload to "
        "a PPA?")


class InsufficientUploadRights(CannotUploadToArchive):
    """Raised when a person has insufficient upload rights."""
    _fmt = (
        "The signer of this package is lacking the upload rights for "
        "the source package, component or package set in question.")


class NoRightsForComponent(CannotUploadToArchive):
    """Raised when a person tries to upload to a component without permission.
    """

    _fmt = (
        "Signer is not permitted to upload to the component '%(component)s'.")

    def __init__(self, component):
        CannotUploadToArchive.__init__(self, component=component.name)


class InvalidPocketForPPA(CannotUploadToArchive):
    """PPAs only support some pockets."""

    _fmt = "PPA uploads must be for the RELEASE pocket."


class ArchiveDisabled(CannotUploadToArchive):
    """Uploading to a disabled archive is not allowed."""

    _fmt = ("%(archive_name)s is disabled.")

    def __init__(self, archive_name):
        CannotUploadToArchive.__init__(self, archive_name=archive_name)


class InvalidExternalDependencies(Exception):
    """Tried to set external dependencies to an invalid value."""

    webservice_error(400)  # Bad request.

    def __init__(self, errors):
        error_msg = 'Invalid external dependencies:\n%s\n' % '\n'.join(errors)
        super(Exception, self).__init__(self, error_msg)
        self.errors = errors


class IArchivePublic(IHasOwner, IPrivacy):
    """An Archive interface for publicly available operations."""
    id = Attribute("The archive ID.")

    owner = exported(
        PersonChoice(
            title=_('Owner'), required=True, vocabulary='ValidOwner',
            description=_("""The archive owner.""")))

    name = exported(
        TextLine(
            title=_("Name"), required=True,
            constraint=name_validator,
            description=_(
                "At least one lowercase letter or number, followed by "
                "letters, numbers, dots, hyphens or pluses. "
                "Keep this name short; it is used in URLs.")))

    displayname = exported(
        StrippedTextLine(
            title=_("Display name"), required=True,
            description=_("A short title for the archive.")))

    title = TextLine(title=_("Name"), required=False, readonly=True)

    enabled = Bool(
        title=_("Enabled"), required=False,
        description=_(
            "Accept and build packages uploaded to the archive."))

    publish = Bool(
        title=_("Publish"), required=False,
        description=_("Whether or not to update the APT repository.  If "
            "disabled, nothing will be published.  If the archive is "
            "private then additionally no builds will be dispatched."))

    # This is redefined from IPrivacy.private because the attribute is
    # read-only. The value is guarded by a validator.
    private = exported(
        Bool(
            title=_("Private"), required=False,
            description=_(
                "Restrict access to the archive to its owner and "
                "subscribers. This can only be changed if the archive has "
                "never had any sources published.")))

    require_virtualized = exported(
        Bool(
            title=_("Require virtualized builders"), required=False,
            readonly=False, description=_(
                "Only build the archive's packages on virtual builders.")))

    build_debug_symbols = Bool(
        title=_("Build debug symbols"), required=False,
        description=_(
            "Create debug symbol packages for builds in the archive."))

    authorized_size = Int(
        title=_("Authorized size"), required=False,
        max=2 ** 31 - 1,
        description=_("Maximum size, in MiB, allowed for the archive."))

    purpose = Int(
        title=_("Purpose of archive."), required=True, readonly=True,
        )

    status = Int(
        title=_("Status of archive."), required=True, readonly=True,
        )

    sources_cached = Int(
        title=_("Number of sources cached"), required=False,
        description=_("Number of source packages cached in this PPA."))

    binaries_cached = Int(
        title=_("Number of binaries cached"), required=False,
        description=_("Number of binary packages cached in this PPA."))

    package_description_cache = Attribute(
        "Concatenation of the source and binary packages published in this "
        "archive. Its content is used for indexed searches across archives.")

    distribution = exported(
        Reference(
            Interface,  # Redefined to IDistribution later.
            title=_("The distribution that uses or is used by this "
                    "archive.")))

    signing_key = Object(
        title=_('Repository sigining key.'), required=False, schema=IGPGKey)

    debug_archive = Attribute(
        "The archive into which debug binaries should be uploaded.")

    default_component = Reference(
        IComponent,
        title=_(
            "The default component for this archive. Publications without a "
            "valid component will be assigned this one."))

    archive_url = Attribute("External archive URL.")

    is_ppa = Attribute("True if this archive is a PPA.")

    is_partner = Attribute("True if this archive is a partner archive.")

    is_copy = Attribute("True if this archive is a copy archive.")

    is_main = Bool(
        title=_("True if archive is a main archive type"), required=False)

    is_active = Bool(
        title=_("True if the archive is in the active state"),
        required=False, readonly=True)

    series_with_sources = Attribute(
        "DistroSeries to which this archive has published sources")
    number_of_sources = Attribute(
        'The number of sources published in the context archive.')
    number_of_binaries = Attribute(
        'The number of binaries published in the context archive.')
    sources_size = Attribute(
        'The size of sources published in the context archive.')
    binaries_size = Attribute(
        'The size of binaries published in the context archive.')
    estimated_size = Attribute('Estimated archive size.')

    total_count = Int(
        title=_("Total number of builds in archive"), required=True,
        default=0,
        description=_("The total number of builds in this archive. "
                      "This counter does not include discontinued "
                      "(superseded, cancelled, obsoleted) builds"))

    pending_count = Int(
        title=_("Number of pending builds in archive"), required=True,
        default=0,
        description=_("The number of pending builds in this archive."))

    succeeded_count = Int(
        title=_("Number of successful builds in archive"), required=True,
        default=0,
        description=_("The number of successful builds in this archive."))

    building_count = Int(
        title=_("Number of active builds in archive"), required=True,
        default=0,
        description=_("The number of active builds in this archive."))

    failed_count = Int(
        title=_("Number of failed builds in archive"), required=True,
        default=0,
        description=_("The number of failed builds in this archive."))

    date_created = Datetime(
        title=_('Date created'), required=False, readonly=True,
        description=_("The time when the archive was created."))

    relative_build_score = Int(
        title=_("Relative build score"), required=True, readonly=False,
        description=_(
            "A delta to apply to all build scores for the archive. Builds "
            "with a higher score will build sooner."))

    external_dependencies = exported(
        Text(title=_("External dependencies"), required=False,
        readonly=False, description=_(
            "Newline-separated list of repositories to be used to retrieve "
            "any external build dependencies when building packages in the "
            "archive, in the format:\n"
            "deb http[s]://[user:pass@]<host>[/path] %(series)s[-pocket] "
                "[components]\n"
            "The series variable is replaced with the series name of the "
            "context build.\n"
            "NOTE: This is for migration of OEM PPAs only!")))

    enabled_restricted_families = exported(
        CollectionField(
            title=_("Enabled restricted families"),
            description=_(
                "The restricted architecture families on which the archive "
                "can build."),
<<<<<<< HEAD
            value_type=Reference(schema=IProcessorFamily)),
=======
            value_type=Reference(schema=Interface),
            # Really IProcessorFamily.
            readonly=False),
>>>>>>> f3db3d12
        as_of='devel')

    commercial = exported(
        Bool(
            title=_("Commercial"),
            required=True,
            description=_(
                "Display the archive in Software Center's commercial "
                "listings. Only private archives can be commercial.")))

    def getSourcesForDeletion(name=None, status=None, distroseries=None):
        """All `ISourcePackagePublishingHistory` available for deletion.

        :param: name: optional source name filter (SQL LIKE)
        :param: status: `PackagePublishingStatus` filter, can be a sequence.
        :param: distroseries: `IDistroSeries` filter.

        :return: SelectResults containing `ISourcePackagePublishingHistory`.
        """

    def getPublishedOnDiskBinaries(name=None, version=None, status=None,
                                   distroarchseries=None, exact_match=False):
        """Unique `IBinaryPackagePublishingHistory` target to this archive.

        In spite of getAllPublishedBinaries method, this method only returns
        distinct binary publications inside this Archive, i.e, it excludes
        architecture-independent publication for other architetures than the
        nominatedarchindep. In few words it represents the binary files
        published in the archive disk pool.

        :param: name: binary name filter (exact match or SQL LIKE controlled
                      by 'exact_match' argument).
        :param: version: binary version filter (always exact match).
        :param: status: `PackagePublishingStatus` filter, can be a list.
        :param: distroarchseries: `IDistroArchSeries` filter, can be a list.
        :param: pocket: `PackagePublishingPocket` filter.
        :param: exact_match: either or not filter source names by exact
                             matching.

        :return: SelectResults containing `IBinaryPackagePublishingHistory`.
        """

    def allowUpdatesToReleasePocket():
        """Return whether the archive allows publishing to the release pocket.

        If a distroseries is stable, normally release pocket publishings are
        not allowed.  However some archive types allow this.

        :return: True or False
        """

    def getComponentsForSeries(distroseries):
        """Calculate the components available for use in this archive.

        :return: An `IResultSet` of `IComponent` objects.
        """

    def updateArchiveCache():
        """Concentrate cached information about the archive contents.

        Group the relevant package information (source name, binary names,
        binary summaries and distroseries with binaries) strings in the
        IArchive.package_description_cache search indexes (fti).

        Updates 'sources_cached' and 'binaries_cached' counters.

        Also include owner 'name' and 'displayname' to avoid inpecting the
        Person table indexes while searching.
        """

    def findDepCandidates(distro_arch_series, pocket, component,
                          source_package_name, dep_name):
        """Return matching binaries in this archive and its dependencies.

        Return all published `IBinaryPackagePublishingHistory` records with
        the given name, in this archive and dependencies as specified by the
        given build context, using the usual archive dependency rules.

        We can't just use the first, since there may be other versions
        published in other dependency archives.

        :param distro_arch_series: the context `IDistroArchSeries`.
        :param pocket: the context `PackagePublishingPocket`.
        :param component: the context `IComponent`.
        :param source_package_name: the context source package name (as text).
        :param dep_name: the name of the binary package to look up.
        :return: a sequence of matching `IBinaryPackagePublishingHistory`
            records.
        """

    def getPermissions(person, item, perm_type):
        """Get the `IArchivePermission` record with the supplied details.

        :param person: An `IPerson`
        :param item: An `IComponent`, `ISourcePackageName`
        :param perm_type: An ArchivePermissionType enum,
        :return: A list of `IArchivePermission` records.
        """

    def checkArchivePermission(person, component_or_package=None):
        """Check to see if person is allowed to upload to component.

        :param person: An `IPerson` whom should be checked for authentication.
        :param component_or_package: The context `IComponent` or an
            `ISourcePackageName` for the check.  This parameter is
            not required if the archive is a PPA.

        :return: True if 'person' is allowed to upload to the specified
            component or package name.
        :raise TypeError: If component_or_package is not one of
            `IComponent` or `ISourcePackageName`.

        """

    def canUploadSuiteSourcePackage(person, suitesourcepackage):
        """Check if 'person' upload 'suitesourcepackage' to 'archive'.

        :param person: An `IPerson` who might be uploading.
        :param suitesourcepackage: An `ISuiteSourcePackage` to be uploaded.
        :return: True if they can, False if they cannot.
        """

    def checkUploadToPocket(distroseries, pocket):
        """Check if an upload to a particular archive and pocket is possible.

        :param distroseries: A `IDistroSeries`
        :param pocket: A `PackagePublishingPocket`
        :return: Reason why uploading is not possible or None
        """

    @operation_parameters(
        person=Reference(schema=IPerson),
        distroseries=Reference(
            # Really IDistroSeries, avoiding a circular import here.
            Interface,
            title=_("The distro series"), required=True),
        sourcepackagename=TextLine(
            title=_("Source package name"), required=True),
        component=TextLine(
            title=_("Component"), required=True),
        pocket=Choice(
            title=_("Pocket"),
            description=_("The pocket into which this entry is published"),
            # Really PackagePublishingPocket, circular import fixed below.
            vocabulary=DBEnumeratedType,
            required=True),
        strict_component=Bool(
            title=_("Strict component"), required=False),
        )
    @export_operation_as("checkUpload")
    @export_read_operation()
    def _checkUpload(person, distroseries, sourcepackagename, component,
            pocket, strict_component=True):
        """Wrapper around checkUpload for the web service API."""

    def checkUpload(person, distroseries, sourcepackagename, component,
                    pocket, strict_component=True):
        """Check if 'person' upload 'suitesourcepackage' to 'archive'.

        :param person: An `IPerson` who might be uploading.
        :param distroseries: The `IDistroSeries` being uploaded to.
        :param sourcepackagename: The `ISourcePackageName` being uploaded.
        :param component: The `Component` being uploaded to.
        :param pocket: The `PackagePublishingPocket` of 'distroseries' being
            uploaded to.
        :param strict_component: True if access to the specific component for
            the package is needed to upload to it. If False, then access to
            any component will do.
        :return: The reason for not being able to upload, None otherwise.
        """

    def verifyUpload(person, sourcepackagename, component,
                      distroseries, strict_component=True):
        """Can 'person' upload 'sourcepackagename' to this archive ?

        :param person: The `IPerson` trying to upload to the package. Referred
            to as 'the signer' in upload code.
        :param sourcepackagename: The source package being uploaded. None if
            the package is new.
        :param archive: The `IArchive` being uploaded to.
        :param component: The `IComponent` that the source package belongs to.
        :param distroseries: The upload's target distro series.
        :param strict_component: True if access to the specific component for
            the package is needed to upload to it. If False, then access to
            any component will do.
        :return: CannotUploadToArchive if 'person' cannot upload to the
            archive,
            None otherwise.
        """

    def canAdministerQueue(person, component):
        """Check to see if person is allowed to administer queue items.

        :param person: An `IPerson` whom should be checked for authenticate.
        :param component: The context `IComponent` for the check.

        :return: True if 'person' is allowed to administer the package upload
        queue for items with 'component'.
        """

    def getFileByName(filename):
        """Return the corresponding `ILibraryFileAlias` in this context.

        The following file types (and extension) can be looked up in the
        archive context:

         * Source files: '.orig.tar.gz', 'tar.gz', '.diff.gz' and '.dsc';
         * Binary files: '.deb' and '.udeb';
         * Source changesfile: '_source.changes';
         * Package diffs: '.diff.gz';

        :param filename: exactly filename to be looked up.

        :raises AssertionError if the given filename contains a unsupported
            filename and/or extension, see the list above.
        :raises NotFoundError if no file could not be found.

        :return the corresponding `ILibraryFileAlias` is the file was found.
        """

    def getBinaryPackageRelease(name, version, archtag):
        """Find the specified `IBinaryPackageRelease` in the archive.

        :param name: The `IBinaryPackageName` of the package.
        :param version: The version of the package.
        :param archtag: The architecture tag of the package's build. 'all'
            will not work here -- 'i386' (the build DAS) must be used instead.

        :return The binary package release with the given name and version,
            or None if one does not exist or there is more than one.
        """

    def getBinaryPackageReleaseByFileName(filename):
        """Return the corresponding `IBinaryPackageRelease` in this context.

        :param filename: The filename to look up.
        :return: The `IBinaryPackageRelease` with the specified filename,
            or None if it was not found.
        """

    def requestPackageCopy(target_location, requestor, suite=None,
                           copy_binaries=False, reason=None):
        """Return a new `PackageCopyRequest` for this archive.

        :param target_location: the archive location to which the packages
            are to be copied.
        :param requestor: The `IPerson` who is requesting the package copy
            operation.
        :param suite: The `IDistroSeries` name with optional pocket, for
            example, 'hoary-security'. If this is not provided it will
            default to the current series' release pocket.
        :param copy_binaries: Whether or not binary packages should be copied
            as well.
        :param reason: The reason for this package copy request.

        :raises NotFoundError: if the provided suite is not found for this
            archive's distribution.

        :return The new `IPackageCopyRequest`
        """

    @operation_parameters(
        person=Reference(schema=IPerson),
        # Really IPackageset, corrected in _schema_circular_imports to avoid
        # circular import.
        packageset=Reference(
            Interface, title=_("Package set"), required=True),
        explicit=Bool(
            title=_("Explicit"), required=False))
    # Really IArchivePermission, set in _schema_circular_imports to avoid
    # circular import.
    @export_factory_operation(Interface, [])
    def newPackagesetUploader(person, packageset, explicit=False):
        """Add a package set based permission for a person.

        :param person: An `IPerson` for whom you want to add permission.
        :param packageset: An `IPackageset`.
        :param explicit: True if the package set in question requires
            specialist skills for proper handling.

        :return: The new `ArchivePermission`, or the existing one if it
            already exists.
        """

    @operation_parameters(
        # Really IPackageset, corrected in _schema_circular_imports to avoid
        # circular import.
        packageset=Reference(
            Interface, title=_("Package set"), required=True),
        direct_permissions=Bool(
            title=_("Ignore package set hierarchy"), required=False))
    # Really IArchivePermission, set in _schema_circular_imports to avoid
    # circular import.
    @operation_returns_collection_of(Interface)
    @export_read_operation()
    def getUploadersForPackageset(packageset, direct_permissions=True):
        """The `ArchivePermission` records for uploaders to the package set.

        :param packageset: An `IPackageset`.
        :param direct_permissions: If True, only consider permissions granted
            directly for the package set at hand. Otherwise, include any
            uploaders for package sets that include this one.

        :return: `ArchivePermission` records for all the uploaders who are
            authorized to upload to the named source package set.
        """

    @operation_parameters(
        person=Reference(schema=IPerson),
        # Really IPackageset, corrected in _schema_circular_imports to avoid
        # circular import.
        packageset=Reference(
            Interface, title=_("Package set"), required=True),
        explicit=Bool(
            title=_("Explicit"), required=False))
    @export_write_operation()
    def deletePackagesetUploader(person, packageset, explicit=False):
        """Revoke upload permissions for a person.

        :param person: An `IPerson` for whom you want to revoke permission.
        :param packageset: An `IPackageset`.
        :param explicit: The value of the 'explicit' flag for the permission
            to be revoked.
        """

    @operation_parameters(
        person=Reference(schema=IPerson))
    # Really IArchivePermission, set in _schema_circular_imports to avoid
    # circular import.
    @operation_returns_collection_of(Interface)
    @export_read_operation()
    def getPackagesetsForUploader(person):
        """The `ArchivePermission` records for the person's package sets.

        :param person: An `IPerson` for whom you want to find out which
            package sets he has access to.

        :return: `ArchivePermission` records for all the package sets that
            'person' is allowed to upload to.
        """

    def getComponentsForUploader(person):
        """Return the components that 'person' can upload to this archive.

        :param person: An `IPerson` wishing to upload to an archive.
        :return: A `set` of `IComponent`s that 'person' can upload to.
        """

    @operation_parameters(
        sourcepackagename=TextLine(
            title=_("Source package name"), required=True),
        person=Reference(schema=IPerson))
    # Really IArchivePermission, set in _schema_circular_imports to avoid
    # circular import.
    @operation_returns_collection_of(Interface)
    @export_read_operation()
    def getPackagesetsForSourceUploader(sourcepackagename, person):
        """The package set based permissions for a given source and uploader.

        Return the `IArchivePermission` records that
            * apply to this archive
            * relate to
                - package sets that include the given source package name
                - the given `person`

        :param sourcepackagename: the source package name; can be
            either a string or a `ISourcePackageName`.
        :param person: An `IPerson` for whom you want to find out which
            package sets he has access to.

        :raises NoSuchSourcePackageName: if a source package with the
            given name could not be found.
        :return: `ArchivePermission` records for the package sets that
            include the given source package name and to which the given
            person may upload.
        """

    @operation_parameters(
        sourcepackagename=TextLine(
            title=_("Source package name"), required=True),
        direct_permissions=Bool(
            title=_("Ignore package set hierarchy"), required=False))
    # Really IArchivePermission, set in _schema_circular_imports to avoid
    # circular import.
    @operation_returns_collection_of(Interface)
    @export_read_operation()
    def getPackagesetsForSource(
        sourcepackagename, direct_permissions=True):
        """All package set based permissions for the given source.

        This method is meant to aid the process of "debugging" package set
        based archive permission since It allows the listing of permissions
        for the given source package in this archive (irrespective of the
        principal).

        :param sourcepackagename: the source package name; can be
            either a string or a `ISourcePackageName`.
        :param direct_permissions: If set only package sets that directly
            include the given source will be considered.

        :raises NoSuchSourcePackageName: if a source package with the
            given name could not be found.
        :return: `ArchivePermission` records for the package sets that
            include the given source package name and apply to the
            archive in question.
        """

    @operation_parameters(
        sourcepackagename=TextLine(
            title=_("Source package name"), required=True),
        person=Reference(schema=IPerson),
        distroseries=Reference(
            # Really IDistroSeries, avoiding a circular import here.
            Interface,
            title=_("The distro series"), required=False))
    @export_read_operation()
    def isSourceUploadAllowed(sourcepackagename, person, distroseries=None):
        """True if the person is allowed to upload the given source package.

        Return True if there exists a permission that combines
            * this archive
            * a package set that includes the given source package name
            * the given person or a team he is a member of

        If the source package name is included by *any* package set with
        an explicit permission then only such explicit permissions will
        be considered.

        :param sourcepackagename: the source package name; can be
            either a string or a `ISourcePackageName`.
        :param person: An `IPerson` for whom you want to find out which
            package sets he has access to.
        :param distroseries: The `IDistroSeries` for which to check
            permissions. If none is supplied then `currentseries` in
            Ubuntu is assumed.

        :raises NoSuchSourcePackageName: if a source package with the
            given name could not be found.
        :return: True if the person is allowed to upload the source package.
        """

    num_pkgs_building = Attribute(
        "Tuple of packages building and waiting to build")

    def getSourcePackageReleases(build_status=None):
        """Return the releases for this archive.

        :param build_status: If specified, only the distinct releases with
            builds in the specified build status will be returned.
        :return: A `ResultSet` of distinct `SourcePackageReleases` for this
            archive.
        """

    def updatePackageDownloadCount(bpr, day, country, count):
        """Update the daily download count for a given package.

        :param bpr: The `IBinaryPackageRelease` to update the count for.
        :param day: The date to update the count for.
        :param country: The `ICountry` to update the count for.
        :param count: The new download count.

        If there's no matching `IBinaryPackageReleaseDownloadCount` entry,
        we create one with the given count.  Otherwise we just increase the
        count of the existing one by the given amount.
        """

    def getPackageDownloadTotal(bpr):
        """Get the total download count for a given package."""

    def validatePPA(person, proposed_name):
        """Check if a proposed name for a PPA is valid.

        :param person: A Person identifying the requestor.
        :param proposed_name: A String identifying the proposed PPA name.
        """

    def getPockets():
        """Return iterable containing valid pocket names for this archive."""

    def getOverridePolicy():
        """Returns an instantiated `IOverridePolicy` for the archive."""


class IArchiveView(IHasBuildRecords):
    """Archive interface for operations restricted by view privilege."""

    buildd_secret = TextLine(
        title=_("Build farm secret"), required=False,
        description=_(
            "The password used by the build farm to access the archive."))

    dependencies = exported(
        CollectionField(
            title=_("Archive dependencies recorded for this archive."),
            value_type=Reference(schema=Interface),
            # Really IArchiveDependency
            readonly=True))

    description = exported(
        Text(
            title=_("Description"), required=False,
            description=_(
                "A short description of the archive. URLs are allowed and "
                "will be rendered as links.")))

    signing_key_fingerprint = exported(
        Text(
            title=_("Archive signing key fingerprint"), required=False,
            description=_("A OpenPGP signing key fingerprint (40 chars) "
                          "for this PPA or None if there is no signing "
                          "key available.")))

    @rename_parameters_as(name="source_name", distroseries="distro_series")
    @operation_parameters(
        name=TextLine(title=_("Source package name"), required=False),
        version=TextLine(title=_("Version"), required=False),
        status=Choice(
            title=_('Package Publishing Status'),
            description=_('The status of this publishing record'),
            # Really PackagePublishingStatus, circular import fixed below.
            vocabulary=DBEnumeratedType,
            required=False),
        distroseries=Reference(
            # Really IDistroSeries, fixed below to avoid circular import.
            Interface,
            title=_("Distroseries name"), required=False),
        pocket=Choice(
            title=_("Pocket"),
            description=_("The pocket into which this entry is published"),
            # Really PackagePublishingPocket, circular import fixed below.
            vocabulary=DBEnumeratedType,
            required=False, readonly=True),
        exact_match=Bool(
            title=_("Exact Match"),
            description=_("Whether or not to filter source names by exact"
                          " matching."),
            required=False),
        created_since_date=Datetime(
            title=_("Created Since Date"),
            description=_("Return entries whose `date_created` is greater "
                          "than or equal to this date."),
            required=False))
    # Really returns ISourcePackagePublishingHistory, see below for
    # patch to avoid circular import.
    @call_with(eager_load=True)
    @operation_returns_collection_of(Interface)
    @export_read_operation()
    def getPublishedSources(name=None, version=None, status=None,
                            distroseries=None, pocket=None,
                            exact_match=False, created_since_date=None,
                            eager_load=False):
        """All `ISourcePackagePublishingHistory` target to this archive.

        :param name: source name filter (exact match or SQL LIKE controlled
                     by 'exact_match' argument).
        :param version: source version filter (always exact match).
        :param status: `PackagePublishingStatus` filter, can be a sequence.
        :param distroseries: `IDistroSeries` filter.
        :param pocket: `PackagePublishingPocket` filter.
        :param exact_match: either or not filter source names by exact
                             matching.
        :param created_since_date: Only return results whose `date_created`
            is greater than or equal to this date.

        :return: SelectResults containing `ISourcePackagePublishingHistory`.
        """

    @rename_parameters_as(
        name="binary_name", distroarchseries="distro_arch_series")
    @operation_parameters(
        name=TextLine(title=_("Binary Package Name"), required=False),
        version=TextLine(title=_("Version"), required=False),
        status=Choice(
            title=_("Package Publishing Status"),
            description=_("The status of this publishing record"),
            # Really PackagePublishingStatus, circular import fixed below.
            vocabulary=DBEnumeratedType,
            required=False),
        distroarchseries=Reference(
            # Really IDistroArchSeries, circular import fixed below.
            Interface,
            title=_("Distro Arch Series"), required=False),
        pocket=Choice(
            title=_("Pocket"),
            description=_("The pocket into which this entry is published"),
            # Really PackagePublishingPocket, circular import fixed below.
            vocabulary=DBEnumeratedType,
            required=False, readonly=True),
        exact_match=Bool(
            description=_("Whether or not to filter binary names by exact "
                          "matching."),
            required=False))
    # Really returns ISourcePackagePublishingHistory, see below for
    # patch to avoid circular import.
    @operation_returns_collection_of(Interface)
    @export_operation_as("getPublishedBinaries")
    @export_read_operation()
    def getAllPublishedBinaries(name=None, version=None, status=None,
                                distroarchseries=None, pocket=None,
                                exact_match=False):
        """All `IBinaryPackagePublishingHistory` target to this archive.

        :param: name: binary name filter (exact match or SQL LIKE controlled
                      by 'exact_match' argument).
        :param: version: binary version filter (always exact match).
        :param: status: `PackagePublishingStatus` filter, can be a list.
        :param: distroarchseries: `IDistroArchSeries` filter, can be a list.
        :param: pocket: `PackagePublishingPocket` filter.
        :param: exact_match: either or not filter source names by exact
                             matching.

        :return: A collection containing `BinaryPackagePublishingHistory`.
        """

    @operation_parameters(
        include_needsbuild=Bool(
            title=_("Include builds with state NEEDSBUILD"), required=False))
    @export_read_operation()
    def getBuildCounters(include_needsbuild=True):
        """Return a dictionary containing the build counters for an archive.

        This is necessary currently because the IArchive.failed_builds etc.
        counters are not in use.

        The returned dictionary contains the follwoing keys and values:

         * 'total': total number of builds (includes SUPERSEDED);
         * 'pending': number of builds in BUILDING or NEEDSBUILD state;
         * 'failed': number of builds in FAILEDTOBUILD, MANUALDEPWAIT,
           CHROOTWAIT and FAILEDTOUPLOAD state;
         * 'succeeded': number of SUCCESSFULLYBUILT builds.
         * 'superseded': number of SUPERSEDED builds.

        :param include_needsbuild: Indicates whether to include builds with
            the status NEEDSBUILD in the pending and total counts. This is
            useful in situations where a build that hasn't started isn't
            considered a build by the user.
        :type include_needsbuild: ``bool``
        :return: a dictionary with the 4 keys specified above.
        :rtype: ``dict``.
        """

    @operation_parameters(
        source_ids=List(
            title=_("A list of source publishing history record ids."),
            value_type=Int()))
    @export_read_operation()
    def getBuildSummariesForSourceIds(source_ids):
        """Return a dictionary containing a summary of the build statuses.

        Only information for sources belonging to the current archive will
        be returned. See
        `IPublishingSet`.getBuildStatusSummariesForSourceIdsAndArchive() for
        details.

        :param source_ids: A list of source publishing history record ids.
        :type source_ids: ``list``
        :return: A dict consisting of the overall status summaries for the
            given ids that belong in the archive.
        """

    @operation_parameters(
        dependency=Reference(schema=Interface))  # Really IArchive. See below.
    @operation_returns_entry(schema=Interface)  # Really IArchiveDependency.
    @export_read_operation()
    def getArchiveDependency(dependency):
        """Return the `IArchiveDependency` object for the given dependency.

        :param dependency: is an `IArchive` object.

        :return: `IArchiveDependency` or None if a corresponding object
            could not be found.
        """

    @operation_parameters(person=Reference(schema=IPerson))
    # Really IArchivePermission, set below to avoid circular import.
    @operation_returns_collection_of(Interface)
    @export_read_operation()
    def getPermissionsForPerson(person):
        """Return the `IArchivePermission` records applicable to the person.

        :param person: An `IPerson`
        :return: A list of `IArchivePermission` records.
        """

    @operation_parameters(
        source_package_name=TextLine(
            title=_("Source Package Name"), required=True))
    # Really IArchivePermission, set below to avoid circular import.
    @operation_returns_collection_of(Interface)
    @export_read_operation()
    def getUploadersForPackage(source_package_name):
        """Return `IArchivePermission` records for the package's uploaders.

        :param source_package_name: An `ISourcePackageName` or textual name
            for the source package.
        :return: A list of `IArchivePermission` records.
        """

    @operation_parameters(
        component_name=TextLine(title=_("Component Name"), required=False))
    # Really IArchivePermission, set below to avoid circular import.
    @operation_returns_collection_of(Interface)
    @export_read_operation()
    def getUploadersForComponent(component_name=None):
        """Return `IArchivePermission` records for the component's uploaders.

        :param component_name: An `IComponent` or textual name for the
            component.
        :return: A list of `IArchivePermission` records.
        """

    @operation_parameters(
        component_name=TextLine(title=_("Component Name"), required=True))
    # Really IArchivePermission, set below to avoid circular import.
    @operation_returns_collection_of(Interface)
    @export_read_operation()
    def getQueueAdminsForComponent(component_name):
        """Return `IArchivePermission` records for authorised queue admins.

        :param component_name: An `IComponent` or textual name for the
            component.
        :return: A list of `IArchivePermission` records.
        """

    @operation_parameters(person=Reference(schema=IPerson))
    # Really IArchivePermission, set below to avoid circular import.
    @operation_returns_collection_of(Interface)
    @export_read_operation()
    def getComponentsForQueueAdmin(person):
        """Return `IArchivePermission` for the person's queue admin
        components.

        :param person: An `IPerson`.
        :return: A list of `IArchivePermission` records.
        """

    def hasAnyPermission(person):
        """Whether or not this person has any permission at all on this
        archive.

        :param person: The `IPerson` for whom the check is performed.
        :return: A boolean indicating if the person has any permission on this
            archive at all.
        """

    def getPackageDownloadCount(bpr, day, country):
        """Get the `IBinaryPackageDownloadCount` with the given key."""

    def getFilesAndSha1s(source_files):
        """Return a dictionary with the filenames and the SHA1s for each
        source file.

        :param source_files: A list of filenames to return SHA1s of
        :return: A dictionary of filenames and SHA1s.
        """

    def getAuthToken(person):
        """Returns an IArchiveAuthToken for the archive in question for
        IPerson provided.

        :return: A IArchiveAuthToken, or None if the user has none.
        """

    def newAuthToken(person, token=None, date_created=None):
        """Create a new authorisation token.

        :param person: An IPerson whom this token is for
        :param token: Optional unicode text to use as the token. One will be
            generated if not given
        :param date_created: Optional, defaults to now

        :return: A new IArchiveAuthToken
        """


class IArchiveAppend(Interface):
    """Archive interface for operations restricted by append privilege."""

    @call_with(person=REQUEST_USER)
    @operation_parameters(
        source_names=List(
            title=_("Source package names"),
            value_type=TextLine()),
        from_archive=Reference(schema=Interface),
        #Really IArchive, see below
        to_pocket=TextLine(title=_("Pocket name")),
        to_series=TextLine(title=_("Distroseries name"), required=False),
        include_binaries=Bool(
            title=_("Include Binaries"),
            description=_("Whether or not to copy binaries already built for"
                          " this source"),
            required=False))
    @export_write_operation()
    # Source_names is a string because exporting a SourcePackageName is
    # rather nonsensical as it only has id and name columns.
    def syncSources(source_names, from_archive, to_pocket, to_series=None,
                    include_binaries=False, person=None):
        """Synchronise (copy) named sources into this archive from another.

        It will copy the most recent PUBLISHED versions of the named
        sources to the destination archive if necessary.

        This operation will only succeeds when all requested packages
        are synchronised between the archives. If any of the requested
        copies cannot be performed, the whole operation will fail. There
        will be no partial changes of the destination archive.

        :param source_names: a list of string names of packages to copy.
        :param from_archive: the source archive from which to copy.
        :param to_pocket: the target pocket (as a string).
        :param to_series: the target distroseries (as a string).
        :param include_binaries: optional boolean, controls whether or not
            the published binaries for each given source should also be
            copied along with the source.
        :param person: the `IPerson` who requests the sync.

        :raises NoSuchSourcePackageName: if the source name is invalid
        :raises PocketNotFound: if the pocket name is invalid
        :raises DistroSeriesNotFound: if the distro series name is invalid
        :raises CannotCopy: if there is a problem copying.
        """

    @call_with(person=REQUEST_USER)
    @operation_parameters(
        source_name=TextLine(title=_("Source package name")),
        version=TextLine(title=_("Version")),
        from_archive=Reference(schema=Interface),
        # Really IArchive, see below
        to_pocket=TextLine(title=_("Pocket name")),
        to_series=TextLine(title=_("Distroseries name"), required=False),
        include_binaries=Bool(
            title=_("Include Binaries"),
            description=_("Whether or not to copy binaries already built for"
                          " this source"),
            required=False))
    @export_write_operation()
    # XXX Julian 2008-11-05
    # This method takes source_name and version as strings because
    # SourcePackageRelease is not exported on the API yet.  When it is,
    # we should consider either changing this method or adding a new one
    # that takes that object instead.
    def syncSource(source_name, version, from_archive, to_pocket,
                   to_series=None, include_binaries=False, person=None):
        """Synchronise (copy) a single named source into this archive.

        Copy a specific version of a named source to the destination
        archive if necessary.

        :param source_name: a string name of the package to copy.
        :param version: the version of the package to copy.
        :param from_archive: the source archive from which to copy.
        :param to_pocket: the target pocket (as a string).
        :param to_series: the target distroseries (as a string).
        :param include_binaries: optional boolean, controls whether or not
            the published binaries for each given source should also be
            copied along with the source.
        :param person: the `IPerson` who requests the sync.

        :raises NoSuchSourcePackageName: if the source name is invalid
        :raises PocketNotFound: if the pocket name is invalid
        :raises DistroSeriesNotFound: if the distro series name is invalid
        :raises CannotCopy: if there is a problem copying.
        """

    @call_with(registrant=REQUEST_USER)
    @operation_parameters(
        subscriber=PublicPersonChoice(
            title=_("Subscriber"),
            required=True,
            vocabulary='ValidPersonOrTeam',
            description=_("The person who is subscribed.")),
        date_expires=Datetime(title=_("Date of Expiration"), required=False,
            description=_("The timestamp when the subscription will "
                "expire.")),
        description=Text(title=_("Description"), required=False,
            description=_("Free text describing this subscription.")))
    # Really IArchiveSubscriber, set below to avoid circular import.
    @export_factory_operation(Interface, [])
    def newSubscription(subscriber, registrant, date_expires=None,
                        description=None):
        """Create a new subscribtion to this archive.

        Create an `ArchiveSubscriber` record which allows an `IPerson` to
        access a private repository.

        :param subscriber: An `IPerson` who is allowed to access the
            repository for this archive.
        :param registrant: An `IPerson` who created this subscription.
        :param date_expires: When the subscription should expire; None if
            it should not expire (default).
        :param description: An option textual description of the subscription
            being created.

        :return: The `IArchiveSubscriber` that was created.
        """


class IArchiveEdit(Interface):
    """Archive interface for operations restricted by edit privilege."""

    @operation_parameters(
        person=Reference(schema=IPerson),
        source_package_name=TextLine(
            title=_("Source Package Name"), required=True))
    # Really IArchivePermission, set below to avoid circular import.
    @export_factory_operation(Interface, [])
    def newPackageUploader(person, source_package_name):
        """Add permisson for a person to upload a package to this archive.

        :param person: An `IPerson` whom should be given permission.
        :param source_package_name: An `ISourcePackageName` or textual package
            name.
        :return: An `IArchivePermission` which is the newly-created
            permission.
        """

    @operation_parameters(
        person=Reference(schema=IPerson),
        component_name=TextLine(
            title=_("Component Name"), required=True))
    # Really IArchivePermission, set below to avoid circular import.
    @export_factory_operation(Interface, [])
    def newComponentUploader(person, component_name):
        """Add permission for a person to upload to a component.

        :param person: An `IPerson` whom should be given permission.
        :param component: An `IComponent` or textual component name.
        :return: An `IArchivePermission` which is the newly-created
            permission.
        :raises InvalidComponent: if this archive is a PPA and the component
            is not 'main'.
        """

    @operation_parameters(
        person=Reference(schema=IPerson),
        component_name=TextLine(
            title=_("Component Name"), required=True))
    # Really IArchivePermission, set below to avoid circular import.
    @export_factory_operation(Interface, [])
    def newQueueAdmin(person, component_name):
        """Add permission for a person to administer a distroseries queue.

        The supplied person will gain permission to administer the
        distroseries queue for packages in the supplied component.

        :param person: An `IPerson` whom should be given permission.
        :param component: An `IComponent` or textual component name.
        :return: An `IArchivePermission` which is the newly-created
            permission.
        """

    @operation_parameters(
        person=Reference(schema=IPerson),
        source_package_name=TextLine(
            title=_("Source Package Name"), required=True))
    @export_write_operation()
    def deletePackageUploader(person, source_package_name):
        """Revoke permission for the person to upload the package.

        :param person: An `IPerson` whose permission should be revoked.
        :param source_package_name: An `ISourcePackageName` or textual package
            name.
        """

    @operation_parameters(
        person=Reference(schema=IPerson),
        component_name=TextLine(
            title=_("Component Name"), required=True))
    @export_write_operation()
    def deleteComponentUploader(person, component_name):
        """Revoke permission for the person to upload to the component.

        :param person: An `IPerson` whose permission should be revoked.
        :param component: An `IComponent` or textual component name.
        """

    @operation_parameters(
        person=Reference(schema=IPerson),
        component_name=TextLine(
            title=_("Component Name"), required=True))
    @export_write_operation()
    def deleteQueueAdmin(person, component_name):
        """Revoke permission for the person to administer distroseries queues.

        The supplied person will lose permission to administer the
        distroseries queue for packages in the supplied component.

        :param person: An `IPerson` whose permission should be revoked.
        :param component: An `IComponent` or textual component name.
        """

    def enable():
        """Enable the archive."""

    def disable():
        """Disable the archive."""

    def delete(deleted_by):
        """Delete this archive.

        :param deleted_by: The `IPerson` requesting the deletion.

        The ArchiveStatus will be set to DELETING and any published
        packages will be marked as DELETED by deleted_by.

        The publisher is responsible for deleting the repository area
        when it sees the status change and sets it to DELETED once
        processed.
        """

    def addArchiveDependency(dependency, pocket, component=None):
        """Record an archive dependency record for the context archive.

        :param dependency: is an `IArchive` object.
        :param pocket: is an `PackagePublishingPocket` enum.
        :param component: is an optional `IComponent` object, if not given
            the archive dependency will be tied to the component used
            for a corresponding source in primary archive.

        :raise: `ArchiveDependencyError` if given 'dependency' does not fit
            the context archive.
        :return: a `IArchiveDependency` object targeted to the context
            `IArchive` requiring 'dependency' `IArchive`.
        """

    @operation_parameters(
        dependency=Reference(schema=Interface, required=True),
        #  Really IArchive
        pocket=Choice(
            title=_("Pocket"),
            description=_("The pocket into which this entry is published"),
            # Really PackagePublishingPocket.
            vocabulary=DBEnumeratedType,
            required=True),
        component=TextLine(title=_("Component"), required=False),
        )
    @export_operation_as('addArchiveDependency')
    @export_factory_operation(Interface, [])  # Really IArchiveDependency
    @operation_for_version('devel')
    def _addArchiveDependency(dependency, pocket, component=None):
        """Record an archive dependency record for the context archive.

        :param dependency: is an `IArchive` object.
        :param pocket: is an `PackagePublishingPocket` enum.
        :param component: is the name of a component.  If not given,
            the archive dependency will be tied to the component used
            for a corresponding source in primary archive.

        :raise: `ArchiveDependencyError` if given 'dependency' does not fit
            the context archive.
        :return: a `IArchiveDependency` object targeted to the context
            `IArchive` requiring 'dependency' `IArchive`.
        """
    @operation_parameters(
        dependency=Reference(schema=Interface, required=True),
        # Really IArchive
    )
    @export_write_operation()
    @operation_for_version('devel')
    def removeArchiveDependency(dependency):
        """Remove the `IArchiveDependency` record for the given dependency.

        :param dependency: is an `IArchive` object.
        """


class IArchive(IArchivePublic, IArchiveAppend, IArchiveEdit, IArchiveView):
    """Main Archive interface."""
    export_as_webservice_entry()


class IPPA(IArchive):
    """Marker interface so traversal works differently for PPAs."""


class IDistributionArchive(IArchive):
    """Marker interface so traversal works differently for distro archives."""


class IArchiveEditDependenciesForm(Interface):
    """Schema used to edit dependencies settings within a archive."""

    dependency_candidate = Choice(
        title=_('Add PPA dependency'), required=False, vocabulary='PPA')


class IArchiveSet(Interface):
    """Interface for ArchiveSet"""

    title = Attribute('Title')

    def getNumberOfPPASourcesForDistribution(distribution):
        """Return the number of sources for PPAs in a given distribution.

        Only public and published sources are considered.
        """

    def getNumberOfPPABinariesForDistribution(distribution):
        """Return the number of binaries for PPAs in a given distribution.

        Only public and published sources are considered.
        """

    def new(purpose, owner, name=None, displayname=None, distribution=None,
            description=None, enabled=True, require_virtualized=True):
        """Create a new archive.

        On named-ppa creation, the signing key for the default PPA for the
        given owner will be used if it is present.

        :param purpose: `ArchivePurpose`;
        :param owner: `IPerson` owning the Archive;
        :param name: optional text to be used as the archive name, if not
            given it uses the names defined in
            `IArchiveSet._getDefaultArchiveNameForPurpose`;
        :param displayname: optional text that will be used as a reference
            to this archive in the UI. If not provided a default text
            (including the archive name and the owner displayname)  will be
            used.
        :param distribution: optional `IDistribution` to which the archive
            will be attached;
        :param description: optional text to be set as the archive
            description;
        :param enabled: whether the archive shall be enabled post creation
        :param require_virtualized: whether builds for the new archive shall
            be carried out on virtual builders

        :return: an `IArchive` object.
        :raises AssertionError if name is already taken within distribution.
        """

    def get(archive_id):
        """Return the IArchive with the given archive_id."""

    def getPPAByDistributionAndOwnerName(distribution, person_name, ppa_name):
        """Return a single PPA.

        :param distribution: The context IDistribution.
        :param person_name: The context IPerson.
        :param ppa_name: The name of the archive (PPA)
        """

    def getByDistroPurpose(distribution, purpose, name=None):
        """Return the IArchive with the given distribution and purpose.

        It uses the default names defined in
        `IArchiveSet._getDefaultArchiveNameForPurpose`.

        :raises AssertionError if used for with ArchivePurpose.PPA.
        """

    def getByDistroAndName(distribution, name):
        """Return the `IArchive` with the given distribution and name."""

    def __iter__():
        """Iterates over existent archives, including the main_archives."""

    def getPPAOwnedByPerson(person, name=None, statuses=None,
                            has_packages=False):
        """Return the named PPA owned by person.

        :param person: An `IPerson`.  Required.
        :param name: The PPA name.  Optional.
        :param statuses: A list of statuses the PPAs must match.  Optional.
        :param has_packages: If True will only select PPAs that have published
            source packages.

        If the name is not supplied it will default to the
        first PPA that the person created.

        :raises NoSuchPPA: if the named PPA does not exist.
        """

    def getPPAsForUser(user):
        """Return all PPAs the given user can participate.

        The result is ordered by PPA displayname.
        """

    def getPPAsPendingSigningKey():
        """Return all PPAs pending signing key generation.

        The result is ordered by archive creation date.
        """

    def getLatestPPASourcePublicationsForDistribution(distribution):
        """The latest 5 PPA source publications for a given distribution.

        Private PPAs are excluded from the result.
        """

    def getMostActivePPAsForDistribution(distribution):
        """Return the 5 most active PPAs.

        The activity is currently measured by number of uploaded (published)
        sources for each PPA during the last 7 days.

        Private PPAs are excluded from the result.

        :return A list with up to 5 dictionaries containing the ppa 'title'
            and the number of 'uploads' keys and corresponding values.
        """

    def getBuildCountersForArchitecture(archive, distroarchseries):
        """Return a dictionary containing the build counters per status.

        The result is restricted to the given archive and distroarchseries.

        The returned dictionary contains the follwoing keys and values:

         * 'total': total number of builds (includes SUPERSEDED);
         * 'pending': number of builds in NEEDSBUILD or BUILDING state;
         * 'failed': number of builds in FAILEDTOBUILD, MANUALDEPWAIT,
           CHROOTWAIT and FAILEDTOUPLOAD state;
         * 'succeeded': number of SUCCESSFULLYBUILT builds.

        :param archive: target `IArchive`;
        :param distroarchseries: target `IDistroArchSeries`.

        :return a dictionary with the 4 keys specified above.
        """

    def getArchivesForDistribution(distribution, name=None, purposes=None,
        user=None, exclude_disabled=True):
        """Return a list of all the archives for a distribution.

        This will return all the archives for the given distribution, with
        the following parameters:

        :param distribution: target `IDistribution`
        :param name: An optional archive name which will further restrict
            the results to only those archives with this name.
        :param purposes: An optional archive purpose or list of purposes with
            which to filter the results.
        :param user: An optional `IPerson` who is requesting the archives,
            which is used to include private archives for which the user
            has permission. If it is not supplied, only public archives
            will be returned.
        :param exclude_disabled: Whether to exclude disabled archives.

        :return: A queryset of all the archives for the given
            distribution matching the given params.
        """

    def getPrivatePPAs():
        """Return a result set containing all private PPAs."""

    def getCommercialPPAs():
        """Return a result set containing all commercial PPAs.

        Commercial PPAs are private, but explicitly flagged up as commercial
        so that they are discoverable by people who wish to buy items
        from them.
        """

    def getPublicationsInArchives(source_package_name, archive_list,
                                  distribution):
        """Return a result set of publishing records for the source package.

        :param source_package_name: an `ISourcePackageName` identifying the
            source package for which the publishings will be returned.
        :param archive_list: a list of at least one archive with which to
            restrict the search.
        :param distribution: the distribution by which the results will
            be limited.
        :return: a resultset of the `ISourcePackagePublishingHistory` objects
            that are currently published in the given archives.
        """


default_name_by_purpose = {
    ArchivePurpose.PRIMARY: 'primary',
    ArchivePurpose.PPA: 'ppa',
    ArchivePurpose.PARTNER: 'partner',
    ArchivePurpose.DEBUG: 'debug',
    }


MAIN_ARCHIVE_PURPOSES = (
    ArchivePurpose.PRIMARY,
    ArchivePurpose.PARTNER,
    ArchivePurpose.DEBUG,
    )

ALLOW_RELEASE_BUILDS = (
    ArchivePurpose.PARTNER,
    ArchivePurpose.PPA,
    ArchivePurpose.COPY,
    )

FULL_COMPONENT_SUPPORT = (
    ArchivePurpose.PRIMARY,
    ArchivePurpose.DEBUG,
    ArchivePurpose.COPY,
    )

# Circular dependency issues fixed in _schema_circular_imports.py


def validate_external_dependencies(ext_deps):
    """Validate the external_dependencies field.

    :param ext_deps: The dependencies form field to check.
    """
    errors = []
    # The field can consist of multiple entries separated by
    # newlines, so process each in turn.
    for dep in ext_deps.splitlines():
        try:
            deb, url, suite, components = dep.split(" ", 3)
        except ValueError:
            errors.append(
                "'%s' is not a complete and valid sources.list entry"
                    % dep)
            continue

        if deb != "deb":
            errors.append("%s: Must start with 'deb'" % dep)
        url_components = urlparse(url)
        if not url_components[0] or not url_components[1]:
            errors.append("%s: Invalid URL" % dep)

    return errors<|MERGE_RESOLUTION|>--- conflicted
+++ resolved
@@ -101,7 +101,6 @@
 from lp.soyuz.enums import ArchivePurpose
 from lp.soyuz.interfaces.buildrecords import IHasBuildRecords
 from lp.soyuz.interfaces.component import IComponent
-from lp.soyuz.interfaces.processor import IProcessorFamily
 
 
 class ArchiveDependencyError(Exception):
@@ -448,13 +447,9 @@
             description=_(
                 "The restricted architecture families on which the archive "
                 "can build."),
-<<<<<<< HEAD
-            value_type=Reference(schema=IProcessorFamily)),
-=======
             value_type=Reference(schema=Interface),
             # Really IProcessorFamily.
             readonly=False),
->>>>>>> f3db3d12
         as_of='devel')
 
     commercial = exported(
