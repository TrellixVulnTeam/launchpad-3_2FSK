--- conflicted
+++ resolved
@@ -284,11 +284,7 @@
         dbName='publish_debug_symbols', notNull=False, default=False)
 
     permit_obsolete_series_uploads = BoolCol(
-<<<<<<< HEAD
-        dbName='permit_obsolete_series_uploads', notNull=True, default=False)
-=======
         dbName='permit_obsolete_series_uploads', default=False)
->>>>>>> fd4d7d55
 
     authorized_size = IntCol(
         dbName='authorized_size', notNull=False, default=2048)
