--- conflicted
+++ resolved
@@ -11,11 +11,6 @@
     'PackageUploadSet',
     ]
 
-<<<<<<< HEAD
-from email.MIMEMultipart import MIMEMultipart
-from email.MIMEText import MIMEText
-=======
->>>>>>> a11b9a4e
 import os
 import shutil
 import StringIO
@@ -621,6 +616,7 @@
             template = get_email_template('ppa-upload-rejection.txt')
             SUMMARY = summary_text
             CHANGESFILE = guess_encoding("".join(changes_lines))
+            USERS_ADDRESS = config.launchpad.users_address,
 
         class RejectedMessage:
             """Rejected message."""
@@ -632,6 +628,7 @@
             SIGNER = ''
             MAINTAINER = ''
             SPR_URL = ''
+            USERS_ADDRESS = config.launchpad.users_address,
 
         default_recipient = "%s <%s>" % (
             config.uploader.default_recipient_name,
@@ -639,14 +636,6 @@
         if not recipients:
             recipients = [default_recipient]
 
-<<<<<<< HEAD
-=======
-        interpolations = {
-            "SUMMARY": summary_text,
-            "CHANGESFILE": guess_encoding("".join(changes_lines)),
-            "USERS_ADDRESS": config.launchpad.users_address,
-        }
->>>>>>> a11b9a4e
         debug(self.logger, "Sending rejection email.")
         if self.isPPA():
             message = PPARejectedMessage
