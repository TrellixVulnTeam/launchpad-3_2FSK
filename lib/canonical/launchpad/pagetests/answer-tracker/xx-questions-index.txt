--- conflicted
+++ resolved
@@ -7,18 +7,7 @@
     >>> print anon_browser.title
     Launchpad Answer Tracker
 
-<<<<<<< HEAD
-It also displays an indication of recent activity by
-displaying the number of questions tracked by the system.
-
-    >>> print find_tag_by_id(
-    ...     anon_browser.contents, 'application-footer').renderContents()
-    13 questions asked
-
-It also shows the 5 latest questions asked:
-=======
 It shows the 5 latest questions asked:
->>>>>>> 18446ad9
 
     >>> latest_questions_asked = find_tag_by_id(
     ...     anon_browser.contents, 'latest-questions-asked')
