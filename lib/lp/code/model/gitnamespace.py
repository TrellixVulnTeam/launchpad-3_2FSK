--- conflicted
+++ resolved
@@ -79,8 +79,7 @@
 
         repository = GitRepository(
             registrant, self.owner, self.target, name, information_type,
-<<<<<<< HEAD
-            date_created, description=description)
+            date_created, reviewer=reviewer, description=description)
 
         # The owner of the repository should also be automatically subscribed
         # in order for them to get code review notifications.  The default
@@ -93,9 +92,6 @@
             CodeReviewNotificationLevel.FULL,
             registrant)
 
-=======
-            date_created, reviewer=reviewer, description=description)
->>>>>>> f603a845
         repository._reconcileAccess()
 
         notify(ObjectCreatedEvent(repository))
