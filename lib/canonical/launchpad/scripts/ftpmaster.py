"""Copyright Canonical Limited 2005-2004

Author: Celso Providelo <celso.providelo@canonical.com>
FTPMaster utilities.
"""
__metaclass__ = type

__all__ = [
    'ArchiveOverrider',
    'ArchiveOverriderError',
    'ArchiveCruftChecker',
    'ArchiveCruftCheckerError',
    ]

import commands
import os
import re
import tempfile
import apt_pkg

from zope.component import getUtility

from canonical.launchpad.interfaces import (
    IBinaryPackageNameSet, IDistributionSet, IBinaryPackageReleaseSet,
    ILaunchpadCelebrities, NotFoundError)
from canonical.lp.dbschema import (
    PackagePublishingPocket, PackagePublishingPriority)

# XXX cprov 20060502: Redefining same regexp code from dak_utils,
# we do not expose it via imports of this module. As soon as we
# finish the redesign/cleanup of all scripts, all those expressions
# will be defined here and dak_utils won't be necessary anymore.
re_extract_src_version = re.compile(r"(\S+)\s*\((.*)\)")


class ArchiveOverriderError(Exception):
    """ArchiveOverrider specific exception.

    Mostly used to describe errors in the initialisation of this object.
    """


class ArchiveOverrider:
    """Perform overrides on published packages.

    Use self.initialize() method to validate passed parameters.
    It will raise ArchiveOverriderError exception if anything goes wrong.
    """
    distro = None
    distrorelease = None
    pocket = None
    component = None
    section = None
    priority = None

    def __init__(self, log, distro_name=None, suite=None, component_name=None,
                 section_name=None, priority_name=None):
        """Locally store passed attributes."""
        self.distro_name = distro_name
        self.suite = suite
        self.component_name = component_name
        self.section_name = section_name
        self.priority_name = priority_name
        self.log = log

    def initialize(self):
        """Initialises and validates current attributes.

        Raises ArchiveOverriderError if failed.
        """
        if (not self.component_name and not self.section_name and
            not self.priority_name):
            raise ArchiveOverriderError(
                "Need either a component, section or priority to change.")

        try:
            self.distro = getUtility(IDistributionSet)[self.distro_name]
        except NotFoundError:
            raise ArchiveOverriderError(
                "Invalid distribution: '%s'" % self.distro_name)

        if not self.suite:
            self.distrorelease = self.distro.currentrelease
            self.pocket = PackagePublishingPocket.RELEASE
        else:
            try:
                self.distrorelease, self.pocket = (
                    self.distro.getDistroReleaseAndPocket(self.suite))
            except NotFoundError:
                raise ArchiveOverriderError(
                    "Invalid suite: '%s'" % self.suite)

        if self.component_name:
            valid_components = dict(
                [(component.name, component)
                 for component in self.distrorelease.components])
            if self.component_name not in valid_components:
                raise ArchiveOverriderError(
                    "%s is not a valid component for %s/%s."
                    % (self.component_name, self.distro.name,
                       self.distrorelease.name))
            self.component = valid_components[self.component_name]
            self.log.info("Override Component to: '%s'" % self.component.name)

        if self.section_name:
            valid_sections = dict(
                [(section.name, section)
                 for section in self.distrorelease.sections])
            if self.section_name not in valid_sections:
                raise ArchiveOverriderError(
                    "%s is not a valid section for %s/%s."
                    % (self.section_name, self.distro.name,
                       self.distrorelease.name))
            self.section = valid_sections[self.section_name]
            self.log.info("Override Section to: '%s'" % self.section.name)

        if self.priority_name:
            valid_priorities = dict(
                [(priority.name.lower(), priority)
                 for priority in PackagePublishingPriority.items])
            if self.priority_name not in valid_priorities:
                raise ArchiveOverriderError(
                    "%s is not a valid priority for %s/%s."
                    % (self.priority_name, self.distro.name,
                       self.distrorelease.name))
            self.priority = valid_priorities[self.priority_name]
            self.log.info("Override Priority to: '%s'" % self.priority.name)

    def processSourceChange(self, package_name):
        """Perform changes in a given source package name.

        It changes only the current published release.
        """
        spr = self.distrorelease.getSourcePackage(
            package_name).releasehistory[-1]
        drspr = self.distrorelease.getSourcePackageRelease(spr)
        try:
            current = drspr.current_published
        except NotFoundError, info:
            self.log.error(info)
        else:
            drspr.changeOverride(new_component=self.component,
                                 new_section=self.section)
            self.log.info("'%s/%s/%s' source overridden"
                          % (package_name, current.component.name,
                             current.section.name))

    def processBinaryChange(self, package_name):
        """Perform changes in a given binary package name

        It tries to change the binary in all architectures.
        """
        for distroarchrelease in self.distrorelease.architectures:
            try:
                binarypackagename = getUtility(IBinaryPackageNameSet)[
                    package_name]
            except NotFoundError:
                self.log.error("'%s' binary not found in %s/%s"
                               % (package_name, self.distrorelease.name,
                                  distroarchrelease.architecturetag))
                return

            darbp = distroarchrelease.getBinaryPackage(binarypackagename)

            try:
                current = darbp.current_published
            except NotFoundError:
                self.log.error("'%s' binary isn't published in %s/%s"
                               % (package_name, self.distrorelease.name,
                                  distroarchrelease.architecturetag))
            else:
                darbp.changeOverride(new_component=self.component,
                                     new_priority=self.priority,
                                     new_section=self.section)
                self.log.info(
                    "'%s/%s/%s/%s' binary overridden in %s/%s"
                    % (package_name, current.component.name,
                       current.section.name, current.priority.name,
                       self.distrorelease.name,
                       distroarchrelease.architecturetag))

    def processChildrenChange(self, package_name):
        """Perform changes on all binary packages generated by this source.

        Affects only the currently published release.
        """
        sp = self.distrorelease.getSourcePackage(package_name)
        if not sp.currentrelease:
            self.log.error("'%s' source isn't published in %s"
                           % (package_name, self.distrorelease.name))
            return

<<<<<<< HEAD
        # IDRSPR.binaries returns IBPRs which have name multiplicity.
        # The set() will contain only distinct binary names.
        binaryname_set = set([binary.name for binary in
                              sp.currentrelease.binaries])
        # self.processBinaryChange will try the binary name for all
        # known architectures.
        for binaryname in binaryname_set:
            self.processBinaryChange(binaryname)
=======
        for binary in sp.currentrelease.binaries:
            self.processBinaryChange(binary.name)
>>>>>>> b3e0667f


class ArchiveCruftCheckerError(Exception):
    """ArchiveCruftChecker specific exception.

    Mostly used to describe errors in the initialisation of this object.
    """

class ArchiveCruftChecker:
    """Perform overall checks to identify and remove obsolete records.

    Use initialize() method to validate passed parameters and build the
    infrastructure variables. It will raise ArchiveCruftCheckerError if
    something goes wrong.
    """

    # XXX cprov 20060515: the default archive path should come
    # from the IDistrorelease.lucilleconfig. But since it's still
    # not optimal and we have real plans to migrate it from DB
    # text field to default XML config or a more suitable/reliable
    # method it's better to not add more obsolete code to handle it.
    def __init__(self, logger, distribution_name='ubuntu', suite=None,
                 archive_path='/srv/launchpad.net/ubuntu-archive'):
        """Store passed arguments.

        Also Initialize empty variables for storing preliminar results.
        """
        self.distribution_name = distribution_name
        self.suite = suite
        self.archive_path = archive_path
        self.logger = logger
        # initialize a group of variables to store temporary results
        # available versions of published sources
        self.source_versions = {}
        # available binaries produced by published sources
        self.source_binaries = {}
        # 'Not Build From Source' binaries
        self.nbs = {}
        # 'All superseded by Any' binaries
        self.asba = {}
        # published binary package names
        self.bin_pkgs = {}
        # Architecture specific binary packages
        self.arch_any = {}
        # proposed NBS (before clean up)
        self.dubious_nbs = {}
        # NBS after clean up
        self.real_nbs = {}
        # definitive NBS organized for clean up
        self.nbs_to_remove = []

    @property
    def architectures(self):
        return dict([(a.architecturetag,a)
                     for a in self.distrorelease.architectures])
    @property
    def components(self):
        return dict([(c.name,c) for c in self.distrorelease.components])

    @property
    def components_and_di(self):
        components_and_di = []
        for component in self.components:
            components_and_di.append(component)
            components_and_di.append('%s/debian-installer' % (component))
        return components_and_di

    @property
    def dist_archive(self):
        return os.path.join(self.archive_path, self.distro.name,
                            'dists', self.distrorelease.name)

    def gunzipTagFileContent(self, filename):
        """Gunzip the contents of passed filename.

        Check filename presence, if not present in the filesystem,
        raises ArchiveCruftCheckerError. Use an tempfile.mkstemp()
        to store the uncompressed content. Invoke system available
        gunzip`, raises ArchiveCruftCheckError if it fails.

        This method doesn't close the file descriptor used and does not
        remove the temporary file from the filesystem, those actions
        are required in the callsite. (apt_pkg.ParseTagFile is lazy)

        Return a tuple containing:
         * temp file descriptor
         * temp filename
         * the contents parsed by apt_pkg.ParseTagFile()
        """
        if not os.path.exists(filename):
            raise ArchiveCruftCheckerError(
                "File does not exists:%s" % filename)
        unused_fd, temp_filename = tempfile.mkstemp()
        (result, output) = commands.getstatusoutput(
            "gunzip -c %s > %s" % (filename, temp_filename))
        if result != 0:
            raise ArchiveCruftCheckerError(
                "Gunzip invocation failed!\n%s" % output)

        temp_fd = open(temp_filename)
        # XXX cprov 20060515: maybe we need some sort of data integrity
        # check at this point, and maybe keep the uncrompressed file
        # for debug purposes, let's see how it behaves in real conditions.
        parsed_contents = apt_pkg.ParseTagFile(temp_fd)

        return temp_fd, temp_filename, parsed_contents

    def processSources(self):
        """Process archive sources index.

        Build source_binaries, source_versions and bin_pkgs lists.
        """
        self.logger.debug("Considering Sources:")
        for component in self.components:
            filename = os.path.join(
                self.dist_archive, "%s/source/Sources.gz" % component)

            self.logger.debug("Processing %s" % filename)
            temp_fd, temp_filename, parsed_sources = (
                self.gunzipTagFileContent(filename))
            try:
                while parsed_sources.Step():
                    source = parsed_sources.Section.Find("Package")
                    source_version = parsed_sources.Section.Find("Version")
                    architecture = parsed_sources.Section.Find("Architecture")
                    binaries = parsed_sources.Section.Find("Binary")
                    for binary in [
                        item.strip() for item in binaries.split(',')]:
                        self.bin_pkgs.setdefault(binary, [])
                        self.bin_pkgs[binary].append(source)

                    self.source_binaries[source] = binaries
                    self.source_versions[source] = source_version
            finally:
                # close fd and remove temporary file used to store
                # uncompressed tag file content from the filesystem.
                temp_fd.close()
                os.unlink(temp_filename)

    def buildNBS(self):
        """Build the group of 'not build from source' binaries"""
        # Checks based on the Packages files
        self.logger.debug("Building not build from source list (NBS):")
        for component in self.components_and_di:
            for architecture in self.architectures:
                self.buildArchNBS(component, architecture)


    def buildArchNBS(self, component, architecture):
        """Build NBS per architecture.

        Store results in self.nbs, also build architecture specific
        binaries group (stored in self.arch_any)
        """
        filename = os.path.join(
            self.dist_archive,
            "%s/binary-%s/Packages.gz" % (component, architecture))

        self.logger.debug("Processing %s" % filename)
        temp_fd, temp_filename, parsed_packages = (
            self.gunzipTagFileContent(filename))
        try:
            while parsed_packages.Step():
                package = parsed_packages.Section.Find('Package')
                source = parsed_packages.Section.Find('Source', "")
                version = parsed_packages.Section.Find('Version')
                architecture = parsed_packages.Section.Find('Architecture')

                if source == "":
                    source = package

                if source.find("(") != -1:
                    m = re_extract_src_version.match(source)
                    source = m.group(1)
                    version = m.group(2)

                if not self.bin_pkgs.has_key(package):
                    self.nbs.setdefault(source,{})
                    self.nbs[source].setdefault(package, {})
                    self.nbs[source][package][version] = ""

                if architecture != "all":
                    self.arch_any.setdefault(package, "0")
                    if apt_pkg.VersionCompare(
                        version,self.arch_any[package]) < 1:
                        self.arch_any[package] = version
        finally:
            # close fd and remove temporary file used to store uncompressed
            # tag file content from the filesystem.
            temp_fd.close()
            os.unlink(temp_filename)


    def buildASBA(self):
        """Build the group of 'all superseded by any' binaries."""
        self.logger.debug("Building all superseded by any list (ASBA):")
        for component in self.components_and_di:
            for architecture in self.architectures:
                self.buildArchASBA(component, architecture)


    def buildArchASBA(self, component, architecture):
        """Build ASBA per architecture.

        Store the result in self.asba, require self.arch_any to be built
        previously.
        """
        filename = os.path.join(
            self.dist_archive,
            "%s/binary-%s/Packages.gz" % (component, architecture))

        temp_fd, temp_filename, parsed_packages = (
            self.gunzipTagFileContent(filename))

        try:
            while parsed_packages.Step():
                package = parsed_packages.Section.Find('Package')
                source = parsed_packages.Section.Find('Source', "")
                version = parsed_packages.Section.Find('Version')
                architecture = parsed_packages.Section.Find('Architecture')

                if source == "":
                    source = package

                if source.find("(") != -1:
                    m = re_extract_src_version.match(source)
                    source = m.group(1)
                    version = m.group(2)

                if architecture == "all":
                    if (self.arch_any.has_key(package) and
                        apt_pkg.VersionCompare(
                        version, self.arch_any[package]) > -1):
                        self.asba.setdefault(source,{})
                        self.asba[source].setdefault(package, {})
                        self.asba[source][package].setdefault(version, {})
                        self.asba[source][package][version][architecture] = ""
        finally:
            # close fd and remove temporary file used to store uncompressed
            # tag file content from the filesystem.
            temp_fd.close()
            os.unlink(temp_filename)

    def addNBS(self, nbs_d, source, version, package):
        """Add a new entry in given organized nbs_d list

        Ensure the package is still published in the suite before add.
        """
        bpr = getUtility(IBinaryPackageReleaseSet)
        result = bpr.getByNameInDistroRelease(
            self.distrorelease.id, package)

        if len(list(result)) == 0:
            return

        nbs_d.setdefault(source, {})
        nbs_d[source].setdefault(version, {})
        nbs_d[source][version][package] = ""

    def refineNBS(self):
        """ Distinguish dubious from real NBS.

        They are 'dubious' if the version numbers match and 'real'
        if the versions don't match.
        It stores results in self.dubious_nbs and self.real_nbs.
        """
        for source in self.nbs.keys():
            for package in self.nbs[source].keys():
                versions = self.nbs[source][package].keys()
                versions.sort(apt_pkg.VersionCompare)
                latest_version = versions.pop()

                source_version = self.source_versions.get(source, "0")

                if apt_pkg.VersionCompare(latest_version, source_version) == 0:
                    self.addNBS(
                        self.dubious_nbs, source, latest_version, package)
                else:
                    self.addNBS(self.real_nbs, source, latest_version, package)

    def outputNBS(self):
        """Properly display built NBS entries.

        Also organize the 'real' NBSs for removal in self.nbs_to_remove
        attribute.
        """
        output = "Not Built from Source\n"
        output += "---------------------\n\n"

        nbs_keys = self.real_nbs.keys()
        nbs_keys.sort()

        for source in nbs_keys:
            proposed_bin = self.source_binaries.get(
                source, "(source does not exist)")
            porposed_version = self.source_versions.get(source, "??")
            output += (" * %s_%s builds: %s\n"
                       % (source, porposed_version, proposed_bin))
            output += "\tbut no longer builds:\n"
            versions = self.real_nbs[source].keys()
            versions.sort(apt_pkg.VersionCompare)

            for version in versions:
                packages = self.real_nbs[source][version].keys()
                packages.sort()

                for pkg in packages:
                    self.nbs_to_remove.append(pkg)

                output += "        o %s: %s\n" % (version, ", ".join(packages))

            output += "\n"

        if self.nbs_to_remove:
            self.logger.info(output)
        else:
            self.logger.debug("No NBS found")

    def initialize(self):
        """Initialise and build required lists of obsolete entries in archive.

        Check integrity of passed parameters and store organised data.
        The result list is the self.nbs_to_remove which should contain
        obsolete packages not currently able to be built from again.
        Another preliminary lists can be inspected in order to have better
        idea of what was computed.
        If anything goes wrong mid-process, it raises ArchiveCruftCheckError,
        otherwise a list of packages to be removes is printed.
        """
        if self.distribution_name is None:
            self.distro = getUtility(ILaunchpadCelebrities).ubuntu
        else:
            try:
                self.distro = getUtility(IDistributionSet)[
                    self.distribution_name]
            except NotFoundError:
                raise ArchiveCruftCheckerError(
                    "Invalid distribution: '%s'" % self.distribution_name)

        if not self.suite:
            self.distrorelease = self.distro.currentrelease
            self.pocket = PackagePublishingPocket.RELEASE
        else:
            try:
                self.distrorelease, self.pocket = (
                    self.distro.getDistroReleaseAndPocket(self.suite))
            except NotFoundError:
                raise ArchiveCruftCheckerError(
                    "Invalid suite: '%s'" % self.suite)

        if not os.path.exists(self.archive_path):
            raise ArchiveCruftCheckerError(
                "Invalid archive path: '%s'" % self.archive_path)

        apt_pkg.init()
        self.processSources()
        self.buildNBS()
        self.buildASBA()
        self.refineNBS()
        self.outputNBS()

    def doRemovals(self):
        """Perform the removal of the obsolete packages found.

        It iterates over the previously build list (self.nbs_to_remove)
        and mark them as 'superseded' in the archive DB model. They will
        get removed later by the archive sanity check run each cycle
        of the cron.daily.
        """
        for package in self.nbs_to_remove:

            for distroarchrelease in self.distrorelease.architectures:
                binarypackagename = getUtility(IBinaryPackageNameSet)[package]
                darbp = distroarchrelease.getBinaryPackage(binarypackagename)
                try:
                    sbpph = darbp.supersede()
                    # We're blindly removing for all arches, if it's not there
                    # for some, that's fine ...
                except NotFoundError:
                    pass
                else:
                    version = sbpph.binarypackagerelease.version
                    self.logger.info ("Removed %s_%s from %s/%s ... "
                                      % (package, version,
                                         self.distrorelease.name,
                                         distroarchrelease.architecturetag))<|MERGE_RESOLUTION|>--- conflicted
+++ resolved
@@ -190,7 +190,6 @@
                            % (package_name, self.distrorelease.name))
             return
 
-<<<<<<< HEAD
         # IDRSPR.binaries returns IBPRs which have name multiplicity.
         # The set() will contain only distinct binary names.
         binaryname_set = set([binary.name for binary in
@@ -199,10 +198,6 @@
         # known architectures.
         for binaryname in binaryname_set:
             self.processBinaryChange(binaryname)
-=======
-        for binary in sp.currentrelease.binaries:
-            self.processBinaryChange(binary.name)
->>>>>>> b3e0667f
 
 
 class ArchiveCruftCheckerError(Exception):
