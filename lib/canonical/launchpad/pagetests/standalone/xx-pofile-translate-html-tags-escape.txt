--- conflicted
+++ resolved
@@ -5,17 +5,12 @@
   >>> browser.open('http://localhost/distros/ubuntu/hoary/+source/pmount/+pots/pmount/hr/+translate')
   >>> print browser.contents
   <!DOCTYPE html PUBLIC...
-<<<<<<< HEAD
               <textarea ... lang="hr"
-=======
-              <textarea style="width: 100%;" tabindex="1"
-                        lang="hr" rows="12"
->>>>>>> 5d1e2f98
                         name="msgset_67_hr_translation_0"
                         dir="ltr">
-  Upotreba:
+  Upotreba:
   <BLANKLINE>
-  %s [opcije] &lt;uređaj&gt; [&lt;etiketa&gt;]
+  %s [opcije] &lt;uređaj&gt; [&lt;etiketa&gt;]
   </textarea>
   <BLANKLINE>
   <BLANKLINE>
