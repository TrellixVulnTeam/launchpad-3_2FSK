# Copyright 2009-2010 Canonical Ltd.  This software is licensed under the
# GNU Affero General Public License version 3 (see the file LICENSE).

"""Test Builder features."""

from zope.component import getUtility
from zope.security.proxy import removeSecurityProxy

from canonical.database.sqlbase import flush_database_updates
from canonical.launchpad.webapp.interfaces import (
    IStoreSelector, MAIN_STORE, DEFAULT_FLAVOR)
from canonical.testing.layers import (
    DatabaseFunctionalLayer, LaunchpadZopelessLayer)
from lp.buildmaster.interfaces.buildbase import BuildStatus
from lp.buildmaster.interfaces.builder import IBuilder, IBuilderSet
from lp.buildmaster.interfaces.buildfarmjobbehavior import (
    IBuildFarmJobBehavior)
from lp.buildmaster.interfaces.buildqueue import IBuildQueueSet
from lp.buildmaster.model.buildfarmjobbehavior import IdleBuildBehavior
from lp.buildmaster.model.buildqueue import BuildQueue
from lp.soyuz.interfaces.archive import ArchivePurpose
from lp.soyuz.interfaces.binarypackagebuild import IBinaryPackageBuildSet
from lp.soyuz.interfaces.publishing import PackagePublishingStatus
from lp.soyuz.model.binarypackagebuildbehavior import (
    BinaryPackageBuildBehavior)
from lp.soyuz.tests.test_publishing import SoyuzTestPublisher
from lp.testing import TestCaseWithFactory


class TestBuilder(TestCaseWithFactory):
<<<<<<< HEAD
    """Basic unit tests for Builder."""

    layer = DatabaseFunctionalLayer

    def test_providesInterface(self):
        # Builder provides IBuilder
        builder = self.factory.makeBuilder()
        self.assertProvides(builder, IBuilder)

    def test_default_values(self):
        builder = self.factory.makeBuilder()
        flush_database_updates()
        self.assertEqual(0, builder.failure_count)
=======
    """Basic unit tests for `Builder`."""

    layer = LaunchpadZopelessLayer

    def test_getBuildQueue(self):
        buildqueueset = getUtility(IBuildQueueSet)
        active_jobs = buildqueueset.getActiveBuildJobs()
        [active_job] = active_jobs
        builder = active_job.builder

        bq = builder.getBuildQueue()
        self.assertEqual(active_job, bq)

        active_job.builder = None
        bq = builder.getBuildQueue()
        self.assertIs(None, bq)
>>>>>>> 0a3a3458


class TestFindBuildCandidateBase(TestCaseWithFactory):
    """Setup the test publisher and some builders."""

    layer = LaunchpadZopelessLayer

    def setUp(self):
        super(TestFindBuildCandidateBase, self).setUp()
        self.publisher = SoyuzTestPublisher()
        self.publisher.prepareBreezyAutotest()

        # Create some i386 builders ready to build PPA builds.  Two
        # already exist in sampledata so we'll use those first.
        self.builder1 = getUtility(IBuilderSet)['bob']
        self.frog_builder = getUtility(IBuilderSet)['frog']
        self.builder3 = self.factory.makeBuilder(name='builder3')
        self.builder4 = self.factory.makeBuilder(name='builder4')
        self.builder5 = self.factory.makeBuilder(name='builder5')
        self.builders = [
            self.builder1,
            self.frog_builder,
            self.builder3,
            self.builder4,
            self.builder5,
            ]

        # Ensure all builders are operational.
        for builder in self.builders:
            builder.builderok = True
            builder.manual = False


class TestFindBuildCandidatePPAWithSingleBuilder(TestCaseWithFactory):

    layer = LaunchpadZopelessLayer

    def setUp(self):
        super(TestFindBuildCandidatePPAWithSingleBuilder, self).setUp()
        self.publisher = SoyuzTestPublisher()
        self.publisher.prepareBreezyAutotest()

        self.bob_builder = getUtility(IBuilderSet)['bob']
        self.frog_builder = getUtility(IBuilderSet)['frog']

        # Disable bob so only frog is available.
        self.bob_builder.manual = True
        self.bob_builder.builderok = True
        self.frog_builder.manual = False
        self.frog_builder.builderok = True

        # Make a new PPA and give it some builds.
        self.ppa_joe = self.factory.makeArchive(name="joesppa")
        self.publisher.getPubSource(
            sourcename="gedit", status=PackagePublishingStatus.PUBLISHED,
            archive=self.ppa_joe).createMissingBuilds()

    def test_findBuildCandidate_first_build_started(self):
        # The allocation rule for PPA dispatching doesn't apply when
        # there's only one builder available.

        # Asking frog to find a candidate should give us the joesppa build.
        next_job = removeSecurityProxy(
            self.frog_builder)._findBuildCandidate()
        build = getUtility(IBinaryPackageBuildSet).getByQueueEntry(next_job)
        self.assertEqual('joesppa', build.archive.name)

        # If bob is in a failed state the joesppa build is still
        # returned.
        self.bob_builder.builderok = False
        self.bob_builder.manual = False
        next_job = removeSecurityProxy(
            self.frog_builder)._findBuildCandidate()
        build = getUtility(IBinaryPackageBuildSet).getByQueueEntry(next_job)
        self.assertEqual('joesppa', build.archive.name)


class TestFindBuildCandidatePPABase(TestFindBuildCandidateBase):

    ppa_joe_private = False
    ppa_jim_private = False

    def _setBuildsBuildingForArch(self, builds_list, num_builds,
                                  archtag="i386"):
        """Helper function.

        Set the first `num_builds` in `builds_list` with `archtag` as
        BUILDING.
        """
        count = 0
        for build in builds_list[:num_builds]:
            if build.distro_arch_series.architecturetag == archtag:
                build.status = BuildStatus.BUILDING
                build.builder = self.builders[count]
            count += 1

    def setUp(self):
        """Publish some builds for the test archive."""
        super(TestFindBuildCandidatePPABase, self).setUp()

        # Create two PPAs and add some builds to each.
        self.ppa_joe = self.factory.makeArchive(
            name="joesppa", private=self.ppa_joe_private)
        self.ppa_jim = self.factory.makeArchive(
            name="jimsppa", private=self.ppa_jim_private)

        self.joe_builds = []
        self.joe_builds.extend(
            self.publisher.getPubSource(
                sourcename="gedit", status=PackagePublishingStatus.PUBLISHED,
                archive=self.ppa_joe).createMissingBuilds())
        self.joe_builds.extend(
            self.publisher.getPubSource(
                sourcename="firefox",
                status=PackagePublishingStatus.PUBLISHED,
                archive=self.ppa_joe).createMissingBuilds())
        self.joe_builds.extend(
            self.publisher.getPubSource(
                sourcename="cobblers",
                status=PackagePublishingStatus.PUBLISHED,
                archive=self.ppa_joe).createMissingBuilds())
        self.joe_builds.extend(
            self.publisher.getPubSource(
                sourcename="thunderpants",
                status=PackagePublishingStatus.PUBLISHED,
                archive=self.ppa_joe).createMissingBuilds())

        self.jim_builds = []
        self.jim_builds.extend(
            self.publisher.getPubSource(
                sourcename="gedit",
                status=PackagePublishingStatus.PUBLISHED,
                archive=self.ppa_jim).createMissingBuilds())
        self.jim_builds.extend(
            self.publisher.getPubSource(
                sourcename="firefox",
                status=PackagePublishingStatus.PUBLISHED,
                archive=self.ppa_jim).createMissingBuilds())

        # Set the first three builds in joe's PPA as building, which
        # leaves two builders free.
        self._setBuildsBuildingForArch(self.joe_builds, 3)
        num_active_builders = len(
            [build for build in self.joe_builds if build.builder is not None])
        num_free_builders = len(self.builders) - num_active_builders
        self.assertEqual(num_free_builders, 2)


class TestFindBuildCandidatePPA(TestFindBuildCandidatePPABase):

    def test_findBuildCandidate_first_build_started(self):
        # A PPA cannot start a build if it would use 80% or more of the
        # builders.
        next_job = removeSecurityProxy(self.builder4)._findBuildCandidate()
        build = getUtility(IBinaryPackageBuildSet).getByQueueEntry(next_job)
        self.failIfEqual('joesppa', build.archive.name)

    def test_findBuildCandidate_first_build_finished(self):
        # When joe's first ppa build finishes, his fourth i386 build
        # will be the next build candidate.
        self.joe_builds[0].status = BuildStatus.FAILEDTOBUILD
        next_job = removeSecurityProxy(self.builder4)._findBuildCandidate()
        build = getUtility(IBinaryPackageBuildSet).getByQueueEntry(next_job)
        self.failUnlessEqual('joesppa', build.archive.name)


class TestFindBuildCandidatePrivatePPA(TestFindBuildCandidatePPABase):

    ppa_joe_private = True

    def test_findBuildCandidate_for_private_ppa(self):
        # If a ppa is private it will be able to have parallel builds
        # for the one architecture.
        next_job = removeSecurityProxy(self.builder4)._findBuildCandidate()
        build = getUtility(IBinaryPackageBuildSet).getByQueueEntry(next_job)
        self.failUnlessEqual('joesppa', build.archive.name)


class TestFindBuildCandidateDistroArchive(TestFindBuildCandidateBase):

    def setUp(self):
        """Publish some builds for the test archive."""
        super(TestFindBuildCandidateDistroArchive, self).setUp()
        # Create a primary archive and publish some builds for the
        # queue.
        self.non_ppa = self.factory.makeArchive(
            name="primary", purpose=ArchivePurpose.PRIMARY)

        self.gedit_build = self.publisher.getPubSource(
            sourcename="gedit", status=PackagePublishingStatus.PUBLISHED,
            archive=self.non_ppa).createMissingBuilds()[0]
        self.firefox_build = self.publisher.getPubSource(
            sourcename="firefox", status=PackagePublishingStatus.PUBLISHED,
            archive=self.non_ppa).createMissingBuilds()[0]

    def test_findBuildCandidate_for_non_ppa(self):
        # Normal archives are not restricted to serial builds per
        # arch.

        next_job = removeSecurityProxy(
            self.frog_builder)._findBuildCandidate()
        build = getUtility(IBinaryPackageBuildSet).getByQueueEntry(next_job)
        self.failUnlessEqual('primary', build.archive.name)
        self.failUnlessEqual('gedit', build.source_package_release.name)

        # Now even if we set the build building, we'll still get the
        # second non-ppa build for the same archive as the next candidate.
        build.status = BuildStatus.BUILDING
        build.builder = self.frog_builder
        next_job = removeSecurityProxy(
            self.frog_builder)._findBuildCandidate()
        build = getUtility(IBinaryPackageBuildSet).getByQueueEntry(next_job)
        self.failUnlessEqual('primary', build.archive.name)
        self.failUnlessEqual('firefox', build.source_package_release.name)

    def test_findBuildCandidate_for_recipe_build(self):
        # Recipe builds with a higher score are selected first.
        # This test is run in a context with mixed recipe and binary builds.

        self.assertIsNot(self.frog_builder.processor, None)
        self.assertEqual(self.frog_builder.virtualized, True)

        self.assertEqual(self.gedit_build.buildqueue_record.lastscore, 2505)
        self.assertEqual(self.firefox_build.buildqueue_record.lastscore, 2505)

        recipe_build_job = self.factory.makeSourcePackageRecipeBuildJob(9999)

        self.assertEqual(recipe_build_job.lastscore, 9999)

        next_job = removeSecurityProxy(
            self.frog_builder)._findBuildCandidate()

        self.failUnlessEqual(recipe_build_job, next_job)


class TestFindRecipeBuildCandidates(TestFindBuildCandidateBase):
    # These tests operate in a "recipe builds only" setting.
    # Please see also bug #507782.

    def clearBuildQueue(self):
        """Delete all `BuildQueue`, XXXJOb and `Job` instances."""
        store = getUtility(IStoreSelector).get(MAIN_STORE, DEFAULT_FLAVOR)
        for bq in store.find(BuildQueue):
            bq.destroySelf()

    def setUp(self):
        """Publish some builds for the test archive."""
        super(TestFindRecipeBuildCandidates, self).setUp()
        # Create a primary archive and publish some builds for the
        # queue.
        self.non_ppa = self.factory.makeArchive(
            name="primary", purpose=ArchivePurpose.PRIMARY)

        self.clearBuildQueue()
        self.bq1 = self.factory.makeSourcePackageRecipeBuildJob(3333)
        self.bq2 = self.factory.makeSourcePackageRecipeBuildJob(4333)

    def test_findBuildCandidate_with_highest_score(self):
        # The recipe build with the highest score is selected first.
        # This test is run in a "recipe builds only" context.

        self.assertIsNot(self.frog_builder.processor, None)
        self.assertEqual(self.frog_builder.virtualized, True)

        next_job = removeSecurityProxy(
            self.frog_builder)._findBuildCandidate()

        self.failUnlessEqual(self.bq2, next_job)


class TestCurrentBuildBehavior(TestCaseWithFactory):
    """This test ensures the get/set behavior of IBuilder's
    current_build_behavior property.
    """

    layer = LaunchpadZopelessLayer

    def setUp(self):
        """Create a new builder ready for testing."""
        super(TestCurrentBuildBehavior, self).setUp()
        self.builder = self.factory.makeBuilder(name='builder')

        # Have a publisher and a ppa handy for some of the tests below.
        self.publisher = SoyuzTestPublisher()
        self.publisher.prepareBreezyAutotest()
        self.ppa_joe = self.factory.makeArchive(name="joesppa")

        self.build = self.publisher.getPubSource(
            sourcename="gedit", status=PackagePublishingStatus.PUBLISHED,
            archive=self.ppa_joe).createMissingBuilds()[0]

        self.buildfarmjob = self.build.buildqueue_record.specific_job

    def test_idle_behavior_when_no_current_build(self):
        """We return an idle behavior when there is no behavior specified
        nor a current build.
        """
        self.assertIsInstance(
            self.builder.current_build_behavior, IdleBuildBehavior)

    def test_set_behavior_sets_builder(self):
        """Setting a builder's behavior also associates the behavior with the
        builder."""
        behavior = IBuildFarmJobBehavior(self.buildfarmjob)
        self.builder.current_build_behavior = behavior

        self.assertEqual(behavior, self.builder.current_build_behavior)
        self.assertEqual(behavior._builder, self.builder)

    def test_current_job_behavior(self):
        """The current behavior is set automatically from the current job."""
        # Set the builder attribute on the buildqueue record so that our
        # builder will think it has a current build.
        self.build.buildqueue_record.builder = self.builder

        self.assertIsInstance(
            self.builder.current_build_behavior, BinaryPackageBuildBehavior)<|MERGE_RESOLUTION|>--- conflicted
+++ resolved
@@ -28,8 +28,7 @@
 
 
 class TestBuilder(TestCaseWithFactory):
-<<<<<<< HEAD
-    """Basic unit tests for Builder."""
+    """Basic unit tests for `Builder`."""
 
     layer = DatabaseFunctionalLayer
 
@@ -42,10 +41,6 @@
         builder = self.factory.makeBuilder()
         flush_database_updates()
         self.assertEqual(0, builder.failure_count)
-=======
-    """Basic unit tests for `Builder`."""
-
-    layer = LaunchpadZopelessLayer
 
     def test_getBuildQueue(self):
         buildqueueset = getUtility(IBuildQueueSet)
@@ -59,7 +54,6 @@
         active_job.builder = None
         bq = builder.getBuildQueue()
         self.assertIs(None, bq)
->>>>>>> 0a3a3458
 
 
 class TestFindBuildCandidateBase(TestCaseWithFactory):
