# Copyright 2009-2010 Canonical Ltd.  This software is licensed under the
# GNU Affero General Public License version 3 (see the file LICENSE).
from __future__ import with_statement

# vars() causes W0612
# pylint: disable-msg=E0611,W0212,W0612,C0322

"""Implementation classes for a Person."""

__metaclass__ = type
__all__ = [
    'generate_nick',
    'IrcID',
    'IrcIDSet',
    'JabberID',
    'JabberIDSet',
    'JoinTeamEvent',
    'Owner',
    'Person',
    'PersonLanguage',
    'PersonSet',
    'SSHKey',
    'SSHKeySet',
    'TeamInvitationEvent',
    'ValidPersonCache',
    'WikiName',
    'WikiNameSet']

from datetime import datetime, timedelta
from operator import attrgetter
import pytz
import random
import re
import subprocess
import time
import weakref

from bzrlib.plugins.builder.recipe import RecipeParser
from zope.lifecycleevent import ObjectCreatedEvent
from zope.interface import alsoProvides, implementer, implements
from zope.component import adapter, getUtility
from zope.component.interfaces import ComponentLookupError
from zope.event import notify
from zope.publisher.interfaces import Unauthorized
from zope.security.proxy import ProxyFactory, removeSecurityProxy
from sqlobject import (
    BoolCol, ForeignKey, IntCol, SQLMultipleJoin, SQLObjectNotFound,
    StringCol)
from sqlobject.sqlbuilder import AND, OR, SQLConstant
from storm.store import EmptyResultSet, Store
from storm.expr import (
    Alias, And, Exists, In, Join, LeftJoin, Lower, Min, Not, Or, Select, SQL,
    )
from storm.info import ClassAlias

from canonical.config import config
from canonical.database import postgresql
from canonical.database.constants import UTC_NOW
from canonical.database.datetimecol import UtcDateTimeCol
from canonical.database.enumcol import EnumCol
from canonical.database.sqlbase import (
    cursor, quote, quote_like, sqlvalues, SQLBase)

from canonical.lazr.utils import get_current_browser_request

from canonical.launchpad.components.decoratedresultset import (
    DecoratedResultSet)
from canonical.launchpad.database.account import Account, AccountPassword
from canonical.launchpad.interfaces.account import AccountSuspendedError
from lp.bugs.model.bugtarget import HasBugsBase
from canonical.launchpad.database.stormsugar import StartsWith
from lp.registry.model.karma import KarmaCategory
from lp.services.salesforce.interfaces import (
    ISalesforceVoucherProxy, REDEEMABLE_VOUCHER_STATUSES,
    VOUCHER_STATUSES)
from lp.services.worlddata.model.language import Language
from canonical.launchpad.database.oauth import (
    OAuthAccessToken, OAuthRequestToken)
from lp.registry.model.personlocation import PersonLocation
from lp.registry.model.structuralsubscription import (
    StructuralSubscription)
from canonical.launchpad.event.interfaces import (
    IJoinTeamEvent, ITeamInvitationEvent)
from canonical.launchpad.helpers import (
    get_contact_email_addresses, get_email_template, shortlist)

from canonical.launchpad.interfaces.lpstorm import IMasterObject, IMasterStore
from canonical.launchpad.interfaces.account import (
    AccountCreationRationale, AccountStatus, IAccount, IAccountSet,
    INACTIVE_ACCOUNT_STATUSES)
from lp.soyuz.interfaces.archive import ArchivePurpose, IArchiveSet
from lp.soyuz.interfaces.archivepermission import (
    IArchivePermissionSet)
from lp.soyuz.interfaces.archivesubscriber import IArchiveSubscriberSet
from canonical.launchpad.interfaces.authtoken import LoginTokenType
from lp.code.model.hasbranches import (
    HasBranchesMixin, HasMergeProposalsMixin, HasRequestedReviewsMixin)
from lp.bugs.interfaces.bugtask import (
    BugTaskSearchParams, IBugTaskSet, IllegalRelatedBugTasksParams)
from lp.bugs.interfaces.bugtarget import IBugTarget
from lp.registry.interfaces.codeofconduct import (
    ISignedCodeOfConductSet)
from lp.registry.interfaces.distribution import IDistribution
from canonical.launchpad.interfaces.emailaddress import (
    EmailAddressStatus, IEmailAddress, IEmailAddressSet, InvalidEmailAddress)
from lp.registry.interfaces.gpg import IGPGKeySet
from lp.registry.interfaces.irc import IIrcID, IIrcIDSet
from lp.registry.interfaces.jabber import IJabberID, IJabberIDSet
from canonical.launchpad.interfaces.launchpad import (
    IHasIcon, IHasLogo, IHasMugshot, ILaunchpadCelebrities)
from canonical.launchpad.interfaces.launchpadstatistic import (
    ILaunchpadStatisticSet)
from canonical.launchpad.interfaces.logintoken import ILoginTokenSet
from lp.registry.interfaces.mailinglist import (
    IMailingListSet, MailingListStatus, PostedMessageStatus)
from lp.registry.interfaces.mailinglistsubscription import (
    MailingListAutoSubscribePolicy)
from lp.registry.interfaces.person import (
    IPerson, IPersonSet, ITeam, ImmutableVisibilityError, InvalidName,
    JoinNotAllowed, NameAlreadyTaken, PersonCreationRationale,
    PersonVisibility, PersonalStanding, TeamMembershipRenewalPolicy,
    TeamSubscriptionPolicy)
from lp.registry.interfaces.personnotification import (
    IPersonNotificationSet)
from lp.registry.interfaces.pillar import IPillarNameSet
from lp.registry.interfaces.product import IProduct
from lp.registry.interfaces.projectgroup import IProjectGroup
from lp.blueprints.interfaces.specification import (
    SpecificationDefinitionStatus, SpecificationFilter,
    SpecificationImplementationStatus, SpecificationSort)
from canonical.launchpad.interfaces.lpstorm import IStore
from lp.registry.interfaces.ssh import (
    ISSHKey, ISSHKeySet, SSHKeyAdditionError, SSHKeyCompromisedError,
    SSHKeyType)
from lp.registry.interfaces.teammembership import (
    TeamMembershipStatus)
from lp.registry.interfaces.wikiname import IWikiName, IWikiNameSet
from canonical.launchpad.webapp.interfaces import ILaunchBag

from lp.soyuz.model.archive import Archive
from lp.registry.model.codeofconduct import SignedCodeOfConduct
from lp.bugs.model.bugtask import (
    BugTask, get_related_bugtasks_search_params)
from canonical.launchpad.database.emailaddress import (
    EmailAddress, HasOwnerMixin)
from lp.registry.model.karma import KarmaCache, KarmaTotalCache
from canonical.launchpad.database.logintoken import LoginToken
from lp.registry.model.pillar import PillarName
from lp.registry.model.karma import KarmaAction, KarmaAssignedEvent, Karma
from lp.registry.model.mentoringoffer import MentoringOffer
from lp.soyuz.model.sourcepackagerelease import (
    SourcePackageRelease)
from lp.blueprints.model.specification import (
    HasSpecificationsMixin, Specification)
from lp.translations.model.translationimportqueue import (
    HasTranslationImportsMixin)
from lp.registry.model.teammembership import (
    TeamMembership, TeamMembershipSet, TeamParticipation)

from canonical.launchpad.validators.email import valid_email
from canonical.launchpad.validators.name import sanitize_name, valid_name
from canonical.launchpad.webapp.dbpolicy import MasterDatabasePolicy
from lp.registry.interfaces.person import validate_public_person

from lp.services.propertycache import IPropertyCache, cachedproperty


class JoinTeamEvent:
    """See `IJoinTeamEvent`."""

    implements(IJoinTeamEvent)

    def __init__(self, person, team):
        self.person = person
        self.team = team


class TeamInvitationEvent:
    """See `IJoinTeamEvent`."""

    implements(ITeamInvitationEvent)

    def __init__(self, member, team):
        self.member = member
        self.team = team


class ValidPersonCache(SQLBase):
    """Flags if a Person is active and usable in Launchpad.

    This is readonly, as this is a view in the database.

    Note that it performs poorly at least some of the time, and if
    EmailAddress and Person are already being queried, its probably better to
    query Account directly. See bug
    https://bugs.edge.launchpad.net/launchpad-registry/+bug/615237 for some
    corroborating information.
    """


def validate_person_visibility(person, attr, value):
    """Validate changes in visibility.

    * Prevent teams with inconsistent connections from being made private.
    * Prevent private teams from any transition.
    """

    # Prohibit any visibility changes for private teams.  This rule is
    # recognized to be Draconian and may be relaxed in the future.
    if person.visibility == PersonVisibility.PRIVATE:
        raise ImmutableVisibilityError(
            'A private team cannot change visibility.')

    # If transitioning to a non-public visibility, check for existing
    # relationships that could leak data.
    if value != PersonVisibility.PUBLIC:
        warning = person.visibilityConsistencyWarning(value)
        if warning is not None:
            raise ImmutableVisibilityError(warning)

    return value


class Person(
    SQLBase, HasBugsBase, HasSpecificationsMixin, HasTranslationImportsMixin,
    HasBranchesMixin, HasMergeProposalsMixin, HasRequestedReviewsMixin):
    """A Person."""

    implements(IPerson, IHasIcon, IHasLogo, IHasMugshot)

    sortingColumns = SQLConstant(
        "person_sort_key(Person.displayname, Person.name)")
    # Redefine the default ordering into Storm syntax.
    _storm_sortingColumns = ('Person.displayname', 'Person.name')
    # When doing any sort of set operations (union, intersect, except_) with
    # SQLObject we can't use sortingColumns because the table name Person is
    # not available in that context, so we use this one.
    _sortingColumnsForSetOperations = SQLConstant(
        "person_sort_key(displayname, name)")
    _defaultOrder = sortingColumns
    _visibility_warning_marker = object()
    _visibility_warning_cache = _visibility_warning_marker

    account = ForeignKey(dbName='account', foreignKey='Account', default=None)

    def _validate_name(self, attr, value):
        """Check that rename is allowed."""
        # Renaming a team is prohibited for any team that has a non-purged
        # mailing list.  This is because renaming a mailing list is not
        # trivial in Mailman 2.1 (see Mailman FAQ item 4.70).  We prohibit
        # such renames in the team edit details view, but just to be safe, we
        # also assert that such an attempt is not being made here.  To do
        # this, we must override the SQLObject method for setting the 'name'
        # database column.  Watch out for when SQLObject is creating this row,
        # because in that case self.name isn't yet available.
        if self.name is None:
            mailing_list = None
        else:
            mailing_list = getUtility(IMailingListSet).get(self.name)
        can_rename = (self._SO_creating or
                      not self.is_team or
                      mailing_list is None or
                      mailing_list.status == MailingListStatus.PURGED)
        assert can_rename, 'Cannot rename teams with mailing lists'
        # Everything's okay, so let SQLObject do the normal thing.
        return value

    name = StringCol(dbName='name', alternateID=True, notNull=True,
                     storm_validator=_validate_name)

    def __repr__(self):
        displayname = self.displayname.encode('ASCII', 'backslashreplace')
        return '<Person at 0x%x %s (%s)>' % (id(self), self.name, displayname)

    displayname = StringCol(dbName='displayname', notNull=True)

    teamdescription = StringCol(dbName='teamdescription', default=None)
    homepage_content = StringCol(default=None)
    icon = ForeignKey(
        dbName='icon', foreignKey='LibraryFileAlias', default=None)
    logo = ForeignKey(
        dbName='logo', foreignKey='LibraryFileAlias', default=None)
    mugshot = ForeignKey(
        dbName='mugshot', foreignKey='LibraryFileAlias', default=None)

    def _get_password(self):
        # We have to remove the security proxy because the password is
        # needed before we are authenticated. I'm not overly worried because
        # this method is scheduled for demolition -- StuartBishop 20080514
        password = IStore(AccountPassword).find(
            AccountPassword, accountID=self.accountID).one()
        if password is None:
            return None
        else:
            return password.password

    def _set_password(self, value):
        account = IMasterStore(Account).get(Account, self.accountID)
        assert account is not None, 'No account for this Person.'
        account.password = value

    password = property(_get_password, _set_password)

    def _get_account_status(self):
        account = IStore(Account).get(Account, self.accountID)
        if account is not None:
            return account.status
        else:
            return AccountStatus.NOACCOUNT

    def _set_account_status(self, value):
        assert self.accountID is not None, 'No account for this Person'
        account = IMasterStore(Account).get(Account, self.accountID)
        account.status = value

    # Deprecated - this value has moved to the Account table.
    # We provide this shim for backwards compatibility.
    account_status = property(_get_account_status, _set_account_status)

    def _get_account_status_comment(self):
        account = IStore(Account).get(Account, self.accountID)
        if account is not None:
            return account.status_comment

    def _set_account_status_comment(self, value):
        assert self.accountID is not None, 'No account for this Person'
        account = IMasterStore(Account).get(Account, self.accountID)
        account.status_comment = value

    # Deprecated - this value has moved to the Account table.
    # We provide this shim for backwards compatibility.
    account_status_comment = property(
            _get_account_status_comment, _set_account_status_comment)

    teamowner = ForeignKey(dbName='teamowner', foreignKey='Person',
                           default=None,
                           storm_validator=validate_public_person)

    sshkeys = SQLMultipleJoin('SSHKey', joinColumn='person')

    renewal_policy = EnumCol(
        enum=TeamMembershipRenewalPolicy,
        default=TeamMembershipRenewalPolicy.NONE)
    subscriptionpolicy = EnumCol(
        dbName='subscriptionpolicy',
        enum=TeamSubscriptionPolicy,
        default=TeamSubscriptionPolicy.MODERATED)
    defaultrenewalperiod = IntCol(dbName='defaultrenewalperiod', default=None)
    defaultmembershipperiod = IntCol(dbName='defaultmembershipperiod',
                                     default=None)
    mailing_list_auto_subscribe_policy = EnumCol(
        enum=MailingListAutoSubscribePolicy,
        default=MailingListAutoSubscribePolicy.ON_REGISTRATION)

    merged = ForeignKey(dbName='merged', foreignKey='Person', default=None)

    datecreated = UtcDateTimeCol(notNull=True, default=UTC_NOW)
    creation_rationale = EnumCol(enum=PersonCreationRationale, default=None)
    creation_comment = StringCol(default=None)
    registrant = ForeignKey(
        dbName='registrant', foreignKey='Person', default=None,
        storm_validator=validate_public_person)
    hide_email_addresses = BoolCol(notNull=True, default=False)
    verbose_bugnotifications = BoolCol(notNull=True, default=True)

    signedcocs = SQLMultipleJoin('SignedCodeOfConduct', joinColumn='owner')
    ircnicknames = SQLMultipleJoin('IrcID', joinColumn='person')
    jabberids = SQLMultipleJoin('JabberID', joinColumn='person')

    entitlements = SQLMultipleJoin('Entitlement', joinColumn='person')
    visibility = EnumCol(
        enum=PersonVisibility,
        default=PersonVisibility.PUBLIC,
        storm_validator=validate_person_visibility)

    personal_standing = EnumCol(
        enum=PersonalStanding, default=PersonalStanding.UNKNOWN,
        notNull=True)

    personal_standing_reason = StringCol(default=None)

    @cachedproperty
    def languages(self):
        """See `IPerson`."""
        results = Store.of(self).find(
            Language, And(Language.id == PersonLanguage.languageID,
                          PersonLanguage.personID == self.id))
        results.order_by(Language.englishname)
        return list(results)

    def getLanguagesCache(self):
        """Return this person's cached languages.

        :raises AttributeError: If the cache doesn't exist.
        """
        return IPropertyCache(self).languages

    def setLanguagesCache(self, languages):
        """Set this person's cached languages.

        Order them by name if necessary.
        """
        IPropertyCache(self).languages = sorted(
            languages, key=attrgetter('englishname'))

    def deleteLanguagesCache(self):
        """Delete this person's cached languages, if it exists."""
        del IPropertyCache(self).languages

    def addLanguage(self, language):
        """See `IPerson`."""
        person_language = Store.of(self).find(
            PersonLanguage, And(PersonLanguage.languageID == language.id,
                                PersonLanguage.personID == self.id)).one()
        if person_language is not None:
            # Nothing to do.
            return
        PersonLanguage(person=self, language=language)
        self.deleteLanguagesCache()

    def removeLanguage(self, language):
        """See `IPerson`."""
        person_language = Store.of(self).find(
            PersonLanguage, And(PersonLanguage.languageID == language.id,
                                PersonLanguage.personID == self.id)).one()
        if person_language is None:
            # Nothing to do.
            return
        PersonLanguage.delete(person_language.id)
        self.deleteLanguagesCache()

    def _init(self, *args, **kw):
        """Mark the person as a team when created or fetched from database."""
        SQLBase._init(self, *args, **kw)
        if self.teamownerID is not None:
            alsoProvides(self, ITeam)

    def convertToTeam(self, team_owner):
        """See `IPerson`."""
        assert not self.is_team, "Can't convert a team to a team."
        assert self.account_status == AccountStatus.NOACCOUNT, (
            "Only Person entries whose account_status is NOACCOUNT can be "
            "converted into teams.")
        # Teams don't have Account records
        if self.account is not None:
            account_id = self.account.id
            self.account = None
            Account.delete(account_id)
        self.creation_rationale = None
        self.teamowner = team_owner
        alsoProvides(self, ITeam)
        # Add the owner as a team admin manually because we know what we're
        # doing and we don't want any email notifications to be sent.
        TeamMembershipSet().new(
            team_owner, self, TeamMembershipStatus.ADMIN, team_owner)

    @property
    def oauth_access_tokens(self):
        """See `IPerson`."""
        return Store.of(self).find(
            OAuthAccessToken,
            OAuthAccessToken.person == self,
            Or(OAuthAccessToken.date_expires == None,
               OAuthAccessToken.date_expires > UTC_NOW))

    @property
    def oauth_request_tokens(self):
        """See `IPerson`."""
        return Store.of(self).find(
            OAuthRequestToken,
            OAuthRequestToken.person == self,
            Or(OAuthRequestToken.date_expires == None,
               OAuthRequestToken.date_expires > UTC_NOW))

    @cachedproperty
    def location(self):
        """See `IObjectWithLocation`."""
        return PersonLocation.selectOneBy(person=self)

    @property
    def time_zone(self):
        """See `IHasLocation`."""
        if self.location is None:
            return None
        # Wrap the location with a security proxy to make sure the user has
        # enough rights to see it.
        return ProxyFactory(self.location).time_zone

    @property
    def latitude(self):
        """See `IHasLocation`."""
        if self.location is None:
            return None
        # Wrap the location with a security proxy to make sure the user has
        # enough rights to see it.
        return ProxyFactory(self.location).latitude

    @property
    def longitude(self):
        """See `IHasLocation`."""
        if self.location is None:
            return None
        # Wrap the location with a security proxy to make sure the user has
        # enough rights to see it.
        return ProxyFactory(self.location).longitude

    def setLocationVisibility(self, visible):
        """See `ISetLocation`."""
        assert not self.is_team, 'Cannot edit team location.'
        if self.location is None:
            IPropertyCache(self).location = PersonLocation(
                person=self, visible=visible)
        else:
            self.location.visible = visible

    def setLocation(self, latitude, longitude, time_zone, user):
        """See `ISetLocation`."""
        assert not self.is_team, 'Cannot edit team location.'
        assert ((latitude is None and longitude is None) or
                (latitude is not None and longitude is not None)), (
            "Cannot set a latitude without longitude (and vice-versa).")

        if self.location is not None:
            self.location.time_zone = time_zone
            self.location.latitude = latitude
            self.location.longitude = longitude
            self.location.last_modified_by = user
            self.location.date_last_modified = UTC_NOW
        else:
            IPropertyCache(self).location = PersonLocation(
                person=self, time_zone=time_zone, latitude=latitude,
                longitude=longitude, last_modified_by=user)

    # specification-related joins
    @property
    def assigned_specs(self):
        return shortlist(Specification.selectBy(
            assignee=self, orderBy=['-datecreated']))

    @property
    def assigned_specs_in_progress(self):
        replacements = sqlvalues(assignee=self)
        replacements['started_clause'] = Specification.started_clause
        replacements['completed_clause'] = Specification.completeness_clause
        query = """
            (assignee = %(assignee)s)
            AND (%(started_clause)s)
            AND NOT (%(completed_clause)s)
            """ % replacements
        return Specification.select(query, orderBy=['-date_started'], limit=5)

    # mentorship
    @property
    def mentoring_offers(self):
        """See `IPerson`"""
        return MentoringOffer.select("""MentoringOffer.id IN
        (SELECT MentoringOffer.id
            FROM MentoringOffer
            LEFT OUTER JOIN BugTask ON
                MentoringOffer.bug = BugTask.bug
            LEFT OUTER JOIN Bug ON
                BugTask.bug = Bug.id
            LEFT OUTER JOIN Specification ON
                MentoringOffer.specification = Specification.id
            WHERE
                MentoringOffer.owner = %s
                """ % sqlvalues(self.id) + """ AND (
                BugTask.id IS NULL OR NOT
                (Bug.private IS TRUE OR
                  (""" + BugTask.completeness_clause +"""))) AND (
                Specification.id IS NULL OR NOT
                (""" + Specification.completeness_clause +")))",
            )

    @property
    def team_mentorships(self):
        """See `IPerson`"""
        return MentoringOffer.select("""MentoringOffer.id IN
        (SELECT MentoringOffer.id
            FROM MentoringOffer
            JOIN TeamParticipation ON
                MentoringOffer.team = TeamParticipation.person
            LEFT OUTER JOIN BugTask ON
                MentoringOffer.bug = BugTask.bug
            LEFT OUTER JOIN Bug ON
                BugTask.bug = Bug.id
            LEFT OUTER JOIN Specification ON
                MentoringOffer.specification = Specification.id
            WHERE
                TeamParticipation.team = %s
                """ % sqlvalues(self.id) + """ AND (
                BugTask.id IS NULL OR NOT
                (Bug.private IS TRUE OR
                  (""" + BugTask.completeness_clause +"""))) AND (
                Specification.id IS NULL OR NOT
                (""" + Specification.completeness_clause +")))",
            )

    @property
    def unique_displayname(self):
        """See `IPerson`."""
        return "%s (%s)" % (self.displayname, self.name)

    @property
    def has_any_specifications(self):
        """See `IHasSpecifications`."""
        return self.all_specifications.count()

    @property
    def all_specifications(self):
        return self.specifications(filter=[SpecificationFilter.ALL])

    @property
    def valid_specifications(self):
        return self.specifications(filter=[SpecificationFilter.VALID])

    def specifications(self, sort=None, quantity=None, filter=None,
                       prejoin_people=True):
        """See `IHasSpecifications`."""

        # Make a new list of the filter, so that we do not mutate what we
        # were passed as a filter
        if not filter:
            # if no filter was passed (None or []) then we must decide the
            # default filtering, and for a person we want related incomplete
            # specs
            filter = [SpecificationFilter.INCOMPLETE]

        # now look at the filter and fill in the unsaid bits

        # defaults for completeness: if nothing is said about completeness
        # then we want to show INCOMPLETE
        completeness = False
        for option in [
            SpecificationFilter.COMPLETE,
            SpecificationFilter.INCOMPLETE]:
            if option in filter:
                completeness = True
        if completeness is False:
            filter.append(SpecificationFilter.INCOMPLETE)

        # defaults for acceptance: in this case we have nothing to do
        # because specs are not accepted/declined against a person

        # defaults for informationalness: we don't have to do anything
        # because the default if nothing is said is ANY

        # if no roles are given then we want everything
        linked = False
        roles = set([
            SpecificationFilter.CREATOR,
            SpecificationFilter.ASSIGNEE,
            SpecificationFilter.DRAFTER,
            SpecificationFilter.APPROVER,
            SpecificationFilter.FEEDBACK,
            SpecificationFilter.SUBSCRIBER])
        for role in roles:
            if role in filter:
                linked = True
        if not linked:
            for role in roles:
                filter.append(role)

        # sort by priority descending, by default
        if sort is None or sort == SpecificationSort.PRIORITY:
            order = ['-priority', 'Specification.definition_status',
                     'Specification.name']
        elif sort == SpecificationSort.DATE:
            order = ['-Specification.datecreated', 'Specification.id']

        # figure out what set of specifications we are interested in. for
        # products, we need to be able to filter on the basis of:
        #
        #  - role (owner, drafter, approver, subscriber, assignee etc)
        #  - completeness.
        #  - informational.
        #

        # in this case the "base" is quite complicated because it is
        # determined by the roles so lets do that first

        base = '(1=0'  # we want to start with a FALSE and OR them
        if SpecificationFilter.CREATOR in filter:
            base += ' OR Specification.owner = %(my_id)d'
        if SpecificationFilter.ASSIGNEE in filter:
            base += ' OR Specification.assignee = %(my_id)d'
        if SpecificationFilter.DRAFTER in filter:
            base += ' OR Specification.drafter = %(my_id)d'
        if SpecificationFilter.APPROVER in filter:
            base += ' OR Specification.approver = %(my_id)d'
        if SpecificationFilter.SUBSCRIBER in filter:
            base += """ OR Specification.id in
                (SELECT specification FROM SpecificationSubscription
                 WHERE person = %(my_id)d)"""
        if SpecificationFilter.FEEDBACK in filter:
            base += """ OR Specification.id in
                (SELECT specification FROM SpecificationFeedback
                 WHERE reviewer = %(my_id)d)"""
        base += ') '

        # filter out specs on inactive products
        base += """AND (Specification.product IS NULL OR
                        Specification.product NOT IN
                         (SELECT Product.id FROM Product
                          WHERE Product.active IS FALSE))
                """

        base = base % {'my_id': self.id}

        query = base
        # look for informational specs
        if SpecificationFilter.INFORMATIONAL in filter:
            query += (' AND Specification.implementation_status = %s' %
                quote(SpecificationImplementationStatus.INFORMATIONAL))

        # filter based on completion. see the implementation of
        # Specification.is_complete() for more details
        completeness = Specification.completeness_clause

        if SpecificationFilter.COMPLETE in filter:
            query += ' AND ( %s ) ' % completeness
        elif SpecificationFilter.INCOMPLETE in filter:
            query += ' AND NOT ( %s ) ' % completeness

        # Filter for validity. If we want valid specs only then we should
        # exclude all OBSOLETE or SUPERSEDED specs
        if SpecificationFilter.VALID in filter:
            query += (
                ' AND Specification.definition_status NOT IN ( %s, ''%s ) ' %
                sqlvalues(SpecificationDefinitionStatus.OBSOLETE,
                          SpecificationDefinitionStatus.SUPERSEDED))

        # ALL is the trump card
        if SpecificationFilter.ALL in filter:
            query = base

        # Filter for specification text
        for constraint in filter:
            if isinstance(constraint, basestring):
                # a string in the filter is a text search filter
                query += ' AND Specification.fti @@ ftq(%s) ' % quote(
                    constraint)

        results = Specification.select(query, orderBy=order,
            limit=quantity)
        if prejoin_people:
            results = results.prejoin(['assignee', 'approver', 'drafter'])
        return results

    # XXX: Tom Berger 2008-04-14 bug=191799:
    # The implementation of these functions
    # is no longer appropriate, since it now relies on subscriptions,
    # rather than package bug supervisors.
    def getBugSubscriberPackages(self):
        """See `IPerson`."""
        packages = [sub.target for sub in self.structural_subscriptions
                    if (sub.distribution is not None and
                        sub.sourcepackagename is not None)]
        packages.sort(key=lambda x: x.name)
        return packages

    def findPathToTeam(self, team):
        """See `IPerson`."""
        # This is our guarantee that _getDirectMemberIParticipateIn() will
        # never return None
        assert self.hasParticipationEntryFor(team), (
            "%s doesn't seem to be a member/participant in %s"
            % (self.name, team.name))
        assert team.is_team, "You can't pass a person to this method."
        path = [team]
        team = self._getDirectMemberIParticipateIn(team)
        while team != self:
            path.insert(0, team)
            team = self._getDirectMemberIParticipateIn(team)
        return path

    def _getDirectMemberIParticipateIn(self, team):
        """Return a direct member of the given team that this person
        participates in.

        If there are more than one direct member of the given team that this
        person participates in, the one with the oldest creation date is
        returned.
        """
        query = AND(
            TeamMembership.q.teamID == team.id,
            TeamMembership.q.personID == Person.q.id,
            OR(TeamMembership.q.status == TeamMembershipStatus.ADMIN,
               TeamMembership.q.status == TeamMembershipStatus.APPROVED),
            TeamParticipation.q.teamID == Person.q.id,
            TeamParticipation.q.personID == self.id)
        clauseTables = ['TeamMembership', 'TeamParticipation']
        member = Person.selectFirst(
            query, clauseTables=clauseTables, orderBy='datecreated')
        assert member is not None, (
            "%(person)s is an indirect member of %(team)s but %(person)s "
            "is not a participant in any direct member of %(team)s"
            % dict(person=self.name, team=team.name))
        return member

    @property
    def is_team(self):
        """See `IPerson`."""
        return self.teamowner is not None

    def isTeam(self):
        """Deprecated. Use is_team instead."""
        return self.teamowner is not None

    @property
    def mailing_list(self):
        """See `IPerson`."""
        return getUtility(IMailingListSet).get(self.name)

    def _customizeSearchParams(self, search_params):
        """No-op, to satisfy a requirement of HasBugsBase."""
        pass

    def searchTasks(self, search_params, *args, **kwargs):
        """See `IHasBugs`."""
        if search_params is None and len(args) == 0:
            # this method is called via webapi directly
            # calling this method on a Person object directly via the
            # webservice API means searching for user related tasks
            user = kwargs.pop('user')
            try:
                search_params = get_related_bugtasks_search_params(
                    user, self, **kwargs)
            except IllegalRelatedBugTasksParams, e:
                # dirty hack, marking an exception with a HTTP error
                # only works if the exception is raised in the exported
                # method, see docstring of
                # `lazr.restful.declarations.webservice_error()`
                raise e
            return getUtility(IBugTaskSet).search(*search_params)
        if len(kwargs) > 0:
            # if keyword arguments are supplied, use the deault
            # implementation in HasBugsBase.
            return HasBugsBase.searchTasks(self, search_params, **kwargs)
        else:
            # Otherwise pass all positional arguments to the
            # implementation in BugTaskSet.
            return getUtility(IBugTaskSet).search(search_params, *args)

    def getProjectsAndCategoriesContributedTo(self, limit=5):
        """See `IPerson`."""
        contributions = []
        # Pillars names have no concept of active. Extra pillars names are
        # requested because deactivated pillars will be filtered out.
        extra_limit = limit + 5
        results = self._getProjectsWithTheMostKarma(limit=extra_limit)
        for pillar_name, karma in results:
            pillar = getUtility(IPillarNameSet).getByName(
                pillar_name, ignore_inactive=True)
            if pillar is not None:
                contributions.append(
                    {'project': pillar,
                     'categories': self._getContributedCategories(pillar)})
            if len(contributions) == limit:
                break
        return contributions

    def _getProjectsWithTheMostKarma(self, limit=10):
        """Return the names and karma points of of this person on the
        product/distribution with that name.

        The results are ordered descending by the karma points and limited to
        the given limit.
        """
        # We want this person's total karma on a given context (that is,
        # across all different categories) here; that's why we use a
        # "KarmaCache.category IS NULL" clause here.
        query = """
            SELECT PillarName.name, KarmaCache.karmavalue
            FROM KarmaCache
            JOIN PillarName ON
                COALESCE(KarmaCache.distribution, -1) =
                COALESCE(PillarName.distribution, -1)
                AND
                COALESCE(KarmaCache.product, -1) =
                COALESCE(PillarName.product, -1)
            WHERE person = %(person)s
                AND KarmaCache.category IS NULL
                AND KarmaCache.project IS NULL
            ORDER BY karmavalue DESC, name
            LIMIT %(limit)s;
            """ % sqlvalues(person=self, limit=limit)
        cur = cursor()
        cur.execute(query)
        return cur.fetchall()

    def getOwnedOrDrivenPillars(self):
        """See `IPerson`."""
        find_spec = (PillarName, SQL('kind'), SQL('displayname'))
        origin = SQL("""
            PillarName
            JOIN (
                SELECT name, 3 as kind, displayname
                FROM product
                WHERE
                    active = True AND
                    (driver = %(person)s
                    OR owner = %(person)s)
                UNION
                SELECT name, 2 as kind, displayname
                FROM project
                WHERE
                    active = True AND
                    (driver = %(person)s
                    OR owner = %(person)s)
                UNION
                SELECT name, 1 as kind, displayname
                FROM distribution
                WHERE
                    driver = %(person)s
                    OR owner = %(person)s
                ) _pillar
                ON PillarName.name = _pillar.name
            """ % sqlvalues(person=self))
        results = IStore(self).using(origin).find(find_spec)
        results = results.order_by('kind', 'displayname')

        def get_pillar_name(result):
            pillar_name, kind, displayname = result
            return pillar_name

        return DecoratedResultSet(results, get_pillar_name)

    def getOwnedProjects(self, match_name=None):
        """See `IPerson`."""
        # Import here to work around a circular import problem.
        from lp.registry.model.product import Product

        clauses = ["""
            SELECT DISTINCT Product.id
            FROM Product, TeamParticipation
            WHERE TeamParticipation.person = %(person)s
            AND owner = TeamParticipation.team
            AND Product.active IS TRUE
            """ % sqlvalues(person=self)]

        # We only want to use the extra query if match_name is not None and it
        # is not the empty string ('' or u'').
        if match_name:
            like_query = "'%%' || %s || '%%'" % quote_like(match_name)
            quoted_query = quote(match_name)
            clauses.append(
                """(Product.name LIKE %s OR
                    Product.displayname LIKE %s OR
                    fti @@ ftq(%s))""" % (like_query,
                                          like_query,
                                          quoted_query))
        query = " AND ".join(clauses)
        results = Product.select("""id IN (%s)""" % query,
                                 orderBy=['displayname'])
        return results

    def getAllCommercialSubscriptionVouchers(self, voucher_proxy=None):
        """See `IPerson`."""
        if voucher_proxy is None:
            voucher_proxy = getUtility(ISalesforceVoucherProxy)
        commercial_vouchers = voucher_proxy.getAllVouchers(self)
        vouchers = {}
        for status in VOUCHER_STATUSES:
            vouchers[status] = []
        for voucher in commercial_vouchers:
            assert voucher.status in VOUCHER_STATUSES, (
                "Voucher %s has unrecognized status %s" %
                (voucher.voucher_id, voucher.status))
            vouchers[voucher.status].append(voucher)
        return vouchers

    def getRedeemableCommercialSubscriptionVouchers(self, voucher_proxy=None):
        """See `IPerson`."""
        if voucher_proxy is None:
            voucher_proxy = getUtility(ISalesforceVoucherProxy)
        vouchers = voucher_proxy.getUnredeemedVouchers(self)
        for voucher in vouchers:
            assert voucher.status in REDEEMABLE_VOUCHER_STATUSES, (
                "Voucher %s has invalid status %s" %
                (voucher.voucher_id, voucher.status))
        return vouchers

    def iterTopProjectsContributedTo(self, limit=10):
        getByName = getUtility(IPillarNameSet).getByName
        for name, ignored in self._getProjectsWithTheMostKarma(limit=limit):
            yield getByName(name)

    def _getContributedCategories(self, pillar):
        """Return the KarmaCategories to which this person has karma on the
        given pillar.

        The given pillar must be either an IProduct or an IDistribution.
        """
        if IProduct.providedBy(pillar):
            where_clause = "product = %s" % sqlvalues(pillar)
        elif IDistribution.providedBy(pillar):
            where_clause = "distribution = %s" % sqlvalues(pillar)
        else:
            raise AssertionError(
                "Pillar must be a product or distro, got %s" % pillar)
        replacements = sqlvalues(person=self)
        replacements['where_clause'] = where_clause
        query = """
            SELECT DISTINCT KarmaCategory.id
            FROM KarmaCategory
            JOIN KarmaCache ON KarmaCache.category = KarmaCategory.id
            WHERE %(where_clause)s
                AND category IS NOT NULL
                AND person = %(person)s
            """ % replacements
        cur = cursor()
        cur.execute(query)
        ids = ",".join(str(id) for [id] in cur.fetchall())
        return KarmaCategory.select("id IN (%s)" % ids)

    @property
    def karma_category_caches(self):
        """See `IPerson`."""
        store = Store.of(self)
        conditions = And(
            KarmaCache.category == KarmaCategory.id,
            KarmaCache.person == self.id,
            KarmaCache.product == None,
            KarmaCache.project == None,
            KarmaCache.distribution == None,
            KarmaCache.sourcepackagename == None)
        result = store.find((KarmaCache, KarmaCategory), conditions)
        result = result.order_by(KarmaCategory.title)
        return [karma_cache for (karma_cache, category) in result]

    @cachedproperty
    def karma(self):
        """See `IPerson`."""
        # May also be loaded from _all_members
        cache = KarmaTotalCache.selectOneBy(person=self)
        if cache is None:
            # Newly created accounts may not be in the cache yet, meaning the
            # karma updater script hasn't run since the account was created.
            return 0
        else:
            return cache.karma_total

    @property
    def is_valid_person_or_team(self):
        """See `IPerson`."""
        # Teams are always valid
        if self.isTeam():
            return True

        return self.is_valid_person

    @cachedproperty
    def is_valid_person(self):
        """See `IPerson`."""
        if self.is_team:
            return False
        try:
            ValidPersonCache.get(self.id)
            return True
        except SQLObjectNotFound:
            return False

    @property
    def is_probationary(self):
        """See `IPerson`.

        Users without karma have not demostrated their intentions may not
        have the same privileges as users who have made contributions.
        """
        return not self.isTeam() and self.karma == 0

    def assignKarma(self, action_name, product=None, distribution=None,
                    sourcepackagename=None, datecreated=None):
        """See `IPerson`."""
        # Teams don't get Karma. Inactive accounts don't get Karma.
        # The system user and janitor, does not get karma.
        # No warning, as we don't want to place the burden on callsites
        # to check this.
        if (not self.is_valid_person
            or self.id == getUtility(ILaunchpadCelebrities).janitor.id):
            return None

        if product is not None:
            assert distribution is None and sourcepackagename is None
        elif distribution is not None:
            assert product is None
        else:
            raise AssertionError(
                'You must provide either a product or a distribution.')

        try:
            action = KarmaAction.byName(action_name)
        except SQLObjectNotFound:
            raise AssertionError(
                "No KarmaAction found with name '%s'." % action_name)

        if datecreated is None:
            datecreated = UTC_NOW
        karma = Karma(
            person=self, action=action, product=product,
            distribution=distribution, sourcepackagename=sourcepackagename,
            datecreated=datecreated)
        notify(KarmaAssignedEvent(self, karma))
        return karma

    def latestKarma(self, quantity=25):
        """See `IPerson`."""
        return Karma.selectBy(person=self,
            orderBy='-datecreated')[:quantity]

    # This is to cache TeamParticipation information as that's used tons of
    # times in each request.
    _inTeam_cache = None

    def inTeam(self, team):
        """See `IPerson`."""
        if team is None:
            return False

        # Translate the team name to an ITeam if we were passed a team.
        if isinstance(team, (str, unicode)):
            team = PersonSet().getByName(team)

        if self._inTeam_cache is None: # Initialize cache
            self._inTeam_cache = {}
        else:
            try:
                return self._inTeam_cache[team.id] # Return from cache
            except KeyError:
                pass # Or fall through

        tp = TeamParticipation.selectOneBy(team=team, person=self)
        if tp is not None or self.id == team.teamownerID:
            in_team = True
        elif team.is_team and not team.teamowner.inTeam(team):
            # The owner is not a member but must retain his rights over
            # this team. This person may be a member of the owner, and in this
            # case it'll also have rights over this team.
            in_team = self.inTeam(team.teamowner)
        else:
            in_team = False

        self._inTeam_cache[team.id] = in_team
        return in_team

    def hasParticipationEntryFor(self, team):
        """See `IPerson`."""
        return bool(TeamParticipation.selectOneBy(person=self, team=team))

    def leave(self, team):
        """See `IPerson`."""
        assert not ITeam.providedBy(self)

        self._inTeam_cache = {} # Flush the cache used by the inTeam method

        active = [TeamMembershipStatus.ADMIN, TeamMembershipStatus.APPROVED]
        tm = TeamMembership.selectOneBy(person=self, team=team)
        if tm is None or tm.status not in active:
            # Ok, we're done. You are not an active member and still
            # not being.
            return

        tm.setStatus(TeamMembershipStatus.DEACTIVATED, self)

    def join(self, team, requester=None, may_subscribe_to_list=True):
        """See `IPerson`."""
        if self in team.activemembers:
            return

        if requester is None:
            assert not self.is_team, (
                "You need to specify a reviewer when a team joins another.")
            requester = self

        proposed = TeamMembershipStatus.PROPOSED
        approved = TeamMembershipStatus.APPROVED

        if team.subscriptionpolicy == TeamSubscriptionPolicy.RESTRICTED:
            raise JoinNotAllowed("This is a restricted team")
        elif team.subscriptionpolicy == TeamSubscriptionPolicy.MODERATED:
            status = proposed
        elif team.subscriptionpolicy == TeamSubscriptionPolicy.OPEN:
            status = approved
        else:
            raise AssertionError(
                "Unknown subscription policy: %s" % team.subscriptionpolicy)

        # XXX Edwin Grubbs 2007-12-14 bug=117980
        # removeSecurityProxy won't be necessary after addMember()
        # is configured to call a method on the new member, so the
        # security configuration will verify that the logged in user
        # has the right permission to add the specified person to the team.
        naked_team = removeSecurityProxy(team)
        naked_team.addMember(
            self, reviewer=requester, status=status,
            force_team_add=True,
            may_subscribe_to_list=may_subscribe_to_list)

    def clearInTeamCache(self):
        """See `IPerson`."""
        self._inTeam_cache = {}

    #
    # ITeam methods
    #
    @property
    def super_teams(self):
        """See `IPerson`."""
        query = """
            Person.id = TeamParticipation.team AND
            TeamParticipation.person = %s AND
            TeamParticipation.team != %s
            """ % sqlvalues(self.id, self.id)
        return Person.select(query, clauseTables=['TeamParticipation'])

    @property
    def sub_teams(self):
        """See `IPerson`."""
        query = """
            Person.id = TeamParticipation.person AND
            TeamParticipation.team = %s AND
            TeamParticipation.person != %s AND
            Person.teamowner IS NOT NULL
            """ % sqlvalues(self.id, self.id)
        return Person.select(query, clauseTables=['TeamParticipation'])

    def getTeamAdminsEmailAddresses(self):
        """See `IPerson`."""
        assert self.is_team
        to_addrs = set()
        for person in self.getDirectAdministrators():
            to_addrs.update(get_contact_email_addresses(person))
        return sorted(to_addrs)

    def addMember(self, person, reviewer, comment=None, force_team_add=False,
                  status=TeamMembershipStatus.APPROVED,
                  may_subscribe_to_list=True):
        """See `IPerson`."""
        assert self.is_team, "You cannot add members to a person."
        assert status in [TeamMembershipStatus.APPROVED,
                          TeamMembershipStatus.PROPOSED,
                          TeamMembershipStatus.ADMIN], (
            "You can't add a member with this status: %s." % status.name)

        event = JoinTeamEvent
        if person.is_team:
            assert not self.hasParticipationEntryFor(person), (
                "Team '%s' is a member of '%s'. As a consequence, '%s' can't "
                "be added as a member of '%s'"
                % (self.name, person.name, person.name, self.name))
            # By default, teams can only be invited as members, meaning that
            # one of the team's admins will have to accept the invitation
            # before the team is made a member. If force_team_add is True,
            # or the user is also an admin of the proposed member, then
            # we'll add a team as if it was a person.
            is_reviewer_admin_of_new_member = (
                person in reviewer.getAdministratedTeams())
            if not force_team_add and not is_reviewer_admin_of_new_member:
                status = TeamMembershipStatus.INVITED
                event = TeamInvitationEvent

        status_changed = True
        expires = self.defaultexpirationdate
        tm = TeamMembership.selectOneBy(person=person, team=self)
        if tm is None:
            tm = TeamMembershipSet().new(
                person, self, status, reviewer, dateexpires=expires,
                comment=comment)
            # Accessing the id attribute ensures that the team
            # creation has been flushed to the database.
            tm.id
            notify(event(person, self))
        else:
            # We can't use tm.setExpirationDate() here because the reviewer
            # here will be the member themselves when they join an OPEN team.
            tm.dateexpires = expires
            status_changed = tm.setStatus(status, reviewer, comment)

        if not person.is_team and may_subscribe_to_list:
            person.autoSubscribeToMailingList(self.mailing_list,
                                              requester=reviewer)
        return (status_changed, tm.status)

    # The three methods below are not in the IPerson interface because we want
    # to protect them with a launchpad.Edit permission. We could do that by
    # defining explicit permissions for all IPerson methods/attributes in
    # the zcml but that's far from optimal given the size of IPerson.
    def acceptInvitationToBeMemberOf(self, team, comment):
        """Accept an invitation to become a member of the given team.

        There must be a TeamMembership for this person and the given team with
        the INVITED status. The status of this TeamMembership will be changed
        to APPROVED.
        """
        tm = TeamMembership.selectOneBy(person=self, team=team)
        assert tm is not None
        assert tm.status == TeamMembershipStatus.INVITED
        tm.setStatus(
            TeamMembershipStatus.APPROVED, getUtility(ILaunchBag).user,
            comment=comment)

    def declineInvitationToBeMemberOf(self, team, comment):
        """Decline an invitation to become a member of the given team.

        There must be a TeamMembership for this person and the given team with
        the INVITED status. The status of this TeamMembership will be changed
        to INVITATION_DECLINED.
        """
        tm = TeamMembership.selectOneBy(person=self, team=team)
        assert tm is not None
        assert tm.status == TeamMembershipStatus.INVITED
        tm.setStatus(
            TeamMembershipStatus.INVITATION_DECLINED,
            getUtility(ILaunchBag).user, comment=comment)

    def renewTeamMembership(self, team):
        """Renew the TeamMembership for this person on the given team.

        The given team's renewal policy must be ONDEMAND and the membership
        must be active (APPROVED or ADMIN) and set to expire in less than
        DAYS_BEFORE_EXPIRATION_WARNING_IS_SENT days.
        """
        tm = TeamMembership.selectOneBy(person=self, team=team)
        assert tm.canBeRenewedByMember(), (
            "This membership can't be renewed by the member himself.")

        assert (team.defaultrenewalperiod is not None
                and team.defaultrenewalperiod > 0), (
            'Teams with a renewal policy of ONDEMAND must specify '
            'a default renewal period greater than 0.')
        # Keep the same status, change the expiration date and send a
        # notification explaining the membership has been renewed.
        tm.dateexpires += timedelta(days=team.defaultrenewalperiod)
        tm.sendSelfRenewalNotification()

    def deactivateAllMembers(self, comment, reviewer):
        """Deactivate all members of this team.

        This method circuments the TeamMembership.setStatus() method
        to improve performance; therefore, it does not send out any
        status change noticiations to the team admins.

        :param comment: Explanation of the change.
        :param reviewer: Person who made the change.
        """
        assert self.is_team, "This method is only available for teams."
        now = datetime.now(pytz.timezone('UTC'))
        store = Store.of(self)
        cur = cursor()

        # Deactivate the approved/admin team members.
        # XXX: EdwinGrubbs 2009-07-08 bug=397072
        # There are problems using storm to write an update
        # statement using DBITems in the comparison.
        cur.execute("""
            UPDATE TeamMembership
            SET status=%(status)s,
                last_changed_by=%(last_changed_by)s,
                last_change_comment=%(comment)s,
                date_last_changed=%(date_last_changed)s
            WHERE
                TeamMembership.team = %(team)s
                AND TeamMembership.status IN %(original_statuses)s
            """,
            dict(
                status=TeamMembershipStatus.DEACTIVATED,
                last_changed_by=reviewer.id,
                comment=comment,
                date_last_changed=now,
                team=self.id,
                original_statuses=(
                    TeamMembershipStatus.ADMIN.value,
                    TeamMembershipStatus.APPROVED.value)))

        # Since we've updated the database behind Storm's back,
        # flush its caches.
        store.invalidate()

        # Remove all members from the TeamParticipation table
        # except for the team, itself.
        participants = store.find(
            TeamParticipation,
            TeamParticipation.teamID == self.id,
            TeamParticipation.personID != self.id)
        participants.remove()

    def setMembershipData(self, person, status, reviewer, expires=None,
                          comment=None):
        """See `IPerson`."""
        tm = TeamMembership.selectOneBy(person=person, team=self)
        assert tm is not None
        tm.setExpirationDate(expires, reviewer)
        tm.setStatus(status, reviewer, comment=comment)

    def getAdministratedTeams(self):
        """See `IPerson`."""
        owner_of_teams = Person.select('''
            Person.teamowner = TeamParticipation.team
            AND TeamParticipation.person = %s
            AND Person.merged IS NULL
            ''' % sqlvalues(self),
            clauseTables=['TeamParticipation'])
        admin_of_teams = Person.select('''
            Person.id = TeamMembership.team
            AND TeamMembership.status = %(admin)s
            AND TeamMembership.person = TeamParticipation.team
            AND TeamParticipation.person = %(person)s
            AND Person.merged IS NULL
            ''' % sqlvalues(person=self, admin=TeamMembershipStatus.ADMIN),
            clauseTables=['TeamParticipation', 'TeamMembership'])
        return admin_of_teams.union(
            owner_of_teams, orderBy=self._sortingColumnsForSetOperations)

    def getDirectAdministrators(self):
        """See `IPerson`."""
        assert self.is_team, 'Method should only be called on a team.'
        owner = Person.select("id = %s" % sqlvalues(self.teamowner))
        return self.adminmembers.union(
            owner, orderBy=self._sortingColumnsForSetOperations)

    def getMembersByStatus(self, status, orderBy=None):
        """See `IPerson`."""
        query = ("TeamMembership.team = %s AND TeamMembership.status = %s "
                 "AND TeamMembership.person = Person.id" %
                 sqlvalues(self.id, status))
        if orderBy is None:
            orderBy = Person.sortingColumns
        return Person.select(
            query, clauseTables=['TeamMembership'], orderBy=orderBy)

    def _getEmailsByStatus(self, status):
        return Store.of(self).find(
            EmailAddress,
            EmailAddress.personID == self.id,
            EmailAddress.status == status)

    @property
    def wiki_names(self):
        """See `IPerson`."""
        result = Store.of(self).find(WikiName, WikiName.person == self.id)
        return result.order_by(WikiName.wiki, WikiName.wikiname)

    @property
    def title(self):
        """See `IPerson`."""
        return self.displayname

    @property
    def allmembers(self):
        """See `IPerson`."""
        return self._all_members()

    @property
    def all_members_prepopulated(self):
        """See `IPerson`."""
        return self._all_members(need_karma=True, need_ubuntu_coc=True,
            need_location=True, need_archive=True, need_preferred_email=True,
            need_validity=True)

    def _all_members(self, need_karma=False, need_ubuntu_coc=False,
        need_location=False, need_archive=False, need_preferred_email=False,
        need_validity=False):
        """Lookup all members of the team with optional precaching.

        :param need_karma: The karma attribute will be cached.
        :param need_ubuntu_coc: The is_ubuntu_coc_signer attribute will be
            cached.
        :param need_location: The location attribute will be cached.
        :param need_archive: The archive attribute will be cached.
        :param need_preferred_email: The preferred email attribute will be
            cached.
        :param need_validity: The is_valid attribute will be cached.
        """
        # TODO: consolidate this with getMembersWithPreferredEmails.
        #       The difference between the two is that
        #       getMembersWithPreferredEmails includes self, which is arguably
        #       wrong, but perhaps deliberate.
        store = Store.of(self)
        origin = [
            Person,
            Join(TeamParticipation, TeamParticipation.person == Person.id),
            ]
        conditions = And(
            # Members of this team,
            TeamParticipation.team == self.id,
            # But not the team itself.
            TeamParticipation.person != self.id)
        columns = [Person]
        if need_karma:
            # New people have no karmatotalcache rows.
            origin.append(
                LeftJoin(KarmaTotalCache,
                    KarmaTotalCache.person == Person.id))
            columns.append(KarmaTotalCache)
        if need_ubuntu_coc:
            columns.append(Alias(Exists(Select(SignedCodeOfConduct,
                And(Person._is_ubuntu_coc_signer_condition(),
                    SignedCodeOfConduct.ownerID == Person.id))),
                name='is_ubuntu_coc_signer'))
        if need_location:
            # New people have no location rows
            origin.append(
                LeftJoin(PersonLocation, PersonLocation.person == Person.id))
            columns.append(PersonLocation)
        if need_archive:
            # Not everyone has PPA's
            # It would be nice to cleanly expose the soyuz rules for this to
            # avoid duplicating the relationships.
            origin.append(
                LeftJoin(Archive, Archive.owner == Person.id))
            columns.append(Archive)
            conditions = And(conditions,
                Or(Archive.id == None, And(
                Archive.id == Select(Min(Archive.id),
                    Archive.owner == Person.id, Archive),
                Archive.purpose == ArchivePurpose.PPA)))
        # checking validity requires having a preferred email.
        if need_preferred_email or need_validity:
            # Teams don't have email, so a left join
            origin.append(
                LeftJoin(EmailAddress, EmailAddress.person == Person.id))
            columns.append(EmailAddress)
            conditions = And(conditions,
                Or(EmailAddress.status == None,
                    EmailAddress.status == EmailAddressStatus.PREFERRED))
        if need_validity:
            # May find teams (teams are not valid people)
            origin.append(
                LeftJoin(Account, Person.account == Account.id))
            columns.append(Account)
            conditions = And(conditions,
                Or(
                    Account.status == None,
                    Account.status == AccountStatus.ACTIVE))
        if len(columns) == 1:
            columns = columns[0]
            # Return a simple ResultSet
            return store.using(*origin).find(columns, conditions)
        # Adapt the result into a cached Person.
        columns = tuple(columns)
        raw_result = store.using(*origin).find(columns, conditions)

        def prepopulate_person(row):
            result = row[0]
            cache = IPropertyCache(result)
            index = 1
            #-- karma caching
            if need_karma:
                karma = row[index]
                index += 1
                if karma is None:
                    karma_total = 0
                else:
                    karma_total = karma.karma_total
                cache.karma = karma_total
            #-- ubuntu code of conduct signer status caching.
            if need_ubuntu_coc:
                signed = row[index]
                index += 1
                cache.is_ubuntu_coc_signer = signed
            #-- location caching
            if need_location:
                location = row[index]
                index += 1
                cache.location = location
            #-- archive caching
            if need_archive:
                archive = row[index]
                index += 1
                cache.archive = archive
            #-- preferred email caching
            if need_preferred_email:
                email = row[index]
                index += 1
<<<<<<< HEAD
                cache.preferredemail = email
=======
                cache_property(result, '_preferredemail_cached', email)
            #-- validity caching
>>>>>>> 30102279
            if need_validity:
                # valid if:
                valid = (
                    # -- valid account found
                    row[index] is not None
                    # -- preferred email found
                    and result.preferredemail is not None)
                index += 1
                cache.is_valid_person = valid
            return result
        return DecoratedResultSet(raw_result,
            result_decorator=prepopulate_person)

    def _getMembersWithPreferredEmails(self):
        """Helper method for public getMembersWithPreferredEmails.

        We can't return the preferred email address directly to the
        browser code, since it would circumvent the security restrictions
        on accessing person.preferredemail.
        """
        store = Store.of(self)
        origin = [
            Person,
            Join(TeamParticipation, TeamParticipation.person == Person.id),
            Join(EmailAddress, EmailAddress.person == Person.id),
            ]
        conditions = And(
            TeamParticipation.team == self.id,
            EmailAddress.status == EmailAddressStatus.PREFERRED)
        return store.using(*origin).find((Person, EmailAddress), conditions)

    def getMembersWithPreferredEmails(self):
        """See `IPerson`."""
        result = self._getMembersWithPreferredEmails()
        person_list = []
        for person, email in result:
            IPropertyCache(person).preferredemail = email
            person_list.append(person)
        return person_list

    def getMembersWithPreferredEmailsCount(self):
        """See `IPerson`."""
        result = self._getMembersWithPreferredEmails()
        return result.count()

    @property
    def all_member_count(self):
        """See `IPerson`."""
        return self.allmembers.count()

    @property
    def invited_members(self):
        """See `IPerson`."""
        return self.getMembersByStatus(TeamMembershipStatus.INVITED)

    @property
    def invited_member_count(self):
        """See `IPerson`."""
        return self.invited_members.count()

    @property
    def deactivatedmembers(self):
        """See `IPerson`."""
        return self.getMembersByStatus(TeamMembershipStatus.DEACTIVATED)

    @property
    def deactivated_member_count(self):
        """See `IPerson`."""
        return self.deactivatedmembers.count()

    @property
    def expiredmembers(self):
        """See `IPerson`."""
        return self.getMembersByStatus(TeamMembershipStatus.EXPIRED)

    @property
    def expired_member_count(self):
        """See `IPerson`."""
        return self.expiredmembers.count()

    @property
    def proposedmembers(self):
        """See `IPerson`."""
        return self.getMembersByStatus(TeamMembershipStatus.PROPOSED)

    @property
    def proposed_member_count(self):
        """See `IPerson`."""
        return self.proposedmembers.count()

    @property
    def adminmembers(self):
        """See `IPerson`."""
        return self.getMembersByStatus(TeamMembershipStatus.ADMIN)

    @property
    def approvedmembers(self):
        """See `IPerson`."""
        return self.getMembersByStatus(TeamMembershipStatus.APPROVED)

    @property
    def activemembers(self):
        """See `IPerson`."""
        return self.approvedmembers.union(
            self.adminmembers, orderBy=self._sortingColumnsForSetOperations)

    @property
    def active_member_count(self):
        """See `IPerson`."""
        return self.activemembers.count()

    @property
    def inactivemembers(self):
        """See `IPerson`."""
        return self.expiredmembers.union(
            self.deactivatedmembers,
            orderBy=self._sortingColumnsForSetOperations)

    @property
    def inactive_member_count(self):
        """See `IPerson`."""
        return self.inactivemembers.count()

    @property
    def pendingmembers(self):
        """See `IPerson`."""
        return self.proposedmembers.union(
            self.invited_members,
            orderBy=self._sortingColumnsForSetOperations)

    # XXX: kiko 2005-10-07:
    # myactivememberships should be renamed to team_memberships and be
    # described as the set of memberships for the object's teams.
    @property
    def myactivememberships(self):
        """See `IPerson`."""
        return TeamMembership.select("""
            TeamMembership.person = %s AND status in %s AND
            Person.id = TeamMembership.team
            """ % sqlvalues(self.id, [TeamMembershipStatus.APPROVED,
                                      TeamMembershipStatus.ADMIN]),
            clauseTables=['Person'],
            orderBy=Person.sortingColumns)

    def _getMappedParticipantsLocations(self, limit=None):
        """See `IPersonViewRestricted`."""
        return PersonLocation.select("""
            PersonLocation.person = TeamParticipation.person AND
            TeamParticipation.team = %s AND
            -- We only need to check for a latitude here because there's a DB
            -- constraint which ensures they are both set or unset.
            PersonLocation.latitude IS NOT NULL AND
            PersonLocation.visible IS TRUE AND
            Person.id = PersonLocation.person AND
            Person.teamowner IS NULL
            """ % sqlvalues(self.id),
            clauseTables=['TeamParticipation', 'Person'],
            prejoins=['person', ], limit=limit)

    def getMappedParticipants(self, limit=None):
        """See `IPersonViewRestricted`."""
        # Pre-cache this location against its person.  Since we'll always
        # iterate over all persons returned by this property (to build the map
        # of team members), it becomes more important to cache their locations
        # than to return a lazy SelectResults (or similar) object that only
        # fetches the rows when they're needed.
        locations = self._getMappedParticipantsLocations(limit=limit)
        for location in locations:
            IPropertyCache(location.person).location = location
        participants = set(location.person for location in locations)
        # Cache the ValidPersonCache query for all mapped participants.
        if len(participants) > 0:
            sql = "id IN (%s)" % ",".join(sqlvalues(*participants))
            list(ValidPersonCache.select(sql))
        getUtility(IPersonSet).cacheBrandingForPeople(participants)
        return list(participants)

    @property
    def mapped_participants_count(self):
        """See `IPersonViewRestricted`."""
        return self._getMappedParticipantsLocations().count()

    def getMappedParticipantsBounds(self, limit=None):
        """See `IPersonViewRestricted`."""
        max_lat = -90.0
        min_lat = 90.0
        max_lng = -180.0
        min_lng = 180.0
        locations = self._getMappedParticipantsLocations(limit)
        if self.mapped_participants_count == 0:
            raise AssertionError(
                'This method cannot be called when '
                'mapped_participants_count == 0.')
        latitudes = sorted(location.latitude for location in locations)
        if latitudes[-1] > max_lat:
            max_lat = latitudes[-1]
        if latitudes[0] < min_lat:
            min_lat = latitudes[0]
        longitudes = sorted(location.longitude for location in locations)
        if longitudes[-1] > max_lng:
            max_lng = longitudes[-1]
        if longitudes[0] < min_lng:
            min_lng = longitudes[0]
        center_lat = (max_lat + min_lat) / 2.0
        center_lng = (max_lng + min_lng) / 2.0
        return dict(
            min_lat=min_lat, min_lng=min_lng, max_lat=max_lat,
            max_lng=max_lng, center_lat=center_lat, center_lng=center_lng)

    @property
    def unmapped_participants(self):
        """See `IPersonViewRestricted`."""
        return Person.select("""
            Person.id = TeamParticipation.person AND
            TeamParticipation.team = %s AND
            TeamParticipation.person NOT IN (
                SELECT PersonLocation.person
                FROM PersonLocation INNER JOIN TeamParticipation ON
                     PersonLocation.person = TeamParticipation.person
                WHERE TeamParticipation.team = %s AND
                      PersonLocation.latitude IS NOT NULL) AND
            Person.teamowner IS NULL
            """ % sqlvalues(self.id, self.id),
            clauseTables=['TeamParticipation'])

    @property
    def unmapped_participants_count(self):
        """See `IPersonViewRestricted`."""
        return self.unmapped_participants.count()

    @property
    def open_membership_invitations(self):
        """See `IPerson`."""
        return TeamMembership.select("""
            TeamMembership.person = %s AND status = %s
            AND Person.id = TeamMembership.team
            """ % sqlvalues(self.id, TeamMembershipStatus.INVITED),
            clauseTables=['Person'],
            orderBy=Person.sortingColumns)

    # XXX: salgado, 2009-04-16: This should be called just deactivate(),
    # because it not only deactivates this person's account but also the
    # person.
    def deactivateAccount(self, comment):
        """See `IPersonSpecialRestricted`."""
        assert self.is_valid_person, (
            "You can only deactivate an account of a valid person.")

        for membership in self.myactivememberships:
            self.leave(membership.team)

        # Deactivate CoC signatures, invalidate email addresses, unassign bug
        # tasks and specs and reassign pillars and teams.
        for coc in self.signedcocs:
            coc.active = False
        for email in self.validatedemails:
            email = IMasterObject(email)
            email.status = EmailAddressStatus.NEW
        params = BugTaskSearchParams(self, assignee=self)
        for bug_task in self.searchTasks(params):
            # If the bugtask has a conjoined master we don't try to
            # update it, since we will update it correctly when we
            # update its conjoined master (see bug 193983).
            if bug_task.conjoined_master is not None:
                continue

            # XXX flacoste 2007-11-26 bug=164635 The comparison using id in
            # the assert below works around a nasty intermittent failure.
            assert bug_task.assignee.id == self.id, (
               "Bugtask %s assignee isn't the one expected: %s != %s" % (
                    bug_task.id, bug_task.assignee.name, self.name))
            bug_task.transitionToAssignee(None)
        for spec in self.assigned_specs:
            spec.assignee = None
        registry_experts = getUtility(ILaunchpadCelebrities).registry_experts
        for team in Person.selectBy(teamowner=self):
            team.teamowner = registry_experts
        for pillar_name in self.getOwnedOrDrivenPillars():
            pillar = pillar_name.pillar
            # XXX flacoste 2007-11-26 bug=164635 The comparison using id below
            # works around a nasty intermittent failure.
            if pillar.owner.id == self.id:
                pillar.owner = registry_experts
            elif pillar.driver.id == self.id:
                pillar.driver = registry_experts
            else:
                # Since we removed the person from all teams, something is
                # seriously broken here.
                raise AssertionError(
                    "%s was expected to be owner or driver of %s" %
                    (self.name, pillar.name))

        # Nuke all subscriptions of this person.
        removals = [
            ('BranchSubscription', 'person'),
            ('BugSubscription', 'person'),
            ('QuestionSubscription', 'person'),
            ('POSubscription', 'person'),
            ('SpecificationSubscription', 'person'),
            ('PackageBugSupervisor', 'bug_supervisor'),
            ('AnswerContact', 'person')]
        cur = cursor()
        for table, person_id_column in removals:
            cur.execute("DELETE FROM %s WHERE %s=%d"
                        % (table, person_id_column, self.id))

        # Update the account's status, preferred email and name.
        self.account_status = AccountStatus.DEACTIVATED
        self.account_status_comment = comment
        IMasterObject(self.preferredemail).status = EmailAddressStatus.NEW
        del IPropertyCache(self).preferredemail
        base_new_name = self.name + '-deactivatedaccount'
        self.name = self._ensureNewName(base_new_name)

    def _ensureNewName(self, base_new_name):
        """Return a unique name."""
        new_name = base_new_name
        count = 1
        while Person.selectOneBy(name=new_name) is not None:
            new_name = base_new_name + str(count)
            count += 1
        return new_name

    @property
    def private(self):
        """See `IPerson`."""
        if not self.is_team:
            return False
        elif self.visibility == PersonVisibility.PUBLIC:
            return False
        else:
            return True

    def visibilityConsistencyWarning(self, new_value):
        """Warning used when changing the team's visibility.

        A private-membership team cannot be connected to other
        objects, since it may be possible to infer the membership.
        """
        if self._visibility_warning_cache != self._visibility_warning_marker:
            return self._visibility_warning_cache

        cur = cursor()
        references = list(postgresql.listReferences(cur, 'person', 'id'))
        # These tables will be skipped since they do not risk leaking
        # team membership information, except StructuralSubscription
        # which will be checked further down to provide a clearer warning.
        # Note all of the table names and columns must be all lowercase.
        skip = set([
            ('emailaddress', 'person'),
            ('gpgkey', 'owner'),
            ('ircid', 'person'),
            ('jabberid', 'person'),
            ('karma', 'person'),
            ('karmacache', 'person'),
            ('karmatotalcache', 'person'),
            ('logintoken', 'requester'),
            ('personlanguage', 'person'),
            ('personlocation', 'person'),
            ('signedcodeofconduct', 'owner'),
            ('sshkey', 'person'),
            ('structuralsubscription', 'subscriber'),
            # Private-membership teams can have members, but they
            # cannot be members of other teams.
            ('teammembership', 'team'),
            # A private-membership team must be able to participate in itself.
            ('teamparticipation', 'person'),
            ('teamparticipation', 'team'),
            # Skip mailing lists because if the mailing list is purged, it's
            # not a problem.  Do this check separately below.
            ('mailinglist', 'team'),
            ])

        # Private teams may participate in more areas of Launchpad than
        # Private Membership teams.  The following relationships are allowable
        # for Private teams and thus should be skipped.
        if new_value == PersonVisibility.PRIVATE:
            skip.update([('bugsubscription', 'person'),
                         ('bugtask', 'assignee'),
                         ('branch', 'owner'),
                         ('branchsubscription', 'person'),
                         ('branchvisibilitypolicy', 'team'),
                         ('archive', 'owner'),
                         ('archivesubscriber', 'subscriber'),
                         ])

        warnings = set()
        for src_tab, src_col, ref_tab, ref_col, updact, delact in references:
            if (src_tab, src_col) in skip:
                continue
            cur.execute('SELECT 1 FROM %s WHERE %s=%d LIMIT 1'
                        % (src_tab, src_col, self.id))
            if cur.rowcount > 0:
                if src_tab[0] in 'aeiou':
                    article = 'an'
                else:
                    article = 'a'
                warnings.add('%s %s' % (article, src_tab))

        # Private teams may have structural subscription, so the following
        # test is not applied to them.
        if new_value != PersonVisibility.PRIVATE:
            # Add warnings for subscriptions in StructuralSubscription table
            # describing which kind of object is being subscribed to.
            cur.execute("""
                SELECT
                    count(product) AS product_count,
                    count(productseries) AS productseries_count,
                    count(project) AS project_count,
                    count(milestone) AS milestone_count,
                    count(distribution) AS distribution_count,
                    count(distroseries) AS distroseries_count,
                    count(sourcepackagename) AS sourcepackagename_count
                FROM StructuralSubscription
                WHERE subscriber=%d LIMIT 1
                """ % self.id)

            row = cur.fetchone()
            for count, warning in zip(row, [
                    'a project subscriber',
                    'a project series subscriber',
                    'a project subscriber',
                    'a milestone subscriber',
                    'a distribution subscriber',
                    'a distroseries subscriber',
                    'a source package subscriber']):
                if count > 0:
                    warnings.add(warning)

        # Non-purged mailing list check for transitioning to or from PUBLIC.
        if PersonVisibility.PUBLIC in [self.visibility, new_value]:
            mailing_list = getUtility(IMailingListSet).get(self.name)
            if (mailing_list is not None and
                mailing_list.status != MailingListStatus.PURGED):
                warnings.add('a mailing list')

        # Compose warning string.
        warnings = sorted(warnings)

        if len(warnings) == 0:
            self._visibility_warning_cache = None
        else:
            if len(warnings) == 1:
                message = warnings[0]
            else:
                message = '%s and %s' % (
                    ', '.join(warnings[:-1]),
                    warnings[-1])
            self._visibility_warning_cache = (
                'This team cannot be converted to %s since it is '
                'referenced by %s.' % (new_value, message))
        return self._visibility_warning_cache

    @property
    def member_memberships(self):
        """See `IPerson`."""
        return self._getMembershipsByStatuses(
            [TeamMembershipStatus.ADMIN, TeamMembershipStatus.APPROVED])

    def getInactiveMemberships(self):
        """See `IPerson`."""
        return self._getMembershipsByStatuses(
            [TeamMembershipStatus.EXPIRED, TeamMembershipStatus.DEACTIVATED])

    def getInvitedMemberships(self):
        """See `IPerson`."""
        return self._getMembershipsByStatuses([TeamMembershipStatus.INVITED])

    def getProposedMemberships(self):
        """See `IPerson`."""
        return self._getMembershipsByStatuses([TeamMembershipStatus.PROPOSED])

    def _getMembershipsByStatuses(self, statuses):
        """All `ITeamMembership`s in any given status for this team's members.

        :param statuses: A list of `TeamMembershipStatus` items.

        If called on an person rather than a team, this will obviously return
        no memberships at all.
        """
        statuses = ",".join(quote(status) for status in statuses)
        # We don't want to escape 'statuses' so we can't easily use
        # sqlvalues() on the query below.
        query = """
            TeamMembership.status IN (%s)
            AND Person.id = TeamMembership.person
            AND TeamMembership.team = %d
            """ % (statuses, self.id)
        return TeamMembership.select(
            query, clauseTables=['Person'],
            prejoinClauseTables=['Person'],
            orderBy=Person.sortingColumns)

    def getLatestApprovedMembershipsForPerson(self, limit=5):
        """See `IPerson`."""
        result = self.myactivememberships
        result = result.orderBy(['-date_joined', '-id'])
        return result[:limit]

    @property
    def teams_participated_in(self):
        """See `IPerson`."""
        return Person.select("""
            Person.id = TeamParticipation.team
            AND TeamParticipation.person = %s
            AND Person.teamowner IS NOT NULL
            """ % sqlvalues(self.id),
            clauseTables=['TeamParticipation'],
            orderBy=Person.sortingColumns)

    @property
    def teams_indirectly_participated_in(self):
        """See `IPerson`."""
        Team = ClassAlias(Person, "Team")
        store = Store.of(self)
        origin = [
            Team,
            Join(TeamParticipation, Team.id == TeamParticipation.teamID),
            LeftJoin(TeamMembership,
                And(TeamMembership.person == self.id,
                    TeamMembership.teamID == TeamParticipation.teamID,
                    TeamMembership.status.is_in([
                        TeamMembershipStatus.APPROVED,
                        TeamMembershipStatus.ADMIN])))]
        find_objects = (Team)
        return store.using(*origin).find(find_objects,
            And(
                TeamParticipation.person == self.id,
                TeamParticipation.person != TeamParticipation.teamID,
                TeamMembership.id == None))

    @property
    def teams_with_icons(self):
        """See `IPerson`."""
        return Person.select("""
            Person.id = TeamParticipation.team
            AND TeamParticipation.person = %s
            AND Person.teamowner IS NOT NULL
            AND Person.icon IS NOT NULL
            AND TeamParticipation.team != %s
            """ % sqlvalues(self.id, self.id),
            clauseTables=['TeamParticipation'],
            orderBy=Person.sortingColumns)

    @property
    def defaultexpirationdate(self):
        """See `IPerson`."""
        days = self.defaultmembershipperiod
        if days:
            return datetime.now(pytz.timezone('UTC')) + timedelta(days)
        else:
            return None

    @property
    def defaultrenewedexpirationdate(self):
        """See `IPerson`."""
        days = self.defaultrenewalperiod
        if days:
            return datetime.now(pytz.timezone('UTC')) + timedelta(days)
        else:
            return None

    def reactivate(self, comment, password, preferred_email):
        """See `IPersonSpecialRestricted`."""
        account = IMasterObject(self.account)
        account.reactivate(comment, password, preferred_email)
        if '-deactivatedaccount' in self.name:
            # The name was changed by deactivateAccount(). Restore the
            # name, but we must ensure it does not conflict with a current
            # user.
            name_parts = self.name.split('-deactivatedaccount')
            base_new_name = name_parts[0]
            self.name = self._ensureNewName(base_new_name)

    def validateAndEnsurePreferredEmail(self, email):
        """See `IPerson`."""
        email = IMasterObject(email)
        assert not self.is_team, "This method must not be used for teams."
        if not IEmailAddress.providedBy(email):
            raise TypeError(
                "Any person's email address must provide the IEmailAddress "
                "interface. %s doesn't." % email)
        # XXX Steve Alexander 2005-07-05:
        # This is here because of an SQLobject comparison oddity.
        assert email.personID == self.id, 'Wrong person! %r, %r' % (
            email.personID, self.id)

        # We need the preferred email address. This method is called
        # recursively, however, and the email address may have just been
        # created. So we have to explicitly pull it from the master store
        # until we rewrite this 'icky mess.
        preferred_email = IMasterStore(EmailAddress).find(
            EmailAddress,
            EmailAddress.personID == self.id,
            EmailAddress.status == EmailAddressStatus.PREFERRED).one()

        # This email is already validated and is this person's preferred
        # email, so we have nothing to do.
        if preferred_email == email:
            return

        if preferred_email is None:
            # This branch will be executed only in the first time a person
            # uses Launchpad. Either when creating a new account or when
            # resetting the password of an automatically created one.
            self.setPreferredEmail(email)
        else:
            email.status = EmailAddressStatus.VALIDATED

    def setContactAddress(self, email):
        """See `IPerson`."""
        assert self.is_team, "This method must be used only for teams."

        if email is None:
            self._unsetPreferredEmail()
        else:
            self._setPreferredEmail(email)
        # A team can have up to two addresses, the preferred one and one used
        # by the team mailing list.
        if self.mailing_list is not None:
            mailing_list_email = getUtility(IEmailAddressSet).getByEmail(
                self.mailing_list.address)
            if mailing_list_email is not None:
                mailing_list_email = IMasterObject(mailing_list_email)
        else:
            mailing_list_email = None
        all_addresses = IMasterStore(self).find(
            EmailAddress, EmailAddress.personID == self.id)
        for address in all_addresses:
            # Delete all email addresses that are not the preferred email
            # address, or the team's email address. If this method was called
            # with None, and there is no mailing list, then this condidition
            # is (None, None), causing all email addresses to be deleted.
            if address not in (email, mailing_list_email):
                address.destroySelf()

    def _unsetPreferredEmail(self):
        """Change the preferred email address to VALIDATED."""
        email_address = IMasterStore(EmailAddress).find(
            EmailAddress, personID=self.id,
            status=EmailAddressStatus.PREFERRED).one()
        if email_address is not None:
            email_address.status = EmailAddressStatus.VALIDATED
            email_address.syncUpdate()
        del IPropertyCache(self).preferredemail

    def setPreferredEmail(self, email):
        """See `IPerson`."""
        assert not self.is_team, "This method must not be used for teams."
        if email is None:
            self._unsetPreferredEmail()
            return
        self._setPreferredEmail(email)

    def _setPreferredEmail(self, email):
        """Set this person's preferred email to the given email address.

        If the person already has an email address, then its status is
        changed to VALIDATED and the given one is made its preferred one.

        The given email address must implement IEmailAddress and be owned by
        this person.
        """
        if not IEmailAddress.providedBy(email):
            raise TypeError(
                "Any person's email address must provide the IEmailAddress "
                "interface. %s doesn't." % email)
        assert email.personID == self.id

        existing_preferred_email = IMasterStore(EmailAddress).find(
            EmailAddress, personID=self.id,
            status=EmailAddressStatus.PREFERRED).one()

        if existing_preferred_email is not None:
            existing_preferred_email.status = EmailAddressStatus.VALIDATED

        email = removeSecurityProxy(email)
        IMasterObject(email).status = EmailAddressStatus.PREFERRED
        IMasterObject(email).syncUpdate()

        # Now we update our cache of the preferredemail.
        IPropertyCache(self).preferredemail = email

    @cachedproperty
    def preferredemail(self):
        """See `IPerson`."""
        emails = self._getEmailsByStatus(EmailAddressStatus.PREFERRED)
        # There can be only one preferred email for a given person at a
        # given time, and this constraint must be ensured in the DB, but
        # it's not a problem if we ensure this constraint here as well.
        emails = shortlist(emails)
        length = len(emails)
        assert length <= 1
        if length:
            return emails[0]
        else:
            return None

    @property
    def safe_email_or_blank(self):
        """See `IPerson`."""
        if (self.preferredemail is not None
            and not self.hide_email_addresses):
            return self.preferredemail.email
        else:
            return ''

    @property
    def validatedemails(self):
        """See `IPerson`."""
        return self._getEmailsByStatus(EmailAddressStatus.VALIDATED)

    @property
    def unvalidatedemails(self):
        """See `IPerson`."""
        query = """
            requester = %s
            AND (tokentype=%s OR tokentype=%s)
            AND date_consumed IS NULL
            """ % sqlvalues(self.id, LoginTokenType.VALIDATEEMAIL,
                            LoginTokenType.VALIDATETEAMEMAIL)
        return sorted(set(token.email for token in LoginToken.select(query)))

    @property
    def guessedemails(self):
        """See `IPerson`."""
        return self._getEmailsByStatus(EmailAddressStatus.NEW)

    @property
    def pending_gpg_keys(self):
        """See `IPerson`."""
        logintokenset = getUtility(ILoginTokenSet)
        return sorted(set(token.fingerprint for token in
                      logintokenset.getPendingGPGKeys(requesterid=self.id)))

    @property
    def inactive_gpg_keys(self):
        """See `IPerson`."""
        gpgkeyset = getUtility(IGPGKeySet)
        return gpgkeyset.getGPGKeys(ownerid=self.id, active=False)

    @property
    def gpg_keys(self):
        """See `IPerson`."""
        gpgkeyset = getUtility(IGPGKeySet)
        return gpgkeyset.getGPGKeys(ownerid=self.id)

    def getLatestMaintainedPackages(self):
        """See `IPerson`."""
        return self._latestSeriesQuery()

    def getLatestUploadedButNotMaintainedPackages(self):
        """See `IPerson`."""
        return self._latestSeriesQuery(uploader_only=True)

    def getLatestUploadedPPAPackages(self):
        """See `IPerson`."""
        return self._latestSeriesQuery(
            uploader_only=True, ppa_only=True)

    def _latestSeriesQuery(self, uploader_only=False, ppa_only=False):
        """Return the sourcepackagereleases (SPRs) related to this person.

        :param uploader_only: controls if we are interested in SPRs where
            the person in question is only the uploader (creator) and not the
            maintainer (debian-syncs) if the `ppa_only` parameter is also
            False, or, if the flag is False, it returns all SPR maintained
            by this person.

        :param ppa_only: controls if we are interested only in source
            package releases targeted to any PPAs or, if False, sources
            targeted to primary archives.

        Active 'ppa_only' flag is usually associated with active
        'uploader_only' because there shouldn't be any sense of maintainership
        for packages uploaded to PPAs by someone else than the user himself.
        """
        clauses = ['sourcepackagerelease.upload_archive = archive.id']

        if uploader_only:
            clauses.append(
                'sourcepackagerelease.creator = %s' % quote(self.id))

        if ppa_only:
            # Source maintainer is irrelevant for PPA uploads.
            pass
        elif uploader_only:
            clauses.append(
                'sourcepackagerelease.maintainer != %s' % quote(self.id))
        else:
            clauses.append(
                'sourcepackagerelease.maintainer = %s' % quote(self.id))

        if ppa_only:
            clauses.append(
                'archive.purpose = %s' % quote(ArchivePurpose.PPA))
        else:
            clauses.append(
                'archive.purpose != %s' % quote(ArchivePurpose.PPA))

        query_clauses = " AND ".join(clauses)
        query = """
            SourcePackageRelease.id IN (
                SELECT DISTINCT ON (upload_distroseries, sourcepackagename,
                                    upload_archive)
                    sourcepackagerelease.id
                FROM sourcepackagerelease, archive,
                    sourcepackagepublishinghistory sspph
                WHERE
                    sspph.sourcepackagerelease = sourcepackagerelease.id AND
                    sspph.archive = archive.id AND
                    %(more_query_clauses)s
                ORDER BY upload_distroseries, sourcepackagename,
                    upload_archive, dateuploaded DESC
              )
              """ % dict(more_query_clauses=query_clauses)

        rset = SourcePackageRelease.select(
            query,
            orderBy=['-SourcePackageRelease.dateuploaded',
                     'SourcePackageRelease.id'],
            prejoins=['sourcepackagename', 'maintainer', 'upload_archive'])

        return rset

    def createRecipe(self, name, description, recipe_text, distroseries,
                     registrant, daily_build_archive=None, build_daily=False):
        """See `IPerson`."""
        from lp.code.model.sourcepackagerecipe import SourcePackageRecipe
        builder_recipe = RecipeParser(recipe_text).parse()
        recipe = SourcePackageRecipe.new(
            registrant, self, name, builder_recipe, description, distroseries,
            daily_build_archive, build_daily)
        Store.of(recipe).flush()
        return recipe

    def getRecipe(self, name):
        from lp.code.model.sourcepackagerecipe import SourcePackageRecipe
        return Store.of(self).find(
            SourcePackageRecipe, SourcePackageRecipe.owner == self,
            SourcePackageRecipe.name == name).one()

    def isUploader(self, distribution):
        """See `IPerson`."""
        permissions = getUtility(IArchivePermissionSet).componentsForUploader(
            distribution.main_archive, self)
        return permissions.count() > 0

    @cachedproperty
    def is_ubuntu_coc_signer(self):
        """See `IPerson`."""
        # Also assigned to by self._all_members.
        store = Store.of(self)
        query = And(SignedCodeOfConduct.ownerID == self.id,
            Person._is_ubuntu_coc_signer_condition())
        # TODO: Using exists would be faster than count().
        return bool(store.find(SignedCodeOfConduct, query).count())

    @staticmethod
    def _is_ubuntu_coc_signer_condition():
        """Generate a Storm Expr for determing the coc signing status."""
        sigset = getUtility(ISignedCodeOfConductSet)
        lastdate = sigset.getLastAcceptedDate()
        return And(SignedCodeOfConduct.active == True,
            SignedCodeOfConduct.datecreated >= lastdate)

    @property
    def activesignatures(self):
        """See `IPerson`."""
        sCoC_util = getUtility(ISignedCodeOfConductSet)
        return sCoC_util.searchByUser(self.id)

    @property
    def inactivesignatures(self):
        """See `IPerson`."""
        sCoC_util = getUtility(ISignedCodeOfConductSet)
        return sCoC_util.searchByUser(self.id, active=False)

    @cachedproperty
    def archive(self):
        """See `IPerson`."""
        return getUtility(IArchiveSet).getPPAOwnedByPerson(self)

    def getArchiveSubscriptionURLs(self, requester):
        """See `IPerson`."""
        agent = getUtility(ILaunchpadCelebrities).software_center_agent
        # If the requester isn't asking about themselves, and they aren't the
        # software center agent, deny them
        if requester.id != agent.id:
            if self.id != requester.id:
                raise Unauthorized
        subscriptions = getUtility(
            IArchiveSubscriberSet).getBySubscriberWithActiveToken(
                subscriber=self)
        return [token.archive_url for (subscription, token) in subscriptions
                if token is not None]

    def getArchiveSubscriptionURL(self, requester, archive):
        """See `IPerson`."""
        agent = getUtility(ILaunchpadCelebrities).software_center_agent
        # If the requester isn't asking about themselves, and they aren't the
        # software center agent, deny them
        if requester.id != agent.id:
            if self.id != requester.id:
                raise Unauthorized
        token = archive.getAuthToken(self)
        if token is None:
            token = archive.newAuthToken(self)
        return token.archive_url

    @property
    def ppas(self):
        """See `IPerson`."""
        return Archive.selectBy(
            owner=self, purpose=ArchivePurpose.PPA, orderBy='name')

    def getPPAByName(self, name):
        """See `IPerson`."""
        return getUtility(IArchiveSet).getPPAOwnedByPerson(self, name)

    def isBugContributor(self, user=None):
        """See `IPerson`."""
        search_params = BugTaskSearchParams(user=user, assignee=self)
        bugtask_count = self.searchTasks(search_params).count()
        return bugtask_count > 0

    def isBugContributorInTarget(self, user=None, target=None):
        """See `IPerson`."""
        assert (IBugTarget.providedBy(target) or
                IProjectGroup.providedBy(target)), (
            "%s isn't a valid bug target." % target)
        search_params = BugTaskSearchParams(user=user, assignee=self)
        bugtask_count = target.searchTasks(search_params).count()
        return bugtask_count > 0

    @property
    def structural_subscriptions(self):
        """See `IPerson`."""
        return StructuralSubscription.selectBy(
            subscriber=self, orderBy=['-date_created'])

    def autoSubscribeToMailingList(self, mailinglist, requester=None):
        """See `IPerson`."""
        if mailinglist is None or not mailinglist.is_usable:
            return False

        if mailinglist.getSubscription(self):
            # We are already subscribed to the list.
            return False

        if self.preferredemail is None:
            return False

        if requester is None:
            # Assume the current user requested this action themselves.
            requester = self

        policy = self.mailing_list_auto_subscribe_policy

        if policy == MailingListAutoSubscribePolicy.ALWAYS:
            mailinglist.subscribe(self)
            return True
        elif (requester is self and
              policy == MailingListAutoSubscribePolicy.ON_REGISTRATION):
            # Assume that we requested to be joined.
            mailinglist.subscribe(self)
            return True
        else:
            # We don't want to subscribe to the list.
            return False

    @property
    def hardware_submissions(self):
        """See `IPerson`."""
        from lp.hardwaredb.model.hwdb import HWSubmissionSet
        return HWSubmissionSet().search(owner=self)

    def getRecipes(self):
        """See `IHasRecipes`."""
        from lp.code.model.sourcepackagerecipe import SourcePackageRecipe
        store = Store.of(self)
        return store.find(
            SourcePackageRecipe,
            SourcePackageRecipe.owner == self)


class PersonSet:
    """The set of persons."""
    implements(IPersonSet)

    def __init__(self):
        self.title = 'People registered with Launchpad'

    def isNameBlacklisted(self, name):
        """See `IPersonSet`."""
        cur = cursor()
        cur.execute("SELECT is_blacklisted_name(%(name)s)" % sqlvalues(
            name=name.encode('UTF-8')))
        return bool(cur.fetchone()[0])

    def getTopContributors(self, limit=50):
        """See `IPersonSet`."""
        # The odd ordering here is to ensure we hit the PostgreSQL
        # indexes. It will not make any real difference outside of tests.
        query = """
            id IN (
                SELECT person FROM KarmaTotalCache
                ORDER BY karma_total DESC, person DESC
                LIMIT %s
                )
            """ % limit
        top_people = shortlist(Person.select(query))
        return sorted(
            top_people,
            key=lambda obj: (obj.karma, obj.displayname, obj.id),
            reverse=True)

    def getOrCreateByOpenIDIdentifier(
        self, openid_identifier, email_address, full_name,
        creation_rationale, comment):
        """See `IPersonSet`."""
        assert email_address is not None and full_name is not None, (
                "Both email address and full name are required to "
                "create an account.")
        db_updated = False
        with MasterDatabasePolicy():
            account_set = getUtility(IAccountSet)
            email_set = getUtility(IEmailAddressSet)
            email = email_set.getByEmail(email_address)
            try:
                account = account_set.getByOpenIDIdentifier(
                    openid_identifier)
            except LookupError:
                if email is None:
                    # There is no account associated with the identifier
                    # nor an email associated with the email address.
                    # We'll create one.
                    account, email = account_set.createAccountAndEmail(
                            email_address, creation_rationale, full_name,
                            password=None,
                            openid_identifier=openid_identifier)
                else:
                    account = email.account
                    assert account is not None, (
                        "This email address should have an associated "
                        "account.")
                    removeSecurityProxy(account).openid_identifier = (
                        openid_identifier)
                db_updated = True

            if account.status == AccountStatus.SUSPENDED:
                raise AccountSuspendedError(
                    "The account matching the identifier is suspended.")
            elif account.status in [AccountStatus.DEACTIVATED,
                                    AccountStatus.NOACCOUNT]:
                password = '' # Needed just to please reactivate() below.
                if email is None:
                    email = email_set.new(email_address, account=account)
                removeSecurityProxy(account).reactivate(
                    comment, password, removeSecurityProxy(email))
            else:
                # Account is active, so nothing to do.
                pass
            if IPerson(account, None) is None:
                removeSecurityProxy(account).createPerson(
                    creation_rationale, comment=comment)
                db_updated = True

            return IPerson(account), db_updated

    def newTeam(self, teamowner, name, displayname, teamdescription=None,
                subscriptionpolicy=TeamSubscriptionPolicy.MODERATED,
                defaultmembershipperiod=None, defaultrenewalperiod=None):
        """See `IPersonSet`."""
        assert teamowner
        if self.getByName(name, ignore_merged=False) is not None:
            raise NameAlreadyTaken(
                "The name '%s' is already taken." % name)
        team = Person(teamowner=teamowner, name=name, displayname=displayname,
                teamdescription=teamdescription,
                defaultmembershipperiod=defaultmembershipperiod,
                defaultrenewalperiod=defaultrenewalperiod,
                subscriptionpolicy=subscriptionpolicy)
        notify(ObjectCreatedEvent(team))
        # Here we add the owner as a team admin manually because we know what
        # we're doing (so we don't need to do any sanity checks) and we don't
        # want any email notifications to be sent.
        TeamMembershipSet().new(
            teamowner, team, TeamMembershipStatus.ADMIN, teamowner)
        return team

    def createPersonAndEmail(
            self, email, rationale, comment=None, name=None,
            displayname=None, password=None, passwordEncrypted=False,
            hide_email_addresses=False, registrant=None):
        """See `IPersonSet`."""

        # This check is also done in EmailAddressSet.new() and also
        # generate_nick(). We repeat it here as some call sites want
        # InvalidEmailAddress rather than NicknameGenerationError that
        # generate_nick() will raise.
        if not valid_email(email):
            raise InvalidEmailAddress(
                "%s is not a valid email address." % email)

        if name is None:
            name = generate_nick(email)

        if not displayname:
            displayname = name.capitalize()

        # Convert the PersonCreationRationale to an AccountCreationRationale
        account_rationale = getattr(AccountCreationRationale, rationale.name)

        account = getUtility(IAccountSet).new(
                account_rationale, displayname, password=password,
                password_is_encrypted=passwordEncrypted)

        person = self._newPerson(
            name, displayname, hide_email_addresses, rationale=rationale,
            comment=comment, registrant=registrant, account=account)

        email = getUtility(IEmailAddressSet).new(
                email, person, account=account)

        assert email.accountID is not None, (
            'Failed to link EmailAddress to Account')
        return person, email

    def createPersonWithoutEmail(
        self, name, rationale, comment=None, displayname=None,
        registrant=None):
        """Create and return a new Person without using an email address.

        See `IPersonSet`.
        """
        return self._newPerson(
            name, displayname, hide_email_addresses=True, rationale=rationale,
            comment=comment, registrant=registrant)

    def _newPerson(self, name, displayname, hide_email_addresses,
                   rationale, comment=None, registrant=None, account=None):
        """Create and return a new Person with the given attributes."""
        if not valid_name(name):
            raise InvalidName(
                "%s is not a valid name for a person." % name)
        else:
            # The name should be okay, move on...
            pass
        if self.getByName(name, ignore_merged=False) is not None:
            raise NameAlreadyTaken(
                "The name '%s' is already taken." % name)

        if not displayname:
            displayname = name.capitalize()

        if account is None:
            account_id = None
        else:
            account_id = account.id
        person = Person(
            name=name, displayname=displayname, accountID=account_id,
            creation_rationale=rationale, creation_comment=comment,
            hide_email_addresses=hide_email_addresses, registrant=registrant)
        return person

    def ensurePerson(self, email, displayname, rationale, comment=None,
                     registrant=None):
        """See `IPersonSet`."""
        # Start by checking if there is an `EmailAddress` for the given
        # text address.  There are many cases where an email address can be
        # created without an associated `Person`. For instance, we created
        # an account linked to the address through an external system such
        # SSO or ShipIt.
        email_address = getUtility(IEmailAddressSet).getByEmail(email)

        # There is no `EmailAddress` for this text address, so we need to
        # create both the `Person` and `EmailAddress` here and we are done.
        if email_address is None:
            person, email_address = self.createPersonAndEmail(
                email, rationale, comment=comment, displayname=displayname,
                registrant=registrant, hide_email_addresses=True)
            return person

        # There is an `EmailAddress` for this text address, but no
        # associated `Person`.
        if email_address.person is None:
            assert email_address.accountID is not None, (
                '%s is not associated to a person or account'
                % email_address.email)
            account = IMasterStore(Account).get(
                Account, email_address.accountID)
            account_person = self.getByAccount(account)
            # There is a `Person` linked to the `Account`, link the
            # `EmailAddress` to this `Person` and return it.
            if account_person is not None:
                master_email = IMasterStore(EmailAddress).get(
                    EmailAddress, email_address.id)
                master_email.personID = account_person.id
                # Populate the previously empty 'preferredemail' cached
                # property, so the Person record is up-to-date.
                if master_email.status == EmailAddressStatus.PREFERRED:
                    cache = IPropertyCache(account_person)
                    cache.preferredemail = master_email
                return account_person
            # There is no associated `Person` to the email `Account`.
            # This is probably because the account was created externally
            # to Launchpad. Create just the `Person`, associate it with
            # the `EmailAddress` and return it.
            name = generate_nick(email)
            person = self._newPerson(
                name, displayname, hide_email_addresses=True,
                rationale=rationale, comment=comment, registrant=registrant,
                account=email_address.account)
            return person

        # Easy, return the `Person` associated with the existing
        # `EmailAddress`.
        return IMasterStore(Person).get(Person, email_address.personID)

    def getByName(self, name, ignore_merged=True):
        """See `IPersonSet`."""
        query = (Person.q.name == name)
        if ignore_merged:
            query = AND(query, Person.q.mergedID==None)
        return Person.selectOne(query)

    def getByAccount(self, account):
        """See `IPersonSet`."""
        return Person.selectOne(Person.q.accountID == account.id)

    def updateStatistics(self, ztm):
        """See `IPersonSet`."""
        stats = getUtility(ILaunchpadStatisticSet)
        people_count = Person.select(
            AND(Person.q.teamownerID==None, Person.q.mergedID==None)).count()
        stats.update('people_count', people_count)
        ztm.commit()
        teams_count = Person.select(
            AND(Person.q.teamownerID!=None, Person.q.mergedID==None)).count()
        stats.update('teams_count', teams_count)
        ztm.commit()

    def peopleCount(self):
        """See `IPersonSet`."""
        return getUtility(ILaunchpadStatisticSet).value('people_count')

    def teamsCount(self):
        """See `IPersonSet`."""
        return getUtility(ILaunchpadStatisticSet).value('teams_count')

    def _teamPrivacyQuery(self):
        """Generate the query needed for privacy filtering.

        If the visibility is not PUBLIC ensure the logged in user is a member
        of the team.
        """
        logged_in_user = getUtility(ILaunchBag).user
        if logged_in_user is not None:
            private_query = SQL("""
                TeamParticipation.person = ?
                AND Person.teamowner IS NOT NULL
                AND Person.visibility != ?
                """, (logged_in_user.id, PersonVisibility.PUBLIC.value))
        else:
            private_query = None

        base_query = SQL("Person.visibility = ?",
                         (PersonVisibility.PUBLIC.value, ),
                         tables=['Person'])

        if private_query is None:
            query = base_query
        else:
            query = Or(base_query, private_query)

        return query

    def _teamEmailQuery(self, text):
        """Product the query for team email addresses."""
        privacy_query = self._teamPrivacyQuery()
        # XXX: BradCrittenden 2009-06-08 bug=244768:  Use Not(Bar.foo == None)
        # instead of Bar.foo != None.
        team_email_query = And(
            privacy_query,
            TeamParticipation.team == Person.id,
            Not(Person.teamowner == None),
            Person.merged == None,
            EmailAddress.person == Person.id,
            StartsWith(Lower(EmailAddress.email), text))
        return team_email_query

    def _teamNameQuery(self, text):
        """Produce the query for team names."""
        privacy_query = self._teamPrivacyQuery()
        # XXX: BradCrittenden 2009-06-08 bug=244768:  Use Not(Bar.foo == None)
        # instead of Bar.foo != None.
        team_name_query = And(
            privacy_query,
            TeamParticipation.team == Person.id,
            Not(Person.teamowner == None),
            Person.merged == None,
            SQL("Person.fti @@ ftq(?)", (text, )))
        return team_name_query

    def find(self, text=""):
        """See `IPersonSet`."""
        if not text:
            # Return an empty result set.
            return EmptyResultSet()

        orderBy = Person._sortingColumnsForSetOperations
        text = text.lower()
        inactive_statuses = tuple(
            status.value for status in INACTIVE_ACCOUNT_STATUSES)
        # Teams may not have email addresses, so we need to either use a LEFT
        # OUTER JOIN or do a UNION between four queries. Using a UNION makes
        # it a lot faster than with a LEFT OUTER JOIN.
        person_email_query = And(
            Person.teamowner == None,
            Person.merged == None,
            EmailAddress.person == Person.id,
            Person.account == Account.id,
            Not(In(Account.status, inactive_statuses)),
            StartsWith(Lower(EmailAddress.email), text))

        store = IStore(Person)

        # The call to order_by() is necessary to avoid having the default
        # ordering applied.  Since no value is passed the effect is to remove
        # the generation of an 'ORDER BY' clause on the intermediate results.
        # Otherwise the default ordering is taken from the ordering
        # declaration on the class.  The final result set will have the
        # appropriate ordering set.
        results = store.find(
            Person, person_email_query).order_by()

        person_name_query = And(
            Person.teamowner == None,
            Person.merged == None,
            Person.account == Account.id,
            Not(In(Account.status, inactive_statuses)),
            SQL("Person.fti @@ ftq(?)", (text, ))
            )

        results = results.union(store.find(
            Person, person_name_query)).order_by()
        team_email_query = self._teamEmailQuery(text)
        results = results.union(
            store.find(Person, team_email_query)).order_by()
        team_name_query = self._teamNameQuery(text)
        results = results.union(
            store.find(Person, team_name_query)).order_by()

        return results.order_by(orderBy)

    def findPerson(
            self, text="", exclude_inactive_accounts=True,
            must_have_email=False, created_after=None, created_before=None):
        """See `IPersonSet`."""
        orderBy = Person._sortingColumnsForSetOperations
        text = text.lower()
        store = IStore(Person)
        inactive_statuses = tuple(
            status.value for status in INACTIVE_ACCOUNT_STATUSES)
        base_query = And(
            Person.teamowner == None,
            Person.merged == None)

        clause_tables = []

        if exclude_inactive_accounts:
            clause_tables.append('Account')
            base_query = And(
                base_query,
                Person.account == Account.id,
                Not(In(Account.status, inactive_statuses)))
        email_clause_tables = clause_tables + ['EmailAddress']
        if must_have_email:
            clause_tables = email_clause_tables
            base_query = And(
                base_query,
                EmailAddress.person == Person.id)
        if created_after is not None:
            base_query = And(
                base_query,
                Person.datecreated > created_after)
        if created_before is not None:
            base_query = And(
                base_query,
                Person.datecreated < created_before)

        # Short circuit for returning all users in order
        if not text:
            results = store.find(Person, base_query)
            return results.order_by(Person._storm_sortingColumns)

        # We use a UNION here because this makes things *a lot* faster
        # than if we did a single SELECT with the two following clauses
        # ORed.
        email_query = And(
            base_query,
            EmailAddress.person == Person.id,
            StartsWith(Lower(EmailAddress.email), text))

        name_query = And(
            base_query,
            SQL("Person.fti @@ ftq(?)", (text, )))
        email_results = store.find(Person, email_query).order_by()
        name_results = store.find(Person, name_query).order_by()
        combined_results = email_results.union(name_results)
        return combined_results.order_by(orderBy)

    def findTeam(self, text=""):
        """See `IPersonSet`."""
        orderBy = Person._sortingColumnsForSetOperations
        text = text.lower()
        # Teams may not have email addresses, so we need to either use a LEFT
        # OUTER JOIN or do a UNION between two queries. Using a UNION makes
        # it a lot faster than with a LEFT OUTER JOIN.
        email_query = self._teamEmailQuery(text)
        store = IStore(Person)
        email_results = store.find(Person, email_query).order_by()
        name_query = self._teamNameQuery(text)
        name_results = store.find(Person, name_query).order_by()
        combined_results = email_results.union(name_results)
        return combined_results.order_by(orderBy)

    def get(self, personid):
        """See `IPersonSet`."""
        try:
            return Person.get(personid)
        except SQLObjectNotFound:
            return None

    def getByEmail(self, email):
        """See `IPersonSet`."""
        # We lookup the EmailAddress in the auth store so we can
        # lookup a Person by EmailAddress in the same transaction
        # that the Person or EmailAddress was created. This is not
        # optimal for production as it requires two database lookups,
        # but is required by much of the test suite.
        conditions = (Lower(EmailAddress.email) == email.lower().strip())
        email_address = IStore(EmailAddress).find(
            EmailAddress, conditions).one()
        if email_address is None:
            return None
        else:
            return IStore(Person).get(Person, email_address.personID)

    def latest_teams(self, limit=5):
        """See `IPersonSet`."""
        return Person.select("Person.teamowner IS NOT NULL",
            orderBy=['-datecreated'], limit=limit)

    def _merge_person_decoration(self, to_person, from_person, skip,
        decorator_table, person_pointer_column, additional_person_columns):
        """Merge a table that "decorates" Person.

        Because "person decoration" is becoming more frequent, we create a
        helper function that can be used for tables that decorate person.

        :to_person:       the IPerson that is "real"
        :from_person:     the IPerson that is being merged away
        :skip:            a list of table/column pairs that have been
                          handled
        :decorator_table: the name of the table that decorated Person
        :person_pointer_column:
                          the column on decorator_table that UNIQUE'ly
                          references Person.id
        :additional_person_columns:
                          additional columns in the decorator_table that
                          also reference Person.id but are not UNIQUE

        A Person decorator is a table that uniquely references Person,
        so that the information in the table "extends" the Person table.
        Because the reference to Person is unique, there can only be one
        row in the decorator table for any given Person. This function
        checks if there is an existing decorator for the to_person, and
        if so, it just leaves any from_person decorator in place as
        "noise". Otherwise, it updates any from_person decorator to
        point to the "to_person". There can also be other columns in the
        decorator which point to Person, these are assumed to be
        non-unique and will be updated to point to the to_person
        regardless.
        """
        store = Store.of(to_person)
        # First, update the main UNIQUE pointer row which links the
        # decorator table to Person. We do not update rows if there are
        # already rows in the table that refer to the to_person
        store.execute(
         """UPDATE %(decorator)s
            SET %(person_pointer)s=%(to_id)d
            WHERE %(person_pointer)s=%(from_id)d
              AND ( SELECT count(*) FROM %(decorator)s
                    WHERE %(person_pointer)s=%(to_id)d ) = 0
            """ % {
                'decorator': decorator_table,
                'person_pointer': person_pointer_column,
                'from_id': from_person.id,
                'to_id': to_person.id})

        # Now, update any additional columns in the table which point to
        # Person. Since these are assumed to be NOT UNIQUE, we don't
        # have to worry about multiple rows pointing at the to_person.
        for additional_column in additional_person_columns:
            store.execute(
             """UPDATE %(decorator)s
                SET %(column)s=%(to_id)d
                WHERE %(column)s=%(from_id)d
                """ % {
                    'decorator': decorator_table,
                    'from_id': from_person.id,
                    'to_id': to_person.id,
                    'column': additional_column})
        skip.append(
            (decorator_table.lower(), person_pointer_column.lower()))

    def _mergeBranches(self, cur, from_id, to_id):
        # XXX MichaelHudson 2010-01-13 bug=506630: This code does not account
        # for package branches.
        cur.execute('''
            SELECT product, name FROM Branch WHERE owner = %(to_id)d
            ''' % vars())
        possible_conflicts = set(tuple(r) for r in cur.fetchall())
        cur.execute('''
            SELECT id, product, name FROM Branch WHERE owner = %(from_id)d
            ORDER BY id
            ''' % vars())
        for id, product, name in list(cur.fetchall()):
            new_name = name
            suffix = 1
            while (product, new_name) in possible_conflicts:
                new_name = '%s-%d' % (name, suffix)
                suffix += 1
            possible_conflicts.add((product, new_name))
            new_name = new_name.encode('US-ASCII')
            name = name.encode('US-ASCII')
            cur.execute('''
                UPDATE Branch SET owner = %(to_id)s, name = %(new_name)s
                WHERE owner = %(from_id)s AND name = %(name)s
                    AND (%(product)s IS NULL OR product = %(product)s)
                ''', dict(to_id=to_id, from_id=from_id,
                          name=name, new_name=new_name, product=product))

    def _mergeMailingListSubscriptions(self, cur, from_id, to_id):
        # Update MailingListSubscription. Note that since all the from_id
        # email addresses are set to NEW, all the subscriptions must be
        # removed because the user must confirm them.
        cur.execute('''
            DELETE FROM MailingListSubscription WHERE person=%(from_id)d
            ''' % vars())

    def _mergeBranchSubscription(self, cur, from_id, to_id):
        # Update only the BranchSubscription that will not conflict.
        cur.execute('''
            UPDATE BranchSubscription
            SET person=%(to_id)d
            WHERE person=%(from_id)d AND branch NOT IN
                (
                SELECT branch
                FROM BranchSubscription
                WHERE person = %(to_id)d
                )
            ''' % vars())
        # and delete those left over.
        cur.execute('''
            DELETE FROM BranchSubscription WHERE person=%(from_id)d
            ''' % vars())

    def _mergeBountySubscriptions(self, cur, from_id, to_id):
        # XXX: JonathanLange 2009-08-31: Even though all of the other bounty
        # code has been removed from Launchpad, the merging code has to stay
        # until the tables themselves are removed. Otherwise, the person
        # merging code raises consistency errors (and rightly so).
        #
        # Update only the BountySubscriptions that will not conflict.
        cur.execute('''
            UPDATE BountySubscription
            SET person=%(to_id)d
            WHERE person=%(from_id)d AND bounty NOT IN
                (
                SELECT bounty
                FROM BountySubscription
                WHERE person = %(to_id)d
                )
            ''' % vars())
        # and delete those left over.
        cur.execute('''
            DELETE FROM BountySubscription WHERE person=%(from_id)d
            ''' % vars())

    def _mergeBugAffectsPerson(self, cur, from_id, to_id):
        # Update only the BugAffectsPerson that will not conflict
        cur.execute('''
            UPDATE BugAffectsPerson
            SET person=%(to_id)d
            WHERE person=%(from_id)d AND bug NOT IN
                (
                SELECT bug
                FROM BugAffectsPerson
                WHERE person = %(to_id)d
                )
            ''' % vars())
        # and delete those left over.
        cur.execute('''
            DELETE FROM BugAffectsPerson WHERE person=%(from_id)d
            ''' % vars())

    def _mergeAnswerContact(self, cur, from_id, to_id):
        # Update only the AnswerContacts that will not conflict.
        cur.execute('''
            UPDATE AnswerContact
            SET person=%(to_id)d
            WHERE person=%(from_id)d
                AND distribution IS NULL
                AND product NOT IN (
                    SELECT product
                    FROM AnswerContact
                    WHERE person = %(to_id)d
                    )
            ''' % vars())
        cur.execute('''
            UPDATE AnswerContact
            SET person=%(to_id)d
            WHERE person=%(from_id)d
                AND distribution IS NOT NULL
                AND (distribution, sourcepackagename) NOT IN (
                    SELECT distribution,sourcepackagename
                    FROM AnswerContact
                    WHERE person = %(to_id)d
                    )
            ''' % vars())
        # and delete those left over.
        cur.execute('''
            DELETE FROM AnswerContact WHERE person=%(from_id)d
            ''' % vars())

    def _mergeQuestionSubscription(self, cur, from_id, to_id):
        # Update only the QuestionSubscriptions that will not conflict.
        cur.execute('''
            UPDATE QuestionSubscription
            SET person=%(to_id)d
            WHERE person=%(from_id)d AND question NOT IN
                (
                SELECT question
                FROM QuestionSubscription
                WHERE person = %(to_id)d
                )
            ''' % vars())
        # and delete those left over.
        cur.execute('''
            DELETE FROM QuestionSubscription WHERE person=%(from_id)d
            ''' % vars())

    def _mergeMentoringOffer(self, cur, from_id, to_id):
        # Update only the MentoringOffers that will not conflict.
        cur.execute('''
            UPDATE MentoringOffer
            SET owner=%(to_id)d
            WHERE owner=%(from_id)d
                AND bug NOT IN (
                    SELECT bug
                    FROM MentoringOffer
                    WHERE owner = %(to_id)d)
                AND specification NOT IN (
                    SELECT specification
                    FROM MentoringOffer
                    WHERE owner = %(to_id)d)
            ''' % vars())
        cur.execute('''
            UPDATE MentoringOffer
            SET team=%(to_id)d
            WHERE team=%(from_id)d
                AND bug NOT IN (
                    SELECT bug
                    FROM MentoringOffer
                    WHERE team = %(to_id)d)
                AND specification NOT IN (
                    SELECT specification
                    FROM MentoringOffer
                    WHERE team = %(to_id)d)
            ''' % vars())
        # and delete those left over.
        cur.execute('''
            DELETE FROM MentoringOffer
            WHERE owner=%(from_id)d OR team=%(from_id)d
            ''' % vars())

    def _mergeBugNotificationRecipient(self, cur, from_id, to_id):
        # Update BugNotificationRecipient entries that will not conflict.
        cur.execute('''
            UPDATE BugNotificationRecipient
            SET person=%(to_id)d
            WHERE person=%(from_id)d AND bug_notification NOT IN (
                SELECT bug_notification FROM BugNotificationRecipient
                WHERE person=%(to_id)d
                )
            ''' % vars())
        # and delete those left over.
        cur.execute('''
            DELETE FROM BugNotificationRecipient
            WHERE person=%(from_id)d
            ''' % vars())

    def _mergePackageBugSupervisor(self, cur, from_id, to_id):
        # Update PackageBugSupervisor entries.
        cur.execute('''
            UPDATE PackageBugSupervisor SET bug_supervisor=%(to_id)d
            WHERE bug_supervisor=%(from_id)d
            ''' % vars())

    def _mergeSpecificationFeedback(self, cur, from_id, to_id):
        # Update the SpecificationFeedback entries that will not conflict
        # and trash the rest.

        # First we handle the reviewer.
        cur.execute('''
            UPDATE SpecificationFeedback
            SET reviewer=%(to_id)d
            WHERE reviewer=%(from_id)d AND specification NOT IN
                (
                SELECT specification
                FROM SpecificationFeedback
                WHERE reviewer = %(to_id)d
                )
            ''' % vars())
        cur.execute('''
            DELETE FROM SpecificationFeedback WHERE reviewer=%(from_id)d
            ''' % vars())

        # And now we handle the requester.
        cur.execute('''
            UPDATE SpecificationFeedback
            SET requester=%(to_id)d
            WHERE requester=%(from_id)d AND specification NOT IN
                (
                SELECT specification
                FROM SpecificationFeedback
                WHERE requester = %(to_id)d
                )
            ''' % vars())
        cur.execute('''
            DELETE FROM SpecificationFeedback WHERE requester=%(from_id)d
            ''' % vars())

    def _mergeSpecificationSubscription(self, cur, from_id, to_id):
        # Update the SpecificationSubscription entries that will not conflict
        # and trash the rest
        cur.execute('''
            UPDATE SpecificationSubscription
            SET person=%(to_id)d
            WHERE person=%(from_id)d AND specification NOT IN
                (
                SELECT specification
                FROM SpecificationSubscription
                WHERE person = %(to_id)d
                )
            ''' % vars())
        cur.execute('''
            DELETE FROM SpecificationSubscription WHERE person=%(from_id)d
            ''' % vars())

    def _mergeSprintAttendance(self, cur, from_id, to_id):
        # Update only the SprintAttendances that will not conflict
        cur.execute('''
            UPDATE SprintAttendance
            SET attendee=%(to_id)d
            WHERE attendee=%(from_id)d AND sprint NOT IN
                (
                SELECT sprint
                FROM SprintAttendance
                WHERE attendee = %(to_id)d
                )
            ''' % vars())
        # and delete those left over
        cur.execute('''
            DELETE FROM SprintAttendance WHERE attendee=%(from_id)d
            ''' % vars())

    def _mergePOSubscription(self, cur, from_id, to_id):
        # Update only the POSubscriptions that will not conflict
        cur.execute('''
            UPDATE POSubscription
            SET person=%(to_id)d
            WHERE person=%(from_id)d AND id NOT IN (
                SELECT a.id
                    FROM POSubscription AS a, POSubscription AS b
                    WHERE a.person = %(from_id)d AND b.person = %(to_id)d
                    AND a.language = b.language
                    AND a.potemplate = b.potemplate
                    )
            ''' % vars())

    def _mergePOExportRequest(self, cur, from_id, to_id):
        # Update only the POExportRequests that will not conflict
        # and trash the rest
        cur.execute('''
            UPDATE POExportRequest
            SET person=%(to_id)d
            WHERE person=%(from_id)d AND id NOT IN (
                SELECT a.id FROM POExportRequest AS a, POExportRequest AS b
                WHERE a.person = %(from_id)d AND b.person = %(to_id)d
                AND a.potemplate = b.potemplate
                AND a.pofile = b.pofile
                )
            ''' % vars())
        cur.execute('''
            DELETE FROM POExportRequest WHERE person=%(from_id)d
            ''' % vars())

    def _mergeTranslationMessage(self, cur, from_id, to_id):
        # Update the TranslationMessage. They should not conflict since each
        # of them are independent
        cur.execute('''
            UPDATE TranslationMessage
            SET submitter=%(to_id)d
            WHERE submitter=%(from_id)d
            ''' % vars())
        cur.execute('''
            UPDATE TranslationMessage
            SET reviewer=%(to_id)d
            WHERE reviewer=%(from_id)d
            ''' % vars())

    def _mergeTranslationImportQueueEntry(self, cur, from_id, to_id):
        # Update only the TranslationImportQueueEntry that will not conflict
        # and trash the rest
        cur.execute('''
            UPDATE TranslationImportQueueEntry
            SET importer=%(to_id)d
            WHERE importer=%(from_id)d AND id NOT IN (
                SELECT a.id
                FROM TranslationImportQueueEntry AS a,
                     TranslationImportQueueEntry AS b
                WHERE a.importer = %(from_id)d AND b.importer = %(to_id)d
                AND a.distroseries = b.distroseries
                AND a.sourcepackagename = b.sourcepackagename
                AND a.productseries = b.productseries
                AND a.path = b.path
                )
            ''' % vars())
        cur.execute('''
            DELETE FROM TranslationImportQueueEntry WHERE importer=%(from_id)d
            ''' % vars())

    def _mergeCodeReviewVote(self, cur, from_id, to_id):
        # Update only the CodeReviewVote that will not conflict,
        # and leave conflicts as noise
        cur.execute('''
            UPDATE CodeReviewVote
            SET reviewer=%(to_id)d
            WHERE reviewer=%(from_id)d AND id NOT IN (
                SELECT a.id FROM CodeReviewVote AS a, CodeReviewVote AS b
                WHERE a.reviewer = %(from_id)d AND b.reviewer = %(to_id)d
                AND a.branch_merge_proposal = b.branch_merge_proposal
                )
            ''' % vars())

    def _mergeWebServiceBan(self, cur, from_id, to_id):
        # Update only the WebServiceBan that will not conflict
        cur.execute('''
            UPDATE WebServiceBan
            SET person=%(to_id)d
            WHERE person=%(from_id)d AND id NOT IN (
                SELECT a.id FROM WebServiceBan AS a, WebServiceBan AS b
                WHERE a.person = %(from_id)d AND b.person = %(to_id)d
                AND ( (a.ip IS NULL AND b.ip IS NULL) OR (a.ip = b.ip) )
                )
            ''' % vars())
        # And delete the rest
        cur.execute('''
            DELETE FROM WebServiceBan WHERE person=%(from_id)d
            ''' % vars())

    def _mergeTeamMembership(self, cur, from_id, to_id):
        # Transfer active team memberships
        approved = TeamMembershipStatus.APPROVED
        admin = TeamMembershipStatus.ADMIN
        cur.execute(
            'SELECT team, status FROM TeamMembership WHERE person = %s '
            'AND status IN (%s,%s)'
            % sqlvalues(from_id, approved, admin))
        for team_id, status in cur.fetchall():
            cur.execute('SELECT status FROM TeamMembership WHERE person = %s '
                        'AND team = %s'
                        % sqlvalues(to_id, team_id))
            result = cur.fetchone()
            if result:
                current_status = result[0]
                # Now we can safely delete from_person's membership record,
                # because we know to_person has a membership entry for this
                # team, so may only need to change its status.
                cur.execute(
                    'DELETE FROM TeamMembership WHERE person = %s '
                    'AND team = %s' % sqlvalues(from_id, team_id))

                if current_status == admin.value:
                    # to_person is already an administrator of this team, no
                    # need to do anything else.
                    continue
                # to_person is either an approved or an inactive member,
                # while from_person is either admin or approved. That means we
                # can safely set from_person's membership status on
                # to_person's membership.
                assert status in (approved.value, admin.value)
                cur.execute(
                    'UPDATE TeamMembership SET status = %s WHERE person = %s '
                    'AND team = %s' % sqlvalues(status, to_id, team_id))
            else:
                # to_person is not a member of this team. just change
                # from_person with to_person in the membership record.
                cur.execute(
                    'UPDATE TeamMembership SET person = %s WHERE person = %s '
                    'AND team = %s'
                    % sqlvalues(to_id, from_id, team_id))

        cur.execute('SELECT team FROM TeamParticipation WHERE person = %s '
                    'AND person != team' % sqlvalues(from_id))
        for team_id in cur.fetchall():
            cur.execute(
                'SELECT team FROM TeamParticipation WHERE person = %s '
                'AND team = %s' % sqlvalues(to_id, team_id))
            if not cur.fetchone():
                cur.execute(
                    'UPDATE TeamParticipation SET person = %s WHERE '
                    'person = %s AND team = %s'
                    % sqlvalues(to_id, from_id, team_id))
            else:
                cur.execute(
                    'DELETE FROM TeamParticipation WHERE person = %s AND '
                    'team = %s' % sqlvalues(from_id, team_id))

    def merge(self, from_person, to_person):
        """See `IPersonSet`."""
        # Sanity checks
        if not IPerson.providedBy(from_person):
            raise TypeError('from_person is not a person.')
        if not IPerson.providedBy(to_person):
            raise TypeError('to_person is not a person.')
        # If the team has a mailing list, the mailing list better be in the
        # purged state, otherwise the team can't be merged.
        mailing_list = getUtility(IMailingListSet).get(from_person.name)
        assert (mailing_list is None or
                mailing_list.status == MailingListStatus.PURGED), (
            "Can't merge teams which have mailing lists into other teams.")

        if getUtility(IEmailAddressSet).getByPerson(from_person).count() > 0:
            raise AssertionError('from_person still has email addresses.')

        if from_person.is_team and from_person.allmembers.count() > 0:
            raise AssertionError(
                "Only teams without active members can be merged")

        # since we are doing direct SQL manipulation, make sure all
        # changes have been flushed to the database
        store = Store.of(from_person)

        # Get a database cursor.
        cur = cursor()

        # These table.columns will be skipped by the 'catch all'
        # update performed later
        skip = [
            ('teammembership', 'person'),
            ('teammembership', 'team'),
            ('teamparticipation', 'person'),
            ('teamparticipation', 'team'),
            ('personlanguage', 'person'),
            ('person', 'merged'),
            ('emailaddress', 'person'),
            ('karmacache', 'person'),
            ('karmatotalcache', 'person'),
            # Polls are not carried over when merging teams.
            ('poll', 'team'),
            # We can safely ignore the mailinglist table as there's a sanity
            # check above which prevents teams with associated mailing lists
            # from being merged.
            ('mailinglist', 'team'),
            # I don't think we need to worry about the votecast and vote
            # tables, because a real human should never have two profiles
            # in Launchpad that are active members of a given team and voted
            # in a given poll. -- GuilhermeSalgado 2005-07-07
            # We also can't afford to change poll results after they are
            # closed -- StuartBishop 20060602
            ('votecast', 'person'),
            ('vote', 'person'),
            ('translationrelicensingagreement', 'person'),
            ]

        references = list(postgresql.listReferences(cur, 'person', 'id'))

        # Sanity check. If we have an indirect reference, it must
        # be ON DELETE CASCADE. We only have one case of this at the moment,
        # but this code ensures we catch any new ones added incorrectly.
        for src_tab, src_col, ref_tab, ref_col, updact, delact in references:
            # If the ref_tab and ref_col is not Person.id, then we have
            # an indirect reference. Ensure the update action is 'CASCADE'
            if ref_tab != 'person' and ref_col != 'id':
                if updact != 'c':
                    raise RuntimeError(
                        '%s.%s reference to %s.%s must be ON UPDATE CASCADE'
                        % (src_tab, src_col, ref_tab, ref_col))

        # These rows are in a UNIQUE index, and we can only move them
        # to the new Person if there is not already an entry. eg. if
        # the destination and source persons are both subscribed to a bug,
        # we cannot change the source persons subscription. We just leave them
        # as noise for the time being.

        to_id = to_person.id
        from_id = from_person.id

        # Update PersonLocation, which is a Person-decorator table.
        self._merge_person_decoration(
            to_person, from_person, skip, 'PersonLocation', 'person',
            ['last_modified_by', ])

        # Update GPGKey. It won't conflict, but our sanity checks don't
        # know that.
        cur.execute(
            'UPDATE GPGKey SET owner=%(to_id)d WHERE owner=%(from_id)d'
            % vars())
        skip.append(('gpgkey', 'owner'))

        # Update the Branches that will not conflict, and fudge the names of
        # ones that *do* conflict.
        self._mergeBranches(cur, from_id, to_id)
        skip.append(('branch', 'owner'))

        # XXX MichaelHudson 2010-01-13: Write _mergeSourcePackageRecipes!
        #self._mergeSourcePackageRecipes(cur, from_id, to_id))
        skip.append(('sourcepackagerecipe', 'owner'))

        self._mergeMailingListSubscriptions(cur, from_id, to_id)
        skip.append(('mailinglistsubscription', 'person'))

        self._mergeBranchSubscription(cur, from_id, to_id)
        skip.append(('branchsubscription', 'person'))

        self._mergeBugAffectsPerson(cur, from_id, to_id)
        skip.append(('bugaffectsperson', 'person'))

        self._mergeBountySubscriptions(cur, from_id, to_id)
        skip.append(('bountysubscription', 'person'))

        self._mergeAnswerContact(cur, from_id, to_id)
        skip.append(('answercontact', 'person'))

        self._mergeQuestionSubscription(cur, from_id, to_id)
        skip.append(('questionsubscription', 'person'))

        self._mergeMentoringOffer(cur, from_id, to_id)
        skip.append(('mentoringoffer', 'owner'))
        skip.append(('mentoringoffer', 'team'))

        self._mergeBugNotificationRecipient(cur, from_id, to_id)
        skip.append(('bugnotificationrecipient', 'person'))

        self._mergePackageBugSupervisor(cur, from_id, to_id)
        skip.append(('packagebugsupervisor', 'bug_supervisor'))

        self._mergeSpecificationFeedback(cur, from_id, to_id)
        skip.append(('specificationfeedback', 'reviewer'))
        skip.append(('specificationfeedback', 'requester'))

        self._mergeSpecificationSubscription(cur, from_id, to_id)
        skip.append(('specificationsubscription', 'person'))

        self._mergeSprintAttendance(cur, from_id, to_id)
        skip.append(('sprintattendance', 'attendee'))

        self._mergePOSubscription(cur, from_id, to_id)
        skip.append(('posubscription', 'person'))

        self._mergePOExportRequest(cur, from_id, to_id)
        skip.append(('poexportrequest', 'person'))

        self._mergeTranslationMessage(cur, from_id, to_id)
        skip.append(('translationmessage', 'submitter'))
        skip.append(('translationmessage', 'reviewer'))

        # Handle the POFileTranslator cache by doing nothing. As it is
        # maintained by triggers, the data migration has already been done
        # for us when we updated the source tables.
        skip.append(('pofiletranslator', 'person'))

        self._mergeTranslationImportQueueEntry(cur, from_id, to_id)
        skip.append(('translationimportqueueentry', 'importer'))

        # XXX cprov 2007-02-22 bug=87098:
        # Since we only allow one PPA for each user,
        # we can't reassign the old user archive to the new user.
        # It need to be done manually, probably by reasinning all publications
        # to the old PPA to the new one, performing a careful_publishing on it
        # and removing the old one from disk.
        skip.append(('archive', 'owner'))

        self._mergeCodeReviewVote(cur, from_id, to_id)
        skip.append(('codereviewvote', 'reviewer'))

        self._mergeWebServiceBan(cur, from_id, to_id)
        skip.append(('webserviceban', 'person'))

        # Sanity check. If we have a reference that participates in a
        # UNIQUE index, it must have already been handled by this point.
        # We can tell this by looking at the skip list.
        for src_tab, src_col, ref_tab, ref_col, updact, delact in references:
            uniques = postgresql.listUniques(cur, src_tab, src_col)
            if len(uniques) > 0 and (src_tab, src_col) not in skip:
                raise NotImplementedError(
                        '%s.%s reference to %s.%s is in a UNIQUE index '
                        'but has not been handled' % (
                            src_tab, src_col, ref_tab, ref_col))

        # Handle all simple cases
        for src_tab, src_col, ref_tab, ref_col, updact, delact in references:
            if (src_tab, src_col) in skip:
                continue
            cur.execute('UPDATE %s SET %s=%d WHERE %s=%d' % (
                src_tab, src_col, to_person.id, src_col, from_person.id))

        self._mergeTeamMembership(cur, from_id, to_id)

        # Flag the person as merged
        cur.execute('''
            UPDATE Person SET merged=%(to_id)d WHERE id=%(from_id)d
            ''' % vars())

        # Append a -merged suffix to the person's name.
        name = base = "%s-merged" % from_person.name.encode('ascii')
        cur.execute("SELECT id FROM Person WHERE name = %s" % sqlvalues(name))
        i = 1
        while cur.fetchone():
            name = "%s%d" % (base, i)
            cur.execute("SELECT id FROM Person WHERE name = %s"
                        % sqlvalues(name))
            i += 1
        cur.execute("UPDATE Person SET name = %s WHERE id = %s"
                    % sqlvalues(name, from_person))

        # Since we've updated the database behind Storm's back,
        # flush its caches.
        store.invalidate()

        # Change the merged Account's OpenID identifier so that it cannot be
        # used to lookup the merged Person; Launchpad will instead select the
        # remaining Person based on the email address. The rename uses a
        # dash, which does not occur in SSO identifiers. The epoch from
        # the account date_created is used to ensure it is unique if the
        # original identifier is reused and merged.
        if from_person.account is not None:
            account = IMasterObject(from_person.account)
            naked_account = removeSecurityProxy(account)
            unique_part = time.mktime(naked_account.date_created.timetuple())
            merge_identifier = 'merged-%s-%s' % (
                naked_account.openid_identifier, unique_part)
            naked_account.openid_identifier = merge_identifier

        # Inform the user of the merge changes.
        if not to_person.isTeam():
            mail_text = get_email_template('person-merged.txt')
            mail_text = mail_text % {
                'dupename': from_person.name,
                'person': to_person.name,
                }
            subject = 'Launchpad accounts merged'
            getUtility(IPersonNotificationSet).addNotification(
                to_person, subject, mail_text)

    def getValidPersons(self, persons):
        """See `IPersonSet.`"""
        person_ids = [person.id for person in persons]
        if len(person_ids) == 0:
            return []

        # This has the side effect of sucking in the ValidPersonCache
        # items into the cache, allowing Person.is_valid_person calls to
        # not hit the DB.
        valid_person_ids = set(
                person_id.id for person_id in ValidPersonCache.select(
                    "id IN %s" % sqlvalues(person_ids)))
        return [
            person for person in persons if person.id in valid_person_ids]

    def getPeopleWithBranches(self, product=None):
        """See `IPersonSet`."""
        branch_clause = 'SELECT owner FROM Branch'
        if product is not None:
            branch_clause += ' WHERE product = %s' % quote(product)
        return Person.select('''
            Person.id in (%s)
            ''' % branch_clause)

    def getSubscribersForTargets(self, targets, recipients=None, level=None):
        """See `IPersonSet`. """
        if len(targets) == 0:
            return set()
        target_criteria = []
        for target in targets:
            # target_args is a mapping from query arguments
            # to query values.
            target_args = target._target_args
            target_criteria_clauses = []
            for key, value in target_args.items():
                if value is not None:
                    target_criteria_clauses.append(
                        '%s = %s' % (key, quote(value)))
                else:
                    target_criteria_clauses.append(
                        '%s IS NULL' % key)
            if level is not None:
                target_criteria_clauses.append('bug_notification_level >= %s'
                    % quote(level.value))

            target_criteria.append(
                '(%s)' % ' AND '.join(target_criteria_clauses))

        # Build a UNION query, since using OR slows down the query a lot.
        subscriptions = StructuralSubscription.select(target_criteria[0])
        for target_criterion in target_criteria[1:]:
            subscriptions = subscriptions.union(
                StructuralSubscription.select(target_criterion))

        # Listify the result, since we want to loop over it multiple times.
        subscriptions = list(subscriptions)

        # We can't use prejoins in UNION queries, so populate the cache
        # by getting all the subscribers.
        subscriber_ids = [
            subscription.subscriberID for subscription in subscriptions]
        if len(subscriber_ids) > 0:
            # Pull in ValidPersonCache records in addition to Person
            # records to warm up the cache.
            list(IStore(Person).find(
                    (Person, ValidPersonCache),
                    In(Person.id, subscriber_ids),
                    ValidPersonCache.id == Person.id))

        subscribers = set()
        for subscription in subscriptions:
            subscribers.add(subscription.subscriber)
            if recipients is not None:
                recipients.addStructuralSubscriber(
                    subscription.subscriber, subscription.target)
        return subscribers

    def updatePersonalStandings(self):
        """See `IPersonSet`."""
        cur = cursor()
        cur.execute("""
        UPDATE Person
        SET personal_standing = %s
        WHERE personal_standing = %s
        AND id IN (
            SELECT posted_by
            FROM MessageApproval
            WHERE status = %s
            GROUP BY posted_by
            HAVING COUNT(DISTINCT mailing_list) >= %s
            )
        """ % sqlvalues(PersonalStanding.GOOD,
                        PersonalStanding.UNKNOWN,
                        PostedMessageStatus.APPROVED,
                        config.standingupdater.approvals_needed))

    def cacheBrandingForPeople(self, people):
        """See `IPersonSet`."""
        from canonical.launchpad.database import LibraryFileAlias
        aliases = []
        aliases.extend(person.iconID for person in people
                       if person.iconID is not None)
        aliases.extend(person.logoID for person in people
                       if person.logoID is not None)
        aliases.extend(person.mugshotID for person in people
                       if person.mugshotID is not None)
        if not aliases:
            return
        # Listify, since this is a pure cache.
        list(LibraryFileAlias.select("LibraryFileAlias.id IN %s"
             % sqlvalues(aliases), prejoins=["content"]))


# Provide a storm alias from Person to Owner. This is useful in queries on
# objects that have more than just an owner associated with them.
Owner = ClassAlias(Person, 'Owner')


class PersonLanguage(SQLBase):
    _table = 'PersonLanguage'

    person = ForeignKey(foreignKey='Person', dbName='person', notNull=True)
    language = ForeignKey(foreignKey='Language', dbName='language',
                          notNull=True)


class SSHKey(SQLBase):
    implements(ISSHKey)
    _defaultOrder = ["person", "keytype", "keytext"]

    _table = 'SSHKey'

    person = ForeignKey(foreignKey='Person', dbName='person', notNull=True)
    keytype = EnumCol(dbName='keytype', notNull=True, enum=SSHKeyType)
    keytext = StringCol(dbName='keytext', notNull=True)
    comment = StringCol(dbName='comment', notNull=True)


class SSHKeySet:
    implements(ISSHKeySet)

    def new(self, person, sshkey):
        try:
            kind, keytext, comment = sshkey.split(' ', 2)
        except ValueError:
            raise SSHKeyAdditionError

        if not (kind and keytext and comment):
            raise SSHKeyAdditionError

        process = subprocess.Popen(
            '/usr/bin/ssh-vulnkey -', shell=True, stdin=subprocess.PIPE,
            stdout=subprocess.PIPE, stderr=subprocess.PIPE)
        (out, err) = process.communicate(sshkey.encode('utf-8'))
        if 'compromised' in out.lower():
            raise SSHKeyCompromisedError

        if kind == 'ssh-rsa':
            keytype = SSHKeyType.RSA
        elif kind == 'ssh-dss':
            keytype = SSHKeyType.DSA
        else:
            raise SSHKeyAdditionError

        return SSHKey(person=person, keytype=keytype, keytext=keytext,
                      comment=comment)

    def getByID(self, id, default=None):
        try:
            return SSHKey.get(id)
        except SQLObjectNotFound:
            return default

    def getByPeople(self, people):
        """See `ISSHKeySet`"""
        return SSHKey.select("""
            SSHKey.person IN %s
            """ % sqlvalues([person.id for person in people]))


class WikiName(SQLBase, HasOwnerMixin):
    implements(IWikiName)

    _table = 'WikiName'

    person = ForeignKey(dbName='person', foreignKey='Person', notNull=True)
    wiki = StringCol(dbName='wiki', notNull=True)
    wikiname = StringCol(dbName='wikiname', notNull=True)

    @property
    def url(self):
        return self.wiki + self.wikiname


class WikiNameSet:
    implements(IWikiNameSet)

    def getByWikiAndName(self, wiki, wikiname):
        """See `IWikiNameSet`."""
        return WikiName.selectOneBy(wiki=wiki, wikiname=wikiname)

    def get(self, id):
        """See `IWikiNameSet`."""
        try:
            return WikiName.get(id)
        except SQLObjectNotFound:
            return None

    def new(self, person, wiki, wikiname):
        """See `IWikiNameSet`."""
        return WikiName(person=person, wiki=wiki, wikiname=wikiname)


class JabberID(SQLBase, HasOwnerMixin):
    implements(IJabberID)

    _table = 'JabberID'
    _defaultOrder = ['jabberid']

    person = ForeignKey(dbName='person', foreignKey='Person', notNull=True)
    jabberid = StringCol(dbName='jabberid', notNull=True)


class JabberIDSet:
    implements(IJabberIDSet)

    def new(self, person, jabberid):
        """See `IJabberIDSet`"""
        return JabberID(person=person, jabberid=jabberid)

    def getByJabberID(self, jabberid):
        """See `IJabberIDSet`"""
        return JabberID.selectOneBy(jabberid=jabberid)

    def getByPerson(self, person):
        """See `IJabberIDSet`"""
        return JabberID.selectBy(person=person)


class IrcID(SQLBase, HasOwnerMixin):
    """See `IIrcID`"""
    implements(IIrcID)

    _table = 'IrcID'

    person = ForeignKey(dbName='person', foreignKey='Person', notNull=True)
    network = StringCol(dbName='network', notNull=True)
    nickname = StringCol(dbName='nickname', notNull=True)


class IrcIDSet:
    """See `IIrcIDSet`"""
    implements(IIrcIDSet)

    def get(self, id):
        """See `IIrcIDSet`"""
        try:
            return IrcID.get(id)
        except SQLObjectNotFound:
            return None

    def new(self, person, network, nickname):
        """See `IIrcIDSet`"""
        return IrcID(person=person, network=network, nickname=nickname)


class NicknameGenerationError(Exception):
    """I get raised when something went wrong generating a nickname."""


def _is_nick_registered(nick):
    """Answer the question: is this nick registered?"""
    return PersonSet().getByName(nick) is not None


def generate_nick(email_addr, is_registered=_is_nick_registered):
    """Generate a LaunchPad nick from the email address provided.

    See canonical.launchpad.validators.name for the definition of a
    valid nick.

    It is technically possible for this function to raise a
    NicknameGenerationError, but this will only occur if an operator
    has majorly screwed up the name blacklist.
    """
    email_addr = email_addr.strip().lower()

    if not valid_email(email_addr):
        raise NicknameGenerationError("%s is not a valid email address"
                                      % email_addr)

    user, domain = re.match("^(\S+)@(\S+)$", email_addr).groups()
    user = user.replace(".", "-").replace("_", "-")
    domain_parts = domain.split(".")

    person_set = PersonSet()

    def _valid_nick(nick):
        if not valid_name(nick):
            return False
        elif is_registered(nick):
            return False
        elif person_set.isNameBlacklisted(nick):
            return False
        else:
            return True

    generated_nick = sanitize_name(user)
    if _valid_nick(generated_nick):
        return generated_nick

    for domain_part in domain_parts:
        generated_nick = sanitize_name(generated_nick + "-" + domain_part)
        if _valid_nick(generated_nick):
            return generated_nick

    # We seed the random number generator so we get consistent results,
    # making the algorithm repeatable and thus testable.
    random_state = random.getstate()
    random.seed(sum(ord(letter) for letter in generated_nick))
    try:
        attempts = 0
        prefix = ''
        suffix = ''
        mutated_nick = [letter for letter in generated_nick]
        chars = 'abcdefghijklmnopqrstuvwxyz0123456789'
        while attempts < 1000:
            attempts += 1

            # Prefer a nickname with a suffix
            suffix += random.choice(chars)
            if _valid_nick(generated_nick + '-' + suffix):
                return generated_nick + '-' + suffix

            # Next a prefix
            prefix += random.choice(chars)
            if _valid_nick(prefix + '-' + generated_nick):
                return prefix + '-' + generated_nick

            # Or a mutated character
            index = random.randint(0, len(mutated_nick)-1)
            mutated_nick[index] = random.choice(chars)
            if _valid_nick(''.join(mutated_nick)):
                return ''.join(mutated_nick)

            # Or a prefix + generated + suffix
            if _valid_nick(prefix + '-' + generated_nick + '-' + suffix):
                return prefix + '-' + generated_nick + '-' + suffix

            # Or a prefix + mutated + suffix
            if _valid_nick(
                    prefix + '-' + ''.join(mutated_nick) + '-' + suffix):
                return prefix + '-' + ''.join(mutated_nick) + '-' + suffix

        raise NicknameGenerationError(
            "No nickname could be generated. "
            "This should be impossible to trigger unless some twonk has "
            "registered a match everything regexp in the black list.")

    finally:
        random.setstate(random_state)


@adapter(IAccount)
@implementer(IPerson)
def person_from_account(account):
    """Adapt an `IAccount` into an `IPerson`.

    If there is a current browser request, we cache the looked up Person in
    the request's annotations so that we don't have to hit the DB once again
    when further adaptation is needed.  We know this cache may cross
    transaction boundaries, but this should not be a problem as the Person ->
    Account link can't be changed.

    This cache is necessary because our security adapters may need to adapt
    the Account representing the logged in user into an IPerson multiple
    times.
    """
    request = get_current_browser_request()
    person = None
    # First we try to get the person from the cache, but only if there is a
    # browser request.
    if request is not None:
        cache = request.annotations.setdefault(
            'launchpad.person_to_account_cache', weakref.WeakKeyDictionary())
        person = cache.get(account)

    # If it's not in the cache, then we get it from the database, and in that
    # case, if there is a browser request, we also store that person in the
    # cache.
    if person is None:
        person = IStore(Person).find(Person, account=account).one()
        if request is not None:
            cache[account] = person

    if person is None:
        raise ComponentLookupError()
    return person<|MERGE_RESOLUTION|>--- conflicted
+++ resolved
@@ -1573,12 +1573,8 @@
             if need_preferred_email:
                 email = row[index]
                 index += 1
-<<<<<<< HEAD
                 cache.preferredemail = email
-=======
-                cache_property(result, '_preferredemail_cached', email)
             #-- validity caching
->>>>>>> 30102279
             if need_validity:
                 # valid if:
                 valid = (
