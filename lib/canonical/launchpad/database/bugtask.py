# Copyright 2004-2006 Canonical Ltd.  All rights reserved.

__metaclass__ = type
__all__ = [
    'BugTaskDelta',
    'BugTaskToBugAdapter',
    'BugTaskMixin',
    'NullBugTask',
    'BugTask',
    'BugTaskSet',
    'bugtask_sort_key',
    'get_bug_privacy_filter',
    'search_value_to_where_condition']

import datetime

from sqlobject import (
    ForeignKey, StringCol, SQLObjectNotFound)
from sqlobject.sqlbuilder import SQLConstant

import pytz

from zope.component import getUtility
from zope.interface import implements, alsoProvides
from zope.security.proxy import isinstance as zope_isinstance

from canonical.database.sqlbase import SQLBase, sqlvalues, quote_like
from canonical.database.constants import UTC_NOW
from canonical.database.datetimecol import UtcDateTimeCol
from canonical.database.nl_search import nl_phrase_search
from canonical.database.enumcol import EnumCol

from canonical.launchpad.searchbuilder import any, NULL, not_equals
from canonical.launchpad.database.pillar import pillar_sort_key
from canonical.launchpad.interfaces import (
    BugTaskSearchParams,
    ConjoinedBugTaskEditError,
    IBugTask,
    IBugTaskDelta, 
    IBugTaskSet,
    IDistributionSourcePackage,
    IDistroBugTask,
    IDistroSeries,
    IDistroSeriesBugTask,
    ILaunchpadCelebrities,
    INullBugTask,
    IProductSeries,
    IProductSeriesBugTask,
    ISourcePackage,
    IUpstreamBugTask,
    NotFoundError,
    RESOLVED_BUGTASK_STATUSES,
    UNRESOLVED_BUGTASK_STATUSES,
    BUG_CONTACT_BUGTASK_STATUSES,
    )
from canonical.launchpad.helpers import shortlist
# XXX: see bug 49029 -- kiko, 2006-06-14

from canonical.lp.dbschema import (
    BugNominationStatus,
    BugTaskImportance,
    BugTaskStatus,
    PackagePublishingStatus,
    )


debbugsseveritymap = {None:        BugTaskImportance.UNDECIDED,
                      'wishlist':  BugTaskImportance.WISHLIST,
                      'minor':     BugTaskImportance.LOW,
                      'normal':    BugTaskImportance.MEDIUM,
                      'important': BugTaskImportance.HIGH,
                      'serious':   BugTaskImportance.HIGH,
                      'grave':     BugTaskImportance.HIGH,
                      'critical':  BugTaskImportance.CRITICAL}

def bugtask_sort_key(bugtask):
    """A sort key for a set of bugtasks. We want:

          - products first, followed by their productseries tasks
          - distro tasks, followed by their distroseries tasks
          - ubuntu first among the distros
    """
    if bugtask.product:
        product_name = bugtask.product.name
        productseries_name = None
    elif bugtask.productseries:
        productseries_name = bugtask.productseries.name
        product_name = bugtask.productseries.product.name
    else:
        product_name = None
        productseries_name = None

    if bugtask.distribution:
        distribution_name = bugtask.distribution.name
    else:
        distribution_name = None

    if bugtask.distroseries:
        distroseries_name = bugtask.distroseries.version
        distribution_name = bugtask.distroseries.distribution.name
    else:
        distroseries_name = None

    if bugtask.sourcepackagename:
        sourcepackage_name = bugtask.sourcepackagename.name
    else:
        sourcepackage_name = None

    # Move ubuntu to the top.
    if distribution_name == 'ubuntu':
        distribution_name = '-'

    return (
        bugtask.bug.id, distribution_name, product_name, productseries_name,
        distroseries_name, sourcepackage_name)


class BugTaskDelta:
    """See canonical.launchpad.interfaces.IBugTaskDelta."""
    implements(IBugTaskDelta)
    def __init__(self, bugtask, product=None, sourcepackagename=None,
                 status=None, importance=None, assignee=None,
                 milestone=None, statusexplanation=None, bugwatch=None):
        self.bugtask = bugtask
        self.product = product
        self.sourcepackagename = sourcepackagename
        self.status = status
        self.importance = importance
        self.assignee = assignee
        self.target = milestone
        self.statusexplanation = statusexplanation
        self.bugwatch = bugwatch

    @property
    def targetname(self):
        return self.bugtask.targetname


class BugTaskMixin:
    """Mix-in class for some property methods of IBugTask implementations."""

    @property
    def title(self):
        """See canonical.launchpad.interfaces.IBugTask."""
        title = 'Bug #%s in %s: "%s"' % (
            self.bug.id, self.targetname, self.bug.title)
        return title

    @property
    def targetname(self):
        """See canonical.launchpad.interfaces.IBugTask."""
        return self.targetnamecache

    @property
    def target(self):
        # We explicitly reference attributes here (rather than, say,
        # IDistroBugTask.providedBy(self)), because we can't assume this
        # task has yet been marked with the correct interface.
        if self.product:
            return self.product
        elif self.productseries:
            return self.productseries
        elif self.distribution:
            if self.sourcepackagename:
                return self.distribution.getSourcePackage(
                    self.sourcepackagename)
            else:
                return self.distribution
        elif self.distroseries:
            if self.sourcepackagename:
                return self.distroseries.getSourcePackage(
                    self.sourcepackagename)
            else:
                return self.distroseries
        else:
            raise AssertionError("Unable to determine bugtask target")

    @property
    def related_tasks(self):
        """See canonical.launchpad.interfaces.IBugTask."""
        other_tasks = [
            task for task in self.bug.bugtasks if task != self]

        return other_tasks

    @property
    def pillar(self):
        """See IBugTask."""
        if self.product is not None:
            return self.product
        elif self.productseries is not None:
            return self.productseries.product
        elif self.distribution is not None:
            return self.distribution
        else:
            return self.distroseries.distribution

    @property
    def other_affected_pillars(self):
        """See IBugTask."""
        result = set()
        this_pillar = self.pillar
        for task in self.bug.bugtasks:
            that_pillar = task.pillar
            if that_pillar != this_pillar:
                result.add(that_pillar)
        return sorted(result, key=pillar_sort_key)

    @property
    def mentoring_offers(self):
        """See IHasMentoringOffers."""
        # mentoring is on IBug as a whole, not on a specific task, so we
        # pass through to the bug
        return self.bug.mentoring_offers

    def canMentor(self, user):
        """See ICanBeMentored."""
        # mentoring is on IBug as a whole, not on a specific task, so we
        # pass through to the bug
        return self.bug.canMentor(user)

    def isMentor(self, user):
        """See ICanBeMentored."""
        # mentoring is on IBug as a whole, not on a specific task, so we
        # pass through to the bug
        return self.bug.isMentor(user)

    def offerMentoring(self, user, team):
        """See ICanBeMentored."""
        # mentoring is on IBug as a whole, not on a specific task, so we
        # pass through to the bug
        return self.bug.offerMentoring(user, team)

    def retractMentoring(self, user):
        """See ICanBeMentored."""
        # mentoring is on IBug as a whole, not on a specific task, so we
        # pass through to the bug
        return self.bug.retractMentoring(user)


class NullBugTask(BugTaskMixin):
    """A null object for IBugTask.

    This class is used, for example, to be able to render a URL like:

      /products/evolution/+bug/5

    when bug #5 isn't yet reported in evolution.
    """
    implements(INullBugTask)

    def __init__(self, bug, product=None, productseries=None,
                 sourcepackagename=None, distribution=None,
                 distroseries=None):
        self.bug = bug
        self.product = product
        self.productseries = productseries
        self.sourcepackagename = sourcepackagename
        self.distribution = distribution
        self.distroseries = distroseries

        # Mark the task with the correct interface, depending on its
        # context.
        if self.product:
            alsoProvides(self, IUpstreamBugTask)
        elif self.distribution:
            alsoProvides(self, IDistroBugTask)
        elif self.distroseries:
            alsoProvides(self, IDistroSeriesBugTask)

        # Set a bunch of attributes to None, because it doesn't make
        # sense for these attributes to have a value when there is no
        # real task there. (In fact, it may make sense for these
        # values to be non-null, but I haven't yet found a use case
        # for it, and I don't think there's any point on designing for
        # that until we've encountered one.)
        self.id = None
        self.datecreated = None
        self.date_assigned = None
        self.age = None
        self.milestone = None
        self.status = None
        self.statusexplanation = None
        self.importance = None
        self.assignee = None
        self.bugwatch = None
        self.owner = None
        self.conjoined_master = None
        self.conjoined_slave = None

    @property
    def targetname(self):
        """See canonical.launchpad.interfaces.IBugTask."""
        # For a INullBugTask, there is no targetname in the database, of
        # course, so we fallback on calculating the targetname in
        # Python.
        return self.target.bugtargetname


def BugTaskToBugAdapter(bugtask):
    """Adapt an IBugTask to an IBug."""
    return bugtask.bug


class BugTask(SQLBase, BugTaskMixin):
    implements(IBugTask)
    _table = "BugTask"
    _defaultOrder = ['distribution', 'product', 'productseries',
                     'distrorelease', 'milestone', 'sourcepackagename']
    _CONJOINED_ATTRIBUTES = (
        "status", "importance", "assignee", "milestone",
        "date_assigned", "date_confirmed", "date_inprogress",
        "date_closed")
    _NON_CONJOINED_STATUSES = (BugTaskStatus.WONTFIX,)

    bug = ForeignKey(dbName='bug', foreignKey='Bug', notNull=True)
    product = ForeignKey(
        dbName='product', foreignKey='Product',
        notNull=False, default=None)
    productseries = ForeignKey(
        dbName='productseries', foreignKey='ProductSeries',
        notNull=False, default=None)
    sourcepackagename = ForeignKey(
        dbName='sourcepackagename', foreignKey='SourcePackageName',
        notNull=False, default=None)
    distribution = ForeignKey(
        dbName='distribution', foreignKey='Distribution',
        notNull=False, default=None)
    distroseries = ForeignKey(
        dbName='distrorelease', foreignKey='DistroSeries',
        notNull=False, default=None)
    milestone = ForeignKey(
        dbName='milestone', foreignKey='Milestone',
        notNull=False, default=None)
    status = EnumCol(
        dbName='status', notNull=True,
        schema=BugTaskStatus,
        default=BugTaskStatus.NEW)
    statusexplanation = StringCol(dbName='statusexplanation', default=None)
    importance = EnumCol(
        dbName='importance', notNull=True,
        schema=BugTaskImportance,
        default=BugTaskImportance.UNDECIDED)
    assignee = ForeignKey(
        dbName='assignee', foreignKey='Person',
        notNull=False, default=None)
    bugwatch = ForeignKey(dbName='bugwatch', foreignKey='BugWatch',
        notNull=False, default=None)
    date_assigned = UtcDateTimeCol(notNull=False, default=None)
    datecreated  = UtcDateTimeCol(notNull=False, default=UTC_NOW)
    date_confirmed = UtcDateTimeCol(notNull=False, default=None)
    date_inprogress = UtcDateTimeCol(notNull=False, default=None)
    date_closed = UtcDateTimeCol(notNull=False, default=None)
    owner = ForeignKey(foreignKey='Person', dbName='owner', notNull=True)
    # The targetnamecache is a value that is only supposed to be set when a
    # bugtask is created/modified or by the update-bugtask-targetnamecaches
    # cronscript. For this reason it's not exposed in the interface, and
    # client code should always use the targetname read-only property.
    targetnamecache = StringCol(
        dbName='targetnamecache', notNull=False, default=None)

    @property
    def bug_subscribers(self):
        return self.bug.getDirectSubscribers() + self.bug.getIndirectSubscribers()

    @property
    def age(self):
        """See canonical.launchpad.interfaces.IBugTask."""
        UTC = pytz.timezone('UTC')
        now = datetime.datetime.now(UTC)

        return now - self.datecreated

    # Several other classes need to generate lists of bug tasks, and
    # one thing they often have to filter for is completeness. We maintain
    # this single canonical query string here so that it does not have to be
    # cargo culted into Product, Distribution, ProductSeries etc
    completeness_clause =  """
        BugTask.status IN ( %s )
        """ % ','.join([str(a.value) for a in RESOLVED_BUGTASK_STATUSES])

    @property
    def is_complete(self):
        """See IBugTask. Note that this should be kept in sync with the
        completeness_clause above."""
        return self.status in RESOLVED_BUGTASK_STATUSES

    def subscribe(self, person):
        """See IBugTask."""
        return self.bug.subscribe(person)

    def isSubscribed(self, person):
        """See IBugTask."""
        return self.bug.isSubscribed(person)

    @property
    def conjoined_master(self):
        """See IBugTask."""
        conjoined_master = None
        if (IDistroBugTask.providedBy(self) and
            self.distribution.currentseries is not None):
            current_series = self.distribution.currentseries
            for bt in shortlist(self.bug.bugtasks):
                if (bt.distroseries == current_series and
                    bt.sourcepackagename == self.sourcepackagename):
                    conjoined_master = bt
                    break
        elif IUpstreamBugTask.providedBy(self):
            assert self.product.development_focus is not None, (
                'A product should always have a development series.')
            devel_focus = self.product.development_focus
            for bt in shortlist(self.bug.bugtasks):
                if bt.productseries == devel_focus:
                    conjoined_master = bt
                    break

        if (conjoined_master is not None and
            conjoined_master.status in self._NON_CONJOINED_STATUSES):
            conjoined_master = None
        return conjoined_master

    @property
    def conjoined_slave(self):
        """See IBugTask."""
        conjoined_slave = None
        if IDistroSeriesBugTask.providedBy(self):
            distribution = self.distroseries.distribution
            if self.distroseries != distribution.currentseries:
                # Only current series tasks are conjoined.
                return None
            sourcepackagename = self.sourcepackagename
            for bt in shortlist(self.bug.bugtasks):
                if (bt.distribution == distribution and
                    bt.sourcepackagename == self.sourcepackagename):
                    conjoined_slave = bt
                    break
        elif IProductSeriesBugTask.providedBy(self):
            product = self.productseries.product
            if self.productseries != product.development_focus:
                # Only developement focus tasks are conjoined.
                return None
            for bt in shortlist(self.bug.bugtasks):
                if bt.product == product:
                    conjoined_slave = bt
                    break

        if (conjoined_slave is not None and
            self.status in self._NON_CONJOINED_STATUSES):
            conjoined_slave = None
        return conjoined_slave
    # XXX: Conjoined bugtask synching methods. We override these methods
    # individually, to avoid cycle problems if we were to override
    # _SO_setValue instead. This indicates either a bug or design issue
    # in SQLObject. -- Bjorn Tillenius, 2006-10-31
    # Each attribute listed in _CONJOINED_ATTRIBUTES should have a
    # _set_foo method below.
    def _set_status(self, value):
        if value not in self._NON_CONJOINED_STATUSES:
            self._setValueAndUpdateConjoinedBugTask("status", value)
        else:
            self._SO_set_status(value)

    def _set_assignee(self, value):
        self._setValueAndUpdateConjoinedBugTask("assignee", value)

    def _set_importance(self, value):
        self._setValueAndUpdateConjoinedBugTask("importance", value)

    def _set_milestone(self, value):
        self._setValueAndUpdateConjoinedBugTask("milestone", value)

    def _set_sourcepackagename(self, value):
        old_sourcepackagename = self.sourcepackagename
        self._setValueAndUpdateConjoinedBugTask("sourcepackagename", value)
        self._syncSourcePackages(old_sourcepackagename)

    def _syncSourcePackages(self, prev_sourcepackagename):
        """Synchronize changes to source packages with other distrotasks.

        If one distroseriestask's source package is changed, all the
        other distroseriestasks with the same distribution and source
        package has to be changed, as well as the corresponding
        distrotask.
        """
        if self.distroseries is not None:
            distribution = self.distroseries.distribution
        else:
            distribution = self.distribution
        if distribution is not None:
            for bugtask in self.related_tasks:
                if bugtask.distroseries:
                    related_distribution = bugtask.distroseries.distribution
                else:
                    related_distribution = bugtask.distribution
                if (related_distribution == distribution and
                    bugtask.sourcepackagename == prev_sourcepackagename):
                    bugtask.sourcepackagename = self.sourcepackagename

    def _set_date_assigned(self, value):
        self._setValueAndUpdateConjoinedBugTask("date_assigned", value)

    def _set_date_confirmed(self, value):
        self._setValueAndUpdateConjoinedBugTask("date_confirmed", value)

    def _set_date_inprogress(self, value):
        self._setValueAndUpdateConjoinedBugTask("date_inprogress", value)

    def _set_date_closed(self, value):
        self._setValueAndUpdateConjoinedBugTask("date_closed", value)

    def _setValueAndUpdateConjoinedBugTask(self, colname, value):
        if self._isConjoinedBugTask():
            raise ConjoinedBugTaskEditError(
                "This task cannot be edited directly, it should be"
                " edited through its conjoined_master.")
        # The conjoined slave is updated before the master one because,
        # for distro tasks, conjoined_slave does a comparison on
        # sourcepackagename, and the sourcepackagenames will not match
        # if the conjoined master is altered before the conjoined slave!
        conjoined_bugtask = self.conjoined_slave
        if conjoined_bugtask:
            conjoined_attrsetter = getattr(
                conjoined_bugtask, "_SO_set_%s" % colname)
            conjoined_attrsetter(value)

        attrsetter = getattr(self, "_SO_set_%s" % colname)
        attrsetter(value)

    def _isConjoinedBugTask(self):
        return self.conjoined_master is not None

    def _syncFromConjoinedSlave(self):
        """Ensure the conjoined master is synched from its slave.

        This method should be used only directly after when the
        conjoined master has been created after the slave, to ensure
        that they are in sync from the beginning.
        """
        conjoined_slave = self.conjoined_slave

        for synched_attr in self._CONJOINED_ATTRIBUTES:
            slave_attr_value = getattr(conjoined_slave, synched_attr)
            # Bypass our checks that prevent setting attributes on
            # conjoined masters by calling the underlying sqlobject
            # setter methods directly.
            attrsetter = getattr(self, "_SO_set_%s" % synched_attr)
            attrsetter(slave_attr_value)

    def _init(self, *args, **kw):
        """Marks the task when it's created or fetched from the database."""
        SQLBase._init(self, *args, **kw)
        # We use the forbidden underscore attributes below because, with
        # SQLObject, hitting self.product means querying and
        # instantiating an object; prejoining doesn't help because this
        # happens when the bug task is being instantiated -- too early
        # in cases where we prejoin other things in.
        # XXX: we should use a specific SQLObject API here to avoid the
        # privacy violation.
        #   -- kiko, 2006-03-21
        if self.productID is not None:
            alsoProvides(self, IUpstreamBugTask)
        elif self.productseriesID is not None:
            alsoProvides(self, IProductSeriesBugTask)
        elif self.distroseriesID is not None:
            alsoProvides(self, IDistroSeriesBugTask)
        elif self.distributionID is not None:
            # If nothing else, this is a distro task.
            alsoProvides(self, IDistroBugTask)
        else:
            raise AssertionError, "Task %d is floating" % self.id

    @property
    def target_uses_malone(self):
        """See IBugTask"""
        if IUpstreamBugTask.providedBy(self):
            root_target = self.product
        elif IProductSeriesBugTask.providedBy(self):
            root_target = self.productseries.product
        elif IDistroSeriesBugTask.providedBy(self):
            root_target = self.distroseries.distribution
        elif IDistroBugTask.providedBy(self):
            root_target = self.distribution
        else:
            raise AssertionError, "Task %d is floating" % self.id
        return bool(root_target.official_malone)

    def _SO_setValue(self, name, value, fromPython, toPython):
        SQLBase._SO_setValue(self, name, value, fromPython, toPython)

        # The bug target may have just changed, so update the
        # targetnamecache.
        if name != 'targetnamecache':
            self.updateTargetNameCache()

    def set(self, **kw):
        # We need to overwrite this method to make sure the targetnamecache
        # column is updated when multiple attributes of a bugtask are
        # modified. We can't rely on event subscribers for doing this because
        # they can run in a unpredictable order.
        SQLBase.set(self, **kw)
        # We also can't simply update kw with the value we want for
        # targetnamecache because we need to access bugtask attributes
        # that may be available only after SQLBase.set() is called.
        SQLBase.set(self, **{'targetnamecache': self.target.bugtargetname})

    def setImportanceFromDebbugs(self, severity):
        """See canonical.launchpad.interfaces.IBugTask."""
        try:
            self.importance = debbugsseveritymap[severity]
        except KeyError:
            raise ValueError('Unknown debbugs severity "%s"' % severity)
        return self.importance

    def canTransitionToStatus(self, new_status, user):
        """See `IBugTask`."""
        if (user.inTeam(self.pillar.bugcontact) or
            user.inTeam(self.pillar.owner)):
            return True
        else:
            return new_status not in BUG_CONTACT_BUGTASK_STATUSES

    def transitionToStatus(self, new_status, user):
        """See canonical.launchpad.interfaces.IBugTask."""
        if not new_status:
            # This is mainly to facilitate tests which, unlike the
            # normal status form, don't always submit a status when
            # testing the edit form.
            return

        if not self.canTransitionToStatus(new_status, user):
            raise AssertionError(
                "Only Bug Contacts may change status to %s" % (
                    new_status.title,))

        if self.status == new_status:
            # No change in the status, so nothing to do.
            return

        old_status = self.status
        self.status = new_status

        if new_status == BugTaskStatus.UNKNOWN:
            # Ensure that all status-related dates are cleared,
            # because it doesn't make sense to have any values set for
            # date_confirmed, date_closed, etc. when the status
            # becomes UNKNOWN.
            self.date_confirmed = None
            self.date_inprogress = None
            self.date_closed = None

            return

        UTC = pytz.timezone('UTC')
        now = datetime.datetime.now(UTC)

        # Record the date of the particular kinds of transitions into
        # certain states.
        if ((old_status.value < BugTaskStatus.CONFIRMED.value) and
            (new_status.value >= BugTaskStatus.CONFIRMED.value)):
            # Even if the bug task skips the Confirmed status
            # (e.g. goes directly to Fix Committed), we'll record a
            # confirmed date at the same time anyway, otherwise we get
            # a strange gap in our data, and potentially misleading
            # reports.
            self.date_confirmed = now

        if ((old_status.value < BugTaskStatus.INPROGRESS.value) and
            (new_status.value >= BugTaskStatus.INPROGRESS.value)):
            # Same idea with In Progress as the comment above about
            # Confirmed.
            self.date_inprogress = now

        if ((old_status in UNRESOLVED_BUGTASK_STATUSES) and
            (new_status in RESOLVED_BUGTASK_STATUSES)):
            self.date_closed = now

        # Ensure that we don't have dates recorded for state
        # transitions, if the bugtask has regressed to an earlier
        # workflow state. We want to ensure that, for example, a
        # bugtask that went New => Confirmed => New
        # has a dateconfirmed value of None.
        if new_status in UNRESOLVED_BUGTASK_STATUSES:
            self.date_closed = None

        if new_status < BugTaskStatus.CONFIRMED:
            self.date_confirmed = None

        if new_status < BugTaskStatus.INPROGRESS:
            self.date_inprogress = None

    def transitionToAssignee(self, assignee):
        """See canonical.launchpad.interfaces.IBugTask."""
        if assignee == self.assignee:
            # No change to the assignee, so nothing to do.
            return

        UTC = pytz.timezone('UTC')
        now = datetime.datetime.now(UTC)
        if self.assignee and not assignee:
            # The assignee is being cleared, so clear the date_assigned
            # value.
            self.date_assigned = None
        if not self.assignee and assignee:
            # The task is going from not having an assignee to having
            # one, so record when this happened
            self.date_assigned = now

        self.assignee = assignee

    def updateTargetNameCache(self):
        """See canonical.launchpad.interfaces.IBugTask."""
        targetname = self.target.bugtargetname
        if self.targetnamecache != targetname:
            self.targetnamecache = targetname

    def asEmailHeaderValue(self):
        """See canonical.launchpad.interfaces.IBugTask."""
        # Calculate an appropriate display value for the assignee.
        if self.assignee:
            if self.assignee.preferredemail:
                assignee_value = self.assignee.preferredemail.email
            else:
                # There is an assignee with no preferredemail, so we'll
                # "degrade" to the assignee.name. This might happen for teams
                # that don't have associated emails or when a bugtask was
                # imported from an external source and had its assignee set
                # automatically, even though the assignee may not even know they
                # have an account in Launchpad. :)
                assignee_value = self.assignee.name
        else:
            assignee_value = 'None'

        # Calculate an appropriate display value for the sourcepackage.
        if self.sourcepackagename:
            sourcepackagename_value = self.sourcepackagename.name
        else:
            # There appears to be no sourcepackagename associated with this
            # task.
            sourcepackagename_value = 'None'

        # Calculate an appropriate display value for the component, if the
        # target looks like some kind of source package.
        component = 'None'
        currentrelease = None
        if ISourcePackage.providedBy(self.target):
            currentrelease = self.target.currentrelease
        if IDistributionSourcePackage.providedBy(self.target):
            if self.target.currentrelease:
                currentrelease = self.target.currentrelease.sourcepackagerelease

        if currentrelease:
            component = currentrelease.component.name

        if IUpstreamBugTask.providedBy(self):
            header_value = 'product=%s;' %  self.target.name
        elif IProductSeriesBugTask.providedBy(self):
            header_value = 'product=%s; productseries=%s;' %  (
                self.productseries.product.name, self.productseries.name)
        elif IDistroBugTask.providedBy(self):
            header_value = ((
                'distribution=%(distroname)s; '
                'sourcepackage=%(sourcepackagename)s; '
                'component=%(componentname)s;') %
                {'distroname': self.distribution.name,
                 'sourcepackagename': sourcepackagename_value,
                 'componentname': component})
        elif IDistroSeriesBugTask.providedBy(self):
            header_value = ((
                'distribution=%(distroname)s; '
                'distroseries=%(distroseriesname)s; '
                'sourcepackage=%(sourcepackagename)s; '
                'component=%(componentname)s;') %
                {'distroname': self.distroseries.distribution.name,
                 'distroseriesname': self.distroseries.name,
                 'sourcepackagename': sourcepackagename_value,
                 'componentname': component})
        else:
            raise AssertionError('Unknown BugTask context: %r' % self)

        header_value += ((
            ' status=%(status)s; importance=%(importance)s; '
            'assignee=%(assignee)s;') %
            {'status': self.status.title,
             'importance': self.importance.title,
             'assignee': assignee_value})

        return header_value

    def getDelta(self, old_task):
        """See IBugTask."""
        changes = {}
        if ((IUpstreamBugTask.providedBy(old_task) and
             IUpstreamBugTask.providedBy(self)) or
            (IProductSeriesBugTask.providedBy(old_task) and
             IProductSeriesBugTask.providedBy(self))):
            if old_task.product != self.product:
                changes["product"] = {}
                changes["product"]["old"] = old_task.product
                changes["product"]["new"] = self.product
        elif ((IDistroBugTask.providedBy(old_task) and
               IDistroBugTask.providedBy(self)) or
              (IDistroSeriesBugTask.providedBy(old_task) and
               IDistroSeriesBugTask.providedBy(self))):
            if old_task.sourcepackagename != self.sourcepackagename:
                changes["sourcepackagename"] = {}
                changes["sourcepackagename"]["old"] = old_task.sourcepackagename
                changes["sourcepackagename"]["new"] = self.sourcepackagename
        else:
            raise TypeError(
                "Can't calculate delta on bug tasks of incompatible types: "
                "[%s, %s]" % (repr(old_task), repr(self)))

        # calculate the differences in the fields that both types of tasks
        # have in common
        for field_name in ("status", "importance",
                           "assignee", "bugwatch", "milestone"):
            old_val = getattr(old_task, field_name)
            new_val = getattr(self, field_name)
            if old_val != new_val:
                changes[field_name] = {}
                changes[field_name]["old"] = old_val
                changes[field_name]["new"] = new_val

        if changes:
            changes["bugtask"] = self
            return BugTaskDelta(**changes)
        else:
            return None


def search_value_to_where_condition(search_value):
    """Convert a search value to a WHERE condition.

        >>> search_value_to_where_condition(any(1, 2, 3))
        'IN (1,2,3)'
        >>> search_value_to_where_condition(any()) is None
        True
        >>> search_value_to_where_condition(not_equals('foo'))
        "!= 'foo'"
        >>> search_value_to_where_condition(1)
        '= 1'
        >>> search_value_to_where_condition(NULL)
        'IS NULL'

    """
    if zope_isinstance(search_value, any):
        # When an any() clause is provided, the argument value
        # is a list of acceptable filter values.
        if not search_value.query_values:
            return None
        return "IN (%s)" % ",".join(sqlvalues(*search_value.query_values))
    elif zope_isinstance(search_value, not_equals):
        return "!= %s" % sqlvalues(search_value.value)
    elif search_value is not NULL:
        return "= %s" % sqlvalues(search_value)
    else:
        # The argument value indicates we should match
        # only NULL values for the column named by
        # arg_name.
        return "IS NULL"


def get_bug_privacy_filter(user):
    """An SQL filter for search results that adds privacy-awareness."""
    if user is None:
        return "Bug.private = FALSE"
    admin_team = getUtility(ILaunchpadCelebrities).admin
    if user.inTeam(admin_team):
        return ""
    # A subselect is used here because joining through
    # TeamParticipation is only relevant to the "user-aware"
    # part of the WHERE condition (i.e. the bit below.) The
    # other half of this condition (see code above) does not
    # use TeamParticipation at all.
    return """
        (Bug.private = FALSE OR Bug.id in (
             SELECT BugSubscription.bug
             FROM BugSubscription, TeamParticipation
             WHERE TeamParticipation.person = %(personid)s AND
                   BugSubscription.person = TeamParticipation.team))
                     """ % sqlvalues(personid=user.id)


class BugTaskSet:

    implements(IBugTaskSet)

    _ORDERBY_COLUMN = {
        "id": "BugTask.bug",
        "importance": "BugTask.importance",
        "assignee": "BugTask.assignee",
        "targetname": "BugTask.targetnamecache",
        "status": "BugTask.status",
        "title": "Bug.title",
        "milestone": "BugTask.milestone",
        "dateassigned": "BugTask.dateassigned",
        "datecreated": "BugTask.datecreated",
        "date_last_updated": "Bug.date_last_updated",
        "date_closed": "BugTask.date_closed"}

    _open_resolved_upstream = """
                EXISTS (
                    SELECT TRUE FROM BugTask AS RelatedBugTask
                    WHERE RelatedBugTask.bug = BugTask.bug
                        AND RelatedBugTask.id != BugTask.id
                        AND ((
                            RelatedBugTask.bugwatch IS NOT NULL AND
                            RelatedBugTask.status %s)
                            OR (
                            RelatedBugTask.product IS NOT NULL AND
                            RelatedBugTask.bugwatch IS NULL AND
                            RelatedBugTask.status %s))
                    )
                """


    title = "A set of bug tasks"

    def get(self, task_id):
        """See canonical.launchpad.interfaces.IBugTaskSet."""
        try:
            bugtask = BugTask.get(task_id)
        except SQLObjectNotFound:
            raise NotFoundError("BugTask with ID %s does not exist" %
                                str(task_id))
        return bugtask

    def findSimilar(self, user, summary, product=None, distribution=None,
                    sourcepackagename=None):
        """See canonical.launchpad.interfaces.IBugTaskSet."""
        # Avoid circular imports.
        from canonical.launchpad.database.bug import Bug
        search_params = BugTaskSearchParams(user)
        constraint_clauses = ['BugTask.bug = Bug.id']
        if product:
            search_params.setProduct(product)
            constraint_clauses.append(
                'BugTask.product = %s' % sqlvalues(product))
        elif distribution:
            search_params.setDistribution(distribution)
            constraint_clauses.append(
                'BugTask.distribution = %s' % sqlvalues(distribution))
            if sourcepackagename:
                search_params.sourcepackagename = sourcepackagename
                constraint_clauses.append(
                    'BugTask.sourcepackagename = %s' % sqlvalues(
                        sourcepackagename))
        else:
            raise AssertionError('Need either a product or distribution.')

        if not summary:
            return BugTask.select('1 = 2')

        search_params.searchtext = nl_phrase_search(
            summary, Bug, ' AND '.join(constraint_clauses), ['BugTask'])
        return self.search(search_params)

    def buildQuery(self, params):
        """Build and return an SQL query with the given parameters.

        Also return the clauseTables and orderBy for the generated query.
        """
        assert isinstance(params, BugTaskSearchParams)

        extra_clauses = ['Bug.id = BugTask.bug']
        clauseTables = ['BugTask', 'Bug']

        # These arguments can be processed in a loop without any other
        # special handling.
        standard_args = {
            'bug': params.bug,
            'status': params.status,
            'importance': params.importance,
            'product': params.product,
            'distribution': params.distribution,
            'distrorelease': params.distroseries,
            'productseries': params.productseries,
            'milestone': params.milestone,
            'assignee': params.assignee,
            'sourcepackagename': params.sourcepackagename,
            'owner': params.owner,
        }
        # Loop through the standard, "normal" arguments and build the
        # appropriate SQL WHERE clause. Note that arg_value will be one
        # of:
        #
        # * a searchbuilder.any object, representing a set of acceptable filter
        #   values
        # * a searchbuilder.NULL object
        # * an sqlobject
        # * a dbschema item
        # * None (meaning no filter criteria specified for that arg_name)
        #
        # XXX: is this a good candidate for becoming infrastructure in
        # canonical.database.sqlbase?
        #   -- kiko, 2006-03-16
        for arg_name, arg_value in standard_args.items():
            if arg_value is None:
                continue
            where_cond = search_value_to_where_condition(arg_value)
            if where_cond is not None:
                extra_clauses.append("BugTask.%s %s" % (arg_name, where_cond))

        if params.project:
            clauseTables.append("Product")
            extra_clauses.append("BugTask.product = Product.id")
            if isinstance(params.project, any):
                extra_clauses.append("Product.project IN (%s)" % ",".join(
                    [str(proj.id) for proj in params.project.query_values]))
            elif params.project is NULL:
                extra_clauses.append("Product.project IS NULL")
            else:
                extra_clauses.append("Product.project = %d" %
                                     params.project.id)

        if params.omit_dupes:
            extra_clauses.append("Bug.duplicateof is NULL")

        if params.has_cve:
            extra_clauses.append("BugTask.bug IN "
                                 "(SELECT DISTINCT bug FROM BugCve)")

        if params.attachmenttype is not None:
            clauseTables.append('BugAttachment')
            if isinstance(params.attachmenttype, any):
                where_cond = "BugAttachment.type IN (%s)" % ", ".join(
                    sqlvalues(*params.attachmenttype.query_values))
            else:
                where_cond = "BugAttachment.type = %s" % sqlvalues(
                    params.attachmenttype)
            extra_clauses.append("BugAttachment.bug = BugTask.bug")
            extra_clauses.append(where_cond)

        if params.searchtext:
            searchtext_quoted = sqlvalues(params.searchtext)[0]
            searchtext_like_quoted = quote_like(params.searchtext)
            comment_clause = """BugTask.id IN (
                SELECT BugTask.id
                FROM BugTask, BugMessage,Message, MessageChunk
                WHERE BugMessage.bug = BugTask.bug
                    AND BugMessage.message = Message.id
                    AND Message.id = MessageChunk.message
                    AND MessageChunk.fti @@ ftq(%s))""" % searchtext_quoted
            extra_clauses.append("""
                ((Bug.fti @@ ftq(%s) OR BugTask.fti @@ ftq(%s) OR (%s))
                 OR (BugTask.targetnamecache ILIKE '%%' || %s || '%%'))
                """ % (
                    searchtext_quoted,searchtext_quoted, comment_clause,
                    searchtext_like_quoted))
            if params.orderby is None:
                # Unordered search results aren't useful, so sort by relevance
                # instead.
                params.orderby = [
                    SQLConstant("-rank(Bug.fti, ftq(%s))" % searchtext_quoted),
                    SQLConstant(
                        "-rank(BugTask.fti, ftq(%s))" % searchtext_quoted)]

        if params.subscriber is not None:
            clauseTables.append('BugSubscription')
            extra_clauses.append("""Bug.id = BugSubscription.bug AND
                    BugSubscription.person = %(personid)s""" %
                    sqlvalues(personid=params.subscriber.id))

        if params.component:
            clauseTables += ["SourcePackagePublishingHistory",
                             "SourcePackageRelease"]
            distroseries = None
            if params.distribution:
                distroseries = params.distribution.currentseries
            elif params.distroseries:
                distroseries = params.distroseries
            assert distroseries, (
                "Search by component requires a context with a distribution "
                "or distroseries")

            if zope_isinstance(params.component, any):
                component_ids = sqlvalues(*params.component.query_values)
            else:
                component_ids = sqlvalues(params.component)

            extra_clauses.extend(["""
            BugTask.sourcepackagename =
                SourcePackageRelease.sourcepackagename AND
            SourcePackageRelease.id =
                SourcePackagePublishingHistory.sourcepackagerelease AND
            SourcePackagePublishingHistory.distrorelease = %s AND
            SourcePackagePublishingHistory.archive = %s AND
            SourcePackagePublishingHistory.component IN %s AND
            SourcePackagePublishingHistory.status = %s
            """ % sqlvalues(distroseries, distroseries.main_archive,
                            component_ids, PackagePublishingStatus.PUBLISHED)])

<<<<<<< HEAD
        if params.pending_bugwatch_elsewhere:
            # Include only bugtasks that have other bugtasks on targets
            # not using Malone, which are not Invalid, and have no bug
            # watch.
            pending_bugwatch_elsewhere_clause = """
                EXISTS (
                    SELECT TRUE FROM BugTask AS RelatedBugTask
                    LEFT OUTER JOIN Distribution AS OtherDistribution
                        ON RelatedBugTask.distribution = OtherDistribution.id
                    LEFT OUTER JOIN Product AS OtherProduct
                        ON RelatedBugTask.product = OtherProduct.id
                    WHERE RelatedBugTask.bug = BugTask.bug
                        AND RelatedBugTask.id != BugTask.id
                        AND RelatedBugTask.bugwatch IS NULL
                        AND (
                            OtherDistribution.official_malone IS FALSE
                            OR OtherProduct.official_malone IS FALSE
                            )
                        AND RelatedBugTask.status != %s
                    )
                """ % sqlvalues(BugTaskStatus.INVALID)

            extra_clauses.append(pending_bugwatch_elsewhere_clause)

        if params.has_no_upstream_bugtask:
            has_no_upstream_bugtask_clause = """
                BugTask.bug NOT IN (
                    SELECT DISTINCT bug FROM BugTask
                    WHERE product IS NOT NULL)
            """
            extra_clauses.append(has_no_upstream_bugtask_clause)

        # Our definition of "resolved upstream" means:
        #
        # * bugs with bugtasks linked to watches that are invalid,
        #   fixed committed or fix released
        #
        # * bugs with upstream bugtasks that are fix committed or fix released
        #
        # This definition of "resolved upstream" should address the use
        # cases we gathered at UDS Paris (and followup discussions with
        # seb128, sfllaw, et al.)
        if params.only_resolved_upstream:
            statuses_for_watch_tasks = [
                BugTaskStatus.INVALID,
                BugTaskStatus.FIXCOMMITTED,
                BugTaskStatus.FIXRELEASED]
            statuses_for_upstream_tasks = [
                BugTaskStatus.FIXCOMMITTED,
                BugTaskStatus.FIXRELEASED]

            only_resolved_upstream_clause = """
                EXISTS (
                    SELECT TRUE FROM BugTask AS RelatedBugTask
                    WHERE RelatedBugTask.bug = BugTask.bug
                        AND RelatedBugTask.id != BugTask.id
                        AND ((
                            RelatedBugTask.bugwatch IS NOT NULL AND
                            RelatedBugTask.status %s)
                            OR (
                            RelatedBugTask.product IS NOT NULL AND
                            RelatedBugTask.bugwatch IS NULL AND
                            RelatedBugTask.status %s))
                    )
                """ % (
                    search_value_to_where_condition(
                        any(*statuses_for_watch_tasks)),
                    search_value_to_where_condition(
                        any(*statuses_for_upstream_tasks)))
            extra_clauses.append(only_resolved_upstream_clause)
=======
        upstream_clause = self._buildUpstreamClause(params)
        if upstream_clause:
            extra_clauses.append(upstream_clause)
>>>>>>> 91585e44

        if params.tag:
            tags_clause = "BugTag.bug = BugTask.bug AND BugTag.tag %s" % (
                    search_value_to_where_condition(params.tag))
            extra_clauses.append(tags_clause)
            clauseTables.append('BugTag')

        if params.bug_contact:
            bug_contact_clause = """BugTask.id IN (
                SELECT BugTask.id FROM BugTask, Product
                WHERE BugTask.product = Product.id
                    AND Product.bugcontact = %(bug_contact)s
                UNION ALL
                SELECT BugTask.id
                FROM BugTask, PackageBugContact
                WHERE BugTask.distribution = PackageBugContact.distribution
                    AND BugTask.sourcepackagename =
                        PackageBugContact.sourcepackagename
                    AND PackageBugContact.bugcontact = %(bug_contact)s
                UNION ALL
                SELECT BugTask.id FROM BugTask, Distribution
                WHERE BugTask.distribution = Distribution.id
                    AND Distribution.bugcontact = %(bug_contact)s
                )""" % sqlvalues(bug_contact=params.bug_contact)
            extra_clauses.append(bug_contact_clause)

        if params.bug_reporter:
            bug_reporter_clause = (
                "BugTask.bug = Bug.id AND Bug.owner = %s" % sqlvalues(
                    params.bug_reporter))
            extra_clauses.append(bug_reporter_clause)

        if params.nominated_for:
            mappings = sqlvalues(
                target=params.nominated_for,
                nomination_status=BugNominationStatus.PROPOSED)
            if IDistroSeries.providedBy(params.nominated_for):
                mappings['target_column'] = 'distrorelease'
            elif IProductSeries.providedBy(params.nominated_for):
                mappings['target_column'] = 'productseries'
            else:
                raise AssertionError(
                    'Unknown nomination target: %r' % params.nominated_for)
            nominated_for_clause = """
                BugNomination.bug = BugTask.bug AND
                BugNomination.%(target_column)s = %(target)s AND
                BugNomination.status = %(nomination_status)s
                """ % mappings
            extra_clauses.append(nominated_for_clause)
            clauseTables.append('BugNomination')

        clause = get_bug_privacy_filter(params.user)
        if clause:
            extra_clauses.append(clause)

        orderby_arg = self._processOrderBy(params)

        query = " AND ".join(extra_clauses)
        return query, clauseTables, orderby_arg

    def _buildUpstreamClause(self, params):
        upstream_clauses = []
        if params.pending_bugwatch_elsewhere:
            # Include only bugtasks that have other bugtasks on targets
            # not using Malone, which are not Rejected, and have no bug
            # watch.
            pending_bugwatch_elsewhere_clause = """
                EXISTS (
                    SELECT TRUE FROM BugTask AS RelatedBugTask
                    LEFT OUTER JOIN Distribution AS OtherDistribution
                        ON RelatedBugTask.distribution = OtherDistribution.id
                    LEFT OUTER JOIN Product AS OtherProduct
                        ON RelatedBugTask.product = OtherProduct.id
                    WHERE RelatedBugTask.bug = BugTask.bug
                        AND RelatedBugTask.id != BugTask.id
                        AND RelatedBugTask.bugwatch IS NULL
                        AND (
                            OtherDistribution.official_malone IS FALSE
                            OR OtherProduct.official_malone IS FALSE
                            )
                        AND RelatedBugTask.status != %s
                    )
                """ % sqlvalues(BugTaskStatus.REJECTED)

            upstream_clauses.append(pending_bugwatch_elsewhere_clause)

        if params.has_no_upstream_bugtask:
            has_no_upstream_bugtask_clause = """
                BugTask.bug NOT IN (
                    SELECT DISTINCT bug FROM BugTask
                    WHERE product IS NOT NULL)
            """
            upstream_clauses.append(has_no_upstream_bugtask_clause)

        # Our definition of "resolved upstream" means:
        #
        # * bugs with bugtasks linked to watches that are rejected,
        #   fixed committed or fix released
        #
        # * bugs with upstream bugtasks that are fix committed or fix released
        #
        # This definition of "resolved upstream" should address the use
        # cases we gathered at UDS Paris (and followup discussions with
        # seb128, sfllaw, et al.)
        if params.resolved_upstream:
            statuses_for_watch_tasks = [
                BugTaskStatus.REJECTED,
                BugTaskStatus.FIXCOMMITTED,
                BugTaskStatus.FIXRELEASED]
            statuses_for_upstream_tasks = [
                BugTaskStatus.FIXCOMMITTED,
                BugTaskStatus.FIXRELEASED]

            only_resolved_upstream_clause = self._open_resolved_upstream % (
                    search_value_to_where_condition(
                        any(*statuses_for_watch_tasks)),
                    search_value_to_where_condition(
                        any(*statuses_for_upstream_tasks)))
            upstream_clauses.append(only_resolved_upstream_clause)
        if params.open_upstream:
            statuses_for_open_tasks = [
                BugTaskStatus.UNCONFIRMED,
                BugTaskStatus.NEEDSINFO,
                BugTaskStatus.CONFIRMED,
                BugTaskStatus.INPROGRESS,
                BugTaskStatus.UNKNOWN]
            only_open_upstream_clause = self._open_resolved_upstream % (
                    search_value_to_where_condition(
                        any(*statuses_for_open_tasks)),
                    search_value_to_where_condition(
                        any(*statuses_for_open_tasks)))
            upstream_clauses.append(only_open_upstream_clause)

        if upstream_clauses:
            upstream_clause = " OR ".join(upstream_clauses)
            return '(%s)' % upstream_clause
        return None

    def search(self, params, *args):
        """See canonical.launchpad.interfaces.IBugTaskSet."""
        query, clauseTables, orderby = self.buildQuery(params)
        bugtasks = BugTask.select(
            query, clauseTables=clauseTables, orderBy=orderby)
        joins = self._getJoinsForSortingSearchResults()
        for arg in args:
            query, clauseTables, dummy = self.buildQuery(arg)
            bugtasks = bugtasks.union(BugTask.select(
                query, clauseTables=clauseTables), orderBy=orderby,
                joins=joins)
        bugtasks.prejoin(['sourcepackagename', 'product'])
        bugtasks.prejoinClauseTables(['Bug'])
        return bugtasks

    # XXX: This method exists only because sqlobject doesn't provide a better
    # way for sorting the results of a set operation by external table values.
    # It'll be removed, together with sqlobject, when we switch to storm.
    # -- Guilherme Salgado, 2007-03-19
    def _getJoinsForSortingSearchResults(self):
        """Return a list of join tuples suitable as the joins argument of
        sqlobject's set operation methods.

        These joins are necessary when we want to order the result of a set
        operaion like union() using values that are not part of our result
        set.
        """
        # Find out which tables we may need to join in order to cover all
        # possible sorting options we may want.
        tables = set()
        for value in self._ORDERBY_COLUMN.values():
            if '.' in value:
                table, col = value.split('.')
                tables.add(table)

        # Build the tuples expected by sqlobject for each table we may need.
        joins = []
        for table in tables:
            if table.lower() != 'bugtask':
                foreignkey_col = table
            else:
                foreignkey_col = 'id'
            joins.append((table, 'id', foreignkey_col))
        return joins

    def createTask(self, bug, owner, product=None, productseries=None,
                   distribution=None, distroseries=None,
                   sourcepackagename=None,
                   status=IBugTask['status'].default,
                   importance=IBugTask['importance'].default,
                   assignee=None, milestone=None):
        """See canonical.launchpad.interfaces.IBugTaskSet."""
        if not status:
            status = IBugTask['status'].default
        if not importance:
            importance = IBugTask['importance'].default
        if not assignee:
            assignee = None
        if not milestone:
            milestone = None

        if not bug.private and bug.security_related:
            if product and product.security_contact:
                bug.subscribe(product.security_contact)
            elif distribution and distribution.security_contact:
                bug.subscribe(distribution.security_contact)

        assert (product or productseries or distribution or distroseries), (
            'Got no bugtask target')

        non_target_create_params = dict(
            bug=bug,
            status=status,
            importance=importance,
            assignee=assignee,
            owner=owner,
            milestone=milestone)
        bugtask = BugTask(
            product=product,
            productseries=productseries,
            distribution=distribution,
            distroseries=distroseries,
            sourcepackagename=sourcepackagename,
            **non_target_create_params)

        if distribution:
            # Create tasks for accepted nominations if this is a source
            # package addition.
            accepted_nominations = [
                nomination for nomination in bug.getNominations(distribution)
                if nomination.isApproved()]
            for nomination in accepted_nominations:
                accepted_series_task = BugTask(
                    distroseries=nomination.distroseries,
                    sourcepackagename=sourcepackagename,
                    **non_target_create_params)

        if bugtask.conjoined_slave:
            bugtask._syncFromConjoinedSlave()

        return bugtask

    def maintainedBugTasks(self, person, minimportance=None,
                           showclosed=False, orderBy=None, user=None):
        """See canonical.launchpad.interfaces.IBugTaskSet."""
        filters = ['BugTask.bug = Bug.id',
                   'BugTask.product = Product.id',
                   'Product.owner = TeamParticipation.team',
                   'TeamParticipation.person = %s' % person.id]

        if not showclosed:
            committed = BugTaskStatus.FIXCOMMITTED
            filters.append('BugTask.status < %s' % sqlvalues(committed))

        if minimportance is not None:
            filters.append(
                'BugTask.importance >= %s' % sqlvalues(minimportance))

        privacy_filter = get_bug_privacy_filter(user)
        if privacy_filter:
            filters.append(privacy_filter)

        # We shouldn't show duplicate bug reports.
        filters.append('Bug.duplicateof IS NULL')

        return BugTask.select(" AND ".join(filters),
            clauseTables=['Product', 'TeamParticipation', 'BugTask', 'Bug'])

    def getOrderByColumnDBName(self, col_name):
        """See canonical.launchpad.interfaces.IBugTaskSet."""
        return self._ORDERBY_COLUMN[col_name]

    def _processOrderBy(self, params):
        # Process the orderby parameter supplied to search(), ensuring
        # the sort order will be stable, and converting the string
        # supplied to actual column names.
        orderby = params.orderby
        if orderby is None:
            orderby = []
        elif not zope_isinstance(orderby, (list, tuple)):
            orderby = [orderby]

        orderby_arg = []
        # This set contains columns which are, in practical terms,
        # unique. When these columns are used as sort keys, they ensure
        # the sort will be consistent. These columns will be used to
        # decide whether we need to add the BugTask.bug and BugTask.id
        # columns to make the sort consistent over runs -- which is good
        # for the user and essential for the test suite.
        unambiguous_cols = set([
            "BugTask.dateassigned",
            "BugTask.datecreated",
            "Bug.datecreated",
            "Bug.date_last_updated"])
        # Bug ID is unique within bugs on a product or source package.
        if (params.product or
            (params.distribution and params.sourcepackagename) or
            (params.distroseries and params.sourcepackagename)):
            in_unique_context = True
        else:
            in_unique_context = False

        if in_unique_context:
            unambiguous_cols.add("BugTask.bug")

        # Translate orderby keys into corresponding Table.attribute
        # strings.
        ambiguous = True
        for orderby_col in orderby:
            if isinstance(orderby_col, SQLConstant):
                orderby_arg.append(orderby_col)
                continue
            if orderby_col.startswith("-"):
                col_name = self.getOrderByColumnDBName(orderby_col[1:])
                order_clause = "-" + col_name
            else:
                col_name = self.getOrderByColumnDBName(orderby_col)
                order_clause = col_name
            if col_name in unambiguous_cols:
                ambiguous = False
            orderby_arg.append(order_clause)

        if ambiguous:
            if in_unique_context:
                orderby_arg.append('BugTask.bug')
            else:
                orderby_arg.append('BugTask.id')

        return orderby_arg

    def dangerousGetAllTasks(self):
        """DO NOT USE THIS METHOD. For details, see IBugTaskSet"""
        return BugTask.select()

<|MERGE_RESOLUTION|>--- conflicted
+++ resolved
@@ -913,7 +913,6 @@
                     )
                 """
 
-
     title = "A set of bug tasks"
 
     def get(self, task_id):
@@ -1090,7 +1089,71 @@
             """ % sqlvalues(distroseries, distroseries.main_archive,
                             component_ids, PackagePublishingStatus.PUBLISHED)])
 
-<<<<<<< HEAD
+        upstream_clause = self._buildUpstreamClause(params)
+        if upstream_clause:
+            extra_clauses.append(upstream_clause)
+
+        if params.tag:
+            tags_clause = "BugTag.bug = BugTask.bug AND BugTag.tag %s" % (
+                    search_value_to_where_condition(params.tag))
+            extra_clauses.append(tags_clause)
+            clauseTables.append('BugTag')
+
+        if params.bug_contact:
+            bug_contact_clause = """BugTask.id IN (
+                SELECT BugTask.id FROM BugTask, Product
+                WHERE BugTask.product = Product.id
+                    AND Product.bugcontact = %(bug_contact)s
+                UNION ALL
+                SELECT BugTask.id
+                FROM BugTask, PackageBugContact
+                WHERE BugTask.distribution = PackageBugContact.distribution
+                    AND BugTask.sourcepackagename =
+                        PackageBugContact.sourcepackagename
+                    AND PackageBugContact.bugcontact = %(bug_contact)s
+                UNION ALL
+                SELECT BugTask.id FROM BugTask, Distribution
+                WHERE BugTask.distribution = Distribution.id
+                    AND Distribution.bugcontact = %(bug_contact)s
+                )""" % sqlvalues(bug_contact=params.bug_contact)
+            extra_clauses.append(bug_contact_clause)
+
+        if params.bug_reporter:
+            bug_reporter_clause = (
+                "BugTask.bug = Bug.id AND Bug.owner = %s" % sqlvalues(
+                    params.bug_reporter))
+            extra_clauses.append(bug_reporter_clause)
+
+        if params.nominated_for:
+            mappings = sqlvalues(
+                target=params.nominated_for,
+                nomination_status=BugNominationStatus.PROPOSED)
+            if IDistroSeries.providedBy(params.nominated_for):
+                mappings['target_column'] = 'distrorelease'
+            elif IProductSeries.providedBy(params.nominated_for):
+                mappings['target_column'] = 'productseries'
+            else:
+                raise AssertionError(
+                    'Unknown nomination target: %r' % params.nominated_for)
+            nominated_for_clause = """
+                BugNomination.bug = BugTask.bug AND
+                BugNomination.%(target_column)s = %(target)s AND
+                BugNomination.status = %(nomination_status)s
+                """ % mappings
+            extra_clauses.append(nominated_for_clause)
+            clauseTables.append('BugNomination')
+
+        clause = get_bug_privacy_filter(params.user)
+        if clause:
+            extra_clauses.append(clause)
+
+        orderby_arg = self._processOrderBy(params)
+
+        query = " AND ".join(extra_clauses)
+        return query, clauseTables, orderby_arg
+
+    def _buildUpstreamClause(self, params):
+        upstream_clauses = []
         if params.pending_bugwatch_elsewhere:
             # Include only bugtasks that have other bugtasks on targets
             # not using Malone, which are not Invalid, and have no bug
@@ -1113,7 +1176,7 @@
                     )
                 """ % sqlvalues(BugTaskStatus.INVALID)
 
-            extra_clauses.append(pending_bugwatch_elsewhere_clause)
+            upstream_clauses.append(pending_bugwatch_elsewhere_clause)
 
         if params.has_no_upstream_bugtask:
             has_no_upstream_bugtask_clause = """
@@ -1121,7 +1184,7 @@
                     SELECT DISTINCT bug FROM BugTask
                     WHERE product IS NOT NULL)
             """
-            extra_clauses.append(has_no_upstream_bugtask_clause)
+            upstream_clauses.append(has_no_upstream_bugtask_clause)
 
         # Our definition of "resolved upstream" means:
         #
@@ -1133,146 +1196,9 @@
         # This definition of "resolved upstream" should address the use
         # cases we gathered at UDS Paris (and followup discussions with
         # seb128, sfllaw, et al.)
-        if params.only_resolved_upstream:
+        if params.resolved_upstream:
             statuses_for_watch_tasks = [
                 BugTaskStatus.INVALID,
-                BugTaskStatus.FIXCOMMITTED,
-                BugTaskStatus.FIXRELEASED]
-            statuses_for_upstream_tasks = [
-                BugTaskStatus.FIXCOMMITTED,
-                BugTaskStatus.FIXRELEASED]
-
-            only_resolved_upstream_clause = """
-                EXISTS (
-                    SELECT TRUE FROM BugTask AS RelatedBugTask
-                    WHERE RelatedBugTask.bug = BugTask.bug
-                        AND RelatedBugTask.id != BugTask.id
-                        AND ((
-                            RelatedBugTask.bugwatch IS NOT NULL AND
-                            RelatedBugTask.status %s)
-                            OR (
-                            RelatedBugTask.product IS NOT NULL AND
-                            RelatedBugTask.bugwatch IS NULL AND
-                            RelatedBugTask.status %s))
-                    )
-                """ % (
-                    search_value_to_where_condition(
-                        any(*statuses_for_watch_tasks)),
-                    search_value_to_where_condition(
-                        any(*statuses_for_upstream_tasks)))
-            extra_clauses.append(only_resolved_upstream_clause)
-=======
-        upstream_clause = self._buildUpstreamClause(params)
-        if upstream_clause:
-            extra_clauses.append(upstream_clause)
->>>>>>> 91585e44
-
-        if params.tag:
-            tags_clause = "BugTag.bug = BugTask.bug AND BugTag.tag %s" % (
-                    search_value_to_where_condition(params.tag))
-            extra_clauses.append(tags_clause)
-            clauseTables.append('BugTag')
-
-        if params.bug_contact:
-            bug_contact_clause = """BugTask.id IN (
-                SELECT BugTask.id FROM BugTask, Product
-                WHERE BugTask.product = Product.id
-                    AND Product.bugcontact = %(bug_contact)s
-                UNION ALL
-                SELECT BugTask.id
-                FROM BugTask, PackageBugContact
-                WHERE BugTask.distribution = PackageBugContact.distribution
-                    AND BugTask.sourcepackagename =
-                        PackageBugContact.sourcepackagename
-                    AND PackageBugContact.bugcontact = %(bug_contact)s
-                UNION ALL
-                SELECT BugTask.id FROM BugTask, Distribution
-                WHERE BugTask.distribution = Distribution.id
-                    AND Distribution.bugcontact = %(bug_contact)s
-                )""" % sqlvalues(bug_contact=params.bug_contact)
-            extra_clauses.append(bug_contact_clause)
-
-        if params.bug_reporter:
-            bug_reporter_clause = (
-                "BugTask.bug = Bug.id AND Bug.owner = %s" % sqlvalues(
-                    params.bug_reporter))
-            extra_clauses.append(bug_reporter_clause)
-
-        if params.nominated_for:
-            mappings = sqlvalues(
-                target=params.nominated_for,
-                nomination_status=BugNominationStatus.PROPOSED)
-            if IDistroSeries.providedBy(params.nominated_for):
-                mappings['target_column'] = 'distrorelease'
-            elif IProductSeries.providedBy(params.nominated_for):
-                mappings['target_column'] = 'productseries'
-            else:
-                raise AssertionError(
-                    'Unknown nomination target: %r' % params.nominated_for)
-            nominated_for_clause = """
-                BugNomination.bug = BugTask.bug AND
-                BugNomination.%(target_column)s = %(target)s AND
-                BugNomination.status = %(nomination_status)s
-                """ % mappings
-            extra_clauses.append(nominated_for_clause)
-            clauseTables.append('BugNomination')
-
-        clause = get_bug_privacy_filter(params.user)
-        if clause:
-            extra_clauses.append(clause)
-
-        orderby_arg = self._processOrderBy(params)
-
-        query = " AND ".join(extra_clauses)
-        return query, clauseTables, orderby_arg
-
-    def _buildUpstreamClause(self, params):
-        upstream_clauses = []
-        if params.pending_bugwatch_elsewhere:
-            # Include only bugtasks that have other bugtasks on targets
-            # not using Malone, which are not Rejected, and have no bug
-            # watch.
-            pending_bugwatch_elsewhere_clause = """
-                EXISTS (
-                    SELECT TRUE FROM BugTask AS RelatedBugTask
-                    LEFT OUTER JOIN Distribution AS OtherDistribution
-                        ON RelatedBugTask.distribution = OtherDistribution.id
-                    LEFT OUTER JOIN Product AS OtherProduct
-                        ON RelatedBugTask.product = OtherProduct.id
-                    WHERE RelatedBugTask.bug = BugTask.bug
-                        AND RelatedBugTask.id != BugTask.id
-                        AND RelatedBugTask.bugwatch IS NULL
-                        AND (
-                            OtherDistribution.official_malone IS FALSE
-                            OR OtherProduct.official_malone IS FALSE
-                            )
-                        AND RelatedBugTask.status != %s
-                    )
-                """ % sqlvalues(BugTaskStatus.REJECTED)
-
-            upstream_clauses.append(pending_bugwatch_elsewhere_clause)
-
-        if params.has_no_upstream_bugtask:
-            has_no_upstream_bugtask_clause = """
-                BugTask.bug NOT IN (
-                    SELECT DISTINCT bug FROM BugTask
-                    WHERE product IS NOT NULL)
-            """
-            upstream_clauses.append(has_no_upstream_bugtask_clause)
-
-        # Our definition of "resolved upstream" means:
-        #
-        # * bugs with bugtasks linked to watches that are rejected,
-        #   fixed committed or fix released
-        #
-        # * bugs with upstream bugtasks that are fix committed or fix released
-        #
-        # This definition of "resolved upstream" should address the use
-        # cases we gathered at UDS Paris (and followup discussions with
-        # seb128, sfllaw, et al.)
-        if params.resolved_upstream:
-            statuses_for_watch_tasks = [
-                BugTaskStatus.REJECTED,
                 BugTaskStatus.FIXCOMMITTED,
                 BugTaskStatus.FIXRELEASED]
             statuses_for_upstream_tasks = [
@@ -1287,8 +1213,8 @@
             upstream_clauses.append(only_resolved_upstream_clause)
         if params.open_upstream:
             statuses_for_open_tasks = [
-                BugTaskStatus.UNCONFIRMED,
-                BugTaskStatus.NEEDSINFO,
+                BugTaskStatus.NEW,
+                BugTaskStatus.INCOMPLETE,
                 BugTaskStatus.CONFIRMED,
                 BugTaskStatus.INPROGRESS,
                 BugTaskStatus.UNKNOWN]
