--- conflicted
+++ resolved
@@ -251,13 +251,8 @@
 	# Handle merge proposal email jobs.
 	$(PY) cronscripts/merge-proposal-jobs.py -v
 
-<<<<<<< HEAD
-run: check_schema inplace stop
+run: build inplace stop
 	bin/run -r librarian,google-webservice,memcached,rabbitmq -i $(LPCONFIG)
-=======
-run: build inplace stop
-	bin/run -r librarian,google-webservice,memcached -i $(LPCONFIG)
->>>>>>> 29fda0cd
 
 run.gdb:
 	echo 'run' > run.gdb
@@ -267,16 +262,10 @@
 		-r librarian,google-webservice
 		> ${LPCONFIG}-nohup.out 2>&1 &
 
-<<<<<<< HEAD
-run_all: check_schema inplace stop
-	bin/run -r librarian,sftp,forker,mailman,codebrowse,google-webservice,memcached,rabbitmq \
-	    -i $(LPCONFIG)
-=======
 run_all: build inplace stop
 	bin/run \
-	 -r librarian,sftp,forker,mailman,codebrowse,google-webservice,memcached \
+	 -r librarian,sftp,forker,mailman,codebrowse,google-webservice,memcached,rabbitmq \
 	 -i $(LPCONFIG)
->>>>>>> 29fda0cd
 
 run_codebrowse: build
 	BZR_PLUGIN_PATH=bzrplugins $(PY) scripts/start-loggerhead.py -f
