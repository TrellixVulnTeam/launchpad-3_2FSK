--- conflicted
+++ resolved
@@ -3,18 +3,10 @@
 __metaclass__ = type
 
 __all__ = [
-<<<<<<< HEAD
-=======
-    'BugFacets',
-    'BugSetNavigation',
-    'BugView',
-    'MaloneView',
-    'BugEditView',
-    'BugRelatedObjectEditView',
->>>>>>> fff994a4
     'BugAlsoReportInView',
     'BugContextMenu',
     'BugEditView',
+    'BugFacets',
     'BugMarkAsDuplicateView',
     'BugNavigation',
     'BugRelatedObjectEditView',
@@ -77,7 +69,6 @@
 from canonical.widgets.textwidgets import StrippedTextWidget
 
 
-<<<<<<< HEAD
 class BugNavigation(Navigation):
 
     # It would be easier, since there is no per-bug sequence for a BugWatch
@@ -98,7 +89,8 @@
         if name.isdigit():
             # in future this should look up by (bug.id, watch.seqnum)
             return getUtility(IBugWatchSet)[name]
-=======
+
+
 class BugFacets(StandardLaunchpadFacets):
     """The links that will appear in the facet menu for an IBug.
 
@@ -109,7 +101,6 @@
     usedfor = IBug
 
     enable_only = []
->>>>>>> fff994a4
 
 
 class BugSetNavigation(Navigation):
