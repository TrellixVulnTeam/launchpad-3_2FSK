--- conflicted
+++ resolved
@@ -113,15 +113,9 @@
 
     usedfor = IBranch
     facet = 'branches'
-<<<<<<< HEAD
     links = ['edit', 'delete_branch', 'browse_code', 'browse_revisions',
              'reassign', 'subscription', 'addsubscriber', 'associations',
-             'registermerge', 'landingcandidates']
-=======
-    links = ['edit', 'delete_branch', 'browse', 'reassign', 'subscription',
-             'addsubscriber', 'associations', 'registermerge',
-             'landingcandidates', 'linkbug']
->>>>>>> ceb4bd5a
+             'registermerge', 'landingcandidates', 'linkbug']
 
     @enabled_with_permission('launchpad.Edit')
     def edit(self):
@@ -135,9 +129,8 @@
         return Link('+delete', text, enabled=enabled)
 
     def browse_code(self):
+        """ """
         text = 'Browse code'
-        # Only enable the link if we've ever mirrored the branch.
-        # Don't enable if the branch is private.
         enabled = self.context.code_is_browseable
         url = (config.launchpad.codebrowse_root
                + self.context.unique_name
@@ -145,9 +138,8 @@
         return Link(url, text, icon='info', enabled=enabled)
 
     def browse_revisions(self):
+        """ """
         text = 'Browse revisions'
-        # Only enable the link if we've ever mirrored the branch.
-        # Don't enable if the branch is private.
         enabled = self.context.code_is_browseable
         url = (config.launchpad.codebrowse_root
                + self.context.unique_name
