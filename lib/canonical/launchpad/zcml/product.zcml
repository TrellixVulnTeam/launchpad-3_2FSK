<configure
    xmlns="http://namespaces.zope.org/zope"
    xmlns:browser="http://namespaces.zope.org/browser"
    xmlns:i18n="http://namespaces.zope.org/i18n"
    xmlns:zope="http://namespaces.zope.org/zope"
    xmlns:lp="http://launchpad.canonical.com"
    i18n:domain="launchpad">

    <!-- Product -->
    <content class="canonical.launchpad.database.Product">
        <allow interface="canonical.launchpad.interfaces.IProduct" />
        <allow interface="canonical.launchpad.interfaces.ICalendarOwner" />
        <require
            permission="launchpad.Edit"
            set_attributes="displayname title summary description driver
                            owner project bugcontact security_contact
                            homepageurl wikiurl screenshotsurl
                            downloadurl programminglang
                            sourceforgeproject freshmeatproject
                            translationgroup translationpermission
                            official_malone official_rosetta
<<<<<<< HEAD
                            releaseroot bugtracker"
=======
                            releaseroot development_focus"
>>>>>>> a2276a4c
        />
        <!-- sabdfl 2006-04-10 I put "name" in the admin group because
             with Bazaar now in place, lots of people can have personal
             data published at product name-based locations (personal
             branches) and these URL's will all be b0rked if the product
             name has to change. It should require RegistryAdmin
             intervention to rename a product now. -->
        <require
            permission="launchpad.Admin"
            set_attributes="name active reviewed autoupdate"
        />
        <!-- ITicketTarget -->
        <allow attributes="tickets getTicket searchTickets findSimilarTickets
              support_contacts" />
        <require permission="launchpad.AnyPerson"
            attributes="newTicket addSupportContact removeSupportContact" />
    </content>

    <browser:defaultView
        for="canonical.launchpad.interfaces.IProduct"
        name="+index" />
    <browser:defaultView
        for="canonical.launchpad.interfaces.IProduct"
        name="+specs"
        layer="canonical.launchpad.layers.BlueprintLayer"
        />

    <browser:defaultView
        for="canonical.launchpad.interfaces.IProduct"
        layer="canonical.launchpad.layers.MaloneLayer"
        name="+bugs" />

    <browser:menus
        module="canonical.launchpad.browser"
        classes="
            ProductFacets ProductOverviewMenu ProductBountiesMenu
            ProductBranchesMenu ProductSupportMenu ProductSpecificationsMenu
            ProductTranslationsMenu ProductBugsMenu ProductSetContextMenu
            "
            />

    <!-- XXX ProductBugsMenu undeclared until layout bug is fixed -->

    <browser:navigation
        module="canonical.launchpad.browser"
        classes="ProductNavigation"
        />

    <browser:url
        for="canonical.launchpad.interfaces.IProduct"
        path_expression="name"
        parent_utility="canonical.launchpad.interfaces.IProductSet"
        />

    <browser:pages
        for="canonical.launchpad.interfaces.IProduct"
        permission="zope.Public"
        class="canonical.launchpad.browser.ProductView" >
        <browser:page
            name="+index"
            facet="overview"
            template="../templates/product-index.pt"
            lp:url="/products/$Product.name/" />
        <browser:page
            name="+translations"
            facet="translations"
            template="../templates/product-translations.pt"
            lp:url="/products/evolution/+translations" />
        <browser:page
            name="+packages"
            facet="overview"
            template="../templates/product-packages.pt"
            />
        <browser:page
            name="+distributions"
            facet="overview"
            template="../templates/product-distros.pt"
            />
        <browser:page
            name="+listing-detailed"
            template="../templates/product-listing-detailed.pt"
            />
        <!-- Products Portlets -->
        <browser:page
            name="+portlet-details"
            facet="overview"
            template="../templates/product-portlet-details.pt"
            lp:url="/products/evolution/+portlet-details" />
        <browser:page
            name="+portlet-series"
            facet="overview"
            template="../templates/product-portlet-series.pt"
            lp:url="/products/evolution/+portlet-series" />
        <browser:page
            name="+portlet-translations"
            facet="translations"
            template="../templates/product-portlet-translations.pt"
            lp:url="/products/evolution/+portlet-translations" />
        <browser:page
            name="+portlet-milestones"
            facet="overview"
            template="../templates/object-portlet-milestones.pt"
            lp:url="/products/evolution/+portlet-milestones" />
        <browser:page
            name="+portlet-bounties"
            facet="bounties"
            template="../templates/object-portlet-bounties.pt"
            lp:url="/products/evolution/+portlet-bounties" />
        <browser:page
            name="+portlet-packages"
            facet="overview"
            template="../templates/product-portlet-packages.pt"
            lp:url="/products/evolution/+portlet-packages" />
        <browser:page
            name="+portlet-releases"
            facet="overview"
            template="../templates/product-portlet-releases.pt"
            lp:url="/products/evolution/+portlet-releases" />
        <browser:page
            name="+portlet-summary"
            facet="overview"
            template="../templates/object-portlet-summary.pt"
            lp:url="/products/evolution/+portlet-summary" />
        <browser:page
            name="+portlet-translatables"
            facet="translations"
            template="../templates/product-portlet-translatables.pt"
            lp:url="/products/evolution/+portlet-translatables" />
    </browser:pages>

    <browser:pages
      for="canonical.launchpad.interfaces.IProduct"
      permission="zope.Public">
      <browser:page
         name="+portlet-latestbranches"
         template="../templates/product-portlet-latestbranches.pt" />
    </browser:pages>

    <browser:pages
        for="canonical.launchpad.interfaces.IProduct"
        class="canonical.launchpad.browser.BranchTargetView"
        facet="branches"
        permission="zope.Public">
        <browser:page
            name="+branches"
            template="../templates/product-branches.pt" />
        <browser:page
            name="+branchlisting"
            template="../templates/branchtarget-branchlisting.pt" />
    </browser:pages>

    <browser:page
        for="canonical.launchpad.interfaces.IProduct"
        permission="zope.Public"
        class="canonical.launchpad.browser.ProductRdfView"
        name="+rdf"
        lp:url="/projects/$Product.name/+rdf"
        attribute="__call__"
        />

    <browser:pages
        for="canonical.launchpad.interfaces.IProduct"
        permission="launchpad.Edit"
        facet="overview"
        class="canonical.launchpad.browser.ProductReassignmentView">
        <browser:page
            name="+reassign"
            template="../templates/object-reassignment.pt"
            lp:url="/product/$product.id/+reassign" />
    </browser:pages>

    <browser:pages
        for="canonical.launchpad.interfaces.IProduct"
        permission="launchpad.Admin"
        class="canonical.launchpad.browser.ProductView" >
        <browser:page
            name="+potemplatenames"
            facet="translations"
            template="../templates/object-potemplatenames.pt"
            lp:url="/products/$Product.name/+potemplatenames" />
    </browser:pages>

    <browser:pages
        for="canonical.launchpad.interfaces.IProduct"
        permission="zope.Public" >
        <browser:page
            name="+bounties"
            facet="bounties"
            template="../templates/related-bounties.pt"
            lp:url="/products/$Product.name/+bounties/" />
    </browser:pages>

    <browser:editform
        name="+edit"
        for="canonical.launchpad.interfaces.IProduct"
        facet="overview"
        schema="canonical.launchpad.interfaces.IProduct"
        class="canonical.launchpad.browser.ProductEditView"
        label="Edit details"
        fields="project displayname title summary description homepageurl
                sourceforgeproject freshmeatproject wikiurl screenshotsurl
                downloadurl programminglang development_focus"
        permission="launchpad.Edit"
        template="../templates/product-edit.pt"
        lp:url="/products/$Product.name/+edit">
        <browser:widget
           field="homepageurl"
           class="zope.app.form.browser.TextWidget"
           displayWidth="30" />
        <browser:widget
           field="screenshotsurl"
           class="zope.app.form.browser.TextWidget"
           displayWidth="30" />
        <browser:widget
           field="wikiurl"
           class="zope.app.form.browser.TextWidget"
           displayWidth="30" />
        <browser:widget
           field="downloadurl"
           class="zope.app.form.browser.TextWidget"
           displayWidth="30" />
    </browser:editform>

    <browser:editform
        name="+bugcontact"
        for="canonical.launchpad.interfaces.IProduct"
        schema="canonical.launchpad.interfaces.IProduct"
        facet="bugs"
        class="canonical.launchpad.browser.ProductBugContactEditView"
        fields="bugcontact"
        permission="launchpad.Edit"
        template="../templates/product-bugcontact.pt"
        lp:url="/products/$Product.name/+bugcontact" />

    <browser:editform
        name="+driver"
        for="canonical.launchpad.interfaces.IProduct"
        schema="canonical.launchpad.interfaces.IProduct"
        fields="driver"
        class="canonical.launchpad.browser.ProductEditView"
        facet="overview"
        permission="launchpad.Edit"
        template="../templates/object-driver.pt"
        lp:url="/$Project.name/+driver">
    </browser:editform>

    <browser:editform
        name="+review"
        for="canonical.launchpad.interfaces.IProduct"
        facet="overview"
        schema="canonical.launchpad.interfaces.IProduct"
        class="canonical.launchpad.browser.ProductEditView"
        label="Administer product details"
        fields="name owner active autoupdate reviewed "
        permission="launchpad.Admin"
        template="../templates/product-admin.pt"
        lp:url="/$Product.name/+review">
    </browser:editform>

    <browser:editform
        name="+changetranslators"
        for="canonical.launchpad.interfaces.IProduct"
        schema="canonical.launchpad.interfaces.IProduct"
        facet="translations"
        class="canonical.launchpad.browser.ProductEditView"
        fields="translationgroup translationpermission"
        permission="launchpad.Edit"
        template="../templates/product-translators.pt"
        lp:url="/products/$Product.name/+changetranslators" />

    <browser:page
        name="+launchpad"
        for="canonical.launchpad.interfaces.IProduct"
        class="canonical.launchpad.browser.ProductLaunchpadUsageEditView"
        facet="overview"
        permission="launchpad.Edit"
        template="../templates/object-launchpadusage.pt"
        />

    <browser:generalform
        name="+filebug"
        for="canonical.launchpad.interfaces.IProduct"
        schema="canonical.launchpad.interfaces.IBugAddForm"
        fields="title comment private security_related"
        class="canonical.launchpad.browser.FileBugView"
        facet="bugs"
        arguments=""
        keyword_arguments="title comment security_related"
        permission="launchpad.AnyPerson"
        template="../templates/bugtarget-filebug.pt"
        lp:url="/products/$Product.name/+filebug">
        <browser:widget
           field="title"
           class="zope.app.form.browser.TextWidget"
           displayWidth="50"
           extra="tabindex=1" />
        <browser:widget
           field="comment"
           class="zope.app.form.browser.TextAreaWidget"
           extra="tabindex=2"
           width="62" />
        <browser:widget
           field="security_related"
           class="zope.app.form.browser.CheckBoxWidget"
           extra="tabindex=3" />
        <browser:widget
           field="private"
           class="zope.app.form.browser.CheckBoxWidget"
           extra="tabindex=4" />
    </browser:generalform>

    <browser:addform
      name="+linkbounty"
      for="canonical.launchpad.interfaces.IProduct"
      schema="canonical.launchpad.interfaces.IProductBounty"
      class="canonical.launchpad.browser.bounty.BountyLinkView"
      facet="bounties"
      label="Link an existing bounty"
      fields="product bounty"
      keyword_arguments="product bounty"
      permission="launchpad.AnyPerson"
      template="../templates/bounty-link.pt"
      lp:url="/products/$Product.name/+linkbounty">
      <browser:widget
        field="product"
        class="canonical.widgets.ContextWidget" />
    </browser:addform>

    <browser:addform
      name="+addbounty"
      for="canonical.launchpad.interfaces.IProduct"
      schema="canonical.launchpad.interfaces.IBounty"
      label="Register a bounty"
      fields="name title summary usdvalue difficulty description"
      class="canonical.launchpad.browser.BountyAddView"
      facet="bounties"
      permission="launchpad.AnyPerson"
      template="../templates/bounty-add.pt"
      />

    <browser:page
        name="+addseries"
        for="canonical.launchpad.interfaces.IProduct"
        class="canonical.launchpad.browser.ProductAddSeriesView"
        facet="overview"
        permission="launchpad.AnyPerson"
        template="../templates/productseries-new.pt"
        lp:url="/products/$Product.name/+addseries"
      />

    <browser:page
        name="+addbranch"
        for="canonical.launchpad.interfaces.IProduct"
        class="canonical.launchpad.browser.ProductBranchAddView"
        facet="branches"
        permission="launchpad.AnyPerson"
        template="../templates/product-branch-add.pt" />

    <!-- ProductSet-->
    <content class="canonical.launchpad.database.ProductSet">
        <allow interface="canonical.launchpad.interfaces.IProductSet" />
    </content>

    <securedutility
        class="canonical.launchpad.database.ProductSet"
        provides="canonical.launchpad.interfaces.IProductSet">
        <allow interface="canonical.launchpad.interfaces.IProductSet" />
    </securedutility>

    <browser:defaultView
        for="canonical.launchpad.interfaces.IProductSet"
        name="+index" />

    <browser:navigation
        module="canonical.launchpad.browser"
        classes="ProductSetNavigation"
        />

    <browser:url
        for="canonical.launchpad.interfaces.IProductSet"
        path_expression="string:products"
        parent_utility="canonical.launchpad.interfaces.ILaunchpadRoot" />

    <browser:pages
        for="canonical.launchpad.interfaces.IProductSet"
        permission="zope.Public"
        facet="overview"
        class="canonical.launchpad.browser.ProductSetView" >
        <browser:page
            name="+index"
            template="../templates/products-index.pt" />
        <browser:page
            name="+portlet-details"
            template="../templates/products-portlet-details.pt" />
        <browser:page
            name="+all"
            template="../templates/products-all.pt" />
    </browser:pages>

    <browser:pages
        for="canonical.launchpad.interfaces.IProductSet"
        class="canonical.launchpad.browser.ProductSetView"
        facet="overview"
        permission="launchpad.AnyPerson">
        <browser:page
            name="+review"
            template="../templates/registry-review.pt"
            lp:url="/products/+review" />
    </browser:pages>

    <browser:addform
        name="+new"
        for="canonical.launchpad.interfaces.IProductSet"
        schema="canonical.launchpad.interfaces.IProduct"
        label="Register an upstream open source product"
        content_factory="canonical.launchpad.database.Product"
        facet="overview"
        class="canonical.launchpad.browser.ProductAddView"
        permission="launchpad.AnyPerson"
        template="../templates/product-new.pt"
        >
        <browser:widget
           field="name"
           class="zope.app.form.browser.TextWidget"
           extra="tabindex=1" />
        <browser:widget
           field="homepageurl"
           class="zope.app.form.browser.TextWidget"
           displayWidth="30" />
        <browser:widget
           field="screenshotsurl"
           class="zope.app.form.browser.TextWidget"
           displayWidth="30" />
        <browser:widget
           field="wikiurl"
           class="zope.app.form.browser.TextWidget"
           displayWidth="30" />
        <browser:widget
           field="downloadurl"
           class="zope.app.form.browser.TextWidget"
           displayWidth="30" />
    </browser:addform>

</configure><|MERGE_RESOLUTION|>--- conflicted
+++ resolved
@@ -19,11 +19,7 @@
                             sourceforgeproject freshmeatproject
                             translationgroup translationpermission
                             official_malone official_rosetta
-<<<<<<< HEAD
-                            releaseroot bugtracker"
-=======
-                            releaseroot development_focus"
->>>>>>> a2276a4c
+                            releaseroot development_focus bugtracker"
         />
         <!-- sabdfl 2006-04-10 I put "name" in the admin group because
              with Bazaar now in place, lots of people can have personal
