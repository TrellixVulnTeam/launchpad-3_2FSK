--- conflicted
+++ resolved
@@ -230,17 +230,11 @@
             PackagePublishingStatus.SUPERSEDED,
             PackagePublishingStatus.DELETED,
             )
-<<<<<<< HEAD
-        extra_tables = [
-            'Archive', 'Build', 'BuildPackageJob', 'DistroArchSeries']
-        extra_clauses = """
-=======
         sub_query = """
             SELECT TRUE FROM Archive, Build, BuildPackageJob, DistroArchSeries
             WHERE
->>>>>>> cac9e547
-            BuildPackageJob.job = Job.id AND 
-            BuildPackageJob.build = Build.id AND 
+            BuildPackageJob.job = Job.id AND
+            BuildPackageJob.build = Build.id AND
             Build.distroarchseries = DistroArchSeries.id AND
             Build.archive = Archive.id AND
             ((Archive.private IS TRUE AND
@@ -275,11 +269,7 @@
         num_arch_builders = Builder.selectBy(
             processor=processor, manual=False, builderok=True).count()
         if num_arch_builders > 1:
-<<<<<<< HEAD
-            extra_clauses += """
-=======
             sub_query += """
->>>>>>> cac9e547
                 AND EXISTS (SELECT true
                 WHERE ((
                     SELECT COUNT(build2.id)
@@ -297,11 +287,7 @@
                 ArchivePurpose.PPA, processor.family,
                 BuildStatus.BUILDING, num_arch_builders)
 
-<<<<<<< HEAD
-        return(extra_tables, extra_clauses)
-=======
         return sub_query
->>>>>>> cac9e547
 
     @staticmethod
     def postprocessCandidate(job, logger):
