--- conflicted
+++ resolved
@@ -188,7 +188,6 @@
     bug_id = '2379'
 
 
-<<<<<<< HEAD
 class SavannahExtractBugTrackerAndBugTest(ExtractBugTrackerAndBugTestBase):
     """Ensure BugWatchSet.extractBugTrackerAndBug works with Savannah URLs.
     """
@@ -202,7 +201,8 @@
         # The Savannah tracker is always registered, so this test
         # doesn't make sense for Savannah URLs.
         pass
-=======
+
+
 class EmailAddressExtractBugTrackerAndBugTest(
     ExtractBugTrackerAndBugTestBase):
     """Ensure BugWatchSet.extractBugTrackerAndBug works with email addresses.
@@ -219,7 +219,6 @@
         self.assertRaises(UnrecognizedBugTrackerURL,
             self.bugwatch_set.extractBugTrackerAndBug,
             url='this\.is@@a.bad.email.address')
->>>>>>> 4866565a
 
 
 def test_suite():
@@ -235,11 +234,8 @@
     suite.addTest(unittest.makeSuite(MantisExtractBugTrackerAndBugTest))
     suite.addTest(unittest.makeSuite(RTExtractBugTrackerAndBugTest))
     suite.addTest(unittest.makeSuite(CpanExtractBugTrackerAndBugTest))
-<<<<<<< HEAD
     suite.addTest(unittest.makeSuite(SavannahExtractBugTrackerAndBugTest))
-=======
     suite.addTest(unittest.makeSuite(EmailAddressExtractBugTrackerAndBugTest))
->>>>>>> 4866565a
     return suite
 
 
