--- conflicted
+++ resolved
@@ -12,12 +12,7 @@
 
 __metaclass__ = type
 __all__ = [
-<<<<<<< HEAD
-    'CannotHaveLinkedBranch',
     'get_linked_to_branch',
-=======
-    'get_linked_branch',
->>>>>>> e2acf2c4
     'ICanHasLinkedBranch',
     ]
 
@@ -46,30 +41,8 @@
         """
 
 
-<<<<<<< HEAD
-class CannotHaveLinkedBranch(Exception):
-    """Raised when we try to get the linked branch for a thing that can't."""
-
-    def __init__(self, component):
-        self.component = component
-        Exception.__init__(
-            self, "%r cannot have linked branches." % (component,))
-
-
-class NoLinkedBranch(Exception):
-    """Raised when there's no linked branch for a thing."""
-
-    def __init__(self, component):
-        self.component = component
-        Exception.__init__(self, "%r has no linked branch." % (component,))
-
-
 def get_linked_to_branch(provided):
     """Get the `ICanHasLinkedBranch` for 'provided', whatever that is.
-=======
-def get_linked_branch(provided):
-    """Get the linked branch for 'provided', whatever that is.
->>>>>>> e2acf2c4
 
     :raise CannotHaveLinkedBranch: If 'provided' can never have a linked
         branch.
