--- conflicted
+++ resolved
@@ -575,13 +575,7 @@
                 .set('size', '50'))
             .append(Y.Node.create('<a/>')
                 .set('target', 'help')
-<<<<<<< HEAD
                 .set('href', '/+help-bugs/structural-subscription-tags.html')
-=======
-                .set(
-                    'href', '/+help-registry/structural-subscription-tags'
-                    + '.html')
->>>>>>> f0ccac7e
                 .addClass('sprite')
                 .addClass('maybe')
                 .append(Y.Node.create('<span/>')
@@ -785,12 +779,8 @@
         '  <dd>' +
         '    <input type="text" name="name">' +
         '    <a target="help" class="sprite maybe"' +
-<<<<<<< HEAD
-        '          href="/+help-bugs/structural-subscription-name.html">&nbsp;' +
-=======
-        '          href="/+help-registry/structural-subscription-name' +
-        '.html">&nbsp;' +
->>>>>>> f0ccac7e
+        '          href="/+help-bugs/structural-subscription-name.html">' +
+        '&nbsp;' +
         '      <span class="invisible-link">Structural subscription' +
         '        description help</span></a> ' +
         '  </dd>' +
