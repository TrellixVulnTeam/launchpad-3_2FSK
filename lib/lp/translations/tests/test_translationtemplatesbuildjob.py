--- conflicted
+++ resolved
@@ -42,15 +42,9 @@
     def setUp(self):
         super(TestTranslationTemplatesBuildJob, self).setUp()
         self.jobset = getUtility(ITranslationTemplatesBuildJobSource)
-<<<<<<< HEAD
-        self.branch = self.factory.makeBranch()
-        self.specific_job = self.jobset.create(self.branch)
-        self.specific_build = self.specific_job.build
-=======
         self.build = self.factory.makeTranslationTemplatesBuild()
         self.build.queueBuild()
         self.specific_job = self.jobset.getByBranch(self.build.branch)
->>>>>>> 9cd4bee6
 
     def test_new_TranslationTemplatesBuildJob(self):
         # TranslationTemplateBuildJob implements IBuildFarmJobOld,
@@ -72,36 +66,6 @@
             TranslationTemplatesBuildJob.getByJob(base_job))
         self.assertEqual(self.specific_job, specific_job_for_base_job)
 
-<<<<<<< HEAD
-    def test_has_BuildQueue(self):
-        # There's also a BuildQueue item associated with the job.
-        queueset = getUtility(IBuildQueueSet)
-        job_id = get_job_id(self.specific_job.job)
-        buildqueue = queueset.get(job_id)
-
-        self.assertIsInstance(buildqueue, BuildQueue)
-        self.assertEqual(
-            self.specific_build.build_farm_job, buildqueue.build_farm_job)
-        self.assertEqual(job_id, get_job_id(buildqueue.job))
-
-    def test_BuildQueue_for_arch(self):
-        # BuildQueue entry is for i386 (default Ubuntu) architecture.
-        queueset = getUtility(IBuildQueueSet)
-        job_id = get_job_id(self.specific_job.job)
-        buildqueue = queueset.get(job_id)
-
-        ubuntu = getUtility(ILaunchpadCelebrities).ubuntu
-        self.assertEquals(
-            ubuntu.currentseries.nominatedarchindep.processor,
-            buildqueue.processor)
-
-    def test_score(self):
-        # For now, these jobs always score themselves at 2510.  In the
-        # future however the scoring system is to be revisited.
-        self.assertEqual(2510, self.specific_job.score())
-
-=======
->>>>>>> 9cd4bee6
     def test_cleanUp(self):
         # TranslationTemplatesBuildJob has its own customized cleanup
         # behaviour, since it's actually a BranchJob.
