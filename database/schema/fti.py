#!/usr/bin/python2.4
# Copyright 2006 Canonical Ltd.  All rights reserved.
"""
Add full text indexes to the launchpad database
"""
__metaclass__ = type

import _pythonpath

import sys, os.path, popen2
from optparse import OptionParser
import psycopg

from canonical import lp
from canonical.config import config
from canonical.database.sqlbase import (
        connect, READ_COMMITTED_ISOLATION, AUTOCOMMIT_ISOLATION,
        )
from canonical.launchpad.scripts import logger, logger_options, db_options

# Defines parser and locale to use.
DEFAULT_CONFIG = 'default'

PGSQL_BASE = '/usr/share/postgresql'

A, B, C, D = 'ABCD' # tsearch2 ranking constants

# This data structure defines all of our full text indexes.  Each tuple in the
# top level list creates a 'fti' column in the specified table.
ALL_FTI = [
    ('bug', [
            ('name', A),
            ('title', B),
            ('description', D),
            ]),

    ('bugtask', [
            ('targetnamecache', B),
            ('statusexplanation', C),
            ]),

    ('binarypackagerelease', [
            ('summary', B),
            ('description', C),
            ]),

    ('cve', [
            ('sequence', A),
            ('description', B),
            ]),

    ('distribution', [
            ('name', A),
            ('displayname', A),
            ('title', B),
            ('summary', C),
            ('description', D),
            ]),

    ('distributionsourcepackagecache', [
            ('name', A),
            ('binpkgnames', B),
            ('binpkgsummaries', C),
            ('binpkgdescriptions', D),
            ('changelog', D),
            ]),

    ('distroreleasepackagecache', [
            ('name', A),
            ('summaries', B),
            ('descriptions', C),
            ]),

    ('faq', [
            ('title', A),
<<<<<<< HEAD
            ('keywords', B),
            ('summary', C),
            ('content', D),
            ]),

    ('faq', [
            ('title', A),
=======
>>>>>>> e1e91a71
            ('tags', B),
            ('content', D),
            ]),

    ('message', [
            ('subject', B),
            ]),

    ('messagechunk', [
            ('content', C),
            ]),

    ('person', [
            ('name', A),
            ('displayname', A),
            ]),

    ('product', [
            ('name', A),
            ('displayname', A),
            ('title', B),
            ('summary', C),
            ('description', D),
            ]),

    ('productreleasefile', [
            ('description', D),
            ]),

    ('project', [
            ('name', A),
            ('displayname', A),
            ('title', B),
            ('summary', C),
            ('description', D),
            ]),

    ('shippingrequest', [
            ('recipientdisplayname', A),
            ]),

    ('specification', [
            ('name', A),
            ('title', A),
            ('summary', B),
            ('whiteboard', D),
            ]),

    ('question', [
            ('title', A),
            ('description', B),
            ('whiteboard', B),
            ])
    ]


def quote(s):
    """SQL quoted string"""
    if s is not None:
        return psycopg.QuotedString(s)
    else:
        return 'NULL'


def quote_identifier(identifier):
    """Quote an identifier like a table name or column name"""
    quote_dict = {'\"': '""', "\\": "\\\\"}
    for dkey in quote_dict.keys():
        if identifier.find(dkey) >= 0:
            identifier=quote_dict[dkey].join(identifier.split(dkey))
    return '"%s"' % identifier


def execute(con, sql, results=False, args=None):
    sql = sql.strip()
    log.debug('* %s' % sql)
    cur = con.cursor()
    if args is None:
        cur.execute(sql)
    else:
        cur.execute(sql, args)
    if results:
        return list(cur.fetchall())
    else:
        return None


def fti(con, table, columns, configuration=DEFAULT_CONFIG):
    """Setup full text indexing for a table"""

    index = quote_identifier("%s_fti" % table)
    table = quote_identifier(table)
    # Quote the columns
    columns = [
        (quote_identifier(column), weight) for column, weight in columns
        ]

    # Drop the trigger if it exists
    try:
        execute(con, "DROP TRIGGER tsvectorupdate ON %s" % table)
        con.commit()
    except psycopg.ProgrammingError:
        con.rollback()

    # Drop the fti index if it exists
    try:
        execute(con, "DROP INDEX %s" % index)
        con.commit()
    except psycopg.ProgrammingError:
        con.rollback()

    # Create the 'fti' column if it doesn't already exist
    try:
        execute(con, "SELECT fti FROM %s LIMIT 1" % table)
    except psycopg.ProgrammingError:
        con.rollback()
        execute(con, "ALTER TABLE %s ADD COLUMN fti tsvector" % table)

    # Create the trigger
    columns_and_weights = []
    for column, weight in columns:
        columns_and_weights.extend( (column, weight) )

    sql = """
        CREATE TRIGGER tsvectorupdate BEFORE UPDATE OR INSERT ON %s
        FOR EACH ROW EXECUTE PROCEDURE ftiupdate(%s)
        """ % (table, ','.join(columns_and_weights))
    execute(con, sql)

    # Rebuild the fti column, as the information it contains may be out
    # of date with recent configuration updates.
    execute(con, r"""UPDATE %s SET fti=NULL""" % table)

    # Create the fti index
    execute(con, "CREATE INDEX %s ON %s USING gin(fti)" % (
        index, table
        ))

    con.commit()


def nullify(con):
    """Set all fti index columns to NULL"""
    cur = con.cursor()
    for table, ignored in ALL_FTI:
        table = quote_identifier(table)
        log.info("Removing full text index data from %s", table)
        cur.execute("ALTER TABLE %s DISABLE TRIGGER tsvectorupdate" % table)
        cur.execute("UPDATE %s SET fti=NULL" % table)
        cur.execute("ALTER TABLE %s ENABLE TRIGGER tsvectorupdate" % table)
    cur.execute("DELETE FROM FtiCache")
    con.commit()


def liverebuild(con):
    """Rebuild the data in all the fti columns against possibly live database.
    """
    batch_size = 50 # Update maximum of this many rows per commit
    cur = con.cursor()
    for table, ignored in ALL_FTI:
        table = quote_identifier(table)
        cur.execute("SELECT max(id) FROM %s" % table)
        max_id = cur.fetchone()[0]
        if max_id is None:
            log.info("No data in %s - skipping", table)
            continue

        log.info("Rebuilding fti column on %s", table)
        for id in range(0, max_id, batch_size):
            try:
                query = "UPDATE %s SET fti=NULL WHERE id BETWEEN %d AND %d" % (
                    table, id+1, id + batch_size
                    )
                log.debug(query)
                cur.execute(query)
            except psycopg.Error:
                # No commit - we are in autocommit mode
                log.exception('psycopg error')
                con = connect(lp.dbuser)
                con.set_isolation_level(AUTOCOMMIT_ISOLATION)


def setup(con, configuration=DEFAULT_CONFIG):
    """Setup and install tsearch2 if isn't already"""
    try:
        execute(con, 'SET search_path = ts2, public;')
    except psycopg.ProgrammingError:
        con.rollback()
        execute(con, 'CREATE SCHEMA ts2')
        execute(con, 'SET search_path = ts2, public;')
        con.commit()

    tsearch2_sql_path = get_tsearch2_sql_path(con)

    try:
        execute(con, 'SELECT * from pg_ts_cfg')
        log.debug('tsearch2 already installed. Updating dictionaries.')
        update_dicts(con)
        con.commit()
    except psycopg.ProgrammingError:
        con.rollback()
        log.debug('Installing tsearch2')
        if config.dbhost:
            cmd = 'psql -d %s -h %s -f -' % (config.dbname, config.dbhost)
        else:
            cmd = 'psql -d %s -f -' % (config.dbname, )
        if options.dbuser:
            cmd += ' -U %s' % options.dbuser
        p = popen2.Popen4(cmd)
        c = p.tochild
        print >> c, "SET client_min_messages=ERROR;"
        print >> c, "CREATE SCHEMA ts2;"
        print >> c, open(tsearch2_sql_path).read().replace(
                'public;','ts2, public;'
                )
        if get_pgversion(con).startswith('7.4.'):
            patch_sql_path = os.path.join(
                    os.path.dirname(__file__), 'regprocedure_update.sql'
                    )
            print >> c, open(patch_sql_path).read()
        p.tochild.close()
        rv = p.wait()
        if rv != 0:
            log.fatal('Error executing %s:', cmd)
            log.debug(p.fromchild.read())
            sys.exit(rv)

    # Create ftq helper and its sibling _ftq.
    # ftq(text) returns a tsquery, suitable for use querying the full text
    # indexes. _ftq(text) returns the string that would be parsed by
    # to_tsquery and is used to debug the query we generate.
    shared_func = r'''
        import re

        # I think this method would be more robust if we used a real
        # tokenizer and parser to generate the query string, but we need
        # something suitable for use as a stored procedure which currently
        # means no external dependancies.

        # Convert to Unicode
        query = args[0].decode('utf8')
        ## plpy.debug('1 query is %s' % repr(query))

        # Normalize whitespace
        query = re.sub("(?u)\s+"," ", query)

        # Convert AND, OR, NOT and - to tsearch2 punctuation
        query = re.sub(r"(?u)(?:^|\s)-([\w\(])", r" !\1", query)
        query = re.sub(r"(?u)\bAND\b", "&", query)
        query = re.sub(r"(?u)\bOR\b", "|", query)
        query = re.sub(r"(?u)\bNOT\b", " !", query)
        ## plpy.debug('2 query is %s' % repr(query))

        # Deal with unwanted punctuation. We convert strings of punctuation
        # inside words to a '-' character for the hypenation handling below
        # to deal with further. Outside of words we replace with whitespace.
        # We don't mess with -&|!()' as they are handled later.
        #punctuation = re.escape(r'`~@#$%^*+=[]{}:;"<>,.?\/')
        punctuation = r"[^\w\s\-\&\|\!\(\)']"
        query = re.sub(r"(?u)(\w)%s+(\w)" % (punctuation,), r"\1-\2", query)
        query = re.sub(r"(?u)%s+" % (punctuation,), " ", query)
        ## plpy.debug('3 query is %s' % repr(query))

        # Strip ! characters inside and at the end of a word
        query = re.sub(r"(?u)(?<=\w)[\!]+", " ", query)

        # Now that we have handle case sensitive booleans, convert to lowercase
        query = query.lower()

        # Convert foo-bar to ((foo&bar)|foobar) and foo-bar-baz to
        # ((foo&bar&baz)|foobarbaz)
        def hyphen_repl(match):
            bits = match.group(0).split("-")
            return "((%s)|%s)" % ("&".join(bits), "".join(bits))
        query = re.sub(r"(?u)\b\w+-[\w\-]+\b", hyphen_repl, query)
        ## plpy.debug('4 query is %s' % repr(query))

        # Any remaining - characters are spurious
        query = query.replace('-','')

        # Remove spurious brackets
        query = re.sub(r"(?u)\(([^\&\|]*?)\)", r" \1 ", query)
        ## plpy.debug('5 query is %s' % repr(query))

        # Insert & between tokens without an existing boolean operator
        # ( not proceeded by (|&!
        query = re.sub(r"(?u)(?<![\(\|\&\!])\s*\(", "&(", query)
        ## plpy.debug('6 query is %s' % repr(query))
        # ) not followed by )|&
        query = re.sub(r"(?u)\)(?!\s*(\)|\||\&|\s*$))", ")&", query)
        ## plpy.debug('6.1 query is %s' % repr(query))
        # Whitespace not proceded by (|&! not followed by &|
        query = re.sub(r"(?u)(?<![\(\|\&\!\s])\s+(?![\&\|\s])", "&", query)
        ## plpy.debug('7 query is %s' % repr(query))

        # Detect and repair syntax errors - we are lenient because
        # this input is generally from users.

        # Fix unbalanced brackets
        openings = query.count("(")
        closings = query.count(")")
        if openings > closings:
            query = query + " ) "*(openings-closings)
        elif closings > openings:
            query = " ( "*(closings-openings) + query
        ## plpy.debug('8 query is %s' % repr(query))

        # Strip ' character that do not have letters on both sides
        query = re.sub(r"(?u)((?<!\w)'|'(?!\w))", "", query)

        # Brackets containing nothing but whitespace and booleans, recursive
        last = ""
        while last != query:
            last = query
            query = re.sub(r"(?u)\([\s\&\|\!]*\)", "", query)
        ## plpy.debug('9 query is %s' % repr(query))

        # An & or | following a (
        query = re.sub(r"(?u)(?<=\()[\&\|\s]+", "", query)
        ## plpy.debug('10 query is %s' % repr(query))

        # An &, | or ! immediatly before a )
        query = re.sub(r"(?u)[\&\|\!\s]*[\&\|\!]+\s*(?=\))", "", query)
        ## plpy.debug('11 query is %s' % repr(query))

        # An &,| or ! followed by another boolean.
        query = re.sub(r"(?u)\s*([\&\|\!])\s*[\&\|]+", r"\1", query)
        ## plpy.debug('12 query is %s' % repr(query))

        # Leading & or |
        query = re.sub(r"(?u)^[\s\&\|]+", "", query)
        ## plpy.debug('13 query is %s' % repr(query))

        # Trailing &, | or !
        query = re.sub(r"(?u)[\&\|\!\s]+$", "", query)
        ## plpy.debug('14 query is %s' % repr(query))

        # If we have nothing but whitespace and tsearch2 operators,
        # return NULL.
        if re.search(r"(?u)^[\&\|\!\s\(\)]*$", query) is not None:
            return None

        # Convert back to UTF-8
        query = query.encode('utf8')
        ## plpy.debug('15 query is %s' % repr(query))
        '''
    text_func = shared_func + """
        return query or None
        """
    tsquery_func = shared_func + """
        p = plpy.prepare("SELECT to_tsquery('%s', $1) AS x", ["text"])
        query = plpy.execute(p, [query], 1)[0]["x"]
        return query or None
        """  % configuration
    execute(con, r"""
        CREATE OR REPLACE FUNCTION ts2._ftq(text) RETURNS text AS %s
        LANGUAGE plpythonu IMMUTABLE
        RETURNS NULL ON NULL INPUT
        """ % quote(text_func))
    #print psycopg.QuotedString(text_func)
    execute(con, r"""
        CREATE OR REPLACE FUNCTION ts2.ftq(text) RETURNS tsquery AS %s
        LANGUAGE plpythonu IMMUTABLE
        RETURNS NULL ON NULL INPUT
        """ % quote(tsquery_func))

    execute(con,
            r"COMMENT ON FUNCTION ftq(text) IS '"
            r"Convert a string to a tsearch2 query using the preferred "
            r"configuration. eg. "
            r""""SELECT * FROM Bug WHERE fti @@ ftq(''fatal crash'')". """
            r"The query is lowercased, and multiple words searched using AND.'"
            )
    execute(con,
            r"COMMENT ON FUNCTION ftq(text) IS '"
            r"Convert a string to an unparsed tsearch2 query'"
            )

    # Create our trigger function. The default one that ships with tsearch2
    # doesn't support weighting so we need our own. We remove safety belts
    # since we know we will be calling it correctly.
    execute(con, r"""
        CREATE OR REPLACE FUNCTION ftiupdate() RETURNS trigger AS '
            new = TD["new"]
            args = TD["args"][:]

            # Generate an SQL statement that turns the requested
            # column values into a weighted tsvector
            sql = []
            for i in range(0, len(args), 2):
                sql.append(
                        "setweight(to_tsvector(''default'', "
                        "coalesce($%d, '''')), $%d)" % (i+1,i+2))
                args[i] = new[args[i]]

            sql = "SELECT %s AS fti" % "||".join(sql)

            # Execute and store in the fti column
            plan = plpy.prepare(sql, ["text", "char"] * (len(args)/2))
            new["fti"] = plpy.execute(plan, args, 1)[0]["fti"]

            # Tell PostgreSQL we have modified the data
            return "MODIFY"
        ' LANGUAGE plpythonu
        """)

    execute(con,
        r"COMMENT ON FUNCTION ftiupdate() IS 'Trigger function that keeps "
        r"the fti tsvector column up to date.'"
        )

    con.commit()

    # Confirm database locale is valid, and set the 'default' tsearch2
    # configuration to use it.
    r = execute(con, r"""
            SELECT setting FROM pg_settings
            WHERE context='internal' AND name='lc_ctype'
            """, results=True)
    assert len(r) == 1, 'Unable to determine database locale'
    locale = r[0][0]
    assert locale.startswith('en_') or locale in ('C', 'en'), (
            "Non-english database locales are not supported with launchpad. "
            "Fresh initdb required."
            )
    r = locale.split('.',1)
    if len(r) > 1:
        assert r[1].upper() in ("UTF8", "UTF-8"), \
                "Only UTF8 encodings supported. Fresh initdb required."
    else:
        assert len(r) == 1, 'Invalid database locale %s' % repr(locale)

    execute(con, r"""
            UPDATE ts2.pg_ts_cfg SET locale=(
                SELECT setting FROM pg_settings
                WHERE context='internal' AND name='lc_ctype'
                )
            WHERE ts_name='default'
            """)

    # Don't bother with this - the setting is not exported with dumps
    # or propogated  when duplicating the database. Only reliable
    # way we can use is setting search_path in postgresql.conf
    #
    # Set the default schema search path so this stuff can be found
    #execute(con, 'ALTER DATABASE %s SET search_path = public,ts2;' % dbname)
    con.commit()


def needs_refresh(con, table, columns):
    '''Return true if the index needs to be rebuilt.

    We know this by looking in our cache to see what the previous
    definitions were, and the --force command line argument
    '''
    current_columns = repr(sorted(columns)) # Convert to a string

    existing = execute(
        con, "SELECT columns FROM FtiCache WHERE tablename=%(table)s",
        results=True, args=vars()
        )
    if len(existing) == 0:
        log.debug("No fticache for %(table)s" % vars())
        execute(con, """
            INSERT INTO FtiCache (tablename, columns) VALUES (
                %(table)s, %(current_columns)s
                )
            """, args=vars())
        return True

    if not options.force:
        previous_columns = existing[0][0]
        if current_columns == previous_columns:
            log.debug("FtiCache for %(table)s still valid" % vars())
            return False
        log.debug("Cache out of date - %s != %s" % (
            current_columns, previous_columns
            ))
    execute(con, """
        UPDATE FtiCache SET columns = %(current_columns)s
        WHERE tablename = %(table)s
        """, args=vars())

    return True


def get_pgversion(con):
    rows = execute(con, r"show server_version", results=True)
    return rows[0][0]


def get_tsearch2_sql_path(con):
    pgversion = get_pgversion(con)
    if pgversion.startswith('8.0.'):
        path = os.path.join(PGSQL_BASE, '8.0', 'contrib', 'tsearch2.sql')
    elif pgversion.startswith('8.1.'):
        path = os.path.join(PGSQL_BASE, '8.1', 'contrib', 'tsearch2.sql')
    elif pgversion.startswith('8.2.'):
        path = os.path.join(PGSQL_BASE, '8.2', 'contrib', 'tsearch2.sql')
    elif pgversion.startswith('7.4.'):
        path = os.path.join(PGSQL_BASE, '7.4', 'contrib', 'tsearch2.sql')
        if not os.path.exists(path):
            path = os.path.join(PGSQL_BASE, 'contrib', 'tsearch2.sql')
    else:
        raise RuntimeError('Unknown version %s' % pgversion)

    assert os.path.exists(path), '%s does not exist' % path
    return path


def update_dicts(con):
    '''Fix paths to the stop word lists.

    The PostgreSQL 7.4 installation had absolute paths to the stop words
    lists. This path changed with breezy. Update the paths to the
    newer relative paths.
    '''
    if get_pgversion(con).startswith('7.4.'):
        return

    execute(con, '''
        UPDATE pg_ts_dict SET dict_initoption='contrib/english.stop'
        WHERE dict_initoption like '/%/english.stop'
        ''')
    execute(con, '''
        UPDATE pg_ts_dict SET dict_initoption='contrib/russian.stop'
        WHERE dict_initoption like '/%/russian.stop'
        ''')


def main():
    con = connect(lp.dbuser)
    if options.liverebuild:
        con.set_isolation_level(AUTOCOMMIT_ISOLATION)
        liverebuild(con)
    else:
        con.set_isolation_level(READ_COMMITTED_ISOLATION)
        setup(con)
        if options.null:
            nullify(con)
        elif not options.setup:
            for table, columns in ALL_FTI:
                if needs_refresh(con, table, columns):
                    log.info("Rebuilding full text index on %s", table)
                    fti(con, table, columns)
                else:
                    log.info("No need to rebuild full text index on %s", table)


if __name__ == '__main__':
    parser = OptionParser()
    parser.add_option(
            "-s", "--setup-only", dest="setup",
            action="store_true", default=False,
            help="Only install tsearch2 - don't build the indexes.",
            )
    parser.add_option(
            "-f", "--force", dest="force",
            action="store_true", default=False,
            help="Force a rebuild of all full text indexes.",
            )
    parser.add_option(
            "-0", "--null", dest="null",
            action="store_true", default=False,
            help="Set all full text index column values to NULL.",
            )
    parser.add_option(
            "-l", "--live-rebuild", dest="liverebuild",
            action="store_true", default=False,
            help="Rebuild all the indexes against a live database.",
            )
    db_options(parser)
    logger_options(parser)

    (options, args) = parser.parse_args()

    if options.setup + options.force + options.null + options.liverebuild > 1:
        parser.error("Incompatible options")

    log = logger(options)

    main()
<|MERGE_RESOLUTION|>--- conflicted
+++ resolved
@@ -73,16 +73,6 @@
 
     ('faq', [
             ('title', A),
-<<<<<<< HEAD
-            ('keywords', B),
-            ('summary', C),
-            ('content', D),
-            ]),
-
-    ('faq', [
-            ('title', A),
-=======
->>>>>>> e1e91a71
             ('tags', B),
             ('content', D),
             ]),
