# Copyright 2006 Canonical Ltd.  All rights reserved.

"""Database class for table Archive."""

__metaclass__ = type

__all__ = ['Archive', 'ArchiveSet']

import os

from sqlobject import StringCol, ForeignKey, BoolCol, IntCol
from zope.component import getUtility
from zope.interface import implements


from canonical.archivepublisher.config import Config as PubConfig
from canonical.config import config
from canonical.database.enumcol import EnumCol
from canonical.database.sqlbase import SQLBase, sqlvalues, quote_like
from canonical.launchpad.database.publishing import (
    SourcePackagePublishingHistory, BinaryPackagePublishingHistory)
from canonical.launchpad.database.librarian import LibraryFileContent
from canonical.launchpad.interfaces import (
    IArchive, IArchiveSet, IHasOwner, IHasBuildRecords, IBuildSet,
    IDistributionSet)
from canonical.launchpad.webapp.url import urlappend
from canonical.lp.dbschema import ArchivePurpose


class Archive(SQLBase):
    implements(IArchive, IHasOwner, IHasBuildRecords)
    _table = 'Archive'
    _defaultOrder = 'id'

    owner = ForeignKey(foreignKey='Person', dbName='owner', notNull=False)

    description = StringCol(dbName='description', notNull=False, default=None)

    distribution = ForeignKey(
        foreignKey='Distribution', dbName='distribution', notNull=False)

    purpose = EnumCol(dbName='purpose', unique=False, notNull=True,
        schema=ArchivePurpose)

    enabled = BoolCol(dbName='enabled', notNull=False, default=True)

    authorized_size = IntCol(
        dbName='authorized_size', notNull=False, default=104857600)

    whiteboard = StringCol(dbName='whiteboard', notNull=False, default=None)

    @property
    def title(self):
        """See `IArchive`."""
        if self.purpose == ArchivePurpose.PPA:
            return 'Personal Package Archive for %s' % self.owner.displayname
        return '%s for %s' % (self.purpose.title, self.distribution.title)

    @property
    def archive_url(self):
        """See `IArchive`."""
        archive_postfixes = {
            ArchivePurpose.PRIMARY : '',
            ArchivePurpose.COMMERCIAL : '-commercial',
        }

        if self.purpose == ArchivePurpose.PPA:
            return urlappend(
                config.personalpackagearchive.base_url, 
                self.owner.name + '/' + self.distribution.name)

        try:
            postfix = archive_postfixes[self.purpose]
        except KeyError:
            raise AssertionError("archive_url unknown for purpose: %s" %
                self.purpose)
        return urlappend(config.archivepublisher.base_url,
            self.distribution.name + postfix)

    def getPubConfig(self):
        """See `IArchive`."""
        pubconf = PubConfig(self.distribution)

        if self.purpose == ArchivePurpose.PRIMARY:
            pass
        elif self.purpose == ArchivePurpose.PPA:
            pubconf.distroroot = config.personalpackagearchive.root
            pubconf.archiveroot = os.path.join(
                pubconf.distroroot, self.owner.name, self.distribution.name)
            pubconf.poolroot = os.path.join(pubconf.archiveroot, 'pool')
            pubconf.distsroot = os.path.join(pubconf.archiveroot, 'dists')
            pubconf.overrideroot = None
            pubconf.cacheroot = None
            pubconf.miscroot = None
        elif self.purpose == ArchivePurpose.COMMERCIAL:
            # Reset the list of components to commercial only.  This prevents
            # any publisher runs from generating components not related to
            # the commercial archive.
            for distroseries in pubconf._distroserieses.keys():
                pubconf._distroserieses[
                    distroseries]['components'] = ['commercial']

            pubconf.distroroot = config.archivepublisher.root
            pubconf.archiveroot = os.path.join(pubconf.distroroot,
                self.distribution.name + '-commercial')
            pubconf.poolroot = os.path.join(pubconf.archiveroot, 'pool')
            pubconf.distsroot = os.path.join(pubconf.archiveroot, 'dists')
            pubconf.overrideroot = None
            pubconf.cacheroot = None
            pubconf.miscroot = None
        else:
            raise AssertionError(
                "Unknown archive purpose %s when getting publisher config.",
                self.purpose)

        return pubconf

    def getBuildRecords(self, status=None, name=None, pocket=None):
        """See IHasBuildRecords"""
        return getUtility(IBuildSet).getBuildsForArchive(
            self, status, name, pocket)

    def getPublishedSources(self, name=None):
        """See `IArchive`."""
        clauses = [
            'SourcePackagePublishingHistory.archive = %s' % sqlvalues(self)]
        clauseTables = []

        if name is not None:
            clauses.append("""
                SourcePackagePublishingHistory.sourcepackagerelease =
                    SourcePackageRelease.id AND
                SourcePackageRelease.sourcepackagename =
                    SourcePackageName.id AND
                SourcePackageName.name LIKE '%%' || %s || '%%'
            """ % quote_like(name))
            clauseTables.extend(
                ['SourcePackageRelease', 'SourcePackageName'])

        query = ' AND '.join(clauses)
        return SourcePackagePublishingHistory.select(
            query, orderBy='-id', clauseTables=clauseTables)

    @property
    def number_of_sources(self):
        """See `IArchive`."""
        return self.getPublishedSources().count()

    @property
    def sources_size(self):
        """See `IArchive`."""
        query = """
            LibraryFileContent.id=LibraryFileAlias.content AND
            LibraryFileAlias.id=
                SourcePackageFilePublishing.libraryfilealias AND
            SourcePackageFilePublishing.archive=%s
        """ % sqlvalues(self)

        clauseTables = ['LibraryFileAlias', 'SourcePackageFilePublishing']
        result = LibraryFileContent.select(query, clauseTables=clauseTables)

        size = result.sum('filesize')
        if size is None:
            return 0
        return size

    def getPublishedBinaries(self, name=None):
        """See `IArchive`."""
        base_clauses = ["""
            BinaryPackagePublishingHistory.archive = %s AND
            BinaryPackagePublishingHistory.distroarchrelease =
                DistroArchRelease.id AND
            DistroArchRelease.distrorelease = DistroRelease.id AND
            BinaryPackagePublishingHistory.binarypackagerelease =
                BinaryPackageRelease.id
        """ % sqlvalues(self)]
        clauseTables = [
            'DistroArchRelease', 'DistroRelease', 'BinaryPackageRelease']

        if name is not None:
            base_clauses.append("""
                BinaryPackageRelease.binarypackagename =
                    BinaryPackageName.id AND
                BinaryPackageName.name LIKE '%%' || %s || '%%'
            """ % quote_like(name))
            clauseTables.extend(['BinaryPackageName'])

        # Retrieve only the binaries published for the 'nominated architecture
        # independent' (usually i386) in the distroseries in question.
        # It includes all architecture-independent binaries only once and the
        # architecture-specific built for 'nominatedarchindep'.
        nominated_arch_independent_clause = ["""
            DistroRelease.nominatedarchindep =
                BinaryPackagePublishingHistory.distroarchrelease
        """]
        nominated_arch_independent_query = ' AND '.join(
            base_clauses + nominated_arch_independent_clause)
        nominated_arch_independents = BinaryPackagePublishingHistory.select(
            nominated_arch_independent_query, orderBy='-id',
            clauseTables=clauseTables)

        # Retrieve all architecture-specific binary publications except
        # 'nominatedarchindep' (already included in the previous query).
        no_nominated_arch_independent_clause = ["""
            DistroRelease.nominatedarchindep !=
                BinaryPackagePublishingHistory.distroarchrelease AND
            BinaryPackageRelease.architecturespecific = true
        """]
        no_nominated_arch_independent_query = ' AND '.join(
            base_clauses + no_nominated_arch_independent_clause)
        no_nominated_arch_independents = BinaryPackagePublishingHistory.select(
            no_nominated_arch_independent_query, orderBy='-id',
            clauseTables=clauseTables)

        unique_binary_publications = nominated_arch_independents.union(
            no_nominated_arch_independents)

        return unique_binary_publications

    @property
    def number_of_binaries(self):
        """See `IArchive`."""
        return self.getPublishedBinaries().count()

    @property
    def binaries_size(self):
        """See `IArchive`."""
        query = """
             LibraryFileContent.id=LibraryFileAlias.content AND
             LibraryFileAlias.id=
                 BinaryPackageFilePublishing.libraryfilealias AND
             BinaryPackageFilePublishing.archive=%s
        """ % sqlvalues(self)

        clauseTables = ['LibraryFileAlias', 'BinaryPackageFilePublishing']
        result = LibraryFileContent.select(query, clauseTables=clauseTables)

        size = result.sum('filesize')
        if size is None:
            return 0
        return size

    @property
    def estimated_size(self):
        """See `IArchive`."""
        size = self.sources_size + self.binaries_size
        # 'cruft' represents the increase in the size of the archive
        # indexes related to each publication. We assume it is around 1K
        # but that's over-estimated.
        cruft = (self.number_of_sources + self.number_of_binaries) * 1024
        return size + cruft


class ArchiveSet:
    implements(IArchiveSet)
    title = "Archives registered in Launchpad"

    def get(self, archive_id):
        """See `IArchiveSet`."""
        return Archive.get(archive_id)

    def getByDistroPurpose(self, distribution, purpose):
        """See `IArchiveSet`."""
        return Archive.selectOneBy(distribution=distribution, purpose=purpose)

    def new(self, distribution=None, purpose=None, owner=None,
            description=None):
        """See `IArchiveSet`."""
        if purpose == ArchivePurpose.PPA:
            assert owner, "Owner required when purpose is PPA."

        if distribution is None:
            distribution = getUtility(IDistributionSet)['ubuntu']

        return Archive(owner=owner, distribution=distribution,
                       description=description, purpose=purpose)

    def ensure(self, owner, distribution, purpose, description=None):
        """See `IArchiveSet`."""
        if owner is not None:
            archive = owner.archive
            if archive is None:
                archive = self.new(distribution=distribution, purpose=purpose,
<<<<<<< HEAD
                                   owner=owner)
=======
                                   owner=owner, description=description)
>>>>>>> 82eb6a59
        else:
            archive = self.getByDistroPurpose(distribution, purpose)
            if archive is None:
                archive = self.new(distribution, purpose)
        return archive

    def __iter__(self):
        """See `IArchiveSet`."""
        return iter(Archive.select())<|MERGE_RESOLUTION|>--- conflicted
+++ resolved
@@ -281,11 +281,7 @@
             archive = owner.archive
             if archive is None:
                 archive = self.new(distribution=distribution, purpose=purpose,
-<<<<<<< HEAD
-                                   owner=owner)
-=======
                                    owner=owner, description=description)
->>>>>>> 82eb6a59
         else:
             archive = self.getByDistroPurpose(distribution, purpose)
             if archive is None:
