# Copyright 2009 Canonical Ltd.  This software is licensed under the
# GNU Affero General Public License version 3 (see the file LICENSE).

"""Tests for the puller's support for various Bazaar formats."""

__metaclass__ = type

<<<<<<< HEAD
import unittest

import lp.codehosting # for bzr plugins

=======
>>>>>>> 6c579848
from bzrlib.branch import Branch
from bzrlib.bzrdir import BzrDirMetaFormat1
from bzrlib.plugins.weave_fmt.bzrdir import BzrDirFormat6
from bzrlib.plugins.weave_fmt.repository import (
    RepositoryFormat6,
    RepositoryFormat7,
    )
from bzrlib.repofmt.knitpack_repo import RepositoryFormatKnitPack5
from bzrlib.repofmt.knitrepo import RepositoryFormatKnit1
from bzrlib.tests.per_repository import TestCaseWithRepository

from lp.codehosting.puller.tests import PullerWorkerMixin
from lp.codehosting.tests.helpers import LoomTestMixin


class TestPullerWorkerFormats(TestCaseWithRepository, PullerWorkerMixin,
                              LoomTestMixin):

    def setUp(self):
        TestCaseWithRepository.setUp(self)
        # make_bzrdir relies on this being a relative filesystem path.
        self._source_branch_path = 'source-branch'
        self.worker = self.makePullerWorker(
            self.get_url(self._source_branch_path),
            self.get_url('dest-path'))

    def _createSourceBranch(self, repository_format, bzrdir_format,
                            branch_format=None):
        """Make a source branch with the given formats."""
        if branch_format is not None:
            bzrdir_format.set_branch_format(branch_format)
        bd = self.make_bzrdir(self._source_branch_path, format=bzrdir_format)
        repository_format.initialize(bd)
        branch = bd.create_branch()
        tree = branch.create_checkout('source-checkout')
        tree.commit('Commit message')
        self.get_transport().delete_tree('source-checkout')
        return branch

    def assertMirrored(self, source_branch, dest_branch):
        """Assert that `dest_branch` is a mirror of `src_branch`."""
        self.assertEqual(
            source_branch.last_revision(), dest_branch.last_revision())
        # Assert that the mirrored branch is in source's format
        # XXX AndrewBennetts 2006-05-18 bug=45277: comparing format objects
        # is ugly.
        self.assertEqual(
            source_branch.repository._format.get_format_description(),
            dest_branch.repository._format.get_format_description())
        self.assertEqual(
            source_branch.bzrdir._format.get_format_description(),
            dest_branch.bzrdir._format.get_format_description())

    def _testMirrorWithFormats(self, repository_format, bzrdir_format):
        """Make a branch with certain formats, mirror it and check the mirror.

        :param repository_format: The repository format.
        :param bzrdir_format: The bzrdir format.
        """
        src_branch = self._createSourceBranch(
            repository_format, bzrdir_format)
        self.worker.mirror()
        dest_branch = Branch.open(self.worker.dest)
        self.assertMirrored(src_branch, dest_branch)

    def _makeStackedBranch(self, relpath, base_branch):
        """Make and return a stacked branch."""
        revision_id = base_branch.last_revision()
        stacked_branch_url = self.get_transport(relpath).base
        stacked_bzrdir = base_branch.bzrdir.sprout(
            stacked_branch_url, revision_id, stacked=True)
        return stacked_bzrdir.open_branch()

    def test_loomBranch(self):
        # When we mirror a loom branch for the first time, the mirrored loom
        # branch matches the original.
        branch = self._createSourceBranch(
            RepositoryFormatKnitPack5(),
            BzrDirMetaFormat1())
        self.loomify(branch)
        self.worker.mirror()
        mirrored_branch = Branch.open(self.worker.dest)
        self.assertMirrored(branch, mirrored_branch)

    # XXX: JonathanLange 2008-06-25: These next three tests should be
    # implemented against all supported repository formats using bzrlib's test
    # adaptation APIs. Unfortunately, this API changes between 1.5 and 1.6, so
    # it'd be a bit silly to do the work now.
    def testMirrorKnitAsKnit(self):
        # Create a source branch in knit format, and check that the mirror is
        # in knit format.
        self._testMirrorWithFormats(
            RepositoryFormatKnit1(), BzrDirMetaFormat1())

    def testMirrorMetaweaveAsMetaweave(self):
        # Create a source branch in metaweave format, and check that the
        # mirror is in metaweave format.
        self._testMirrorWithFormats(RepositoryFormat7(), BzrDirMetaFormat1())

    def testMirrorWeaveAsWeave(self):
        # Create a source branch in weave format, and check that the mirror is
        # in weave format.
        self._testMirrorWithFormats(RepositoryFormat6(), BzrDirFormat6())

    def testSourceFormatChange(self):
        # If a branch that has already been mirrored changes format, then we
        # when we re-mirror the branch, the mirror will acquire the new
        # format.

        # Create and mirror a branch in weave format.
        self._createSourceBranch(RepositoryFormat7(), BzrDirMetaFormat1())
        self.worker.mirror()

        # Change the branch to knit format and mirror again.
        self.get_transport().delete_tree(self._source_branch_path)
        self._createSourceBranch(RepositoryFormatKnit1(), BzrDirMetaFormat1())
        self.worker.mirror()

        # The mirrored branch should now be in knit format.
        self.assertMirrored(
            Branch.open(self.worker.source), Branch.open(self.worker.dest))<|MERGE_RESOLUTION|>--- conflicted
+++ resolved
@@ -5,13 +5,8 @@
 
 __metaclass__ = type
 
-<<<<<<< HEAD
-import unittest
-
 import lp.codehosting # for bzr plugins
 
-=======
->>>>>>> 6c579848
 from bzrlib.branch import Branch
 from bzrlib.bzrdir import BzrDirMetaFormat1
 from bzrlib.plugins.weave_fmt.bzrdir import BzrDirFormat6
