# Copyright 2004-2005 Canonical Ltd.  All rights reserved.

__metaclass__ = type
__all__ = ['Branch', 'BranchSet', 'BranchRelationship', 'BranchLabel']

import re

from zope.interface import implements

from sqlobject import (
    ForeignKey, IntCol, StringCol, BoolCol, SQLMultipleJoin, SQLRelatedJoin,
    SQLObjectNotFound, AND)

from canonical.config import config
from canonical.database.constants import DEFAULT, UTC_NOW
from canonical.database.sqlbase import (
    cursor, quote, SQLBase, sqlvalues)
from canonical.database.datetimecol import UtcDateTimeCol
from canonical.database.enumcol import EnumCol

<<<<<<< HEAD
from canonical.launchpad.interfaces import (IBranch, IBranchSet,
    NotFoundError)
from canonical.launchpad.database.revision import RevisionNumber
=======
from canonical.launchpad.interfaces import (
    IBranch, IBranchSet, ILaunchpadCelebrities, NotFoundError)
from canonical.launchpad.database.revision import BranchRevision
>>>>>>> 418bbaec
from canonical.launchpad.database.branchsubscription import BranchSubscription
from canonical.lp.dbschema import (
    BranchRelationships, BranchLifecycleStatus)


class Branch(SQLBase):
    """A sequence of ordered revisions in Bazaar."""

    implements(IBranch)
    _table = 'Branch'
    _defaultOrder = ['product', '-lifecycle_status', 'author', 'name']

    name = StringCol(notNull=False)
    title = StringCol(notNull=False)
    summary = StringCol(notNull=True)
    url = StringCol(dbName='url')
    whiteboard = StringCol(default=None)
    mirror_status_message = StringCol(default=None)
    started_at = ForeignKey(dbName='started_at', foreignKey='BranchRevision',
                            default=None)

    owner = ForeignKey(dbName='owner', foreignKey='Person', notNull=True)
    author = ForeignKey(dbName='author', foreignKey='Person', default=None)

    product = ForeignKey(dbName='product', foreignKey='Product', default=None)
    branch_product_name = StringCol(default=None)
    product_locked = BoolCol(default=False, notNull=True)

    home_page = StringCol()
    branch_home_page = StringCol(default=None)
    home_page_locked = BoolCol(default=False, notNull=True)

    lifecycle_status = EnumCol(schema=BranchLifecycleStatus, notNull=True,
        default=BranchLifecycleStatus.NEW)

    landing_target = ForeignKey(dbName='landing_target', foreignKey='Branch',
                                default=None)
    current_delta_url = StringCol(default=None)
    current_diff_adds = IntCol(default=None)
    current_diff_deletes = IntCol(default=None)
    current_conflicts_url = StringCol(default=None)
    current_activity = IntCol(default=0, notNull=True)
    stats_updated = UtcDateTimeCol(default=None)

    last_mirrored = UtcDateTimeCol(default=None)
    last_mirrored_id = StringCol(default=None)
    last_mirror_attempt = UtcDateTimeCol(default=None)
    mirror_failures = IntCol(default=0, notNull=True)
    pull_disabled = BoolCol(default=False, notNull=True)

    last_scanned = UtcDateTimeCol(default=None)
    last_scanned_id = StringCol(default=None)
    revision_count = IntCol(default=0, notNull=True)

    cache_url = StringCol(default=None)

    @property
    def revision_history(self):
        """See IBranch."""
        query = self._get_revision_history_query()
        return query.prejoin(['revision'])

    def _get_revision_history_query(self):
        # XXX: David Allouche 2007-02-09.
        # Transitional helper for revision_history and latest_revisions.
        # Will be moved to BranchRevisionSet by the full implementation of
        # CompleteBranchRevisions.
        return BranchRevision.select('''
            BranchRevision.branch = %s AND
            BranchRevision.sequence IS NOT NULL
            ''' % sqlvalues(self), orderBy='-sequence')

    subjectRelations = SQLMultipleJoin(
        'BranchRelationship', joinColumn='subject')
    objectRelations = SQLMultipleJoin(
        'BranchRelationship', joinColumn='object')

    subscriptions = SQLMultipleJoin(
        'BranchSubscription', joinColumn='branch', orderBy='id')
    subscribers = SQLRelatedJoin(
        'Person', joinColumn='branch', otherColumn='person',
        intermediateTable='BranchSubscription', orderBy='name')

    bug_branches = SQLMultipleJoin(
        'BugBranch', joinColumn='branch', orderBy='id')

    spec_links = SQLMultipleJoin('SpecificationBranch',
        joinColumn='branch',
        orderBy='id')

<<<<<<< HEAD
=======
    date_created = UtcDateTimeCol(notNull=True, default=DEFAULT)

>>>>>>> 418bbaec
    mirror_request_time = UtcDateTimeCol(default=None)

    @property
    def related_bugs(self):
        """See IBranch."""
        return [bug_branch.bug for bug_branch in self.bug_branches]

    @property
    def warehouse_url(self):
        """See IBranch."""
        root = config.supermirror.warehouse_root_url
        return "%s%08x" % (root, self.id)

    @property
    def product_name(self):
        """See IBranch."""
        if self.product is None:
            return '+junk'
        return self.product.name

    @property
    def unique_name(self):
        """See IBranch."""
        return u'~%s/%s/%s' % (self.owner.name, self.product_name, self.name)

    @property
    def displayname(self):
        """See IBranch."""
        if self.title:
            return self.title
        else:
            return self.unique_name

    @property
    def sort_key(self):
        """See IBranch."""
        if self.product is None:
            product = None
        else:
            product = self.product.name
        if self.author is None:
            author = None
        else:
            author = self.author.browsername
        status = self.lifecycle_status.sortkey
        name = self.name
        owner = self.owner.name
        return (product, status, author, name, owner)

    def latest_revisions(self, quantity=10):
        """See IBranch."""
        query = self._get_revision_history_query()
        return query.limit(quantity)

    def revisions_since(self, timestamp):
        """See IBranch."""
        return BranchRevision.select(
            'Revision.id=BranchRevision.revision AND '
            'BranchRevision.branch = %d AND '
            'BranchRevision.sequence IS NOT NULL AND '
            'Revision.revision_date > %s' %
            (self.id, quote(timestamp)),
            orderBy='-sequence',
            clauseTables=['Revision'])

    def createRelationship(self, branch, relationship):
        BranchRelationship(subject=self, object=branch, label=relationship)

    def getRelations(self):
        return tuple(self.subjectRelations) + tuple(self.objectRelations)

    # subscriptions
    def subscribe(self, person):
        """See IBranch."""
        for sub in self.subscriptions:
            if sub.person.id == person.id:
                return sub
        return BranchSubscription(branch=self, person=person)

    def unsubscribe(self, person):
        """See IBranch."""
        for sub in self.subscriptions:
            if sub.person.id == person.id:
                BranchSubscription.delete(sub.id)
                break

    def has_subscription(self, person):
        """See IBranch."""
        assert person is not None
        subscription = BranchSubscription.selectOneBy(
            person=person, branch=self)
        return subscription is not None

    # revision number manipulation
    def getBranchRevision(self, sequence):
        """See IBranch.getBranchRevision()"""
        assert sequence is not None, \
               "Only use this to fetch revisions from mainline history."
        return BranchRevision.selectOneBy(
            branch=self, sequence=sequence)

    def createBranchRevision(self, sequence, revision):
        """See IBranch.createBranchRevision()"""
        return BranchRevision(branch=self, sequence=sequence, revision=revision)

    def truncateHistory(self, from_rev):
        """See IBranch.truncateHistory()"""
        revnos = BranchRevision.select(AND(
            BranchRevision.q.branchID == self.id,
            BranchRevision.q.sequence >= from_rev))
        did_something = False
        # Since in the future we may not be storing the entire
        # revision history, a simple count against BranchRevision
        # may not be sufficient to adjust the revision_count.
        for revno in revnos:
            revno.destroySelf()
            self.revision_count -= 1
            did_something = True
        return did_something

    def updateScannedDetails(self, revision_id, revision_count):
        """See IBranch."""
        self.last_scanned = UTC_NOW
        self.last_scanned_id = revision_id
        self.revision_count = revision_count
        


class BranchSet:
    """The set of all branches."""

    implements(IBranchSet)

    def __getitem__(self, branch_id):
        """See IBranchSet."""
        branch = self.get(branch_id)
        if branch is None:
            raise NotFoundError(branch_id)
        return branch

    def __iter__(self):
        """See IBranchSet."""
        return iter(Branch.select(prejoins=['owner', 'product']))

    def count(self):
        """See IBranchSet."""
        return Branch.select().count()

    def countBranchesWithAssociatedBugs(self):
        """See IBranchSet."""
        return Branch.select(
            'Branch.id = BugBranch.branch',
            clauseTables=['BugBranch'],
            distinct=True).count()

    def get(self, branch_id, default=None):
        """See IBranchSet."""
        try:
            return Branch.get(branch_id)
        except SQLObjectNotFound:
            return default

    def new(self, name, owner, product, url, title=None,
            lifecycle_status=BranchLifecycleStatus.NEW, author=None,
            summary=None, home_page=None, whiteboard=None, date_created=None):
        """See IBranchSet."""
        if not home_page:
            home_page = None
        if date_created is None:
            date_created = UTC_NOW
        return Branch(
            name=name, owner=owner, author=author, product=product, url=url,
            title=title, lifecycle_status=lifecycle_status, summary=summary,
            home_page=home_page, whiteboard=whiteboard,
            date_created=date_created)

    def getByUrl(self, url, default=None):
        """See IBranchSet."""
        assert not url.endswith('/')
        prefix = config.launchpad.supermirror_root
        if url.startswith(prefix):
            branch = self.getByUniqueName(url[len(prefix):])
        else:
            branch = Branch.selectOneBy(url=url)
        if branch is None:
            return default
        else:
            return branch

    def getByUniqueName(self, unique_name, default=None):
        """Find a branch by its ~owner/product/name unique name."""
        # import locally to avoid circular imports
        match = re.match('^~([^/]+)/([^/]+)/([^/]+)$', unique_name)
        if match is None:
            return default
        owner_name, product_name, branch_name = match.groups()
        if product_name == '+junk':
            query = ("Branch.owner = Person.id"
                     + " AND Branch.product IS NULL"
                     + " AND Person.name = " + quote(owner_name)
                     + " AND Branch.name = " + quote(branch_name))
            tables=['Person']
        else:
            query = ("Branch.owner = Person.id"
                     + " AND Branch.product = Product.id"
                     + " AND Person.name = " + quote(owner_name)
                     + " AND Product.name = " + quote(product_name)
                     + " AND Branch.name = " + quote(branch_name))
            tables=['Person', 'Product']
        branch = Branch.selectOne(query, clauseTables=tables)
        if branch is None:
            return default
        else:
            return branch

    def getBranchesToScan(self):
        """See IBranchSet.getBranchesToScan()"""
        # Return branches where the scanned and mirrored IDs don't match.
        # Branches with a NULL last_mirrored_id have never been
        # successfully mirrored so there is no point scanning them.
        # Branches with a NULL last_scanned_id have not been scanned yet,
        # so are included.

        return Branch.select('''
            Branch.last_mirrored_id IS NOT NULL AND
            (Branch.last_scanned_id IS NULL OR
             Branch.last_scanned_id <> Branch.last_mirrored_id)
            ''')

<<<<<<< HEAD
=======
    def getProductDevelopmentBranches(self, products):
        """See IBranchSet."""
        product_ids = [product.id for product in products]
        query = Branch.select('''
            (Branch.id = ProductSeries.import_branch OR
            Branch.id = ProductSeries.user_branch) AND
            ProductSeries.id = Product.development_focus AND
            Branch.product IN %s''' % sqlvalues(product_ids),
            clauseTables = ['Product', 'ProductSeries'])
        return query.prejoin(['author'])
            
    def getBranchSummaryForProducts(self, products):
        """See IBranchSet."""
        product_ids = [product.id for product in products]
        if not product_ids:
            return []
        cur = cursor()
        cur.execute("""
            SELECT
                Branch.product, COUNT(Branch.id), MAX(Revision.revision_date)
            FROM Branch
            LEFT OUTER JOIN Revision
            ON Branch.last_scanned_id = Revision.revision_id
            WHERE Branch.product in %s
            GROUP BY Product
            """ % sqlvalues(product_ids))
        result = {}
        product_map = dict([(product.id, product) for product in products])
        for product_id, branch_count, last_commit in cur.fetchall():
            product = product_map[product_id]
            result[product] = {'branch_count' : branch_count,
                               'last_commit' : last_commit}
        return result

    def getRecentlyChangedBranches(self, branch_count):
        """See IBranchSet."""
        vcs_imports = getUtility(ILaunchpadCelebrities).vcs_imports
        query = '''
            Branch.last_scanned IS NOT NULL
            AND Branch.owner <> %d
            ''' % vcs_imports.id
        branches = Branch.select(
            query, orderBy=['-last_scanned'], limit=branch_count)
        return branches.prejoin(['author', 'product'])

    def getRecentlyImportedBranches(self, branch_count):
        """See IBranchSet."""
        vcs_imports = getUtility(ILaunchpadCelebrities).vcs_imports
        query = '''
            Branch.last_scanned IS NOT NULL
            AND Branch.owner = %d
            ''' % vcs_imports.id
        branches = Branch.select(
            query, orderBy=['-last_scanned'], limit=branch_count)
        return branches.prejoin(['author', 'product'])

    def getRecentlyRegisteredBranches(self, branch_count):
        """See IBranchSet."""

        branches = Branch.select(orderBy=['-date_created'], limit=branch_count)
        return branches.prejoin(['author', 'product'])

    def getLastCommitForBranches(self, branches):
        """Return a map of branch id to last commit time."""
        branch_ids = [branch.id for branch in branches]
        if not branch_ids:
            # Return a sensible default if given no branches
            return {}
        cur = cursor()
        cur.execute("""
            SELECT Branch.id, Revision.revision_date
            FROM Branch
            LEFT OUTER JOIN Revision
            ON Branch.last_scanned_id = Revision.revision_id
            WHERE Branch.id IN %s
            """ % sqlvalues(branch_ids))
        commits = dict(cur.fetchall())
        return dict([(branch, commits.get(branch.id, None))
                     for branch in branches])

>>>>>>> 418bbaec
    def getBranchesForOwners(self, people):
        """Return the branches that are owned by the people specified."""
        owner_ids = [person.id for person in people]
        if not owner_ids:
            return []
        branches = Branch.select('Branch.owner in %s' % sqlvalues(owner_ids))
        return branches.prejoin(['product'])

<<<<<<< HEAD
=======
    def _lifecycleClause(self, lifecycle_statuses):
        lifecycle_clause = ''
        if lifecycle_statuses:
            lifecycles = [str(item.value) for item in lifecycle_statuses]
            lifecycle_clause = (
                ' AND Branch.lifecycle_status in (%s)' %
                ','.join(lifecycles))
        return lifecycle_clause

    def getBranchesForPerson(self, person, lifecycle_statuses=None):
        """See IBranchSet."""
        owner_ids = [str(team.id) for team in person.teams_participated_in]
        owner_ids.append(str(person.id))
        owner_ids = ','.join(owner_ids)

        lifecycle_clause = self._lifecycleClause(lifecycle_statuses)

        subscribed_branches = Branch.select(
            '''Branch.id = BranchSubscription.branch
            AND BranchSubscription.person in (%s) %s
            ''' % (owner_ids, lifecycle_clause),
            clauseTables=['BranchSubscription'])

        owner_author_branches = Branch.select(
            '''(Branch.owner in (%s) OR
            Branch.author = %s) %s
            ''' % (owner_ids, person.id, lifecycle_clause))
        
        return subscribed_branches.union(
            owner_author_branches, orderBy=Branch._defaultOrder)

    def getBranchesAuthoredByPerson(self, person, lifecycle_statuses=None):
        """See IBranchSet."""
        lifecycle_clause = self._lifecycleClause(lifecycle_statuses)

        return Branch.select(
            'Branch.author = %s %s' % (person.id, lifecycle_clause))

    def getBranchesRegisteredByPerson(self, person, lifecycle_statuses=None):
        """See IBranchSet."""
        lifecycle_clause = self._lifecycleClause(lifecycle_statuses)

        return Branch.select(
            '''Branch.owner = %s AND
            (Branch.author is NULL OR
             Branch.author != %s) %s''' %
            (person.id, person.id, lifecycle_clause))

    def getBranchesSubscribedByPerson(self, person, lifecycle_statuses=None):
        """See IBranchSet."""
        lifecycle_clause = self._lifecycleClause(lifecycle_statuses)

        return Branch.select(
            '''Branch.id = BranchSubscription.branch
            AND BranchSubscription.person = %s %s
            ''' % (person.id, lifecycle_clause),
            clauseTables=['BranchSubscription'])

    def getBranchesForProduct(self, product, lifecycle_statuses=None):
        """See IBranchSet."""
        lifecycle_clause = self._lifecycleClause(lifecycle_statuses)

        return Branch.select(
            'Branch.product = %s %s' % (product.id, lifecycle_clause))


>>>>>>> 418bbaec

class BranchRelationship(SQLBase):
    """A relationship between branches.

    e.g. "subject is a debianization-branch-of object"
    """

    _table = 'BranchRelationship'
    subject = ForeignKey(foreignKey='Branch', dbName='subject', notNull=True),
    label = IntCol(dbName='label', notNull=True),
    object = ForeignKey(foreignKey='Branch', dbName='object', notNull=True),

    def _get_src(self):
        return self.subject
    def _set_src(self, value):
        self.subject = value

    def _get_dst(self):
        return self.object
    def _set_dst(self, value):
        self.object = value

    def _get_labelText(self):
        return BranchRelationships.items[self.label]

    def nameSelector(self, sourcepackage=None, selected=None):
        # XXX: Let's get HTML out of the database code.
        #      -- SteveAlexander, 2005-04-22
        html = '<select name="binarypackagename">\n'
        if not sourcepackage:
            # Return nothing for an empty query.
            binpkgs = []
        else:
            binpkgs = self._table.select("""
                binarypackagename.id = binarypackage.binarypackagename AND
                binarypackage.build = build.id AND
                build.sourcepackagerelease = sourcepackagerelease.id AND
                sourcepackagerelease.sourcepackage = %s"""
                % sqlvalues(sourcepackage),
                clauseTables = ['binarypackagename', 'binarypackage',
                                'build', 'sourcepackagerelease']
                )
        for pkg in binpkgs:
            html = html + '<option value="' + pkg.name + '"'
            if pkg.name==selected: html = html + ' selected'
            html = html + '>' + pkg.name + '</option>\n'
        html = html + '</select>\n'
        return html


class BranchLabel(SQLBase):
    _table = 'BranchLabel'

    label = ForeignKey(foreignKey='Label', dbName='label', notNull=True)
    branch = ForeignKey(foreignKey='Branch', dbName='branch', notNull=True)<|MERGE_RESOLUTION|>--- conflicted
+++ resolved
@@ -6,6 +6,7 @@
 import re
 
 from zope.interface import implements
+from zope.component import getUtility
 
 from sqlobject import (
     ForeignKey, IntCol, StringCol, BoolCol, SQLMultipleJoin, SQLRelatedJoin,
@@ -18,15 +19,9 @@
 from canonical.database.datetimecol import UtcDateTimeCol
 from canonical.database.enumcol import EnumCol
 
-<<<<<<< HEAD
-from canonical.launchpad.interfaces import (IBranch, IBranchSet,
-    NotFoundError)
-from canonical.launchpad.database.revision import RevisionNumber
-=======
 from canonical.launchpad.interfaces import (
     IBranch, IBranchSet, ILaunchpadCelebrities, NotFoundError)
 from canonical.launchpad.database.revision import BranchRevision
->>>>>>> 418bbaec
 from canonical.launchpad.database.branchsubscription import BranchSubscription
 from canonical.lp.dbschema import (
     BranchRelationships, BranchLifecycleStatus)
@@ -117,11 +112,8 @@
         joinColumn='branch',
         orderBy='id')
 
-<<<<<<< HEAD
-=======
     date_created = UtcDateTimeCol(notNull=True, default=DEFAULT)
 
->>>>>>> 418bbaec
     mirror_request_time = UtcDateTimeCol(default=None)
 
     @property
@@ -351,8 +343,6 @@
              Branch.last_scanned_id <> Branch.last_mirrored_id)
             ''')
 
-<<<<<<< HEAD
-=======
     def getProductDevelopmentBranches(self, products):
         """See IBranchSet."""
         product_ids = [product.id for product in products]
@@ -433,7 +423,6 @@
         return dict([(branch, commits.get(branch.id, None))
                      for branch in branches])
 
->>>>>>> 418bbaec
     def getBranchesForOwners(self, people):
         """Return the branches that are owned by the people specified."""
         owner_ids = [person.id for person in people]
@@ -442,8 +431,6 @@
         branches = Branch.select('Branch.owner in %s' % sqlvalues(owner_ids))
         return branches.prejoin(['product'])
 
-<<<<<<< HEAD
-=======
     def _lifecycleClause(self, lifecycle_statuses):
         lifecycle_clause = ''
         if lifecycle_statuses:
@@ -510,7 +497,6 @@
             'Branch.product = %s %s' % (product.id, lifecycle_clause))
 
 
->>>>>>> 418bbaec
 
 class BranchRelationship(SQLBase):
     """A relationship between branches.
