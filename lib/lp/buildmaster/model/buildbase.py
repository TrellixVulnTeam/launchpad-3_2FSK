--- conflicted
+++ resolved
@@ -14,11 +14,7 @@
 import os
 import pytz
 import subprocess
-<<<<<<< HEAD
-import time
 from cStringIO import StringIO
-=======
->>>>>>> 51989df9
 
 from storm.store import Store
 from zope.component import getUtility
