= Introduction =

Bugs are problems in software. When a bug gets assigned to a specific
upstream or distro/sourcepackagename, a bug /task/ is created. In
essence, a bug task is a bug that needs to be fixed in a specific
place. Where a bug has things like a title, comments and subscribers,
it's the bug task that tracks importance, assignee, etc.

= Working with Bug Tasks in Launchpad =


== Creating Bug Tasks ==


All BugTask creation and retrieval is done through an IBugTaskSet utility.

    >>> from zope.component import getUtility
    >>> import transaction
    >>> from canonical.launchpad.interfaces import IBugTaskSet
    >>> bugtaskset = getUtility(IBugTaskSet)

To create a bug task, you have to be logged in:

    >>> from canonical.launchpad.ftests import login, ANONYMOUS
    >>> login('foo.bar@canonical.com')

There are three kinds of bug tasks. We need to pass the bug task creation
methods some other objects to create a task, so lets get the utilities we need
to access those other objects:

    >>> from canonical.launchpad.interfaces import (IBugSet, IPersonSet,
    ...     IProductSet, IDistributionSet, IDistroSeriesSet,
    ...     ISourcePackageNameSet)
    >>> productset = getUtility(IProductSet)
    >>> distroset = getUtility(IDistributionSet)
    >>> distoseriesset = getUtility(IDistroSeriesSet)
    >>> sourcepackagenameset = getUtility(ISourcePackageNameSet)
    >>> bugset = getUtility(IBugSet)
    >>> personset = getUtility(IPersonSet)
    >>> bug_one = bugset.get(1)
    >>> sabdfl = personset.getByEmail('mark@hbd.com')

Next, we need to grab some values to provide for importance and status.

    >>> from canonical.launchpad.interfaces import (
    ...     BugTaskImportance, BugTaskStatus)
    >>> STATUS_NEW = BugTaskStatus.NEW
    >>> STATUS_CONFIRMED = BugTaskStatus.CONFIRMED
    >>> STATUS_FIXRELEASED = BugTaskStatus.FIXRELEASED
    >>> IMPORTANCE_MEDIUM = BugTaskImportance.MEDIUM

  i. Upstream -- a bug that has to be fixed in an upstream product

    >>> evolution = productset.get(5)
    >>> upstream_task = bugtaskset.createTask(
    ...     bug=bug_one, product=evolution, owner=sabdfl,
    ...     status=STATUS_NEW, importance=IMPORTANCE_MEDIUM)
    >>> upstream_task.product == evolution
    True

    >>> from canonical.launchpad.interfaces import IUpstreamBugTask
    >>> IUpstreamBugTask.providedBy(upstream_task)
    True

  ii. Distro -- a bug that has to be fixed in a specific distro

    >>> ubuntu = distroset.get(1)
    >>> distro_task = bugtaskset.createTask(
    ...     bug=bug_one, distribution=ubuntu, owner=sabdfl,
    ...     status=STATUS_NEW, importance=IMPORTANCE_MEDIUM)
    >>> distro_task.distribution == ubuntu
    True

    >>> from canonical.launchpad.interfaces import IDistroBugTask
    >>> IDistroBugTask.providedBy(distro_task)
    True

  ii. Distro Series -- a bug that has to be fixed in a specific distro
  series. These tasks are used for release management and backporting.

    >>> warty = distoseriesset.get(1)
    >>> distro_series_task = bugtaskset.createTask(
    ...     bug=bug_one, distroseries=warty, owner=sabdfl,
    ...     status=STATUS_NEW, importance=IMPORTANCE_MEDIUM)
    >>> distro_series_task.distroseries == warty
    True

    >>> from canonical.launchpad.interfaces import IDistroSeriesBugTask
    >>> IDistroSeriesBugTask.providedBy(distro_series_task)
    True

The created bugtasks are guaranteed to implement the correct interface.

    >>> from canonical.launchpad.webapp.testing import verifyObject
    >>> verifyObject(IDistroSeriesBugTask, distro_series_task)
    True
    >>> verifyObject(IDistroBugTask, distro_task)
    True
    >>> verifyObject(IUpstreamBugTask, upstream_task)
    True

# XXX: Brad Bollenbach 2005-02-24: See the bottom of this file for a chunk of
# test documentation that is missing from here, due to problems with resetting
# the connection after a ProgrammingError is raised. ARGH.


== Bug Task Targets ==

The "target" of an IBugTask is one of the following things:

  * an upstream product

    >>> upstream_task.target == evolution
    True
    >>> print upstream_task.getPackageComponent()
    None

  * a product series

    >>> from canonical.launchpad.interfaces import IProductSeriesBugTask

    >>> firefox = productset['firefox']
    >>> firefox_1_0 = firefox.getSeries("1.0")

    >>> productseries_task = bugtaskset.createTask(
    ...     owner=sabdfl, bug=bug_one, productseries=firefox_1_0)
    >>> print productseries_task.getPackageComponent()
    None
    >>> IProductSeriesBugTask.providedBy(productseries_task)
    True

    >>> productseries_task.target == firefox_1_0
    True

  * a distribution

    >>> distro_task.target == ubuntu
    True
    >>> print distro_task.getPackageComponent()
    None

  * a distroseries

    >>> distro_series_task.target == warty
    True
    >>> print distro_series_task.getPackageComponent()
    None

  * a distribution sourcepackage

    >>> from canonical.launchpad.database.distributionsourcepackage import DistributionSourcePackage
    >>> from canonical.launchpad.interfaces import IDistributionSourcePackage
    >>> distro_sp_task = bugtaskset.get(17)
    >>> print distro_sp_task.getPackageComponent().name
    main
    >>> distro_sp_task = bugtaskset.get(4)
    >>> print distro_sp_task.getPackageComponent()
    None
    >>> expected_target = DistributionSourcePackage(
    ...     distro_sp_task.distribution,
    ...     distro_sp_task.sourcepackagename)
    >>> got_target = distro_sp_task.target
    >>> IDistributionSourcePackage.providedBy(distro_sp_task.target)
    True
    >>> got_target.distribution == expected_target.distribution
    True
    >>> got_target.sourcepackagename == expected_target.sourcepackagename
    True

  * a distroseries sourcepackage

    >>> from canonical.launchpad.database import SourcePackage
    >>> from canonical.launchpad.interfaces import ISourcePackage
    >>> distro_series_sp_task = bugtaskset.get(16)
    >>> print distro_series_sp_task.getPackageComponent().name
    main
    >>> expected_target = SourcePackage(
    ...     distroseries=distro_series_sp_task.distroseries,
    ...     sourcepackagename=distro_series_sp_task.sourcepackagename)
    >>> got_target = distro_series_sp_task.target
    >>> ISourcePackage.providedBy(distro_series_sp_task.target)
    True
    >>> got_target.distroseries == expected_target.distroseries
    True
    >>> got_target.sourcepackagename == expected_target.sourcepackagename
    True

Each task has a "bugtargetdisplayname" and a "bugtargetname", strings
describing the site of the task. They concatenate the names of the distribution,

    >>> bugtask = bugtaskset.get(17)
    >>> bugtask.bugtargetdisplayname
    u'mozilla-firefox (Ubuntu)'
    >>> bugtask.bugtargetname
    u'mozilla-firefox (Ubuntu)'

distro series, or product;

    >>> bugtask = bugtaskset.get(2)
    >>> bugtask.bugtargetdisplayname
    u'Mozilla Firefox'
    >>> bugtask.bugtargetname
    u'firefox'

the name of the source package (if any); and the name of the binary
package (but only if it's named differently from the source
package).


== Editing Bug Tasks ==

When changing status we must pass the user making the change. Some
statuses are restricted to Bug Supervisors only.


=== Upstream Bug Tasks ===

To edit an upstream task, you must be logged in. Anonymous users
cannot edit upstream tasks.

    >>> login(ANONYMOUS)
    >>> upstream_task.transitionToStatus(
    ...     STATUS_CONFIRMED, getUtility(ILaunchBag).user)
    Traceback (most recent call last):
      ...
    Unauthorized: (..., 'transitionToStatus', 'launchpad.Edit')

Let's login and try again.

    >>> login('jeff.waugh@ubuntulinux.com')
    >>> upstream_task.transitionToStatus(
    ...     STATUS_FIXRELEASED, getUtility(ILaunchBag).user)


=== Distro and Distro Series Bug Tasks ===

Any logged-in user can edit tasks filed on distros as long as the bug
is not marked private. So, as an anonymous user, we can edit anything:

    >>> login(ANONYMOUS)
    >>> distro_task.transitionToStatus(
    ...     STATUS_FIXRELEASED, getUtility(ILaunchBag).user)
    Traceback (most recent call last):
      ...
    Unauthorized: (..., 'transitionToStatus', 'launchpad.Edit')

    >>> sample_person = personset.getByEmail('test@canonical.com')
    >>> distro_series_task.transitionToAssignee(sample_person)
    Traceback (most recent call last):
      ...
    Unauthorized: (..., 'transitionToAssignee', 'launchpad.Edit')

But once authenticated:

    >>> login('test@canonical.com')

We can edit the task:

    >>> distro_task.transitionToStatus(
    ...     STATUS_FIXRELEASED, getUtility(ILaunchBag).user)
    >>> distro_series_task.transitionToAssignee(sample_person)


=== Conjoined Bug Tasks ===

A bugtask open on the current development series for a distro is kept
in sync with the "generic" bugtask for that distro, because they
represent the same piece of work. The same is true for product and
productseries tasks, when the productseries task is targeted to the
IProduct.developmentfocus. The following attributes are synched:

    * status
    * assignee
    * importance
    * milestone
    * sourcepackagename
    * date_confirmed
    * date_inprogress
    * date_assigned
    * date_closed
    * date_left_new
    * date_triaged
    * date_fix_committed
    * date_fix_released

We'll open a bug on just the distribution, and also a bug on a specific
package.

    >>> from canonical.launchpad.interfaces import CreateBugParams, ILaunchBag
    >>> launchbag = getUtility(ILaunchBag)
    >>> params = CreateBugParams(
    ...     owner=launchbag.user,
    ...     title="a test bug",
    ...     comment="test bug description")
    >>> ubuntu_netapplet = ubuntu.getSourcePackage("netapplet")
    >>> ubuntu_netapplet_bug = ubuntu_netapplet.createBug(params)
    >>> generic_netapplet_task = ubuntu_netapplet_bug.bugtasks[0]

    >>> ubuntu_bug = ubuntu.createBug(params)
    >>> generic_ubuntu_task = ubuntu_bug.bugtasks[0]

First, we'll target the bug for the current Ubuntu series, Hoary. Note
that the synched attributes are copied when the series-specific tasks are
created. We'll set non-default attribute values for each generic task to
demonstrate.

    >>> print ubuntu.currentseries.name
    hoary

    >>> ubuntu_edgy_milestone = ubuntu.currentseries.newMilestone("knot1")

    >>> generic_netapplet_task.transitionToStatus(
    ...     BugTaskStatus.INPROGRESS, getUtility(ILaunchBag).user)
    >>> generic_netapplet_task.transitionToAssignee(sample_person)
    >>> generic_netapplet_task.milestone = ubuntu_edgy_milestone
    >>> generic_netapplet_task.importance = BugTaskImportance.CRITICAL

    >>> current_series_ubuntu_task = bugtaskset.createTask(
    ...     bug=ubuntu_bug, owner=launchbag.user,
    ...     distroseries=ubuntu.currentseries)

    >>> current_series_netapplet_task = bugtaskset.createTask(
    ...     bug=ubuntu_netapplet_bug, owner=launchbag.user,
    ...     distroseries=ubuntu.currentseries,
    ...     sourcepackagename=ubuntu_netapplet.sourcepackagename)

(The attributes were synched with the generic task.)

    >>> print current_series_netapplet_task.status.title
    In Progress
    >>> print current_series_netapplet_task.assignee.displayname
    Sample Person
    >>> print current_series_netapplet_task.milestone.name
    knot1
    >>> print current_series_netapplet_task.importance.title
    Critical

    >>> current_series_netapplet_task.date_assigned == (
    ...     generic_netapplet_task.date_assigned)
    True

    >>> current_series_netapplet_task.date_confirmed == (
    ...     generic_netapplet_task.date_confirmed)
    True

    >>> current_series_netapplet_task.date_inprogress == (
    ...     generic_netapplet_task.date_inprogress)
    True

    >>> current_series_netapplet_task.date_closed == (
    ...     generic_netapplet_task.date_closed)
    True

We'll also add some product and productseries tasks.

    >>> alsa_utils = productset['alsa-utils']

    >>> print alsa_utils.development_focus.name
    trunk

    >>> generic_alsa_utils_task = bugtaskset.createTask(
    ...     bug=ubuntu_netapplet_bug, owner=launchbag.user,
    ...     product=alsa_utils)

    >>> devel_focus_alsa_utils_task = bugtaskset.createTask(
    ...     bug=ubuntu_netapplet_bug, owner=launchbag.user,
    ...     productseries=alsa_utils.getSeries("trunk"))

A conjoined bugtask involves a master and slave in the conjoined
relationship. The slave is the generic product or distribution task; the
master is the series-specific task. These tasks are accessed through the
conjoined_master and conjoined_slave properties.

    >>> current_series_netapplet_task.conjoined_slave == (
    ...     generic_netapplet_task)
    True
    >>> current_series_netapplet_task.conjoined_master is None
    True

    >>> generic_netapplet_task.conjoined_slave is None
    True
    >>> generic_netapplet_task.conjoined_master == (
    ...     current_series_netapplet_task)
    True

    >>> current_series_ubuntu_task.conjoined_slave == (
    ...     generic_ubuntu_task)
    True
    >>> current_series_ubuntu_task.conjoined_master is None
    True
    >>> generic_ubuntu_task.conjoined_master == (
    ...     current_series_ubuntu_task)
    True
    >>> generic_ubuntu_task.conjoined_slave is None
    True

    >>> devel_focus_alsa_utils_task.conjoined_slave == (
    ...     generic_alsa_utils_task)
    True
    >>> devel_focus_alsa_utils_task.conjoined_master is None
    True

    >>> generic_alsa_utils_task.conjoined_slave is None
    True
    >>> generic_alsa_utils_task.conjoined_master == (
    ...     devel_focus_alsa_utils_task)
    True

A distroseries/productseries task that isn't the current development
focus, doesn't have any conjoined masters or slaves.

    >>> from storm.store import Store
    >>> alsa_utils_stable = alsa_utils.newSeries(
    ...     launchbag.user, 'stable', 'The stable series.')
    >>> Store.of(alsa_utils_stable).flush()
    >>> alsa_utils.development_focus == alsa_utils_stable
    False
    >>> stable_netapplet_task = bugtaskset.createTask(
    ...     bug=ubuntu_netapplet_bug, owner=launchbag.user,
    ...     productseries=alsa_utils_stable)
    >>> stable_netapplet_task.conjoined_master is None
    True
    >>> stable_netapplet_task.conjoined_slave is None
    True

    >>> warty = ubuntu.getSeries('warty')
    >>> warty == ubuntu.currentseries
    False
    >>> warty_netapplet_task = bugtaskset.createTask(
    ...     bug=ubuntu_netapplet_bug, owner=launchbag.user,
    ...     distroseries=warty,
    ...     sourcepackagename=ubuntu_netapplet.sourcepackagename)
    >>> warty_netapplet_task.conjoined_master is None
    True
    >>> warty_netapplet_task.conjoined_slave is None
    True

If a distribution doesn't have a current series, its tasks don't have a
conjoined master or slave.

    >>> gentoo = getUtility(IDistributionSet).getByName('gentoo')
    >>> gentoo.currentseries is None
    True

    >>> gentoo_netapplet_task = bugtaskset.createTask(
    ...     bug=ubuntu_netapplet_bug, owner=launchbag.user,
    ...     distribution=gentoo,
    ...     sourcepackagename=ubuntu_netapplet.sourcepackagename)
    >>> gentoo_netapplet_task.conjoined_master is None
    True
    >>> gentoo_netapplet_task.conjoined_slave is None
    True


Now the attributes are kept in sync. Here are examples of each:

(Login as Foo Bar, because the milestone and importance examples
require extra privileges.)

    >>> login("foo.bar@canonical.com")

1. Status

    >>> print generic_netapplet_task.status.title
    In Progress
    >>> print current_series_netapplet_task.status.title
    In Progress
    >>> generic_netapplet_task.date_closed is None
    True
    >>> current_series_netapplet_task.date_closed is None
    True

    >>> current_series_netapplet_task.transitionToStatus(
    ...     BugTaskStatus.FIXRELEASED, getUtility(ILaunchBag).user)

    >>> generic_netapplet_task.date_left_new
    datetime.datetime...
    >>> generic_netapplet_task.date_left_new == (
    ...     current_series_netapplet_task.date_left_new)
    True

    >>> generic_netapplet_task.date_triaged
    datetime.datetime...
    >>> generic_netapplet_task.date_triaged == (
    ...     current_series_netapplet_task.date_triaged)
    True

    >>> generic_netapplet_task.date_fix_committed
    datetime.datetime...
    >>> generic_netapplet_task.date_fix_committed == (
    ...     current_series_netapplet_task.date_fix_committed)
    True

    >>> print generic_netapplet_task.status.title
    Fix Released
    >>> print current_series_netapplet_task.status.title
    Fix Released

    >>> generic_netapplet_task.date_closed
    datetime.datetime...
    >>> generic_netapplet_task.date_closed == (
    ...     current_series_netapplet_task.date_closed)
    True

    >>> generic_netapplet_task.date_fix_released
    datetime.datetime...
    >>> generic_netapplet_task.date_fix_released == (
    ...     current_series_netapplet_task.date_fix_released)
    True

2. Assignee

    >>> no_priv = personset.getByEmail('no-priv@canonical.com')

    >>> generic_alsa_utils_task.assignee is None
    True
    >>> devel_focus_alsa_utils_task.assignee is None
    True
    >>> generic_alsa_utils_task.date_assigned is None
    True
    >>> devel_focus_alsa_utils_task.date_assigned is None
    True

    >>> devel_focus_alsa_utils_task.transitionToAssignee(no_priv)

    >>> print generic_alsa_utils_task.assignee.displayname
    No Privileges Person
    >>> print devel_focus_alsa_utils_task.assignee.displayname
    No Privileges Person

    >>> generic_alsa_utils_task.date_assigned
    datetime.datetime...
    >>> generic_alsa_utils_task.date_assigned == (
    ...     devel_focus_alsa_utils_task.date_assigned)
    True

3. Importance

    >>> print generic_netapplet_task.importance.title
    Critical
    >>> print current_series_netapplet_task.importance.title
    Critical

    >>> current_series_netapplet_task.importance = BugTaskImportance.MEDIUM

    >>> print generic_netapplet_task.importance.title
    Medium
    >>> print current_series_netapplet_task.importance.title
    Medium

4. Milestone

    >>> test_milestone = alsa_utils.development_focus.newMilestone("test")
    >>> Store.of(test_milestone).flush()

    >>> generic_alsa_utils_task.milestone is None
    True
    >>> devel_focus_alsa_utils_task.milestone is None
    True

    >>> devel_focus_alsa_utils_task.milestone = test_milestone

    >>> print generic_alsa_utils_task.milestone.name
    test
    >>> print devel_focus_alsa_utils_task.milestone.name
    test

5. Source package name

    >>> ubuntu_pmount = ubuntu.getSourcePackage("pmount")

    >>> print generic_netapplet_task.sourcepackagename.name
    netapplet
    >>> print current_series_netapplet_task.sourcepackagename.name
    netapplet

    >>> current_series_netapplet_task.sourcepackagename = (
    ...     ubuntu_pmount.sourcepackagename)

    >>> print generic_netapplet_task.sourcepackagename.name
    pmount
    >>> print current_series_netapplet_task.sourcepackagename.name
    pmount

The generic tasks are not directly editable.

    >>> generic_netapplet_task.transitionToStatus(
    ...     BugTaskStatus.INVALID, getUtility(ILaunchBag).user)
    Traceback (most recent call last):
      ...
    ConjoinedBugTaskEditError: This task cannot be edited directly, it
                               should be edited through its conjoined_master.

    >>> generic_alsa_utils_task.transitionToAssignee(launchbag.user)
    Traceback (most recent call last):
      ...
    ConjoinedBugTaskEditError: This task cannot be edited directly, it
                               should be edited through its conjoined_master.


A conjoined relationship can be broken, though. If the development
task (i.e the conjoined master) is Won't Fix, it means that the bug is
deferred to the next series. In this case the development task should
be Won't Fix, while the generic task keeps the value it had before,
allowing it to stay open.

First let's change the status from Fix Released, since it doesn't make
sense to reject such a task.

    >>> current_series_netapplet_task.transitionToStatus(
    ...     BugTaskStatus.CONFIRMED, getUtility(ILaunchBag).user)
    >>> print generic_netapplet_task.status.title
    Confirmed
    >>> print current_series_netapplet_task.status.title
    Confirmed
    >>> generic_netapplet_task.date_closed is None
    True
    >>> current_series_netapplet_task.date_closed is None
    True


Now, if we set the current series task to Won't Fix, the generic task
will still be confirmed.

    >>> netapplet_owner = current_series_netapplet_task.pillar.owner

    >>> current_series_netapplet_task.transitionToStatus(
    ...     BugTaskStatus.WONTFIX, netapplet_owner)

    >>> print generic_netapplet_task.status.title
    Confirmed
    >>> print current_series_netapplet_task.status.title
    Won't Fix

    >>> generic_netapplet_task.date_closed is None
    True
    >>> current_series_netapplet_task.date_closed is None
    False

And the bugtasks are no longer conjoined:

    >>> generic_netapplet_task.conjoined_master is None
    True
    >>> current_series_netapplet_task.conjoined_slave is None
    True

If the current development release is marked as Invalid, then the
bug is invalid for all future series too, and so the general bugtask
is therefore Invalid also. In other words, conjoined again.

    >>> current_series_netapplet_task.transitionToStatus(
    ...     BugTaskStatus.NEW, getUtility(ILaunchBag).user)

    # XXX Gavin Panella 2007-06-06 bug=112746:
    # We must make two transitions.
    >>> current_series_netapplet_task.transitionToStatus(
    ...     BugTaskStatus.INVALID, getUtility(ILaunchBag).user)

    >>> print generic_netapplet_task.status.title
    Invalid
    >>> print current_series_netapplet_task.status.title
    Invalid

    >>> generic_netapplet_task.date_closed is None
    False
    >>> current_series_netapplet_task.date_closed is None
    False


== Null Bug Tasks ==

Sometimes we need to be able to render a page for a bug in a context,
when the bug hasn't actually been filed yet in that context. For cases
like these, use the NullBugTask object.


    >>> netapplet = productset.get(11)
    >>> null_bugtask = bug_one.getNullBugTask(product=netapplet)
    >>> IUpstreamBugTask.providedBy(null_bugtask)
    True

    >>> null_bugtask.id is None
    True
    >>> null_bugtask.title
    u'Bug #1 is not in NetApplet: "Firefox does not support SVG"'
    >>> null_bugtask.product is netapplet
    True
    >>> null_bugtask.bug == bug_one
    True
    >>> null_bugtask.datecreated is None
    True
    >>> null_bugtask.date_assigned is None
    True
    >>> null_bugtask.age is None
    True
    >>> null_bugtask.status is None
    True
    >>> null_bugtask.sourcepackagename is None
    True
    >>> null_bugtask.distribution is None
    True
    >>> null_bugtask.distroseries is None
    True
    >>> null_bugtask.milestone is None
    True
    >>> null_bugtask.importance is None
    True
    >>> null_bugtask.assignee is None
    True
    >>> null_bugtask.bugwatch is None
    True
    >>> null_bugtask.owner is None
    True
    >>> null_bugtask.target == netapplet
    True
    >>> null_bugtask.bugtargetname
    u'netapplet'
    >>> expected_related_task_ids = [
    ...     task.id for task in null_bugtask.related_tasks]
    >>> actual_related_task_ids = [task.id for task in bug_one.bugtasks]
    >>> expected_related_task_ids.sort()
    >>> actual_related_task_ids.sort()
    >>> expected_related_task_ids == actual_related_task_ids
    True

    >>> null_bugtask.conjoined_slave is None
    True
    >>> null_bugtask.conjoined_master is None
    True

The astute reader will have noticed that NullBugTask automatically
"marked" itself as providing the correct IBugTask interface. Let's see
two more examples:

    >>> ubuntu_null_bugtask = bug_one.getNullBugTask(distribution=ubuntu)
    >>> IDistroBugTask.providedBy(ubuntu_null_bugtask)
    True

    >>> warty_null_bugtask = bug_one.getNullBugTask(distroseries=warty)
    >>> IDistroSeriesBugTask.providedBy(warty_null_bugtask)
    True


= Bug Privacy =

A bug is either private or public. Private bugs are only visible (e.g. in search
listings) to explicit subscribers and Launchpad admins. Public bugs are visible
to anyone.

    >>> from zope.event import notify
    >>> from canonical.launchpad.event import SQLObjectModifiedEvent


== Privacy and Unprivileged Users ==

Let's log in as the user Foo Bar (to be allowed to edit bugs):

    >>> login('foo.bar@canonical.com')
    >>> foobar = launchbag.user

and mark one of the Firefox bugs private. While we do this, we're also
going to subscribe the Ubuntu team to the bug report to help demonstrate
later on the interaction between privacy and teams (see the section
entitled _Privacy and Team Awareness_):

    >>> from canonical.launchpad.interfaces import IBug
    >>> from canonical.launchpad.webapp.snapshot import Snapshot

    >>> bug_upstream_firefox_no_svg_support = bugtaskset.get(2)

    >>> ubuntu_team = personset.getByEmail('support@ubuntu.com')
    >>> subscription = bug_upstream_firefox_no_svg_support.bug.subscribe(
    ...     ubuntu_team, ubuntu_team)

    >>> old_state = Snapshot(
    ...     bug_upstream_firefox_no_svg_support.bug, providing=IBug)
    >>> bug_upstream_firefox_no_svg_support.bug.setPrivate(
    ...     True, getUtility(ILaunchBag).user)
    True
    >>> bug_set_private = SQLObjectModifiedEvent(
    ...     bug_upstream_firefox_no_svg_support.bug, old_state,
    ...     ["id", "title", "private"])
    >>> notify(bug_set_private)

    >>> from canonical.database.sqlbase import flush_database_updates
    >>> flush_database_updates()

If we now login as someone who was neither implicitly nor explicitly subscribed
to this bug, e.g. No Privileges Person, they will not be able to access or set
properties of the bugtask.

    >>> login("no-priv@canonical.com")
    >>> mr_no_privs = launchbag.user

    >>> bug_upstream_firefox_no_svg_support.status
    Traceback (most recent call last):
      ...
    Unauthorized: (..., 'status', 'launchpad.View')

    >>> bug_upstream_firefox_no_svg_support.transitionToStatus(
    ...     BugTaskStatus.FIXCOMMITTED, getUtility(ILaunchBag).user)
    Traceback (most recent call last):
      ...
    Unauthorized: (..., 'transitionToStatus', 'launchpad.Edit')

The private bugs will be invisible to No Privileges Person in the search
results:

    >>> from canonical.launchpad.searchbuilder import any
    >>> from canonical.launchpad.interfaces import BugTaskSearchParams
    >>> params = BugTaskSearchParams(
    ...     status=any(STATUS_NEW, STATUS_CONFIRMED),
    ...     orderby="id", user=mr_no_privs)
    >>> upstream_mozilla = productset.getByName('firefox')
    >>> bugtasks = upstream_mozilla.searchTasks(params)
    >>> print bugtasks.count()
    3
    >>> bug_ids = [bt.bug.id for bt in bugtasks]
    >>> print sorted(bug_ids)
    [4, 5, 6]

Likewise when the No Privileges Person tries to do a search on tasks
maintained by Foo Bar.

    >>> foobar_maintained_tasks = bugtaskset.maintainedBugTasks(
    ...     foobar, user=mr_no_privs)
    >>> [bugtask.bug.id for bugtask in foobar_maintained_tasks]
    [2]


== Privacy and Priviledged Users ==

Now, we'll log in as Mark Shuttleworth, who was assigned to this bug
when it was marked private:

    >>> login("mark@hbd.com")

And note that he can access and set the bugtask attributes:

    >>> bug_upstream_firefox_no_svg_support.status.title
    'New'

    >>> bug_upstream_firefox_no_svg_support.transitionToStatus(
    ...     BugTaskStatus.NEW, getUtility(ILaunchBag).user)


== Privacy and Team Awareness ==

No Privileges Person can't see the private bug, because he's not a subscriber:

    >>> login("no-priv@canonical.com")
    >>> params = BugTaskSearchParams(
    ...     status=any(STATUS_NEW, STATUS_CONFIRMED), user=no_priv)
    >>> firefox_bugtasks = firefox.searchTasks(params)
    >>> [bugtask.bug.id for bugtask in firefox_bugtasks]
    [4, 5, 6]


But if we add No Privileges Person to the Ubuntu Team, and because the Ubuntu
Team *is* subscribed to the bug, No Privileges Person will see the private bug.

    >>> login("mark@hbd.com")
    >>> ubuntu_team.addMember(no_priv, reviewer=ubuntu_team.teamowner)

    >>> login("no-priv@canonical.com")
    >>> params = BugTaskSearchParams(
    ...     status=any(STATUS_NEW, STATUS_CONFIRMED), user=foobar)
    >>> firefox_bugtasks = firefox.searchTasks(params)
    >>> [bugtask.bug.id for bugtask in firefox_bugtasks]
    [1, 4, 5, 6]


If we query for all bugtasks reported on all packages/products that
Sample Person maintains, we'll see that bug 1 is there (we'll not see it
if we query logged in as a user who can't see that bug).

    >>> foobar_maintained_tasks = bugtaskset.maintainedBugTasks(
    ...     sample_person, user=foobar)
    >>> sorted(bugtask.bug.id for bugtask in foobar_maintained_tasks)
    [1, 4, 5, 7, 13, 15, 15]


== Privacy and Launchpad Admins ==

Let's log in as Daniel Henrique Debonzi:

    >>> login("daniel.debonzi@canonical.com")
    >>> debonzi = launchbag.user

The same search as above yields the same result, because Daniel Debonzi is an
administrator.

    >>> firefox = productset.get(4)
    >>> params = BugTaskSearchParams(status=any(STATUS_NEW,
    ...                                         STATUS_CONFIRMED),
    ...                              user=debonzi)
    >>> firefox_bugtasks = firefox.searchTasks(params)
    >>> [bugtask.bug.id for bugtask in firefox_bugtasks]
    [1, 4, 5, 6]

If, still logged in as Daniel Debonzi, we query for all bugtasks
reported on packages/products for which Sample Person is the maintainer,
we'll also see bug 1 again in the results, even though it's private.

    >>> foobar_maintained_tasks = bugtaskset.maintainedBugTasks(
    ...     sample_person, user=debonzi)
    >>> sorted(bugtask.bug.id for bugtask in foobar_maintained_tasks)
    [1, 4, 5, 7, 13, 15, 15]

Trying to retrieve the bug directly will work fine:

    >>> bug_upstream_firefox_no_svg_support = bugtaskset.get(2)

As will attribute access:

    >>> bug_upstream_firefox_no_svg_support.status.title
    'New'

And attribute setting:

    >>> bug_upstream_firefox_no_svg_support.transitionToStatus(
    ...     BugTaskStatus.FIXRELEASED, getUtility(ILaunchBag).user)
    >>> bug_upstream_firefox_no_svg_support.transitionToStatus(
    ...     BugTaskStatus.NEW, getUtility(ILaunchBag).user)



== Sorting Bug Tasks ==


Bug tasks need to sort in a very particular order. We want product tasks
first, then ubuntu tasks, then other distro-related tasks. In the
distro-related tasks we want a distribution-task first, then
distroseries-tasks for that same distribution. The distroseries tasks
should be sorted by distroseries version.

Phew.

Let's just make sure that the tasks on bug_one sort correctly.

    >>> tasks = bug_one.bugtasks
    >>> for task in tasks:
    ...     print task.bugtargetdisplayname
    Evolution
    Mozilla Firefox
    Mozilla Firefox 1.0
    Ubuntu
    mozilla-firefox (Ubuntu)
    Ubuntu Warty
    mozilla-firefox (Debian)


== BugTask Adaptation ==

An IBugTask can be adapted to an IBug.

   >>> from canonical.launchpad.interfaces import IBug

   >>> bugtask_four = bugtaskset.get(4)
   >>> bug = IBug(bugtask_four)
   >>> bug.title
   u'Firefox does not support SVG'


== The targetnamecache attribute of BugTask ==

The BugTask table has this targetnamecache attribute which stores a computed
value to allow us to sort and search on that value without having to do lots
of SQL joins. This cached value gets updated daily by the
update-bugtask-targetnamecaches cronscript and whenever the bugtask is changed.
Of course, it's also computed and set when a bugtask is created.

    >>> upstream_task = bugtaskset.createTask(
    ...     bug=bug_one, product=netapplet, owner=sabdfl,
    ...     status=STATUS_NEW, importance=IMPORTANCE_MEDIUM)
    >>> upstream_task.bugtargetdisplayname
    u'NetApplet'

    >>> thunderbird = productset.get(8)
    >>> upstream_task_id = upstream_task.id
    >>> upstream_task.product = thunderbird
    >>> upstream_task.bugtargetdisplayname
    u'Mozilla Thunderbird'

    >>> thunderbird.name = 'thunderbird-ng'
    >>> thunderbird.displayname = 'Mozilla Thunderbird NG'

    # XXX Guilherme Salgado 2005-11-07 bug=3989: 
    # This flush_database_updates() shouldn't be needed because we
    # already have the transaction.commit() here, but without it
    # (flush_database_updates), the cronscript won't see the thunderbird name
    # change.
    >>> flush_database_updates()
    >>> transaction.commit()

    >>> import subprocess
    >>> process = subprocess.Popen(
    ...     'cronscripts/update-bugtask-targetnamecaches.py', shell=True,
    ...     stdin=subprocess.PIPE, stdout=subprocess.PIPE,
    ...     stderr=subprocess.PIPE)
    >>> (out, err) = process.communicate()

    >>> print err
    INFO creating lockfile
    INFO Updating targetname cache of bugtasks.
    INFO Updating 1 BugTasks (starting id: 2).
    INFO Updating ...BugTasks...
    INFO Finished updating targetname cache of bugtasks.

    >>> process.returncode
    0

    # XXX Guilherme Salgado 2005-11-07:
    # If we don't call flush_database_caches() here, we won't see the
    # changes made by the cronscript in objects we already have cached.
    >>> from canonical.database.sqlbase import flush_database_caches
    >>> flush_database_caches()
    >>> transaction.commit()

    >>> bugtaskset.get(upstream_task_id).bugtargetdisplayname
    u'Mozilla Thunderbird NG'

The updating of targetnamecaches is usually done by the cronjob, however
it can also be invoked directly.

    >>> thunderbird.name = 'thunderbird'
    >>> thunderbird.displayname = 'Mozilla Thunderbird'

    >>> upstream_task.bugtargetdisplayname
    u'Mozilla Thunderbird NG'

    >>> from canonical.launchpad.scripts.bugtasktargetnamecaches import (
    ...     BugTaskTargetNameCacheUpdater)
    >>> from canonical.launchpad.scripts.logger import FakeLogger
    >>> logger = FakeLogger()
    >>> updater = BugTaskTargetNameCacheUpdater(transaction, logger)
    >>> updater.run()
    INFO Updating targetname cache of bugtasks.
    INFO Updating 1 BugTasks (starting id: 2).
    INFO Updating ...BugTasks...
    INFO Finished updating targetname cache of bugtasks.

    >>> flush_database_caches()
    >>> transaction.commit()
    >>> upstream_task.bugtargetdisplayname
    u'Mozilla Thunderbird'


== Target Uses Malone ==

Bug tasks have a flag, target_uses_malone, that says whether the bugtask
target uses Malone as its official bugtracker.

    >>> for bugtask in bug_one.bugtasks:
    ...     print "%-30s %s" % (
    ...         bugtask.bugtargetdisplayname, bugtask.target_uses_malone)
    Evolution                      True
    Mozilla Firefox                True
    Mozilla Firefox 1.0            True
    Mozilla Thunderbird            False
    Ubuntu                         True
    mozilla-firefox (Ubuntu)       True
    Ubuntu Warty                   True
    mozilla-firefox (Debian)       False


== BugTask badges ==

A bug can have certain properties, which results in a badge being
displayed in bug listings. BugTaskSet has a method,
getBugTaskBadgeProperties(), which calculates these properties for
multiple bug tasks in one go.

    >>> from operator import attrgetter
    >>> def print_badge_properties(badge_properties):
    ...     bugtasks = sorted(badge_properties.keys(), key=attrgetter('id'))
    ...     for bugtask in bugtasks:
    ...         print "Properties for bug %s:" % (bugtask.bug.id)
    ...         for key, value in sorted(badge_properties[bugtask].items()):
    ...             print " %s: %s" % (key, value)

    >>> bug_two = getUtility(IBugSet).get(2)
    >>> bug_three = getUtility(IBugSet).get(3)
    >>> some_bugtask = bug_two.bugtasks[0]
    >>> another_bugtask = bug_three.bugtasks[0]
    >>> badge_properties = getUtility(IBugTaskSet).getBugTaskBadgeProperties(
    ...     [some_bugtask, another_bugtask])
    >>> print_badge_properties(badge_properties)
    Properties for bug 2:
     has_branch: False
     has_mentoring_offer: False
     has_specification: False
    Properties for bug 3:
     has_branch: False
     has_mentoring_offer: False
     has_specification: False

If a mentoring offer gets made...

    >>> no_priv = getUtility(IPersonSet).getByName('no-priv')
    >>> ubuntu_team = getUtility(IPersonSet).getByName('ubuntu-team')
    >>> bug_two.offerMentoring(no_priv, ubuntu_team)
    <MentoringOffer at ...>

..., a specification gets linked...

    >>> from canonical.launchpad.interfaces import ISpecificationSet
    >>> spec = getUtility(ISpecificationSet).all_specifications[0]
    >>> spec.linkBug(bug_two)
    <SpecificationBug at ...>

... or a branch gets linked to the bug...

    >>> from canonical.launchpad.interfaces import IBranchSet
    >>> branch = list(getUtility(IBranchSet))[0]
    >>> bug_three.addBranch(branch, no_priv)
    <BugBranch at ...>

... the properties for the bugtasks reflect this.

    >>> badge_properties = getUtility(IBugTaskSet).getBugTaskBadgeProperties(
    ...     [some_bugtask, another_bugtask])
    >>> print_badge_properties(badge_properties)
    Properties for bug 2:
     has_branch: False
     has_mentoring_offer: True
     has_specification: True
    Properties for bug 3:
     has_branch: True
     has_mentoring_offer: False
     has_specification: False


== Handling IntegrityError and ProgrammingError ==

# XXX: Brad Bollenbach 2005-02-24: This bit testing the IntegrityError
# should be higher up in the file (under the explanation about creating
# tasks), but I can't figure out how to reset the connection properly after
# an IntegrityError is raised. ARGH.

Note that a task filed on a specific distro series does *not* have its
distribution column set. In fact, a task must have exactly one of its product,
distribution or distroseries fields set, otherwise the database integrity
constraints will be violated.

<<<<<<< HEAD
note that DatabaseError is a superclass of both IntegrityError and
ProgrammingError

    >>> from psycopg2 import DatabaseError
    >>> import sys
    >>> try: bad_task = bugtaskset.createTask(
=======
    >>> bad_task = bugtaskset.createTask(
>>>>>>> d1bc0ffd
    ...     bug=bug_one, distribution=ubuntu, distroseries=warty,
    ...     owner=sabdfl, status=STATUS_NEW,
    ...     importance=IMPORTANCE_MEDIUM)
    Traceback (most recent call last):
    ...
    IntegrityError: new row for relation "bugtask" violates check
                    constraint "bugtask_assignment_checks"<|MERGE_RESOLUTION|>--- conflicted
+++ resolved
@@ -1143,16 +1143,7 @@
 distribution or distroseries fields set, otherwise the database integrity
 constraints will be violated.
 
-<<<<<<< HEAD
-note that DatabaseError is a superclass of both IntegrityError and
-ProgrammingError
-
-    >>> from psycopg2 import DatabaseError
-    >>> import sys
-    >>> try: bad_task = bugtaskset.createTask(
-=======
     >>> bad_task = bugtaskset.createTask(
->>>>>>> d1bc0ffd
     ...     bug=bug_one, distribution=ubuntu, distroseries=warty,
     ...     owner=sabdfl, status=STATUS_NEW,
     ...     importance=IMPORTANCE_MEDIUM)
