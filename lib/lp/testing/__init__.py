# Copyright 2009-2011 Canonical Ltd.  This software is licensed under the
# GNU Affero General Public License version 3 (see the file LICENSE).

# pylint: disable-msg=W0401,C0301,F0401

from __future__ import absolute_import


__metaclass__ = type
__all__ = [
    'AbstractYUITestCase',
    'ANONYMOUS',
    'anonymous_logged_in',
    'api_url',
    'BrowserTestCase',
    'build_yui_unittest_suite',
    'celebrity_logged_in',
    'ExpectedException',
    'extract_lp_cache',
    'FakeAdapterMixin',
    'FakeLaunchpadRequest',
    'FakeTime',
    'get_lsb_information',
    'launchpadlib_credentials_for',
    'launchpadlib_for',
    'login',
    'login_as',
    'login_celebrity',
    'login_person',
    'login_team',
    'logout',
    'map_branch_contents',
    'normalize_whitespace',
    'nonblocking_readline',
    'oauth_access_token_for',
    'person_logged_in',
    'quote_jquery_expression',
    'record_statements',
    'reset_logging',
    'run_process',
    'run_script',
    'run_with_login',
    'run_with_storm_debug',
    'StormStatementRecorder',
    'test_tales',
    'TestCase',
    'TestCaseWithFactory',
    'time_counter',
    'unlink_source_packages',
    'validate_mock_class',
    'with_anonymous_login',
    'with_celebrity_logged_in',
    'with_person_logged_in',
    'ws_object',
    'YUIUnitTestCase',
    'ZopeTestInSubProcess',
    ]

from contextlib import contextmanager
from cStringIO import StringIO
from datetime import (
    datetime,
    timedelta,
    )
from fnmatch import fnmatchcase
from functools import partial
from inspect import (
    getargspec,
    getmro,
    isclass,
    ismethod,
    )
import logging
import os
import re
from select import select
import shutil
import subprocess
import sys
import tempfile
import time
import unittest

from bzrlib import trace
from bzrlib.bzrdir import (
    BzrDir,
    format_registry,
    )
from bzrlib.transport import get_transport
import fixtures
from lazr.restful.testing.tales import test_tales
from lazr.restful.testing.webservice import FakeRequest
import lp_sitecustomize
import oops_datedir_repo.serializer_rfc822
import pytz
import simplejson
from storm.store import Store
import subunit
import testtools
from testtools.content import Content
from testtools.content_type import UTF8_TEXT
from testtools.matchers import (
    Equals,
    MatchesRegex,
    MatchesSetwise,
    )
from testtools.testcase import ExpectedException as TTExpectedException
import transaction
from zope.component import (
    getMultiAdapter,
    getSiteManager,
    getUtility,
    )
import zope.event
from zope.interface import Interface
from zope.interface.verify import verifyClass
from zope.publisher.interfaces.browser import IBrowserRequest
from zope.security.proxy import (
    isinstance as zope_isinstance,
    removeSecurityProxy,
    )
from zope.testing.testrunner.runner import TestResult as ZopeTestResult

<<<<<<< HEAD
from canonical.config import config
from canonical.database.sqlbase import flush_database_caches
from canonical.launchpad.webapp import canonical_url
from canonical.launchpad.webapp.adapter import (
    print_queries,
    start_sql_logging,
    stop_sql_logging,
    )
from canonical.launchpad.webapp.authorization import (
    clear_cache as clear_permission_cache,
    )
from canonical.launchpad.webapp.interaction import ANONYMOUS
from canonical.launchpad.webapp.servers import (
    LaunchpadTestRequest,
    StepsToGo,
    WebServiceTestRequest,
    )
=======
from lp.app.interfaces.security import IAuthorization
>>>>>>> e2c170e4
from lp.codehosting.vfs import (
    branch_id_to_path,
    get_rw_server,
    )
from lp.registry.interfaces.packaging import IPackagingUtil
from lp.services import features
from lp.services.config import config
from lp.services.database.sqlbase import flush_database_caches
from lp.services.features.flags import FeatureController
from lp.services.features.model import (
    FeatureFlag,
    getFeatureStore,
    )
from lp.services.features.webapp import ScopesFromRequest
from lp.services.osutils import override_environ
from lp.services.webapp import canonical_url
from lp.services.webapp.adapter import (
    print_queries,
    start_sql_logging,
    stop_sql_logging,
    )
from lp.services.webapp.authorization import (
    clear_cache as clear_permission_cache,
    )
from lp.services.webapp.interaction import ANONYMOUS
from lp.services.webapp.servers import (
    LaunchpadTestRequest,
    StepsToGo,
    WebServiceTestRequest,
    )
# Import the login helper functions here as it is a much better
# place to import them from in tests.
from lp.testing._login import (
    anonymous_logged_in,
    celebrity_logged_in,
    login,
    login_as,
    login_celebrity,
    login_person,
    login_team,
    logout,
    person_logged_in,
    run_with_login,
    with_anonymous_login,
    with_celebrity_logged_in,
    with_person_logged_in,
    )
from lp.testing._webservice import (
    api_url,
    launchpadlib_credentials_for,
    launchpadlib_for,
    oauth_access_token_for,
    )
from lp.testing.fixture import CaptureOops
from lp.testing.karma import KarmaRecorder

# The following names have been imported for the purpose of being
# exported. They are referred to here to silence lint warnings.
anonymous_logged_in
api_url
celebrity_logged_in
launchpadlib_credentials_for
launchpadlib_for
login_as
login_celebrity
login_person
login_team
oauth_access_token_for
person_logged_in
run_with_login
test_tales
with_anonymous_login
with_celebrity_logged_in
with_person_logged_in


def reset_logging():
    """Reset the logging system back to defaults

    Currently, defaults means 'the way the Z3 testrunner sets it up'
    plus customizations made in lp_sitecustomize
    """
    # Remove all handlers from non-root loggers, and remove the loggers too.
    loggerDict = logging.Logger.manager.loggerDict
    for name, logger in list(loggerDict.items()):
        if name == 'pagetests-access':
            # Don't reset the hit logger used by the test infrastructure.
            continue
        if not isinstance(logger, logging.PlaceHolder):
            for handler in list(logger.handlers):
                logger.removeHandler(handler)
        del loggerDict[name]

    # Remove all handlers from the root logger
    root = logging.getLogger('')
    for handler in root.handlers:
        root.removeHandler(handler)

    # Set the root logger's log level back to the default level: WARNING.
    root.setLevel(logging.WARNING)

    # Clean out the guts of the logging module. We don't want handlers that
    # have already been closed hanging around for the atexit handler to barf
    # on, for example.
    del logging._handlerList[:]
    logging._handlers.clear()

    # Reset the setup
    from zope.testing.testrunner.runner import Runner
    from zope.testing.testrunner.logsupport import Logging
    Logging(Runner()).global_setup()
    lp_sitecustomize.customize_logger()


class FakeTime:
    """Provides a controllable implementation of time.time().

    You can either advance the time manually using advance() or have it done
    automatically using next_now(). The amount of seconds to advance the
    time by is set during initialization but can also be changed for single
    calls of advance() or next_now().

    >>> faketime = FakeTime(1000)
    >>> print faketime.now()
    1000
    >>> print faketime.now()
    1000
    >>> faketime.advance(10)
    >>> print faketime.now()
    1010
    >>> print faketime.next_now()
    1011
    >>> print faketime.next_now(100)
    1111
    >>> faketime = FakeTime(1000, 5)
    >>> print faketime.next_now()
    1005
    >>> print faketime.next_now()
    1010
    """

    def __init__(self, start=None, advance=1):
        """Set up the instance.

        :param start: The value that will initially be returned by `now()`.
            If None, the current time will be used.
        :param advance: The value in secounds to advance the clock by by
            default.
        """
        if start is not None:
            self._now = start
        else:
            self._now = time.time()
        self._advance = advance

    def advance(self, amount=None):
        """Advance the value that will be returned by `now()`.

        :param amount: The amount of seconds to advance the value by.
            If None, the configured default value will be used.
        """
        if amount is None:
            self._now += self._advance
        else:
            self._now += amount

    def now(self):
        """Use this bound method instead of time.time in tests."""
        return self._now

    def next_now(self, amount=None):
        """Read the current time and advance it.

        Calls advance() and returns the current value of now().
        :param amount: The amount of seconds to advance the value by.
            If None, the configured default value will be used.
        """
        self.advance(amount)
        return self.now()


class StormStatementRecorder:
    """A storm tracer to count queries.

    This exposes the count and queries as
    lp.testing._webservice.QueryCollector does permitting its use with the
    HasQueryCount matcher.

    It also meets the context manager protocol, so you can gather queries
    easily:
    with StormStatementRecorder() as recorder:
        do somestuff
    self.assertThat(recorder, HasQueryCount(LessThan(42)))

    This also can be useful for investigation, such as in make harness.
    Try printing it after you have collected some queries.  You can
    even collect tracebacks, passing True to "tracebacks_if" for tracebacks
    of every SQL query, or a callable that takes the SQL query string and
    returns a boolean decision as to whether a traceback is desired.
    """
    # Note that tests for this are in lp.services.webapp.tests.
    # test_statementtracer, because this is really just a small wrapper of
    # the functionality found there.

    def __init__(self, tracebacks_if=False):
        self.tracebacks_if = tracebacks_if
        self.query_data = []

    @property
    def queries(self):
        return [record['sql'] for record in self.query_data]

    @property
    def count(self):
        return len(self.query_data)

    @property
    def statements(self):
        return [record['sql'][3] for record in self.query_data]

    def __enter__(self):
        self.query_data = start_sql_logging(self.tracebacks_if)
        return self

    def __exit__(self, exc_type, exc_value, tb):
        stop_sql_logging()

    def __str__(self):
        out = StringIO()
        print_queries(self.query_data, file=out)
        return out.getvalue()


def record_statements(function, *args, **kwargs):
    """Run the function and record the sql statements that are executed.

    :return: a tuple containing the return value of the function,
        and a list of sql statements.
    """
    with StormStatementRecorder() as recorder:
        ret = function(*args, **kwargs)
    return (ret, recorder.statements)


def record_two_runs(tested_method, item_creator, first_round_number,
                    second_round_number=None):
    """A helper that returns the two storm statement recorders
    obtained when running tested_method after having run the
    method {item_creator} {first_round_number} times and then
    again after having run the same method {second_round_number}
    times.

    :return: a tuple containing the two recorders obtained by the successive
        runs.
    """
    for i in range(first_round_number):
        item_creator()
    # Record how many queries are issued when {tested_method} is
    # called after {item_creator} has been run {first_round_number}
    # times.
    flush_database_caches()
    clear_permission_cache()
    with StormStatementRecorder() as recorder1:
        tested_method()
    # Run {item_creator} {second_round_number} more times.
    if second_round_number is None:
        second_round_number = first_round_number
    for i in range(second_round_number):
        item_creator()
    # Record again the number of queries issued.
    flush_database_caches()
    clear_permission_cache()
    with StormStatementRecorder() as recorder2:
        tested_method()
    return recorder1, recorder2


def run_with_storm_debug(function, *args, **kwargs):
    """A helper function to run a function with storm debug tracing on."""
    from storm.tracer import debug
    debug(True)
    try:
        return function(*args, **kwargs)
    finally:
        debug(False)


class TestCase(testtools.TestCase, fixtures.TestWithFixtures):
    """Provide Launchpad-specific test facilities."""

    def becomeDbUser(self, dbuser):
        """Commit, then log into the database as `dbuser`.

        For this to work, the test must run in a layer.

        Try to test every code path at least once under a realistic db
        user, or you'll hit privilege violations later on.
        """
        assert self.layer, "becomeDbUser requires a layer."
        transaction.commit()
        self.layer.switchDbUser(dbuser)

    def __str__(self):
        """The string representation of a test is its id.

        The most descriptive way of writing down a test is to write down its
        id. It is usually the fully-qualified Python name, which is pretty
        handy.
        """
        return self.id()

    def useContext(self, context):
        """Use the supplied context in this test.

        The context will be cleaned via addCleanup.
        """
        retval = context.__enter__()
        self.addCleanup(context.__exit__, None, None, None)
        return retval

    def makeTemporaryDirectory(self):
        """Create a temporary directory, and return its path."""
        return self.useContext(temp_dir())

    def installKarmaRecorder(self, *args, **kwargs):
        """Set up and return a `KarmaRecorder`.

        Registers the karma recorder immediately, and ensures that it is
        unregistered after the test.
        """
        recorder = KarmaRecorder(*args, **kwargs)
        recorder.register_listener()
        self.addCleanup(recorder.unregister_listener)
        return recorder

    def assertProvides(self, obj, interface):
        """Assert 'obj' correctly provides 'interface'."""
        from lp.testing.matchers import Provides
        self.assertThat(obj, Provides(interface))

    def assertClassImplements(self, cls, interface):
        """Assert 'cls' may correctly implement 'interface'."""
        self.assertTrue(
            verifyClass(interface, cls),
            "%r does not correctly implement %r." % (cls, interface))

    def assertNotifies(self, event_types, callable_obj, *args, **kwargs):
        """Assert that a callable performs a given notification.

        :param event_type: One or more event types that notification is
            expected for.
        :param callable_obj: The callable to call.
        :param *args: The arguments to pass to the callable.
        :param **kwargs: The keyword arguments to pass to the callable.
        :return: (result, event), where result was the return value of the
            callable, and event is the event emitted by the callable.
        """
        if not isinstance(event_types, (list, tuple)):
            event_types = [event_types]
        with EventRecorder() as recorder:
            result = callable_obj(*args, **kwargs)
        if len(recorder.events) == 0:
            raise AssertionError('No notification was performed.')
        self.assertEqual(len(event_types), len(recorder.events))
        for event, expected_type in zip(recorder.events, event_types):
            self.assertIsInstance(event, expected_type)
        return result, recorder.events

    def assertNoNotification(self, callable_obj, *args, **kwargs):
        """Assert that no notifications are generated by the callable.

        :param callable_obj: The callable to call.
        :param *args: The arguments to pass to the callable.
        :param **kwargs: The keyword arguments to pass to the callable.
        """
        with EventRecorder() as recorder:
            result = callable_obj(*args, **kwargs)
        if len(recorder.events) == 1:
            raise AssertionError(
                'An event was generated: %r.' % recorder.events[0])
        elif len(recorder.events) > 1:
            event_list = ', '.join(
                [repr(event) for event in recorder.events])
            raise AssertionError(
                'Events were generated: %s.' % event_list)
        return result

    def assertSqlAttributeEqualsDate(self, sql_object, attribute_name, date):
        """Fail unless the value of the attribute is equal to the date.

        Use this method to test that date value that may be UTC_NOW is equal
        to another date value. Trickery is required because SQLBuilder truth
        semantics cause UTC_NOW to appear equal to all dates.

        :param sql_object: a security-proxied SQLObject instance.
        :param attribute_name: the name of a database column in the table
            associated to this object.
        :param date: `datetime.datetime` object or `UTC_NOW`.
        """
        # XXX: Aaron Bentley 2008-04-14: Probably does not belong here, but
        # better location not clear. Used primarily for testing ORM objects,
        # which ought to use factory.
        sql_object = removeSecurityProxy(sql_object)
        sql_class = type(sql_object)
        store = Store.of(sql_object)
        found_object = store.find(
            sql_class, **({'id': sql_object.id, attribute_name: date})).one()
        if found_object is None:
            self.fail(
                "Expected %s to be %s, but it was %s."
                % (attribute_name, date, getattr(sql_object, attribute_name)))

    def assertTextMatchesExpressionIgnoreWhitespace(self,
                                                    regular_expression_txt,
                                                    text):

        def normalise_whitespace(text):
            return ' '.join(text.split())
        pattern = re.compile(
            normalise_whitespace(regular_expression_txt), re.S)
        self.assertIsNot(
            None, pattern.search(normalise_whitespace(text)), text)

    def assertIsInstance(self, instance, assert_class):
        """Assert that an instance is an instance of assert_class.

        instance and assert_class have the same semantics as the parameters
        to isinstance.
        """
        self.assertTrue(zope_isinstance(instance, assert_class),
            '%r is not an instance of %r' % (instance, assert_class))

    def assertIsNot(self, expected, observed, msg=None):
        """Assert that `expected` is not the same object as `observed`."""
        if msg is None:
            msg = "%r is %r" % (expected, observed)
        self.assertTrue(expected is not observed, msg)

    def assertContentEqual(self, iter1, iter2):
        """Assert that 'iter1' has the same content as 'iter2'."""
        self.assertThat(iter1, MatchesSetwise(*(map(Equals, iter2))))

    def assertRaisesWithContent(self, exception, exception_content,
                                func, *args):
        """Check if the given exception is raised with given content.

        If the exception isn't raised or the exception_content doesn't
        match what was raised an AssertionError is raised.
        """
        err = self.assertRaises(exception, func, *args)
        self.assertEqual(exception_content, str(err))

    def assertBetween(self, lower_bound, variable, upper_bound):
        """Assert that 'variable' is strictly between two boundaries."""
        self.assertTrue(
            lower_bound < variable < upper_bound,
            "%r < %r < %r" % (lower_bound, variable, upper_bound))

    def assertVectorEqual(self, *args):
        """Apply assertEqual to all given pairs in one go.

        Takes any number of (expected, observed) tuples and asserts each
        equality in one operation, thus making sure all tests are performed.
        If any of the tuples mismatches, AssertionError is raised.
        """
        expected_vector, observed_vector = zip(*args)
        return self.assertEqual(expected_vector, observed_vector)

    @contextmanager
    def expectedLog(self, regex):
        """Expect a log to be written that matches the regex."""
        output = StringIO()
        handler = logging.StreamHandler(output)
        logger = logging.getLogger()
        logger.addHandler(handler)
        try:
            yield
        finally:
            logger.removeHandler(handler)
        self.assertThat(output.getvalue(), MatchesRegex(regex))

    def pushConfig(self, section, **kwargs):
        """Push some key-value pairs into a section of the config.

        The config values will be restored during test tearDown.
        """
        name = self.factory.getUniqueString()
        body = '\n'.join("%s: %s" % (k, v) for k, v in kwargs.iteritems())
        config.push(name, "\n[%s]\n%s\n" % (section, body))
        self.addCleanup(config.pop, name)

    def attachOopses(self):
        if len(self.oopses) > 0:
            for (i, report) in enumerate(self.oopses):
                content = Content(UTF8_TEXT,
                    partial(oops_datedir_repo.serializer_rfc822.to_chunks,
                    report))
                self.addDetail("oops-%d" % i, content)

    def attachLibrarianLog(self, fixture):
        """Include the logChunks from fixture in the test details."""
        # Evaluate the log when called, not later, to permit the librarian to
        # be shutdown before the detail is rendered.
        chunks = fixture.getLogChunks()
        content = Content(UTF8_TEXT, lambda: chunks)
        self.addDetail('librarian-log', content)

    def setUp(self):
        super(TestCase, self).setUp()
        # Circular imports.
        from lp.testing.factory import ObjectFactory
        from lp.testing.layers import LibrarianLayer
        self.factory = ObjectFactory()
        # Record the oopses generated during the test run.
        # You can call self.oops_capture.sync() to collect oopses from
        # subprocesses over amqp.
        self.oops_capture = self.useFixture(CaptureOops())
        self.oopses = self.oops_capture.oopses
        self.addCleanup(self.attachOopses)
        if LibrarianLayer.librarian_fixture is not None:
            self.addCleanup(
                self.attachLibrarianLog,
                LibrarianLayer.librarian_fixture)

    def assertStatementCount(self, expected_count, function, *args, **kwargs):
        """Assert that the expected number of SQL statements occurred.

        :return: Returns the result of calling the function.
        """
        ret, statements = record_statements(function, *args, **kwargs)
        if len(statements) != expected_count:
            self.fail(
                "Expected %d statements, got %d:\n%s"
                % (expected_count, len(statements), "\n".join(statements)))
        return ret

    def useTempDir(self):
        """Use a temporary directory for this test."""
        tempdir = self.makeTemporaryDirectory()
        cwd = os.getcwd()
        os.chdir(tempdir)
        self.addCleanup(os.chdir, cwd)
        return tempdir

    def _unfoldEmailHeader(self, header):
        """Unfold a multiline e-mail header."""
        header = ''.join(header.splitlines())
        return header.replace('\t', ' ')

    def assertEmailHeadersEqual(self, expected, observed):
        """Assert that two e-mail headers are equal.

        The headers are unfolded before being compared.
        """
        return self.assertEqual(
            self._unfoldEmailHeader(expected),
            self._unfoldEmailHeader(observed))

    def assertStartsWith(self, s, prefix):
        if not s.startswith(prefix):
            raise AssertionError(
                'string %r does not start with %r' % (s, prefix))

    def assertEndsWith(self, s, suffix):
        """Asserts that s ends with suffix."""
        if not s.endswith(suffix):
            raise AssertionError(
                'string %r does not end with %r' % (s, suffix))


class TestCaseWithFactory(TestCase):

    def setUp(self, user=ANONYMOUS):
        super(TestCaseWithFactory, self).setUp()
        login(user)
        self.addCleanup(logout)
        from lp.testing.factory import LaunchpadObjectFactory
        self.factory = LaunchpadObjectFactory()
        self.direct_database_server = False
        self._use_bzr_branch_called = False
        # XXX: JonathanLange 2010-12-24 bug=694140: Because of Launchpad's
        # messing with global log state (see
        # lp.services.scripts.logger), trace._bzr_logger does not
        # necessarily equal logging.getLogger('bzr'), so we have to explicitly
        # make it so in order to avoid "No handlers for "bzr" logger'
        # messages.
        trace._bzr_logger = logging.getLogger('bzr')

    def getUserBrowser(self, url=None, user=None, password='test'):
        """Return a Browser logged in as a fresh user, maybe opened at `url`.

        :param user: The user to open a browser for.
        :param password: The password to use.  (This cannot be determined
            because it's stored as a hash.)
        """
        # Do the import here to avoid issues with import cycles.
        from lp.testing.pages import setupBrowserForUser
        login(ANONYMOUS)
        if user is None:
            user = self.factory.makePerson(password=password)
        browser = setupBrowserForUser(user, password)
        if url is not None:
            browser.open(url)
        return browser

    def createBranchAtURL(self, branch_url, format=None):
        """Create a branch at the supplied URL.

        The branch will be scheduled for deletion when the test terminates.
        :param branch_url: The URL to create the branch at.
        :param format: The format of branch to create.
        """
        if format is not None and isinstance(format, basestring):
            format = format_registry.get(format)()
        return BzrDir.create_branch_convenience(
            branch_url, format=format)

    def create_branch_and_tree(self, tree_location=None, product=None,
                               db_branch=None, format=None,
                               **kwargs):
        """Create a database branch, bzr branch and bzr checkout.

        :param tree_location: The path on disk to create the tree at.
        :param product: The product to associate with the branch.
        :param db_branch: If supplied, the database branch to use.
        :param format: Override the default bzrdir format to create.
        :return: a `Branch` and a workingtree.
        """
        if db_branch is None:
            if product is None:
                db_branch = self.factory.makeAnyBranch(**kwargs)
            else:
                db_branch = self.factory.makeProductBranch(product, **kwargs)
        branch_url = 'lp-internal:///' + db_branch.unique_name
        if not self.direct_database_server:
            transaction.commit()
        bzr_branch = self.createBranchAtURL(branch_url, format=format)
        if tree_location is None:
            tree_location = tempfile.mkdtemp()
            self.addCleanup(lambda: shutil.rmtree(tree_location))
        return db_branch, bzr_branch.create_checkout(
            tree_location, lightweight=True)

    def createBzrBranch(self, db_branch, parent=None):
        """Create a bzr branch for a database branch.

        :param db_branch: The database branch to create the branch for.
        :param parent: If supplied, the bzr branch to use as a parent.
        """
        bzr_branch = self.createBranchAtURL(db_branch.getInternalBzrUrl())
        if parent:
            bzr_branch.pull(parent)
            naked_branch = removeSecurityProxy(db_branch)
            naked_branch.last_scanned_id = bzr_branch.last_revision()
        return bzr_branch

    @staticmethod
    def getBranchPath(branch, base):
        """Return the path of the branch in the mirrored area.

        This always uses the configured mirrored area, ignoring whatever
        server might be providing lp-mirrored: urls.
        """
        # XXX gary 2009-5-28 bug 381325
        # This is a work-around for some failures on PQM, arguably caused by
        # relying on test set-up that is happening in the Makefile rather than
        # the actual test set-up.
        get_transport(base).create_prefix()
        return os.path.join(base, branch_id_to_path(branch.id))

    def useTempBzrHome(self):
        self.useTempDir()
        # Avoid leaking local user configuration into tests.
        self.useContext(override_environ(
            BZR_HOME=os.getcwd(), BZR_EMAIL=None, EMAIL=None,
            ))

    def useBzrBranches(self, direct_database=False):
        """Prepare for using bzr branches.

        This sets up support for lp-internal URLs, changes to a temp
        directory, and overrides the bzr home directory.

        :param direct_database: If true, translate branch locations by
            directly querying the database, not the internal XML-RPC server.
            If the test is in an AppServerLayer, you probably want to pass
            direct_database=False and if not you probably want to pass
            direct_database=True.
        """
        if self._use_bzr_branch_called:
            if direct_database != self.direct_database_server:
                raise AssertionError(
                    "useBzrBranches called with inconsistent values for "
                    "direct_database")
            return
        self._use_bzr_branch_called = True
        self.useTempBzrHome()
        self.direct_database_server = direct_database
        server = get_rw_server(direct_database=direct_database)
        server.start_server()
        self.addCleanup(server.destroy)


class BrowserTestCase(TestCaseWithFactory):
    """A TestCase class for browser tests.

    This testcase provides an API similar to page tests, and can be used for
    cases when one wants a unit test and not a frakking pagetest.
    """

    def setUp(self):
        """Provide useful defaults."""
        super(BrowserTestCase, self).setUp()
        self.user = self.factory.makePerson(password='test')

    def getViewBrowser(self, context, view_name=None, no_login=False,
                       rootsite=None, user=None):
        if user is None:
            user = self.user
        # Make sure that there is a user interaction in order to generate the
        # canonical url for the context object.
        login(ANONYMOUS)
        url = canonical_url(context, view_name=view_name, rootsite=rootsite)
        logout()
        if no_login:
            from lp.testing.pages import setupBrowser
            browser = setupBrowser()
            browser.open(url)
            return browser
        else:
            return self.getUserBrowser(url, user)

    def getMainContent(self, context, view_name=None, rootsite=None,
                       no_login=False, user=None):
        """Beautiful soup of the main content area of context's page."""
        from lp.testing.pages import find_main_content
        browser = self.getViewBrowser(
            context, view_name, rootsite=rootsite, no_login=no_login,
            user=user)
        return find_main_content(browser.contents)

    def getMainText(self, context, view_name=None, rootsite=None,
                    no_login=False, user=None):
        """Return the main text of a context's page."""
        from lp.testing.pages import extract_text
        return extract_text(
            self.getMainContent(context, view_name, rootsite, no_login, user))


class WebServiceTestCase(TestCaseWithFactory):
    """Test case optimized for testing the web service using launchpadlib."""

    @property
    def layer(self):
        # XXX wgrant 2011-03-09 bug=505913:
        # TestTwistedJobRunner.test_timeout fails if this is at the
        # module level. There is probably some hidden circular import.
        from lp.testing.layers import AppServerLayer
        return AppServerLayer

    def setUp(self):
        super(WebServiceTestCase, self).setUp()
        self.ws_version = 'devel'
        self.service = self.factory.makeLaunchpadService(
            version=self.ws_version)

    def wsObject(self, obj, user=None):
        """Return the launchpadlib version of the supplied object.

        :param obj: The object to find the launchpadlib equivalent of.
        :param user: The user to use for accessing the object over
            launchpadlib.  Defaults to an arbitrary logged-in user.
        """
        if user is not None:
            service = self.factory.makeLaunchpadService(
                user, version=self.ws_version)
        else:
            service = self.service
        return ws_object(service, obj)


def quote_jquery_expression(expression):
    """jquery requires meta chars used in literals escaped with \\"""
    return re.sub(
        "([#!$%&()+,./:;?@~|^{}\\[\\]`*\\\'\\\"])", r"\\\\\1", expression)


class AbstractYUITestCase(TestCase):

    layer = None
    suite_name = ''
    # 30 seconds for the suite.
    suite_timeout = 30000
    # By default we do not restrict per-test or times.  yuixhr tests do.
    incremental_timeout = None
    initial_timeout = None
    html_uri = None
    test_path = None

    TIMEOUT = object()
    MISSING_REPORT = object()

    _yui_results = None

    def __init__(self, methodName=None):
        """Create a new test case without a choice of test method name.

        Preventing the choice of test method ensures that we can safely
        provide a test ID based on the file path.
        """
        if methodName is None:
            methodName = self._testMethodName
        else:
            assert methodName == self._testMethodName
        super(AbstractYUITestCase, self).__init__(methodName)

    def id(self):
        """Return an ID for this test based on the file path."""
        return os.path.relpath(self.test_path, config.root)

    def setUp(self):
        super(AbstractYUITestCase, self).setUp()
        # html5browser imports from the gir/pygtk stack which causes
        # twisted tests to break because of gtk's initialize.
        import html5browser
        client = html5browser.Browser()
        page = client.load_page(self.html_uri,
                                timeout=self.suite_timeout,
                                initial_timeout=self.initial_timeout,
                                incremental_timeout=self.incremental_timeout)
        report = None
        if page.content:
            report = simplejson.loads(page.content)
        if page.return_code == page.CODE_FAIL:
            self._yui_results = self.TIMEOUT
            self._last_test_info = report
            return
        # Data['type'] is complete (an event).
        # Data['results'] is a dict (type=report)
        # with 1 or more dicts (type=testcase)
        # with 1 for more dicts (type=test).
        if report.get('type', None) != 'complete':
            # Did not get a report back.
            self._yui_results = self.MISSING_REPORT
            return
        self._yui_results = {}
        for key, value in report['results'].items():
            if isinstance(value, dict) and value['type'] == 'testcase':
                testcase_name = key
                test_case = value
                for key, value in test_case.items():
                    if isinstance(value, dict) and value['type'] == 'test':
                        test_name = '%s.%s' % (testcase_name, key)
                        test = value
                        self._yui_results[test_name] = dict(
                            result=test['result'], message=test['message'])

    def checkResults(self):
        """Check the results.

        The tests are run during `setUp()`, but failures need to be reported
        from here.
        """
        if self._yui_results == self.TIMEOUT:
            msg = 'JS timed out.'
            if self._last_test_info is not None:
                try:
                    msg += ('  The last test that ran to '
                            'completion before timing out was '
                            '%(testCase)s:%(testName)s.  The test %(type)sed.'
                            % self._last_test_info)
                except (KeyError, TypeError):
                    msg += ('  The test runner received an unexpected error '
                            'when trying to show information about the last '
                            'test to run.  The data it received was %r.'
                            % (self._last_test_info,))
            elif (self.incremental_timeout is not None or
                  self.initial_timeout is not None):
                msg += '  The test may never have started.'
            self.fail(msg)
        elif self._yui_results == self.MISSING_REPORT:
            self.fail("The data returned by js is not a test report.")
        elif self._yui_results is None or len(self._yui_results) == 0:
            self.fail("Test harness or js report format changed.")
        failures = []
        for test_name in self._yui_results:
            result = self._yui_results[test_name]
            if result['result'] not in ('pass', 'ignore'):
                failures.append(
                    'Failure in %s.%s: %s' % (
                    self.test_path, test_name, result['message']))
        self.assertEqual([], failures, '\n'.join(failures))


class YUIUnitTestCase(AbstractYUITestCase):

    _testMethodName = 'checkResults'

    def initialize(self, test_path):
        # The path is a .html file.
        self.test_path = test_path
        self.html_uri = 'file://%s' % os.path.join(
            config.root, 'lib', self.test_path)


def build_yui_unittest_suite(app_testing_path, yui_test_class):
    suite = unittest.TestSuite()
    testing_path = os.path.join(config.root, 'lib', app_testing_path)
    unit_test_names = _harvest_yui_test_files(testing_path)
    for unit_test_path in unit_test_names:
        test_case = yui_test_class()
        test_case.initialize(unit_test_path)
        suite.addTest(test_case)
    return suite


def _harvest_yui_test_files(file_path):
    for dirpath, dirnames, filenames in os.walk(file_path):
        for filename in filenames:
            if fnmatchcase(filename, "test_*.html"):
                yield os.path.join(dirpath, filename)


class ZopeTestInSubProcess:
    """Run tests in a sub-process, respecting Zope idiosyncrasies.

    Use this as a mixin with an interesting `TestCase` to isolate
    tests with side-effects. Each and every test *method* in the test
    case is run in a new, forked, sub-process. This will slow down
    your tests, so use it sparingly. However, when you need to, for
    example, start the Twisted reactor (which cannot currently be
    safely stopped and restarted in process) it is invaluable.

    This is basically a reimplementation of subunit's
    `IsolatedTestCase` or `IsolatedTestSuite`, but adjusted to work
    with Zope. In particular, Zope's TestResult object is responsible
    for calling testSetUp() and testTearDown() on the selected layer.
    """

    def run(self, result):
        # The result must be an instance of Zope's TestResult because
        # we construct a super() of it later on. Other result classes
        # could be supported with a more general approach, but it's
        # unlikely that any one approach is going to work for every
        # class. It's better to fail early and draw attention here.
        assert isinstance(result, ZopeTestResult), (
            "result must be a Zope result object, not %r." % (result, ))
        pread, pwrite = os.pipe()
        pid = os.fork()
        if pid == 0:
            # Child.
            os.close(pread)
            fdwrite = os.fdopen(pwrite, 'wb', 1)
            # Send results to both the Zope result object (so that
            # layer setup and teardown are done properly, etc.) and to
            # the subunit stream client so that the parent process can
            # obtain the result.
            result = testtools.MultiTestResult(
                result, subunit.TestProtocolClient(fdwrite))
            super(ZopeTestInSubProcess, self).run(result)
            fdwrite.flush()
            sys.stdout.flush()
            sys.stderr.flush()
            # Exit hard to avoid running onexit handlers and to avoid
            # anything that could suppress SystemExit; this exit must
            # not be prevented.
            os._exit(0)
        else:
            # Parent.
            os.close(pwrite)
            fdread = os.fdopen(pread, 'rb')
            # Skip all the Zope-specific result stuff by using a
            # super() of the result. This is because the Zope result
            # object calls testSetUp() and testTearDown() on the
            # layer, and handles post-mortem debugging. These things
            # do not make sense in the parent process. More
            # immediately, it also means that the results are not
            # reported twice; they are reported on stdout by the child
            # process, so they need to be suppressed here.
            result = super(ZopeTestResult, result)
            # Accept the result from the child process.
            protocol = subunit.TestProtocolServer(result)
            protocol.readFrom(fdread)
            fdread.close()
            os.waitpid(pid, 0)


class EventRecorder:
    """Intercept and record Zope events.

    This prevents the events from propagating to their normal subscribers.
    The recorded events can be accessed via the 'events' list.
    """

    def __init__(self):
        self.events = []
        self.old_subscribers = None

    def __enter__(self):
        self.old_subscribers = zope.event.subscribers[:]
        zope.event.subscribers[:] = [self.events.append]
        return self

    def __exit__(self, exc_type, exc_value, traceback):
        assert zope.event.subscribers == [self.events.append], (
            'Subscriber list has been changed while running!')
        zope.event.subscribers[:] = self.old_subscribers


@contextmanager
def feature_flags():
    """Provide a context in which feature flags work."""
    empty_request = LaunchpadTestRequest()
    old_features = features.get_relevant_feature_controller()
    features.install_feature_controller(FeatureController(
        ScopesFromRequest(empty_request).lookup))
    try:
        yield
    finally:
        features.install_feature_controller(old_features)


def get_lsb_information():
    """Returns a dictionary with the LSB host information.

    Code stolen form /usr/bin/lsb-release
    """
    # XXX: This doesn't seem like a generically-useful testing function.
    # Perhaps it should go in a sub-module or something? -- jml
    distinfo = {}
    if os.path.exists('/etc/lsb-release'):
        for line in open('/etc/lsb-release'):
            line = line.strip()
            if not line:
                continue
            # Skip invalid lines
            if not '=' in line:
                continue
            var, arg = line.split('=', 1)
            if var.startswith('DISTRIB_'):
                var = var[8:]
                if arg.startswith('"') and arg.endswith('"'):
                    arg = arg[1:-1]
                distinfo[var] = arg

    return distinfo


def time_counter(origin=None, delta=timedelta(seconds=5)):
    """A generator for yielding datetime values.

    Each time the generator yields a value, the origin is incremented
    by the delta.

    >>> now = time_counter(datetime(2007, 12, 1), timedelta(days=1))
    >>> now.next()
    datetime.datetime(2007, 12, 1, 0, 0)
    >>> now.next()
    datetime.datetime(2007, 12, 2, 0, 0)
    >>> now.next()
    datetime.datetime(2007, 12, 3, 0, 0)
    """
    if origin is None:
        origin = datetime.now(pytz.UTC)
    now = origin
    while True:
        yield now
        now += delta


def run_script(cmd_line, env=None):
    """Run the given command line as a subprocess.

    :param cmd_line: A command line suitable for passing to
        `subprocess.Popen`.
    :param env: An optional environment dict.  If none is given, the
        script will get a copy of your present environment.  Either way,
        PYTHONPATH will be removed from it because it will break the
        script.
    :return: A 3-tuple of stdout, stderr, and the process' return code.
    """
    if env is None:
        env = os.environ.copy()
    env.pop('PYTHONPATH', None)
    process = subprocess.Popen(
        cmd_line, shell=True, stdin=subprocess.PIPE, stdout=subprocess.PIPE,
        stderr=subprocess.PIPE, env=env)
    (out, err) = process.communicate()
    return out, err, process.returncode


def run_process(cmd, env=None):
    """Run the given command as a subprocess.

    This differs from `run_script` in that it does not execute via a shell and
    it explicitly connects stdin to /dev/null so that processes will not be
    able to hang, waiting for user input.

    :param cmd_line: A command suitable for passing to `subprocess.Popen`.
    :param env: An optional environment dict. If none is given, the script
        will get a copy of your present environment. Either way, PYTHONPATH
        will be removed from it because it will break the script.
    :return: A 3-tuple of stdout, stderr, and the process' return code.
    """
    if env is None:
        env = os.environ.copy()
    env.pop('PYTHONPATH', None)
    with open(os.devnull, "rb") as devnull:
        process = subprocess.Popen(
            cmd, stdin=devnull, stdout=subprocess.PIPE,
            stderr=subprocess.PIPE, env=env)
        stdout, stderr = process.communicate()
        return stdout, stderr, process.returncode


def normalize_whitespace(string):
    """Replace all sequences of whitespace with a single space."""
    # In Python 2.4, splitting and joining a string to normalize
    # whitespace is roughly 6 times faster than using an uncompiled
    # regex (for the expression \s+), and 4 times faster than a
    # compiled regex.
    return " ".join(string.split())


def map_branch_contents(branch):
    """Return all files in branch at `branch_url`.

    :param branch_url: the URL for an accessible branch.
    :return: a dict mapping file paths to file contents.  Only regular
        files are included.
    """
    # XXX: This doesn't seem to be a generically useful testing function.
    # Perhaps it should go into a sub-module? -- jml
    contents = {}
    tree = branch.basis_tree()
    tree.lock_read()
    try:
        for dir, entries in tree.walkdirs():
            dirname, id = dir
            for entry in entries:
                file_path, file_name, file_type = entry[:3]
                if file_type == 'file':
                    stored_file = tree.get_file_by_path(file_path)
                    contents[file_path] = stored_file.read()
    finally:
        tree.unlock()

    return contents


def set_feature_flag(name, value, scope=u'default', priority=1):
    """Set a feature flag to the specified value.

    In order to access the flag, use the feature_flags context manager or
    set the feature controller in some other way.
    :param name: The name of the flag.
    :param value: The value of the flag.
    :param scope: The scope in which the specified value applies.
    """
    assert features.get_relevant_feature_controller() is not None
    flag = FeatureFlag(
        scope=scope, flag=name, value=value, priority=priority)
    store = getFeatureStore()
    store.add(flag)
    # Make sure that the feature is saved into the db right now.
    store.flush()


def validate_mock_class(mock_class):
    """Validate method signatures in mock classes derived from real classes.

    We often use mock classes in tests which are derived from real
    classes.

    This function ensures that methods redefined in the mock
    class have the same signature as the corresponding methods of
    the base class.

    >>> class A:
    ...
    ...     def method_one(self, a):
    ...         pass

    >>>
    >>> class B(A):
    ...     def method_one(self, a):
    ...        pass
    >>> validate_mock_class(B)

    If a class derived from A defines method_one with a different
    signature, we get an AssertionError.

    >>> class C(A):
    ...     def method_one(self, a, b):
    ...        pass
    >>> validate_mock_class(C)
    Traceback (most recent call last):
    ...
    AssertionError: Different method signature for method_one:...

    Even a parameter name must not be modified.

    >>> class D(A):
    ...     def method_one(self, b):
    ...        pass
    >>> validate_mock_class(D)
    Traceback (most recent call last):
    ...
    AssertionError: Different method signature for method_one:...

    If validate_mock_class() for anything but a class, we get an
    AssertionError.

    >>> validate_mock_class('a string')
    Traceback (most recent call last):
    ...
    AssertionError: validate_mock_class() must be called for a class
    """
    assert isclass(mock_class), (
        "validate_mock_class() must be called for a class")
    base_classes = getmro(mock_class)
    # Don't use inspect.getmembers() here because it fails on __provides__, a
    # descriptor added by zope.interface as part of its caching strategy. See
    # http://comments.gmane.org/gmane.comp.python.zope.interface/241.
    for name in dir(mock_class):
        if name == '__provides__':
            continue
        obj = getattr(mock_class, name)
        if ismethod(obj):
            for base_class in base_classes[1:]:
                if name in base_class.__dict__:
                    mock_args = getargspec(obj)
                    real_args = getargspec(base_class.__dict__[name])
                    if mock_args != real_args:
                        raise AssertionError(
                            'Different method signature for %s: %r %r' % (
                            name, mock_args, real_args))
                    else:
                        break


def ws_object(launchpad, obj):
    """Convert an object into its webservice version.

    :param launchpad: The Launchpad instance to convert from.
    :param obj: The object to convert.
    :return: A launchpadlib Entry object.
    """
    api_request = WebServiceTestRequest(SERVER_URL=str(launchpad._root_uri))
    return launchpad.load(canonical_url(obj, request=api_request))


class NestedTempfile(fixtures.Fixture):
    """Nest all temporary files and directories inside a top-level one."""

    def setUp(self):
        super(NestedTempfile, self).setUp()
        tempdir = fixtures.TempDir()
        self.useFixture(tempdir)
        patch = fixtures.MonkeyPatch("tempfile.tempdir", tempdir.path)
        self.useFixture(patch)


@contextmanager
def temp_dir():
    """Provide a temporary directory as a ContextManager."""
    tempdir = tempfile.mkdtemp()
    yield tempdir
    shutil.rmtree(tempdir, ignore_errors=True)


@contextmanager
def monkey_patch(context, **kwargs):
    """In the ContextManager scope, monkey-patch values.

    The context may be anything that supports setattr.  Packages,
    modules, objects, etc.  The kwargs are the name/value pairs for the
    values to set.
    """
    old_values = {}
    not_set = object()
    for name, value in kwargs.iteritems():
        old_values[name] = getattr(context, name, not_set)
        setattr(context, name, value)
    try:
        yield
    finally:
        for name, value in old_values.iteritems():
            if value is not_set:
                delattr(context, name)
            else:
                setattr(context, name, value)


def unlink_source_packages(product):
    """Remove all links between the product and source packages.

    A product cannot be deactivated if it is linked to source packages.
    """
    packaging_util = getUtility(IPackagingUtil)
    for source_package in product.sourcepackages:
        packaging_util.deletePackaging(
            source_package.productseries,
            source_package.sourcepackagename,
            source_package.distroseries)


class ExpectedException(TTExpectedException):
    """An ExpectedException that provides access to the caught exception."""

    def __init__(self, exc_type, value_re):
        super(ExpectedException, self).__init__(exc_type, value_re)
        self.caught_exc = None

    def __exit__(self, exc_type, exc_value, traceback):
        self.caught_exc = exc_value
        return super(ExpectedException, self).__exit__(
            exc_type, exc_value, traceback)


def extract_lp_cache(text):
    match = re.search(r'<script[^>]*>LP.cache = (\{.*\});</script>', text)
    if match is None:
        raise ValueError('No JSON cache found.')
    return simplejson.loads(match.group(1))


def nonblocking_readline(instream, timeout):
    """Non-blocking readline.

    Files must provide a valid fileno() method. This is a test helper
    as it is inefficient and unlikely useful for production code.
    """
    result = StringIO()
    start = now = time.time()
    deadline = start + timeout
    while (now < deadline and not result.getvalue().endswith('\n')):
        rlist = select([instream], [], [], deadline - now)
        if rlist:
            # Reading 1 character at a time is inefficient, but means
            # we don't need to implement put-back.
            next_char = os.read(instream.fileno(), 1)
            if next_char == "":
                break  # EOF
            result.write(next_char)
        now = time.time()
    return result.getvalue()


class FakeLaunchpadRequest(FakeRequest):

    @property
    def stepstogo(self):
        """See `IBasicLaunchpadRequest`."""
        return StepsToGo(self)


class FakeAdapterMixin:
    """A testcase mixin that helps register/unregister Zope adapters.

    These helper methods simplify the task to registering Zope adapters
    during the setup of a test and they will be unregistered when the
    test completes.
    """
    def registerAdapter(self, adapter_class, for_interfaces,
                        provided_interface, name=None):
        """Register an adapter from the required interfacs to the provided.

        eg. registerAdapter(
                TestOtherThing, (IThing, ILayer), IOther, name='fnord')
        """
        getSiteManager().registerAdapter(
            adapter_class, for_interfaces, provided_interface, name=name)
        self.addCleanup(
            getSiteManager().unregisterAdapter, adapter_class,
            for_interfaces, provided_interface, name=name)

    def registerAuthorizationAdapter(self, authorization_class,
                                     for_interface, permission_name):
        """Register a security checker to test authorisation.

        eg. registerAuthorizationAdapter(
                TestChecker, IPerson, 'launchpad.View')
        """
        self.registerAdapter(
            authorization_class, (for_interface, ), IAuthorization,
            name=permission_name)

    def registerBrowserViewAdapter(self, view_class, for_interface, name):
        """Register a security checker to test authorization.

        eg registerBrowserViewAdapter(TestView, IPerson, '+test-view')
        """
        self.registerAdapter(
            view_class, (for_interface, IBrowserRequest), Interface,
            name=name)

    def getAdapter(self, for_interfaces, provided_interface, name=None):
        return getMultiAdapter(for_interfaces, provided_interface, name=name)<|MERGE_RESOLUTION|>--- conflicted
+++ resolved
@@ -121,27 +121,7 @@
     )
 from zope.testing.testrunner.runner import TestResult as ZopeTestResult
 
-<<<<<<< HEAD
-from canonical.config import config
-from canonical.database.sqlbase import flush_database_caches
-from canonical.launchpad.webapp import canonical_url
-from canonical.launchpad.webapp.adapter import (
-    print_queries,
-    start_sql_logging,
-    stop_sql_logging,
-    )
-from canonical.launchpad.webapp.authorization import (
-    clear_cache as clear_permission_cache,
-    )
-from canonical.launchpad.webapp.interaction import ANONYMOUS
-from canonical.launchpad.webapp.servers import (
-    LaunchpadTestRequest,
-    StepsToGo,
-    WebServiceTestRequest,
-    )
-=======
 from lp.app.interfaces.security import IAuthorization
->>>>>>> e2c170e4
 from lp.codehosting.vfs import (
     branch_id_to_path,
     get_rw_server,
