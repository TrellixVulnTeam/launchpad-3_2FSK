<configure
    xmlns="http://namespaces.zope.org/zope"
    xmlns:browser="http://namespaces.zope.org/browser"
    xmlns:lp="http://launchpad.canonical.com"
    xmlns:i18n="http://namespaces.zope.org/i18n"
    i18n_domain="launchpad">

  <facet facet="bugs">

    <browser:menus
        module="canonical.launchpad.browser"
        classes="BugTaskContextMenu"
        />

    <browser:page
        for="*"
        name="+bugtask-macros-tableview"
        permission="zope.Public"
        template="../templates/bugtask-macros-tableview.pt" />

    <browser:page
        for="*"
        name="bugtask-macros-cve"
        permission="zope.Public"
        template="../templates/bugtask-macros-cve.pt" />

    <browser:page
        for="*"
        name="+bugtask-macros-listview"
        permission="zope.Public"
        template="../templates/bugtask-macros-listview.pt" />


    <!-- IBugTask -->
    <content class="canonical.launchpad.database.BugTask">
        <allow attributes="id bug bugID target" />
        <require
            permission="launchpad.View"
            attributes="product sourcepackagename distribution
                        distrorelease milestone status statusexplanation
                        priority severity assignee binarypackagename
                        bugwatch dateassigned datecreated age owner
                        targetname title related_tasks statusdisplayhtml
                        statuselsewhere setStatusFromDebbugs
                        setSeverityFromDebbugs updateTargetNameCache
                        asEmailHeaderValue" />
        <require
            permission="launchpad.Edit"
            set_attributes="product sourcepackagename distribution
                            distrorelease milestone status statusexplanation
                            priority severity assignee binarypackagename
                            bugwatch dateassigned datecreated age owner
                            targetname title related_tasks statusdisplayhtml
                            statuselsewhere setStatusFromDebbugs
                            setSeverityFromDebbugs" />
    </content>

    <browser:defaultView
        for="canonical.launchpad.interfaces.IBugTask"
        name="+index" />

    <browser:url
        for="canonical.launchpad.interfaces.IBugTask"
        path_expression="string:+bug/${bug/id}"
        attribute_to_parent="target" />

    <browser:navigation
        module="canonical.launchpad.browser"
        classes="BugTaskNavigation BugTaskSetNavigation"
        />

    <adapter
        for="canonical.launchpad.interfaces.IBugTask"
        provides="canonical.launchpad.interfaces.IBug"
        factory="canonical.launchpad.components.bugtask.BugTaskToBugAdapter" />

    <browser:pages
        for="canonical.launchpad.interfaces.IBugTask"
        class="canonical.launchpad.browser.BugTaskView"
        permission="launchpad.View">
      <browser:page
        name="+index"
        template="../templates/bugtask-index.pt" />
      <browser:page
        name="+portlet-alsoreportedin"
        template="../templates/bugtask-portlet-alsoreportedin.pt" />
    </browser:pages>

    <browser:pages
      for="canonical.launchpad.interfaces.IBugTask"
      class="canonical.launchpad.browser.BugView"
      permission="zope.Public">
      <browser:page
          name="+activity"
          template="../templates/bug-activity.pt"
          lp:url="malone/bugs/$Bug.id/activity" />
      <browser:page
          name="+headline-tasks"
          template="../templates/bug-headline-tasks.pt"
          lp:url="malone/bugs/$Bug.id/+headline-tasks" />
    </browser:pages>

    <browser:pages
      for="canonical.launchpad.interfaces.IBugTask"
      class="canonical.launchpad.browser.BugView"
      permission="zope.Public">

      <!-- BugTask Portlets (Note: These are Bug portlets. These
      registrations are duplicated in bug.zcml, so that they can work
      on pages where IBug is the context.) -->
      <browser:page
          name="+portlet-watch"
          template="../templates/bug-portlet-watch.pt" />
      <browser:page
          name="+portlet-details"
          template="../templates/bug-portlet-details.pt" />
      <browser:page
          name="+portlet-specs"
          template="../templates/bug-portlet-specs.pt" />
      <browser:page
          name="+portlet-tickets"
          template="../templates/bug-portlet-tickets.pt" />
      <browser:page
          name="+portlet-reference"
          template="../templates/bug-portlet-reference.pt" />
      <browser:page
          name="+portlet-duplicates"
          template="../templates/bug-portlet-duplicates.pt" />
      <browser:page
          name="+portlet-cve"
          template="../templates/bug-portlet-cve.pt" />
      <browser:page
          name="+portlet-attachments"
          template="../templates/bug-portlet-attachments.pt" />
    </browser:pages>

    <browser:page
        for="canonical.launchpad.interfaces.IBugTask"
        name="+listing-detailed"
        template="../templates/bugtask-listing-detailed.pt"
        permission="zope.Public" />

    <!-- Some more IBugTask portlets that use different view classes -->
    <browser:pages
       for="canonical.launchpad.interfaces.IBugTask"
       class="canonical.launchpad.browser.BugTaskView"
       permission="zope.Public">
      <browser:page
         name="+portlet-status-details"
         template="../templates/bugtask-status-portlet-details.pt" />
      <browser:page
          name="+portlet-search"
          template="../templates/bugtarget-portlet-search.pt" />
    </browser:pages>

    <browser:page
        for="canonical.launchpad.interfaces.IBugTask"
        name="+portlet-subscribers"
        class="canonical.launchpad.browser.BugView"
        template="../templates/bug-portlet-subscribers.pt"
        permission="zope.Public" />

    <browser:editform
        name="+edit"
        for="canonical.launchpad.interfaces.IBugTask"
        schema="canonical.launchpad.interfaces.IBug"
        class="canonical.launchpad.browser.bug.BugEditView"
        label="Edit bug description"
        permission="launchpad.Edit"
        template="../templates/bug-edit.pt"
        fields="title description summary name"
        lp:url="malone/bugs/$Bug.id/+edit">
        <browser:widget
           field="title"
           class="zope.app.form.browser.TextWidget"
           displayWidth="30" />
    </browser:editform>

    <browser:editform
        name="+secrecy"
        for="canonical.launchpad.interfaces.IBugTask"
        schema="canonical.launchpad.interfaces.IBug"
        class="canonical.launchpad.browser.bug.BugEditView"
        label="Set bug visibility"
        permission="launchpad.Edit"
        template="../templates/bug-secrecy.pt"
        fields="private"
        lp:url="malone/bugs/$Bug.id/+secrecy">
    </browser:editform>

    <browser:editform
        name="+duplicate"
        for="canonical.launchpad.interfaces.IBugTask"
        schema="canonical.launchpad.interfaces.IBug"
        class="canonical.launchpad.browser.bug.BugEditView"
        label="Mark bug report as a duplicate"
        permission="launchpad.AnyPerson"
        template="../templates/bug-mark-as-duplicate.pt"
        fields="duplicateof"
        lp:url="malone/bugs/$Bug.id/+duplicate">
    </browser:editform>

    <!-- NullBugTask -->
    <content class="canonical.launchpad.components.bugtask.NullBugTask">
        <require
            permission="launchpad.View"
            interface="canonical.launchpad.interfaces.IBugTask" />
        <require
            permission="launchpad.Edit"
            set_schema="canonical.launchpad.interfaces.IBugTask" />
    </content>

    <!-- BugTaskSet -->
    <content class="canonical.launchpad.database.BugTaskSet">
      <allow interface="canonical.launchpad.interfaces.IBugTaskSet" />
      <allow
          interface="zope.app.form.browser.interfaces.IAddFormCustomization" />
    </content>

    <securedutility
        provides="canonical.launchpad.interfaces.IBugTaskSet"
        class="canonical.launchpad.database.BugTaskSet">
        <allow interface="canonical.launchpad.interfaces.IBugTaskSet" />
    </securedutility>

    <browser:defaultView
        for="canonical.launchpad.interfaces.IBugTaskSet"
        name="+index" />

    <browser:pages
        for="canonical.launchpad.interfaces.IBugTaskSet"
        permission="zope.Public">
        <browser:page name="+index"
            template="../templates/bugtasks-index.pt"
            lp:url="malone/tasks/index" />
    </browser:pages>

    <browser:addform
        name="+addattachment"
        schema="canonical.launchpad.interfaces.IBugAttachmentAddForm"
        for="canonical.launchpad.interfaces.IBugTask"
        class="canonical.launchpad.browser.BugAttachmentAddView"
        label="Add an attachment"
        fields="filecontent patch title comment"
        keyword_arguments="patch filecontent title comment"
        permission="launchpad.AnyPerson"
        template="../templates/bug-attachment-add.pt"
        lp:url="malone/bugs/$Bug.id/+addattachment" />

    <browser:addform
        name="+addurl"
        schema="canonical.launchpad.interfaces.IBugExternalRef"
        for="canonical.launchpad.interfaces.IBugTask"
        class="canonical.launchpad.browser.BugExtRefAddView"
        label="Add Web link"
        fields="url title"
        arguments=""
        keyword_arguments="url title"
        permission="launchpad.AnyPerson"
        template="../templates/bug-extref-add.pt"
        lp:url="malone/bugs/$Bugs.id/references/+new">
        <browser:widget
            field="url"
            class="zope.app.form.browser.TextWidget"
            displayWidth="30" />
    </browser:addform>

    <browser:addform
        name="+addwatch"
        schema="canonical.launchpad.interfaces.IBugWatch"
        for="canonical.launchpad.interfaces.IBugTask"
        class="canonical.launchpad.browser.BugWatchAddView"
        label="Add watch"
        fields="bugtracker remotebug"
        arguments=""
        keyword_arguments="bugtracker remotebug"
        permission="launchpad.AnyPerson"
        template="../templates/bug-watch-add.pt"
        lp:url="malone/bugs/$Bugs.id/+addwatch" />

    <browser:defaultView
        for="canonical.launchpad.interfaces.IUpstreamBugTask"
        name="+index" />

    <browser:page
        name="+upstreamtask"
        for="canonical.launchpad.interfaces.IBugTask"
        class="canonical.launchpad.browser.bug.BugAlsoReportInView"
<<<<<<< HEAD
        label="Request fix in a product"
        fields="product"
        arguments=""
        keyword_arguments="product"
=======
>>>>>>> d330cfb6
        permission="launchpad.AnyPerson"
        attribute="render_upstreamtask"
        lp:url="malone/bugs/$Bug.id/+upstreamtask">
<<<<<<< HEAD
    </browser:addform>

=======
    </browser:page>

    <browser:page
        name="+distrotask"
        for="canonical.launchpad.interfaces.IBugTask"
        class="canonical.launchpad.browser.bug.BugAlsoReportInView"
        permission="launchpad.AnyPerson"
        attribute="render_distrotask"
        lp:url="malone/bugs/$Bug.id/+distrotask"
        />

>>>>>>> d330cfb6
    <browser:generalform
        name="+editstatus-page"
        for="canonical.launchpad.interfaces.IUpstreamBugTask"
        class="canonical.launchpad.browser.bugtask.BugTaskEditView"
        schema="canonical.launchpad.interfaces.IUpstreamBugTask"
        fields="product milestone status priority severity assignee
                bugwatch statusexplanation"
        label="Edit fix request"
        permission="launchpad.Edit"
        template="../templates/bugtask-edit.pt">
<<<<<<< HEAD
=======
        <browser:widget
          field="assignee"
          class="canonical.widgets.bugtask.BugTaskAssigneeWidget" />
    </browser:generalform>

    <browser:generalform
        name="+edit-form"
        for="canonical.launchpad.interfaces.IUpstreamBugTask"
        class="canonical.launchpad.browser.bugtask.BugTaskEditView"
        schema="canonical.launchpad.interfaces.IUpstreamBugTask"
        fields="product milestone status priority severity assignee
                bugwatch statusexplanation"
        label="Edit fix request"
        permission="launchpad.Edit"
        template="../templates/bugtask-edit-form.pt">
>>>>>>> d330cfb6
        <browser:widget
          field="assignee"
          class="canonical.widgets.bugtask.BugTaskAssigneeWidget" />
    </browser:generalform>

    <browser:schemadisplay
        name="+viewstatus-page"
        for="canonical.launchpad.interfaces.IUpstreamBugTask"
        schema="canonical.launchpad.interfaces.IUpstreamBugTask"
        fields="milestone status priority severity assignee bugwatch
                statusexplanation"
        label="Product fix request"
        permission="launchpad.View"
        template="../templates/bugtask-view.pt"
        lp:url="malone/tasks/$BugTask.id/+index">
    </browser:schemadisplay>

    <browser:defaultView
        for="canonical.launchpad.interfaces.IDistroBugTask"
        name="+index" />

<<<<<<< HEAD
    <browser:addform
        name="+distrotask"
        schema="canonical.launchpad.interfaces.IDistroBugTask"
        for="canonical.launchpad.interfaces.IBugTask"
        class="canonical.launchpad.browser.bug.BugAlsoReportInView"
        label="Request fix in a distribution"
        fields="distribution sourcepackagename"
        keyword_arguments="distribution sourcepackagename"
        permission="launchpad.AnyPerson"
        template="../templates/launchpad-addform.pt"
        lp:url="malone/bugs/$Bug.id/+distrotask">
    </browser:addform>

    <browser:editform
=======
    <browser:generalform
>>>>>>> d330cfb6
        name="+editstatus-page"
        for="canonical.launchpad.interfaces.IDistroBugTask"
        class="canonical.launchpad.browser.bugtask.BugTaskEditView"
        schema="canonical.launchpad.interfaces.IBugTask"
        fields="sourcepackagename binarypackagename milestone
                status priority severity assignee bugwatch statusexplanation"
        label="Edit fix request"
        permission="launchpad.Edit"
        template="../templates/bugtask-edit.pt"
        lp:url="malone/tasks/$BugTask.id/+edit">
        <browser:widget
          field="statusexplanation"
          class="zope.app.form.browser.TextAreaWidget"
          height="2" />
        <browser:widget
          field="assignee"
          class="canonical.widgets.bugtask.BugTaskAssigneeWidget" />
    </browser:generalform>

    <browser:generalform
        name="+edit-form"
        for="canonical.launchpad.interfaces.IDistroBugTask"
        class="canonical.launchpad.browser.bugtask.BugTaskEditView"
        schema="canonical.launchpad.interfaces.IBugTask"
        fields="sourcepackagename binarypackagename milestone
                status priority severity assignee bugwatch statusexplanation"
        label="Edit fix request"
        permission="launchpad.Edit"
        template="../templates/bugtask-edit-form.pt"
        lp:url="malone/tasks/$BugTask.id/+edit">
        <browser:widget
          field="statusexplanation"
          class="zope.app.form.browser.TextAreaWidget"
          height="2" />
        <browser:widget
          field="assignee"
          class="canonical.widgets.bugtask.BugTaskAssigneeWidget" />
    </browser:generalform>

    <browser:schemadisplay
        name="+viewstatus-page"
        for="canonical.launchpad.interfaces.IDistroBugTask"
        schema="canonical.launchpad.interfaces.IBugTask"
        fields="sourcepackagename binarypackagename milestone
                status priority severity assignee bugwatch statusexplanation"
        label="Source package fix request"
        permission="zope.Public"
        template="../templates/bugtask-view.pt"
        lp:url="malone/tasks/$BugTask.id/+edit">
    </browser:schemadisplay>

    <browser:page
        name="+backport"
        for="canonical.launchpad.interfaces.IDistroBugTask"
        class="canonical.launchpad.browser.BugTaskBackportView"
        permission="launchpad.AnyPerson"
        template="../templates/bugtask-backport-fixing.pt"
        />

    <browser:defaultView
        for="canonical.launchpad.interfaces.IDistroReleaseBugTask"
        name="+index" />

    <browser:generalform
        name="+editstatus-page"
        for="canonical.launchpad.interfaces.IDistroReleaseBugTask"
        class="canonical.launchpad.browser.bugtask.BugTaskEditView"
        schema="canonical.launchpad.interfaces.IBugTask"
        fields="sourcepackagename binarypackagename milestone
                status priority severity assignee bugwatch statusexplanation"
        label="Edit fix request"
        permission="launchpad.Edit"
        template="../templates/bugtask-edit.pt"
        lp:url="malone/tasks/$BugTask.id/+edit">
        <browser:widget
          field="statusexplanation"
          class="zope.app.form.browser.TextAreaWidget"
          height="2" />
        <browser:widget
          field="assignee"
          class="canonical.widgets.bugtask.BugTaskAssigneeWidget" />
    </browser:generalform>

    <browser:generalform
        name="+edit-form"
        for="canonical.launchpad.interfaces.IDistroReleaseBugTask"
        class="canonical.launchpad.browser.bugtask.BugTaskEditView"
        schema="canonical.launchpad.interfaces.IBugTask"
        fields="sourcepackagename binarypackagename milestone
                status priority severity assignee bugwatch statusexplanation"
        label="Edit fix request"
        permission="launchpad.Edit"
        template="../templates/bugtask-edit-form.pt"
        lp:url="malone/tasks/$BugTask.id/+edit">
        <browser:widget
          field="statusexplanation"
          class="zope.app.form.browser.TextAreaWidget"
          height="2" />
        <browser:widget
          field="assignee"
          class="canonical.widgets.bugtask.BugTaskAssigneeWidget" />
    </browser:generalform>

    <browser:schemadisplay
        name="+viewstatus-page"
        for="canonical.launchpad.interfaces.IDistroReleaseBugTask"
        schema="canonical.launchpad.interfaces.IBugTask"
        fields="sourcepackagename binarypackagename status priority severity
                assignee bugwatch statusexplanation milestone"
        label="Source package fix request"
        permission="zope.Public"
        template="../templates/bugtask-view.pt"
        lp:url="malone/tasks/$BugTask.id/+edit">
    </browser:schemadisplay>

    <browser:page
      name="+backport"
      for="canonical.launchpad.interfaces.IDistroReleaseBugTask"
      class="canonical.launchpad.browser.BugTaskBackportView"
      permission="launchpad.AnyPerson"
      template="../templates/bugtask-backport-fixing.pt"
      />

    <browser:page
      for="canonical.launchpad.interfaces.IBugTask"
      name="+subscribe"
      class="canonical.launchpad.browser.BugView"
      permission="launchpad.AnyPerson"
      template="../templates/bug-subscription.pt" />

    <browser:generalform
      name="+linkcve"
      for="canonical.launchpad.interfaces.IBugTask"
      schema="canonical.launchpad.interfaces.ICve"
      class="canonical.launchpad.browser.CveLinkView"
      fields="sequence"
      arguments="sequence"
      permission="launchpad.AnyPerson"
      template="../templates/bug-cve.pt">
    </browser:generalform>

    <browser:generalform
      name="+unlinkcve"
      for="canonical.launchpad.interfaces.IBugTask"
      schema="canonical.launchpad.interfaces.ICve"
      class="canonical.launchpad.browser.CveUnlinkView"
      fields="sequence"
      arguments="sequence"
      permission="launchpad.AnyPerson"
      template="../templates/bug-removecve.pt">
    </browser:generalform>

    <browser:addform
      name="+addsubscriber"
      for="canonical.launchpad.interfaces.IBugTask"
      schema="canonical.launchpad.interfaces.IBugSubscription"
      class="canonical.launchpad.browser.BugSubscriptionAddView"
      label="Subscribe someone else to the bug report"
      fields="person"
      keyword_arguments="person"
      permission="launchpad.AnyPerson"
      template="../templates/bug-addsubscriber.pt"
      />

    <browser:addform
      name="+addmessage"
      for="canonical.launchpad.interfaces.IBugTask"
      schema="canonical.launchpad.interfaces.IMessage"
      class="canonical.launchpad.browser.BugMessageAddView"
      label="Add a comment"
      fields="subject content owner"
      keyword_arguments="subject content owner"
      permission="launchpad.AnyPerson"
      template="../templates/message-add.pt">
      <browser:widget
        field="owner"
        class="canonical.widgets.HiddenUserWidget" />
    </browser:addform>

    <!-- BugTaskDelta -->
    <content class="canonical.launchpad.components.bugtask.BugTaskDelta">
        <allow interface="canonical.launchpad.interfaces.IBugTaskDelta" />
    </content>

  </facet>

</configure><|MERGE_RESOLUTION|>--- conflicted
+++ resolved
@@ -286,20 +286,9 @@
         name="+upstreamtask"
         for="canonical.launchpad.interfaces.IBugTask"
         class="canonical.launchpad.browser.bug.BugAlsoReportInView"
-<<<<<<< HEAD
-        label="Request fix in a product"
-        fields="product"
-        arguments=""
-        keyword_arguments="product"
-=======
->>>>>>> d330cfb6
         permission="launchpad.AnyPerson"
         attribute="render_upstreamtask"
         lp:url="malone/bugs/$Bug.id/+upstreamtask">
-<<<<<<< HEAD
-    </browser:addform>
-
-=======
     </browser:page>
 
     <browser:page
@@ -311,7 +300,6 @@
         lp:url="malone/bugs/$Bug.id/+distrotask"
         />
 
->>>>>>> d330cfb6
     <browser:generalform
         name="+editstatus-page"
         for="canonical.launchpad.interfaces.IUpstreamBugTask"
@@ -322,8 +310,6 @@
         label="Edit fix request"
         permission="launchpad.Edit"
         template="../templates/bugtask-edit.pt">
-<<<<<<< HEAD
-=======
         <browser:widget
           field="assignee"
           class="canonical.widgets.bugtask.BugTaskAssigneeWidget" />
@@ -339,7 +325,6 @@
         label="Edit fix request"
         permission="launchpad.Edit"
         template="../templates/bugtask-edit-form.pt">
->>>>>>> d330cfb6
         <browser:widget
           field="assignee"
           class="canonical.widgets.bugtask.BugTaskAssigneeWidget" />
@@ -361,24 +346,7 @@
         for="canonical.launchpad.interfaces.IDistroBugTask"
         name="+index" />
 
-<<<<<<< HEAD
-    <browser:addform
-        name="+distrotask"
-        schema="canonical.launchpad.interfaces.IDistroBugTask"
-        for="canonical.launchpad.interfaces.IBugTask"
-        class="canonical.launchpad.browser.bug.BugAlsoReportInView"
-        label="Request fix in a distribution"
-        fields="distribution sourcepackagename"
-        keyword_arguments="distribution sourcepackagename"
-        permission="launchpad.AnyPerson"
-        template="../templates/launchpad-addform.pt"
-        lp:url="malone/bugs/$Bug.id/+distrotask">
-    </browser:addform>
-
-    <browser:editform
-=======
-    <browser:generalform
->>>>>>> d330cfb6
+    <browser:generalform
         name="+editstatus-page"
         for="canonical.launchpad.interfaces.IDistroBugTask"
         class="canonical.launchpad.browser.bugtask.BugTaskEditView"
