The no-privs user cannot access bug #10, because it's filed on a private bug on
which the no-privs is not an explicit subscriber.

  >>> print http(r"""
  ... GET /products/firefox/+bug/10/+editstatus HTTP/1.1
<<<<<<< HEAD
  ... Accept-Language: en-ca,en-us;q=0.8,en;q=0.5,fr-ca;q=0.3
=======
>>>>>>> eb2522db
  ... Authorization: Basic bm8tcHJpdkBjYW5vbmljYWwuY29tOnRlc3Q=
  ... """)
  HTTP/1.1 403 Forbidden
  ...<|MERGE_RESOLUTION|>--- conflicted
+++ resolved
@@ -2,11 +2,7 @@
 which the no-privs is not an explicit subscriber.
 
   >>> print http(r"""
-  ... GET /products/firefox/+bug/10/+editstatus HTTP/1.1
-<<<<<<< HEAD
-  ... Accept-Language: en-ca,en-us;q=0.8,en;q=0.5,fr-ca;q=0.3
-=======
->>>>>>> eb2522db
+  ... GET /products/firefox/+bug/11/+editstatus HTTP/1.1
   ... Authorization: Basic bm8tcHJpdkBjYW5vbmljYWwuY29tOnRlc3Q=
   ... """)
   HTTP/1.1 403 Forbidden
