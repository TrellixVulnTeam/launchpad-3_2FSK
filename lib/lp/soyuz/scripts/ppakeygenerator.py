--- conflicted
+++ resolved
@@ -5,13 +5,9 @@
     ]
 
 from zope.component import getUtility
-<<<<<<< HEAD
 
-from canonical.archivepublisher.interfaces.archivesigningkey import (
-=======
-from lp.soyuz.interfaces.archive import IArchiveSet
+
 from lp.archivepublisher.interfaces.archivesigningkey import (
->>>>>>> 2ccc1a3c
     IArchiveSigningKey)
 from lp.registry.interfaces.person import IPersonSet
 from lp.services.scripts.base import (
