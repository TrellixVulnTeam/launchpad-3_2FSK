= Editing Branches =

We are not happy with the title of the branch for Klingon support in GNOME
Terminal, and want to associate it to its true author, which recently created
an account on Launchpad.

== Editing branch details ==

First, check that the edit link is visible on the branch page and click on
that link to load the +edit form for the branch.

<<<<<<< HEAD
  >>> user_browser.open('http://localhost/people/name12/+branch/gnome-terminal/klingon')
  >>> user_browser.getLink('Edit Branch Details').click()
  >>> user_browser.url
  'http://localhost/people/name12/+branch/gnome-terminal/klingon/+edit'
=======
  >>> print http(r"""
  ... GET /people/name12/+branch/gnome-terminal/klingon HTTP/1.1
  ... Host: launchpad.dev
  ... """)
  HTTP/1.1 200 Ok
  ...<a href="http://launchpad.dev/people/name12/+branch/gnome-terminal/klingon/+edit">Edit Branch Details</a>...
>>>>>>> 847b86a0

The form should have been filled with sample data values.

<<<<<<< HEAD
  >>> user_browser.getControl('Title').value
  'Klingon support in GNOME Terminal'
  >>> user_browser.getControl('Branch URL').value
  'http://trekkies.example.com/gnome-terminal/klingon'
  >>> user_browser.getControl('Author').value
  'test@canonical.com'
  >>> user_browser.getControl('Summary').value
  'Experimental feature branch for developping and testing Klingon support in GNOME Terminal.'
=======
  >>> print http(r"""
  ... GET /people/name12/+branch/gnome-terminal/klingon/+edit HTTP/1.1
  ... Host: launchpad.dev
  ... Authorization: Basic dGVzdEBjYW5vbmljYWwuY29tOnRlc3Q=
  ... """)
  HTTP/1.1 200 Ok
  ...
>>>>>>> 847b86a0

Then, post the changes to the author and summary. Also add a trailing
slash to the URL.

  >>> user_browser.getControl('Author').value = 'name18'
  >>> user_browser.getControl('Summary').value = \
  ...     'Warriors\' branch for developping and testing Klingon support in GNOME Terminal.'
  >>> user_browser.getControl('Branch URL').value += '/'
  >>> user_browser.getControl('Change Branch').click()


<<<<<<< HEAD
  Location: http://localhost:9000/people/name12/+branch/gnome-terminal/klingon
=======
  >>> print http(r"""
  ... POST /people/name12/+branch/gnome-terminal/klingon/+edit HTTP/1.1
  ... Host: launchpad.dev
  ... Authorization: Basic dGVzdEBjYW5vbmljYWwuY29tOnRlc3Q=
  ... Content-Length: 1086
  ... Content-Type: multipart/form-data; boundary=---------------------------1106159639116752221293615818
  ... 
  ... -----------------------------1106159639116752221293615818
  ... Content-Disposition: form-data; name="field.author"
  ... 
  ... name18
  ... -----------------------------1106159639116752221293615818
  ... Content-Disposition: form-data; name="field.title"
  ... 
  ... Klingon support in GNOME Terminal
  ... -----------------------------1106159639116752221293615818
  ... Content-Disposition: form-data; name="field.url"
  ... 
  ... http://trekkies.example.com/gnome-terminal/klingon/
  ... -----------------------------1106159639116752221293615818
  ... Content-Disposition: form-data; name="field.home_page"
  ... 
  ... http://trekkies.example.com/k12n
  ... -----------------------------1106159639116752221293615818
  ... Content-Disposition: form-data; name="field.summary"
  ... 
  ... Warriors' branch for developping and testing Klingon support in GNOME Terminal.
  ... 
  ... -----------------------------1106159639116752221293615818
  ... Content-Disposition: form-data; name="field.whiteboard"
  ... 
  ... 
  ... -----------------------------1106159639116752221293615818
  ... Content-Disposition: form-data; name="field.actions.change"
  ... 
  ... Change Branch
  ... -----------------------------1106159639116752221293615818--
  ... """)
  HTTP/1.1 303 See Other
  Content-Length: 0
  ...
  Location: http://launchpad.dev/people/name12/+branch/gnome-terminal/klingon
>>>>>>> 847b86a0

We should be redirected to the branch page, check that our changes were taken
into account. The trailing slash added to the URL must have been ignored.

  >>> user_browser.url
  'http://localhost/people/name12/+branch/gnome-terminal/klingon'
  >>> print http(r"""
  ... GET /people/name12/+branch/gnome-terminal/klingon HTTP/1.1
  ... Host: launchpad.dev
  ... Authorization: Basic dGVzdEBjYW5vbmljYWwuY29tOnRlc3Q=
  ... """)
  HTTP/1.1 200 Ok
  ...Warriors' branch for developping and testing Klingon support in GNOME Terminal...
  ...>http://trekkies.example.com/gnome-terminal/klingon<...
  ...>Ubuntu Gnome Team<...

Finally, set the author and summary back to their previous values.

<<<<<<< HEAD
  >>> user_browser.open('http://localhost/people/name12/+branch/gnome-terminal/klingon/+edit')
  >>> user_browser.getControl('Summary').value = \
  ...     'Experimental feature branch for developping and testing Klingon support in GNOME Terminal.'
  >>> user_browser.getControl('Author').value = \
  ...     'test@canonical.com'
  >>> user_browser.getControl('Change Branch').click()
  >>> user_browser.url
  'http://localhost/people/name12/+branch/gnome-terminal/klingon'
=======
  >>> print http(r"""
  ... POST /people/name12/+branch/gnome-terminal/klingon/+edit HTTP/1.1
  ... Host: launchpad.dev
  ... Authorization: Basic dGVzdEBjYW5vbmljYWwuY29tOnRlc3Q=
  ... Content-Type: multipart/form-data; boundary=---------------------------1106159639116752221293615818
  ... 
  ... -----------------------------1106159639116752221293615818
  ... Content-Disposition: form-data; name="field.author"
  ... 
  ... name12
  ... -----------------------------1106159639116752221293615818
  ... Content-Disposition: form-data; name="field.title"
  ... 
  ... Klingon support in GNOME Terminal
  ... -----------------------------1106159639116752221293615818
  ... Content-Disposition: form-data; name="field.url"
  ... 
  ... http://trekkies.example.com/gnome-terminal/klingon
  ... -----------------------------1106159639116752221293615818
  ... Content-Disposition: form-data; name="field.home_page"
  ... 
  ... http://trekkies.example.com/k12n
  ... -----------------------------1106159639116752221293615818
  ... Content-Disposition: form-data; name="field.summary"
  ... 
  ... Experimental development branch for developping and testing Klingon support in GNOME Terminal.
  ... 
  ... -----------------------------1106159639116752221293615818
  ... Content-Disposition: form-data; name="field.whiteboard"
  ... 
  ... 
  ... -----------------------------1106159639116752221293615818
  ... Content-Disposition: form-data; name="field.actions.change"
  ... 
  ... Change Branch
  ... -----------------------------1106159639116752221293615818--
  ... """)
  HTTP/1.1 303 See Other
  Content-Length: 0
  ...
  Location: http://launchpad.dev/people/name12/+branch/gnome-terminal/klingon
>>>>>>> 847b86a0

== Editing the Lifecycle Status ==

We want to update the lifecycle status of the branch and add a joyful
whiteboard message. We use the +lifecycle page for that.

First check the page lifecycle page is linked from the branch page.

  >>> print http(r"""
  ... GET /people/name12/+branch/gnome-terminal/klingon HTTP/1.1
  ... Host: launchpad.dev
  ... """)
  HTTP/1.1 200 Ok
  ...<a href="http://launchpad.dev/people/name12/+branch/gnome-terminal/klingon/+lifecycle">Set Branch Status</a>...

Then click on the link and load the +lifecycle page.

  >>> print http(r"""
  ... GET /people/name12/+branch/gnome-terminal/klingon/+lifecycle HTTP/1.1
  ... Host: launchpad.dev
  ... Authorization: Basic dGVzdEBjYW5vbmljYWwuY29tOnRlc3Q=
  ... """)
  HTTP/1.1 200 Ok
  ...

Post the +lifecycle that sets the branch status and whiteboard message.

  >>> print http(r"""
  ... POST /people/name12/+branch/gnome-terminal/klingon/+lifecycle HTTP/1.1
  ... Host: launchpad.dev
  ... Authorization: Basic dGVzdEBjYW5vbmljYWwuY29tOnRlc3Q=
  ... Content-Type: multipart/form-data; boundary=---------------------------5143029969841501371191119783
  ... 
  ... -----------------------------5143029969841501371191119783
  ... Content-Disposition: form-data; name="field.lifecycle_status"
  ... 
  ... Merged
  ... -----------------------------5143029969841501371191119783
  ... Content-Disposition: form-data; name="field.lifecycle_status-empty-marker"
  ... 
  ... 1
  ... -----------------------------5143029969841501371191119783
  ... Content-Disposition: form-data; name="field.whiteboard"
  ... 
  ... The brave shall prevail. Ka'plah!
  ... -----------------------------5143029969841501371191119783
  ... Content-Disposition: form-data; name="field.actions.change"
  ... 
  ... Change Branch
  ... -----------------------------5143029969841501371191119783--
  ... """)
  HTTP/1.1 303 See Other
  Content-Length: 0
  ...
  Location: http://launchpad.dev/people/name12/+branch/gnome-terminal/klingon

Load the redirection target and presence of the new status and whiteboard.

  >>> page = http(r"""
  ... GET /people/name12/+branch/gnome-terminal/klingon HTTP/1.1
  ... Host: launchpad.dev
  ... """)
  >>> print page
  HTTP/1.1 200 Ok
  ...Status:...
  ...Merged...
  >>> print page
  HTTP/1.1 200 Ok
  ...Whiteboard:...
  ...The brave shall prevail. Ka'plah!...

Set the branch status back to its initial state.

  >>> print http(r"""
  ... POST /people/name12/+branch/gnome-terminal/klingon/+lifecycle HTTP/1.1
  ... Host: launchpad.dev
  ... Authorization: Basic dGVzdEBjYW5vbmljYWwuY29tOnRlc3Q=
  ... Content-Type: multipart/form-data; boundary=---------------------------48234340612238207421310801252
  ... 
  ... -----------------------------48234340612238207421310801252
  ... Content-Disposition: form-data; name="field.lifecycle_status"
  ... 
  ... Experimental
  ... -----------------------------48234340612238207421310801252
  ... Content-Disposition: form-data; name="field.lifecycle_status-empty-marker"
  ... 
  ... 1
  ... -----------------------------48234340612238207421310801252
  ... Content-Disposition: form-data; name="field.whiteboard"
  ... 
  ... 
  ... -----------------------------48234340612238207421310801252
  ... Content-Disposition: form-data; name="field.actions.change"
  ... 
  ... Change Branch
  ... -----------------------------48234340612238207421310801252--
  ... """)
  HTTP/1.1 303 See Other
  Content-Length: 0
  ...
  Location: http://launchpad.dev/people/name12/+branch/gnome-terminal/klingon


== Changing branch product and name ==

The edit form allows changing the product of a branch.

<<<<<<< HEAD
  >>> user_browser.open('http://localhost/people/name12/+branch/+junk/junk.dev')
  >>> user_browser.getLink('Edit Branch Details').click()
  >>> user_browser.getControl('Product').value = 'ubuntu-product'
  >>> user_browser.getControl('Change Branch').click()
=======
  >>> print http(r"""
  ... GET /people/name12/+branch/+junk/junk.dev HTTP/1.1
  ... Host: launchpad.dev
  ... Authorization: Basic Zm9vLmJhckBjYW5vbmljYWwuY29tOnRlc3Q=
  ... """)
  HTTP/1.1 200 Ok
  ...<a href="http://launchpad.dev/people/name12/+branch/+junk/junk.dev/+admin">Administer</a>...
>>>>>>> 847b86a0

Posting this form should redirect us to the branch page, which is a new URL
since changing the product associated to a branch changed the branch's
canonical URL

<<<<<<< HEAD
  >>> user_browser.url
  'http://localhost/people/name12/+branch/ubuntu-product/junk.dev'
=======
  >>> print http(r"""
  ... GET /people/name12/+branch/+junk/junk.dev/+admin HTTP/1.1
  ... Host: launchpad.dev
  ... Authorization: Basic Zm9vLmJhckBjYW5vbmljYWwuY29tOnRlc3Q=
  ... """)
  HTTP/1.1 200 Ok
  ...
>>>>>>> 847b86a0

In the same way, the edit form allows changing the name of a branch, and must
correctly redirect to the new branch page.

<<<<<<< HEAD
  >>> user_browser.getLink('Edit Branch Details').click()
  >>> user_browser.getControl('Name').value = 'junk'
  >>> user_browser.getControl('Change Branch').click()
  >>> user_browser.url
  'http://localhost/people/name12/+branch/ubuntu-product/junk'
=======
  >>> print http(r"""
  ... POST /people/name12/+branch/+junk/junk.dev/+admin HTTP/1.1
  ... Host: launchpad.dev
  ... Authorization: Basic Zm9vLmJhckBjYW5vbmljYWwuY29tOnRlc3Q=
  ... Content-Length: 670
  ... Content-Type: multipart/form-data; boundary=---------------------------51737679497013199958403864
  ... 
  ... -----------------------------51737679497013199958403864
  ... Content-Disposition: form-data; name="field.owner"
  ... 
  ... test@canonical.com
  ... -----------------------------51737679497013199958403864
  ... Content-Disposition: form-data; name="field.product"
  ... 
  ... ubuntu-product
  ... -----------------------------51737679497013199958403864
  ... Content-Disposition: form-data; name="field.name"
  ... 
  ... junk.dev
  ... -----------------------------51737679497013199958403864
  ... Content-Disposition: form-data; name="field.whiteboard"
  ... 
  ... 
  ... -----------------------------51737679497013199958403864
  ... Content-Disposition: form-data; name="field.actions.change"
  ... 
  ... Change Branch
  ... -----------------------------51737679497013199958403864--
  ... """)
  HTTP/1.1 303 See Other
  Content-Length: 0
  ...
  Location: http://launchpad.dev/people/name12/+branch/ubuntu-product/junk.dev
>>>>>>> 847b86a0

We can also detach a branch from a product, making it a junk branch. While we
are it, we also reset the branch name to its original value, and check that the
branch was moved back to its original location.

<<<<<<< HEAD
  >>> user_browser.getLink('Edit Branch Details').click()
  >>> user_browser.getControl('Name').value = 'junk.dev'
  >>> user_browser.getControl('Product').value = ''
  >>> user_browser.getControl('Change Branch').click()
  >>> user_browser.url
  'http://localhost/people/name12/+branch/+junk/junk.dev'
=======
  >>> print http(r"""
  ... GET /people/name12/+branch/ubuntu-product/junk.dev HTTP/1.1
  ... Host: launchpad.dev
  ... """)
  HTTP/1.1 200 Ok
  ...
>>>>>>> 847b86a0

FIXME: Test that changing product and name in a way that conflict with an
existing branch gives a useful error message and does not OOPS.
-- David Allouche 2006-08-10

<<<<<<< HEAD
=======
  >>> print http(r"""
  ... POST /people/name12/+branch/ubuntu-product/junk.dev/+admin HTTP/1.1
  ... Host: launchpad.dev
  ... Authorization: Basic Zm9vLmJhckBjYW5vbmljYWwuY29tOnRlc3Q=
  ... Content-Length: 670
  ... Content-Type: multipart/form-data; boundary=---------------------------928524421110038503751686411
  ... 
  ... -----------------------------928524421110038503751686411
  ... Content-Disposition: form-data; name="field.owner"
  ... 
  ... test@canonical.com
  ... -----------------------------928524421110038503751686411
  ... Content-Disposition: form-data; name="field.product"
  ... 
  ... 
  ... -----------------------------928524421110038503751686411
  ... Content-Disposition: form-data; name="field.name"
  ... 
  ... junk.dev
  ... -----------------------------928524421110038503751686411
  ... Content-Disposition: form-data; name="field.whiteboard"
  ... 
  ... 
  ... -----------------------------928524421110038503751686411
  ... Content-Disposition: form-data; name="field.actions.change"
  ... 
  ... Change Branch
  ... -----------------------------928524421110038503751686411--
  ... """)
  HTTP/1.1 303 See Other
  Content-Length: 0
  ...
  Location: http://launchpad.dev/people/name12/+branch/+junk/junk.dev
>>>>>>> 847b86a0

== Reassigning a branch ==

<<<<<<< HEAD
TODO: test branch/+reassign

FIXME: Test that changing the branch owner to a user that already has a branch
with this name and product gives a useful error message and does not OOPS.
=======
  >>> print http(r"""
  ... GET /people/name12/+branch/+junk/junk.dev HTTP/1.1
  ... Host: launchpad.dev
  ... """)
  HTTP/1.1 200 Ok
  ...
>>>>>>> 847b86a0
<|MERGE_RESOLUTION|>--- conflicted
+++ resolved
@@ -9,23 +9,13 @@
 First, check that the edit link is visible on the branch page and click on
 that link to load the +edit form for the branch.
 
-<<<<<<< HEAD
-  >>> user_browser.open('http://localhost/people/name12/+branch/gnome-terminal/klingon')
-  >>> user_browser.getLink('Edit Branch Details').click()
-  >>> user_browser.url
-  'http://localhost/people/name12/+branch/gnome-terminal/klingon/+edit'
-=======
-  >>> print http(r"""
-  ... GET /people/name12/+branch/gnome-terminal/klingon HTTP/1.1
-  ... Host: launchpad.dev
-  ... """)
-  HTTP/1.1 200 Ok
-  ...<a href="http://launchpad.dev/people/name12/+branch/gnome-terminal/klingon/+edit">Edit Branch Details</a>...
->>>>>>> 847b86a0
+  >>> user_browser.open('http://launchpad.dev/people/name12/+branch/gnome-terminal/klingon')
+  >>> user_browser.getLink('Edit Branch Details').click()
+  >>> user_browser.url
+  'http://launchpad.dev/people/name12/+branch/gnome-terminal/klingon/+edit'
 
 The form should have been filled with sample data values.
 
-<<<<<<< HEAD
   >>> user_browser.getControl('Title').value
   'Klingon support in GNOME Terminal'
   >>> user_browser.getControl('Branch URL').value
@@ -34,15 +24,6 @@
   'test@canonical.com'
   >>> user_browser.getControl('Summary').value
   'Experimental feature branch for developping and testing Klingon support in GNOME Terminal.'
-=======
-  >>> print http(r"""
-  ... GET /people/name12/+branch/gnome-terminal/klingon/+edit HTTP/1.1
-  ... Host: launchpad.dev
-  ... Authorization: Basic dGVzdEBjYW5vbmljYWwuY29tOnRlc3Q=
-  ... """)
-  HTTP/1.1 200 Ok
-  ...
->>>>>>> 847b86a0
 
 Then, post the changes to the author and summary. Also add a trailing
 slash to the URL.
@@ -53,380 +34,178 @@
   >>> user_browser.getControl('Branch URL').value += '/'
   >>> user_browser.getControl('Change Branch').click()
 
-
-<<<<<<< HEAD
-  Location: http://localhost:9000/people/name12/+branch/gnome-terminal/klingon
-=======
-  >>> print http(r"""
-  ... POST /people/name12/+branch/gnome-terminal/klingon/+edit HTTP/1.1
-  ... Host: launchpad.dev
-  ... Authorization: Basic dGVzdEBjYW5vbmljYWwuY29tOnRlc3Q=
-  ... Content-Length: 1086
-  ... Content-Type: multipart/form-data; boundary=---------------------------1106159639116752221293615818
-  ... 
-  ... -----------------------------1106159639116752221293615818
-  ... Content-Disposition: form-data; name="field.author"
-  ... 
-  ... name18
-  ... -----------------------------1106159639116752221293615818
-  ... Content-Disposition: form-data; name="field.title"
-  ... 
-  ... Klingon support in GNOME Terminal
-  ... -----------------------------1106159639116752221293615818
-  ... Content-Disposition: form-data; name="field.url"
-  ... 
-  ... http://trekkies.example.com/gnome-terminal/klingon/
-  ... -----------------------------1106159639116752221293615818
-  ... Content-Disposition: form-data; name="field.home_page"
-  ... 
-  ... http://trekkies.example.com/k12n
-  ... -----------------------------1106159639116752221293615818
-  ... Content-Disposition: form-data; name="field.summary"
-  ... 
-  ... Warriors' branch for developping and testing Klingon support in GNOME Terminal.
-  ... 
-  ... -----------------------------1106159639116752221293615818
+We should be redirected to the branch page, check that our changes were taken
+into account. The trailing slash added to the URL must have been ignored.
+
+  >>> user_browser.url
+  'http://launchpad.dev/people/name12/+branch/gnome-terminal/klingon'
+  >>> print http(r"""
+  ... GET /people/name12/+branch/gnome-terminal/klingon HTTP/1.1
+  ... Host: launchpad.dev
+  ... Authorization: Basic dGVzdEBjYW5vbmljYWwuY29tOnRlc3Q=
+  ... """)
+  HTTP/1.1 200 Ok
+  ...Warriors' branch for developping and testing Klingon support in GNOME Terminal...
+  ...>http://trekkies.example.com/gnome-terminal/klingon<...
+  ...>Ubuntu Gnome Team<...
+
+Finally, set the author and summary back to their previous values.
+
+  >>> user_browser.open('http://launchpad.dev/people/name12/+branch/gnome-terminal/klingon/+edit')
+  >>> user_browser.getControl('Summary').value = \
+  ...     'Experimental feature branch for developping and testing Klingon support in GNOME Terminal.'
+  >>> user_browser.getControl('Author').value = \
+  ...     'test@canonical.com'
+  >>> user_browser.getControl('Change Branch').click()
+  >>> user_browser.url
+  'http://launchpad.dev/people/name12/+branch/gnome-terminal/klingon'
+
+== Editing the Lifecycle Status ==
+
+We want to update the lifecycle status of the branch and add a joyful
+whiteboard message. We use the +lifecycle page for that.
+
+First check the page lifecycle page is linked from the branch page.
+
+  >>> print http(r"""
+  ... GET /people/name12/+branch/gnome-terminal/klingon HTTP/1.1
+  ... Host: launchpad.dev
+  ... """)
+  HTTP/1.1 200 Ok
+  ...<a href="http://launchpad.dev/people/name12/+branch/gnome-terminal/klingon/+lifecycle">Set Branch Status</a>...
+
+Then click on the link and load the +lifecycle page.
+
+  >>> print http(r"""
+  ... GET /people/name12/+branch/gnome-terminal/klingon/+lifecycle HTTP/1.1
+  ... Host: launchpad.dev
+  ... Authorization: Basic dGVzdEBjYW5vbmljYWwuY29tOnRlc3Q=
+  ... """)
+  HTTP/1.1 200 Ok
+  ...
+
+Post the +lifecycle that sets the branch status and whiteboard message.
+
+  >>> print http(r"""
+  ... POST /people/name12/+branch/gnome-terminal/klingon/+lifecycle HTTP/1.1
+  ... Host: launchpad.dev
+  ... Authorization: Basic dGVzdEBjYW5vbmljYWwuY29tOnRlc3Q=
+  ... Content-Type: multipart/form-data; boundary=---------------------------5143029969841501371191119783
+  ... 
+  ... -----------------------------5143029969841501371191119783
+  ... Content-Disposition: form-data; name="field.lifecycle_status"
+  ... 
+  ... Merged
+  ... -----------------------------5143029969841501371191119783
+  ... Content-Disposition: form-data; name="field.lifecycle_status-empty-marker"
+  ... 
+  ... 1
+  ... -----------------------------5143029969841501371191119783
   ... Content-Disposition: form-data; name="field.whiteboard"
   ... 
-  ... 
-  ... -----------------------------1106159639116752221293615818
+  ... The brave shall prevail. Ka'plah!
+  ... -----------------------------5143029969841501371191119783
   ... Content-Disposition: form-data; name="field.actions.change"
   ... 
   ... Change Branch
-  ... -----------------------------1106159639116752221293615818--
+  ... -----------------------------5143029969841501371191119783--
   ... """)
   HTTP/1.1 303 See Other
   Content-Length: 0
   ...
   Location: http://launchpad.dev/people/name12/+branch/gnome-terminal/klingon
->>>>>>> 847b86a0
-
-We should be redirected to the branch page, check that our changes were taken
-into account. The trailing slash added to the URL must have been ignored.
-
-  >>> user_browser.url
-  'http://localhost/people/name12/+branch/gnome-terminal/klingon'
-  >>> print http(r"""
+
+Load the redirection target and presence of the new status and whiteboard.
+
+  >>> page = http(r"""
   ... GET /people/name12/+branch/gnome-terminal/klingon HTTP/1.1
   ... Host: launchpad.dev
-  ... Authorization: Basic dGVzdEBjYW5vbmljYWwuY29tOnRlc3Q=
-  ... """)
-  HTTP/1.1 200 Ok
-  ...Warriors' branch for developping and testing Klingon support in GNOME Terminal...
-  ...>http://trekkies.example.com/gnome-terminal/klingon<...
-  ...>Ubuntu Gnome Team<...
-
-Finally, set the author and summary back to their previous values.
-
-<<<<<<< HEAD
-  >>> user_browser.open('http://localhost/people/name12/+branch/gnome-terminal/klingon/+edit')
-  >>> user_browser.getControl('Summary').value = \
-  ...     'Experimental feature branch for developping and testing Klingon support in GNOME Terminal.'
-  >>> user_browser.getControl('Author').value = \
-  ...     'test@canonical.com'
-  >>> user_browser.getControl('Change Branch').click()
-  >>> user_browser.url
-  'http://localhost/people/name12/+branch/gnome-terminal/klingon'
-=======
-  >>> print http(r"""
-  ... POST /people/name12/+branch/gnome-terminal/klingon/+edit HTTP/1.1
-  ... Host: launchpad.dev
-  ... Authorization: Basic dGVzdEBjYW5vbmljYWwuY29tOnRlc3Q=
-  ... Content-Type: multipart/form-data; boundary=---------------------------1106159639116752221293615818
-  ... 
-  ... -----------------------------1106159639116752221293615818
-  ... Content-Disposition: form-data; name="field.author"
-  ... 
-  ... name12
-  ... -----------------------------1106159639116752221293615818
-  ... Content-Disposition: form-data; name="field.title"
-  ... 
-  ... Klingon support in GNOME Terminal
-  ... -----------------------------1106159639116752221293615818
-  ... Content-Disposition: form-data; name="field.url"
-  ... 
-  ... http://trekkies.example.com/gnome-terminal/klingon
-  ... -----------------------------1106159639116752221293615818
-  ... Content-Disposition: form-data; name="field.home_page"
-  ... 
-  ... http://trekkies.example.com/k12n
-  ... -----------------------------1106159639116752221293615818
-  ... Content-Disposition: form-data; name="field.summary"
-  ... 
-  ... Experimental development branch for developping and testing Klingon support in GNOME Terminal.
-  ... 
-  ... -----------------------------1106159639116752221293615818
+  ... """)
+  >>> print page
+  HTTP/1.1 200 Ok
+  ...Status:...
+  ...Merged...
+  >>> print page
+  HTTP/1.1 200 Ok
+  ...Whiteboard:...
+  ...The brave shall prevail. Ka'plah!...
+
+Set the branch status back to its initial state.
+
+  >>> print http(r"""
+  ... POST /people/name12/+branch/gnome-terminal/klingon/+lifecycle HTTP/1.1
+  ... Host: launchpad.dev
+  ... Authorization: Basic dGVzdEBjYW5vbmljYWwuY29tOnRlc3Q=
+  ... Content-Type: multipart/form-data; boundary=---------------------------48234340612238207421310801252
+  ... 
+  ... -----------------------------48234340612238207421310801252
+  ... Content-Disposition: form-data; name="field.lifecycle_status"
+  ... 
+  ... Experimental
+  ... -----------------------------48234340612238207421310801252
+  ... Content-Disposition: form-data; name="field.lifecycle_status-empty-marker"
+  ... 
+  ... 1
+  ... -----------------------------48234340612238207421310801252
   ... Content-Disposition: form-data; name="field.whiteboard"
   ... 
   ... 
-  ... -----------------------------1106159639116752221293615818
+  ... -----------------------------48234340612238207421310801252
   ... Content-Disposition: form-data; name="field.actions.change"
   ... 
   ... Change Branch
-  ... -----------------------------1106159639116752221293615818--
+  ... -----------------------------48234340612238207421310801252--
   ... """)
   HTTP/1.1 303 See Other
   Content-Length: 0
   ...
   Location: http://launchpad.dev/people/name12/+branch/gnome-terminal/klingon
->>>>>>> 847b86a0
-
-== Editing the Lifecycle Status ==
-
-We want to update the lifecycle status of the branch and add a joyful
-whiteboard message. We use the +lifecycle page for that.
-
-First check the page lifecycle page is linked from the branch page.
-
-  >>> print http(r"""
-  ... GET /people/name12/+branch/gnome-terminal/klingon HTTP/1.1
-  ... Host: launchpad.dev
-  ... """)
-  HTTP/1.1 200 Ok
-  ...<a href="http://launchpad.dev/people/name12/+branch/gnome-terminal/klingon/+lifecycle">Set Branch Status</a>...
-
-Then click on the link and load the +lifecycle page.
-
-  >>> print http(r"""
-  ... GET /people/name12/+branch/gnome-terminal/klingon/+lifecycle HTTP/1.1
-  ... Host: launchpad.dev
-  ... Authorization: Basic dGVzdEBjYW5vbmljYWwuY29tOnRlc3Q=
-  ... """)
-  HTTP/1.1 200 Ok
-  ...
-
-Post the +lifecycle that sets the branch status and whiteboard message.
-
-  >>> print http(r"""
-  ... POST /people/name12/+branch/gnome-terminal/klingon/+lifecycle HTTP/1.1
-  ... Host: launchpad.dev
-  ... Authorization: Basic dGVzdEBjYW5vbmljYWwuY29tOnRlc3Q=
-  ... Content-Type: multipart/form-data; boundary=---------------------------5143029969841501371191119783
-  ... 
-  ... -----------------------------5143029969841501371191119783
-  ... Content-Disposition: form-data; name="field.lifecycle_status"
-  ... 
-  ... Merged
-  ... -----------------------------5143029969841501371191119783
-  ... Content-Disposition: form-data; name="field.lifecycle_status-empty-marker"
-  ... 
-  ... 1
-  ... -----------------------------5143029969841501371191119783
-  ... Content-Disposition: form-data; name="field.whiteboard"
-  ... 
-  ... The brave shall prevail. Ka'plah!
-  ... -----------------------------5143029969841501371191119783
-  ... Content-Disposition: form-data; name="field.actions.change"
-  ... 
-  ... Change Branch
-  ... -----------------------------5143029969841501371191119783--
-  ... """)
-  HTTP/1.1 303 See Other
-  Content-Length: 0
-  ...
-  Location: http://launchpad.dev/people/name12/+branch/gnome-terminal/klingon
-
-Load the redirection target and presence of the new status and whiteboard.
-
-  >>> page = http(r"""
-  ... GET /people/name12/+branch/gnome-terminal/klingon HTTP/1.1
-  ... Host: launchpad.dev
-  ... """)
-  >>> print page
-  HTTP/1.1 200 Ok
-  ...Status:...
-  ...Merged...
-  >>> print page
-  HTTP/1.1 200 Ok
-  ...Whiteboard:...
-  ...The brave shall prevail. Ka'plah!...
-
-Set the branch status back to its initial state.
-
-  >>> print http(r"""
-  ... POST /people/name12/+branch/gnome-terminal/klingon/+lifecycle HTTP/1.1
-  ... Host: launchpad.dev
-  ... Authorization: Basic dGVzdEBjYW5vbmljYWwuY29tOnRlc3Q=
-  ... Content-Type: multipart/form-data; boundary=---------------------------48234340612238207421310801252
-  ... 
-  ... -----------------------------48234340612238207421310801252
-  ... Content-Disposition: form-data; name="field.lifecycle_status"
-  ... 
-  ... Experimental
-  ... -----------------------------48234340612238207421310801252
-  ... Content-Disposition: form-data; name="field.lifecycle_status-empty-marker"
-  ... 
-  ... 1
-  ... -----------------------------48234340612238207421310801252
-  ... Content-Disposition: form-data; name="field.whiteboard"
-  ... 
-  ... 
-  ... -----------------------------48234340612238207421310801252
-  ... Content-Disposition: form-data; name="field.actions.change"
-  ... 
-  ... Change Branch
-  ... -----------------------------48234340612238207421310801252--
-  ... """)
-  HTTP/1.1 303 See Other
-  Content-Length: 0
-  ...
-  Location: http://launchpad.dev/people/name12/+branch/gnome-terminal/klingon
 
 
 == Changing branch product and name ==
 
 The edit form allows changing the product of a branch.
 
-<<<<<<< HEAD
-  >>> user_browser.open('http://localhost/people/name12/+branch/+junk/junk.dev')
+  >>> user_browser.open('http://launchpad.dev/people/name12/+branch/+junk/junk.dev')
   >>> user_browser.getLink('Edit Branch Details').click()
   >>> user_browser.getControl('Product').value = 'ubuntu-product'
   >>> user_browser.getControl('Change Branch').click()
-=======
-  >>> print http(r"""
-  ... GET /people/name12/+branch/+junk/junk.dev HTTP/1.1
-  ... Host: launchpad.dev
-  ... Authorization: Basic Zm9vLmJhckBjYW5vbmljYWwuY29tOnRlc3Q=
-  ... """)
-  HTTP/1.1 200 Ok
-  ...<a href="http://launchpad.dev/people/name12/+branch/+junk/junk.dev/+admin">Administer</a>...
->>>>>>> 847b86a0
 
 Posting this form should redirect us to the branch page, which is a new URL
 since changing the product associated to a branch changed the branch's
 canonical URL
 
-<<<<<<< HEAD
-  >>> user_browser.url
-  'http://localhost/people/name12/+branch/ubuntu-product/junk.dev'
-=======
-  >>> print http(r"""
-  ... GET /people/name12/+branch/+junk/junk.dev/+admin HTTP/1.1
-  ... Host: launchpad.dev
-  ... Authorization: Basic Zm9vLmJhckBjYW5vbmljYWwuY29tOnRlc3Q=
-  ... """)
-  HTTP/1.1 200 Ok
-  ...
->>>>>>> 847b86a0
+  >>> user_browser.url
+  'http://launchpad.dev/people/name12/+branch/ubuntu-product/junk.dev'
 
 In the same way, the edit form allows changing the name of a branch, and must
 correctly redirect to the new branch page.
 
-<<<<<<< HEAD
   >>> user_browser.getLink('Edit Branch Details').click()
   >>> user_browser.getControl('Name').value = 'junk'
   >>> user_browser.getControl('Change Branch').click()
   >>> user_browser.url
-  'http://localhost/people/name12/+branch/ubuntu-product/junk'
-=======
-  >>> print http(r"""
-  ... POST /people/name12/+branch/+junk/junk.dev/+admin HTTP/1.1
-  ... Host: launchpad.dev
-  ... Authorization: Basic Zm9vLmJhckBjYW5vbmljYWwuY29tOnRlc3Q=
-  ... Content-Length: 670
-  ... Content-Type: multipart/form-data; boundary=---------------------------51737679497013199958403864
-  ... 
-  ... -----------------------------51737679497013199958403864
-  ... Content-Disposition: form-data; name="field.owner"
-  ... 
-  ... test@canonical.com
-  ... -----------------------------51737679497013199958403864
-  ... Content-Disposition: form-data; name="field.product"
-  ... 
-  ... ubuntu-product
-  ... -----------------------------51737679497013199958403864
-  ... Content-Disposition: form-data; name="field.name"
-  ... 
-  ... junk.dev
-  ... -----------------------------51737679497013199958403864
-  ... Content-Disposition: form-data; name="field.whiteboard"
-  ... 
-  ... 
-  ... -----------------------------51737679497013199958403864
-  ... Content-Disposition: form-data; name="field.actions.change"
-  ... 
-  ... Change Branch
-  ... -----------------------------51737679497013199958403864--
-  ... """)
-  HTTP/1.1 303 See Other
-  Content-Length: 0
-  ...
-  Location: http://launchpad.dev/people/name12/+branch/ubuntu-product/junk.dev
->>>>>>> 847b86a0
+  'http://launchpad.dev/people/name12/+branch/ubuntu-product/junk'
 
 We can also detach a branch from a product, making it a junk branch. While we
 are it, we also reset the branch name to its original value, and check that the
 branch was moved back to its original location.
 
-<<<<<<< HEAD
   >>> user_browser.getLink('Edit Branch Details').click()
   >>> user_browser.getControl('Name').value = 'junk.dev'
   >>> user_browser.getControl('Product').value = ''
   >>> user_browser.getControl('Change Branch').click()
   >>> user_browser.url
-  'http://localhost/people/name12/+branch/+junk/junk.dev'
-=======
-  >>> print http(r"""
-  ... GET /people/name12/+branch/ubuntu-product/junk.dev HTTP/1.1
-  ... Host: launchpad.dev
-  ... """)
-  HTTP/1.1 200 Ok
-  ...
->>>>>>> 847b86a0
+  'http://launchpad.dev/people/name12/+branch/+junk/junk.dev'
 
 FIXME: Test that changing product and name in a way that conflict with an
 existing branch gives a useful error message and does not OOPS.
 -- David Allouche 2006-08-10
 
-<<<<<<< HEAD
-=======
-  >>> print http(r"""
-  ... POST /people/name12/+branch/ubuntu-product/junk.dev/+admin HTTP/1.1
-  ... Host: launchpad.dev
-  ... Authorization: Basic Zm9vLmJhckBjYW5vbmljYWwuY29tOnRlc3Q=
-  ... Content-Length: 670
-  ... Content-Type: multipart/form-data; boundary=---------------------------928524421110038503751686411
-  ... 
-  ... -----------------------------928524421110038503751686411
-  ... Content-Disposition: form-data; name="field.owner"
-  ... 
-  ... test@canonical.com
-  ... -----------------------------928524421110038503751686411
-  ... Content-Disposition: form-data; name="field.product"
-  ... 
-  ... 
-  ... -----------------------------928524421110038503751686411
-  ... Content-Disposition: form-data; name="field.name"
-  ... 
-  ... junk.dev
-  ... -----------------------------928524421110038503751686411
-  ... Content-Disposition: form-data; name="field.whiteboard"
-  ... 
-  ... 
-  ... -----------------------------928524421110038503751686411
-  ... Content-Disposition: form-data; name="field.actions.change"
-  ... 
-  ... Change Branch
-  ... -----------------------------928524421110038503751686411--
-  ... """)
-  HTTP/1.1 303 See Other
-  Content-Length: 0
-  ...
-  Location: http://launchpad.dev/people/name12/+branch/+junk/junk.dev
->>>>>>> 847b86a0
 
 == Reassigning a branch ==
 
-<<<<<<< HEAD
 TODO: test branch/+reassign
 
 FIXME: Test that changing the branch owner to a user that already has a branch
-with this name and product gives a useful error message and does not OOPS.
-=======
-  >>> print http(r"""
-  ... GET /people/name12/+branch/+junk/junk.dev HTTP/1.1
-  ... Host: launchpad.dev
-  ... """)
-  HTTP/1.1 200 Ok
-  ...
->>>>>>> 847b86a0
+with this name and product gives a useful error message and does not OOPS.