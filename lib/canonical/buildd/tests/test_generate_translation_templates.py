# Copyright 2010 Canonical Ltd.  This software is licensed under the
# GNU Affero General Public License version 3 (see the file LICENSE).

import os
from unittest import TestLoader
import tarfile

from lp.testing.fakemethod import FakeMethod

from canonical.buildd.pottery.generate_translation_templates import (
    GenerateTranslationTemplates)

from canonical.launchpad.ftests.script import run_script
from canonical.testing.layers import ZopelessDatabaseLayer
from lp.code.model.directbranchcommit import DirectBranchCommit
from lp.testing import TestCaseWithFactory


class TestGenerateTranslationTemplates(TestCaseWithFactory):
    """Test slave-side generate-translation-templates script."""
    layer = ZopelessDatabaseLayer

    result_name = "translation-templates.tar.gz"

    def test_getBranch_url(self):
        # If passed a branch URL, the template generation script will
        # check out that branch into a directory called "source-tree."
        branch_url = 'lp://~my/translation/branch'

        generator = GenerateTranslationTemplates(
<<<<<<< HEAD
            branch_url, self.makeTemporaryDirectory())
=======
            branch_url, self.result_name, self.makeTemporaryDirectory())
>>>>>>> 060e9d9a
        generator._checkout = FakeMethod()
        generator._getBranch()

        self.assertEqual(1, generator._checkout.call_count)
        self.assertTrue(generator.branch_dir.endswith('source-tree'))

    def test_getBranch_dir(self):
        # If passed a branch directory, the template generation script
        # works directly in that directory.
        branch_dir = '/home/me/branch'

        generator = GenerateTranslationTemplates(
<<<<<<< HEAD
            branch_dir, self.makeTemporaryDirectory())
=======
            branch_dir, self.result_name, self.makeTemporaryDirectory())
>>>>>>> 060e9d9a
        generator._checkout = FakeMethod()
        generator._getBranch()

        self.assertEqual(0, generator._checkout.call_count)
        self.assertEqual(branch_dir, generator.branch_dir)

    def _createBranch(self, content_map=None):
        """Create a working branch.
        
        :param content_map: optional dict mapping file names to file contents.
            Each of these files with their contents will be written to the
            branch.

        :return: a fresh lp.code.model.Branch backed by a real bzr branch.
        """
        db_branch, tree = self.create_branch_and_tree(hosted=True)
        populist = DirectBranchCommit(db_branch)
        last_revision = populist.bzrbranch.last_revision()
        db_branch.last_scanned_id = populist.last_scanned_id = last_revision

        if content_map is not None:
            for name, contents in content_map.iteritems():
                populist.writeFile(name, contents)
            populist.commit("Populating branch.")

        return db_branch

    def test_getBranch_bzr(self):
        # _getBranch can retrieve branch contents from a branch URL.
        self.useBzrBranches()
        marker_text = "Ceci n'est pas cet branch."
        branch = self._createBranch({'marker.txt': marker_text})
        branch_url = branch.getPullURL()

        generator = GenerateTranslationTemplates(
<<<<<<< HEAD
            branch_url, self.makeTemporaryDirectory())
=======
            branch_url, self.result_name, self.makeTemporaryDirectory())
>>>>>>> 060e9d9a
        generator.branch_dir = self.makeTemporaryDirectory()
        generator._getBranch()

        marker_file = file(os.path.join(generator.branch_dir, 'marker.txt'))
        self.assertEqual(marker_text, marker_file.read())

    def test_templates_tarball(self):
        # Create a tarball from pot files.
        workdir = self.makeTemporaryDirectory()
        branchdir = os.path.join(workdir, 'branchdir')
        dummy_tar = os.path.join(
            os.path.dirname(__file__),'dummy_templates.tar.gz')
        tar = tarfile.open(dummy_tar, 'r|*')
        tar.extractall(branchdir)
        potnames = [name for name in tar.getnames() if not name.endswith('/')]
        tar.close()

        generator = GenerateTranslationTemplates(
            branchdir, self.result_name, workdir)
        generator._getBranch()
        generator._makeTarball(potnames)
        tar = tarfile.open(os.path.join(workdir, self.result_name), 'r|*')
        tarnames = tar.getnames()
        tar.close()
        self.assertContentEqual(potnames, tarnames)

    def test_script(self):
        tempdir = self.makeTemporaryDirectory()
        workdir = self.makeTemporaryDirectory()
        (retval, out, err) = run_script(
            'lib/canonical/buildd/pottery/generate_translation_templates.py',
<<<<<<< HEAD
            args=[tempdir, workdir])
=======
            args=[tempdir, self.result_name, workdir])
>>>>>>> 060e9d9a
        self.assertEqual(0, retval)


def test_suite():
    return TestLoader().loadTestsFromName(__name__)<|MERGE_RESOLUTION|>--- conflicted
+++ resolved
@@ -28,11 +28,7 @@
         branch_url = 'lp://~my/translation/branch'
 
         generator = GenerateTranslationTemplates(
-<<<<<<< HEAD
-            branch_url, self.makeTemporaryDirectory())
-=======
             branch_url, self.result_name, self.makeTemporaryDirectory())
->>>>>>> 060e9d9a
         generator._checkout = FakeMethod()
         generator._getBranch()
 
@@ -45,11 +41,7 @@
         branch_dir = '/home/me/branch'
 
         generator = GenerateTranslationTemplates(
-<<<<<<< HEAD
-            branch_dir, self.makeTemporaryDirectory())
-=======
             branch_dir, self.result_name, self.makeTemporaryDirectory())
->>>>>>> 060e9d9a
         generator._checkout = FakeMethod()
         generator._getBranch()
 
@@ -85,11 +77,7 @@
         branch_url = branch.getPullURL()
 
         generator = GenerateTranslationTemplates(
-<<<<<<< HEAD
-            branch_url, self.makeTemporaryDirectory())
-=======
             branch_url, self.result_name, self.makeTemporaryDirectory())
->>>>>>> 060e9d9a
         generator.branch_dir = self.makeTemporaryDirectory()
         generator._getBranch()
 
@@ -121,11 +109,7 @@
         workdir = self.makeTemporaryDirectory()
         (retval, out, err) = run_script(
             'lib/canonical/buildd/pottery/generate_translation_templates.py',
-<<<<<<< HEAD
-            args=[tempdir, workdir])
-=======
             args=[tempdir, self.result_name, workdir])
->>>>>>> 060e9d9a
         self.assertEqual(0, retval)
 
 
