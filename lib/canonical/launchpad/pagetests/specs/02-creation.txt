= Creating Blueprints =

<<<<<<< HEAD
= Creating Specifications =

And on both Product and Distribution, we should be able to add a
specification. Let's make sure we can see the relevant page on a Product.

    >>> browser.addHeader('Authorization', 'Basic carlos@canonical.com:test')
    >>> browser.open('http://blueprints.launchpad.dev/firefox/+addspec')
    >>> browser.url
    'http://blueprints.launchpad.dev/firefox/+addspec'

Let's also validate that a new spec's form page has the appropriate default
specification status.

    >>> browser.getControl(name='field.status').value
    ['New']
=======
Blueprints can be created from multiple locations within Launchpad. In
particular, logged-in users can create blueprints from distribution pages, from 
project pages and from project group pages. It's also possible to create a 
blueprint from the Blueprints home page.

Let's start by demonstrating that users can register blueprints while looking
at a distribution. In this case, Ubuntu:
>>>>>>> acebb46a

  >>> user_browser.open('http://blueprints.launchpad.dev/ubuntu')
  >>> user_browser.getLink('Register').click()
  >>> user_browser.url
  'http://blueprints.launchpad.dev/ubuntu/+addspec'

By default, new blueprints have the 'New' status:

<<<<<<< HEAD
    >>> browser.addHeader('Authorization', 'Basic carlos@canonical.com:test')
    >>> browser.open('http://blueprints.launchpad.dev/ubuntu/+addspec')
    >>> browser.url
    'http://blueprints.launchpad.dev/ubuntu/+addspec'
    >>> browser.getControl(name='field.status').value
    ['New']
=======
  >>> user_browser.getControl('Status').value
  ['New']
>>>>>>> acebb46a

Users can also register blueprints while looking at a project:

  >>> user_browser.open('http://blueprints.launchpad.dev/firefox')
  >>> user_browser.getLink('Register').click()
  >>> user_browser.url
  'http://blueprints.launchpad.dev/firefox/+addspec'

<<<<<<< HEAD
    >>> browser.addHeader('Authorization', 'Basic carlos@canonical.com:test')
    >>> browser.open('http://blueprints.launchpad.dev/ubuntu/+addspec')
    >>> browser.getControl(name='field.name').value = 'networkmagic'
    >>> browser.getControl(
    ...   name='field.title').value = ('Network Magic - Automatic Network'
    ...       'Detection')
    >>> browser.getControl(
    ...   name='field.specurl').value = ('http://wiki.ubuntu.com/NetworkMagic')
    >>> summary = (
    ...   "Users are increasingly using multiple"
    ...   "networks. Being able to seamlessly move between networks whilst"
    ...   "remembering the correct settings for each network would greatly"
    ...   "enhance Ubuntu's usability for mobile professionals. Many network"
    ...   "dependent services should only be run when the system is positive"
    ...   "that it has a network. This would greatly enhance the system's"
    ...   "flexibility and responsiveness.")
    >>> browser.getControl(name='field.summary').value = summary
    >>> browser.getControl(name='field.status').value = ['Approved']
    >>> browser.getControl(name='field.assignee').value = 'daf@canonical.com'
    >>> browser.getControl(name='field.drafter').value = 'carlos@canonical.com'
    >>> browser.getControl(name='field.approver').value = 'tsukimi@quaqua.net'
    >>> browser.getControl('Register Blueprint').click()
    >>> browser.url
    'http://blueprints.launchpad.dev/ubuntu/+spec/networkmagic'
=======
Finally, users can also register blueprints while looking at a project group:

  >>> user_browser.open('http://blueprints.launchpad.dev/mozilla')
  >>> user_browser.getLink('Register').click()  
  >>> user_browser.url
  'http://blueprints.launchpad.dev/mozilla/+addspec'

Let's go one step further and actually register a blueprint for the Ubuntu 
distribution:

  >>> user_browser.open('http://blueprints.launchpad.dev/ubuntu/+addspec')
  >>> control = user_browser.getControl
  >>> summary = ("Users are increasingly using multiple networks. Being able "
  ...            "to seamlessly move between networks whilst remembering the "
  ...            "correct settings for each network would greatly enhance "
  ...            "Ubuntu's usability for mobile professionals. Many network "
  ...            "dependent services should only be run when the system is "
  ...            "positive that it has a network. This would greatly enhance "
  ...            "the system's flexibility and responsiveness.")
  >>> control('Name'    ).value = 'networkmagic'
  >>> control('Title'   ).value = 'Network Magic: Automatic Network Detection'
  >>> control('URL'     ).value = 'http://wiki.ubuntu.com/NetworkMagic'
  >>> control('Status'  ).value = ['Approved']
  >>> control('Summary' ).value = summary
  >>> control('Assignee').value = 'daf@canonical.com'
  >>> control('Drafter' ).value = 'carlos@canonical.com'
  >>> control('Approver').value = 'tsukimi@quaqua.net'
  >>> control('Register').click()
  >>> user_browser.url
  'http://blueprints.launchpad.dev/ubuntu/+spec/networkmagic'
>>>>>>> acebb46a

Observe that logged-on users can now see the blueprint:

<<<<<<< HEAD
    >>> url = 'http://blueprints.launchpad.dev/ubuntu/+spec/networkmagic'
    >>> browser.open(url)
    >>> browser.url
    'http://blueprints.launchpad.dev/ubuntu/+spec/networkmagic'

Now we test if the specification name validator is working trying to register
a spec with the same name.

    >>> browser.addHeader('Authorization', 'Basic carlos@canonical.com:test')
    >>> browser.open('http://blueprints.launchpad.dev/ubuntu/+addspec')
    >>> browser.getControl(name='field.name').value = 'networkmagic'
    >>> browser.getControl(name='field.title').value = ('Network Magic'
    ...       '- Automatic Network Detection')
    >>> browser.getControl(
    ...   name='field.specurl').value = ('http://wiki.ubuntu.com/NetworkMagic')
    >>> browser.getControl(name='field.summary').value = ("Users are"
    ...       "increasingly using multiple networks.")
    >>> browser.getControl(name='field.status').value = ['Approved']
    >>> browser.getControl(name='field.assignee').value = 'daf@canonical.com'
    >>> browser.getControl(name='field.drafter').value = 'carlos@canonical.com'
    >>> browser.getControl(name='field.approver').value = 'tsukimi@quaqua.net'
    >>> browser.getControl('Register Blueprint').click()
    >>> browser.url
    'http://blueprints.launchpad.dev/ubuntu/+addspec'

Seeing that we were redirected again to the addspec page is a good sign
(something prevented the spec from being registered) however better make sure
this happened due to the right reason.

    >>> 'is already in use by another blueprint' in browser.contents
    True

We test the validator using an invalid name.

    >>> browser.addHeader('Authorization', 'Basic carlos@canonical.com:test')
    >>> browser.open('http://blueprints.launchpad.dev/ubuntu/+addspec')
    >>> browser.getControl(name='field.name').value = 'NetworkMagic!'
    >>> browser.getControl(name='field.title').value = (
    ...   'Network Magic - Automatic Network Detection')
    >>> browser.getControl(name='field.specurl').value = (
    ...   'http://wiki.ubuntu.com/NetworkMagicExclamation')
    >>> browser.getControl(name='field.summary').value = (
    ...   "Users are increasingly using multiple networks.")
    >>> browser.getControl(name='field.status').value = ['Approved']
    >>> browser.getControl(name='field.assignee').value = 'daf@canonical.com'
    >>> browser.getControl(name='field.drafter').value = 'carlos@canonical.com'
    >>> browser.getControl(name='field.approver').value = 'tsukimi@quaqua.net'
    >>> browser.getControl('Register Blueprint').click()
    >>> browser.url
    'http://blueprints.launchpad.dev/ubuntu/+addspec'
    >>> for message in find_tags_by_class(browser.contents, 'message'):
    ...      print message.renderContents()
    There is 1 error.
    <BLANKLINE>
    Invalid name ...

Some invalid names can be transformed into valid names. When it is clear that a
valid name can be produced by removing trailing spaces or by converting upper
case characters to their lower case equivalents, this is done automatically for
the user:

    >>> browser.addHeader('Authorization', 'Basic carlos@canonical.com:test')
    >>> browser.open('http://blueprints.launchpad.dev/ubuntu/+addspec')
    >>> browser.getControl(name='field.name').value = ' RecoverableNetworkMagic '
    >>> browser.getControl(name='field.title').value = (
    ...   'Network Magic - Automatic Network Detection')
    >>> browser.getControl(name='field.specurl').value = (
    ...   'http://wiki.ubuntu.com/RecoverableNetworkMagic')
    >>> browser.getControl(name='field.summary').value = (
    ...   "Users are increasingly using multiple networks.")
    >>> browser.getControl(name='field.status').value = ['Approved']
    >>> browser.getControl(name='field.assignee').value = 'daf@canonical.com'
    >>> browser.getControl(name='field.drafter').value = 'carlos@canonical.com'
    >>> browser.getControl(name='field.approver').value = 'tsukimi@quaqua.net'
    >>> browser.getControl('Register Blueprint').click()
    >>> browser.url
    'http://blueprints.launchpad.dev/ubuntu/+spec/recoverablenetworkmagic'
    >>> "Blueprint overview" in browser.contents
    True


Now we test the URL field validator trying to register a new spec with the same
URL.

    >>> browser.addHeader('Authorization', 'Basic carlos@canonical.com:test')
    >>> browser.open('http://blueprints.launchpad.dev/ubuntu/+addspec')
    >>> browser.getControl(name='field.name').value = 'dupenetworkmagic'
    >>> browser.getControl(name='field.title').value = (
    ...   'This is a dupe Network Magic Spec')
    >>> browser.getControl(name='field.specurl').value = (
    ...   'http://wiki.ubuntu.com/NetworkMagic')
    >>> browser.getControl(name='field.summary').value = "Users are increasingly"
    >>> browser.getControl(name='field.status').value = ['Approved']
    >>> browser.getControl(name='field.assignee').value = 'daf@canonical.com'
    >>> browser.getControl(name='field.drafter').value = 'carlos@canonical.com'
    >>> browser.getControl(name='field.approver').value = 'tsukimi@quaqua.net'
    >>> browser.getControl('Register Blueprint').click()
    >>> browser.url
    'http://blueprints.launchpad.dev/ubuntu/+addspec'
    >>> "is already registered by another blueprint" in browser.contents
    True


== Project blueprint registration ==

There is also a form which lets user create a new Blueprint in an IProject
that first requires them to select an IProduct target, showing them only the
products in that IProject.

    >>> browser.open('http://blueprints.launchpad.dev/mozilla/+addspec')
    >>> browser.getControl(name='field.projecttarget').value = ['thunderbird']
    >>> browser.getControl(name='field.name').value = 'gee-whizz-wotzit'
    >>> browser.getControl(
    ...   name='field.title').value = ('Grand amazing tool')
    >>> browser.getControl(
    ...   name='field.specurl').value = ('http://wiki.mozilla.org/WhizzWotzit')
    >>> summary = (
    ...   "This widget is the latest and greatest in a long range of wotzits. "
    ...   "All wotzits are known to be particularly resilient.")
    >>> browser.getControl(name='field.summary').value = summary
    >>> browser.getControl(name='field.status').value = ['Approved']
    >>> browser.getControl(name='field.assignee').value = 'daf@canonical.com'
    >>> browser.getControl(name='field.drafter').value = 'carlos@canonical.com'
    >>> browser.getControl(name='field.approver').value = 'tsukimi@quaqua.net'
    >>> browser.getControl('Register Blueprint').click()
    >>> browser.url
    'http://blueprints.launchpad.dev/thunderbird/+spec/gee-whizz-wotzit'
=======
  >>> url = 'http://blueprints.launchpad.dev/ubuntu/+spec/networkmagic'
  >>> user_browser.open(url)
  >>> user_browser.url
  'http://blueprints.launchpad.dev/ubuntu/+spec/networkmagic'

It's not possible to register a blueprint with the same name as an existing
blueprint:

  >>> user_browser.open('http://blueprints.launchpad.dev/ubuntu/+addspec')
  >>> control('Name'    ).value = 'networkmagic'
  >>> control('Title'   ).value = 'Network Magic: Automatic Network Detection'
  >>> control('URL'     ).value = 'http://wiki.ubuntu.com/NetworkMagicNew'
  >>> control('Status'  ).value = ['Approved']
  >>> control('Summary' ).value = summary
  >>> control('Assignee').value = 'daf@canonical.com'
  >>> control('Drafter' ).value = 'carlos@canonical.com'
  >>> control('Approver').value = 'tsukimi@quaqua.net'
  >>> control('Register').click()
  >>> user_browser.url
  'http://blueprints.launchpad.dev/ubuntu/+addspec'
  >>> for message in find_tags_by_class(user_browser.contents, 'message'):
  ...      print message.renderContents()
  There is 1 error...already in use by another blueprint...

Additionally, blueprint names must conform to a set pattern:

  >>> user_browser.open('http://blueprints.launchpad.dev/ubuntu/+addspec')
  >>> control('Name'    ).value = 'NetworkMagic!'
  >>> control('Title'   ).value = 'Network Magic: Automatic Network Detection'
  >>> control('URL'     ).value = 'http://wiki.ubuntu.com/NetworkMagicBang'
  >>> control('Summary' ).value = summary
  >>> control('Status'  ).value = ['Approved']
  >>> control('Assignee').value = 'daf@canonical.com'
  >>> control('Drafter' ).value = 'carlos@canonical.com'
  >>> control('Approver').value = 'tsukimi@quaqua.net'
  >>> control('Register').click()
  >>> user_browser.url
  'http://blueprints.launchpad.dev/ubuntu/+addspec'
  >>> for message in find_tags_by_class(user_browser.contents, 'message'):
  ...      print message.renderContents()
  There is 1 error...Invalid name...

However, some invalid names can be transformed into valid names. When it is 
clear that a valid name can be produced by removing trailing spaces or by 
converting upper case characters to their lower case equivalents, this is done 
automatically for the user:

  >>> user_browser.open('http://blueprints.launchpad.dev/ubuntu/+addspec')
  >>> control('Name    ').value = 'New-Network-Magic'
  >>> control('Title   ').value = 'Network Magic: Automatic Network Detection'
  >>> control('URL     ').value = 'http://wiki.ubuntu.com/NewNetworkMagic'
  >>> control('Summary ').value = summary
  >>> control('Status  ').value = ['Approved']
  >>> control('Assignee').value = 'daf@canonical.com'
  >>> control('Drafter ').value = 'carlos@canonical.com'
  >>> control('Approver').value = 'tsukimi@quaqua.net'
  >>> control('Register').click()
  >>> user_browser.url
  'http://blueprints.launchpad.dev/ubuntu/+spec/new-network-magic'
  >>> print user_browser.contents
  <...Blueprint overview...

It's not possible to register a blueprint with the same URL as an existing
blueprint:

  >>> user_browser.open('http://blueprints.launchpad.dev/ubuntu/+addspec')
  >>> control('Name'    ).value = 'dupenetworkmagic'
  >>> control('Title'   ).value = 'This is a dupe Network Magic Spec'
  >>> control('URL'     ).value = 'http://wiki.ubuntu.com/NetworkMagic'
  >>> control('Summary' ).value = summary
  >>> control('Status'  ).value = ['Approved']
  >>> control('Assignee').value = 'daf@canonical.com'
  >>> control('Drafter' ).value = 'carlos@canonical.com'
  >>> control('Approver').value = 'tsukimi@quaqua.net'
  >>> control('Register').click()
  >>> user_browser.url
  'http://blueprints.launchpad.dev/ubuntu/+addspec'
  >>> for message in find_tags_by_class(user_browser.contents, 'message'):
  ...      print message.renderContents()
  There is 1 error...already registered by another blueprint...


== Project group blueprint registration ==

Users can register blueprints while looking at a project group. In this case, 
the user is asked to specify a project from the list of projects in the group:

  >>> user_browser.open('http://blueprints.launchpad.dev/mozilla/+addspec')
  >>> control('For'     ).value = ['thunderbird']
  >>> control('Name'    ).value = 'gee-whizz-wotzit'
  >>> control('Title'   ).value = 'Grand amazing tool'
  >>> control('URL'     ).value = 'http://wiki.mozilla.org/WhizzWotzit'
  >>> control('Status'  ).value = ['Approved']
  >>> control('Assignee').value = 'daf@canonical.com'
  >>> control('Drafter' ).value = 'carlos@canonical.com'
  >>> control('Approver').value = 'tsukimi@quaqua.net'
  >>> control('Summary' ).value = ('This widget is the latest and greatest in '
  ...                              'a long range of wotzits. All wotzits are '
  ...                              'known to be particularly resilient.')
  >>> control('Register').click()
  >>> user_browser.url
  'http://blueprints.launchpad.dev/thunderbird/+spec/gee-whizz-wotzit'
>>>>>>> acebb46a


== System-wide blueprint registration ==

<<<<<<< HEAD
There is also a form which lets user create a new Blueprint for any product
or distribution, from the Blueprints app home page.

First, we try to create a spec that has the same name as an existing one.

    >>> browser.addHeader('Authorization', 'Basic carlos@canonical.com:test')
    >>> browser.open('http://blueprints.launchpad.dev/specs/+new')
    >>> browser.getControl(name='field.target').value = 'ubuntu'
    >>> browser.getControl(name='field.name').value = 'networkmagic'
    >>> browser.getControl(
    ...   name='field.title').value = ('Network Magic - Automatic Network'
    ...       'Detection')
    >>> browser.getControl(
    ...   name='field.specurl').value = ('http://wiki.ubuntu.com/NetworkMagic')
    >>> summary = (
    ...   "Users are increasingly using multiple"
    ...   "networks. Being able to seamlessly move between networks whilst"
    ...   "remembering the correct settings for each network would greatly"
    ...   "enhance Ubuntu's usability for mobile professionals. Many network"
    ...   "dependent services should only be run when the system is positive"
    ...   "that it has a network. This would greatly enhance the system's"
    ...   "flexibility and responsiveness.")
    >>> browser.getControl(name='field.summary').value = summary
    >>> browser.getControl(name='field.status').value = ['Approved']
    >>> browser.getControl(name='field.assignee').value = 'daf@canonical.com'
    >>> browser.getControl(name='field.drafter').value = 'carlos@canonical.com'
    >>> browser.getControl(name='field.approver').value = 'tsukimi@quaqua.net'
    >>> browser.getControl('Register Blueprint').click()
    >>> browser.url
    'http://blueprints.launchpad.dev/specs/+new'

So, we were not redirected to the spec page, because the spec was not
created. Let's check that this happened because the name is taken:

    >>> 'is already in use by another blueprint' in browser.contents
    True


Now, we'll register a spec with a unique name and it should go straight
through.

    >>> browser.open('http://blueprints.launchpad.dev/specs/+new')
    >>> browser.getControl(name='field.target').value = 'ubuntu'
    >>> browser.getControl(name='field.name').value = 'brandnewspec'
    >>> browser.getControl(
    ...   name='field.title').value = ('Network Voodoo - Automatic Network'
    ...       'Detection')
    >>> browser.getControl(
    ...   name='field.specurl').value = ('http://wiki.ubuntu.com/NetworkVoodoo')
    >>> summary = (
    ...   "Users are increasingly using multiple"
    ...   "networks. Being able to seamlessly move between networks whilst"
    ...   "that it has a network. This would greatly enhance the system's"
    ...   "flexibility and responsiveness.")
    >>> browser.getControl(name='field.summary').value = summary
    >>> browser.getControl(name='field.status').value = ['Approved']
    >>> browser.getControl(name='field.assignee').value = 'daf@canonical.com'
    >>> browser.getControl(name='field.drafter').value = 'carlos@canonical.com'
    >>> browser.getControl(name='field.approver').value = 'tsukimi@quaqua.net'
    >>> browser.getControl('Register Blueprint').click()
    >>> browser.url
    'http://blueprints.launchpad.dev/ubuntu/+spec/brandnewspec'

== Registration and sprint proposal ==

When registering a blueprint, it is possible to immediately propose it for
a sprint.

=== Registering and proposing for a sprint from a project ===

When registering a blueprint for a project, we specify the `sprint` field to
propose the blueprint we register for that sprint. If the user has permissions
the blueprint will be automatically added to the agenda for the sprint.

    >>> browser.addHeader('Authorization', 'Basic carlos@canonical.com:test')
    >>> browser.open('http://blueprints.launchpad.dev/jokosher/+addspec')
    >>> browser.getControl(name='field.name').value = 'spec-for-sprint'
    >>> browser.getControl(name='field.title').value = 'Spec for Sprint'
    >>> summary = "A spec to be discussed at a sprint"
    >>> browser.getControl(name='field.summary').value = summary
    >>> browser.getControl(name='field.sprint').value = ['paris']
    >>> browser.getControl('Register Blueprint').click()
    >>> browser.url
    'http://blueprints.launchpad.dev/jokosher/+spec/spec-for-sprint'
    >>> browser.open('http://blueprints.launchpad.dev/sprints/paris')
    >>> 'spec-for-sprint' in browser.contents
    True

=== Registering and proposing for a sprint from a sprint ===

When registering a blueprint from a sprint, it is necessary to fill in the
target field. The sprint field isn't present, since it is implicitly known from
the context.

When a user without permissions to the sprint registers a new blueprint, it is
proposed for this sprint, but not added to the agenda. A priviledged user can
accept or reject the proposal from the agenda page.

    >>> user_browser.open('http://blueprints.launchpad.dev/sprints/futurista/+addspec')
    >>> 'No Privileges Person' in user_browser.contents
    True
    >>> user_browser.getControl(name='field.target').value = 'jokosher'
    >>> user_browser.getControl(name='field.name').value = 'another-spec-for-sprint'
    >>> user_browser.getControl(name='field.title').value = 'Another Spec for Sprint'
    >>> user_browser.getControl(name='field.summary').value = (
    ...     "Another spec to be discussed at a sprint")
    >>> user_browser.getControl('Register Blueprint').click()
    >>> user_browser.url
    'http://blueprints.launchpad.dev/sprints/futurista'
    >>> 'another-spec-for-sprint' in browser.contents
    False
    >>> browser.open('http://blueprints.launchpad.dev/sprints/futurista/+settopics')
    >>> 'another-spec-for-sprint' in browser.contents
    True



= TODO =
There are many specification doctests with the following type of test:

"    >>> 'Invalid name' in browser.contents                              "

If such tests fail, they can be a little difficult to debug, because the
failure messages do not specify the resulting string. Instead, we could
use the following pattern to get more information in case of failure:

"  >>> for message in find_tags_by_class(browser.contents, 'message'): "
"  ...     print message.renderContents()                              "
"  There is 1 error.                                                   "
"  <BLANKLINE>                                                         "
"  Invalid name ...                                                    "
=======
Users can register blueprints while looking at the Blueprints home page. In
this case, the user is asked to specify a project from the list of all projects
in Launchpad:

  >>> user_browser.open('http://blueprints.launchpad.dev/specs/+new')
  >>> control('For'     ).value = 'ubuntu'
  >>> control('Name'    ).value = 'brandnewspec'
  >>> control('Title'   ).value = 'Network Voodoo: Automatic Network Detection'
  >>> control('URL'     ).value = 'http://wiki.ubuntu.com/NetworkVoodoo'
  >>> control('Summary' ).value = summary
  >>> control('Status'  ).value = ['Approved']
  >>> control('Assignee').value = 'daf@canonical.com'
  >>> control('Drafter' ).value = 'carlos@canonical.com'
  >>> control('Approver').value = 'tsukimi@quaqua.net'
  >>> control('Register').click()
  >>> user_browser.url
  'http://blueprints.launchpad.dev/ubuntu/+spec/brandnewspec'
>>>>>>> acebb46a
<|MERGE_RESOLUTION|>--- conflicted
+++ resolved
@@ -1,22 +1,5 @@
 = Creating Blueprints =
 
-<<<<<<< HEAD
-= Creating Specifications =
-
-And on both Product and Distribution, we should be able to add a
-specification. Let's make sure we can see the relevant page on a Product.
-
-    >>> browser.addHeader('Authorization', 'Basic carlos@canonical.com:test')
-    >>> browser.open('http://blueprints.launchpad.dev/firefox/+addspec')
-    >>> browser.url
-    'http://blueprints.launchpad.dev/firefox/+addspec'
-
-Let's also validate that a new spec's form page has the appropriate default
-specification status.
-
-    >>> browser.getControl(name='field.status').value
-    ['New']
-=======
 Blueprints can be created from multiple locations within Launchpad. In
 particular, logged-in users can create blueprints from distribution pages, from 
 project pages and from project group pages. It's also possible to create a 
@@ -24,303 +7,137 @@
 
 Let's start by demonstrating that users can register blueprints while looking
 at a distribution. In this case, Ubuntu:
->>>>>>> acebb46a
-
-  >>> user_browser.open('http://blueprints.launchpad.dev/ubuntu')
-  >>> user_browser.getLink('Register').click()
-  >>> user_browser.url
-  'http://blueprints.launchpad.dev/ubuntu/+addspec'
+
+    >>> user_browser.open('http://blueprints.launchpad.dev/ubuntu')
+    >>> user_browser.getLink('Register').click()
+    >>> user_browser.url
+    'http://blueprints.launchpad.dev/ubuntu/+addspec'
 
 By default, new blueprints have the 'New' status:
 
-<<<<<<< HEAD
-    >>> browser.addHeader('Authorization', 'Basic carlos@canonical.com:test')
-    >>> browser.open('http://blueprints.launchpad.dev/ubuntu/+addspec')
-    >>> browser.url
-    'http://blueprints.launchpad.dev/ubuntu/+addspec'
-    >>> browser.getControl(name='field.status').value
+    >>> user_browser.getControl('Status').value
     ['New']
-=======
-  >>> user_browser.getControl('Status').value
-  ['New']
->>>>>>> acebb46a
 
 Users can also register blueprints while looking at a project:
 
-  >>> user_browser.open('http://blueprints.launchpad.dev/firefox')
-  >>> user_browser.getLink('Register').click()
-  >>> user_browser.url
-  'http://blueprints.launchpad.dev/firefox/+addspec'
-
-<<<<<<< HEAD
-    >>> browser.addHeader('Authorization', 'Basic carlos@canonical.com:test')
-    >>> browser.open('http://blueprints.launchpad.dev/ubuntu/+addspec')
-    >>> browser.getControl(name='field.name').value = 'networkmagic'
-    >>> browser.getControl(
-    ...   name='field.title').value = ('Network Magic - Automatic Network'
-    ...       'Detection')
-    >>> browser.getControl(
-    ...   name='field.specurl').value = ('http://wiki.ubuntu.com/NetworkMagic')
-    >>> summary = (
-    ...   "Users are increasingly using multiple"
-    ...   "networks. Being able to seamlessly move between networks whilst"
-    ...   "remembering the correct settings for each network would greatly"
-    ...   "enhance Ubuntu's usability for mobile professionals. Many network"
-    ...   "dependent services should only be run when the system is positive"
-    ...   "that it has a network. This would greatly enhance the system's"
-    ...   "flexibility and responsiveness.")
-    >>> browser.getControl(name='field.summary').value = summary
-    >>> browser.getControl(name='field.status').value = ['Approved']
-    >>> browser.getControl(name='field.assignee').value = 'daf@canonical.com'
-    >>> browser.getControl(name='field.drafter').value = 'carlos@canonical.com'
-    >>> browser.getControl(name='field.approver').value = 'tsukimi@quaqua.net'
-    >>> browser.getControl('Register Blueprint').click()
-    >>> browser.url
-    'http://blueprints.launchpad.dev/ubuntu/+spec/networkmagic'
-=======
+    >>> user_browser.open('http://blueprints.launchpad.dev/firefox')
+    >>> user_browser.getLink('Register').click()
+    >>> user_browser.url
+    'http://blueprints.launchpad.dev/firefox/+addspec'
+
 Finally, users can also register blueprints while looking at a project group:
 
-  >>> user_browser.open('http://blueprints.launchpad.dev/mozilla')
-  >>> user_browser.getLink('Register').click()  
-  >>> user_browser.url
-  'http://blueprints.launchpad.dev/mozilla/+addspec'
+    >>> user_browser.open('http://blueprints.launchpad.dev/mozilla')
+    >>> user_browser.getLink('Register').click()  
+    >>> user_browser.url
+    'http://blueprints.launchpad.dev/mozilla/+addspec'
 
 Let's go one step further and actually register a blueprint for the Ubuntu 
 distribution:
 
-  >>> user_browser.open('http://blueprints.launchpad.dev/ubuntu/+addspec')
-  >>> control = user_browser.getControl
-  >>> summary = ("Users are increasingly using multiple networks. Being able "
-  ...            "to seamlessly move between networks whilst remembering the "
-  ...            "correct settings for each network would greatly enhance "
-  ...            "Ubuntu's usability for mobile professionals. Many network "
-  ...            "dependent services should only be run when the system is "
-  ...            "positive that it has a network. This would greatly enhance "
-  ...            "the system's flexibility and responsiveness.")
-  >>> control('Name'    ).value = 'networkmagic'
-  >>> control('Title'   ).value = 'Network Magic: Automatic Network Detection'
-  >>> control('URL'     ).value = 'http://wiki.ubuntu.com/NetworkMagic'
-  >>> control('Status'  ).value = ['Approved']
-  >>> control('Summary' ).value = summary
-  >>> control('Assignee').value = 'daf@canonical.com'
-  >>> control('Drafter' ).value = 'carlos@canonical.com'
-  >>> control('Approver').value = 'tsukimi@quaqua.net'
-  >>> control('Register').click()
-  >>> user_browser.url
-  'http://blueprints.launchpad.dev/ubuntu/+spec/networkmagic'
->>>>>>> acebb46a
+    >>> user_browser.open('http://blueprints.launchpad.dev/ubuntu/+addspec')
+    >>> control = user_browser.getControl
+    >>> summary = ("Users are increasingly using multiple networks. Being able "
+    ...            "to seamlessly move between networks whilst remembering the "
+    ...            "correct settings for each network would greatly enhance "
+    ...            "Ubuntu's usability for mobile professionals. Many network "
+    ...            "dependent services should only be run when the system is "
+    ...            "positive that it has a network. This would greatly enhance "
+    ...            "the system's flexibility and responsiveness.")
+    >>> control('Name'    ).value = 'networkmagic'
+    >>> control('Title'   ).value = 'Network Magic: Automatic Network Detection'
+    >>> control('URL'     ).value = 'http://wiki.ubuntu.com/NetworkMagic'
+    >>> control('Status'  ).value = ['Approved']
+    >>> control('Summary' ).value = summary
+    >>> control('Assignee').value = 'daf@canonical.com'
+    >>> control('Drafter' ).value = 'carlos@canonical.com'
+    >>> control('Approver').value = 'tsukimi@quaqua.net'
+    >>> control('Register').click()
+    >>> user_browser.url
+    'http://blueprints.launchpad.dev/ubuntu/+spec/networkmagic'
 
 Observe that logged-on users can now see the blueprint:
 
-<<<<<<< HEAD
     >>> url = 'http://blueprints.launchpad.dev/ubuntu/+spec/networkmagic'
-    >>> browser.open(url)
-    >>> browser.url
+    >>> user_browser.open(url)
+    >>> user_browser.url
     'http://blueprints.launchpad.dev/ubuntu/+spec/networkmagic'
-
-Now we test if the specification name validator is working trying to register
-a spec with the same name.
-
-    >>> browser.addHeader('Authorization', 'Basic carlos@canonical.com:test')
-    >>> browser.open('http://blueprints.launchpad.dev/ubuntu/+addspec')
-    >>> browser.getControl(name='field.name').value = 'networkmagic'
-    >>> browser.getControl(name='field.title').value = ('Network Magic'
-    ...       '- Automatic Network Detection')
-    >>> browser.getControl(
-    ...   name='field.specurl').value = ('http://wiki.ubuntu.com/NetworkMagic')
-    >>> browser.getControl(name='field.summary').value = ("Users are"
-    ...       "increasingly using multiple networks.")
-    >>> browser.getControl(name='field.status').value = ['Approved']
-    >>> browser.getControl(name='field.assignee').value = 'daf@canonical.com'
-    >>> browser.getControl(name='field.drafter').value = 'carlos@canonical.com'
-    >>> browser.getControl(name='field.approver').value = 'tsukimi@quaqua.net'
-    >>> browser.getControl('Register Blueprint').click()
-    >>> browser.url
-    'http://blueprints.launchpad.dev/ubuntu/+addspec'
-
-Seeing that we were redirected again to the addspec page is a good sign
-(something prevented the spec from being registered) however better make sure
-this happened due to the right reason.
-
-    >>> 'is already in use by another blueprint' in browser.contents
-    True
-
-We test the validator using an invalid name.
-
-    >>> browser.addHeader('Authorization', 'Basic carlos@canonical.com:test')
-    >>> browser.open('http://blueprints.launchpad.dev/ubuntu/+addspec')
-    >>> browser.getControl(name='field.name').value = 'NetworkMagic!'
-    >>> browser.getControl(name='field.title').value = (
-    ...   'Network Magic - Automatic Network Detection')
-    >>> browser.getControl(name='field.specurl').value = (
-    ...   'http://wiki.ubuntu.com/NetworkMagicExclamation')
-    >>> browser.getControl(name='field.summary').value = (
-    ...   "Users are increasingly using multiple networks.")
-    >>> browser.getControl(name='field.status').value = ['Approved']
-    >>> browser.getControl(name='field.assignee').value = 'daf@canonical.com'
-    >>> browser.getControl(name='field.drafter').value = 'carlos@canonical.com'
-    >>> browser.getControl(name='field.approver').value = 'tsukimi@quaqua.net'
-    >>> browser.getControl('Register Blueprint').click()
-    >>> browser.url
-    'http://blueprints.launchpad.dev/ubuntu/+addspec'
-    >>> for message in find_tags_by_class(browser.contents, 'message'):
-    ...      print message.renderContents()
-    There is 1 error.
-    <BLANKLINE>
-    Invalid name ...
-
-Some invalid names can be transformed into valid names. When it is clear that a
-valid name can be produced by removing trailing spaces or by converting upper
-case characters to their lower case equivalents, this is done automatically for
-the user:
-
-    >>> browser.addHeader('Authorization', 'Basic carlos@canonical.com:test')
-    >>> browser.open('http://blueprints.launchpad.dev/ubuntu/+addspec')
-    >>> browser.getControl(name='field.name').value = ' RecoverableNetworkMagic '
-    >>> browser.getControl(name='field.title').value = (
-    ...   'Network Magic - Automatic Network Detection')
-    >>> browser.getControl(name='field.specurl').value = (
-    ...   'http://wiki.ubuntu.com/RecoverableNetworkMagic')
-    >>> browser.getControl(name='field.summary').value = (
-    ...   "Users are increasingly using multiple networks.")
-    >>> browser.getControl(name='field.status').value = ['Approved']
-    >>> browser.getControl(name='field.assignee').value = 'daf@canonical.com'
-    >>> browser.getControl(name='field.drafter').value = 'carlos@canonical.com'
-    >>> browser.getControl(name='field.approver').value = 'tsukimi@quaqua.net'
-    >>> browser.getControl('Register Blueprint').click()
-    >>> browser.url
-    'http://blueprints.launchpad.dev/ubuntu/+spec/recoverablenetworkmagic'
-    >>> "Blueprint overview" in browser.contents
-    True
-
-
-Now we test the URL field validator trying to register a new spec with the same
-URL.
-
-    >>> browser.addHeader('Authorization', 'Basic carlos@canonical.com:test')
-    >>> browser.open('http://blueprints.launchpad.dev/ubuntu/+addspec')
-    >>> browser.getControl(name='field.name').value = 'dupenetworkmagic'
-    >>> browser.getControl(name='field.title').value = (
-    ...   'This is a dupe Network Magic Spec')
-    >>> browser.getControl(name='field.specurl').value = (
-    ...   'http://wiki.ubuntu.com/NetworkMagic')
-    >>> browser.getControl(name='field.summary').value = "Users are increasingly"
-    >>> browser.getControl(name='field.status').value = ['Approved']
-    >>> browser.getControl(name='field.assignee').value = 'daf@canonical.com'
-    >>> browser.getControl(name='field.drafter').value = 'carlos@canonical.com'
-    >>> browser.getControl(name='field.approver').value = 'tsukimi@quaqua.net'
-    >>> browser.getControl('Register Blueprint').click()
-    >>> browser.url
-    'http://blueprints.launchpad.dev/ubuntu/+addspec'
-    >>> "is already registered by another blueprint" in browser.contents
-    True
-
-
-== Project blueprint registration ==
-
-There is also a form which lets user create a new Blueprint in an IProject
-that first requires them to select an IProduct target, showing them only the
-products in that IProject.
-
-    >>> browser.open('http://blueprints.launchpad.dev/mozilla/+addspec')
-    >>> browser.getControl(name='field.projecttarget').value = ['thunderbird']
-    >>> browser.getControl(name='field.name').value = 'gee-whizz-wotzit'
-    >>> browser.getControl(
-    ...   name='field.title').value = ('Grand amazing tool')
-    >>> browser.getControl(
-    ...   name='field.specurl').value = ('http://wiki.mozilla.org/WhizzWotzit')
-    >>> summary = (
-    ...   "This widget is the latest and greatest in a long range of wotzits. "
-    ...   "All wotzits are known to be particularly resilient.")
-    >>> browser.getControl(name='field.summary').value = summary
-    >>> browser.getControl(name='field.status').value = ['Approved']
-    >>> browser.getControl(name='field.assignee').value = 'daf@canonical.com'
-    >>> browser.getControl(name='field.drafter').value = 'carlos@canonical.com'
-    >>> browser.getControl(name='field.approver').value = 'tsukimi@quaqua.net'
-    >>> browser.getControl('Register Blueprint').click()
-    >>> browser.url
-    'http://blueprints.launchpad.dev/thunderbird/+spec/gee-whizz-wotzit'
-=======
-  >>> url = 'http://blueprints.launchpad.dev/ubuntu/+spec/networkmagic'
-  >>> user_browser.open(url)
-  >>> user_browser.url
-  'http://blueprints.launchpad.dev/ubuntu/+spec/networkmagic'
 
 It's not possible to register a blueprint with the same name as an existing
 blueprint:
 
-  >>> user_browser.open('http://blueprints.launchpad.dev/ubuntu/+addspec')
-  >>> control('Name'    ).value = 'networkmagic'
-  >>> control('Title'   ).value = 'Network Magic: Automatic Network Detection'
-  >>> control('URL'     ).value = 'http://wiki.ubuntu.com/NetworkMagicNew'
-  >>> control('Status'  ).value = ['Approved']
-  >>> control('Summary' ).value = summary
-  >>> control('Assignee').value = 'daf@canonical.com'
-  >>> control('Drafter' ).value = 'carlos@canonical.com'
-  >>> control('Approver').value = 'tsukimi@quaqua.net'
-  >>> control('Register').click()
-  >>> user_browser.url
-  'http://blueprints.launchpad.dev/ubuntu/+addspec'
-  >>> for message in find_tags_by_class(user_browser.contents, 'message'):
-  ...      print message.renderContents()
-  There is 1 error...already in use by another blueprint...
+    >>> user_browser.open('http://blueprints.launchpad.dev/ubuntu/+addspec')
+    >>> control('Name'    ).value = 'networkmagic'
+    >>> control('Title'   ).value = 'Network Magic: Automatic Network Detection'
+    >>> control('URL'     ).value = 'http://wiki.ubuntu.com/NetworkMagicNew'
+    >>> control('Status'  ).value = ['Approved']
+    >>> control('Summary' ).value = summary
+    >>> control('Assignee').value = 'daf@canonical.com'
+    >>> control('Drafter' ).value = 'carlos@canonical.com'
+    >>> control('Approver').value = 'tsukimi@quaqua.net'
+    >>> control('Register').click()
+    >>> user_browser.url
+    'http://blueprints.launchpad.dev/ubuntu/+addspec'
+    >>> for message in find_tags_by_class(user_browser.contents, 'message'):
+    ...      print message.renderContents()
+    There is 1 error...already in use by another blueprint...
 
 Additionally, blueprint names must conform to a set pattern:
 
-  >>> user_browser.open('http://blueprints.launchpad.dev/ubuntu/+addspec')
-  >>> control('Name'    ).value = 'NetworkMagic!'
-  >>> control('Title'   ).value = 'Network Magic: Automatic Network Detection'
-  >>> control('URL'     ).value = 'http://wiki.ubuntu.com/NetworkMagicBang'
-  >>> control('Summary' ).value = summary
-  >>> control('Status'  ).value = ['Approved']
-  >>> control('Assignee').value = 'daf@canonical.com'
-  >>> control('Drafter' ).value = 'carlos@canonical.com'
-  >>> control('Approver').value = 'tsukimi@quaqua.net'
-  >>> control('Register').click()
-  >>> user_browser.url
-  'http://blueprints.launchpad.dev/ubuntu/+addspec'
-  >>> for message in find_tags_by_class(user_browser.contents, 'message'):
-  ...      print message.renderContents()
-  There is 1 error...Invalid name...
+    >>> user_browser.open('http://blueprints.launchpad.dev/ubuntu/+addspec')
+    >>> control('Name'    ).value = 'NetworkMagic!'
+    >>> control('Title'   ).value = 'Network Magic: Automatic Network Detection'
+    >>> control('URL'     ).value = 'http://wiki.ubuntu.com/NetworkMagicBang'
+    >>> control('Summary' ).value = summary
+    >>> control('Status'  ).value = ['Approved']
+    >>> control('Assignee').value = 'daf@canonical.com'
+    >>> control('Drafter' ).value = 'carlos@canonical.com'
+    >>> control('Approver').value = 'tsukimi@quaqua.net'
+    >>> control('Register').click()
+    >>> user_browser.url
+    'http://blueprints.launchpad.dev/ubuntu/+addspec'
+    >>> for message in find_tags_by_class(user_browser.contents, 'message'):
+    ...      print message.renderContents()
+    There is 1 error...Invalid name...
 
 However, some invalid names can be transformed into valid names. When it is 
 clear that a valid name can be produced by removing trailing spaces or by 
 converting upper case characters to their lower case equivalents, this is done 
 automatically for the user:
 
-  >>> user_browser.open('http://blueprints.launchpad.dev/ubuntu/+addspec')
-  >>> control('Name    ').value = 'New-Network-Magic'
-  >>> control('Title   ').value = 'Network Magic: Automatic Network Detection'
-  >>> control('URL     ').value = 'http://wiki.ubuntu.com/NewNetworkMagic'
-  >>> control('Summary ').value = summary
-  >>> control('Status  ').value = ['Approved']
-  >>> control('Assignee').value = 'daf@canonical.com'
-  >>> control('Drafter ').value = 'carlos@canonical.com'
-  >>> control('Approver').value = 'tsukimi@quaqua.net'
-  >>> control('Register').click()
-  >>> user_browser.url
-  'http://blueprints.launchpad.dev/ubuntu/+spec/new-network-magic'
-  >>> print user_browser.contents
-  <...Blueprint overview...
+    >>> user_browser.open('http://blueprints.launchpad.dev/ubuntu/+addspec')
+    >>> control('Name    ').value = 'New-Network-Magic'
+    >>> control('Title   ').value = 'Network Magic: Automatic Network Detection'
+    >>> control('URL     ').value = 'http://wiki.ubuntu.com/NewNetworkMagic'
+    >>> control('Summary ').value = summary
+    >>> control('Status  ').value = ['Approved']
+    >>> control('Assignee').value = 'daf@canonical.com'
+    >>> control('Drafter ').value = 'carlos@canonical.com'
+    >>> control('Approver').value = 'tsukimi@quaqua.net'
+    >>> control('Register').click()
+    >>> user_browser.url
+    'http://blueprints.launchpad.dev/ubuntu/+spec/new-network-magic'
+    >>> print user_browser.contents
+    <...Blueprint overview...
 
 It's not possible to register a blueprint with the same URL as an existing
 blueprint:
 
-  >>> user_browser.open('http://blueprints.launchpad.dev/ubuntu/+addspec')
-  >>> control('Name'    ).value = 'dupenetworkmagic'
-  >>> control('Title'   ).value = 'This is a dupe Network Magic Spec'
-  >>> control('URL'     ).value = 'http://wiki.ubuntu.com/NetworkMagic'
-  >>> control('Summary' ).value = summary
-  >>> control('Status'  ).value = ['Approved']
-  >>> control('Assignee').value = 'daf@canonical.com'
-  >>> control('Drafter' ).value = 'carlos@canonical.com'
-  >>> control('Approver').value = 'tsukimi@quaqua.net'
-  >>> control('Register').click()
-  >>> user_browser.url
-  'http://blueprints.launchpad.dev/ubuntu/+addspec'
-  >>> for message in find_tags_by_class(user_browser.contents, 'message'):
-  ...      print message.renderContents()
-  There is 1 error...already registered by another blueprint...
+    >>> user_browser.open('http://blueprints.launchpad.dev/ubuntu/+addspec')
+    >>> control('Name'    ).value = 'dupenetworkmagic'
+    >>> control('Title'   ).value = 'This is a dupe Network Magic Spec'
+    >>> control('URL'     ).value = 'http://wiki.ubuntu.com/NetworkMagic'
+    >>> control('Summary' ).value = summary
+    >>> control('Status'  ).value = ['Approved']
+    >>> control('Assignee').value = 'daf@canonical.com'
+    >>> control('Drafter' ).value = 'carlos@canonical.com'
+    >>> control('Approver').value = 'tsukimi@quaqua.net'
+    >>> control('Register').click()
+    >>> user_browser.url
+    'http://blueprints.launchpad.dev/ubuntu/+addspec'
+    >>> for message in find_tags_by_class(user_browser.contents, 'message'):
+    ...      print message.renderContents()
+    There is 1 error...already registered by another blueprint...
 
 
 == Project group blueprint registration ==
@@ -328,89 +145,43 @@
 Users can register blueprints while looking at a project group. In this case, 
 the user is asked to specify a project from the list of projects in the group:
 
-  >>> user_browser.open('http://blueprints.launchpad.dev/mozilla/+addspec')
-  >>> control('For'     ).value = ['thunderbird']
-  >>> control('Name'    ).value = 'gee-whizz-wotzit'
-  >>> control('Title'   ).value = 'Grand amazing tool'
-  >>> control('URL'     ).value = 'http://wiki.mozilla.org/WhizzWotzit'
-  >>> control('Status'  ).value = ['Approved']
-  >>> control('Assignee').value = 'daf@canonical.com'
-  >>> control('Drafter' ).value = 'carlos@canonical.com'
-  >>> control('Approver').value = 'tsukimi@quaqua.net'
-  >>> control('Summary' ).value = ('This widget is the latest and greatest in '
-  ...                              'a long range of wotzits. All wotzits are '
-  ...                              'known to be particularly resilient.')
-  >>> control('Register').click()
-  >>> user_browser.url
-  'http://blueprints.launchpad.dev/thunderbird/+spec/gee-whizz-wotzit'
->>>>>>> acebb46a
+    >>> user_browser.open('http://blueprints.launchpad.dev/mozilla/+addspec')
+    >>> control('For'     ).value = ['thunderbird']
+    >>> control('Name'    ).value = 'gee-whizz-wotzit'
+    >>> control('Title'   ).value = 'Grand amazing tool'
+    >>> control('URL'     ).value = 'http://wiki.mozilla.org/WhizzWotzit'
+    >>> control('Status'  ).value = ['Approved']
+    >>> control('Assignee').value = 'daf@canonical.com'
+    >>> control('Drafter' ).value = 'carlos@canonical.com'
+    >>> control('Approver').value = 'tsukimi@quaqua.net'
+    >>> control('Summary' ).value = ('This widget is the latest and greatest in '
+    ...                              'a long range of wotzits. All wotzits are '
+    ...                              'known to be particularly resilient.')
+    >>> control('Register').click()
+    >>> user_browser.url
+    'http://blueprints.launchpad.dev/thunderbird/+spec/gee-whizz-wotzit'
 
 
 == System-wide blueprint registration ==
 
-<<<<<<< HEAD
-There is also a form which lets user create a new Blueprint for any product
-or distribution, from the Blueprints app home page.
-
-First, we try to create a spec that has the same name as an existing one.
-
-    >>> browser.addHeader('Authorization', 'Basic carlos@canonical.com:test')
-    >>> browser.open('http://blueprints.launchpad.dev/specs/+new')
-    >>> browser.getControl(name='field.target').value = 'ubuntu'
-    >>> browser.getControl(name='field.name').value = 'networkmagic'
-    >>> browser.getControl(
-    ...   name='field.title').value = ('Network Magic - Automatic Network'
-    ...       'Detection')
-    >>> browser.getControl(
-    ...   name='field.specurl').value = ('http://wiki.ubuntu.com/NetworkMagic')
-    >>> summary = (
-    ...   "Users are increasingly using multiple"
-    ...   "networks. Being able to seamlessly move between networks whilst"
-    ...   "remembering the correct settings for each network would greatly"
-    ...   "enhance Ubuntu's usability for mobile professionals. Many network"
-    ...   "dependent services should only be run when the system is positive"
-    ...   "that it has a network. This would greatly enhance the system's"
-    ...   "flexibility and responsiveness.")
-    >>> browser.getControl(name='field.summary').value = summary
-    >>> browser.getControl(name='field.status').value = ['Approved']
-    >>> browser.getControl(name='field.assignee').value = 'daf@canonical.com'
-    >>> browser.getControl(name='field.drafter').value = 'carlos@canonical.com'
-    >>> browser.getControl(name='field.approver').value = 'tsukimi@quaqua.net'
-    >>> browser.getControl('Register Blueprint').click()
-    >>> browser.url
-    'http://blueprints.launchpad.dev/specs/+new'
-
-So, we were not redirected to the spec page, because the spec was not
-created. Let's check that this happened because the name is taken:
-
-    >>> 'is already in use by another blueprint' in browser.contents
-    True
-
-
-Now, we'll register a spec with a unique name and it should go straight
-through.
-
-    >>> browser.open('http://blueprints.launchpad.dev/specs/+new')
-    >>> browser.getControl(name='field.target').value = 'ubuntu'
-    >>> browser.getControl(name='field.name').value = 'brandnewspec'
-    >>> browser.getControl(
-    ...   name='field.title').value = ('Network Voodoo - Automatic Network'
-    ...       'Detection')
-    >>> browser.getControl(
-    ...   name='field.specurl').value = ('http://wiki.ubuntu.com/NetworkVoodoo')
-    >>> summary = (
-    ...   "Users are increasingly using multiple"
-    ...   "networks. Being able to seamlessly move between networks whilst"
-    ...   "that it has a network. This would greatly enhance the system's"
-    ...   "flexibility and responsiveness.")
-    >>> browser.getControl(name='field.summary').value = summary
-    >>> browser.getControl(name='field.status').value = ['Approved']
-    >>> browser.getControl(name='field.assignee').value = 'daf@canonical.com'
-    >>> browser.getControl(name='field.drafter').value = 'carlos@canonical.com'
-    >>> browser.getControl(name='field.approver').value = 'tsukimi@quaqua.net'
-    >>> browser.getControl('Register Blueprint').click()
-    >>> browser.url
+Users can register blueprints while looking at the Blueprints home page. In
+this case, the user is asked to specify a project from the list of all projects
+in Launchpad:
+
+    >>> user_browser.open('http://blueprints.launchpad.dev/specs/+new')
+    >>> control('For'     ).value = 'ubuntu'
+    >>> control('Name'    ).value = 'brandnewspec'
+    >>> control('Title'   ).value = 'Network Voodoo: Automatic Network Detection'
+    >>> control('URL'     ).value = 'http://wiki.ubuntu.com/NetworkVoodoo'
+    >>> control('Summary' ).value = summary
+    >>> control('Status'  ).value = ['Approved']
+    >>> control('Assignee').value = 'daf@canonical.com'
+    >>> control('Drafter' ).value = 'carlos@canonical.com'
+    >>> control('Approver').value = 'tsukimi@quaqua.net'
+    >>> control('Register').click()
+    >>> user_browser.url
     'http://blueprints.launchpad.dev/ubuntu/+spec/brandnewspec'
+
 
 == Registration and sprint proposal ==
 
@@ -462,40 +233,4 @@
     False
     >>> browser.open('http://blueprints.launchpad.dev/sprints/futurista/+settopics')
     >>> 'another-spec-for-sprint' in browser.contents
-    True
-
-
-
-= TODO =
-There are many specification doctests with the following type of test:
-
-"    >>> 'Invalid name' in browser.contents                              "
-
-If such tests fail, they can be a little difficult to debug, because the
-failure messages do not specify the resulting string. Instead, we could
-use the following pattern to get more information in case of failure:
-
-"  >>> for message in find_tags_by_class(browser.contents, 'message'): "
-"  ...     print message.renderContents()                              "
-"  There is 1 error.                                                   "
-"  <BLANKLINE>                                                         "
-"  Invalid name ...                                                    "
-=======
-Users can register blueprints while looking at the Blueprints home page. In
-this case, the user is asked to specify a project from the list of all projects
-in Launchpad:
-
-  >>> user_browser.open('http://blueprints.launchpad.dev/specs/+new')
-  >>> control('For'     ).value = 'ubuntu'
-  >>> control('Name'    ).value = 'brandnewspec'
-  >>> control('Title'   ).value = 'Network Voodoo: Automatic Network Detection'
-  >>> control('URL'     ).value = 'http://wiki.ubuntu.com/NetworkVoodoo'
-  >>> control('Summary' ).value = summary
-  >>> control('Status'  ).value = ['Approved']
-  >>> control('Assignee').value = 'daf@canonical.com'
-  >>> control('Drafter' ).value = 'carlos@canonical.com'
-  >>> control('Approver').value = 'tsukimi@quaqua.net'
-  >>> control('Register').click()
-  >>> user_browser.url
-  'http://blueprints.launchpad.dev/ubuntu/+spec/brandnewspec'
->>>>>>> acebb46a
+    True