# Copyright 2009-2010 Canonical Ltd.  This software is licensed under the
# GNU Affero General Public License version 3 (see the file LICENSE).

# pylint: disable-msg=E0611,W0212

__metaclass__ = type
__all__ = [
    'POTMsgSet',
    ]


import datetime
import logging
import re

import pytz
from sqlobject import (
    ForeignKey,
    IntCol,
    SQLObjectNotFound,
    StringCol,
    )
from storm.expr import (
    Coalesce,
    Desc,
    Or,
    SQL,
    )
from storm.store import (
    EmptyResultSet,
    Store,
    )
from zope.component import getUtility
from zope.interface import implements
from zope.security.proxy import removeSecurityProxy

from canonical.config import config
from canonical.database.constants import (
    DEFAULT,
    UTC_NOW,
    )
from canonical.database.sqlbase import (
    cursor,
    quote,
    SQLBase,
    sqlvalues,
    )
from canonical.launchpad.helpers import shortlist
from canonical.launchpad.interfaces.launchpad import ILaunchpadCelebrities
from canonical.launchpad.interfaces.lpstorm import ISlaveStore
from canonical.launchpad.readonly import is_read_only
from lp.app.errors import UnexpectedFormData
from lp.translations.interfaces.potmsgset import (
    BrokenTextError,
    IPOTMsgSet,
    POTMsgSetInIncompatibleTemplatesError,
    TranslationCreditsType,
    )
from lp.translations.interfaces.side import ITranslationSideTraitsSet
from lp.translations.interfaces.translationfileformat import (
    TranslationFileFormat,
    )
from lp.translations.interfaces.translationimporter import (
    ITranslationImporter,
    )
from lp.translations.interfaces.translationmessage import (
    RosettaTranslationOrigin,
    TranslationConflict,
    TranslationValidationStatus,
    )
from lp.translations.interfaces.translations import TranslationConstants
from lp.translations.model.pomsgid import POMsgID
from lp.translations.model.potranslation import POTranslation
from lp.translations.model.translationmessage import (
    DummyTranslationMessage,
    make_plurals_sql_fragment,
    TranslationMessage,
    )
from lp.translations.model.translationtemplateitem import (
    TranslationTemplateItem,
    )
from lp.translations.utilities.validate import (
    GettextValidationError,
    validate_translation,
    )

# Msgids that indicate translation credit messages, and their
# contexts and type.
credits_message_info = {
    # Regular gettext credits messages.
    u'translation-credits': (None, TranslationCreditsType.GNOME),
    u'translator-credits': (None, TranslationCreditsType.GNOME),
    u'translator_credits': (None, TranslationCreditsType.GNOME),

    # KDE credits messages.
    u'Your emails':
        (u'EMAIL OF TRANSLATORS', TranslationCreditsType.KDE_EMAILS),
    u'Your names':
        (u'NAME OF TRANSLATORS', TranslationCreditsType.KDE_NAMES),

    # Old KDE credits messages.
    u'_: EMAIL OF TRANSLATORS\nYour emails':
        (None, TranslationCreditsType.KDE_EMAILS),
    u'_: NAME OF TRANSLATORS\nYour names':
        (None, TranslationCreditsType.KDE_NAMES),
    }

# String to be used as msgstr for translation credits messages.
credits_message_str = (u'This is a dummy translation so that the '
                       u'credits are counted as translated.')


# Marker for "no incumbent message found yet."
incumbent_unknown = object()


def dictify_translations(translations):
    """Represent `translations` as a normalized dict.

    :param translations: a dict or sequence of `POTranslation`s or
        translation strings per plural form.
    :return: a dict mapping each translated plural form to an item in
        the original list.  Untranslated forms are omitted.
    """
    if not isinstance(translations, dict):
        # Turn a sequence into a dict.
        translations = dict(enumerate(translations))
    # Filter out None values.
    return dict(
        (form, translation)
        for form, translation in translations.iteritems()
        if translation is not None)


class POTMsgSet(SQLBase):
    implements(IPOTMsgSet)

    _table = 'POTMsgSet'

    context = StringCol(dbName='context', notNull=False)
    msgid_singular = ForeignKey(foreignKey='POMsgID', dbName='msgid_singular',
        notNull=True)
    msgid_plural = ForeignKey(foreignKey='POMsgID', dbName='msgid_plural',
        notNull=False, default=DEFAULT)
    sequence = IntCol(dbName='sequence')
    commenttext = StringCol(dbName='commenttext', notNull=False)
    filereferences = StringCol(dbName='filereferences', notNull=False)
    sourcecomment = StringCol(dbName='sourcecomment', notNull=False)
    flagscomment = StringCol(dbName='flagscomment', notNull=False)

    _cached_singular_text = None

    _cached_uses_english_msgids = None

    credits_message_ids = credits_message_info.keys()

    def __storm_invalidated__(self):
        super(POTMsgSet, self).__storm_invalidated__()
        self._cached_singular_text = None
        self._cached_uses_english_msgids = None

    def _conflictsExistingSourceFileFormats(self, source_file_format=None):
        """Return whether `source_file_format` conflicts with existing ones
        for this `POTMsgSet`.

        If `source_file_format` is None, just check the overall consistency
        of all the source_file_format values.  Otherwise, it should be
        a `TranslationFileFormat` value.
        """

        translation_importer = getUtility(ITranslationImporter)

        if source_file_format is not None:
            format = translation_importer.getTranslationFormatImporter(
                source_file_format)
            uses_english_msgids = not format.uses_source_string_msgids
        else:
            uses_english_msgids = None

        # Now let's find all the source_file_formats for all the
        # POTemplates this POTMsgSet is part of.
        query = """
           SELECT DISTINCT POTemplate.source_file_format
             FROM TranslationTemplateItem
                  JOIN POTemplate
                    ON POTemplate.id = TranslationTemplateItem.potemplate
             WHERE TranslationTemplateItem.potmsgset = %s""" % (
            sqlvalues(self))
        cur = cursor()
        cur.execute(query)
        source_file_formats = cur.fetchall()
        for source_file_format, in source_file_formats:
            format = translation_importer.getTranslationFormatImporter(
                TranslationFileFormat.items[source_file_format])
            format_uses_english_msgids = not format.uses_source_string_msgids

            if uses_english_msgids is None:
                uses_english_msgids = format_uses_english_msgids
            else:
                if uses_english_msgids != format_uses_english_msgids:
                    # There are conflicting source_file_formats for this
                    # POTMsgSet.
                    return (True, None)
                else:
                    uses_english_msgids = format_uses_english_msgids

        # No conflicting POTemplate entries were found.
        return (False, uses_english_msgids)

    @property
    def uses_english_msgids(self):
        """See `IPOTMsgSet`."""
        # TODO: convert to cachedproperty, it will be simpler.
        if self._cached_uses_english_msgids is not None:
            return self._cached_uses_english_msgids

        conflicts, uses_english_msgids = (
            self._conflictsExistingSourceFileFormats())

        if conflicts:
            raise POTMsgSetInIncompatibleTemplatesError(
                "This POTMsgSet participates in two POTemplates which "
                "have conflicting values for uses_english_msgids.")
        else:
            if uses_english_msgids is None:
                # Default is to use English in msgids, as opposed
                # to using unique identifiers (like XPI files do) and
                # having a separate English translation.
                # However, we are not caching anything when there's
                # no value to cache.
                return True
            self._cached_uses_english_msgids = uses_english_msgids
        return self._cached_uses_english_msgids

    @property
    def singular_text(self):
        """See `IPOTMsgSet`."""
        # TODO: convert to cachedproperty, it will be simpler.
        if self._cached_singular_text is not None:
            return self._cached_singular_text

        if self.uses_english_msgids:
            self._cached_singular_text = self.msgid_singular.msgid
            return self._cached_singular_text

        # Singular text is stored as an "English translation."
        translation_message = self.getCurrentTranslationMessage(
            potemplate=None,
            language=getUtility(ILaunchpadCelebrities).english)
        if translation_message is not None:
            msgstr0 = translation_message.msgstr0
            if msgstr0 is not None:
                self._cached_singular_text = msgstr0.translation
                return self._cached_singular_text

        # There is no "English translation," at least not yet.  Return
        # symbolic msgid, but do not cache--an English text may still be
        # imported.
        return self.msgid_singular.msgid

    def clearCachedSingularText(self):
        """Clear cached result for `singular_text`, if any."""
        self._cached_singular_text = None

    @property
    def plural_text(self):
        """See `IPOTMsgSet`."""
        if self.msgid_plural is None:
            return None
        else:
            return self.msgid_plural.msgid

    def getCurrentTranslationMessageOrDummy(self, pofile):
        """See `IPOTMsgSet`."""
        current = self.getCurrentTranslationMessage(
            pofile.potemplate, pofile.language)
        if current is None:
            dummy = DummyTranslationMessage(pofile, self)
            side = pofile.potemplate.translation_side
            traits = getUtility(ITranslationSideTraitsSet).getTraits(side)
            traits.setFlag(dummy, True)
            return dummy
        else:
            current.setPOFile(pofile)
            return current

    def _getUsedTranslationMessage(self, potemplate, language, current=True):
        """Get a translation message which is either used in
        Launchpad (current=True) or in an import (current=False).

        Prefers a diverged message if present.
        """
        # Change 'is_current IS TRUE' and 'is_imported IS TRUE' conditions
        # carefully: they need to match condition specified in indexes,
        # or Postgres may not pick them up (in complicated queries,
        # Postgres query optimizer sometimes does text-matching of indexes).
        if current:
            used_clause = 'is_current_ubuntu IS TRUE'
        else:
            used_clause = 'is_current_upstream IS TRUE'
        if potemplate is None:
            template_clause = 'TranslationMessage.potemplate IS NULL'
        else:
            template_clause = (
                '(TranslationMessage.potemplate IS NULL OR '
                ' TranslationMessage.potemplate=%s)' % sqlvalues(potemplate))
        clauses = [
            'potmsgset = %s' % sqlvalues(self),
            used_clause,
            template_clause,
            'TranslationMessage.language = %s' % sqlvalues(language)]

        order_by = '-COALESCE(potemplate, -1)'

        # This should find at most two messages: zero or one shared
        # message, and zero or one diverged one.
        return TranslationMessage.selectFirst(
            ' AND '.join(clauses), orderBy=[order_by])

    def getCurrentTranslationMessage(self, potemplate, language):
        """See `IPOTMsgSet`."""
        return self._getUsedTranslationMessage(
            potemplate, language, current=True)

    def getImportedTranslationMessage(self, potemplate, language):
        """See `IPOTMsgSet`."""
        return self._getUsedTranslationMessage(
            potemplate, language, current=False)

    def getSharedTranslationMessage(self, language):
        """See `IPOTMsgSet`."""
        return self._getUsedTranslationMessage(
            None, language, current=True)

    def getCurrentTranslation(self, potemplate, language, side):
        """See `IPOTMsgSet`."""
        assert side is not None, "Translation side must be specified."
        traits = getUtility(ITranslationSideTraitsSet).getTraits(side)
        flag = removeSecurityProxy(traits.getFlag(TranslationMessage))

        clauses = [
            flag == True,
            TranslationMessage.potmsgsetID == self.id,
            TranslationMessage.languageID == language.id,
            ]

        if potemplate is None:
            # Look only for a shared translation.
            clauses.append(TranslationMessage.potemplate == None)
        else:
            clauses.append(Or(
                TranslationMessage.potemplate == None,
                TranslationMessage.potemplateID == potemplate.id))

        # Return a diverged translation if it exists, and fall back
        # to the shared one otherwise.
        result = Store.of(self).find(
            TranslationMessage, *clauses).order_by(
              Desc(Coalesce(TranslationMessage.potemplateID, -1))).first()
        return result

    def getLocalTranslationMessages(self, potemplate, language,
                                    include_dismissed=False,
                                    include_unreviewed=True):
        """See `IPOTMsgSet`."""
        query = """
            is_current_ubuntu IS NOT TRUE AND
            is_current_upstream IS NOT TRUE AND
            potmsgset = %s AND
            language = %s
            """ % sqlvalues(self, language)
        msgstr_clause = make_plurals_sql_fragment(
            "msgstr%(form)d IS NOT NULL", "OR")
        query += " AND (%s)" % msgstr_clause
        if include_dismissed != include_unreviewed:
            current = self.getCurrentTranslation(
                potemplate, language, potemplate.translation_side)
            if current is not None:
                if current.date_reviewed is None:
                    comparing_date = current.date_created
                else:
                    comparing_date = current.date_reviewed
                if include_unreviewed:
                    term = " AND date_created > %s"
                else:
                    term = " AND date_created <= %s"
                query += term % sqlvalues(comparing_date)
        elif include_dismissed and include_unreviewed:
            # Return all messages
            pass
        else:
            # No need to run a query.
            return EmptyResultSet()

        return TranslationMessage.select(query)

    def _getExternalTranslationMessages(self, language, used):
        """Return external suggestions for this message.

        External suggestions are all TranslationMessages for the
        same english string which are used or suggested in other templates.

        A message is used if it's either imported or current, and unused
        otherwise.

        Suggestions are read-only, so these objects come from the slave
        store.
        """
        if not config.rosetta.global_suggestions_enabled:
            return []

        # Return empty list (no suggestions) for translation credit strings
        # because they are automatically translated.
        if self.is_translation_credit:
            return []
        # Watch out when changing this condition: make sure it's done in
        # a way so that indexes are indeed hit when the query is executed.
        # Also note that there is a NOT(in_use_clause) index.
        in_use_clause = (
            "(is_current_ubuntu IS TRUE OR is_current_upstream IS TRUE)")
        if used:
            query = [in_use_clause]
        else:
            query = ["(NOT %s)" % in_use_clause]
        query.append('TranslationMessage.language = %s' % sqlvalues(language))
        query.append('TranslationMessage.potmsgset <> %s' % sqlvalues(self))

        query.append('''
            potmsgset IN (
                SELECT POTMsgSet.id
                FROM POTMsgSet
                JOIN TranslationTemplateItem ON
                    TranslationTemplateItem.potmsgset = POTMsgSet.id
                JOIN SuggestivePOTemplate ON
                    TranslationTemplateItem.potemplate =
                        SuggestivePOTemplate.potemplate
                WHERE msgid_singular = %s
            )''' % sqlvalues(self.msgid_singular))

        # Subquery to find the ids of TranslationMessages that are
        # matching suggestions.
        # We're going to get a lot of duplicates, sometimes resulting in
        # thousands of suggestions.  Weed out most of that duplication by
        # excluding older messages that are identical to newer ones in
        # all translated forms.  The Python code can later sort out the
        # distinct translations per form.
        msgstrs = ', '.join([
            'COALESCE(msgstr%d, -1)' % form
            for form in xrange(TranslationConstants.MAX_PLURAL_FORMS)])
        ids_query_params = {
            'msgstrs': msgstrs,
            'where': ' AND '.join(query),
        }
        ids_query = '''
            SELECT DISTINCT ON (%(msgstrs)s)
                TranslationMessage.id
            FROM TranslationMessage
            WHERE %(where)s
            ORDER BY %(msgstrs)s, date_created DESC
            ''' % ids_query_params

        result = ISlaveStore(TranslationMessage).find(
            TranslationMessage,
            TranslationMessage.id.is_in(SQL(ids_query)))

        return shortlist(result, longest_expected=100, hardlimit=2000)

    def getExternallyUsedTranslationMessages(self, language):
        """See `IPOTMsgSet`."""
        return self._getExternalTranslationMessages(language, used=True)

    def getExternallySuggestedTranslationMessages(self, language):
        """See `IPOTMsgSet`."""
        return self._getExternalTranslationMessages(language, used=False)

    @property
    def flags(self):
        if self.flagscomment is None:
            return []
        else:
            return [flag
                    for flag in self.flagscomment.replace(' ', '').split(',')
                    if flag != '']

    def hasTranslationChangedInLaunchpad(self, potemplate, language):
        """See `IPOTMsgSet`."""
        imported_translation = self.getImportedTranslationMessage(
            potemplate, language)
        current_translation = self.getCurrentTranslationMessage(
            potemplate, language)
        return (imported_translation is not None and
                imported_translation != current_translation)

    def isTranslationNewerThan(self, pofile, timestamp):
        """See `IPOTMsgSet`."""
        if timestamp is None:
            return False
        current = self.getCurrentTranslationMessage(
            pofile.potemplate, pofile.language)
        if current is None:
            return False
        date_updated = current.date_created
        if (current.date_reviewed is not None and
            current.date_reviewed > date_updated):
            date_updated = current.date_reviewed
        return (date_updated is not None and date_updated > timestamp)

    def _sanitizeTranslations(self, translations, pluralforms):
        """Sanitize `translations` using self.applySanityFixes.

        If there is no certain pluralform in `translations`, set it to None.
        If there are `translations` with greater pluralforms than allowed,
        sanitize and keep them.
        """
        # Strip any trailing or leading whitespace, and normalize empty
        # translations to None.
        sanitized_translations = {}
        for pluralform in range(pluralforms):
            if pluralform < len(translations):
                sanitized_translations[pluralform] = self.applySanityFixes(
                    translations[pluralform])
            else:
                sanitized_translations[pluralform] = None
        # Unneeded plural forms are stored as well (needed since we may
        # have incorrect plural form data, so we can just reactivate them
        # once we fix the plural information for the language)
        for index, value in enumerate(translations):
            if index not in sanitized_translations:
                sanitized_translations[index] = self.applySanityFixes(value)

        return sanitized_translations

    def _validate_translations(self, translations, ignore_errors):
        """Validate all the `translations` and return a validation_status."""
        # By default all translations are correct.
        validation_status = TranslationValidationStatus.OK

        # Validate the translation we got from the translation form
        # to know if gettext is unhappy with the input.
        try:
            validate_translation(
                self.singular_text, self.plural_text,
                translations, self.flags)
        except GettextValidationError:
            if ignore_errors:
                # The translations are stored anyway, but we set them as
                # broken.
                validation_status = TranslationValidationStatus.UNKNOWNERROR
            else:
                # Check to know if there is any translation.
                if any(translations.values()):
                    # Partial translations cannot be stored, the
                    # exception is raised again and handled outside
                    # this method.
                    raise

        return validation_status

    def _findPOTranslations(self, translations):
        """Find all POTranslation records for passed `translations`."""
        potranslations = {}
        # Set all POTranslations we can have (up to MAX_PLURAL_FORMS)
        for pluralform in xrange(TranslationConstants.MAX_PLURAL_FORMS):
            translation = translations.get(pluralform)
            if translation is not None:
                # Find or create a POTranslation for the specified text
                potranslations[pluralform] = (
                    POTranslation.getOrCreateTranslation(translation))
            else:
                potranslations[pluralform] = None
        return potranslations

    def findTranslationMessage(self, pofile, translations=None,
                               prefer_shared=False):
        """Find the best matching message in this `pofile`.

        The returned message matches exactly the given `translations`
        strings (except plural forms not supported by `pofile`, which
        are ignored in the comparison).

        :param translations: A dict mapping plural forms to translation
            strings.
        :param prefer_shared: Whether to prefer a shared match over a
            diverged one.
        """
        potranslations = self._findPOTranslations(translations)
        return self._findMatchingTranslationMessage(
            pofile, potranslations, prefer_shared=prefer_shared)

    def _findMatchingTranslationMessage(self, pofile, potranslations,
                                        prefer_shared=False):
        """Find the best matching message in this `pofile`.

        :param pofile: The `POFile` to look in.
        :param potranslations: a list of `POTranslation`s.  Forms that
            are not translated should have None instead.
        :param prefer_shared: Whether to prefer a shared match over a
            diverged one.
        """
        clauses = ['potmsgset = %s' % sqlvalues(self),
                   'language = %s' % sqlvalues(pofile.language),
                   '(potemplate IS NULL OR potemplate = %s)' % sqlvalues(
                                                        pofile.potemplate)]

        for pluralform in range(pofile.plural_forms):
            if potranslations[pluralform] is None:
                clauses.append('msgstr%s IS NULL' % sqlvalues(pluralform))
            else:
                clauses.append('msgstr%s=%s' % (
                    sqlvalues(pluralform, potranslations[pluralform])))

        remaining_plural_forms = range(
            pofile.plural_forms, TranslationConstants.MAX_PLURAL_FORMS)

        # Prefer either shared or diverged messages, depending on
        # arguments.
        if prefer_shared:
            order = ['potemplate NULLS FIRST']
        else:
            order = ['potemplate NULLS LAST']

        # Normally at most one message should match.  But if there is
        # more than one, prefer the one that adds the fewest extraneous
        # plural forms.
        order.extend([
            'msgstr%s NULLS FIRST' % quote(form)
            for form in remaining_plural_forms])
        matches = list(
            TranslationMessage.select(' AND '.join(clauses), orderBy=order))

        if len(matches) > 0:
            if len(matches) > 1:
                logging.info(
                    "Translation for POTMsgSet %s into %s "
                    "matches %s existing translations." % sqlvalues(
                        self, pofile.language.code, len(matches)))
            return matches[0]
        else:
            return None

    def _makeTranslationMessageCurrent(self, pofile, new_message,
                                       upstream_message, is_current_upstream,
                                       submitter, force_shared=False,
                                       force_diverged=False):
        """Make the given translation message the current one."""
        current_message = self.getCurrentTranslationMessage(
            pofile.potemplate, pofile.language)

        # Converging from a diverged to a shared translation:
        # when the new translation matches a shared one (iscurrent,
        # potemplate==None), and a current translation is diverged
        # (potemplate != None), then we want to remove divergence.
        converge_shared = force_shared
        if (not force_diverged and
            (current_message is None or
             ((new_message.potemplate is None and
                new_message.is_current_ubuntu) and
              (current_message.potemplate is not None)))):
            converge_shared = True

        make_current = False

        if is_current_upstream:
            # A new imported message is made current
            # if there is no existing current message
            # or if there was no previous imported message
            # or if the current message came from import
            # or if current message is empty (deactivated translation),
            # or if current message is the same as new message,
            # or, if we are forcing a diverged imported translation.
            # Empty imported translations should not replace
            # non-empty imported translations.
            if (current_message is None or
                upstream_message is None or
                (current_message.is_current_upstream and
                 (current_message.is_empty or not new_message.is_empty)) or
                current_message.is_empty or
                (current_message == new_message) or
                (force_diverged and not new_message.is_empty)):
                make_current = True

                # Don't update the submitter and date changed
                # if there was no current message and an empty
                # message is submitted.
                if (not (current_message is None and
                         new_message.is_empty)):
                    pofile.lasttranslator = submitter
                    pofile.date_changed = UTC_NOW

        else:
            # Non-imported translations.
            make_current = True
            pofile.lasttranslator = submitter
            pofile.date_changed = UTC_NOW

            if new_message.origin == RosettaTranslationOrigin.ROSETTAWEB:
                # The submitted translation came from our UI, we give
                # give karma to the submitter of that translation.
                new_message.submitter.assignKarma(
                    'translationsuggestionapproved',
                    product=pofile.potemplate.product,
                    distribution=pofile.potemplate.distribution,
                    sourcepackagename=pofile.potemplate.sourcepackagename)

            # If the current message has been changed, and it was submitted
            # by a different person than is now doing the review (i.e.
            # `submitter`), then give this reviewer karma as well.
            if new_message != current_message:
                if new_message.submitter != submitter:
                    submitter.assignKarma(
                        'translationreview',
                        product=pofile.potemplate.product,
                        distribution=pofile.potemplate.distribution,
                        sourcepackagename=pofile.potemplate.sourcepackagename)

                new_message.markReviewed(submitter, UTC_NOW)
                pofile.date_changed = UTC_NOW
                pofile.lasttranslator = submitter

        unmark_upstream = (
            make_current and
            upstream_message is not None and (
                is_current_upstream or upstream_message == new_message))
        if unmark_upstream:
            # Unmark previous imported translation as 'imported'.
            was_diverged_to = upstream_message.potemplate
            if (was_diverged_to is not None or
                (was_diverged_to is None and
                 new_message == current_message and
                 new_message.potemplate is not None)):
                # If imported message was diverged,
                # or if it was shared, but there was
                # a diverged current message that is
                # now being imported, previous imported
                # message is neither imported nor current
                # anymore.
                upstream_message.is_current_upstream = False
                upstream_message.is_current_ubuntu = False
                upstream_message.potemplate = None
                if upstream_message != new_message:
                    Store.of(upstream_message).add_flush_order(
                        upstream_message, new_message)
            if not (force_diverged or force_shared):
                # If there was an imported message, keep the same
                # divergence/shared state unless something was forced.
                if (new_message.is_current_upstream and
                    new_message.potemplate is None):
                    # If we are reverting imported message to
                    # a shared imported message, do not
                    # set it as diverged anymore.
                    was_diverged_to = None
                new_message.potemplate = was_diverged_to

        # Change actual is_current_ubuntu flag only if it validates ok.
        if new_message.validation_status == TranslationValidationStatus.OK:
            if make_current:
                if (current_message is not None and
                    current_message.potemplate is not None):
                    # Deactivate previous diverged message.
                    current_message.is_current_ubuntu = False
                    if current_message != new_message:
                        Store.of(current_message).add_flush_order(
                            current_message, new_message)

                    # Do not "converge" a diverged imported message since
                    # there might be another shared imported message.
                    if not current_message.is_current_upstream:
                        current_message.potemplate = None
                    if not converge_shared:
                        force_diverged = True
                if force_diverged:
                    # Make the message diverged.
                    new_message.potemplate = pofile.potemplate
                else:
                    # Either converge_shared==True, or a new message.
                    new_message.potemplate = None

                new_message.makeCurrentUbuntu()
            else:
                new_message.potemplate = None
        if is_current_upstream or new_message == upstream_message:
            new_message.makeCurrentUpstream()

    def _isTranslationMessageASuggestion(self, force_suggestion,
                                         pofile, submitter,
                                         force_edition_rights,
                                         is_current_upstream, lock_timestamp):
        # Whether a message should be saved as a suggestion and
        # whether we should display a warning when an older translation is
        # submitted.
        # Returns a pair of (just_a_suggestion, warn_about_lock_timestamp).

        if force_suggestion:
            return True, False

        # Is the submitter allowed to edit translations?
        is_editor = (force_edition_rights or
                     pofile.canEditTranslations(submitter))

        if is_read_only():
            # This can happen if the request was just in time to slip
            # past the read-only check before the gate closed.  If it
            # does, that screws up the privileges checks below since
            # nobody has translation privileges in read-only mode.
            raise UnexpectedFormData(
                "Sorry, Launchpad is in read-only mode right now.")

        if is_current_upstream and not is_editor:
            raise AssertionError(
                'Only an editor can submit is_current_upstream translations.')

        assert is_editor or pofile.canAddSuggestions(submitter), (
            '%s cannot add suggestions here.' % submitter.displayname)

        # If not an editor, default to submitting a suggestion only.
        just_a_suggestion = not is_editor
        warn_about_lock_timestamp = False

        # Our current submission is newer than 'lock_timestamp'
        # and we try to change it, so just add a suggestion.
        if (not just_a_suggestion and not is_current_upstream and
            self.isTranslationNewerThan(pofile, lock_timestamp)):
            just_a_suggestion = True
            warn_about_lock_timestamp = True

        return just_a_suggestion, warn_about_lock_timestamp

    def allTranslationsAreEmpty(self, translations):
        """Return true if all translations are empty strings or None."""
        has_translations = False
        for pluralform in translations:
            translation = translations[pluralform]
            if (translation is not None and translation != u""):
                has_translations = True
                break
        return not has_translations

    def updateTranslation(self, pofile, submitter, new_translations,
                          is_current_upstream, lock_timestamp,
                          force_shared=False, force_diverged=False,
                          force_suggestion=False, ignore_errors=False,
                          force_edition_rights=False, allow_credits=False):
        """See `IPOTMsgSet`."""

        just_a_suggestion, warn_about_lock_timestamp = (
            self._isTranslationMessageASuggestion(force_suggestion,
                                                  pofile, submitter,
                                                  force_edition_rights,
                                                  is_current_upstream,
                                                  lock_timestamp))

        # If the update is on the translation credits message, yet
        # update is not is_current_upstream, silently return.
        deny_credits = (not allow_credits and
                        self.is_translation_credit and
                        not is_current_upstream)
        if deny_credits:
            return None

        # Sanitize translations
        sanitized_translations = self._sanitizeTranslations(
            new_translations, pofile.plural_forms)
        # Check that the translations are correct.
        validation_status = self._validate_translations(
            sanitized_translations, ignore_errors)

        # Find all POTranslation records for strings we need.
        potranslations = self._findPOTranslations(sanitized_translations)

        # Find an existing TranslationMessage with exactly the same set
        # of translations.  None if there is no such message and needs to be
        # created.
        matching_message = self._findMatchingTranslationMessage(
            pofile, potranslations, prefer_shared=True)

        match_is_upstream = (
            matching_message is not None and
            matching_message.is_current_upstream)
        if is_current_upstream or match_is_upstream:
            upstream_message = self.getImportedTranslationMessage(
                pofile.potemplate, pofile.language)
        else:
            upstream_message = None

        if matching_message is None:
            # Creating a new message.

            if is_current_upstream:
                origin = RosettaTranslationOrigin.SCM
            else:
                origin = RosettaTranslationOrigin.ROSETTAWEB

            assert TranslationConstants.MAX_PLURAL_FORMS == 6, (
                "Change this code to support %d plural forms."
                % TranslationConstants.MAX_PLURAL_FORMS)

            if (is_current_upstream and
                self.allTranslationsAreEmpty(sanitized_translations)):
                # Don't create empty is_current_upstream translations
                if upstream_message is not None:
                    upstream_message.is_current_upstream = False
                    if upstream_message.is_current_ubuntu:
                        upstream_message.is_current_ubuntu = False
                return None
            else:
                # The pofile=pofile is only needed until 10.09 rollout.
                matching_message = TranslationMessage(
                    potmsgset=self,
                    potemplate=pofile.potemplate,
                    language=pofile.language,
                    origin=origin,
                    submitter=submitter,
                    msgstr0=potranslations[0],
                    msgstr1=potranslations[1],
                    msgstr2=potranslations[2],
                    msgstr3=potranslations[3],
                    msgstr4=potranslations[4],
                    msgstr5=potranslations[5],
                    validation_status=validation_status)

                if just_a_suggestion:
                    # Adds suggestion karma: editors get their translations
                    # automatically approved, so they get 'reviewer' karma
                    # instead.
                    submitter.assignKarma(
                        'translationsuggestionadded',
                        product=pofile.potemplate.product,
                        distribution=pofile.potemplate.distribution,
                        sourcepackagename=pofile.potemplate.sourcepackagename)
        else:
            # There is an existing matching message. Update it as needed.
            # Also update validation status if needed
            matching_message.validation_status = validation_status

        if just_a_suggestion:
            # An existing message is just a suggestion, warn if needed.
            if warn_about_lock_timestamp:
                raise TranslationConflict(
                    'The new translations were saved as suggestions to '
                    'avoid possible conflicts. Please review them.')
        else:
            # Makes the new_message current if needed and also
            # assigns karma for translation approval.
            self._makeTranslationMessageCurrent(
                pofile, matching_message, upstream_message,
                is_current_upstream, submitter,
                force_shared=force_shared, force_diverged=force_diverged)

        # We need this sync so we don't set self.isfuzzy to the wrong
        # value because cache problems. See bug #102382 as an example of what
        # happened without having this flag + broken code. Our tests were not
        # able to find the problem.
        # XXX CarlosPerelloMarin 2007-11-14 Is there any way to avoid the
        # sync() call and leave it as syncUpdate? Without it we have cache
        # problems with workflows like the ones in
        # xx-pofile-translate-gettext-error-middle-page.txt so we don't see
        # the successful submissions when there are other errors in the same
        # page.
        matching_message.sync()
        return matching_message

    def submitSuggestion(self, pofile, submitter, new_translations):
        """See `IPOTMsgSet`."""
        if self.is_translation_credit:
            # We don't support suggestions on credits messages.
            return None

        potranslations = self._findPOTranslations(new_translations)

        existing_message = self._findMatchingTranslationMessage(
            pofile, potranslations, prefer_shared=True)
        if existing_message is not None:
            return existing_message

        forms = dict(
            ('msgstr%d' % form, potranslation)
            for form, potranslation in potranslations.iteritems())

        pofile.potemplate.awardKarma(submitter, 'translationsuggestionadded')

        return TranslationMessage(
            potmsgset=self, language=pofile.language,
            origin=RosettaTranslationOrigin.ROSETTAWEB, submitter=submitter,
            **forms)

    def _checkForConflict(self, current_message, lock_timestamp,
                          potranslations=None):
        """Check `message` for conflicting changes since `lock_timestamp`.

        Call this before changing this message's translations, to ensure
        that a read-modify-write operation on a message does not
        accidentally overwrite newer changes based on older information.

        One example of a read-modify-write operation is: user downloads
        translation file, translates a message, then re-uploads.
        Another is: user looks at a message in the web UI, decides that
        neither the current translation nor any of the suggestions are
        right, and clears the message.

        In these scenarios, it's possible for someone else to come along
        and change the message's translation between the time we provide
        the user with a view of the current state and the time we
        receive a change from the user.  We call this a conflict.

        Raises `TranslationConflict` if a conflict exists.

        :param currentmessage: The `TranslationMessage` that is current
            now.  This is where we'll see any conflicting changes
            reflected in the date_reviewed timestamp.
        :param lock_timestamp: The timestamp of the translation state
            that the change is based on.
        :param potranslations: `POTranslation`s dict for the new
            translation.  If these are given, and identical to those of
            `current_message`, there is no conflict.
        """
        if lock_timestamp is None:
            # We're not really being asked to check for conflicts.
            return
        if current_message is None:
            # There is no current message to conflict with.
            return
        try:
            self._maybeRaiseTranslationConflict(
                current_message, lock_timestamp)
        except TranslationConflict:
            if potranslations is None:
                # We don't know what translations are going to be set;
                # based on the timestamps this is a conflict.
                raise
            old_msgstrs = dictify_translations(current_message.all_msgstrs)
            new_msgstrs = dictify_translations(potranslations)
            if new_msgstrs != old_msgstrs:
                # Yup, there really is a difference.  This is a proper
                # conflict.
                raise
            else:
                # Two identical translations crossed.  Not a conflict.
                pass

    def _maybeRaiseTranslationConflict(self, message, lock_timestamp):
        """Checks if there is a translation conflict for the message.

        If a translation conflict is detected, TranslationConflict is raised.
        """
        if message.date_reviewed is not None:
            use_date = message.date_reviewed
        else:
            use_date = message.date_created
        if use_date >= lock_timestamp:
            raise TranslationConflict(
                'While you were reviewing these suggestions, somebody '
                'else changed the actual translation. This is not an '
                'error but you might want to re-review the strings '
                'concerned.')
        else:
            return

    def dismissAllSuggestions(self, pofile, reviewer, lock_timestamp):
        """See `IPOTMsgSet`."""
<<<<<<< HEAD
        template = pofile.potemplate
        language = pofile.language
        side = template.translation_side
        current = self.getCurrentTranslation(template, language, side)
=======
        assert(lock_timestamp is not None)
        current = self.getCurrentTranslationMessage(
            pofile.potemplate, pofile.language)
>>>>>>> f67fb35d
        if current is None:
            # Create or activate an empty translation message.
            current = self.setCurrentTranslation(
                pofile, reviewer, {}, RosettaTranslationOrigin.ROSETTAWEB,
                lock_timestamp=lock_timestamp)
        else:
            # Check for translation conflicts and update review fields.
            self._maybeRaiseTranslationConflict(current, lock_timestamp)
        current.markReviewed(reviewer, lock_timestamp)
        assert self.getCurrentTranslation(template, language, side)

    def _nameMessageStatus(self, message, translation_side_traits):
        """Figure out the decision-matrix status of a message.

        This is used in navigating the decision matrix in
        `setCurrentTranslation`.
        """
        if message is None:
            return 'none'
        elif message.is_diverged:
            return 'diverged'
        elif translation_side_traits.other_side_traits.getFlag(message):
            return 'other_shared'
        else:
            return 'shared'

    def _makeTranslationMessage(self, pofile, submitter, translations, origin,
                                diverged=False):
        """Create a new `TranslationMessage`.

        The message will not be made current on either side (Ubuntu or
        upstream), but it can be diverged.  Only messages that are
        current should be diverged, but it's up to the caller to ensure
        the right state.
        """
        if diverged:
            potemplate = pofile.potemplate
        else:
            potemplate = None

        translation_args = dict(
            ('msgstr%d' % form, translation)
            for form, translation in translations.iteritems())

        return TranslationMessage(
            potmsgset=self,
            potemplate=potemplate,
            pofile=pofile,
            language=pofile.language,
            origin=origin,
            submitter=submitter,
            validation_status=TranslationValidationStatus.OK,
            **translation_args)

    def approveSuggestion(self, pofile, suggestion, reviewer,
                          share_with_other_side=False, lock_timestamp=None):
        """Approve a suggestion.

        :param pofile: The `POFile` that the suggestion is being approved for.
        :param suggestion: The `TranslationMessage` being approved.
        :param reviewer: The `Person` responsible for approving the
            suggestion.
        :param share_with_other_side: Policy selector: share this change with
            the other translation side if possible?
        :param lock_timestamp: Timestamp of the original translation state
            that this change is based on.
        """
        template = pofile.potemplate
        traits = getUtility(ITranslationSideTraitsSet).getTraits(
            template.translation_side)
        if traits.getFlag(suggestion):
            # Message is already current.
            return

        translator = suggestion.submitter
        potranslations = suggestion.all_msgstrs
        activated_message = self._setTranslation(
            pofile, translator, suggestion.origin, potranslations,
            share_with_other_side=share_with_other_side,
            identical_message=suggestion, lock_timestamp=lock_timestamp)

        activated_message.markReviewed(reviewer)
        if reviewer != translator:
            template.awardKarma(translator, 'translationsuggestionapproved')
            template.awardKarma(reviewer, 'translationreview')

    def _cloneAndDiverge(self, original_message, pofile):
        """Create a diverged clone of a `TranslationMessage`.

        The message is not made current; the caller must do so in order
        to keep the message in a consistent state.
        """
        potranslations = self._findPOTranslations(
            dict(enumerate(original_message.translations)))
        message = self._makeTranslationMessage(
            pofile, original_message.submitter, potranslations,
            original_message.origin, diverged=True)
        return message

    def approveAsDiverged(self, pofile, suggestion, reviewer,
                          lock_timestamp=None):
        """Approve a suggestion to become a diverged translation."""
        template = pofile.potemplate
        traits = getUtility(ITranslationSideTraitsSet).getTraits(
            template.translation_side)

        diverged = suggestion.is_diverged
        used_here = traits.getFlag(suggestion)
        used_on_other_side = traits.other_side_traits.getFlag(suggestion)

        if used_here and suggestion.potemplate == template:
            # The suggestion is already current and diverged for the
            # right template.
            return suggestion

        incumbent = traits.getCurrentMessage(self, template, pofile.language)
        if incumbent is not None:
            # Ensure that the current message hasn't changed from the
            # state the reviewer inspected before making this change.
            self._checkForConflict(incumbent, lock_timestamp)

        if incumbent is not None and incumbent.is_diverged:
            # The incumbent is also diverged, so it's in the way of the
            # suggestion we're trying to diverge.  Disable it.
            traits.setFlag(incumbent, False)
            incumbent.markReviewed(reviewer)
            incumbent.shareIfPossible()
            pofile.markChanged()

        if used_here and not diverged and not used_on_other_side:
            # This message is already the shared current message.  If it
            # was previously masked by a diverged message, it no longer
            # is.  This is probably the behaviour the user would expect.
            return suggestion

        if used_here or used_on_other_side:
            # The suggestion is already current somewhere else.  Can't
            # reuse it as a diverged message in this template, so clone
            # it.
            message = self._cloneAndDiverge(suggestion, pofile)
        else:
            # No obstacles.  Diverge.
            message = suggestion
            message.potemplate = template

        traits.setFlag(message, True)
        message.markReviewed(reviewer)
        pofile.markChanged()
        return message

    def setCurrentTranslation(self, pofile, submitter, translations, origin,
                              share_with_other_side=False,
                              lock_timestamp=None):
        """See `IPOTMsgSet`."""
        potranslations = self._findPOTranslations(translations)
        identical_message = self._findMatchingTranslationMessage(
            pofile, potranslations, prefer_shared=False)
        return self._setTranslation(
            pofile, submitter, origin, potranslations,
            share_with_other_side=share_with_other_side,
            identical_message=identical_message,
            lock_timestamp=lock_timestamp)

    def _setTranslation(self, pofile, submitter, origin, potranslations,
                        identical_message=None, share_with_other_side=False,
                        lock_timestamp=None):
        """Set the current translation.

        :param pofile: The `POFile` to set the translation in.
        :param submitter: The `Person` who produced this translation.
        :param origin: The translation's `RosettaTranslationOrigin`.
        :param potranslations: List of `POTranslation`s, with a None for
            each untranslated plural-form.
        :param identical_message: The already existing message, if any,
            that's either shared or diverged for `pofile.potemplate`,
            whose translations are identical to the ones we're setting.
        :param share_with_other_side: Propagate this change to the other
            translation side if appropriate.
        :param lock_timestamp: The timestamp of the translation state
            that the change is based on.
        :return: The `TranslationMessage` that is current after
            completion.
        """
        twin = identical_message

        traits = getUtility(ITranslationSideTraitsSet).getTraits(
            pofile.potemplate.translation_side)

        # The current message on this translation side, if any.
        incumbent_message = traits.getCurrentMessage(
            self, pofile.potemplate, pofile.language)

        self._checkForConflict(
            incumbent_message, lock_timestamp, potranslations=potranslations)

        # Summary of the matrix:
        #  * If the incumbent message is diverged and we're setting a
        #    translation that's already shared: converge.
        #  * If the incumbent message is diverged and we're setting a
        #    translation that's not already shared: maintain divergence.
        #  * If the incumbent message is shared, replace it.
        #  * If there is no twin, simply create a new message (shared or
        #    diverged depending; see above).
        #  * If there is a shared twin, activate it (but also diverge if
        #    necessary; see above).
        #  * If there is a diverged twin, activate it (and converge it
        #    if appropriate; see above).
        #  * If there is a twin that's shared on the other side,

        decision_matrix = {
            'incumbent_none': {
                'twin_none': 'Z1*',
                'twin_shared': 'Z4*',
                'twin_diverged': 'Z7*',
                'twin_other_shared': 'Z4',
            },
            'incumbent_shared': {
                'twin_none': 'B1*',
                'twin_shared': 'B4*',
                'twin_diverged': 'B7*',
                'twin_other_shared': 'B4',
            },
            'incumbent_diverged': {
                'twin_none': 'A2',
                'twin_shared': 'A5',
                'twin_diverged': 'A4',
                'twin_other_shared': 'A6',
            },
            'incumbent_other_shared': {
                'twin_none': 'B1+',
                'twin_shared': 'B4+',
                'twin_diverged': 'B7+',
                'twin_other_shared': '',
            },
        }

        incumbent_state = "incumbent_%s" % self._nameMessageStatus(
            incumbent_message, traits)
        twin_state = "twin_%s" % self._nameMessageStatus(twin, traits)

        decisions = decision_matrix[incumbent_state][twin_state]
        assert re.match('[ABZ]?[124567]?[+*]?$', decisions), (
            "Bad decision string.")

        for character in decisions:
            if character == 'A':
                # Deactivate & converge.
                # There may be an identical shared message.
                traits.setFlag(incumbent_message, False)
                incumbent_message.shareIfPossible()
            elif character == 'B':
                # Deactivate.
                traits.setFlag(incumbent_message, False)
            elif character == 'Z':
                # There is no incumbent message, so do nothing to it.
                assert incumbent_message is None, (
                    "Incorrect Z in decision matrix.")
            elif character == '1':
                # Create & activate.
                message = self._makeTranslationMessage(
                    pofile, submitter, potranslations, origin)
            elif character == '2':
                # Create, diverge, activate.
                message = self._makeTranslationMessage(
                    pofile, submitter, potranslations, origin, diverged=True)
            elif character == '4':
                # Activate.
                message = twin
            elif character == '5':
                # If other is a suggestion, diverge and activate.
                # (If not, it's already active and has been unmasked by
                # our deactivating the incumbent).
                message = twin
                if not traits.getFlag(twin):
                    assert not traits.other_side_traits.getFlag(twin), (
                        "Trying to diverge a message that is current on the "
                        "other side.")
                    message.potemplate = pofile.potemplate
            elif character == '6':
                # If other is not active, fork a diverged message.
                if traits.getFlag(twin):
                    message = twin
                else:
                    # The twin is used on the other side, so we can't
                    # just reuse it for our diverged message.  Create a
                    # new one.
                    message = self._makeTranslationMessage(
                        pofile, submitter, potranslations, origin,
                        diverged=True)
            elif character == '7':
                # Converge & activate.
                message = twin
                message.shareIfPossible()
            elif character == '*':
                if share_with_other_side:
                    other_incumbent = (
                        traits.other_side_traits.getCurrentMessage(
                            self, pofile.potemplate, pofile.language))
                    if other_incumbent is None:
                        traits.other_side_traits.setFlag(message, True)
            elif character == '+':
                if share_with_other_side:
                    traits.other_side_traits.setFlag(message, True)
            else:
                raise AssertionError(
                    "Bad character in decision string: %s" % character)

        if decisions == '':
            message = twin

        if not traits.getFlag(message):
            traits.setFlag(message, True)
            pofile.markChanged(translator=submitter)

        return message

    def old_resetCurrentTranslation(self, pofile, lock_timestamp):
        """See `POTMsgSet`.

        This message is OBSOLETE in the Recife feature branch.  It's
        still here only until we replace its one call with the new
        method.
        """
        assert lock_timestamp is not None, "No lock timestamp given."
        current = self.getCurrentTranslationMessage(
            pofile.potemplate, pofile.language)
        if current is None:
            return

        # Check for translation conflicts and update the required
        # attributes.
        self._maybeRaiseTranslationConflict(current, lock_timestamp)
        current.is_current_ubuntu = False
        # Converge the current translation only if it is diverged and
        # not current upstream.
        if current.is_diverged and not current.is_current_upstream:
            current.potemplate = None
        pofile.markChanged()

    def resetCurrentTranslation(self, pofile, lock_timestamp=None,
                                share_with_other_side=False):
        """See `IPOTMsgSet`."""
        traits = getUtility(ITranslationSideTraitsSet).getTraits(
            pofile.potemplate.translation_side)
        current_message = traits.getCurrentMessage(
            self, pofile.potemplate, pofile.language)

        if current_message is None:
            # Nothing to do here.
            return

        self._checkForConflict(current_message, lock_timestamp)
        traits.setFlag(current_message, False)
        if share_with_other_side:
            traits.other_side_traits.setFlag(current_message, False)
        current_message.shareIfPossible()
        pofile.markChanged()

    def clearCurrentTranslation(self, pofile, submitter, origin,
                                share_with_other_side=False,
                                lock_timestamp=None):
        """See `IPOTMsgSet`."""
        message = self.setCurrentTranslation(
            pofile, submitter, {}, origin,
            share_with_other_side=share_with_other_side,
            lock_timestamp=lock_timestamp)
        message.markReviewed(submitter)

    def applySanityFixes(self, text):
        """See `IPOTMsgSet`."""
        if text is None:
            return None

        # Fix the visual point that users copy & paste from the web interface.
        new_text = self.convertDotToSpace(text)
        # Now, fix the newline chars.
        new_text = self.normalizeNewLines(new_text)
        # Finally, set the same whitespaces at the start/end of the string.
        new_text = self.normalizeWhitespaces(new_text)
        # Also, if it's an empty string, replace it with None.
        # XXX CarlosPerelloMarin 2007-11-16: Until we figure out
        # ResettingTranslations
        if new_text == '':
            new_text = None

        return new_text

    def convertDotToSpace(self, text):
        """See IPOTMsgSet."""
        if u'\u2022' in self.singular_text or u'\u2022' not in text:
            return text

        return text.replace(u'\u2022', ' ')

    def normalizeWhitespaces(self, translation_text):
        """See IPOTMsgSet."""
        if translation_text is None:
            return None

        stripped_singular_text = self.singular_text.strip()
        stripped_translation_text = translation_text.strip()
        new_translation_text = None

        if (len(stripped_singular_text) > 0 and
            len(stripped_translation_text) == 0):
            return ''

        if len(stripped_singular_text) != len(self.singular_text):
            # There are whitespaces that we should copy to the 'text'
            # after stripping it.
            prefix = self.singular_text[:-len(self.singular_text.lstrip())]
            postfix = self.singular_text[len(self.singular_text.rstrip()):]
            new_translation_text = '%s%s%s' % (
                prefix, stripped_translation_text, postfix)
        elif len(stripped_translation_text) != len(translation_text):
            # msgid does not have any whitespace, we need to remove
            # the extra ones added to this text.
            new_translation_text = stripped_translation_text
        else:
            # The text is not changed.
            new_translation_text = translation_text

        return new_translation_text

    def normalizeNewLines(self, translation_text):
        """See IPOTMsgSet."""
        # There are three different kinds of newlines:
        windows_style = u'\r\n'
        mac_style = u'\r'
        unix_style = u'\n'
        # We need the stripped variables because a 'windows' style will be at
        # the same time a 'mac' and 'unix' style.
        stripped_translation_text = translation_text.replace(
            windows_style, u'')
        stripped_singular_text = self.singular_text.replace(
            windows_style, u'')

        # Get the style that uses singular_text.
        original_style = None
        if windows_style in self.singular_text:
            original_style = windows_style

        if mac_style in stripped_singular_text:
            if original_style is not None:
                raise BrokenTextError(
                    "original text (%r) mixes different newline markers" %
                        self.singular_text)
            original_style = mac_style

        if unix_style in stripped_singular_text:
            if original_style is not None:
                raise BrokenTextError(
                    "original text (%r) mixes different newline markers" %
                        self.singular_text)
            original_style = unix_style

        # Get the style that uses the given text.
        translation_style = None
        if windows_style in translation_text:
            translation_style = windows_style

        if mac_style in stripped_translation_text:
            if translation_style is not None:
                raise BrokenTextError(
                    "translation text (%r) mixes different newline markers" %
                        translation_text)
            translation_style = mac_style

        if unix_style in stripped_translation_text:
            if translation_style is not None:
                raise BrokenTextError(
                    "translation text (%r) mixes different newline markers" %
                        translation_text)
            translation_style = unix_style

        if original_style is None or translation_style is None:
            # We don't need to do anything, the text is not changed.
            return translation_text

        # Fix the newline chars.
        return translation_text.replace(translation_style, original_style)

    @property
    def hide_translations_from_anonymous(self):
        """See `IPOTMsgSet`."""
        # msgid_singular.msgid is pre-joined everywhere where
        # hide_translations_from_anonymous is used
        return self.is_translation_credit

    @property
    def is_translation_credit(self):
        """See `IPOTMsgSet`."""
        credit_type = self.translation_credits_type
        return credit_type != TranslationCreditsType.NOT_CREDITS

    @property
    def translation_credits_type(self):
        """See `IPOTMsgSet`."""
        if self.msgid_singular.msgid not in credits_message_info:
            return TranslationCreditsType.NOT_CREDITS

        expected_context, credits_type = (
            credits_message_info[self.msgid_singular.msgid])
        if expected_context is None or (self.context == expected_context):
            return credits_type
        return TranslationCreditsType.NOT_CREDITS

    def makeHTMLID(self, suffix=None):
        """See `IPOTMsgSet`."""
        elements = ['msgset', str(self.id)]
        if suffix is not None:
            elements.append(suffix)
        return '_'.join(elements)

    def updatePluralForm(self, plural_form_text):
        """See `IPOTMsgSet`."""
        if plural_form_text is None:
            self.msgid_plural = None
            return
        else:
            # Store the given plural form.
            try:
                pomsgid = POMsgID.byMsgid(plural_form_text)
            except SQLObjectNotFound:
                pomsgid = POMsgID(msgid=plural_form_text)
            self.msgid_plural = pomsgid

    def setTranslationCreditsToTranslated(self, pofile):
        """See `IPOTMsgSet`."""
        if not self.is_translation_credit:
            return

        if self.getSharedTranslationMessage(pofile.language) is not None:
            return

        # The credits message has a fixed "translator."
        translator = getUtility(ILaunchpadCelebrities).rosetta_experts

        self.updateTranslation(
            pofile, translator, [credits_message_str],
            is_current_upstream=False, allow_credits=True,
            force_shared=True, force_edition_rights=True,
            lock_timestamp=datetime.datetime.now(pytz.UTC))

    def setSequence(self, potemplate, sequence):
        """See `IPOTMsgSet`."""
        self.sequence = sequence
        translation_template_item = TranslationTemplateItem.selectOneBy(
            potmsgset=self, potemplate=potemplate)
        if translation_template_item is not None:
            # Update the sequence for the translation template item.
            translation_template_item.sequence = sequence
        elif sequence >= 0:
            # Introduce this new entry into the TranslationTemplateItem for
            # later usage.
            conflicts, uses_english_msgids = (
                self._conflictsExistingSourceFileFormats(
                    potemplate.source_file_format))
            if conflicts:
                # We are not allowing POTMsgSets to participate
                # in incompatible POTemplates.  Call-sites should
                # not try to introduce them, or they'll get an exception.
                raise POTMsgSetInIncompatibleTemplatesError(
                    "Attempt to add a POTMsgSet into a POTemplate which "
                    "has a conflicting value for uses_english_msgids.")

            TranslationTemplateItem(
                potemplate=potemplate,
                sequence=sequence,
                potmsgset=self)
        else:
            # There is no entry for this potmsgset in TranslationTemplateItem
            # table, neither we need to create one, given that the sequence is
            # less than zero.
            pass

    def getSequence(self, potemplate):
        """See `IPOTMsgSet`."""
        translation_template_item = TranslationTemplateItem.selectOneBy(
            potmsgset=self, potemplate=potemplate)
        if translation_template_item is not None:
            return translation_template_item.sequence
        else:
            return 0

    def getAllTranslationMessages(self):
        """See `IPOTMsgSet`."""
        return Store.of(self).find(
            TranslationMessage, TranslationMessage.potmsgset == self)

    def getAllTranslationTemplateItems(self):
        """See `IPOTMsgSet`."""
        return TranslationTemplateItem.selectBy(
            potmsgset=self, orderBy=['id'])<|MERGE_RESOLUTION|>--- conflicted
+++ resolved
@@ -1057,16 +1057,13 @@
 
     def dismissAllSuggestions(self, pofile, reviewer, lock_timestamp):
         """See `IPOTMsgSet`."""
-<<<<<<< HEAD
+        assert lock_timestamp is not None, "lock_timestamp is required."
+
         template = pofile.potemplate
         language = pofile.language
         side = template.translation_side
         current = self.getCurrentTranslation(template, language, side)
-=======
-        assert(lock_timestamp is not None)
-        current = self.getCurrentTranslationMessage(
-            pofile.potemplate, pofile.language)
->>>>>>> f67fb35d
+
         if current is None:
             # Create or activate an empty translation message.
             current = self.setCurrentTranslation(
