--- conflicted
+++ resolved
@@ -9,11 +9,7 @@
     'BaseLayer', 'DatabaseLayer', 'LibrarianLayer', 'FunctionalLayer',
     'LaunchpadLayer', 'ZopelessLayer', 'LaunchpadFunctionalLayer',
     'LaunchpadZopelessLayer', 'PageTestLayer', 'TwistedLayer',
-<<<<<<< HEAD
-    'BzrlibLayer', 'BzrlibZopelessLayer'
-=======
-    'BzrlibZopelessLayer', 'LaunchpadScriptLayer',
->>>>>>> 2196bc70
+    'BzrlibLayer', 'BzrlibZopelessLayer', 'LaunchpadScriptLayer',
     ]
 
 import logging
@@ -55,10 +51,5 @@
     BaseLayer, DatabaseLayer, LibrarianLayer, FunctionalLayer,
     LaunchpadLayer, ZopelessLayer, LaunchpadFunctionalLayer,
     LaunchpadZopelessLayer, PageTestLayer, TwistedLayer, BzrlibZopelessLayer,
-<<<<<<< HEAD
-    BzrlibLayer
-    )
-=======
-    LaunchpadScriptLayer)
->>>>>>> 2196bc70
+    BzrlibLayer, LaunchpadScriptLayer)
 
