--- conflicted
+++ resolved
@@ -45,65 +45,24 @@
 
     >>> anon_browser.open('http://launchpad.dev/firefox')
     >>> print find_portlet(
-<<<<<<< HEAD
-    ...     anon_browser.contents, 'Top five contributors').renderContents()
-    <BLANKLINE>
-    <h2>Top five contributors</h2>
-=======
     ...     anon_browser.contents, 'Top contributors').renderContents()
     <BLANKLINE>
     <h2>Top contributors</h2>
->>>>>>> 418bbaec
     ...Sample Person...
     ...Mark Shuttleworth...
     ...Foo Bar...
 
-<<<<<<< HEAD
-    >>> anon_browser.getLink('Top Contributors').click()
-=======
     >>> anon_browser.getLink('List top contributors').click()
->>>>>>> 418bbaec
     >>> anon_browser.url
     'http://launchpad.dev/firefox/+topcontributors'
 
     >>> contents = anon_browser.contents
     >>> print find_tag_by_id(contents, 'overall_top').renderContents()
     <BLANKLINE>
-<<<<<<< HEAD
     ...Sample Person...
     ...Mark Shuttleworth...
     ...Foo Bar...
 
-    >>> print find_tag_by_id(contents, 'Bug Management').renderContents()
-    <BLANKLINE>
-    ...Sample Person...
-    ...Foo Bar...
-
-    >>> print find_tag_by_id(
-    ...     contents, 'Specification Tracking').renderContents()
-    <BLANKLINE>
-    ...Mark Shuttleworth...
-
-
-== Top contributors of a project ==
-
-Anybody who contributes to a product of a given project is considered a
-contributor of that project.
-
-    >>> anon_browser.open('http://launchpad.dev/mozilla')
-    >>> print find_portlet(
-    ...     anon_browser.contents, 'Top five contributors').renderContents()
-    <BLANKLINE>
-    <h2>Top five contributors</h2>
-=======
->>>>>>> 418bbaec
-    ...Sample Person...
-    ...Mark Shuttleworth...
-    ...Foo Bar...
-
-<<<<<<< HEAD
-    >>> anon_browser.getLink('Top Contributors').click()
-=======
     >>> print find_tag_by_id(contents, 'Bug Management').renderContents()
     <BLANKLINE>
     ...Sample Person...
@@ -130,7 +89,6 @@
     ...Foo Bar...
 
     >>> anon_browser.getLink('List top contributors').click()
->>>>>>> 418bbaec
     >>> anon_browser.url
     'http://launchpad.dev/mozilla/+topcontributors'
 
