--- conflicted
+++ resolved
@@ -142,7 +142,6 @@
             "Only IFTPShell interface is supported by this realm")
 
 
-<<<<<<< HEAD
 class PoppyFileWriter(ftp._FileWriter):
     """An `IWriteFile` that checks for signed changes files."""
 
@@ -179,7 +178,7 @@
 
         return None
 
-=======
+
 class FTPServiceFactory(service.Service):
     """A factory that makes an `FTPService`"""
 
@@ -201,5 +200,4 @@
     def makeFTPService(port=2121):
         strport = "tcp:%s" % port
         factory = FTPServiceFactory(port)
-        return strports.service(strport, factory.ftpfactory)
->>>>>>> 3e78142f
+        return strports.service(strport, factory.ftpfactory)