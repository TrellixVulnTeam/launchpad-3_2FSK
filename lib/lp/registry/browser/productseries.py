# Copyright 2009-2010 Canonical Ltd.  This software is licensed under the
# GNU Affero General Public License version 3 (see the file LICENSE).

"""View classes for `IProductSeries`."""

__metaclass__ = type

__all__ = [
    'get_series_branch_error',
    'ProductSeriesBreadcrumb',
    'ProductSeriesBugsMenu',
    'ProductSeriesDeleteView',
    'ProductSeriesEditView',
    'ProductSeriesFacets',
    'ProductSeriesFileBugRedirect',
    'ProductSeriesLinkBranchView',
    'ProductSeriesLinkBranchFromCodeView',
    'ProductSeriesNavigation',
    'ProductSeriesOverviewMenu',
    'ProductSeriesOverviewNavigationMenu',
    'ProductSeriesRdfView',
    'ProductSeriesReviewView',
<<<<<<< HEAD
    'ProductSeriesSetBranchView',
    'ProductSeriesSourceListView',
=======
>>>>>>> b52d62d2
    'ProductSeriesSpecificationsMenu',
    'ProductSeriesUbuntuPackagingView',
    'ProductSeriesView',
    ]

import cgi
from operator import attrgetter

from BeautifulSoup import BeautifulSoup
from bzrlib.revision import NULL_REVISION

from zope.component import getUtility
from zope.app.form.browser import TextAreaWidget, TextWidget
from zope.formlib import form
from zope.interface import Interface
from zope.schema import Choice
from zope.schema.vocabulary import SimpleTerm, SimpleVocabulary

from z3c.ptcompat import ViewPageTemplateFile

from canonical.cachedproperty import cachedproperty
from canonical.launchpad import _
from canonical.launchpad.fields import URIField
from lp.blueprints.browser.specificationtarget import (
    HasSpecificationsMenuMixin)
from lp.blueprints.interfaces.specification import (
    ISpecificationSet, SpecificationImplementationStatus)
from lp.bugs.interfaces.bugtask import BugTaskStatus
from lp.bugs.browser.bugtask import BugTargetTraversalMixin
from canonical.launchpad.helpers import browserLanguages
from lp.code.browser.branch import BranchNameValidationMixin
from lp.code.browser.branchref import BranchRef
from lp.code.enums import BranchType, RevisionControlSystems
from lp.code.interfaces.branch import (
    BranchCreationForbidden, BranchExists, IBranch)
from lp.code.interfaces.branchjob import IRosettaUploadJobSource
<<<<<<< HEAD
from lp.code.interfaces.branchtarget import IBranchTarget
from lp.code.interfaces.codeimport import (
    ICodeImport, ICodeImportSet)
=======
>>>>>>> b52d62d2
from lp.services.worlddata.interfaces.country import ICountry
from lp.bugs.interfaces.bugtask import IBugTaskSet
from canonical.launchpad.interfaces.launchpad import ILaunchpadCelebrities
from lp.registry.browser import StatusCount
from lp.registry.browser.structuralsubscription import (
    StructuralSubscriptionMenuMixin,
    StructuralSubscriptionTargetTraversalMixin)
from lp.registry.interfaces.packaging import (
    IPackaging, IPackagingUtil)
from lp.translations.interfaces.potemplate import IPOTemplateSet
from lp.translations.interfaces.productserieslanguage import (
    IProductSeriesLanguageSet)
from lp.services.worlddata.interfaces.language import ILanguageSet
from canonical.launchpad.webapp import (
    ApplicationMenu, canonical_url, enabled_with_permission, LaunchpadView,
    Link, Navigation, NavigationMenu, StandardLaunchpadFacets, stepthrough,
    stepto)
from canonical.launchpad.webapp.authorization import check_permission
from canonical.launchpad.webapp.breadcrumb import Breadcrumb
from canonical.launchpad.webapp.interfaces import (
    NotFoundError, UnexpectedFormData)
from canonical.launchpad.webapp.launchpadform import (
    action, custom_widget, LaunchpadEditFormView, LaunchpadFormView)
from canonical.launchpad.webapp.menu import structured
from canonical.widgets.itemswidgets import LaunchpadRadioWidget
from canonical.widgets.textwidgets import StrippedTextWidget

from lp.registry.browser import (
    MilestoneOverlayMixin, RegistryDeleteViewMixin)
from lp.registry.interfaces.series import SeriesStatus
from lp.registry.interfaces.productseries import IProductSeries

from lazr.enum import DBItem
from lazr.restful.interface import copy_field, use_template


def quote(text):
    """Escape and quote text."""
    return cgi.escape(text, quote=True)


class ProductSeriesNavigation(Navigation, BugTargetTraversalMixin,
    StructuralSubscriptionTargetTraversalMixin):
    """A class to navigate `IProductSeries` URLs."""
    usedfor = IProductSeries

    @stepto('.bzr')
    def dotbzr(self):
        """Return the series branch."""
        if self.context.branch:
            return BranchRef(self.context.branch)
        else:
            return None

    @stepto('+pots')
    def pots(self):
        """Return the series templates."""
        potemplateset = getUtility(IPOTemplateSet)
        return potemplateset.getSubset(productseries=self.context)

    @stepthrough('+lang')
    def traverse_lang(self, langcode):
        """Retrieve the ProductSeriesLanguage or a dummy if it is None."""
        # We do not want users to see the 'en' pofile because
        # we store the messages we want to translate as English.
        if langcode == 'en':
            raise NotFoundError(langcode)

        langset = getUtility(ILanguageSet)
        try:
            lang = langset[langcode]
        except IndexError:
            # Unknown language code.
            raise NotFoundError
        psl_set = getUtility(IProductSeriesLanguageSet)
        psl = psl_set.getProductSeriesLanguage(self.context, lang)

        return psl

    def traverse(self, name):
        """See `INavigation`."""
        return self.context.getRelease(name)


class ProductSeriesBreadcrumb(Breadcrumb):
    """Builds a breadcrumb for an `IProductSeries`."""

    @property
    def text(self):
        """See `IBreadcrumb`."""
        return 'Series ' + self.context.name


class ProductSeriesFacets(StandardLaunchpadFacets):
    """A class that provides the series facets."""
    usedfor = IProductSeries
    enable_only = [
        'overview', 'branches', 'bugs', 'specifications', 'translations']

    def branches(self):
        """Return a link to view the branches related to this series."""
        # Override to go to the branches for the product.
        text = 'Branches'
        summary = 'View related branches of code'
        link = canonical_url(self.context.product, rootsite='code')
        return Link(link, text, summary=summary)


class ProductSeriesOverviewMenu(
    ApplicationMenu, StructuralSubscriptionMenuMixin):
    """The overview menu."""
    usedfor = IProductSeries
    facet = 'overview'
    links = [
        'edit', 'delete', 'driver', 'link_branch', 'branch_add', 'ubuntupkg',
        'create_milestone', 'create_release', 'rdf', 'subscribe',
        ]

    @enabled_with_permission('launchpad.Edit')
    def edit(self):
        """Return a link to edit this series."""
        text = 'Change details'
        summary = 'Edit this series'
        return Link('+edit', text, summary, icon='edit')

    @enabled_with_permission('launchpad.Edit')
    def delete(self):
        """Return a link to delete this series."""
        text = 'Delete series'
        summary = "Delete this series and all it's dependent items."
        return Link('+delete', text, summary, icon='trash-icon')

    @enabled_with_permission('launchpad.Edit')
    def driver(self):
        """Return a link to set the release manager."""
        text = 'Appoint release manager'
        summary = 'Someone with permission to set goals this series'
        return Link('+driver', text, summary, icon='edit')

    @enabled_with_permission('launchpad.Edit')
    def link_branch(self):
        """Return a link to set the bazaar branch for this series."""
        if self.context.branch is None:
            text = 'Link to branch'
            icon = 'add'
            summary = 'Set the branch for this series'
        else:
            text = "Change branch"
            icon = 'edit'
            summary = 'Change the branch for this series'
        return Link('+linkbranch', text, summary, icon=icon)

    def branch_add(self):
        text = 'Register a branch'
        summary = "Register a new Bazaar branch for this series' project"
        return Link('+addbranch', text, summary, icon='add')

    @enabled_with_permission('launchpad.AnyPerson')
    def ubuntupkg(self):
        """Return a link to link this series to an ubuntu sourcepackage."""
        text = 'Link to Ubuntu package'
        return Link('+ubuntupkg', text, icon='add')

    @enabled_with_permission('launchpad.Edit')
    def create_milestone(self):
        """Return a link to create a milestone."""
        text = 'Create milestone'
        summary = 'Register a new milestone for this series'
        return Link('+addmilestone', text, summary, icon='add')

    @enabled_with_permission('launchpad.Edit')
    def create_release(self):
        """Return a link to create a release."""
        text = 'Create release'
        return Link('+addrelease', text, icon='add')

    def rdf(self):
        """Return a link to download the series RDF data."""
        text = 'Download RDF metadata'
        return Link('+rdf', text, icon='download')


class ProductSeriesBugsMenu(ApplicationMenu, StructuralSubscriptionMenuMixin):
    """The bugs menu."""
    usedfor = IProductSeries
    facet = 'bugs'
    links = (
        'new',
        'nominations',
        'subscribe',
        )

    def new(self):
        """Return a link to report a bug in this series."""
        return Link('+filebug', 'Report a bug', icon='add')

    def nominations(self):
        """Return a link to review bugs nominated for this series."""
        return Link('+nominations', 'Review nominations', icon='bug')


class ProductSeriesSpecificationsMenu(NavigationMenu,
                                      HasSpecificationsMenuMixin):
    """Specs menu for ProductSeries.

    This menu needs to keep track of whether we are showing all the
    specs, or just those that are approved/declined/proposed. It should
    allow you to change the set your are showing while keeping the basic
    view intact.
    """

    usedfor = IProductSeries
    facet = 'specifications'
    links = [
        'listall', 'assignments', 'setgoals', 'listdeclined',
        'new', 'register_sprint']


class ProductSeriesOverviewNavigationMenu(NavigationMenu):
    """Overview navigation menus for `IProductSeries` objects."""
    # Suppress the ProductOverviewNavigationMenu from showing on series,
    # release, and milestone pages.
    usedfor = IProductSeries
    facet = 'overview'
    links = ()


def get_series_branch_error(product, branch):
    """Check if the given branch is suitable for the given product.

    Returns an HTML error message on error, and None otherwise.
    """
    if branch.product != product:
        return structured(
            '<a href="%s">%s</a> is not a branch of <a href="%s">%s</a>.',
            canonical_url(branch),
            branch.unique_name,
            canonical_url(product),
            product.displayname)
    return None


class ProductSeriesView(LaunchpadView, MilestoneOverlayMixin):
    """A view to show a series with translations."""

    @property
    def page_title(self):
        """Return the HTML page title."""
        return self.context.title

    def requestCountry(self):
        """The country associated with the IP of the request."""
        return ICountry(self.request, None)

    def browserLanguages(self):
        """The languages the user's browser requested."""
        return browserLanguages(self.request)

    @property
    def request_import_link(self):
        """A link to the page for requesting a new code import."""
        return canonical_url(self.context.product, view_name='+new-import')

    @property
    def user_branch_visible(self):
        """Can the logged in user see the user branch."""
        branch = self.context.branch
        return (branch is not None and
                check_permission('launchpad.View', branch))

    @property
    def is_obsolete(self):
        """Return True if the series is OBSOLETE.

        Obsolete series do not need to display as much information as other
        series. Accessing private bugs is an expensive operation and showing
        them for obsolete series can be a problem if many series are being
        displayed.
        """
        return self.context.status == SeriesStatus.OBSOLETE

    @cachedproperty
    def bugtask_status_counts(self):
        """A list StatusCounts summarising the targeted bugtasks."""
        bugtaskset = getUtility(IBugTaskSet)
        status_id_counts = bugtaskset.getStatusCountsForProductSeries(
            self.user, self.context)
        status_counts = dict([(BugTaskStatus.items[status_id], count)
                              for status_id, count in status_id_counts])
        return [StatusCount(status, status_counts[status])
                for status in sorted(status_counts,
                                     key=attrgetter('sortkey'))]

    @cachedproperty
    def specification_status_counts(self):
        """A list StatusCounts summarising the targeted specification."""
        specification_set = getUtility(ISpecificationSet)
        status_id_counts = specification_set.getStatusCountsForProductSeries(
            self.context)
        SpecStatus = SpecificationImplementationStatus
        status_counts = dict([(SpecStatus.items[status_id], count)
                              for status_id, count in status_id_counts])
        return [StatusCount(status, status_counts[status])
                for status in sorted(status_counts,
                                     key=attrgetter('sortkey'))]

    @property
    def latest_release_with_download_files(self):
        for release in self.context.releases:
            if len(list(release.files)) > 0:
                return release
        return None


class ProductSeriesUbuntuPackagingView(LaunchpadFormView):

    schema = IPackaging
    field_names = ['sourcepackagename', 'distroseries']
    page_title = 'Ubuntu source packaging'
    label = page_title

    def __init__(self, context, request):
        """Set the static packaging information for this series."""
        super(ProductSeriesUbuntuPackagingView, self).__init__(
            context, request)
        self._ubuntu = getUtility(ILaunchpadCelebrities).ubuntu
        self._ubuntu_series = self._ubuntu.currentseries
        try:
            package = self.context.getPackage(self._ubuntu_series)
            self.default_sourcepackagename = package.sourcepackagename
        except NotFoundError:
            # The package has never been set.
            self.default_sourcepackagename = None

    @property
    def next_url(self):
        """See `LaunchpadFormView`."""
        return canonical_url(self.context)

    cancel_url = next_url

    def setUpFields(self):
        """See `LaunchpadFormView`.

        The packaging is restricted to ubuntu series and the default value
        is the current development series.
        """
        super(ProductSeriesUbuntuPackagingView, self).setUpFields()
        series_vocabulary = SimpleVocabulary(
            [SimpleTerm(series, series.name, series.named_version)
             for series in self._ubuntu.series])
        choice = Choice(__name__='distroseries',
            title=_('Series'),
            default=self._ubuntu_series,
            vocabulary=series_vocabulary,
            description=_(
                "Series where this package is published. The current series "
                "is most important to the Ubuntu community."),
            required=True)
        field = form.Fields(choice, render_context=self.render_context)
        self.form_fields = self.form_fields.omit(choice.__name__) + field

    def setUpWidgets(self):
        """See `LaunchpadFormView`.

        Set the current `ISourcePackageName` as the default value.
        """
        super(ProductSeriesUbuntuPackagingView, self).setUpWidgets()
        if self.default_sourcepackagename is not None:
            widget = self.widgets.get('sourcepackagename')
            widget.setRenderedValue(self.default_sourcepackagename)

    @property
    def default_distroseries(self):
        """The current Ubuntu distroseries"""
        return self._ubuntu_series

    @property
    def ubuntu_history(self):
        return self.context.getPackagingInDistribution(
            self.default_distroseries.distribution)

    def validate(self, data):
        productseries = self.context
        sourcepackagename = data.get('sourcepackagename', None)
        distroseries = data.get('distroseries', self.default_distroseries)

        if sourcepackagename == self.default_sourcepackagename:
            # The data has not changed, so nothing else needs to be done.
            return

        if sourcepackagename is None:
            message = "You must choose the source package name."
            self.setFieldError('sourcepackagename', message)
        # Do not allow users to create links to unpublished Ubuntu packages.
        elif distroseries.distribution.full_functionality:
            source_package = distroseries.getSourcePackage(sourcepackagename)
            if source_package.currentrelease is None:
                message = ("The source package is not published in %s." %
                    distroseries.displayname)
                self.setFieldError('sourcepackagename', message)
        else:
            pass
        packaging_util = getUtility(IPackagingUtil)
        if packaging_util.packagingEntryExists(
            productseries=productseries,
            sourcepackagename=sourcepackagename,
            distroseries=distroseries):
            # The series packaging conflicts with itself.
            message = _(
                "This series is already packaged in %s." %
                distroseries.displayname)
            self.setFieldError('sourcepackagename', message)
        elif packaging_util.packagingEntryExists(
            sourcepackagename=sourcepackagename,
            distroseries=distroseries):
            # The series package conflicts with another series.
            sourcepackage = distroseries.getSourcePackage(
                sourcepackagename.name)
            message = structured(
                'The <a href="%s">%s</a> package in %s is already linked to '
                'another series.' %
                (canonical_url(sourcepackage),
                 sourcepackagename.name,
                 distroseries.displayname))
            self.setFieldError('sourcepackagename', message)
        else:
            # The distroseries and sourcepackagename are not already linked
            # to this series, or any other series.
            pass


    @action('Update', name='continue')
    def continue_action(self, action, data):
        # set the packaging record for this productseries in the current
        # ubuntu series. if none exists, one will be created
        sourcepackagename = data['sourcepackagename']
        if self.default_sourcepackagename == sourcepackagename:
            # There is no change.
            return
        self.context.setPackaging(
            self.default_distroseries, sourcepackagename, self.user)


class ProductSeriesEditView(LaunchpadEditFormView):
    """A View to edit the attributes of a series."""
    schema = IProductSeries
    field_names = [
        'name', 'summary', 'status', 'branch', 'releasefileglob']
    custom_widget('summary', TextAreaWidget, height=7, width=62)
    custom_widget('releasefileglob', StrippedTextWidget, displayWidth=40)

    @property
    def label(self):
        """The form label."""
        return 'Edit %s %s series' % (
            self.context.product.displayname, self.context.name)

    @property
    def page_title(self):
        """The page title."""
        return self.label

    def validate(self, data):
        """See `LaunchpadFormView`."""
        branch = data.get('branch')
        if branch is not None:
            message = get_series_branch_error(self.context.product, branch)
            if message:
                self.setFieldError('branch', message)

    @action(_('Change'), name='change')
    def change_action(self, action, data):
        """Update the series."""
        self.updateContextFromData(data)

    @property
    def next_url(self):
        """See `LaunchpadFormView`."""
        return canonical_url(self.context)

    @property
    def cancel_url(self):
        """See `LaunchpadFormView`."""
        return canonical_url(self.context)


class ProductSeriesDeleteView(RegistryDeleteViewMixin, LaunchpadEditFormView):
    """A view to remove a productseries from a product."""
    schema = IProductSeries
    field_names = []

    @property
    def label(self):
        """The form label."""
        return 'Delete %s %s series' % (
            self.context.product.displayname, self.context.name)

    @property
    def page_title(self):
        """The page title."""
        return self.label

    @cachedproperty
    def milestones(self):
        """A list of all the series `IMilestone`s."""
        return self.context.all_milestones

    @cachedproperty
    def bugtasks(self):
        """A list of all `IBugTask`s targeted to this series."""
        all_bugtasks = self._getBugtasks(self.context)
        for milestone in self.milestones:
            all_bugtasks.extend(self._getBugtasks(milestone))
        return all_bugtasks

    @cachedproperty
    def specifications(self):
        """A list of all `ISpecification`s targeted to this series."""
        all_specifications = self._getSpecifications(self.context)
        for milestone in self.milestones:
            all_specifications.extend(self._getSpecifications(milestone))
        return all_specifications

    @cachedproperty
    def has_bugtasks_and_specifications(self):
        """Does the series have any targeted bugtasks or specifications."""
        return len(self.bugtasks) > 0 or len(self.specifications) > 0

    @property
    def has_linked_branch(self):
        """Is the series linked to a branch."""
        return self.context.branch is not None

    @cachedproperty
    def product_release_files(self):
        """A list of all `IProductReleaseFile`s that belong to this series."""
        all_files = []
        for milestone in self.milestones:
            all_files.extend(self._getProductReleaseFiles(milestone))
        return all_files

    @cachedproperty
    def has_linked_packages(self):
        """Is the series linked to source packages."""
        return self.context.packagings.count() > 0

    @cachedproperty
    def linked_packages_message(self):
        url = canonical_url(self.context.product, view_name="+packages")
        return (
            "You cannot delete a series that is linked to packages in "
            "distributions. You can remove the links from the "
            '<a href="%s">project packaging</a> page.' % url)

    development_focus_message = _(
        "You cannot delete a series that is the focus of "
        "development. Make another series the focus of development "
        "before deleting this one.")

    @cachedproperty
    def has_translations(self):
        """Does the series have translations?"""
        return self.context.potemplate_count > 0

    translations_message = (
        "This series cannot be deleted because it has translations.")

    @cachedproperty
    def can_delete(self):
        """Can this series be delete."""
        return not (
            self.context.is_development_focus
            or self.has_linked_packages or self.has_translations)

    def canDeleteAction(self, action):
        """Is the delete action available."""
        if self.context.is_development_focus:
            self.addError(self.development_focus_message)
        if self.has_linked_packages:
            self.addError(structured(self.linked_packages_message))
        if self.has_translations:
            self.addError(self.translations_message)
        return self.can_delete

    @action('Delete this Series', name='delete', condition=canDeleteAction)
    def delete_action(self, action, data):
        """Detach and delete associated objects and remove the series."""
        product = self.context.product
        name = self.context.name
        self._deleteProductSeries(self.context)
        self.request.response.addInfoNotification(
            "Series %s deleted." % name)
        self.next_url = canonical_url(product)


LINK_LP_BZR = 'link-lp-bzr'
CREATE_NEW = 'create-new'
IMPORT_EXTERNAL = 'import-external'


BRANCH_TYPE_VOCABULARY = SimpleVocabulary((
    SimpleTerm(LINK_LP_BZR, LINK_LP_BZR,
               _("Link to a Bazaar branch already on Launchpad")),
    SimpleTerm(CREATE_NEW, CREATE_NEW,
               _("Create a new, empty branch in Launchpad and "
                 "link to this series")),
    SimpleTerm(IMPORT_EXTERNAL, IMPORT_EXTERNAL,
               _("Import a branch hosted somewhere else")),
    ))


class RevisionControlSystemsExtended(RevisionControlSystems):
    """External RCS plus Bazaar."""
    BZR = DBItem(99, """
        Bazaar

        External Bazaar branch.
        """)


class SetBranchForm(Interface):
    """The fields presented on the form for setting a branch."""

    use_template(
        ICodeImport,
        ['cvs_module'])

    rcs_type = Choice(title=_("Type of RCS"),
        required=False, vocabulary=RevisionControlSystemsExtended,
        description=_(
            "The version control system to import from. "))

    repo_url = URIField(
        title=_("Branch URL"), required=True,
        description=_("The URL of the branch."),
        allowed_schemes=["http", "https"],
        allow_userinfo=False,
        allow_port=True,
        allow_query=False,
        allow_fragment=False,
        trailing_slash=False)

    branch_location = copy_field(
        IProductSeries['branch'],
        __name__='branch_location',
        title=_('Branch'),
        description=_(
            "The Bazaar branch for this series in Launchpad, "
            "if one exists."),
        )

    branch_type = Choice(
        title=_('Import type'),
        vocabulary=BRANCH_TYPE_VOCABULARY,
        description=_("The type of import"),
        required=True)

    branch_name = copy_field(
        IBranch['name'],
        __name__='branch_name',
        title=_('Branch name'),
        description=_(''),
        required=True,
        )

    branch_owner = copy_field(
        IBranch['owner'],
        __name__='branch_owner',
        title=_('Branch owner'),
        description=_(''),
        required=True,
        )


class ProductSeriesSetBranchView(LaunchpadFormView, ProductSeriesView,
                                 BranchNameValidationMixin):
    """The view to set a branch for the ProductSeries."""

    schema = SetBranchForm
    # Set for_input to True to ensure fields marked read-only will be editable
    # upon creation.
    for_input = True

    custom_widget('rcs_type', LaunchpadRadioWidget)
    custom_widget('branch_type', LaunchpadRadioWidget)
    initial_values = {
        'rcs_type': RevisionControlSystemsExtended.BZR,
        'branch_type': LINK_LP_BZR,
        }

    def setUpWidgets(self):
        """See `LaunchpadFormView`."""
        super(ProductSeriesSetBranchView, self).setUpWidgets()

        def render(widget, term_value, current_value, label=None):
            term = widget.vocabulary.getTerm(term_value)
            if term.value == current_value:
                render = widget.renderSelectedItem
            else:
                render = widget.renderItem
            if label is None:
                label = term.title
            value = term.token
            return render(index=term.value,
                          text=label,
                          value=value,
                          name=widget.name,
                          cssClass='')

        widget = self.widgets['rcs_type']
        vocab = widget.vocabulary
        current_value = widget._getFormValue()
        self.rcs_type_cvs = render(widget, vocab.CVS, current_value, 'CVS')
        self.rcs_type_svn = render(widget, vocab.BZR_SVN, current_value,
                                   'SVN')
        self.rcs_type_git = render(widget, vocab.GIT, current_value)
        self.rcs_type_hg = render(widget, vocab.HG, current_value)
        self.rcs_type_bzr = render(widget, vocab.BZR, current_value)
        self.rcs_type_emptymarker = widget._emptyMarker()

        widget = self.widgets['branch_type']
        current_value = widget._getFormValue()
        vocab = widget.vocabulary

        (self.branch_type_link,
         self.branch_type_create,
         self.branch_type_import) = [
            render(widget, value, current_value)
            for value in (LINK_LP_BZR, CREATE_NEW, IMPORT_EXTERNAL)]

    def _validateLinkLpBzr(self, data):
        """Validate data for link-lp-bzr case."""
        if 'branch_location' not in data:
            self.setFieldError(
                'branch_location',
                'The branch location must be set.')

    def _validateCreateNew(self, data):
        """Validate data for create new case."""
        self._validateBranch(data)

    def _validateImportExternal(self, data):
        """Validate data for import external case."""
        rcs_type = data.get('rcs_type')
        repo_url = data.get('repo_url')

        if repo_url is None:
            self.setFieldError('repo_url',
                               'You must set the external repository URL.')
        else:
            # Ensure this URL has not been imported before.
            code_import = getUtility(ICodeImportSet).getByURL(repo_url)
            if code_import is not None:
                self.setFieldError(
                    'repo_url',
                    structured("""
                    This foreign branch URL is already specified for
                    the imported branch <a href="%s">%s</a>.""",
                               canonical_url(code_import.branch),
                               code_import.branch.unique_name))

        # RCS type is mandatory.
        # This condition should never happen since an initial value is set.
        if rcs_type is None:
            # The error shows but does not identify the widget.
            self.setFieldError(
                'rcs_type',
                'You must specify the type of RCS for the remote host.')
        elif rcs_type == RevisionControlSystemsExtended.CVS:
            if 'cvs_module' not in data:
                self.setFieldError(
                    'cvs_module',
                    'The CVS module must be set.')
        self._validateBranch(data)

    def _validateBranch(self, data):
        """Validate that branch name and owner are set."""
        if 'branch_name' not in data:
            self.setFieldError(
                'branch_name',
                'The branch name must be set.')
        if 'branch_owner' not in data:
            self.setFieldError(
                'branch_owner',
                'The branch owner must be set.')

    def _setRequired(self, names, value):
        """Mark the widget field as optional."""
        for name in names:
            widget = self.widgets[name]
            # The 'required' property on the widget context is set to False.
            # The widget also has a 'required' property but it isn't used
            # during validation.
            widget.context.required = value

    def _validSchemes(self, rcs_type):
        """Return the valid schemes for the repository URL."""
        schemes = set(['http', 'https'])
        # Extend the allowed schemes for the repository URL based on
        # rcs_type.
        extra_schemes = {
            RevisionControlSystemsExtended.BZR_SVN:['svn'],
            RevisionControlSystemsExtended.GIT:['git'],
            }
        schemes.update(extra_schemes.get(rcs_type, []))
        return schemes

    def validate_widgets(self, data, names=None):
        """See `LaunchpadFormView`."""
        names = ['branch_type', 'rcs_type']
        super(ProductSeriesSetBranchView, self).validate_widgets(data, names)
        branch_type = data.get('branch_type')
        if branch_type == LINK_LP_BZR:
            # Mark other widgets as non-required.
            self._setRequired(['rcs_type', 'repo_url', 'cvs_module',
                               'branch_name', 'branch_owner'], False)
        elif branch_type == CREATE_NEW:
            self._setRequired(
                ['branch_location', 'repo_url', 'rcs_type', 'cvs_module'],
                False)
        elif branch_type == IMPORT_EXTERNAL:
            rcs_type = data.get('rcs_type')

            # Set the valid schemes based on rcs_type.
            self.widgets['repo_url'].field.allowed_schemes = (
                self._validSchemes(rcs_type))
            # The branch location is not required for validation.
            self._setRequired(['branch_location'], False)
            # The cvs_module is required if it is a CVS import.
            if rcs_type == RevisionControlSystemsExtended.CVS:
                self._setRequired(['cvs_module'], True)
        else:
            raise AssertionError("Unknown branch type %s" % branch_type)
        # Perform full validation now.
        super(ProductSeriesSetBranchView, self).validate_widgets(data)

    def validate(self, data):
        """See `LaunchpadFormView`."""
        # If widget validation returned errors then there is no need to
        # continue as we'd likely just override the errors reported there.
        if len(self.errors) > 0:
            return
        branch_type = data['branch_type']
        if branch_type == IMPORT_EXTERNAL:
            self._validateImportExternal(data)
        elif branch_type == LINK_LP_BZR:
            self._validateLinkLpBzr(data)
        elif branch_type == CREATE_NEW:
            self._validateCreateNew(data)
        else:
            raise AssertionError("Unknown branch type %s" % branch_type)

    @property
    def target(self):
        """The branch target for the context."""
        return IBranchTarget(self.context)

    @action(_('Update'), name='update')
    def update_action(self, action, data):
        self.next_url = canonical_url(self.context)
        branch_type = data.get('branch_type')
        if branch_type == LINK_LP_BZR:
            branch_location = data.get('branch_location')
            if branch_location != self.context.branch:
                self.context.branch = branch_location
                # Request an initial upload of translation files.
                getUtility(IRosettaUploadJobSource).create(
                    self.context.branch, NULL_REVISION)
            else:
                self.context.branch = branch_location
            self.request.response.addInfoNotification(
                'Series code location updated.')
        else:
            branch_name = data.get('branch_name')
            branch_owner = data.get('branch_owner')

            # Create a new branch.
            if branch_type == CREATE_NEW:
                branch = self._createBzrBranch(
                    BranchType.HOSTED, branch_name, branch_owner)
                if branch is not None:
                    self.context.branch = branch
                    self.request.response.addInfoNotification(
                        'New branch created and linked to the series.')

            # Import or mirror an external branch.
            elif branch_type == IMPORT_EXTERNAL:
                # Either create an externally hosted bzr branch
                # (a.k.a. 'mirrored') or create a new code import.
                rcs_type = data.get('rcs_type')
                if rcs_type == RevisionControlSystemsExtended.BZR:
                    branch = self._createBzrBranch(
                        BranchType.MIRRORED, branch_name, branch_owner,
                        data['repo_url'])

                    if branch is not None:
                        self.context.branch = branch
                        self.request.response.addInfoNotification(
                            'Mirrored branch created and linked to '
                            'the series.')
                else:
                    # We need to create an import request.

                    # Ensure the URL has not already been imported.
                    if rcs_type == RevisionControlSystemsExtended.CVS:
                        cvs_root = data.get('repo_url')
                        cvs_module = data.get('cvs_module')
                        url = None
                    else:
                        cvs_root = None
                        cvs_module = None
                        url = data.get('repo_url')
                    rcs_item = RevisionControlSystems.items[rcs_type.name]
                    code_import = getUtility(ICodeImportSet).new(
                        registrant=branch_owner,
                        target=self.target,
                        branch_name=branch_name,
                        rcs_type=rcs_item,
                        url=url,
                        cvs_root=cvs_root,
                        cvs_module=cvs_module)
                    self.context.branch = code_import.branch
                    self.request.response.addInfoNotification(
                        'Code import created and branch linked to the '
                        'series.')
            else:
                raise UnexpectedFormData(branch_type)

    def _createBzrBranch(self, branch_type, branch_name,
                         branch_owner, repo_url=None):
        """Create a new Bazaar branch.  It may be hosted or mirrored.

        Return the branch on success or None.
        """
        branch = None
        try:
            namespace = self.target.getNamespace(branch_owner)
            branch = namespace.createBranch(branch_type=branch_type,
                                            name=branch_name,
                                            registrant=self.user,
                                            url=repo_url)
            if branch_type == BranchType.MIRRORED:
                branch.requestMirror()
        except BranchCreationForbidden:
            self.addError(
                "You are not allowed to create branches in %s." %
                self.context.displayname)
        except BranchExists, e:
            self._setBranchExists(e.existing_branch, 'branch_name')
        return branch

    @property
    def cancel_url(self):
        """See `LaunchpadFormView`."""
        return canonical_url(self.context)


class ProductSeriesLinkBranchView(LaunchpadEditFormView, ProductSeriesView):
    """View to set the bazaar branch for a product series."""

    schema = IProductSeries
    field_names = ['branch']

    @property
    def label(self):
        """The form label."""
        return 'Link an existing branch to %s %s series' % (
            self.context.product.displayname, self.context.name)

    @property
    def page_title(self):
        """The page title."""
        return self.label

    @property
    def next_url(self):
        """See `LaunchpadFormView`."""
        return canonical_url(self.context)

    @action(_('Update'), name='update')
    def update_action(self, action, data):
        """Update the branch attribute."""
        if data['branch'] != self.context.branch:
            self.updateContextFromData(data)
            # Request an initial upload of translation files.
            getUtility(IRosettaUploadJobSource).create(
                self.context.branch, NULL_REVISION)
        else:
            self.updateContextFromData(data)
        self.request.response.addInfoNotification(
            'Series code location updated.')

    @property
    def cancel_url(self):
        """See `LaunchpadFormView`."""
        return canonical_url(self.context)


class ProductSeriesLinkBranchFromCodeView(ProductSeriesLinkBranchView):
    """Set the branch link from the code overview page."""

    @property
    def next_url(self):
        """Take the user back to the code overview page."""
        return canonical_url(self.context.product, rootsite="code")


class ProductSeriesReviewView(LaunchpadEditFormView):
    """A view to review and change the series `IProduct` and name."""
    schema = IProductSeries
    field_names = ['product', 'name']
    custom_widget('name', TextWidget, width=20)

    @property
    def label(self):
        """The form label."""
        return 'Administer %s %s series' % (
            self.context.product.displayname, self.context.name)

    @property
    def page_title(self):
        """The page title."""
        return self.label

    @property
    def cancel_url(self):
        """See `LaunchpadFormView`."""
        return canonical_url(self.context)

    @action(_('Change'), name='change')
    def change_action(self, action, data):
        """Update the series."""
        self.updateContextFromData(data)
        self.request.response.addInfoNotification(
            _('This Series has been changed'))
        self.next_url = canonical_url(self.context)


class ProductSeriesRdfView(object):
    """A view that sets its mime-type to application/rdf+xml"""

    template = ViewPageTemplateFile(
        '../templates/productseries-rdf.pt')

    def __init__(self, context, request):
        self.context = context
        self.request = request

    def __call__(self):
        """Render RDF output, and return it as a string encoded in UTF-8.

        Render the page template to produce RDF output.
        The return value is string data encoded in UTF-8.

        As a side-effect, HTTP headers are set for the mime type
        and filename for download."""
        self.request.response.setHeader('Content-Type', 'application/rdf+xml')
        self.request.response.setHeader('Content-Disposition',
                                        'attachment; filename=%s-%s.rdf' % (
                                            self.context.product.name,
                                            self.context.name))
        unicodedata = self.template()
        encodeddata = unicodedata.encode('utf-8')
        return encodeddata


class ProductSeriesFileBugRedirect(LaunchpadView):
    """Redirect to the product's +filebug page."""

    def initialize(self):
        """See `LaunchpadFormView`."""
        filebug_url = "%s/+filebug" % canonical_url(self.context.product)
        self.request.response.redirect(filebug_url)<|MERGE_RESOLUTION|>--- conflicted
+++ resolved
@@ -20,11 +20,7 @@
     'ProductSeriesOverviewNavigationMenu',
     'ProductSeriesRdfView',
     'ProductSeriesReviewView',
-<<<<<<< HEAD
     'ProductSeriesSetBranchView',
-    'ProductSeriesSourceListView',
-=======
->>>>>>> b52d62d2
     'ProductSeriesSpecificationsMenu',
     'ProductSeriesUbuntuPackagingView',
     'ProductSeriesView',
@@ -61,12 +57,8 @@
 from lp.code.interfaces.branch import (
     BranchCreationForbidden, BranchExists, IBranch)
 from lp.code.interfaces.branchjob import IRosettaUploadJobSource
-<<<<<<< HEAD
 from lp.code.interfaces.branchtarget import IBranchTarget
-from lp.code.interfaces.codeimport import (
     ICodeImport, ICodeImportSet)
-=======
->>>>>>> b52d62d2
 from lp.services.worlddata.interfaces.country import ICountry
 from lp.bugs.interfaces.bugtask import IBugTaskSet
 from canonical.launchpad.interfaces.launchpad import ILaunchpadCelebrities
