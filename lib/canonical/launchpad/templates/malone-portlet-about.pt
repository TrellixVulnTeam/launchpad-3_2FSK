
<div class="portlet">
  <h4>Curious About Malone?</h4>
  <div class="portletBody portletContent">
    Read more <a href="+about">about Malone</a>, the collaborative bug
    tracker for the open source world, and how you can share information
    about bugs in distributions and upstream.

<<<<<<< HEAD
    <br /><br />
    <span style="background: red; color: yellow; padding: 1px; font-weight: bold">NEW!</span>
    Learn about the
    <a href="https://wiki.launchpad.canonical.com/MaloneEmailInterfaceUserDoc"
       title="Malone Email Interface Documentation">
      Malone email interface.
    </a>
=======
    <ul class="info">
      <li> <a href="http://wiki.launchpad.canonical.com/MaloneEmailInterfaceUserDoc">Email Interface Docs</a></li>
    </ul>
>>>>>>> 023a91e0
  </div>
</div>
<|MERGE_RESOLUTION|>--- conflicted
+++ resolved
@@ -6,18 +6,8 @@
     tracker for the open source world, and how you can share information
     about bugs in distributions and upstream.
 
-<<<<<<< HEAD
-    <br /><br />
-    <span style="background: red; color: yellow; padding: 1px; font-weight: bold">NEW!</span>
-    Learn about the
-    <a href="https://wiki.launchpad.canonical.com/MaloneEmailInterfaceUserDoc"
-       title="Malone Email Interface Documentation">
-      Malone email interface.
-    </a>
-=======
     <ul class="info">
       <li> <a href="http://wiki.launchpad.canonical.com/MaloneEmailInterfaceUserDoc">Email Interface Docs</a></li>
     </ul>
->>>>>>> 023a91e0
   </div>
 </div>
