--- conflicted
+++ resolved
@@ -69,15 +69,11 @@
     )
 from lp.services.database.enumcol import DBEnum
 from lp.services.database.stormbase import StormBase
-<<<<<<< HEAD
+from lp.services.fields import InlineObject
 from lp.services.propertycache import (
     cachedproperty,
     get_property_cache,
     )
-from lp.services.webapp.publisher import canonical_url
-=======
-from lp.services.fields import InlineObject
->>>>>>> b29a44f5
 
 
 def git_rule_modified(rule, event):
