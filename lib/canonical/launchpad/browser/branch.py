--- conflicted
+++ resolved
@@ -299,18 +299,11 @@
                 lifecycle_status=data['lifecycle_status'],
                 home_page=data['home_page'],
                 whiteboard=data['whiteboard'])
-<<<<<<< HEAD
+        except BranchCreationForbidden:
+            self.setForbiddenError(self.getProduct(data))
+        else:
             notify(SQLObjectCreatedEvent(self.branch))
             self.next_url = canonical_url(self.branch)
-        except BranchCreationForbidden:
-            self.setForbiddenError(self.getProduct(data))
-=======
-        except BranchCreationForbidden:
-            self.setForbiddenError(self.getProduct(data))
-        else:
-            notify(SQLObjectCreatedEvent(self.branch))
-            self.next_url = canonical_url(self.branch)
->>>>>>> b4ee8874
 
     def setForbiddenError(self, product):
         """Method provided so the error handling can be overridden."""
@@ -334,23 +327,6 @@
         if 'product' in data and 'name' in data:
             self.validate_branch_name(
                 self.user, data['product'], data['name'])
-<<<<<<< HEAD
-
-    def script_hook(self):
-        return '''<script type="text/javascript">
-
-        function populate_name() {
-          populate_branch_name_from_url('%(name)s', '%(url)s')
-        }
-        var url_field = document.getElementById('%(url)s');
-        // Since it is possible that the form could be submitted without
-        // the onblur getting called, and onblur can be called without
-        // onchange being fired, set them both, and handle it in the function.
-        url_field.onchange = populate_name;
-        url_field.onblur = populate_name;
-        </script>''' % { 'name' : self.widgets['name'].name,
-                         'url' : self.widgets['url'].name }
-=======
 
     def script_hook(self):
         return ('''<script type="text/javascript">
@@ -367,7 +343,6 @@
             </script>'''
             % {'name': self.widgets['name'].name,
                'url': self.widgets['url'].name})
->>>>>>> b4ee8874
 
 
 class PersonBranchAddView(BranchAddView):
