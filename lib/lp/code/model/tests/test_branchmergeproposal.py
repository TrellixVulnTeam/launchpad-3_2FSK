--- conflicted
+++ resolved
@@ -9,6 +9,7 @@
 
 from datetime import datetime, timedelta
 from difflib import unified_diff
+import transaction
 from unittest import (
     TestCase,
     TestLoader,
@@ -18,26 +19,17 @@
 from pytz import UTC
 from sqlobject import SQLObjectNotFound
 from storm.locals import Store
-import transaction
 from zope.component import getUtility
 from zope.security.proxy import removeSecurityProxy
 
 from canonical.database.constants import UTC_NOW
-<<<<<<< HEAD
-from canonical.testing import (
-    DatabaseFunctionalLayer, LaunchpadFunctionalLayer, LaunchpadZopelessLayer)
-from lazr.lifecycle.event import ObjectModifiedEvent
-
-from canonical.launchpad.interfaces.launchpad import IPrivacy
-=======
 from canonical.launchpad.ftests import (
     ANONYMOUS,
     import_secret_test_key,
     login,
     syncUpdate,
     )
-from canonical.launchpad.interfaces import IPrivacy
->>>>>>> a29d2ba1
+from canonical.launchpad.interfaces.launchpad import IPrivacy
 from canonical.launchpad.interfaces.message import IMessageJob
 from canonical.launchpad.webapp import canonical_url
 from canonical.launchpad.webapp.testing import verifyObject
