--- conflicted
+++ resolved
@@ -33,17 +33,7 @@
     assert ITicketTarget.providedBy(ticket_target)
     langs = set()
     for contact in ticket_target.support_contacts:
-<<<<<<< HEAD
         langs |= contact.getSupportedLanguages()
-
-=======
-        for lang in contact.languages:
-            # Ignore English and all its variants since we assume English is
-            # supported (and thus we'll include it later) and we don't want to
-            # confuse people by displayng a bunch of entries named English.
-            if not lang.code.startswith('en'):
-                langs.add(lang)
->>>>>>> 736f674d
     langs.add(getUtility(ILanguageSet)['en'])
     return langs
 
