<<<<<<< HEAD
<tal:process define="status view/process_form" />
<p tal:condition="context/bug/duplicateof" class="informational message">
=======
<p
  class="portalMessage"
  tal:define="status view/process_form"
  tal:condition="status"
  tal:content="status"
/>

<div class="portalError"
  tal:repeat="top_of_page_error view/top_of_page_errors"
  tal:content="structure top_of_page_error">
  Schema validation errors.
</div>

<p tal:condition="context/bug/duplicateof" class="portalMessage">
>>>>>>> 40961b67
  This bug is a duplicate of
  <a
    href="#"
    tal:attributes="href context/bug/duplicateof/fmt:url"
  >bug #<tal:bugnum replace="context/bug/duplicateof/id">42</tal:bugnum></a>
</p>
<form
  action="#"
  tal:attributes="action string:${context/fmt:url}/+editstatus"
  method="post"
  enctype="multipart/form-data">
  <p
    tal:define="errors view/errors|nothing"
    tal:condition="errors"
    class="error message"
    i18n:translate=""
  >
    There are
    <strong
      tal:content="view/errors/count:len"
      i18n:name="num_errors"
    >6</strong>
    problems with the information you entered.
    Please fix them and try again.
  </p>
  <p
    tal:define="errors view/errors|nothing"
    tal:condition="errors"
    tal:repeat="error errors"
    tal:content="error"
    class="error message"
  >Individual error.</p>
      

  <p tal:condition="not: context/required:launchpad.Edit" class="error message">
    You are not the assignee, or the maintainer of
    <tal:context replace="context/targetname">product</tal:context>,
    so you cannot edit this bug's status.
  </p>
  <div class="field">
    <table>
      <tal:distrotask
        condition="python:context.distribution or context.distrorelease"
      >
        <tr>
          <td>
            <label
              tal:attributes="for view/sourcepackagename_widget/name"
              tal:content="view/sourcepackagename_widget/label"
            >Source package name</label>
          </td>
          <td>
            <label
              tal:attributes="for view/binarypackagename_widget/name"
              tal:content="view/binarypackagename_widget/label"
            >Binary package name</label>
          </td>
        </tr>
        <tr>
          <td
            tal:content="structure view/sourcepackagename_widget"
            style="white-space: nowrap;"
          />
          <td
            tal:content="structure view/binarypackagename_widget"
            style="white-space: nowrap;"
          />
        </tr>
      </tal:distrotask>
      <tal:upstreamtask condition="python:context.product">
        <tr tal:condition="view/product_widget">
          <td colspan="2">
            <label
              tal:attributes="for view/product_widget/name"
              tal:content="view/product_widget/label"
            >Upstream product</label>
          </td>
        </tr>
        <tr tal:condition="view/product_widget">
          <td colspan="2" tal:content="structure view/product_widget" nowrap />
        </tr>
      </tal:upstreamtask>
    </table>
    <table>
      <tr>
        <td>
          <label
            tal:attributes="for view/status_widget/name"
            tal:content="view/status_widget/label"
          >Status</label>
        </td>
        <td>
          <label
            tal:attributes="for view/severity_widget/name"
            tal:content="view/severity_widget/label"
          >Severity</label>
        </td>
        <td>
          <label
            tal:attributes="for view/priority_widget/name"
            tal:content="view/priority_widget/label"
          >Priority</label>
        </td>
        <td tal:condition="view/milestone_widget">
          <label
            tal:attributes="for view/milestone_widget/name"
            tal:content="view/milestone_widget/label"
          >Target</label>
        </td>
      </tr>
      <tr>
        <td tal:content="structure view/status_widget" />
        <td tal:content="structure view/severity_widget" />
        <td tal:content="structure view/priority_widget" />
        <td tal:condition="view/milestone_widget"
            tal:content="structure view/milestone_widget" />
      </tr>
    </table>
    <table>
      <tr>
        <td>
          <label
            tal:attributes="for view/assignee_widget/name"
            tal:content="view/assignee_widget/label"
          />
        </td>
      </tr>
      <tr>
        <td nowrap tal:content="structure view/assignee_widget" colspan="2" />
      </tr>
    </table>
    <table tal:condition="view/bugwatch_widget">
      <tr>
        <td>
          <label
            tal:attributes="for view/bugwatch_widget/name"
            style="white-space: nowrap"
          >
            <a
              href="#"
              tal:condition="context/bugwatch"
              tal:attributes="href context/bugwatch/url"
              tal:content="view/bugwatch_widget/label"
            >Remote Watch</a>
            <span
              tal:condition="not: context/bugwatch"
              tal:content="view/bugwatch_widget/label"
            />
          </label>
        </td>
      </tr>
      <tr>
        <td nowrap tal:content="structure view/bugwatch_widget" colspan="2" />
      </tr>
      <tr>
        <td class="formHelp" colspan="2">
        The information about this bug in Launchpad is
        automatically pulled daily from the remote bug.
        <tal:has_bugwatch tal:condition="context/bugwatch">
          <tal:has_been_pulled 
              tal:condition="context/bugwatch/lastchecked">
            This information was last pulled 
            <b tal:content="context/bugwatch/lastchecked/fmt:datetime">
              2006-03-01 23:15 UTC
            </b>.
          </tal:has_been_pulled>
          <tal:has_not_been_pulled 
              tal:condition="not:context/bugwatch/lastchecked">
            This information hasn't been pulled yet.
          </tal:has_not_been_pulled>
        </tal:has_bugwatch>
        </td>
      </tr>
    </table>
  </div>
  <div class="field">
    <label for="comment_on_change">Comment on most recent change</label>
    <div style="margin-top: 5px">
      <i tal:content="python:context.statusexplanation or '(none)'" />
    </div>
  </div>
  <div class="field">
    <div tal:attributes="class python:view.comment_on_change_error and 'error' or ''">
      <label for="comment_on_change">Comment on this change (optional)</label>
      <textarea
        cols="62"
        id="comment_on_change"
        name="comment_on_change"
        rows="4"
        tal:content="request/comment_on_change|nothing"
      ></textarea>
      <div
        tal:condition="view/comment_on_change_error"
        class="message"
        tal:content="view/comment_on_change_error"
      >An error on comment on change.</div>
    </div>
  </div>
  <div class="actions" tal:condition="context/required:launchpad.Edit">
    <input
      type="submit"
      name="FORM_SUBMIT"
      value="Save Changes"
      i18n:attributes="value submit-button"
    />
  </div>
</form><|MERGE_RESOLUTION|>--- conflicted
+++ resolved
@@ -1,22 +1,5 @@
-<<<<<<< HEAD
 <tal:process define="status view/process_form" />
 <p tal:condition="context/bug/duplicateof" class="informational message">
-=======
-<p
-  class="portalMessage"
-  tal:define="status view/process_form"
-  tal:condition="status"
-  tal:content="status"
-/>
-
-<div class="portalError"
-  tal:repeat="top_of_page_error view/top_of_page_errors"
-  tal:content="structure top_of_page_error">
-  Schema validation errors.
-</div>
-
-<p tal:condition="context/bug/duplicateof" class="portalMessage">
->>>>>>> 40961b67
   This bug is a duplicate of
   <a
     href="#"
