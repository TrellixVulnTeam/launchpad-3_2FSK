# Copyright 2009 Canonical Ltd.  This software is licensed under the
# GNU Affero General Public License version 3 (see the file LICENSE).

"""Module docstring goes here."""

__metaclass__ = type

import datetime
from StringIO import StringIO
import time

from zope.interface import Interface
from zope.component import getUtility

from canonical.launchpad.interfaces.lpstorm import IStore
from canonical.launchpad.validators import LaunchpadValidationError
from canonical.testing.layers import DatabaseFunctionalLayer
from lp.services.fields import (
<<<<<<< HEAD
    BaseImageUpload,
=======
    BlacklistableContentNameField,
>>>>>>> 224ed7a4
    FormattableDate,
    StrippableText,
    )
from lp.registry.interfaces.nameblacklist import INameBlacklistSet
from lp.testing import (
    login_person,
    TestCase,
    TestCaseWithFactory,
    )


def make_target():
    """Make a trivial object to be a target of the field setting."""

    class Simple:
        """A simple class to test setting fields on."""

    return Simple()


class TestFormattableDate(TestCase):

    def test_validation_fails_on_bad_data(self):
        field = FormattableDate()
        date_value = datetime.date(
            *(time.strptime('1000-01-01', '%Y-%m-%d'))[:3])
        self.assertRaises(
            LaunchpadValidationError, field.validate, date_value)

    def test_validation_passes_good_data(self):
        field = FormattableDate()
        date_value = datetime.date(
            *(time.strptime('2010-01-01', '%Y-%m-%d'))[:3])
        self.assertIs(None, field.validate(date_value))


class TestStrippableText(TestCase):

    def test_strips_text(self):
        # The set method should strip the string before setting the field.
        target = make_target()
        field = StrippableText(__name__='test', strip_text=True)
        self.assertTrue(field.strip_text)
        field.set(target, '  testing  ')
        self.assertEqual('testing', target.test)

    def test_default_constructor(self):
        # If strip_text is not set, or set to false, then the text is not
        # stripped when set.
        target = make_target()
        field = StrippableText(__name__='test')
        self.assertFalse(field.strip_text)
        field.set(target, '  testing  ')
        self.assertEqual('  testing  ', target.test)

    def test_setting_with_none(self):
        # The set method is given None, the attribute is set to None
        target = make_target()
        field = StrippableText(__name__='test', strip_text=True)
        field.set(target, None)
        self.assertIs(None, target.test)


<<<<<<< HEAD
class TestBaseImageUpload(TestCase):
    """Test for the BaseImageUpload field."""

    class ExampleImageUpload(BaseImageUpload):
        dimensions = (192, 192)
        max_size = 100*1024

    def test_validation_corrupt_image(self):
        # ValueErrors raised by PIL become LaunchpadValidationErrors.
        field = self.ExampleImageUpload(default_image_resource='dummy')
        image = StringIO(
            '/* XPM */\n'
            'static char *pixmap[] = {\n'
            '"32 32 253 2",\n'
            '  "00 c #01CAA3",\n'
            '  ".. s None c None",\n'
            '};')
        image.filename = 'foo.xpm'
        self.assertRaises(
            LaunchpadValidationError, field.validate, image)

    def test_validation_non_image(self):
        # IOError raised by PIL become LaunchpadValidationErrors.
        field = self.ExampleImageUpload(default_image_resource='dummy')
        image = StringIO('foo bar bz')
        image.filename = 'foo.jpg'
        self.assertRaises(
            LaunchpadValidationError, field.validate, image)
=======
class TestBlacklistableContentNameField(TestCaseWithFactory):

    layer = DatabaseFunctionalLayer

    def setUp(self):
        super(TestBlacklistableContentNameField, self).setUp()
        name_blacklist_set = getUtility(INameBlacklistSet)
        self.team = self.factory.makeTeam()
        admin_exp = name_blacklist_set.create(u'fnord', admin=self.team)
        IStore(admin_exp).flush()

    def makeTestField(self):
        """Return testible subclass."""

        class ITestInterface(Interface):
            pass

        class TestField(BlacklistableContentNameField):
            _content_iface = ITestInterface

            def _getByName(self, name):
                return None

        return TestField(__name__='test')

    def test_validate_fails_with_blacklisted_name_anonymous(self):
        # Anonymous users, processes, cannot create a name that matches
        # a blacklisted name.
        field = self.makeTestField()
        date_value = u'fnord'
        self.assertRaises(
            LaunchpadValidationError, field.validate, date_value)

    def test_validate_fails_with_blacklisted_name_not_admin(self):
        # Users who do not adminster a blacklisted name cannot create
        # a matching name.
        field = self.makeTestField()
        date_value = u'fnord'
        login_person(self.factory.makePerson())
        self.assertRaises(
            LaunchpadValidationError, field.validate, date_value)

    def test_validate_passes_for_admin(self):
        # Users in the team that adminsters a blacklisted name may create
        # matching names.
        field = self.makeTestField()
        date_value = u'fnord'
        login_person(self.team.teamowner)
        self.assertEqual(None, field.validate(date_value))
>>>>>>> 224ed7a4
<|MERGE_RESOLUTION|>--- conflicted
+++ resolved
@@ -16,11 +16,8 @@
 from canonical.launchpad.validators import LaunchpadValidationError
 from canonical.testing.layers import DatabaseFunctionalLayer
 from lp.services.fields import (
-<<<<<<< HEAD
     BaseImageUpload,
-=======
     BlacklistableContentNameField,
->>>>>>> 224ed7a4
     FormattableDate,
     StrippableText,
     )
@@ -84,36 +81,6 @@
         self.assertIs(None, target.test)
 
 
-<<<<<<< HEAD
-class TestBaseImageUpload(TestCase):
-    """Test for the BaseImageUpload field."""
-
-    class ExampleImageUpload(BaseImageUpload):
-        dimensions = (192, 192)
-        max_size = 100*1024
-
-    def test_validation_corrupt_image(self):
-        # ValueErrors raised by PIL become LaunchpadValidationErrors.
-        field = self.ExampleImageUpload(default_image_resource='dummy')
-        image = StringIO(
-            '/* XPM */\n'
-            'static char *pixmap[] = {\n'
-            '"32 32 253 2",\n'
-            '  "00 c #01CAA3",\n'
-            '  ".. s None c None",\n'
-            '};')
-        image.filename = 'foo.xpm'
-        self.assertRaises(
-            LaunchpadValidationError, field.validate, image)
-
-    def test_validation_non_image(self):
-        # IOError raised by PIL become LaunchpadValidationErrors.
-        field = self.ExampleImageUpload(default_image_resource='dummy')
-        image = StringIO('foo bar bz')
-        image.filename = 'foo.jpg'
-        self.assertRaises(
-            LaunchpadValidationError, field.validate, image)
-=======
 class TestBlacklistableContentNameField(TestCaseWithFactory):
 
     layer = DatabaseFunctionalLayer
@@ -163,4 +130,33 @@
         date_value = u'fnord'
         login_person(self.team.teamowner)
         self.assertEqual(None, field.validate(date_value))
->>>>>>> 224ed7a4
+
+
+class TestBaseImageUpload(TestCase):
+    """Test for the BaseImageUpload field."""
+
+    class ExampleImageUpload(BaseImageUpload):
+        dimensions = (192, 192)
+        max_size = 100*1024
+
+    def test_validation_corrupt_image(self):
+        # ValueErrors raised by PIL become LaunchpadValidationErrors.
+        field = self.ExampleImageUpload(default_image_resource='dummy')
+        image = StringIO(
+            '/* XPM */\n'
+            'static char *pixmap[] = {\n'
+            '"32 32 253 2",\n'
+            '  "00 c #01CAA3",\n'
+            '  ".. s None c None",\n'
+            '};')
+        image.filename = 'foo.xpm'
+        self.assertRaises(
+            LaunchpadValidationError, field.validate, image)
+
+    def test_validation_non_image(self):
+        # IOError raised by PIL become LaunchpadValidationErrors.
+        field = self.ExampleImageUpload(default_image_resource='dummy')
+        image = StringIO('foo bar bz')
+        image.filename = 'foo.jpg'
+        self.assertRaises(
+            LaunchpadValidationError, field.validate, image)