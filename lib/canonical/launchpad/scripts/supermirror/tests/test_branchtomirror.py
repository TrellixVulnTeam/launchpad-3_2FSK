# Copyright 2006 Canonical Ltd.  All rights reserved.

"""Functional tests for branchtomirror.py."""

__metaclass__ = type

import httplib
import logging
import os
import shutil
import socket
import tempfile
import unittest
import urllib2

import bzrlib.branch
from bzrlib import bzrdir
from bzrlib.branch import BranchReferenceFormat
from bzrlib.revision import NULL_REVISION
from bzrlib.tests import TestCaseInTempDir, TestCaseWithTransport
from bzrlib.tests.repository_implementations.test_repository import (
            TestCaseWithRepository)
from bzrlib.transport import get_transport
from bzrlib.weave import Weave
from bzrlib.errors import (
    BzrError, UnsupportedFormatError, UnknownFormatError, ParamikoNotPresent,
    NotBranchError)

import transaction
from canonical.launchpad import database
from canonical.launchpad.interfaces import BranchType
from canonical.launchpad.scripts.supermirror_rewritemap import split_branch_id
from canonical.launchpad.scripts.supermirror.tests import createbranch
from canonical.launchpad.scripts.supermirror.branchtomirror import (
    BranchToMirror, BadUrlSsh, BadUrlLaunchpad, BranchReferenceLoopError,
    BranchReferenceForbidden, BranchReferenceValueError)
from canonical.authserver.client.branchstatus import BranchStatusClient
from canonical.authserver.tests.harness import AuthserverTacTestSetup
from canonical.testing import LaunchpadFunctionalLayer, reset_logging


class TestBranchToMirror(unittest.TestCase):

    layer = LaunchpadFunctionalLayer

    testdir = None

    def setUp(self):
        self.testdir = tempfile.mkdtemp()
        # Change the HOME environment variable in order to ignore existing
        # user config files.
        os.environ.update({'HOME': self.testdir})
        self.authserver = AuthserverTacTestSetup()
        self.authserver.setUp()
        # We set the log level to CRITICAL so that the log messages
        # are suppressed.
        logging.basicConfig(level=logging.CRITICAL)

    def tearDown(self):
        shutil.rmtree(self.testdir)
        self.authserver.tearDown()

    def _getBranchDir(self, branchname):
        return os.path.join(self.testdir, branchname)

    def testMirror(self):
        # Create a branch
        srcbranchdir = self._getBranchDir("branchtomirror-testmirror-src")
        destbranchdir = self._getBranchDir("branchtomirror-testmirror-dest")

        client = BranchStatusClient()
        to_mirror = BranchToMirror(
            srcbranchdir, destbranchdir, client, 1, None, None)

        tree = createbranch(srcbranchdir)
        to_mirror.mirror(logging.getLogger())
        mirrored_branch = bzrlib.branch.Branch.open(to_mirror.dest)
        self.assertEqual(tree.last_revision(),
                         mirrored_branch.last_revision())

        # make sure that the last mirrored revision is recorded
        transaction.abort()
        branch = database.Branch.get(1)
        self.assertEqual(branch.last_mirrored_id,
                         mirrored_branch.last_revision())

    def testMirrorEmptyBranch(self):
        # Check that we can mirror an empty branch, and that the
        # last_mirrored_id for an empty branch can be distinguished
        # from an unmirrored branch.
        
        # Create a branch
        srcbranchdir = self._getBranchDir("branchtomirror-testmirror-src")
        destbranchdir = self._getBranchDir("branchtomirror-testmirror-dest")

        client = BranchStatusClient()
        to_mirror = BranchToMirror(
            srcbranchdir, destbranchdir, client, 1, None, None)

<<<<<<< HEAD
        # create empty source branch
        os.makedirs(srcbranchdir)
        tree = bzrdir.BzrDir.create_standalone_workingtree(srcbranchdir)
        
        to_mirror.mirror(logging.getLogger())
        mirrored_branch = bzrlib.branch.Branch.open(to_mirror.dest)
        self.assertEqual(None, mirrored_branch.last_revision())

        # make sure that the last mirrored revision is recorded as a string
        transaction.abort()
        branch = database.Branch.get(1)
        self.assertNotEqual(None, branch.last_mirrored_id)
        self.assertEqual(NULL_REVISION, branch.last_mirrored_id)


class TestBranchToMirrorFormats(TestCaseWithRepository):

    layer = LaunchpadFunctionalLayer

    def setUp(self):
        super(TestBranchToMirrorFormats, self).setUp()
        self.authserver = AuthserverTacTestSetup()
        self.authserver.setUp()
        # We set the log level to CRITICAL so that the log messages
        # are suppressed.
        logging.basicConfig(level=logging.CRITICAL)

    def tearDown(self):
        self.authserver.tearDown()
        super(TestBranchToMirrorFormats, self).tearDown()

    def testMirrorKnitAsKnit(self):
        # Create a source branch in knit format, and check that the mirror is in
        # knit format.
        self.bzrdir_format = bzrdir.BzrDirMetaFormat1()
        self.repository_format = bzrlib.repofmt.knitrepo.RepositoryFormatKnit1()
        self._testMirrorFormat()

    def testMirrorMetaweaveAsMetaweave(self):
        # Create a source branch in metaweave format, and check that the mirror
        # is in metaweave format.
        self.bzrdir_format = bzrdir.BzrDirMetaFormat1()
        self.repository_format = bzrlib.repofmt.weaverepo.RepositoryFormat7()
        self._testMirrorFormat()

    def testMirrorWeaveAsWeave(self):
        # Create a source branch in weave format, and check that the mirror is
        # in weave format.
        self.bzrdir_format = bzrdir.BzrDirFormat6()
        self.repository_format = bzrlib.repofmt.weaverepo.RepositoryFormat6()
        self._testMirrorFormat()

    def testSourceFormatChange(self):
        # Create and mirror a branch in weave format.
        self.bzrdir_format = bzrdir.BzrDirMetaFormat1()
        self.repository_format = bzrlib.repofmt.weaverepo.RepositoryFormat7()
        self._createSourceBranch()
        self._mirror()
        
        # Change the branch to knit format.
        shutil.rmtree('src-branch')
        self.repository_format = bzrlib.repofmt.knitrepo.RepositoryFormatKnit1()
        self._createSourceBranch()

        # Mirror again.  The mirrored branch should now be in knit format.
        mirrored_branch = self._mirror()
        self.assertEqual(
            self.repository_format.get_format_description(),
            mirrored_branch.repository._format.get_format_description())

    def _createSourceBranch(self):
        os.mkdir('src-branch')
        tree = self.make_branch_and_tree('src-branch')
        self.local_branch = tree.branch
        self.build_tree(['foo'], transport=get_transport('./src-branch'))
        tree.add('foo')
        tree.commit('Added foo', rev_id='rev1')
        return tree

    def _mirror(self):
        # Mirror src-branch to dest-branch
        client = BranchStatusClient()
        source_url = os.path.abspath('src-branch')
        to_mirror = BranchToMirror(
            source_url, 'dest-branch', client, 1, None, None)
        to_mirror.mirror(logging.getLogger())
        mirrored_branch = bzrlib.branch.Branch.open(to_mirror.dest)
        return mirrored_branch

    def _testMirrorFormat(self):
        tree = self._createSourceBranch()
        
        mirrored_branch = self._mirror()
        self.assertEqual(tree.last_revision(),
                         mirrored_branch.last_revision())
=======
class StubObjectWithFormat:
    """A stub object with a _format attribute, like bzrdir and repositories."""
    def __init__(self, format):
        self._format = format


class StubBranch:
    """A stub branch object that just has formats."""
    def __init__(self, bzrdir_format, repo_format, branch_format):
        self.bzrdir = StubObjectWithFormat(bzrdir_format)
        self.repository = StubObjectWithFormat(repo_format)
        self._format = branch_format

>>>>>>> 43e43c48

        # Assert that the mirrored branch is in source's format
        # XXX AndrewBennetts 2006-05-18: comparing format objects is ugly.
        # See bug 45277.
        self.assertEqual(
            self.repository_format.get_format_description(),
            mirrored_branch.repository._format.get_format_description())
        self.assertEqual(
            self.bzrdir_format.get_format_description(),
            mirrored_branch.bzrdir._format.get_format_description())


class TestBranchToMirror_SourceProblems(TestCaseInTempDir):

    layer = LaunchpadFunctionalLayer

    def setUp(self):
        TestCaseInTempDir.setUp(self)
        self.authserver = AuthserverTacTestSetup()
        self.authserver.setUp()
        # We set the log level to CRITICAL so that the log messages
        # are suppressed.
        logging.basicConfig(level=logging.CRITICAL)

    def tearDown(self):
        self.authserver.tearDown()
        TestCaseInTempDir.tearDown(self)

    def testUnopenableSourceDoesNotCreateMirror(self):
        non_existant_branch = os.path.abspath('nonsensedir')
        dest_dir = 'dest-dir'
        client = BranchStatusClient()
        mybranch = BranchToMirror(
            non_existant_branch, dest_dir, client, 1, 'foo/bar/baz', None)
        mybranch.mirror(logging.getLogger())
        self.failIf(os.path.exists(dest_dir), 'dest-dir should not exist')

    def testMissingSourceWhines(self):
        non_existant_branch = os.path.abspath('nonsensedir')
        client = BranchStatusClient()
        # ensure that we have no errors muddying up the test
        client.mirrorComplete(1, NULL_REVISION)
        mybranch = BranchToMirror(
            non_existant_branch, "anothernonsensedir", client, 1,
            'foo/bar/baz', None)
        mybranch.mirror(logging.getLogger())
        transaction.abort()
        branch = database.Branch.get(1)
        self.assertEqual(1, branch.mirror_failures)

    def testMissingFileRevisionData(self):
        self.build_tree(['missingrevision/',
                         'missingrevision/afile'])
        tree = bzrdir.BzrDir.create_standalone_workingtree(
            'missingrevision')
        tree.add(['afile'], ['myid'])
        tree.commit('start')
        # now we have a good branch with a file called afile and id myid
        # we need to figure out the actual path for the weave.. or 
        # deliberately corrupt it. like this.
        tree.branch.repository.weave_store.put_weave(
            "myid", Weave(weave_name="myid"),
            tree.branch.repository.get_transaction())
        # now try mirroring this branch.
        client = BranchStatusClient()
        # clear the error status
        client.mirrorComplete(1, NULL_REVISION)
        source_url = os.path.abspath('missingrevision')
        mybranch = BranchToMirror(
            source_url, "missingrevisiontarget", client, 1,
            'foo/bar/baz', None)
        mybranch.mirror(logging.getLogger())
        transaction.abort()
        branch = database.Branch.get(1)
        self.assertEqual(1, branch.mirror_failures)


class ErrorHandlingTestCase(unittest.TestCase):

    enable_checkBranchReference = False

    def setUp(self):
        unittest.TestCase.setUp(self)
        self._errorHandlingSetUp()

    def _errorHandlingSetUp(self):
        """Setup code that is specific to ErrorHandlingTestCase."""
        client = BranchStatusClient()
        self.branch = BranchToMirror(
            'foo', 'bar', client, 1, 'owner/product/foo', None)
        # Stub out everything that we don't need to test
        client.startMirroring = lambda branch_id: None
        def mockMirrorFailed(logger, err):
            self.errors.append(err)
        self.branch._mirrorFailed = mockMirrorFailed
        self.branch._mirrorSuccessful = lambda logger: None
        def mockOpenSourceBranch():
            self.open_call_count += 1
        self.branch._openSourceBranch = mockOpenSourceBranch
        self.branch._mirrorToDestBranch = lambda: None
        if not self.enable_checkBranchReference:
            self.branch._checkBranchReference = lambda: None
        # We set the log level to CRITICAL so that the log messages
        # are suppressed.
        logging.basicConfig(level=logging.CRITICAL)
        self.errors = []
        self.open_call_count = 0

    def tearDown(self):
        self._errorHandlingTearDown()
        unittest.TestCase.tearDown(self)

    def _errorHandlingTearDown(self):
        """Teardown code that is specific to ErrorHandlingTestCase."""
        reset_logging()

    def runMirrorAndGetError(self):
        """Run mirror, check that we receive exactly one error, and return its
        str().
        """
        self.branch.mirror(logging.getLogger())
        self.assertEqual(len(self.errors), 1)
        error = str(self.errors[0])
        self.errors = []
        return error

    def runMirrorAndAssertErrorStartsWith(self, expected_error):
        """Run mirror and check that we receive exactly one error, the str() of
        which starts with `expected_error`.
        """
        error = self.runMirrorAndGetError()
        if not error.startswith(expected_error):
            self.fail('Expected "%s" but got "%s"' % (expected_error, error))

    def runMirrorAndAssertErrorEquals(self, expected_error):
        """Run mirror and check that we receive exactly one error, the str() of
        which is equal to `expected_error`.
        """
        error = self.runMirrorAndGetError()
        self.assertEqual(error, expected_error)


class TestBadUrl(ErrorHandlingTestCase):
    """Test that BranchToMirror does not try mirroring from bad URLs.

    Bad URLs use schemes like sftp or bzr+ssh that usually require
    authentication, and hostnames in the launchpad.net domains.

    That prevents errorspam produced by ssh when it cannot connect and saves
    timing out when trying to connect to chinstrap, sodium (always using a
    ssh-based scheme) or launchpad.net.

    That also allows us to display a more informative error message to the
    user.
    """

    def testBadUrlSftp(self):
        # If the scheme of the source url is sftp, _openSourceBranch raises
        # BadUrlSsh.
        self.branch.source = 'sftp://example.com/foo'
        self.assertRaises(BadUrlSsh, self.branch._checkSourceUrl)

    def testBadUrlBzrSsh(self):
        # If the scheme of the source url is bzr+ssh, _openSourceBracnh raises
        # BadUrlSsh.
        self.branch.source = 'bzr+ssh://example.com/foo'
        self.assertRaises(BadUrlSsh, self.branch._checkSourceUrl)

    def testBadUrlBzrSshCaught(self):
        # The exception raised if the scheme of the source url is sftp or
        # bzr+ssh is caught and an informative error message is displayed to
        # the user.
        expected_msg = "Launchpad cannot mirror branches from SFTP "
        self.branch.source = 'sftp://example.com/foo'
        self.runMirrorAndAssertErrorStartsWith(expected_msg)
        self.branch.source = 'bzr+ssh://example.com/foo'
        self.runMirrorAndAssertErrorStartsWith(expected_msg)

    def testBadUrlLaunchpadDomain(self):
        # If the host of the source branch is in the launchpad.net domain,
        # _openSourceBranch raises BadUrlLaunchpad.
        self.branch.source = 'http://bazaar.launchpad.net/foo'
        self.assertRaises(BadUrlLaunchpad, self.branch._checkSourceUrl)

    def testBadUrlLaunchpadHost(self):
        # If the host of the source branch is launchpad.net, _openSourceBranch
        # raises BadUrlLaunchpad.
        self.branch.source = 'http://launchpad.net/foo'
        self.assertRaises(BadUrlLaunchpad, self.branch._checkSourceUrl)

    def testBadUrlLaunchpadCaught(self):
        # The exception raised if the host of the source url is launchpad.net
        # or a host in this domain is caught, and an informative error message
        # is displayed to the user.
        expected_msg = "Launchpad does not mirror branches from Launchpad."
        self.branch.source = 'http://bazaar.launchpad.net/foo'
        self.runMirrorAndAssertErrorEquals(expected_msg)
        self.branch.source = 'http://launchpad.net/foo'
        self.runMirrorAndAssertErrorEquals(expected_msg)


class TestReferenceMirroring(TestCaseWithTransport, ErrorHandlingTestCase):
    """Feature tests for mirroring of branch references."""

    enable_checkBranchReference = True

    def setUp(self):
        TestCaseWithTransport.setUp(self)
        ErrorHandlingTestCase._errorHandlingSetUp(self)

    def tearDown(self):
        TestCaseWithTransport.tearDown(self)
        # errorHandlingTearDown must be called after
        # TestCaseWithTransport.tearDown otherwise it prevents the latter fails
        # to uninstall its log handlers.
        ErrorHandlingTestCase._errorHandlingTearDown(self)

    def testCreateBranchReference(self):
        """Test that our createBranchReference helper works correctly."""
        # First create a bzrdir with a branch and repository.
        t = get_transport(self.get_url('.'))
        t.mkdir('repo')
        dir = bzrdir.BzrDir.create(self.get_url('repo'))
        dir.create_repository()
        target_branch = dir.create_branch()

        # Then create a pure branch reference using our custom helper.
        reference_url = self.createBranchReference(self.get_url('repo'))

        # Open the branch reference and check that the result is indeed the
        # branch we wanted it to point at.
        opened_branch = bzrlib.branch.Branch.open(reference_url)
        self.assertEqual(opened_branch.base, target_branch.base)

    def createBranchReference(self, url):
        """Create a pure branch reference that points to the specified URL.

        We do this manually because the bzrlib API does not support creating a
        branch reference without opening it (see
        `bzrlib.branch.BranchReferenceFormat.initialize`).

        :param path: relative path to the branch reference.
        :param url: target of the branch reference.
        :return: file url to the created pure branch reference.
        """
        t = get_transport(self.get_url('.'))
        t.mkdir('reference')
        a_bzrdir = bzrdir.BzrDir.create(self.get_url('reference'))
        branch_reference_format = BranchReferenceFormat()
        branch_transport = a_bzrdir.get_branch_transport(
            branch_reference_format)
        branch_transport.put_bytes('location', url)
        branch_transport.put_bytes(
            'format', branch_reference_format.get_format_string())
        return a_bzrdir.root_transport.base

    def testGetBranchReference(self):
        """Test that BranchToMirror._getBranchReference works."""
        # _getBranchReference gives the reference value for a branch reference.
        reference_value = 'http://example.com/branch'
        reference_url = self.createBranchReference(reference_value)
        self.branch.source = reference_url
        self.assertEqual(
            self.branch._getBranchReference(reference_url), reference_value)
        # _getBranchReference gives None for a normal branch.
        t = get_transport(self.get_url('.'))
        t.mkdir('repo')
        branch_url = self.get_url('repo')
        dir = bzrdir.BzrDir.create(branch_url)
        dir.create_repository()
        dir.create_branch()
        self.branch.source = branch_url
        self.assertIs(
            self.branch._getBranchReference(branch_url), None)

    def testHostedBranchReference(self):
        """A branch reference for a hosted branch must cause an error."""
        reference_url = self.createBranchReference('http://example.com/branch')
        self.branch.branch_type = BranchType.HOSTED
        self.branch.source = reference_url
        expected_msg = (
            "Branch references are not allowed for branches of type Hosted.")
        error = self.runMirrorAndAssertErrorEquals(expected_msg)
        self.assertEqual(self.open_call_count, 0)

    def testMirrorLocalBranchReference(self):
        """A file:// branch reference for a mirror branch must cause an error.
        """
        reference_url = self.createBranchReference('file:///sauces/sikrit')
        self.branch.branch_type = BranchType.MIRRORED
        self.branch.source = reference_url
        expected_msg = ("Bad branch reference value: file:///sauces/sikrit")
        self.runMirrorAndAssertErrorEquals(expected_msg)
        self.assertEqual(self.open_call_count, 0)


class TestCanTraverseReferences(unittest.TestCase):
    """Unit tests for BranchToMirror._canTraverseReferences."""

    def setUp(self):
        self.client = BranchStatusClient()

    def makeBranch(self, branch_type):
        """Helper to create a BranchToMirror with a specified branch_type."""
        return BranchToMirror(
            'foo', 'bar', self.client, 1, 'owner/product/foo', branch_type)

    def testCanTraverseReferences(self):
        """Unit tests for BranchToMirror._canTraverseReferences."""
        # We can only traverse branch references when pulling mirror branches.
        mirror_branch = self.makeBranch(BranchType.MIRRORED)
        self.assertEqual(mirror_branch._canTraverseReferences(), True)
        # We cannot traverse branch references when pulling import branches and
        # hosted branches.
        import_branch = self.makeBranch(BranchType.IMPORTED)
        self.assertEqual(import_branch._canTraverseReferences(), False)
        hosted_branch = self.makeBranch(BranchType.HOSTED)
        self.assertEqual(hosted_branch._canTraverseReferences(), False)
        # We do not pull REMOTE branches. If the branch type is this, or any
        # other bogus value, an AssertionError is raised.
        remote_branch = self.makeBranch(BranchType.REMOTE)
        self.assertRaises(AssertionError, remote_branch._canTraverseReferences)
        bogus_branch = self.makeBranch(None)
        self.assertRaises(AssertionError, bogus_branch._canTraverseReferences)


class TestCheckBranchReference(unittest.TestCase):
    """Unit tests for BranchToMirror._checkBranchReference."""

    def setUp(self):
        client = BranchStatusClient()
        self.branch = BranchToMirror(
            'foo', 'bar', client, 1, 'owner/product/foo', None)
        def mockGetBranchReference(url):
            self.get_branch_reference_calls.append(url)
            return self.reference_values[url]
        self.get_branch_reference_calls = []
        self.reference_values = {}
        self.branch._getBranchReference = mockGetBranchReference
        def mockCanTraverseReferences():
            assert self.can_traverse_references is not None
            return self.can_traverse_references
        self.can_traverse_references = None
        self.branch._canTraverseReferences = mockCanTraverseReferences

    def setUpReferences(self, locations):
        """Set up self.branch and self.reference_values to model a chain of
        branch references."""
        self.branch.source = locations[0]
        for i in range(len(locations) - 1):
            self.reference_values[locations[i]] = locations[i+1]

    def assertGetBranchReferenceCallsEqual(self, calls):
        """Assert that _getBranchReference was called a given number of times
        and for the given urls.
        """
        self.assertEqual(self.get_branch_reference_calls, calls)

    def testNotReference(self):
        """_checkBranchReference does not raise if the source url does not
        point to a branch reference.
        """
        self.can_traverse_references = False
        self.setUpReferences(['file:///local/branch', None])
        self.branch._checkBranchReference() # This must not raise.
        self.assertGetBranchReferenceCallsEqual(['file:///local/branch'])

    def testBranchReferenceForbidden(self):
        """_checkBranchReference raises BranchReferenceForbidden if
        _canTraverseReferences is false and the source url points to a branch
        reference.
        """
        self.can_traverse_references = False
        self.setUpReferences(
            ['file:///local/branch', 'http://example.com/branch'])
        self.assertRaises(
            BranchReferenceForbidden, self.branch._checkBranchReference)
        self.assertGetBranchReferenceCallsEqual(['file:///local/branch'])

    def testAllowedReference(self):
        """_checkBranchReference does not raise if _canTraverseReferences is
        true and the source URL points to a branch reference to a remote
        location.
        """
        self.setUpReferences([
            'http://example.com/reference',
            'http://example.com/branch',
            None])
        self.can_traverse_references = True
        self.branch._checkBranchReference() # This must not raise.
        self.assertGetBranchReferenceCallsEqual([
            'http://example.com/reference', 'http://example.com/branch'])

    def testFileReference(self):
        """_checkBranchReference raises BranchReferenceValueError if
        _canTraverseReferences is true and the source url points to a 'file'
        branch reference.
        """
        self.setUpReferences([
            'http://example.com/reference',
            'file://local/branch'])
        self.can_traverse_references = True
        self.assertRaises(
            BranchReferenceValueError, self.branch._checkBranchReference)
        self.assertGetBranchReferenceCallsEqual([
            'http://example.com/reference'])

    def testSelfReferencingBranch(self):
        """_checkBranchReference raise BranchReferenceLoopError if
        _canTraverseReferences is true and the source url points to a
        self-referencing branch."""
        self.setUpReferences([
            'http://example.com/reference',
            'http://example.com/reference'])
        self.can_traverse_references = True
        self.assertRaises(
            BranchReferenceLoopError, self.branch._checkBranchReference)
        self.assertGetBranchReferenceCallsEqual([
            'http://example.com/reference'])

    def testBranchReferenceLoop(self):
        """_checkBranchReference raises BranchReferenceLoopError if
        _canTraverseReferences is true and the source url points to a loop of
        branch references."""
        self.setUpReferences([
            'http://example.com/reference-1',
            'http://example.com/reference-2',
            'http://example.com/reference-1'])
        self.can_traverse_references = True
        self.assertRaises(
            BranchReferenceLoopError, self.branch._checkBranchReference)
        self.assertGetBranchReferenceCallsEqual([
            'http://example.com/reference-1',
            'http://example.com/reference-2'])


class TestErrorHandling(ErrorHandlingTestCase):

    def setUp(self):
        ErrorHandlingTestCase.setUp(self)
        # We do not care about the value the source URL in those tests
        self.branch._checkSourceUrl = lambda: None

    def testHTTPError(self):
        def stubOpenSourceBranch():
            raise urllib2.HTTPError(
                'http://something', httplib.UNAUTHORIZED, 
                'Authorization Required', 'some headers',
                open(tempfile.mkstemp()[1]))
        self.branch._openSourceBranch = stubOpenSourceBranch
        self.runMirrorAndAssertErrorEquals("Authentication required.")

    def testSocketErrorHandling(self):
        def stubOpenSourceBranch():
            raise socket.error('foo')
        self.branch._openSourceBranch = stubOpenSourceBranch
        expected_msg = 'A socket error occurred:'
        self.runMirrorAndAssertErrorStartsWith(expected_msg)

    def testUnsupportedFormatErrorHandling(self):
        def stubOpenSourceBranch():
            raise UnsupportedFormatError('Bazaar-NG branch, format 0.0.4')
        self.branch._openSourceBranch = stubOpenSourceBranch
        expected_msg = 'Launchpad does not support branches '
        self.runMirrorAndAssertErrorStartsWith(expected_msg)

    def testUnknownFormatError(self):
        def stubOpenSourceBranch():
            raise UnknownFormatError(format='Bad format')
        self.branch._openSourceBranch = stubOpenSourceBranch
        self.runMirrorAndAssertErrorStartsWith('Unknown branch format: ')

    def testParamikoNotPresent(self):
        def stubOpenSourceBranch():
            raise ParamikoNotPresent('No module named paramiko')
        self.branch._openSourceBranch = stubOpenSourceBranch
        expected_msg = 'Launchpad cannot mirror branches from SFTP '
        self.runMirrorAndAssertErrorStartsWith(expected_msg)

    def testNotBranchErrorMirrored(self):
        # Should receive a user-friendly message we are asked to mirror a
        # non-branch.
        def stubOpenSourceBranch():
            raise NotBranchError('http://example.com/not-branch')
        self.branch._openSourceBranch = stubOpenSourceBranch
        self.branch.branch_type = BranchType.MIRRORED
        expected_msg = 'Not a branch: http://example.com/not-branch'
        self.runMirrorAndAssertErrorEquals(expected_msg)

    def testNotBranchErrorHosted(self):
        # The not-a-branch error message should *not* include the Branch id
        # from the database. Instead, the path should be translated to a
        # user-visible location.
        split_id = split_branch_id(self.branch.branch_id)
        def stubOpenSourceBranch():
            raise NotBranchError('/srv/sm-ng/push-branches/%s/.bzr/branch/'
                                 % split_id)
        self.branch._openSourceBranch = stubOpenSourceBranch
        self.branch.branch_type = BranchType.HOSTED
        expected_msg = 'Not a branch: sftp://bazaar.launchpad.net/~%s' % (
            self.branch.branch_unique_name,)
        self.runMirrorAndAssertErrorEquals(expected_msg)

    def testNotBranchErrorImported(self):
        # The not-a-branch error message for import branch should not disclose
        # the internal URL. Since there is no user-visible URL to blame, we do
        # not display any URL at all.
        def stubOpenSourceBranch():
            raise NotBranchError('http://canonical.example.com/internal/url')
        self.branch._openSourceBranch = stubOpenSourceBranch
        self.branch.branch_type = BranchType.IMPORTED
        self.runMirrorAndAssertErrorEquals('Not a branch.')

    def testBranchReferenceLoopError(self):
        """BranchReferenceLoopError exceptions are caught."""
        def stubCheckBranchReference():
            raise BranchReferenceLoopError()
        self.branch._checkBranchReference = stubCheckBranchReference
        self.runMirrorAndAssertErrorEquals("Circular branch reference.")

    def testBzrErrorHandling(self):
        def stubOpenSourceBranch():
            raise BzrError('A generic bzr error')
        self.branch._openSourceBranch = stubOpenSourceBranch
        expected_msg = 'A generic bzr error'
        self.runMirrorAndAssertErrorEquals(expected_msg)


def test_suite():
    return unittest.TestLoader().loadTestsFromName(__name__)


if __name__ == '__main__':
    unittest.main(defaultTest='test_suite')<|MERGE_RESOLUTION|>--- conflicted
+++ resolved
@@ -88,7 +88,7 @@
         # Check that we can mirror an empty branch, and that the
         # last_mirrored_id for an empty branch can be distinguished
         # from an unmirrored branch.
-        
+
         # Create a branch
         srcbranchdir = self._getBranchDir("branchtomirror-testmirror-src")
         destbranchdir = self._getBranchDir("branchtomirror-testmirror-dest")
@@ -97,11 +97,10 @@
         to_mirror = BranchToMirror(
             srcbranchdir, destbranchdir, client, 1, None, None)
 
-<<<<<<< HEAD
         # create empty source branch
         os.makedirs(srcbranchdir)
         tree = bzrdir.BzrDir.create_standalone_workingtree(srcbranchdir)
-        
+
         to_mirror.mirror(logging.getLogger())
         mirrored_branch = bzrlib.branch.Branch.open(to_mirror.dest)
         self.assertEqual(None, mirrored_branch.last_revision())
@@ -156,7 +155,7 @@
         self.repository_format = bzrlib.repofmt.weaverepo.RepositoryFormat7()
         self._createSourceBranch()
         self._mirror()
-        
+
         # Change the branch to knit format.
         shutil.rmtree('src-branch')
         self.repository_format = bzrlib.repofmt.knitrepo.RepositoryFormatKnit1()
@@ -189,25 +188,10 @@
 
     def _testMirrorFormat(self):
         tree = self._createSourceBranch()
-        
+
         mirrored_branch = self._mirror()
         self.assertEqual(tree.last_revision(),
                          mirrored_branch.last_revision())
-=======
-class StubObjectWithFormat:
-    """A stub object with a _format attribute, like bzrdir and repositories."""
-    def __init__(self, format):
-        self._format = format
-
-
-class StubBranch:
-    """A stub branch object that just has formats."""
-    def __init__(self, bzrdir_format, repo_format, branch_format):
-        self.bzrdir = StubObjectWithFormat(bzrdir_format)
-        self.repository = StubObjectWithFormat(repo_format)
-        self._format = branch_format
-
->>>>>>> 43e43c48
 
         # Assert that the mirrored branch is in source's format
         # XXX AndrewBennetts 2006-05-18: comparing format objects is ugly.
@@ -266,7 +250,7 @@
         tree.add(['afile'], ['myid'])
         tree.commit('start')
         # now we have a good branch with a file called afile and id myid
-        # we need to figure out the actual path for the weave.. or 
+        # we need to figure out the actual path for the weave.. or
         # deliberately corrupt it. like this.
         tree.branch.repository.weave_store.put_weave(
             "myid", Weave(weave_name="myid"),
@@ -389,13 +373,11 @@
     def testBadUrlLaunchpadDomain(self):
         # If the host of the source branch is in the launchpad.net domain,
         # _openSourceBranch raises BadUrlLaunchpad.
-        self.branch.source = 'http://bazaar.launchpad.net/foo'
+        self.branch.source = 'http://bazaar.launchpad.dev/foo'
         self.assertRaises(BadUrlLaunchpad, self.branch._checkSourceUrl)
-
-    def testBadUrlLaunchpadHost(self):
-        # If the host of the source branch is launchpad.net, _openSourceBranch
-        # raises BadUrlLaunchpad.
-        self.branch.source = 'http://launchpad.net/foo'
+        self.branch.source = 'sftp://bazaar.launchpad.dev/bar'
+        self.assertRaises(BadUrlLaunchpad, self.branch._checkSourceUrl)
+        self.branch.source = 'http://launchpad.dev/baz'
         self.assertRaises(BadUrlLaunchpad, self.branch._checkSourceUrl)
 
     def testBadUrlLaunchpadCaught(self):
@@ -403,9 +385,9 @@
         # or a host in this domain is caught, and an informative error message
         # is displayed to the user.
         expected_msg = "Launchpad does not mirror branches from Launchpad."
-        self.branch.source = 'http://bazaar.launchpad.net/foo'
+        self.branch.source = 'http://bazaar.launchpad.dev/foo'
         self.runMirrorAndAssertErrorEquals(expected_msg)
-        self.branch.source = 'http://launchpad.net/foo'
+        self.branch.source = 'http://launchpad.dev/foo'
         self.runMirrorAndAssertErrorEquals(expected_msg)
 
 
@@ -654,7 +636,7 @@
     def testHTTPError(self):
         def stubOpenSourceBranch():
             raise urllib2.HTTPError(
-                'http://something', httplib.UNAUTHORIZED, 
+                'http://something', httplib.UNAUTHORIZED,
                 'Authorization Required', 'some headers',
                 open(tempfile.mkstemp()[1]))
         self.branch._openSourceBranch = stubOpenSourceBranch
