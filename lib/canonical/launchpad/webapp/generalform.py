--- conflicted
+++ resolved
@@ -28,9 +28,6 @@
 
 from canonical.launchpad.webapp.publisher import LaunchpadView
 
-<<<<<<< HEAD
-class GeneralFormView(LaunchpadView):
-=======
 class NoRenderingOnRedirect:
     """Mix-in for not rendering the page on redirects."""
 
@@ -50,8 +47,7 @@
             return output()
 
 
-class GeneralFormView(BrowserView, NoRenderingOnRedirect):
->>>>>>> 63aa5e82
+class GeneralFormView(LaunchpadView, NoRenderingOnRedirect):
     """Simple Generalised Form Base Class
 
     Subclasses should provide a `schema` attribute defining the schema
