# Copyright 2009-2012 Canonical Ltd.  This software is licensed under the
# GNU Affero General Public License version 3 (see the file LICENSE).

# pylint: disable-msg=E0611,W0212

"""Launchpad bug-related database table classes."""

__metaclass__ = type

__all__ = [
    'Bug',
    'BugAffectsPerson',
    'BugBecameQuestionEvent',
    'BugMute',
    'BugSet',
    'BugTag',
    'FileBugData',
    'get_also_notified_subscribers',
    'get_bug_tags',
    'get_bug_tags_open_count',
    ]


from cStringIO import StringIO
from email.Utils import make_msgid
from functools import wraps
from itertools import chain
import operator
import re

from lazr.lifecycle.event import (
    ObjectCreatedEvent,
    ObjectDeletedEvent,
    ObjectModifiedEvent,
    )
from lazr.lifecycle.snapshot import Snapshot
import pytz
from sqlobject import (
    BoolCol,
    ForeignKey,
    IntCol,
    SQLMultipleJoin,
    SQLObjectNotFound,
    SQLRelatedJoin,
    StringCol,
    )
from storm.expr import (
    And,
    Desc,
    In,
    Join,
    LeftJoin,
    Max,
    Not,
    Or,
    Select,
    SQL,
    Sum,
    Union,
    )
from storm.info import ClassAlias
from storm.locals import (
    DateTime,
    Int,
    Reference,
    )
from storm.store import (
    EmptyResultSet,
    Store,
    )
from zope.component import getUtility
from zope.contenttype import guess_content_type
from zope.event import notify
from zope.interface import (
    implements,
    providedBy,
    )
from zope.security.interfaces import Unauthorized
from zope.security.proxy import (
    ProxyFactory,
    removeSecurityProxy,
    )

from lp.answers.interfaces.questiontarget import IQuestionTarget
from lp.app.enums import ServiceUsage
from lp.app.errors import (
    NotFoundError,
    UserCannotUnsubscribePerson,
    )
from lp.app.interfaces.launchpad import ILaunchpadCelebrities
from lp.app.interfaces.services import IService
from lp.app.validators import LaunchpadValidationError
from lp.bugs.adapters.bug import convert_to_information_type
from lp.bugs.adapters.bugchange import (
    BranchLinkedToBug,
    BranchUnlinkedFromBug,
    BugConvertedToQuestion,
    BugDuplicateChange,
    BugWatchAdded,
    BugWatchRemoved,
    SeriesNominated,
    UnsubscribedFromBug,
    )
from lp.bugs.enums import BugNotificationLevel
from lp.bugs.errors import (
    BugCannotBePrivate,
    InvalidDuplicateValue,
    SubscriptionPrivacyViolation,
    )
from lp.bugs.interfaces.bug import (
    IBug,
    IBugBecameQuestionEvent,
    IBugMute,
    IBugSet,
    IFileBugData,
    )
from lp.bugs.interfaces.bugactivity import IBugActivitySet
from lp.bugs.interfaces.bugattachment import (
    BugAttachmentType,
    IBugAttachmentSet,
    )
from lp.bugs.interfaces.bugmessage import IBugMessageSet
from lp.bugs.interfaces.bugnomination import (
    BugNominationStatus,
    NominationError,
    NominationSeriesObsoleteError,
    )
from lp.bugs.interfaces.bugnotification import IBugNotificationSet
from lp.bugs.interfaces.bugtask import (
    BugTaskStatus,
    BugTaskStatusSearch,
    IBugTask,
    IBugTaskSet,
    UNRESOLVED_BUGTASK_STATUSES,
    )
from lp.bugs.interfaces.bugtracker import BugTrackerType
from lp.bugs.interfaces.bugwatch import IBugWatchSet
from lp.bugs.interfaces.cve import ICveSet
from lp.bugs.interfaces.hasbug import IHasBug
from lp.bugs.mail.bugnotificationrecipients import BugNotificationRecipients
from lp.bugs.model.bugactivity import BugActivity
from lp.bugs.model.bugattachment import BugAttachment
from lp.bugs.model.bugbranch import BugBranch
from lp.bugs.model.bugcve import BugCve
from lp.bugs.model.bugmessage import BugMessage
from lp.bugs.model.bugnomination import BugNomination
from lp.bugs.model.bugnotification import BugNotification
from lp.bugs.model.bugsubscription import BugSubscription
from lp.bugs.model.bugtarget import OfficialBugTag
from lp.bugs.model.bugtask import (
    BugTask,
    bugtask_sort_key,
    )
from lp.bugs.model.bugwatch import BugWatch
from lp.bugs.model.structuralsubscription import (
    get_structural_subscribers,
    get_structural_subscriptions,
    )
from lp.code.interfaces.branchcollection import IAllBranches
from lp.hardwaredb.interfaces.hwdb import IHWSubmissionBugSet
from lp.registry.enums import (
    InformationType,
    PRIVATE_INFORMATION_TYPES,
    SECURITY_INFORMATION_TYPES,
    )
<<<<<<< HEAD
from lp.registry.interfaces.accesspolicy import (
    IAccessArtifactGrantSource,
    IAccessArtifactSource,
    IAccessPolicySource,
    IAccessPolicyArtifactSource,
    )
=======
>>>>>>> 5d81ca98
from lp.registry.interfaces.distribution import IDistribution
from lp.registry.interfaces.distroseries import IDistroSeries
from lp.registry.interfaces.person import (
    IPersonSet,
    validate_person,
    validate_public_person,
    )
from lp.registry.interfaces.product import IProduct
from lp.registry.interfaces.productseries import IProductSeries
from lp.registry.interfaces.role import IPersonRoles
from lp.registry.interfaces.sharingjob import IRemoveBugSubscriptionsJobSource
from lp.registry.interfaces.series import SeriesStatus
from lp.registry.interfaces.sourcepackage import ISourcePackage
from lp.registry.model.accesspolicy import reconcile_access_for_artifact
from lp.registry.model.person import (
    Person,
    person_sort_key,
    PersonSet,
    )
from lp.registry.model.pillar import pillar_sort_key
from lp.registry.model.teammembership import TeamParticipation
from lp.services.config import config
from lp.services.database.constants import UTC_NOW
from lp.services.database.datetimecol import UtcDateTimeCol
from lp.services.database.decoratedresultset import DecoratedResultSet
from lp.services.database.enumcol import EnumCol
from lp.services.database.lpstorm import IStore
from lp.services.database.sqlbase import (
    cursor,
    SQLBase,
    sqlvalues,
    )
from lp.services.database.stormbase import StormBase
from lp.services.features import getFeatureFlag
from lp.services.fields import DuplicateBug
from lp.services.helpers import shortlist
from lp.services.librarian.interfaces import ILibraryFileAliasSet
from lp.services.librarian.model import (
    LibraryFileAlias,
    LibraryFileContent,
    )
from lp.services.messages.interfaces.message import (
    IMessage,
    IndexedMessage,
    )
from lp.services.messages.model.message import (
    Message,
    MessageChunk,
    MessageSet,
    )
from lp.services.propertycache import (
    cachedproperty,
    clear_property_cache,
    get_property_cache,
    )
from lp.services.webapp.authorization import check_permission
from lp.services.webapp.interfaces import (
    DEFAULT_FLAVOR,
    ILaunchBag,
    IStoreSelector,
    MAIN_STORE,
    )


_bug_tag_query_template = """
        SELECT %(columns)s FROM %(tables)s WHERE
            %(condition)s GROUP BY BugTag.tag ORDER BY BugTag.tag"""


def snapshot_bug_params(bug_params):
    """Return a snapshot of a `CreateBugParams` object."""
    return Snapshot(
        bug_params, names=[
            "owner", "title", "comment", "description", "msg",
            "datecreated", "information_type", "distribution",
            "sourcepackagename", "product", "status", "subscribers", "tags",
            "subscribe_owner", "filed_by", "importance", "milestone",
            "assignee", "cve"])


class BugTag(SQLBase):
    """A tag belonging to a bug."""

    bug = ForeignKey(dbName='bug', foreignKey='Bug', notNull=True)
    tag = StringCol(notNull=True)


def get_bug_tags(context_clause):
    """Return all the bug tags as a list of strings.

    context_clause is a SQL condition clause, limiting the tags to a
    specific context. The SQL clause can only use the BugTask table to
    choose the context.
    """
    from_tables = ['BugTag', 'BugTask']
    select_columns = ['BugTag.tag']
    conditions = ['BugTag.bug = BugTask.bug', '(%s)' % context_clause]

    cur = cursor()
    cur.execute(_bug_tag_query_template % dict(
            columns=', '.join(select_columns),
            tables=', '.join(from_tables),
            condition=' AND '.join(conditions)))
    return shortlist([row[0] for row in cur.fetchall()])


def get_bug_tags_open_count(context_condition, user, tag_limit=0,
    include_tags=None):
    """Worker for IBugTarget.getUsedBugTagsWithOpenCounts.

    See `IBugTarget` for details.

    The only change is that this function takes a SQL expression for limiting
    the found tags.
    :param context_condition: A Storm SQL expression, limiting the
        used tags to a specific context. Only the BugSummary table may be
        used to choose the context. If False then no query will be performed
        (and {} returned).
    """
    # Circular fail.
    from lp.bugs.model.bugsummary import BugSummary
    tags = {}
    if include_tags:
        tags = dict((tag, 0) for tag in include_tags)
    store = getUtility(IStoreSelector).get(MAIN_STORE, DEFAULT_FLAVOR)
    admin_team = getUtility(ILaunchpadCelebrities).admin
    if user is not None and not user.inTeam(admin_team):
        store = store.with_(SQL(
            "teams AS ("
            "SELECT team from TeamParticipation WHERE person=?)", (user.id,)))
    where_conditions = [
        BugSummary.status.is_in(UNRESOLVED_BUGTASK_STATUSES),
        BugSummary.tag != None,
        context_condition,
        ]
    if user is None:
        where_conditions.append(BugSummary.viewed_by_id == None)
    elif not user.inTeam(admin_team):
        where_conditions.append(
            Or(
                BugSummary.viewed_by_id == None,
                BugSummary.viewed_by_id.is_in(SQL("SELECT team FROM teams"))
                ))
    sum_count = Sum(BugSummary.count)
    tag_count_columns = (BugSummary.tag, sum_count)

    # Always query for used
    def _query(*args):
        return store.find(tag_count_columns, *(where_conditions + list(args))
            ).group_by(BugSummary.tag).having(sum_count != 0).order_by(
            Desc(Sum(BugSummary.count)), BugSummary.tag)
    used = _query()
    if tag_limit:
        used = used[:tag_limit]
    if include_tags:
        # Union in a query for just include_tags.
        used = used.union(_query(BugSummary.tag.is_in(include_tags)))
    tags.update(dict(used))
    return tags


class BugBecameQuestionEvent:
    """See `IBugBecameQuestionEvent`."""
    implements(IBugBecameQuestionEvent)

    def __init__(self, bug, question, user):
        self.bug = bug
        self.question = question
        self.user = user


class Bug(SQLBase):
    """A bug."""

    implements(IBug)

    _defaultOrder = '-id'

    # db field names
    name = StringCol(unique=True, default=None)
    title = StringCol(notNull=True)
    description = StringCol(notNull=False,
                            default=None)
    owner = ForeignKey(
        dbName='owner', foreignKey='Person',
        storm_validator=validate_public_person, notNull=True)
    duplicateof = ForeignKey(
        dbName='duplicateof', foreignKey='Bug', default=None)
    datecreated = UtcDateTimeCol(notNull=True, default=UTC_NOW)
    date_last_updated = UtcDateTimeCol(notNull=True, default=UTC_NOW)
    date_made_private = UtcDateTimeCol(notNull=False, default=None)
    who_made_private = ForeignKey(
        dbName='who_made_private', foreignKey='Person',
        storm_validator=validate_public_person, default=None)
    information_type = EnumCol(
        enum=InformationType, notNull=True, default=InformationType.PUBLIC)

    # useful Joins
    activity = SQLMultipleJoin('BugActivity', joinColumn='bug', orderBy='id')
    messages = SQLRelatedJoin('Message', joinColumn='bug',
                           otherColumn='message',
                           intermediateTable='BugMessage',
                           prejoins=['owner'],
                           orderBy=['datecreated', 'id'])
    bug_messages = SQLMultipleJoin(
        'BugMessage', joinColumn='bug', orderBy='index')
    watches = SQLMultipleJoin(
        'BugWatch', joinColumn='bug', orderBy=['bugtracker', 'remotebug'])
    cves = SQLRelatedJoin('Cve', intermediateTable='BugCve',
        orderBy='sequence', joinColumn='bug', otherColumn='cve')
    cve_links = SQLMultipleJoin('BugCve', joinColumn='bug', orderBy='id')
    duplicates = SQLMultipleJoin(
        'Bug', joinColumn='duplicateof', orderBy='id')
    specifications = SQLRelatedJoin('Specification', joinColumn='bug',
        otherColumn='specification', intermediateTable='SpecificationBug',
        orderBy='-datecreated')
    questions = SQLRelatedJoin('Question', joinColumn='bug',
        otherColumn='question', intermediateTable='QuestionBug',
        orderBy='-datecreated')
    linked_branches = SQLMultipleJoin(
        'BugBranch', joinColumn='bug', orderBy='id')
    date_last_message = UtcDateTimeCol(default=None)
    number_of_duplicates = IntCol(notNull=True, default=0)
    message_count = IntCol(notNull=True, default=0)
    users_affected_count = IntCol(notNull=True, default=0)
    users_unaffected_count = IntCol(notNull=True, default=0)
    heat = IntCol(notNull=True, default=0)
    heat_last_updated = UtcDateTimeCol(default=None)
    latest_patch_uploaded = UtcDateTimeCol(default=None)

    @property
    def private(self):
        return self.information_type in PRIVATE_INFORMATION_TYPES

    @property
    def security_related(self):
        return self.information_type in SECURITY_INFORMATION_TYPES

    @cachedproperty
    def _subscriber_cache(self):
        """Caches known subscribers."""
        return set()

    @cachedproperty
    def _subscriber_dups_cache(self):
        """Caches known subscribers to dupes."""
        return set()

    @cachedproperty
    def _unsubscribed_cache(self):
        """Cache known non-subscribers."""
        return set()

    @property
    def latest_patch(self):
        """See `IBug`."""
        # We want to retrieve the most recently added bug attachment
        # that is of type BugAttachmentType.PATCH. In order to find
        # this attachment, we should in theory sort by
        # BugAttachment.message.datecreated. Since we don't have
        # an index for Message.datecreated, such a query would be
        # quite slow. We search instead for the BugAttachment with
        # the largest ID for a given bug. This is "nearly" equivalent
        # to searching the record with the maximum value of
        # message.datecreated: The only exception is the rare case when
        # two BugAttachment records are simultaneuosly added to the same
        # bug, where bug_attachment_1.id < bug_attachment_2.id, while
        # the Message record for bug_attachment_2 is created before
        # the Message record for bug_attachment_1. The difference of
        # the datecreated values of the Message records is in this case
        # probably smaller than one second and the selection of the
        # "most recent" patch anyway somewhat arbitrary.
        return Store.of(self).find(
            BugAttachment, BugAttachment.id == Select(
                Max(BugAttachment.id),
                And(BugAttachment.bug == self.id,
                    BugAttachment.type == BugAttachmentType.PATCH))).one()

    @property
    def comment_count(self):
        """See `IBug`."""
        return self.message_count - 1

    @property
    def users_affected(self):
        """See `IBug`."""
        return Store.of(self).find(
            Person, BugAffectsPerson.person == Person.id,
            BugAffectsPerson.affected,
            BugAffectsPerson.bug == self)

    @property
    def users_unaffected(self):
        """See `IBug`."""
        return Store.of(self).find(
            Person, BugAffectsPerson.person == Person.id,
            Not(BugAffectsPerson.affected),
            BugAffectsPerson.bug == self)

    @property
    def user_ids_affected_with_dupes(self):
        """Return all IDs of Persons affected by this bug and its dupes.
        The return value is a Storm expression.  Running a query with
        this expression returns a result that may contain the same ID
        multiple times, for example if that person is affected via
        more than one duplicate."""
        return Union(
            Select(Person.id,
                   And(BugAffectsPerson.person == Person.id,
                       BugAffectsPerson.affected,
                       BugAffectsPerson.bug == self)),
            Select(Person.id,
                   And(BugAffectsPerson.person == Person.id,
                       BugAffectsPerson.bug == Bug.id,
                       BugAffectsPerson.affected,
                       Bug.duplicateof == self.id)))

    @property
    def users_affected_with_dupes(self):
        """See `IBug`."""
        return Store.of(self).find(
            Person,
            Person.id.is_in(self.user_ids_affected_with_dupes))

    @property
    def users_affected_count_with_dupes(self):
        """See `IBug`."""
        return self.users_affected_with_dupes.count()

    @property
    def other_users_affected_count_with_dupes(self):
        """See `IBug`."""
        current_user = getUtility(ILaunchBag).user
        if not current_user:
            return self.users_affected_count_with_dupes
        return self.users_affected_with_dupes.find(
            Person.id != current_user.id).count()

    @property
    def indexed_messages(self):
        """See `IMessageTarget`."""
        # Note that this is a decorated result set, so will cache its
        # value (in the absence of slices)
        return self._indexed_messages(include_content=True)

    def _indexed_messages(self, include_content=False, include_parents=True):
        """Get the bugs messages, indexed.

        :param include_content: If True retrieve the content for the messages
            too.
        :param include_parents: If True retrieve the object for parent
            messages too. If False the parent attribute will be *forced* to
            None to reduce database lookups.
        """
        # Make all messages be 'in' the main bugtask.
        inside = self.default_bugtask
        store = Store.of(self)
        message_by_id = {}
        to_messages = lambda rows: [row[0] for row in rows]

        def eager_load_owners(messages):
            # Because we may have multiple owners, we spend less time
            # in storm with very large bugs by not joining and instead
            # querying a second time. If this starts to show high db
            # time, we can left outer join instead.
            owner_ids = set(message.ownerID for message in messages)
            owner_ids.discard(None)
            if not owner_ids:
                return
            list(store.find(Person, Person.id.is_in(owner_ids)))

        def eager_load_content(messages):
            # To avoid the complexity of having multiple rows per
            # message, or joining in the database (though perhaps in
            # future we should do that), we do a single separate query
            # for the message content.
            message_ids = set(message.id for message in messages)
            chunks = store.find(
                MessageChunk, MessageChunk.messageID.is_in(message_ids))
            chunks.order_by(MessageChunk.id)
            chunk_map = {}
            for chunk in chunks:
                message_chunks = chunk_map.setdefault(chunk.messageID, [])
                message_chunks.append(chunk)
            for message in messages:
                if message.id not in chunk_map:
                    continue
                cache = get_property_cache(message)
                cache.text_contents = Message.chunks_text(
                    chunk_map[message.id])

        def eager_load(rows):
            messages = to_messages(rows)
            eager_load_owners(messages)
            if include_content:
                eager_load_content(messages)

        def index_message(row):
            # convert row to an IndexedMessage
            if include_parents:
                message, parent, bugmessage = row
                if parent is not None:
                    # If there is an IndexedMessage available as parent, use
                    # that to reduce on-demand parent lookups.
                    parent = message_by_id.get(parent.id, parent)
            else:
                message, bugmessage = row
                parent = None  # parent attribute is not going to be accessed.
            index = bugmessage.index
            result = IndexedMessage(message, inside, index, parent)
            if include_parents:
                # This message may be the parent for another: stash it to
                # permit use.
                message_by_id[message.id] = result
            return result
        if include_parents:
            ParentMessage = ClassAlias(Message)
            ParentBugMessage = ClassAlias(BugMessage)
            tables = [
                Message,
                Join(
                    BugMessage,
                    BugMessage.messageID == Message.id),
                LeftJoin(
                    Join(
                        ParentMessage,
                        ParentBugMessage,
                        ParentMessage.id == ParentBugMessage.messageID),
                    And(
                        Message.parent == ParentMessage.id,
                        ParentBugMessage.bugID == self.id)),
                ]
            results = store.using(*tables).find(
                (Message, ParentMessage, BugMessage),
                BugMessage.bugID == self.id,
                )
        else:
            lookup = Message, BugMessage
            results = store.find(lookup,
                BugMessage.bugID == self.id,
                BugMessage.messageID == Message.id,
                )
        results.order_by(BugMessage.index)
        return DecoratedResultSet(results, index_message,
            pre_iter_hook=eager_load)

    @property
    def displayname(self):
        """See `IBug`."""
        dn = 'Bug #%d' % self.id
        if self.name:
            dn += ' (' + self.name + ')'
        return dn

    @cachedproperty
    def bugtasks(self):
        """See `IBug`."""
        # \o/ circular imports.
        from lp.registry.model.distribution import Distribution
        from lp.registry.model.distroseries import DistroSeries
        from lp.registry.model.product import Product
        from lp.registry.model.productseries import ProductSeries
        from lp.registry.model.sourcepackagename import SourcePackageName
        store = Store.of(self)
        tasks = list(store.find(BugTask, BugTask.bugID == self.id))
        # The bugtasks attribute is iterated in the API and web
        # services, so it needs to preload all related data otherwise
        # late evaluation is triggered in both places. Separately,
        # bugtask_sort_key requires the related products, series,
        # distros, distroseries and source package names to be loaded.
        ids = set(map(operator.attrgetter('assigneeID'), tasks))
        ids.update(map(operator.attrgetter('ownerID'), tasks))
        ids.discard(None)
        if ids:
            list(getUtility(IPersonSet).getPrecachedPersonsFromIDs(
                ids, need_validity=True))

        def load_something(attrname, klass):
            ids = set(map(operator.attrgetter(attrname), tasks))
            ids.discard(None)
            if not ids:
                return
            list(store.find(klass, klass.id.is_in(ids)))
        load_something('productID', Product)
        load_something('productseriesID', ProductSeries)
        load_something('distributionID', Distribution)
        load_something('distroseriesID', DistroSeries)
        load_something('sourcepackagenameID', SourcePackageName)
        list(store.find(BugWatch, BugWatch.bugID == self.id))
        return sorted(tasks, key=bugtask_sort_key)

    @property
    def default_bugtask(self):
        """See `IBug`."""
        return Store.of(self).find(
            BugTask, bug=self).order_by(BugTask.id).first()

    @property
    def is_complete(self):
        """See `IBug`."""
        for task in self.bugtasks:
            if not task.is_complete:
                return False
        return True

    @property
    def affected_pillars(self):
        """See `IBug`."""
        result = set()
        for task in self.bugtasks:
            result.add(task.pillar)
        return sorted(result, key=pillar_sort_key)

    @property
    def permits_expiration(self):
        """See `IBug`.

        This property checks the general state of the bug to determine if
        expiration is permitted *if* a bugtask were to qualify for expiration.
        This property does not check the bugtask preconditions to identify
        a specific bugtask that can expire.

        :See: `IBug.can_expire` or `BugTaskSet.findExpirableBugTasks` to
            check or get a list of bugs that can expire.
        """
        # Bugs cannot be expired if any bugtask is valid.
        expirable_status_list = [
            BugTaskStatus.INCOMPLETE, BugTaskStatus.INVALID,
            BugTaskStatus.WONTFIX]
        has_an_expirable_bugtask = False
        for bugtask in self.bugtasks:
            if bugtask.status not in expirable_status_list:
                # We found an unexpirable bugtask; the bug cannot expire.
                return False
            if (bugtask.status == BugTaskStatus.INCOMPLETE
                and bugtask.pillar.enable_bug_expiration):
                # This bugtasks meets the basic conditions to expire.
                has_an_expirable_bugtask = True

        return has_an_expirable_bugtask

    @property
    def can_expire(self):
        """See `IBug`.

        Only Incomplete bug reports that affect a single pillar with
        enabled_bug_expiration set to True can be expired. To qualify for
        expiration, the bug and its bugtasks meet the follow conditions:

        1. The bug is inactive; the last update of the bug is older than
            Launchpad expiration age.
        2. The bug is not a duplicate.
        3. The bug has at least one message (a request for more information).
        4. The bug does not have any other valid bugtasks.
        5. The bugtask belongs to a project with enable_bug_expiration set
           to True.
        6. The bugtask has the status Incomplete.
        7. The bugtask is not assigned to anyone.
        8. The bugtask does not have a milestone.
        """
        # IBugTaskSet.findExpirableBugTasks() is the authoritative determiner
        # if a bug can expire, but it is expensive. We do a general check
        # to verify the bug permits expiration before using IBugTaskSet to
        # determine if a bugtask can cause expiration.
        if not self.permits_expiration:
            return False

        days_old = config.malone.days_before_expiration
        # Do the search as the Janitor, to ensure that this bug can be
        # found, even if it's private. We don't have access to the user
        # calling this property. If the user has access to view this
        # property, he has permission to see the bug, so we're not
        # exposing something we shouldn't. The Janitor has access to
        # view all bugs.
        bugtasks = getUtility(IBugTaskSet).findExpirableBugTasks(
            days_old, getUtility(ILaunchpadCelebrities).janitor, bug=self)
        return bugtasks.count() > 0

    def isExpirable(self, days_old=None):
        """See `IBug`."""

        # If days_old is None read it from the Launchpad configuration
        # and use that value
        if days_old is None:
            days_old = config.malone.days_before_expiration

        # IBugTaskSet.findExpirableBugTasks() is the authoritative determiner
        # if a bug can expire, but it is expensive. We do a general check
        # to verify the bug permits expiration before using IBugTaskSet to
        # determine if a bugtask can cause expiration.
        if not self.permits_expiration:
            return False

        # Do the search as the Janitor, to ensure that this bug can be
        # found, even if it's private. We don't have access to the user
        # calling this property. If the user has access to view this
        # property, he has permission to see the bug, so we're not
        # exposing something we shouldn't. The Janitor has access to
        # view all bugs.
        bugtasks = getUtility(IBugTaskSet).findExpirableBugTasks(
            days_old, getUtility(ILaunchpadCelebrities).janitor, bug=self)
        return bugtasks.count() > 0

    @cachedproperty
    def initial_message(self):
        """See `IBug`."""
        store = Store.of(self)
        messages = store.find(
            Message,
            BugMessage.bug == self,
            BugMessage.message == Message.id).order_by('id')
        return messages.first()

    @cachedproperty
    def official_tags(self):
        """See `IBug`."""
        # Da circle of imports forces the locals.
        from lp.registry.model.distribution import Distribution
        from lp.registry.model.product import Product
        table = OfficialBugTag
        table = LeftJoin(
            table,
            Distribution,
            OfficialBugTag.distribution_id == Distribution.id)
        table = LeftJoin(
            table,
            Product,
            OfficialBugTag.product_id == Product.id)
        # When this method is typically called it already has the necessary
        # info in memory, so rather than rejoin with Product etc, we do this
        # bit in Python. If reviewing performance here feel free to change.
        clauses = []
        for task in self.bugtasks:
            clauses.append(
                # Storm cannot compile proxied objects.
                removeSecurityProxy(task.target._getOfficialTagClause()))
        clause = Or(*clauses)
        return list(Store.of(self).using(table).find(OfficialBugTag.tag,
            clause).order_by(OfficialBugTag.tag).config(distinct=True))

    def followup_subject(self):
        """See `IBug`."""
        return 'Re: ' + self.title

    @property
    def has_patches(self):
        """See `IBug`."""
        return self.latest_patch_uploaded is not None

    def subscribe(self, person, subscribed_by, suppress_notify=True,
                  level=None):
        """See `IBug`."""
        if person.is_team and self.private and person.anyone_can_join():
            error_msg = ("Open and delegated teams cannot be subscribed "
                "to private bugs.")
            raise SubscriptionPrivacyViolation(error_msg)
        # first look for an existing subscription
        for sub in self.subscriptions:
            if sub.person.id == person.id:
                if level is not None:
                    sub.bug_notification_level = level
                    # Should subscribed_by be changed in this case?  Until
                    # proven otherwise, we will answer with "no."
                return sub

        if level is None:
            level = BugNotificationLevel.COMMENTS

        sub = BugSubscription(
            bug=self, person=person, subscribed_by=subscribed_by,
            bug_notification_level=level)

        # Ensure that the subscription has been flushed.
        Store.of(sub).flush()

        # Grant the subscriber access if they can't see the bug (if the
        # database triggers aren't going to do it for us).
        trigger_flag = 'disclosure.access_mirror_triggers.removed'
        if bool(getFeatureFlag(trigger_flag)):
            service = getUtility(IService, 'sharing')
            bugs, ignored = service.getVisibleArtifacts(person, bugs=[self])
            if not bugs:
                service.ensureAccessGrants(
                    subscribed_by, person, bugs=[self],
                    ignore_permissions=True)

        # In some cases, a subscription should be created without
        # email notifications.  suppress_notify determines if
        # notifications are sent.
        if suppress_notify is False:
            notify(ObjectCreatedEvent(sub, user=subscribed_by))

        self.updateHeat()
        return sub

    def unsubscribe(self, person, unsubscribed_by, **kwargs):
        """See `IBug`."""
        # Drop cached subscription info.
        clear_property_cache(self)
        # Ensure the unsubscriber is in the _known_viewer cache for the bug so
        # that the permissions are such that the operation can succeed.
        get_property_cache(self)._known_viewers = set([unsubscribed_by.id])
        if person is None:
            person = unsubscribed_by

        ignore_permissions = kwargs.get('ignore_permissions', False)
        recipients = kwargs.get('recipients')
        for sub in self.subscriptions:
            if sub.person.id == person.id:
                if (not ignore_permissions
                        and not sub.canBeUnsubscribedByUser(unsubscribed_by)):
                    raise UserCannotUnsubscribePerson(
                        '%s does not have permission to unsubscribe %s.' % (
                            unsubscribed_by.displayname,
                            person.displayname))

                self.addChange(UnsubscribedFromBug(
                        when=UTC_NOW, person=unsubscribed_by,
                        unsubscribed_user=person, **kwargs),
                    recipients=recipients)
                store = Store.of(sub)
                store.remove(sub)
                # Make sure that the subscription removal has been
                # flushed so that code running with implicit flushes
                # disabled see the change.
                store.flush()
                self.updateHeat()
                del get_property_cache(self)._known_viewers

                # Revoke access to bug if feature flag is on.
                flag = 'disclosure.legacy_subscription_visibility.enabled'
                if bool(getFeatureFlag(flag)):
                    artifacts_to_delete = getUtility(
                        IAccessArtifactSource).find([self])
                    getUtility(IAccessArtifactGrantSource).revokeByArtifact(
                        artifacts_to_delete, [person])
                return

    def unsubscribeFromDupes(self, person, unsubscribed_by):
        """See `IBug`."""
        if person is None:
            person = unsubscribed_by

        bugs_unsubscribed = []
        for dupe in self.duplicates:
            if dupe.isSubscribed(person):
                dupe.unsubscribe(person, unsubscribed_by)
                bugs_unsubscribed.append(dupe)

        return bugs_unsubscribed

    def isSubscribed(self, person):
        """See `IBug`."""
        return self.personIsDirectSubscriber(person)

    def isSubscribedToDupes(self, person):
        """See `IBug`."""
        return self.personIsSubscribedToDuplicate(person)

    def _getMutes(self, person):
        store = Store.of(self)
        mutes = store.find(
            BugMute,
            BugMute.bug == self,
            BugMute.person == person)
        return mutes

    def isMuted(self, person):
        """See `IBug`."""
        mutes = self._getMutes(person)
        return not mutes.is_empty()

    def mute(self, person, muted_by):
        """See `IBug`."""
        if person is None:
            # This may be a webservice request.
            person = muted_by
        assert not person.is_team, (
            "Muting a subscription for entire team is not allowed.")

        # If it's already muted, ignore the request.
        mutes = self._getMutes(person)
        if mutes.is_empty():
            mute = BugMute(person, self)
            Store.of(mute).flush()
        else:
            # It's already muted, pass.
            pass

    def unmute(self, person, unmuted_by):
        """See `IBug`."""
        store = Store.of(self)
        if person is None:
            # This may be a webservice request.
            person = unmuted_by
        mutes = self._getMutes(person)
        store.remove(mutes.one())
        return self.getSubscriptionForPerson(person)

    @property
    def subscriptions(self):
        """The set of `BugSubscriptions` for this bug."""
        # XXX: kiko 2006-09-23: Why is subscriptions ordered by ID?
        results = Store.of(self).find(
            (Person, BugSubscription),
            BugSubscription.person_id == Person.id,
            BugSubscription.bug_id == self.id).order_by(BugSubscription.id)
        return DecoratedResultSet(results, operator.itemgetter(1))

    def getSubscriptionInfo(self, level=None):
        """See `IBug`."""
        if level is None:
            level = BugNotificationLevel.LIFECYCLE
        return BugSubscriptionInfo(self, level)

    def getDirectSubscriptions(self):
        """See `IBug`."""
        return self.getSubscriptionInfo().direct_subscriptions

    def getDirectSubscribers(self, recipients=None, level=None):
        """See `IBug`.

        The recipients argument is private and not exposed in the
        interface. If a BugNotificationRecipients instance is supplied,
        the relevant subscribers and rationales will be registered on
        it.
        """
        if level is None:
            level = BugNotificationLevel.LIFECYCLE
        direct_subscribers = (
            self.getSubscriptionInfo(level).direct_subscribers)
        if recipients is not None:
            for subscriber in direct_subscribers:
                recipients.addDirectSubscriber(subscriber)
        return direct_subscribers.sorted

    def getDirectSubscribersWithDetails(self):
        """See `IBug`."""
        SubscribedBy = ClassAlias(Person, name="subscribed_by")
        results = Store.of(self).find(
            (Person, SubscribedBy, BugSubscription),
            BugSubscription.person_id == Person.id,
            BugSubscription.bug_id == self.id,
            BugSubscription.subscribed_by_id == SubscribedBy.id,
            Not(In(BugSubscription.person_id,
                   Select(BugMute.person_id, BugMute.bug_id == self.id)))
            ).order_by(Person.displayname)
        return results

    def getIndirectSubscribers(self, recipients=None, level=None):
        """See `IBug`.

        See the comment in getDirectSubscribers for a description of the
        recipients argument.
        """
        # "Also notified" and duplicate subscribers are mutually
        # exclusive, so return both lists.
        indirect_subscribers = chain(
            self.getAlsoNotifiedSubscribers(recipients, level),
            self.getSubscribersFromDuplicates(recipients, level))

        # Remove security proxy for the sort key, but return
        # the regular proxied object.
        return sorted(
            indirect_subscribers,
            # XXX: GavinPanella 2011-12-12 bug=911752: Use person_sort_key.
            key=lambda x: removeSecurityProxy(x).displayname)

    def getSubscriptionsFromDuplicates(self, recipients=None):
        """See `IBug`."""
        if self.private:
            return []
        # For each subscription to each duplicate of this bug, find the
        # earliest subscription for each subscriber. Eager load the
        # subscribers.
        return DecoratedResultSet(
            IStore(BugSubscription).find(
                (Person, BugSubscription),
                Bug.duplicateof == self,
                BugSubscription.bug_id == Bug.id,
                BugSubscription.person_id == Person.id).order_by(
                    BugSubscription.person_id,
                    BugSubscription.date_created,
                    BugSubscription.id
                    ).config(distinct=(BugSubscription.person_id,)),
            operator.itemgetter(1))

    def getSubscribersFromDuplicates(self, recipients=None, level=None):
        """See `IBug`.

        See the comment in getDirectSubscribers for a description of the
        recipients argument.
        """
        if level is None:
            level = BugNotificationLevel.LIFECYCLE
        info = self.getSubscriptionInfo(level)
        if recipients is not None:
            list(self.duplicates)  # Pre-load duplicate bugs.
            info.duplicate_only_subscribers  # Pre-load subscribers.
            for subscription in info.duplicate_only_subscriptions:
                recipients.addDupeSubscriber(
                    subscription.person, subscription.bug)
        return info.duplicate_only_subscribers.sorted

    def getSubscribersForPerson(self, person):
        """See `IBug."""

        assert person is not None

        def cache_unsubscribed(rows):
            if not rows:
                self._unsubscribed_cache.add(person)

        def cache_subscriber(row):
            subscriber, subscription = row
            if subscription.bug_id == self.id:
                self._subscriber_cache.add(subscriber)
            else:
                self._subscriber_dups_cache.add(subscriber)
            return subscriber
        return DecoratedResultSet(Store.of(self).find(
             # Return people and subscriptions
            (Person, BugSubscription),
            # For this bug or its duplicates
            Or(
                Bug.id == self.id,
                Bug.duplicateof == self.id),
            # Get subscriptions for these bugs
            BugSubscription.bug_id == Bug.id,
            # Filter by subscriptions to any team person is in.
            # Note that teamparticipation includes self-participation entries
            # (person X is in the team X)
            TeamParticipation.person == person.id,
            # XXX: Storm fails to compile this, so manually done.
            # bug=https://bugs.launchpad.net/storm/+bug/627137
            # RBC 20100831
            SQL("""TeamParticipation.team = BugSubscription.person"""),
            # Join in the Person rows we want
            # XXX: Storm fails to compile this, so manually done.
            # bug=https://bugs.launchpad.net/storm/+bug/627137
            # RBC 20100831
            SQL("""Person.id = TeamParticipation.team"""),
            ).order_by(Person.name).config(
                distinct=(Person.name, BugSubscription.person_id)),
            cache_subscriber, pre_iter_hook=cache_unsubscribed)

    def getSubscriptionForPerson(self, person):
        """See `IBug`."""
        store = Store.of(self)
        return store.find(
            BugSubscription,
            BugSubscription.person == person,
            BugSubscription.bug == self).one()

    def getAlsoNotifiedSubscribers(self, recipients=None, level=None):
        """See `IBug`.

        See the comment in getDirectSubscribers for a description of the
        recipients argument.
        """
        return get_also_notified_subscribers(self, recipients, level)

    def getBugNotificationRecipients(self, duplicateof=None, old_bug=None,
                                     level=None,
                                     include_master_dupe_subscribers=False):
        """See `IBug`."""
        recipients = BugNotificationRecipients(duplicateof=duplicateof)
        self.getDirectSubscribers(recipients, level=level)
        if self.private:
            assert self.getIndirectSubscribers() == [], (
                "Indirect subscribers found on private bug. "
                "A private bug should never have implicit subscribers!")
        else:
            self.getIndirectSubscribers(recipients, level=level)
            if include_master_dupe_subscribers and self.duplicateof:
                # This bug is a public duplicate of another bug, so include
                # the dupe target's subscribers in the recipient list. Note
                # that we only do this for duplicate bugs that are public;
                # changes in private bugs are not broadcast to their dupe
                # targets.
                dupe_recipients = (
                    self.duplicateof.getBugNotificationRecipients(
                        duplicateof=self.duplicateof, level=level))
                recipients.update(dupe_recipients)
        # XXX Tom Berger 2008-03-18:
        # We want to look up the recipients for `old_bug` too,
        # but for this to work, this code has to move out of the
        # class and into a free function, since `old_bug` is a
        # `Snapshot`, and doesn't have any of the methods of the
        # original `Bug`.
        return recipients

    def addCommentNotification(self, message, recipients=None, activity=None):
        """See `IBug`."""
        if recipients is None:
            recipients = self.getBugNotificationRecipients(
                level=BugNotificationLevel.COMMENTS)
        getUtility(IBugNotificationSet).addNotification(
             bug=self, is_comment=True,
             message=message, recipients=recipients, activity=activity)

    def addChange(self, change, recipients=None, deferred=False):
        """See `IBug`."""
        when = change.when
        if when is None:
            when = UTC_NOW

        activity_data = change.getBugActivity()
        if activity_data is not None:
            activity = getUtility(IBugActivitySet).new(
                self, when, change.person,
                activity_data['whatchanged'],
                activity_data.get('oldvalue'),
                activity_data.get('newvalue'),
                activity_data.get('message'))
        else:
            activity = None

        notification_data = change.getBugNotification()
        if notification_data is not None:
            assert notification_data.get('text') is not None, (
                "notification_data must include a `text` value.")
            message = MessageSet().fromText(
                self.followup_subject(), notification_data['text'],
                owner=change.person, datecreated=when)
            if recipients is None:
                recipients = self.getBugNotificationRecipients(
                    level=BugNotificationLevel.METADATA)
            getUtility(IBugNotificationSet).addNotification(
                bug=self, is_comment=False, message=message,
                recipients=recipients, activity=activity,
                deferred=deferred)

        self.updateHeat()

    def expireNotifications(self):
        """See `IBug`."""
        for notification in BugNotification.selectBy(
                bug=self, date_emailed=None):
            notification.date_emailed = UTC_NOW
            notification.syncUpdate()

    def newMessage(self, owner=None, subject=None,
                   content=None, parent=None, bugwatch=None,
                   remote_comment_id=None):
        """Create a new Message and link it to this bug."""
        if subject is None:
            subject = self.followup_subject()
        msg = Message(
            parent=parent, owner=owner, subject=subject,
            rfc822msgid=make_msgid('malone'))
        MessageChunk(message=msg, content=content, sequence=1)

        bugmsg = self.linkMessage(
            msg, bugwatch, remote_comment_id=remote_comment_id)
        if not bugmsg:
            return

        notify(ObjectCreatedEvent(bugmsg, user=owner))

        return bugmsg.message

    def linkMessage(self, message, bugwatch=None, user=None,
                    remote_comment_id=None):
        """See `IBug`."""
        if message not in self.messages:
            if user is None:
                user = message.owner
            result = BugMessage(bug=self, message=message,
                bugwatch=bugwatch, remote_comment_id=remote_comment_id,
                index=self.bug_messages.count())
            getUtility(IBugWatchSet).fromText(
                message.text_contents, self, user)
            self.findCvesInText(message.text_contents, user)
            for bugtask in self.bugtasks:
                # Check the stored value so we don't write to unaltered tasks.
                if (bugtask._status in (
                    BugTaskStatus.INCOMPLETE,
                    BugTaskStatusSearch.INCOMPLETE_WITHOUT_RESPONSE)):
                    # This is not a semantic change, so we don't update date
                    # records or send email.
                    bugtask._status = (
                        BugTaskStatusSearch.INCOMPLETE_WITH_RESPONSE)
            # XXX 2008-05-27 jamesh:
            # Ensure that BugMessages get flushed in same order as
            # they are created.
            Store.of(result).flush()
            return result

    def addTask(self, owner, target):
        """See `IBug`."""
        return getUtility(IBugTaskSet).createTask(self, owner, target)

    def addWatch(self, bugtracker, remotebug, owner):
        """See `IBug`."""
        # We shouldn't add duplicate bug watches.
        bug_watch = self.getBugWatch(bugtracker, remotebug)
        if bug_watch is None:
            bug_watch = BugWatch(
                bug=self, bugtracker=bugtracker,
                remotebug=remotebug, owner=owner)
            Store.of(bug_watch).flush()
        self.addChange(BugWatchAdded(UTC_NOW, owner, bug_watch))
        notify(ObjectCreatedEvent(bug_watch, user=owner))
        return bug_watch

    def removeWatch(self, bug_watch, user):
        """See `IBug`."""
        self.addChange(BugWatchRemoved(UTC_NOW, user, bug_watch))
        bug_watch.destroySelf()

    def addAttachment(self, owner, data, comment, filename, is_patch=False,
                      content_type=None, description=None):
        """See `IBug`."""
        if isinstance(data, str):
            filecontent = data
        else:
            filecontent = data.read()

        if is_patch:
            content_type = 'text/plain'
        else:
            if content_type is None:
                content_type, encoding = guess_content_type(
                    name=filename, body=filecontent)

        filealias = getUtility(ILibraryFileAliasSet).create(
            name=filename, size=len(filecontent),
            file=StringIO(filecontent), contentType=content_type,
            restricted=self.private)

        return self.linkAttachment(
            owner, filealias, comment, is_patch, description)

    def linkAttachment(self, owner, file_alias, comment, is_patch=False,
                       description=None, send_notifications=True):
        """See `IBug`.

        This method should only be called by addAttachment() and
        FileBugViewBase.submit_bug_action, otherwise
        we may get inconsistent settings of bug.private and
        file_alias.restricted.

        :param send_notifications: Control sending of notifications for this
            attachment. This is disabled when adding attachments from 'extra
            data' in the filebug form, because that triggered hundreds of DB
            inserts and thus timeouts. Defaults to sending notifications.
        """
        if is_patch:
            attach_type = BugAttachmentType.PATCH
        else:
            attach_type = BugAttachmentType.UNSPECIFIED

        if description:
            title = description
        else:
            title = file_alias.filename

        if IMessage.providedBy(comment):
            message = comment
        else:
            message = self.newMessage(
                owner=owner, subject=description, content=comment)

        return getUtility(IBugAttachmentSet).create(
            bug=self, filealias=file_alias, attach_type=attach_type,
            title=title, message=message,
            send_notifications=send_notifications)

    def hasBranch(self, branch):
        """See `IBug`."""
        branch = BugBranch.selectOneBy(branch=branch, bug=self)

        return branch is not None

    def linkBranch(self, branch, registrant):
        """See `IBug`."""
        for bug_branch in shortlist(self.linked_branches):
            if bug_branch.branch == branch:
                return bug_branch

        bug_branch = BugBranch(
            branch=branch, bug=self, registrant=registrant)
        branch.date_last_modified = UTC_NOW

        self.addChange(BranchLinkedToBug(UTC_NOW, registrant, branch, self))
        notify(ObjectCreatedEvent(bug_branch))

        return bug_branch

    def unlinkBranch(self, branch, user):
        """See `IBug`."""
        bug_branch = BugBranch.selectOneBy(bug=self, branch=branch)
        if bug_branch is not None:
            self.addChange(BranchUnlinkedFromBug(UTC_NOW, user, branch, self))
            notify(ObjectDeletedEvent(bug_branch, user=user))
            bug_branch.destroySelf()

    def getVisibleLinkedBranches(self, user, eager_load=False):
        """Return all the branches linked to the bug that `user` can see."""
        all_branches = getUtility(IAllBranches)
        linked_branches = list(all_branches.visibleByUser(
            user).linkedToBugs([self]).getBranches(eager_load=eager_load))
        if len(linked_branches) == 0:
            return EmptyResultSet()
        else:
            store = Store.of(self)
            branch_ids = [branch.id for branch in linked_branches]
            return store.find(
                BugBranch,
                BugBranch.bug == self,
                In(BugBranch.branchID, branch_ids))

    @cachedproperty
    def has_cves(self):
        """See `IBug`."""
        return bool(self.cves)

    def linkCVE(self, cve, user):
        """See `IBug`."""
        if cve not in self.cves:
            bugcve = BugCve(bug=self, cve=cve)
            notify(ObjectCreatedEvent(bugcve, user=user))
            return bugcve

    # XXX intellectronica 2008-11-06 Bug #294858:
    # See lp.bugs.interfaces.bug
    def linkCVEAndReturnNothing(self, cve, user):
        """See `IBug`."""
        self.linkCVE(cve, user)
        return None

    def unlinkCVE(self, cve, user):
        """See `IBug`."""
        for cve_link in self.cve_links:
            if cve_link.cve.id == cve.id:
                notify(ObjectDeletedEvent(cve_link, user=user))
                BugCve.delete(cve_link.id)
                break

    def findCvesInText(self, text, user):
        """See `IBug`."""
        cves = getUtility(ICveSet).inText(text)
        for cve in cves:
            self.linkCVE(cve, user)

    # Several other classes need to generate lists of bugs, and
    # one thing they often have to filter for is completeness. We maintain
    # this single canonical query string here so that it does not have to be
    # cargo culted into Product, Distribution, ProductSeries etc
    completeness_clause = """
        BugTask.bug = Bug.id AND """ + BugTask.completeness_clause

    def canBeAQuestion(self):
        """See `IBug`."""
        return (self._getQuestionTargetableBugTask() is not None
            and self.getQuestionCreatedFromBug() is None)

    def _getQuestionTargetableBugTask(self):
        """Return the only bugtask that can be a QuestionTarget, or None.

        Bugs that are also in external bug trackers cannot be converted
        to questions. This is also true for bugs that are being developed.
        None is returned when either of these conditions are true.

        The bugtask is selected by these rules:
        1. It's status is not Invalid.
        2. It is not a conjoined slave.
        Only one bugtask must meet both conditions to be return. When
        zero or many bugtasks match, None is returned.
        """
        # XXX sinzui 2007-10-19:
        # We may want to removed the bugtask.conjoined_master check
        # below. It is used to simplify the task of converting
        # conjoined bugtasks to question--since slaves cannot be
        # directly updated anyway.
        non_invalid_bugtasks = [
            bugtask for bugtask in self.bugtasks
            if (bugtask.status != BugTaskStatus.INVALID
                and bugtask.conjoined_master is None)]
        if len(non_invalid_bugtasks) != 1:
            return None
        [valid_bugtask] = non_invalid_bugtasks
        pillar = valid_bugtask.pillar
        if (pillar.bug_tracking_usage == ServiceUsage.LAUNCHPAD
            and pillar.answers_usage == ServiceUsage.LAUNCHPAD):
            return valid_bugtask
        else:
            return None

    def convertToQuestion(self, person, comment=None):
        """See `IBug`."""
        question = self.getQuestionCreatedFromBug()
        assert question is None, (
            'This bug was already converted to question #%s.' % question.id)
        bugtask = self._getQuestionTargetableBugTask()
        assert bugtask is not None, (
            'A question cannot be created from this bug without a '
            'valid bugtask.')

        bugtask_before_modification = Snapshot(
            bugtask, providing=providedBy(bugtask))
        bugtask.transitionToStatus(BugTaskStatus.INVALID, person)
        edited_fields = ['status']
        if comment is not None:
            self.newMessage(
                owner=person, subject=self.followup_subject(),
                content=comment)
        notify(
            ObjectModifiedEvent(
                object=bugtask,
                object_before_modification=bugtask_before_modification,
                edited_fields=edited_fields,
                user=person))

        question_target = IQuestionTarget(bugtask.target)
        question = question_target.createQuestionFromBug(self)
        self.addChange(BugConvertedToQuestion(UTC_NOW, person, question))
        get_property_cache(self)._question_from_bug = question
        notify(BugBecameQuestionEvent(self, question, person))
        return question

    @cachedproperty
    def _question_from_bug(self):
        for question in self.questions:
            if (question.ownerID == self.ownerID
                and question.datecreated == self.datecreated):
                return question
        return None

    def getQuestionCreatedFromBug(self):
        """See `IBug`."""
        return self._question_from_bug

    def getMessagesForView(self, slice_info):
        """See `IBug`."""
        # Note that this function and indexed_messages have significant
        # overlap and could stand to be refactored.
        slices = []
        if slice_info is not None:
            # NB: This isn't a full implementation of the slice protocol,
            # merely the bits needed by BugTask:+index.
            for slice in slice_info:
                if not slice.start:
                    assert slice.stop > 0, slice.stop
                    slices.append(BugMessage.index < slice.stop)
                elif not slice.stop:
                    if slice.start < 0:
                        # If the high index is N, a slice of -1: should
                        # return index N - so we need to add one to the
                        # range.
                        slices.append(BugMessage.index >= SQL(
                            "(select max(index) from "
                            "bugmessage where bug=%s) + 1 - %s" % (
                            sqlvalues(self.id, -slice.start))))
                    else:
                        slices.append(BugMessage.index >= slice.start)
                else:
                    slices.append(And(BugMessage.index >= slice.start,
                        BugMessage.index < slice.stop))
        if slices:
            ranges = [Or(*slices)]
        else:
            ranges = []
        # We expect:
        # 1 bugmessage -> 1 message -> small N chunks. For now, using a wide
        # query seems fine as we have to join out from bugmessage anyway.
        result = Store.of(self).find((BugMessage, Message, MessageChunk),
            Message.id == MessageChunk.messageID,
            BugMessage.messageID == Message.id,
            BugMessage.bug == self.id,
            *ranges)
        result.order_by(BugMessage.index, MessageChunk.sequence)

        def eager_load_owners(rows):
            owners = set()
            for row in rows:
                owners.add(row[1].ownerID)
            owners.discard(None)
            if not owners:
                return
            list(PersonSet().getPrecachedPersonsFromIDs(owners,
                need_validity=True))
        return DecoratedResultSet(result, pre_iter_hook=eager_load_owners)

    def addNomination(self, owner, target):
        """See `IBug`."""
        if not self.canBeNominatedFor(target):
            raise NominationError(
                "This bug cannot be nominated for %s." %
                    target.bugtargetdisplayname)

        distroseries = None
        productseries = None
        if IDistroSeries.providedBy(target):
            distroseries = target
            if target.status == SeriesStatus.OBSOLETE:
                raise NominationSeriesObsoleteError(
                    "%s is an obsolete series." % target.bugtargetdisplayname)
        else:
            assert IProductSeries.providedBy(target)
            productseries = target

        if not (check_permission("launchpad.BugSupervisor", target) or
                check_permission("launchpad.Driver", target)):
            raise NominationError(
                "Only bug supervisors or owners can nominate bugs.")

        # There may be an existing DECLINED nomination. If so, we set the
        # status back to PROPOSED. We do not alter the original date_created.
        nomination = None
        try:
            nomination = self.getNominationFor(target)
        except NotFoundError:
            pass
        if nomination:
            nomination.status = BugNominationStatus.PROPOSED
            nomination.decider = None
            nomination.date_decided = None
        else:
            nomination = BugNomination(
                owner=owner, bug=self, distroseries=distroseries,
                productseries=productseries)
        self.addChange(SeriesNominated(UTC_NOW, owner, target))
        return nomination

    def canBeNominatedFor(self, target):
        """See `IBug`."""
        try:
            nomination = self.getNominationFor(target)
        except NotFoundError:
            # No nomination exists. Let's see if the bug is already
            # directly targeted to this nomination target.
            if IDistroSeries.providedBy(target):
                series_getter = operator.attrgetter("distroseries")
                pillar_getter = operator.attrgetter("distribution")
            elif IProductSeries.providedBy(target):
                series_getter = operator.attrgetter("productseries")
                pillar_getter = operator.attrgetter("product")
            else:
                return False

            for task in self.bugtasks:
                if series_getter(task) == target:
                    # The bug is already targeted at this
                    # nomination target.
                    return False

            # No nomination or tasks are targeted at this
            # nomination target. But we also don't want to nominate for a
            # series of a product or distro for which we don't have a
            # plain pillar task.
            for task in self.bugtasks:
                if pillar_getter(task) == pillar_getter(target):
                    return True

            # No tasks match the candidate's pillar. We must refuse.
            return False
        else:
            # The bug may be already nominated for this nomination target.
            # If the status is declined, the bug can be renominated, else
            # return False
            if nomination:
                return nomination.status == BugNominationStatus.DECLINED
            return False

    def getNominationFor(self, target):
        """See `IBug`."""
        if IDistroSeries.providedBy(target):
            filter_args = dict(distroseriesID=target.id)
        elif IProductSeries.providedBy(target):
            filter_args = dict(productseriesID=target.id)
        else:
            return None

        nomination = BugNomination.selectOneBy(bugID=self.id, **filter_args)

        if nomination is None:
            raise NotFoundError(
                "Bug #%d is not nominated for %s." % (
                self.id, target.displayname))

        return nomination

    def getNominations(self, target=None, nominations=None):
        """See `IBug`."""
        # Define the function used as a sort key.
        def by_bugtargetdisplayname(nomination):
            """Return the friendly sort key verson of displayname."""
            return nomination.target.bugtargetdisplayname.lower()

        if nominations is None:
            nominations = BugNomination.selectBy(bugID=self.id)
        if IProduct.providedBy(target):
            filtered_nominations = []
            for nomination in shortlist(nominations):
                if (nomination.productseries and
                    nomination.productseries.product == target):
                    filtered_nominations.append(nomination)
            nominations = filtered_nominations
        elif IDistribution.providedBy(target):
            filtered_nominations = []
            for nomination in shortlist(nominations):
                if (nomination.distroseries and
                    nomination.distroseries.distribution == target):
                    filtered_nominations.append(nomination)
            nominations = filtered_nominations

        return sorted(nominations, key=by_bugtargetdisplayname)

    def getBugWatch(self, bugtracker, remote_bug):
        """See `IBug`."""
        # If the bug tracker is of BugTrackerType.EMAILADDRESS we can
        # never tell if a bug is already being watched upstream, since
        # the remotebug field for such bug watches contains either '' or
        # an RFC822 message ID. In these cases, then, we always return
        # None for the sake of sanity.
        if bugtracker.bugtrackertype == BugTrackerType.EMAILADDRESS:
            return None

        # XXX: BjornT 2006-10-11:
        # This matching is a bit fragile, since bugwatch.remotebug
        # is a user editable text string. We should improve the
        # matching so that for example '#42' matches '42' and so on.
        return BugWatch.selectFirstBy(
            bug=self, bugtracker=bugtracker, remotebug=str(remote_bug),
            orderBy='id')

    def setStatus(self, target, status, user):
        """See `IBug`."""
        bugtask = self.getBugTask(target)
        if bugtask is None:
            if IProductSeries.providedBy(target):
                bugtask = self.getBugTask(target.product)
            elif ISourcePackage.providedBy(target):
                current_distro_series = target.distribution.currentseries
                current_package = current_distro_series.getSourcePackage(
                    target.sourcepackagename.name)
                if self.getBugTask(current_package) is not None:
                    # The bug is targeted to the current series, don't
                    # fall back on the general distribution task.
                    return None
                distro_package = target.distribution.getSourcePackage(
                    target.sourcepackagename.name)
                bugtask = self.getBugTask(distro_package)
            else:
                return None

        if bugtask is None:
            return None

        if bugtask.conjoined_master is not None:
            bugtask = bugtask.conjoined_master

        if bugtask.status == status:
            return None

        bugtask_before_modification = Snapshot(
            bugtask, providing=providedBy(bugtask))
        bugtask.transitionToStatus(status, user)
        notify(ObjectModifiedEvent(
            bugtask, bugtask_before_modification, ['status'], user=user))

        return bugtask

    def setPrivate(self, private, who):
        """See `IBug`.

        We also record who made the change and when the change took
        place.
        """
        return self.transitionToInformationType(
            convert_to_information_type(private, self.security_related), who)

    def setSecurityRelated(self, security_related, who):
        """Setter for the `security_related` property."""
        return self.transitionToInformationType(
            convert_to_information_type(self.private, security_related), who)

    def transitionToInformationType(self, information_type, who,
                                    from_api=False):
        """See `IBug`."""
        if from_api and information_type == InformationType.PROPRIETARY:
            raise BugCannotBePrivate(
                "Cannot transition the information type to proprietary.")
        if self.information_type == information_type:
            return False
        if (information_type == InformationType.PROPRIETARY and
            len(self.affected_pillars) > 1):
            raise BugCannotBePrivate(
                "Multi-pillar bugs cannot be proprietary.")
        if information_type in PRIVATE_INFORMATION_TYPES:
            self.who_made_private = who
            self.date_made_private = UTC_NOW
            missing_subscribers = set([who, self.owner])
        else:
            self.who_made_private = None
            self.date_made_private = None
            missing_subscribers = set()
        # XXX: This should be a bulk update. RBC 20100827
        # bug=https://bugs.launchpad.net/storm/+bug/625071
        for attachment in self.attachments_unpopulated:
            attachment.libraryfile.restricted = (
                information_type in PRIVATE_INFORMATION_TYPES)

        # There are several people we need to ensure are subscribed.
        # If the information type is userdata, we need to check for bug
        # supervisors who aren't subscribed and should be. If there is no
        # bug supervisor, we need to subscribe the maintainer.
        pillars = self.affected_pillars
        if information_type == InformationType.USERDATA:
            ubuntu = getUtility(ILaunchpadCelebrities).ubuntu
            for pillar in pillars:
                # Ubuntu is special cased; no one else should be added in the
                # USERDATA case.
                if pillar != ubuntu:
                    if pillar.bug_supervisor is not None:
                        missing_subscribers.add(pillar.bug_supervisor)
                    else:
                        missing_subscribers.add(pillar.owner)

        # If the information type is security related, we need to ensure
        # the security contacts are subscribed. If there is no security
        # contact, we need to subscribe the maintainer.
        if information_type in SECURITY_INFORMATION_TYPES:
            for pillar in pillars:
                if pillar.security_contact is not None:
                    missing_subscribers.add(pillar.security_contact)
                else:
                    missing_subscribers.add(pillar.owner)

        for s in missing_subscribers:
            # Don't subscribe someone if they're already subscribed via a
            # team.
            already_subscribed_teams = self.getSubscribersForPerson(s)
            if already_subscribed_teams.is_empty():
                self.subscribe(s, who)

        self.information_type = information_type
        self._reconcileAccess()
        self.updateHeat()

        # As a result of the transition, some subscribers may no longer have
        # access to the bug. We need to run a job to remove any such
        # subscriptions.
        getUtility(IRemoveBugSubscriptionsJobSource).create([self], who)

        return True

    def getRequiredSubscribers(self, information_type, who):
        """Return the mandatory subscribers for a bug with given attributes.

        When a bug is marked as private or security related, it is required
        that certain people be subscribed so they can access details about the
        bug. The rules are:
            security=true, private=true/false ->
                subscribers = the reporter + security contact for each task
            security=false, private=true ->
                subscribers = the reporter + bug supervisor for each task
            security=false, private=false ->
                subscribers = ()

        If bug supervisor or security contact is unset, fallback to bugtask
        reporter/owner.
        """
        if information_type == InformationType.PUBLIC:
            return set()
        result = set()
        result.add(self.owner)
        for bugtask in self.bugtasks:
            maintainer = bugtask.pillar.owner
            if information_type in SECURITY_INFORMATION_TYPES:
                result.add(bugtask.pillar.security_contact or maintainer)
            if information_type in PRIVATE_INFORMATION_TYPES:
                result.add(bugtask.pillar.bug_supervisor or maintainer)
        if information_type in PRIVATE_INFORMATION_TYPES:
            subscribers_for_who = self.getSubscribersForPerson(who)
            if subscribers_for_who.is_empty():
                result.add(who)
        return result

    def getAutoRemovedSubscribers(self, information_type):
        """Return the to be removed subscribers for bug with given attributes.

        When a bug's privacy or security related attributes change, some
        existing subscribers may need to be automatically removed.
        The rules are:
            security=false ->
                auto removed subscribers = (bugtask security contacts)
            privacy=false ->
                auto removed subscribers = (bugtask bug supervisors)

        """
        bug_supervisors = []
        security_contacts = []
        for_security_related = information_type in SECURITY_INFORMATION_TYPES
        for_private = information_type in PRIVATE_INFORMATION_TYPES
        for pillar in self.affected_pillars:
            if (self.security_related and not for_security_related
                and pillar.security_contact):
                    security_contacts.append(pillar.security_contact)
            if (self.private and not for_private
                and pillar.bug_supervisor):
                    bug_supervisors.append(pillar.bug_supervisor)
        return bug_supervisors, security_contacts

    def getBugTask(self, target):
        """See `IBug`."""
        for bugtask in self.bugtasks:
            if bugtask.target == target:
                return bugtask

        return None

    def _getTags(self):
        """Get the tags as a sorted list of strings."""
        return self._cached_tags

    @cachedproperty
    def _cached_tags(self):
        return list(Store.of(self).find(
            BugTag.tag,
            BugTag.bugID == self.id).order_by(BugTag.tag))

    def _setTags(self, tags):
        """Set the tags from a list of strings."""
        # Sets provide an easy way to get the difference between the old and
        # new tags.
        new_tags = set([tag.lower() for tag in tags])
        old_tags = set(self.tags)
        # The cache will be stale after we add/remove tags, clear it.
        del get_property_cache(self)._cached_tags
        # Find the set of tags that are to be removed and remove them.
        removed_tags = old_tags.difference(new_tags)
        for removed_tag in removed_tags:
            tag = BugTag.selectOneBy(bug=self, tag=removed_tag)
            tag.destroySelf()
        # Find the set of tags that are to be added and add them.
        added_tags = new_tags.difference(old_tags)
        for added_tag in added_tags:
            BugTag(bug=self, tag=added_tag)
        # Write all pending changes to the DB, including any pending non-tag
        # changes.
        Store.of(self).flush()

    tags = property(_getTags, _setTags)

    @staticmethod
    def getBugTasksByPackageName(bugtasks):
        """See IBugTask."""
        bugtasks_by_package = {}
        for bugtask in bugtasks:
            bugtasks_by_package.setdefault(bugtask.sourcepackagename, [])
            bugtasks_by_package[bugtask.sourcepackagename].append(bugtask)
        return bugtasks_by_package

    def _getAffectedUser(self, user):
        """Return the `IBugAffectsPerson` for a user, or None

        :param user: An `IPerson` that may be affected by the bug.
        :return: An `IBugAffectsPerson` or None.
        """
        if user is None:
            return None
        else:
            return Store.of(self).get(
                BugAffectsPerson, (self.id, user.id))

    def isUserAffected(self, user):
        """See `IBug`."""
        bap = self._getAffectedUser(user)
        if bap is not None:
            return bap.affected
        else:
            return None

    def _flushAndInvalidate(self):
        """Flush all changes to the store and re-read `self` from the DB."""
        store = Store.of(self)
        store.flush()
        store.invalidate(self)

    def shouldConfirmBugtasks(self):
        """See `IBug`."""
        # == 2 would probably be sufficient once we have all legacy bug tasks
        # confirmed.  For now, this is a compromise: we don't need a migration
        # step, but we will make some unnecessary comparisons.
        return self.users_affected_count_with_dupes > 1

    def maybeConfirmBugtasks(self):
        """See `IBug`."""
        if self.shouldConfirmBugtasks():
            for bugtask in self.bugtasks:
                bugtask.maybeConfirm()

    def markUserAffected(self, user, affected=True):
        """See `IBug`."""
        bap = self._getAffectedUser(user)
        if bap is None:
            BugAffectsPerson(bug=self, person=user, affected=affected)
            self._flushAndInvalidate()
        else:
            if bap.affected != affected:
                bap.affected = affected
                self._flushAndInvalidate()

        # Loop over dupes.
        for dupe in self.duplicates:
            if dupe._getAffectedUser(user) is not None:
                dupe.markUserAffected(user, affected)

        if affected:
            self.maybeConfirmBugtasks()

        self.updateHeat()

    def _markAsDuplicate(self, duplicate_of):
        """Mark this bug as a duplicate of another.

        Marking a bug as a duplicate requires a recalculation of the
        heat of this bug and of the master bug. None of this is done
        here in order to avoid unnecessary repetitions in recursive
        calls for duplicates of this bug, which also become duplicates
        of the new master bug.
        """
        field = DuplicateBug()
        field.context = self
        current_duplicateof = self.duplicateof
        try:
            if duplicate_of is not None:
                field._validate(duplicate_of)
            if self.duplicates:
                user = getUtility(ILaunchBag).user
                for duplicate in self.duplicates:
                    old_value = duplicate.duplicateof
                    duplicate._markAsDuplicate(duplicate_of)
                    # Put an entry into the BugNotification table for
                    # later processing.
                    change = BugDuplicateChange(
                        when=None, person=user,
                        what_changed='duplicateof',
                        old_value=old_value,
                        new_value=duplicate_of)
                    empty_recipients = BugNotificationRecipients()
                    duplicate.addChange(
                        change, empty_recipients, deferred=True)

            self.duplicateof = duplicate_of
        except LaunchpadValidationError, validation_error:
            raise InvalidDuplicateValue(validation_error)
        if duplicate_of is not None:
            # Maybe confirm bug tasks, now that more people might be affected
            # by this bug from the duplicates.
            duplicate_of.maybeConfirmBugtasks()

        # Update the former duplicateof's heat, as it will have been
        # reduced by the unduping.
        if current_duplicateof is not None:
            current_duplicateof.updateHeat()

    def markAsDuplicate(self, duplicate_of):
        """See `IBug`."""
        self._markAsDuplicate(duplicate_of)
        if duplicate_of is not None:
            duplicate_of.updateHeat()

    def setCommentVisibility(self, user, comment_number, visible):
        """See `IBug`."""
        bug_message_set = getUtility(IBugMessageSet)
        bug_message = bug_message_set.getByBugAndMessage(
            self, self.messages[comment_number])

        user_owns_comment = False
        flag = 'disclosure.users_hide_own_bug_comments.enabled'
        if bool(getFeatureFlag(flag)):
            user_owns_comment = bug_message.owner == user
        if (not self.userCanSetCommentVisibility(user)
            and not user_owns_comment):
            raise Unauthorized(
                "User %s cannot hide or show bug comments" % user.name)
        bug_message.message.setVisible(visible)

    @cachedproperty
    def _known_viewers(self):
        """A set of known persons able to view this bug.

        This method must return an empty set or bug searches will trigger late
        evaluation. Any 'should be set on load' properties must be done by the
        bug search.

        If you are tempted to change this method, don't. Instead see
        userCanView which defines the just-in-time policy for bug visibility,
        and BugTask._search which honours visibility rules.
        """
        return set()

    def userCanView(self, user):
        """See `IBug`.

        This method is called by security adapters but only in the case for
        authenticated users.  It is also called in other contexts where the
        user may be anonymous.

        Most logic is delegated to the query provided by
        get_bug_privacy_filter, but some short-circuits and caching are
        reimplemented here.

        If bug privacy rights are changed here, corresponding changes need
        to be made to the queries which screen for privacy.  See
        bugtasksearch's get_bug_privacy_filter.
        """
        from lp.bugs.interfaces.bugtask import BugTaskSearchParams

        if not self.private:
            # This is a public bug.
            return True
        # This method may be called for anonymous users.  For private bugs
        # always return false for anonymous.
        if user is None:
            return False
        if user.id in self._known_viewers:
            return True

        params = BugTaskSearchParams(user=user, bug=self)
        if not getUtility(IBugTaskSet).search(params).is_empty():
            self._known_viewers.add(user.id)
            return True
        return False

    def userCanSetCommentVisibility(self, user):
        """See `IBug`"""

        if user is None:
            return False
        roles = IPersonRoles(user)
        if roles.in_admin or roles.in_registry_experts:
            return True
        flag = 'disclosure.users_hide_own_bug_comments.enabled'
        return bool(getFeatureFlag(flag)) and self.userInProjectRole(roles)

    def userInProjectRole(self, user):
        """ Return True if user has a project role for any affected pillar."""
        roles = IPersonRoles(user)
        if roles is None:
            return False
        for pillar in self.affected_pillars:
            if (roles.isOwner(pillar)
                or roles.isOneOfDrivers(pillar)
                or roles.isBugSupervisor(pillar)
                or roles.isSecurityContact(pillar)):
                return True
        return False

    def linkHWSubmission(self, submission):
        """See `IBug`."""
        getUtility(IHWSubmissionBugSet).create(submission, self)

    def unlinkHWSubmission(self, submission):
        """See `IBug`."""
        getUtility(IHWSubmissionBugSet).remove(submission, self)

    def getHWSubmissions(self, user=None):
        """See `IBug`."""
        return getUtility(IHWSubmissionBugSet).submissionsForBug(self, user)

    def personIsDirectSubscriber(self, person):
        """See `IBug`."""
        if person in self._subscriber_cache:
            return True
        if person in self._unsubscribed_cache:
            return False
        if person is None:
            return False
        store = Store.of(self)
        subscriptions = store.find(
            BugSubscription,
            BugSubscription.bug == self,
            BugSubscription.person == person)
        return not subscriptions.is_empty()

    def personIsAlsoNotifiedSubscriber(self, person):
        """See `IBug`."""
        # We have to use getAlsoNotifiedSubscribers() here and iterate
        # over what it returns because "also notified subscribers" is
        # actually a composite of bug contacts, structural subscribers
        # and assignees. As such, it's not possible to get them all with
        # one query.
        also_notified_subscribers = self.getAlsoNotifiedSubscribers()
        if person in also_notified_subscribers:
            return True
        # Otherwise check to see if the person is a member of any of the
        # subscribed teams.
        for subscriber in also_notified_subscribers:
            if subscriber.is_team and person.inTeam(subscriber):
                return True
        return False

    def personIsSubscribedToDuplicate(self, person):
        """See `IBug`."""
        if person in self._subscriber_dups_cache:
            return True
        if person in self._unsubscribed_cache:
            return False
        if person is None:
            return False
        store = Store.of(self)
        subscriptions_from_dupes = store.find(
            BugSubscription,
            Bug.duplicateof == self,
            BugSubscription.bug_id == Bug.id,
            BugSubscription.person == person)

        return not subscriptions_from_dupes.is_empty()

    def updateHeat(self):
        """See `IBug`."""
        # We need to flush the store first to ensure that changes are
        # reflected in the new bug heat total.
        store = Store.of(self)
        store.flush()

        self.heat = SQL("calculate_bug_heat(%s)" % sqlvalues(self))
        self.heat_last_updated = UTC_NOW
        store.flush()

    def _reconcileAccess(self):
        # reconcile_access_for_artifact will only use the pillar list if
        # the information type is private. But affected_pillars iterates
        # over the tasks immediately, which is needless expense for
        # public bugs.
        if self.information_type in PRIVATE_INFORMATION_TYPES:
            pillars = self.affected_pillars
        else:
            pillars = []
        reconcile_access_for_artifact(
            self, self.information_type, pillars)

    def _attachments_query(self):
        """Helper for the attachments* properties."""
        # bug attachments with no LibraryFileContent have been deleted - the
        # garbo_daily run will remove the LibraryFileAlias asynchronously.
        # See bug 542274 for more details.
        store = Store.of(self)
        return store.find(
            (BugAttachment, LibraryFileAlias, LibraryFileContent),
            BugAttachment.bug == self,
            BugAttachment.libraryfileID == LibraryFileAlias.id,
            LibraryFileContent.id == LibraryFileAlias.contentID,
            ).order_by(BugAttachment.id)

    @property
    def attachments(self):
        """See `IBug`.

        This property does eager loading of the index_messages so that
        the API which wants the message_link for the attachment can
        answer that without O(N^2) overhead. As such it is moderately
        expensive to call (it currently retrieves all messages before
        any attachments, and does this when attachments is evaluated,
        not when the resultset is processed).
        """
        message_to_indexed = {}
        for message in self._indexed_messages(include_parents=False):
            message_to_indexed[message.id] = message

        def set_indexed_message(row):
            attachment = row[0]
            # row[1] - the LibraryFileAlias is now in the storm cache and
            # will be found without a query when dereferenced.
            indexed_message = message_to_indexed.get(attachment._messageID)
            if indexed_message is not None:
                get_property_cache(attachment).message = indexed_message
            return attachment
        rawresults = self._attachments_query()
        return DecoratedResultSet(rawresults, set_indexed_message)

    @property
    def attachments_unpopulated(self):
        """See `IBug`.

        This version does not pre-lookup messages and LibraryFileAliases.

        The regular 'attachments' property does prepopulation because it is
        exposed in the API.
        """
        # Grab the attachment only; the LibraryFileAlias will be eager loaded.
        return DecoratedResultSet(
            self._attachments_query(),
            operator.itemgetter(0))

    def getActivityForDateRange(self, start_date, end_date):
        """See `IBug`."""
        store = Store.of(self)
        activity_in_range = store.find(
            BugActivity,
            BugActivity.bug == self,
            BugActivity.datechanged >= start_date,
            BugActivity.datechanged <= end_date)
        return activity_in_range


@ProxyFactory
def get_also_notified_subscribers(
    bug_or_bugtask, recipients=None, level=None):
    """Return the indirect subscribers for a bug or bug task.

    Return the list of people who should get notifications about changes
    to the bug or task because of having an indirect subscription
    relationship with it (by subscribing to a target, being an assignee
    or owner, etc...)

    If `recipients` is present, add the subscribers to the set of
    bug notification recipients.
    """
    if IBug.providedBy(bug_or_bugtask):
        bug = bug_or_bugtask
        bugtasks = bug.bugtasks
        info = bug.getSubscriptionInfo(level)
    elif IBugTask.providedBy(bug_or_bugtask):
        bug = bug_or_bugtask.bug
        bugtasks = [bug_or_bugtask]
        info = bug.getSubscriptionInfo(level).forTask(bug_or_bugtask)
    else:
        raise ValueError('First argument must be bug or bugtask')

    if bug.private:
        return []

    # Subscribers to exclude.
    exclude_subscribers = frozenset().union(
        info.direct_subscribers_at_all_levels, info.muted_subscribers)
    # Get also-notified subscribers at the given level for the given tasks.
    also_notified_subscribers = info.also_notified_subscribers

    if recipients is not None:
        for bugtask in bugtasks:
            assignee = bugtask.assignee
            if assignee in also_notified_subscribers:
                # We have an assignee that is not a direct subscriber.
                recipients.addAssignee(bugtask.assignee)
            # If the target's bug supervisor isn't set...
            pillar = bugtask.pillar
            if pillar.official_malone and pillar.bug_supervisor is None:
                if pillar.owner in also_notified_subscribers:
                    # ...we add the owner as a subscriber.
                    recipients.addRegistrant(pillar.owner, pillar)

    # This structural subscribers code omits direct subscribers itself.
    # TODO: Pass the info object into get_structural_subscribers for
    # efficiency... or do the recipients stuff here.
    structural_subscribers = get_structural_subscribers(
        bug_or_bugtask, recipients, level, exclude_subscribers)
    assert also_notified_subscribers.issuperset(structural_subscribers)

    return also_notified_subscribers.sorted


def load_people(*where):
    """Get subscribers from subscriptions.

    Also preloads `ValidPersonCache` records if they exist.

    :param people: An iterable sequence of `Person` IDs.
    :return: A `DecoratedResultSet` of `Person` objects. The corresponding
        `ValidPersonCache` records are loaded simultaneously.
    """
    return PersonSet()._getPrecachedPersons(
        origin=[Person], conditions=where, need_validity=True,
        need_preferred_email=True)


class BugSubscriberSet(frozenset):
    """A set of bug subscribers

    Every member should provide `IPerson`.
    """

    @cachedproperty
    def sorted(self):
        """A sorted tuple of this set's members.

        Sorted with `person_sort_key`, the default sort key for `Person`.
        """
        return tuple(sorted(self, key=person_sort_key))


class BugSubscriptionSet(frozenset):
    """A set of bug subscriptions."""

    @cachedproperty
    def sorted(self):
        """A sorted tuple of this set's members.

        Sorted with `person_sort_key` of the subscription owner.
        """
        self.subscribers  # Pre-load subscribers.
        sort_key = lambda sub: person_sort_key(sub.person)
        return tuple(sorted(self, key=sort_key))

    @cachedproperty
    def subscribers(self):
        """A `BugSubscriberSet` of the owners of this set's members."""
        if len(self) == 0:
            return BugSubscriberSet()
        else:
            condition = Person.id.is_in(
                removeSecurityProxy(subscription).person_id
                for subscription in self)
            return BugSubscriberSet(load_people(condition))


class StructuralSubscriptionSet(frozenset):
    """A set of structural subscriptions."""

    @cachedproperty
    def sorted(self):
        """A sorted tuple of this set's members.

        Sorted with `person_sort_key` of the subscription owner.
        """
        self.subscribers  # Pre-load subscribers.
        sort_key = lambda sub: person_sort_key(sub.subscriber)
        return tuple(sorted(self, key=sort_key))

    @cachedproperty
    def subscribers(self):
        """A `BugSubscriberSet` of the owners of this set's members."""
        if len(self) == 0:
            return BugSubscriberSet()
        else:
            condition = Person.id.is_in(
                removeSecurityProxy(subscription).subscriberID
                for subscription in self)
            return BugSubscriberSet(load_people(condition))


# XXX: GavinPanella 2010-12-08 bug=694057: Subclasses of frozenset don't
# appear to be granted those permissions given to frozenset. This would make
# writing ZCML tedious, so I've opted for registering custom checkers (see
# lp_sitecustomize for some other jiggery pokery in the same vein) while I
# seek a better solution.
from zope.security import checker
checker_for_frozen_set = checker.getCheckerForInstancesOf(frozenset)
checker_for_subscriber_set = checker.NamesChecker(["sorted"])
checker_for_subscription_set = checker.NamesChecker(["sorted", "subscribers"])
checker.BasicTypes[BugSubscriberSet] = checker.MultiChecker(
    (checker_for_frozen_set.get_permissions,
     checker_for_subscriber_set.get_permissions))
checker.BasicTypes[BugSubscriptionSet] = checker.MultiChecker(
    (checker_for_frozen_set.get_permissions,
     checker_for_subscription_set.get_permissions))
checker.BasicTypes[StructuralSubscriptionSet] = checker.MultiChecker(
    (checker_for_frozen_set.get_permissions,
     checker_for_subscription_set.get_permissions))


def freeze(factory):
    """Return a decorator that wraps returned values with `factory`."""

    def decorate(func):
        """Decorator that wraps returned values."""

        @wraps(func)
        def wrapper(*args, **kwargs):
            return factory(func(*args, **kwargs))
        return wrapper

    return decorate


class BugSubscriptionInfo:
    """Represents bug subscription sets.

    The intention for this class is to encapsulate all calculations of
    subscriptions and subscribers for a bug. Some design considerations:

    * Immutable.

    * Set-based.

    * Sets are cached.

    * Usable with a *snapshot* of a bug. This is interesting for two reasons:

      - Event subscribers commonly deal with snapshots. An instance of this
        class could be added to a custom snapshot so that multiple subscribers
        can share the information it contains.

      - Use outside of the web request. A serialized snapshot could be used to
        calculate subscribers for a particular bug state. This could help us
        to move even more bug mail processing out of the web request.

    """

    implements(IHasBug)

    def __init__(self, bug, level):
        self.bug = bug
        self.bugtask = None  # Implies all.
        assert level is not None
        self.level = level
        # This cache holds related `BugSubscriptionInfo` instances relating to
        # the same bug but with different levels and/or choice of bugtask.
        self.cache = {self.cache_key: self}
        # This is often used in event handlers, many of which block implicit
        # flushes. However, the data needs to be in the database for the
        # queries herein to give correct answers.
        Store.of(bug).flush()

    @property
    def cache_key(self):
        """A (bug ID, bugtask ID, level) tuple for use as a hash key.

        This helps `forTask()` and `forLevel()` to be more efficient,
        returning previously populated instances to avoid running the same
        queries against the database again and again.
        """
        bugtask_id = None if self.bugtask is None else self.bugtask.id
        return self.bug.id, bugtask_id, self.level

    def forTask(self, bugtask):
        """Create a new `BugSubscriptionInfo` limited to `bugtask`.

        The given task must refer to this object's bug. If `None` is passed a
        new `BugSubscriptionInfo` instance is returned with no limit.
        """
        info = self.__class__(self.bug, self.level)
        info.bugtask, info.cache = bugtask, self.cache
        return self.cache.setdefault(info.cache_key, info)

    def forLevel(self, level):
        """Create a new `BugSubscriptionInfo` limited to `level`."""
        info = self.__class__(self.bug, level)
        info.bugtask, info.cache = self.bugtask, self.cache
        return self.cache.setdefault(info.cache_key, info)

    @cachedproperty
    @freeze(BugSubscriberSet)
    def muted_subscribers(self):
        muted_people = Select(BugMute.person_id, BugMute.bug == self.bug)
        return load_people(Person.id.is_in(muted_people))

    @cachedproperty
    @freeze(BugSubscriptionSet)
    def direct_subscriptions(self):
        """The bug's direct subscriptions.

        Excludes muted subscriptions.
        """
        return IStore(BugSubscription).find(
            BugSubscription,
            BugSubscription.bug_notification_level >= self.level,
            BugSubscription.bug == self.bug,
            Not(In(BugSubscription.person_id,
                   Select(BugMute.person_id, BugMute.bug_id == self.bug.id))))

    @property
    def direct_subscribers(self):
        """The bug's direct subscriptions.

        Excludes muted subscribers.
        """
        return self.direct_subscriptions.subscribers

    @property
    def direct_subscriptions_at_all_levels(self):
        """The bug's direct subscriptions at all levels.

        Excludes muted subscriptions.
        """
        return self.forLevel(
            BugNotificationLevel.LIFECYCLE).direct_subscriptions

    @property
    def direct_subscribers_at_all_levels(self):
        """The bug's direct subscribers at all levels.

        Excludes muted subscribers.
        """
        return self.direct_subscriptions_at_all_levels.subscribers

    @cachedproperty
    @freeze(BugSubscriptionSet)
    def duplicate_subscriptions(self):
        """Subscriptions to duplicates of the bug.

        Excludes muted subscriptions.
        """
        if self.bug.private:
            return ()
        else:
            return IStore(BugSubscription).find(
                BugSubscription,
                BugSubscription.bug_notification_level >= self.level,
                BugSubscription.bug_id == Bug.id,
                Bug.duplicateof == self.bug,
                Not(In(
                    BugSubscription.person_id,
                    Select(
                        BugMute.person_id, BugMute.bug_id == Bug.id,
                        tables=[BugMute]))))

    @property
    def duplicate_subscribers(self):
        """Subscribers to duplicates of the bug.

        Excludes muted subscribers.
        """
        return self.duplicate_subscriptions.subscribers

    @cachedproperty
    @freeze(BugSubscriptionSet)
    def duplicate_only_subscriptions(self):
        """Subscriptions to duplicates of the bug only.

        Excludes muted subscriptions, subscriptions for people who have a
        direct subscription, or who are also notified for another reason.
        """
        self.duplicate_subscribers  # Pre-load subscribers.
        higher_precedence = (
            self.direct_subscribers.union(
                self.also_notified_subscribers))
        return (
            subscription for subscription in self.duplicate_subscriptions
            if subscription.person not in higher_precedence)

    @property
    def duplicate_only_subscribers(self):
        """Subscribers to duplicates of the bug only.

        Excludes muted subscribers, subscribers who have a direct
        subscription, or who are also notified for another reason.
        """
        return self.duplicate_only_subscriptions.subscribers

    @cachedproperty
    @freeze(StructuralSubscriptionSet)
    def structural_subscriptions(self):
        """Structural subscriptions to the bug's targets.

        Excludes direct subscriptions.
        """
        subject = self.bug if self.bugtask is None else self.bugtask
        return get_structural_subscriptions(subject, self.level)

    @property
    def structural_subscribers(self):
        """Structural subscribers to the bug's targets.

        Excludes direct subscribers.
        """
        return self.structural_subscriptions.subscribers

    @cachedproperty
    @freeze(BugSubscriberSet)
    def all_assignees(self):
        """Assignees of the bug's tasks.

        *Does not* exclude muted subscribers.
        """
        if self.bugtask is None:
            assignees = Select(BugTask.assigneeID, BugTask.bug == self.bug)
            return load_people(Person.id.is_in(assignees))
        else:
            return load_people(Person.id == self.bugtask.assigneeID)

    @cachedproperty
    @freeze(BugSubscriberSet)
    def all_pillar_owners_without_bug_supervisors(self):
        """Owners of pillars for which there is no bug supervisor.

        The pillars must also use Launchpad for bug tracking.

        *Does not* exclude muted subscribers.
        """
        if self.bugtask is None:
            bugtasks = self.bug.bugtasks
        else:
            bugtasks = [self.bugtask]
        for bugtask in bugtasks:
            pillar = bugtask.pillar
            if pillar.official_malone:
                if pillar.bug_supervisor is None:
                    yield pillar.owner

    @cachedproperty
    def also_notified_subscribers(self):
        """All subscribers except direct, dupe, and muted subscribers."""
        if self.bug.private:
            return BugSubscriberSet()
        else:
            subscribers = BugSubscriberSet().union(
                self.structural_subscribers,
                self.all_pillar_owners_without_bug_supervisors,
                self.all_assignees)
            return subscribers.difference(
                self.direct_subscribers_at_all_levels,
                self.muted_subscribers)

    @cachedproperty
    def indirect_subscribers(self):
        """All subscribers except direct subscribers.

        Excludes muted subscribers.
        """
        return self.also_notified_subscribers.union(
            self.duplicate_subscribers)


class BugSet:
    """See BugSet."""
    implements(IBugSet)

    valid_bug_name_re = re.compile(r'''^[a-z][a-z0-9\\+\\.\\-]+$''')

    def get(self, bugid):
        """See `IBugSet`."""
        try:
            return Bug.get(bugid)
        except SQLObjectNotFound:
            raise NotFoundError(
                "Unable to locate bug with ID %s." % str(bugid))

    def getByNameOrID(self, bugid):
        """See `IBugSet`."""
        if self.valid_bug_name_re.match(bugid):
            bug = Bug.selectOneBy(name=bugid)
            if bug is None:
                raise NotFoundError(
                    "Unable to locate bug with ID %s." % bugid)
        else:
            try:
                bug = self.get(bugid)
            except ValueError:
                raise NotFoundError(
                    "Unable to locate bug with nickname %s." % bugid)
        return bug

    def queryByRemoteBug(self, bugtracker, remotebug):
        """See `IBugSet`."""
        bug = Bug.selectFirst("""
                bugwatch.bugtracker = %s AND
                bugwatch.remotebug = %s AND
                bugwatch.bug = bug.id
                """ % sqlvalues(bugtracker.id, str(remotebug)),
                distinct=True,
                clauseTables=['BugWatch'],
                orderBy=['datecreated'])
        return bug

    def createBug(self, bug_params, notify_event=True):
        """See `IBugSet`."""
        # Make a copy of the parameter object, because we might modify some
        # of its attribute values below.
        params = snapshot_bug_params(bug_params)

        if params.product and params.product.private_bugs:
            # If the private_bugs flag is set on a product, then
            # force the new bug report to be private.
            if params.information_type == InformationType.PUBLIC:
                params.information_type = InformationType.USERDATA

        bug, event = self.createBugWithoutTarget(params)

        if params.information_type in SECURITY_INFORMATION_TYPES:
            if params.product:
                context = params.product
            else:
                context = params.distribution

            if context.security_contact:
                bug.subscribe(context.security_contact, params.owner)
            else:
                bug.subscribe(context.owner, params.owner)
        # XXX: ElliotMurphy 2007-06-14: If we ever allow filing private
        # non-security bugs, this test might be simplified to checking
        # params.private.
        elif params.product and params.product.private_bugs:
            # Subscribe the bug supervisor to all bugs,
            # because all their bugs are private by default
            # otherwise only subscribe the bug reporter by default.
            if params.product.bug_supervisor:
                bug.subscribe(params.product.bug_supervisor, params.owner)
            else:
                bug.subscribe(params.product.owner, params.owner)

        # Create the task on a product if one was passed.
        if params.product:
            getUtility(IBugTaskSet).createTask(
                bug, params.owner, params.product, status=params.status)

        # Create the task on a source package name if one was passed.
        if params.distribution:
            target = params.distribution
            if params.sourcepackagename:
                target = target.getSourcePackage(params.sourcepackagename)
            getUtility(IBugTaskSet).createTask(
                bug, params.owner, target, status=params.status)

        bug_task = bug.default_bugtask
        if params.assignee:
            bug_task.transitionToAssignee(params.assignee)
        if params.importance:
            bug_task.transitionToImportance(params.importance, params.owner)
        if params.milestone:
            bug_task.transitionToMilestone(params.milestone, params.owner)

        bug._reconcileAccess()

        # Tell everyone.
        if notify_event:
            notify(event)

        # Calculate the bug's initial heat.
        bug.updateHeat()

        if not notify_event:
            return bug, event
        return bug

    def createBugWithoutTarget(self, bug_params):
        """See `IBugSet`."""
        # Make a copy of the parameter object, because we might modify some
        # of its attribute values below.
        params = snapshot_bug_params(bug_params)

        if not (params.comment or params.description or params.msg):
            raise AssertionError(
                'Either comment, msg, or description should be specified.')

        if not params.datecreated:
            params.datecreated = UTC_NOW

        # make sure we did not get TOO MUCH information
        assert params.comment is None or params.msg is None, (
            "Expected either a comment or a msg, but got both.")

        # Create the bug comment if one was given.
        if params.comment:
            rfc822msgid = make_msgid('malonedeb')
            params.msg = Message(
                subject=params.title, rfc822msgid=rfc822msgid,
                owner=params.owner, datecreated=params.datecreated)
            MessageChunk(
                message=params.msg, sequence=1, content=params.comment,
                blob=None)

        # Extract the details needed to create the bug and optional msg.
        if not params.description:
            params.description = params.msg.text_contents

        extra_params = {}
        if params.information_type in PRIVATE_INFORMATION_TYPES:
            # We add some auditing information. After bug creation
            # time these attributes are updated by Bug.setPrivate().
            extra_params.update(
                date_made_private=params.datecreated,
                who_made_private=params.owner)

        # Set the legacy attributes for now.
        private = params.information_type in PRIVATE_INFORMATION_TYPES
        security_related = (
            params.information_type in SECURITY_INFORMATION_TYPES)
        bug = Bug(
            title=params.title, description=params.description,
            owner=params.owner, datecreated=params.datecreated,
            information_type=params.information_type,
            _private=private, _security_related=security_related,
            **extra_params)

        if params.subscribe_owner:
            bug.subscribe(params.owner, params.owner)
        if params.tags:
            bug.tags = params.tags

        # Subscribe other users.
        for subscriber in params.subscribers:
            bug.subscribe(subscriber, params.owner)

        # Link the bug to the message.
        BugMessage(bug=bug, message=params.msg, index=0)

        # Mark the bug reporter as affected by that bug.
        bug.markUserAffected(bug.owner)

        if params.cve is not None:
            bug.linkCVE(params.cve, params.owner)

        # Populate the creation event.
        if params.filed_by is None:
            event = ObjectCreatedEvent(bug, user=params.owner)
        else:
            event = ObjectCreatedEvent(bug, user=params.filed_by)

        return (bug, event)

    def getDistinctBugsForBugTasks(self, bug_tasks, user, limit=10):
        """See `IBugSet`."""
        # XXX: Graham Binns 2009-05-28 bug=75764
        #      We slice bug_tasks here to prevent this method from
        #      causing timeouts, since if we try to iterate over it
        #      Transaction.iterSelect() will try to listify the results.
        #      This can be fixed by selecting from Bugs directly, but
        #      that's non-trivial.
        # ---: Robert Collins 2010-08-18: if bug_tasks implements IResultSet
        #      then it should be very possible to improve on it, though
        #      DecoratedResultSets would need careful handling (e.g. type
        #      driven callbacks on columns)
        # We select more than :limit: since if a bug affects more than
        # one source package, it will be returned more than one time. 4
        # is an arbitrary number that should be large enough.
        bugs = []
        for bug_task in bug_tasks[:4 * limit]:
            bug = bug_task.bug
            duplicateof = bug.duplicateof
            if duplicateof is not None:
                bug = duplicateof

            if not bug.userCanView(user):
                continue

            if bug not in bugs:
                bugs.append(bug)
                if len(bugs) >= limit:
                    break

        return bugs

    def getByNumbers(self, bug_numbers):
        """See `IBugSet`."""
        if bug_numbers is None or len(bug_numbers) < 1:
            return EmptyResultSet()
        store = IStore(Bug)
        result_set = store.find(Bug, Bug.id.is_in(bug_numbers))
        return result_set.order_by('id')

    def getBugsWithOutdatedHeat(self, cutoff):
        """See `IBugSet`."""
        store = IStore(Bug)
        last_updated_clause = Or(
            Bug.heat_last_updated < cutoff,
            Bug.heat_last_updated == None)

        return store.find(Bug, last_updated_clause).order_by(
            Bug.heat_last_updated)


class BugAffectsPerson(SQLBase):
    """A bug is marked as affecting a user."""
    bug = ForeignKey(dbName='bug', foreignKey='Bug', notNull=True)
    person = ForeignKey(dbName='person', foreignKey='Person', notNull=True)
    affected = BoolCol(notNull=True, default=True)
    __storm_primary__ = "bugID", "personID"


class FileBugData:
    """Extra data to be added to the bug."""
    implements(IFileBugData)

    def __init__(self, initial_summary=None, initial_tags=None,
                 private=None, subscribers=None, extra_description=None,
                 comments=None, attachments=None,
                 hwdb_submission_keys=None):
        if initial_tags is None:
            initial_tags = []
        if subscribers is None:
            subscribers = []
        if comments is None:
            comments = []
        if attachments is None:
            attachments = []
        if hwdb_submission_keys is None:
            hwdb_submission_keys = []

        self.initial_summary = initial_summary
        self.private = private
        self.extra_description = extra_description
        self.initial_tags = initial_tags
        self.subscribers = subscribers
        self.comments = comments
        self.attachments = attachments
        self.hwdb_submission_keys = hwdb_submission_keys

    def asDict(self):
        """Return the FileBugData instance as a dict."""
        return self.__dict__.copy()


class BugMute(StormBase):
    """Contains bugs a person has decided to block notifications from."""

    implements(IBugMute)

    __storm_table__ = "BugMute"

    def __init__(self, person=None, bug=None):
        if person is not None:
            self.person = person
        if bug is not None:
            self.bug_id = bug.id

    person_id = Int("person", allow_none=False, validator=validate_person)
    person = Reference(person_id, "Person.id")

    bug_id = Int("bug", allow_none=False)
    bug = Reference(bug_id, "Bug.id")

    __storm_primary__ = 'person_id', 'bug_id'

    date_created = DateTime(
        "date_created", allow_none=False, default=UTC_NOW,
        tzinfo=pytz.UTC)<|MERGE_RESOLUTION|>--- conflicted
+++ resolved
@@ -163,15 +163,10 @@
     PRIVATE_INFORMATION_TYPES,
     SECURITY_INFORMATION_TYPES,
     )
-<<<<<<< HEAD
 from lp.registry.interfaces.accesspolicy import (
     IAccessArtifactGrantSource,
     IAccessArtifactSource,
-    IAccessPolicySource,
-    IAccessPolicyArtifactSource,
     )
-=======
->>>>>>> 5d81ca98
 from lp.registry.interfaces.distribution import IDistribution
 from lp.registry.interfaces.distroseries import IDistroSeries
 from lp.registry.interfaces.person import (
