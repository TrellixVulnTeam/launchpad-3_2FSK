# Copyright 2010 Canonical Ltd.  This software is licensed under the
# GNU Affero General Public License version 3 (see the file LICENSE).

"""Test the initialise_distroseries script machinery."""

__metaclass__ = type

import os
import subprocess
import sys

import transaction
from zope.component import getUtility

from canonical.config import config
from canonical.launchpad.interfaces import IDistributionSet
from canonical.launchpad.interfaces.lpstorm import IStore
from canonical.testing.layers import LaunchpadZopelessLayer
from lp.buildmaster.enums import BuildStatus
from lp.registry.interfaces.pocket import PackagePublishingPocket
from lp.soyuz.enums import SourcePackageFormat
from lp.soyuz.interfaces.archivepermission import IArchivePermissionSet
from lp.soyuz.interfaces.packageset import (
    IPackagesetSet,
    NoSuchPackageSet,
    )
from lp.soyuz.model.distroarchseries import DistroArchSeries
from lp.soyuz.scripts.initialise_distroseries import (
    InitialisationError,
    InitialiseDistroSeries,
    )
from lp.testing import (
    login,
    TestCaseWithFactory,
    )


class TestInitialiseDistroSeries(TestCaseWithFactory):

    layer = LaunchpadZopelessLayer

    def setUp(self):
        super(TestInitialiseDistroSeries, self).setUp()
        login("foo.bar@canonical.com")
        distribution_set = getUtility(IDistributionSet)
        self.ubuntutest = distribution_set['ubuntutest']
        self.ubuntu = distribution_set['ubuntu']
        self.hoary = self.ubuntu['hoary']

    def _create_distroseries(self, parent_series):
        return self.ubuntutest.newSeries(
            'foobuntu', 'FooBuntu', 'The Foobuntu', 'yeck', 'doom',
            '888', parent_series, self.hoary.owner)

    def _set_pending_to_failed(self, distroseries):
        pending_builds = distroseries.getBuildRecords(
            BuildStatus.NEEDSBUILD, pocket=PackagePublishingPocket.RELEASE)
        for build in pending_builds:
            build.status = BuildStatus.FAILEDTOBUILD

    def test_failure_with_no_parent_series(self):
        # Initialising a new distro series requires a parent series to be set
        foobuntu = self._create_distroseries(None)
        ids = InitialiseDistroSeries(foobuntu)
        self.assertRaisesWithContent(
            InitialisationError, "Parent series required.", ids.check)

    def test_failure_for_already_released_distroseries(self):
        # Initialising a distro series that has already been used will error
        ids = InitialiseDistroSeries(self.ubuntutest['breezy-autotest'])
        self.assertRaisesWithContent(
            InitialisationError,
            "Can not copy distroarchseries from parent, there are already "
            "distroarchseries(s) initialised for this series.", ids.check)

    def test_failure_with_pending_builds(self):
        # If the parent series has pending builds, we can't initialise
        foobuntu = self._create_distroseries(self.hoary)
        transaction.commit()
        ids = InitialiseDistroSeries(foobuntu)
        self.assertRaisesWithContent(
            InitialisationError, "Parent series has pending builds.",
            ids.check)

    def test_failure_with_queue_items(self):
        # If the parent series has items in its queues, such as NEW and
        # UNAPPROVED, we can't initialise
        foobuntu = self._create_distroseries(
            self.ubuntu['breezy-autotest'])
        ids = InitialiseDistroSeries(foobuntu)
        self.assertRaisesWithContent(
            InitialisationError, "Parent series queues are not empty.",
            ids.check)

    def assertDistroSeriesInitialisedCorrectly(self, foobuntu):
        # Check that 'pmount' has been copied correctly
        hoary_pmount_pubs = self.hoary.getPublishedSources('pmount')
        foobuntu_pmount_pubs = foobuntu.getPublishedSources('pmount')
        self.assertEqual(
            hoary_pmount_pubs.count(),
            foobuntu_pmount_pubs.count())
        hoary_i386_pmount_pubs = self.hoary['i386'].getReleasedPackages(
            'pmount')
        foobuntu_i386_pmount_pubs = foobuntu['i386'].getReleasedPackages(
            'pmount')
        self.assertEqual(
            len(hoary_i386_pmount_pubs), len(foobuntu_i386_pmount_pubs))
        # And the binary package, and linked source package look fine too
        pmount_binrel = (
            foobuntu['i386'].getReleasedPackages(
            'pmount')[0].binarypackagerelease)
        self.assertEqual(pmount_binrel.title, u'pmount-0.1-1')
        self.assertEqual(pmount_binrel.build.id, 7)
        self.assertEqual(
            pmount_binrel.build.title,
            u'i386 build of pmount 0.1-1 in ubuntu hoary RELEASE')
        pmount_srcrel = pmount_binrel.build.source_package_release
        self.assertEqual(pmount_srcrel.title, u'pmount - 0.1-1')
        # The build of pmount 0.1-1 has been copied across.
        foobuntu_pmount = pmount_srcrel.getBuildByArch(
            foobuntu['i386'], foobuntu.main_archive)
        hoary_pmount = pmount_srcrel.getBuildByArch(
            self.hoary['i386'], self.hoary.main_archive)
        self.assertEqual(foobuntu_pmount.id, hoary_pmount.id)
        # We also inherient the permitted source formats from our parent
        self.assertTrue(
            foobuntu.isSourcePackageFormatPermitted(
            SourcePackageFormat.FORMAT_1_0))

<<<<<<< HEAD
    def _full_initialise(self, arches=(), packagesets=()):
        foobuntu = self._create_distroseries(self.hoary)
        self._set_pending_to_failed(self.hoary)
        transaction.commit()
        ids = InitialiseDistroSeries(foobuntu, arches, packagesets)
=======
    def _full_initialise(self, arches=(), rebuild=False):
        foobuntu = self._create_distroseries(self.hoary)
        self._set_pending_to_failed(self.hoary)
        transaction.commit()
        ids = InitialiseDistroSeries(foobuntu, arches, rebuild)
>>>>>>> 2869cfa3
        ids.check()
        ids.initialise()
        return foobuntu

    def test_initialise(self):
        # Test a full initialise with no errors
        foobuntu = self._full_initialise()
        self.assertDistroSeriesInitialisedCorrectly(foobuntu)

    def test_initialise_only_i386(self):
        # Test a full initialise with no errors, but only copy i386 to
        # the child
        foobuntu = self._full_initialise(arches=('i386',))
        self.assertDistroSeriesInitialisedCorrectly(foobuntu)
        das = list(IStore(DistroArchSeries).find(
            DistroArchSeries, distroseries = foobuntu))
        self.assertEqual(len(das), 1)
        self.assertEqual(das[0].architecturetag, 'i386')

    def test_check_no_builds(self):
        # Test that there is no build for pmount 0.1-2 in the
        # newly-initialised series.
        foobuntu = self._full_initialise()
        pmount_source = self.hoary.getSourcePackage(
            'pmount').currentrelease
        self.assertEqual(
            pmount_source.title,
            '"pmount" 0.1-2 source package in The Hoary Hedgehog Release')
        pmount_source = foobuntu.getSourcePackage('pmount').currentrelease
        self.assertEqual(
            pmount_source.title,
            '"pmount" 0.1-2 source package in The Foobuntu')
        self.assertEqual(
            pmount_source.sourcepackagerelease.getBuildByArch(
            foobuntu['i386'], foobuntu.main_archive), None)
        self.assertEqual(
            pmount_source.sourcepackagerelease.getBuildByArch(
            foobuntu['hppa'], foobuntu.main_archive), None)

    def test_create_builds(self):
        # It turns out the sampledata of hoary includes pmount 0.1-1 as well
        # as pmount 0.1-2 source, and if foobuntu and hoary don't share a
        # pool, 0.1-1 will be marked as NBS and removed. So let's check that
        # builds can be created for foobuntu.
        foobuntu = self._full_initialise()
        pmount_source = foobuntu.getSourcePackage('pmount').currentrelease
        created_build = pmount_source.sourcepackagerelease.createBuild(
            foobuntu['i386'], PackagePublishingPocket.RELEASE,
            foobuntu.main_archive)
        retrieved_build = pmount_source.sourcepackagerelease.getBuildByArch(
            foobuntu['i386'], foobuntu.main_archive)
        self.assertEqual(retrieved_build.id, created_build.id)
        self.assertEqual(
            'i386 build of pmount 0.1-2 in ubuntutest foobuntu RELEASE',
            created_build.title)

    def test_copying_packagesets(self):
        # If a parent series has packagesets, we should copy them
        uploader = self.factory.makePerson()
        test1 = getUtility(IPackagesetSet).new(
            u'test1', u'test 1 packageset', self.hoary.owner,
            distroseries=self.hoary)
        test2 = getUtility(IPackagesetSet).new(
            u'test2', u'test 2 packageset', self.hoary.owner,
            distroseries=self.hoary)
        test3 = getUtility(IPackagesetSet).new(
            u'test3', u'test 3 packageset', self.hoary.owner,
            distroseries=self.hoary, related_set=test2)
        test1.addSources('pmount')
        getUtility(IArchivePermissionSet).newPackagesetUploader(
            self.hoary.main_archive, uploader, test1)
        foobuntu = self._full_initialise()
        # We can fetch the copied sets from foobuntu
        foobuntu_test1 = getUtility(IPackagesetSet).getByName(
            u'test1', distroseries=foobuntu)
        foobuntu_test2 = getUtility(IPackagesetSet).getByName(
            u'test2', distroseries=foobuntu)
        foobuntu_test3 = getUtility(IPackagesetSet).getByName(
            u'test3', distroseries=foobuntu)
        # And we can see they are exact copies, with the related_set for the
        # copies pointing to the packageset in the parent
        self.assertEqual(test1.description, foobuntu_test1.description)
        self.assertEqual(test2.description, foobuntu_test2.description)
        self.assertEqual(test3.description, foobuntu_test3.description)
        self.assertEqual(foobuntu_test1.relatedSets().one(), test1)
        self.assertEqual(
            list(foobuntu_test2.relatedSets()),
            [test2, test3, foobuntu_test3])
        self.assertEqual(
            list(foobuntu_test3.relatedSets()),
            [test2, foobuntu_test2, test3])
        # The contents of the packagesets will have been copied.
        foobuntu_srcs = foobuntu_test1.getSourcesIncluded(
            direct_inclusion=True)
        hoary_srcs = test1.getSourcesIncluded(direct_inclusion=True)
        self.assertEqual(foobuntu_srcs, hoary_srcs)
        # The uploader can also upload to the new distroseries.
        self.assertTrue(
            getUtility(IArchivePermissionSet).isSourceUploadAllowed(
                self.hoary.main_archive, 'pmount', uploader,
                distroseries=self.hoary))
        self.assertTrue(
            getUtility(IArchivePermissionSet).isSourceUploadAllowed(
                foobuntu.main_archive, 'pmount', uploader,
                distroseries=foobuntu))

<<<<<<< HEAD
    def test_copy_limit_packagesets(self):
        # If a parent series has packagesets, we can decide which ones we
        # want to copy
        test1 = getUtility(IPackagesetSet).new(
            u'test1', u'test 1 packageset', self.hoary.owner,
            distroseries=self.hoary)
        test2 = getUtility(IPackagesetSet).new(
            u'test2', u'test 2 packageset', self.hoary.owner,
            distroseries=self.hoary)
        test1.addSources('pmount')
        test1.addSources('linux-source-2.6.15')
        test1.addSources('libstdc++')
        foobuntu = self._full_initialise(packagesets=('test1',))
        foobuntu_test1 = getUtility(IPackagesetSet).getByName(
            u'test1', distroseries=foobuntu)
        self.assertEqual(test1.description, foobuntu_test1.description)
        self.assertRaises(
            NoSuchPackageSet, getUtility(IPackagesetSet).getByName,
                u'test2', distroseries=foobuntu)
        foobuntu_srcs = foobuntu_test1.getSourcesIncluded(
            direct_inclusion=True)
        hoary_srcs = test1.getSourcesIncluded(direct_inclusion=True)
        self.assertEqual(foobuntu_srcs, hoary_srcs)
        foobuntu.updatePackageCount()
        self.assertEqual(foobuntu.sourcecount, 3)
=======
    def test_rebuild_flag(self):
        # No binaries will get copied if we specify rebuild=True
        foobuntu = self._full_initialise(rebuild=True)
        foobuntu.updatePackageCount()
        builds = foobuntu.getBuildRecords(
            build_state=BuildStatus.NEEDSBUILD,
            pocket=PackagePublishingPocket.RELEASE, arch_tag='i386')
        self.assertEqual(foobuntu.sourcecount, 7)
        self.assertEqual(foobuntu.binarycount, 0)
        self.assertEqual(builds.count(), 5)
>>>>>>> 2869cfa3

    def test_script(self):
        # Do an end-to-end test using the command-line tool
        uploader = self.factory.makePerson()
        test1 = getUtility(IPackagesetSet).new(
            u'test1', u'test 1 packageset', self.hoary.owner,
            distroseries=self.hoary)
        test1.addSources('pmount')
        getUtility(IArchivePermissionSet).newPackagesetUploader(
            self.hoary.main_archive, uploader, test1)
        foobuntu = self._create_distroseries(self.hoary)
        self._set_pending_to_failed(self.hoary)
        transaction.commit()
        ifp = os.path.join(
            config.root, 'scripts', 'ftpmaster-tools',
            'initialise-from-parent.py')
        process = subprocess.Popen(
            [sys.executable, ifp, "-vv", "-d", "ubuntutest", "foobuntu"],
            stdout=subprocess.PIPE, stderr=subprocess.PIPE)
        stdout, stderr = process.communicate()
        self.assertEqual(process.returncode, 0)
        self.assertTrue(
            "DEBUG   Committing transaction." in stderr.split('\n'))
        self.assertDistroSeriesInitialisedCorrectly(foobuntu)<|MERGE_RESOLUTION|>--- conflicted
+++ resolved
@@ -127,19 +127,12 @@
             foobuntu.isSourcePackageFormatPermitted(
             SourcePackageFormat.FORMAT_1_0))
 
-<<<<<<< HEAD
-    def _full_initialise(self, arches=(), packagesets=()):
+    def _full_initialise(self, arches=(), packagesets=(), rebuild=False):
         foobuntu = self._create_distroseries(self.hoary)
         self._set_pending_to_failed(self.hoary)
         transaction.commit()
-        ids = InitialiseDistroSeries(foobuntu, arches, packagesets)
-=======
-    def _full_initialise(self, arches=(), rebuild=False):
-        foobuntu = self._create_distroseries(self.hoary)
-        self._set_pending_to_failed(self.hoary)
-        transaction.commit()
-        ids = InitialiseDistroSeries(foobuntu, arches, rebuild)
->>>>>>> 2869cfa3
+        ids = InitialiseDistroSeries(
+            foobuntu, arches, packagesets, rebuild)
         ids.check()
         ids.initialise()
         return foobuntu
@@ -246,7 +239,6 @@
                 foobuntu.main_archive, 'pmount', uploader,
                 distroseries=foobuntu))
 
-<<<<<<< HEAD
     def test_copy_limit_packagesets(self):
         # If a parent series has packagesets, we can decide which ones we
         # want to copy
@@ -272,7 +264,7 @@
         self.assertEqual(foobuntu_srcs, hoary_srcs)
         foobuntu.updatePackageCount()
         self.assertEqual(foobuntu.sourcecount, 3)
-=======
+
     def test_rebuild_flag(self):
         # No binaries will get copied if we specify rebuild=True
         foobuntu = self._full_initialise(rebuild=True)
@@ -283,7 +275,6 @@
         self.assertEqual(foobuntu.sourcecount, 7)
         self.assertEqual(foobuntu.binarycount, 0)
         self.assertEqual(builds.count(), 5)
->>>>>>> 2869cfa3
 
     def test_script(self):
         # Do an end-to-end test using the command-line tool
