<html xmlns="http://www.w3.org/1999/xhtml" xml:lang="en"
      lang="en"
      metal:use-macro="context/@@malone_template/master"
      i18n:domain="launchpad">
  <body>
  <metal:leftportlets fill-slot="portlets_one">
    <!-- XXX, Brad Bollenbach, 2005-05-31: This might belong
    in the search page instead.
    <div tal:replace="structure view/bugStatsForContext" />
    -->
    <div tal:replace="structure context/bug/@@+portlet-bug-people" />
  </metal:leftportlets>

  <metal:rightportlets fill-slot="portlets_two">
    <div tal:replace="structure context/@@+portlet-status" />
    <div tal:replace="structure context/@@+portlet-also-reported" />
  </metal:rightportlets>

    <div metal:fill-slot="main">
      <p tal:condition="context/bug/duplicateof"
         class="portalMessage">
        This bug is a duplicate of
        <a href="#"
           tal:attributes="href context/bug/duplicateof/@@absolute_url">bug
             #<span tal:replace="context/bug/duplicateof/id">42</span></a>
      </p>

      <div metal:define-macro="editform">
        <form
          action="."
          tal:attributes="action request/URL"
          method="post"
          enctype="multipart/form-data">
          <div metal:define-macro="formbody">
            <!-- XXX: Brad Bollenbach, 2005-06-02: Implement this after
                  merging initial task page changes.
            <p class="portalMessage">
              Updated: status, assignee, status explanation
            </p>
            -->
            <p class="portalMessage"
               tal:define="status view/update|nothing"
               tal:condition="status"
               tal:content="status" />
            <p tal:define="errors view/errors|nothing"
               tal:condition="errors"
               class="portalMessage"
               i18n:translate="">
              There are <strong
              tal:content="view/errors/count:len"
              i18n:name="num_errors">6</strong> input errors in the form
              below. Please correct them and resubmit the form.
            </p>
            <p tal:condition="not: context/required:launchpad.Edit"
               class="portalMessage">
              You are not the assignee, or the maintainer of
              <span tal:replace="context/contextname">product</span> so you
              cannot edit this status page.
            </p>
          </div>

          <h2>
            <a href="#" tal:attributes="href context/bug/fmt:url">Bug 
              #<span tal:replace="context/bug/id">132</span></a>
            in
            <a href="#" tal:attributes="href context/context/fmt:url">
              <span tal:replace="context/contextname">some 
                package/product</span></a>
          </h2>

          <p tal:condition="context/bug/summary"
             tal:content="context/bug/summary">
             Bug summary goes here if it exists.
          </p>
          
<<<<<<< HEAD
          <p class="boardCommentContent" 
             tal:content="structure context/bug/description/fmt:nice_pre">
             $Bug.description
          </p>


=======
>>>>>>> 7216ca17
          <div class="field">
            <table>
            <tr>
              <td>
                <label tal:attributes="for view/status_widget/name"
                       tal:content="view/status_widget/label">
                  Status
                </label>
              </td>
              <td>
                <label tal:attributes="for view/severity_widget/name"
                       tal:content="view/severity_widget/label">
                  Severity
                </label>
              </td>
              <td>
                <label tal:attributes="for view/priority_widget/name"
                       tal:content="view/priority_widget/label">
                  Priority
                </label>
              </td>
              <td tal:condition="context/product">
                <label tal:attributes="for view/milestone_widget/name"
                       tal:content="view/milestone_widget/label">
                  Target
                </label>
              </td>
            </tr>
            <tr>
              <td tal:content="structure view/status_widget" />
              <td tal:content="structure view/severity_widget" />
              <td tal:content="structure view/priority_widget" />
              <td tal:condition="context/product"
                  tal:content="structure view/milestone_widget" />
            </tr>
            <tr tal:condition="python:context.distribution or context.distrorelease">
              <td colspan="0">
                <label tal:attributes="for view/sourcepackagename_widget/name"
                       tal:content="view/sourcepackagename_widget/label">
                  Status
                </label>
              </td>
            </tr>
            <tr tal:condition="python:context.distribution or context.distrorelease">
              <td colspan="0"
                  tal:content="structure view/sourcepackagename_widget" nowrap />
            </tr>
            <tr>
              <td colspan="2">
                <label tal:attributes="for view/assignee_widget/name"
                       tal:content="view/assignee_widget/label">
                  Assignee
                </label>
              </td>
              <td colspan="2">
                <label tal:attributes="for view/bugwatch_widget/name"
                       tal:content="view/bugwatch_widget/label"
                       style="white-space: nowrap">
                  Remote Watch
                </label>
              </td>
            </tr>
            <tr>
              <td nowrap tal:content="structure view/assignee_widget"
                  colspan="2" />
              <td nowrap tal:content="structure view/bugwatch_widget"
                  colspan="2" />
            </tr>
            </table>
          </div>

          <div class="field">
            <div>
              <label tal:attributes="for view/statusexplanation_widget/name"
                     tal:content="view/statusexplanation_widget/label" />
            </div>
            <div>
              <tal:block replace="structure view/statusexplanation_widget" />
            </div>
          </div>

          <div class="actions" tal:condition="context/required:launchpad.Edit">
            <input
              type="submit"
              name="UPDATE_SUBMIT"
              value="Save Changes"
              i18n:attributes="value submit-button" />
          </div>
        </form>
        <p tal:condition="context/product">
          <a href=""
              tal:attributes="href string:/malone/products/${context/product/name}"
              tal:content="string:More ${context/product/displayname} bugs"
          >More Mozilla Firefox bugs</a>
        </p>
      </div>
    </div>
  </body>
</html><|MERGE_RESOLUTION|>--- conflicted
+++ resolved
@@ -73,15 +73,11 @@
              Bug summary goes here if it exists.
           </p>
           
-<<<<<<< HEAD
           <p class="boardCommentContent" 
              tal:content="structure context/bug/description/fmt:nice_pre">
              $Bug.description
           </p>
 
-
-=======
->>>>>>> 7216ca17
           <div class="field">
             <table>
             <tr>
@@ -117,7 +113,8 @@
               <td tal:condition="context/product"
                   tal:content="structure view/milestone_widget" />
             </tr>
-            <tr tal:condition="python:context.distribution or context.distrorelease">
+            <tr tal:condition="python:context.distribution or 
+                                      context.distrorelease">
               <td colspan="0">
                 <label tal:attributes="for view/sourcepackagename_widget/name"
                        tal:content="view/sourcepackagename_widget/label">
@@ -125,7 +122,8 @@
                 </label>
               </td>
             </tr>
-            <tr tal:condition="python:context.distribution or context.distrorelease">
+            <tr tal:condition="python:context.distribution or 
+                                      context.distrorelease">
               <td colspan="0"
                   tal:content="structure view/sourcepackagename_widget" nowrap />
             </tr>
