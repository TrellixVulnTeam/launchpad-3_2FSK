# Copyright 2004-2007 Canonical Ltd.  All rights reserved.

__metaclass__ = type
__all__ = ['Distribution', 'DistributionSet']

from operator import attrgetter

from zope.interface import implements
from zope.component import getUtility

from sqlobject import (
    BoolCol, ForeignKey, SQLMultipleJoin, SQLRelatedJoin, StringCol,
    SQLObjectNotFound)
from sqlobject.sqlbuilder import AND, OR, SQLConstant

from canonical.database.sqlbase import quote, quote_like, SQLBase, sqlvalues
from canonical.database.enumcol import EnumCol

from canonical.launchpad.database.bugtarget import BugTargetBase

from canonical.launchpad.database.karma import KarmaContextMixin
from canonical.launchpad.database.answercontact import AnswerContact
from canonical.launchpad.database.bug import (
    BugSet, get_bug_tags, get_bug_tags_open_count)
from canonical.launchpad.database.bugtask import BugTask, BugTaskSet
from canonical.launchpad.database.milestone import Milestone
from canonical.launchpad.database.question import (
    SimilarQuestionsSearch, Question, QuestionTargetSearch, QuestionSet)
from canonical.launchpad.database.specification import (
    HasSpecificationsMixin, Specification)
from canonical.launchpad.database.sprint import Sprint
from canonical.launchpad.database.distrorelease import DistroRelease
from canonical.launchpad.database.publishedpackage import PublishedPackage
from canonical.launchpad.database.binarypackagename import (
    BinaryPackageName)
from canonical.launchpad.database.binarypackagerelease import (
    BinaryPackageRelease)
from canonical.launchpad.database.distributionbounty import DistributionBounty
from canonical.launchpad.database.distributionmirror import DistributionMirror
from canonical.launchpad.database.distributionsourcepackage import (
    DistributionSourcePackage)
from canonical.launchpad.database.distributionsourcepackagerelease import (
    DistributionSourcePackageRelease)
from canonical.launchpad.database.distributionsourcepackagecache import (
    DistributionSourcePackageCache)
from canonical.launchpad.database.language import Language
from canonical.launchpad.database.sourcepackagename import (
    SourcePackageName)
from canonical.launchpad.database.sourcepackagerelease import (
    SourcePackageRelease)
from canonical.launchpad.database.publishing import (
    SourcePackageFilePublishing, BinaryPackageFilePublishing,
    SourcePackagePublishingHistory)
from canonical.launchpad.helpers import shortlist
from canonical.launchpad.webapp.url import urlparse

from canonical.lp.dbschema import (
    BugTaskStatus, DistributionReleaseStatus, MirrorContent,
    TranslationPermission, SpecificationSort, SpecificationFilter,
    SpecificationStatus, PackagePublishingStatus)

from canonical.launchpad.interfaces import (
    IBuildSet, IDistribution, IDistributionSet, IHasBuildRecords,
    ILaunchpadCelebrities, ISourcePackageName, IQuestionTarget, NotFoundError,
<<<<<<< HEAD
    get_supported_languages, IHasGotchiAndEmblem)
=======
    get_supported_languages, QUESTION_STATUS_DEFAULT_SEARCH)
>>>>>>> d3f228f0

from sourcerer.deb.version import Version

from canonical.launchpad.validators.name import valid_name, sanitize_name


class Distribution(SQLBase, BugTargetBase, HasSpecificationsMixin,
                   KarmaContextMixin):
    """A distribution of an operating system, e.g. Debian GNU/Linux."""
    implements(
        IDistribution, IHasBuildRecords, IQuestionTarget, IHasGotchiAndEmblem)

    _defaultOrder = 'name'
    default_gotchi_resource = '/@@/distribution-mugshot'
    default_gotchi_heading_resource = '/@@/distribution-heading'
    default_emblem_resource = '/@@/distribution'

    name = StringCol(notNull=True, alternateID=True, unique=True)
    displayname = StringCol(notNull=True)
    title = StringCol(notNull=True)
    summary = StringCol(notNull=True)
    description = StringCol(notNull=True)
    homepage_content = StringCol(default=None)
    emblem = ForeignKey(
        dbName='emblem', foreignKey='LibraryFileAlias', default=None)
    gotchi = ForeignKey(
        dbName='gotchi', foreignKey='LibraryFileAlias', default=None)
    gotchi_heading = ForeignKey(
        dbName='gotchi_heading', foreignKey='LibraryFileAlias', default=None)
    domainname = StringCol(notNull=True)
    owner = ForeignKey(dbName='owner', foreignKey='Person', notNull=True)
    bugcontact = ForeignKey(
        dbName='bugcontact', foreignKey='Person', notNull=False, default=None)
    security_contact = ForeignKey(
        dbName='security_contact', foreignKey='Person', notNull=False,
        default=None)
    driver = ForeignKey(
        foreignKey="Person", dbName="driver", notNull=False, default=None)
    members = ForeignKey(dbName='members', foreignKey='Person', notNull=True)
    mirror_admin = ForeignKey(
        dbName='mirror_admin', foreignKey='Person', notNull=True)
    translationgroup = ForeignKey(dbName='translationgroup',
        foreignKey='TranslationGroup', notNull=False, default=None)
    translationpermission = EnumCol(dbName='translationpermission',
        notNull=True, schema=TranslationPermission,
        default=TranslationPermission.OPEN)
    lucilleconfig = StringCol(dbName='lucilleconfig', notNull=False,
                              default=None)
    upload_sender = StringCol(dbName='upload_sender', notNull=False,
                              default=None)
    upload_admin = ForeignKey(dbName='upload_admin', foreignKey='Person',
                              default=None, notNull=False)
    bounties = SQLRelatedJoin(
        'Bounty', joinColumn='distribution', otherColumn='bounty',
        intermediateTable='DistributionBounty')
    milestones = SQLMultipleJoin('Milestone', joinColumn='distribution',
        orderBy=['dateexpected', 'name'])
    uploaders = SQLMultipleJoin('DistroComponentUploader',
        joinColumn='distribution', prejoins=["uploader", "component"])
    official_malone = BoolCol(dbName='official_malone', notNull=True,
        default=False)
    official_rosetta = BoolCol(dbName='official_rosetta', notNull=True,
        default=False)
    translation_focus = ForeignKey(dbName='translation_focus',
        foreignKey='DistroRelease', notNull=False, default=None)
    source_package_caches = SQLMultipleJoin('DistributionSourcePackageCache',
                                            joinColumn="distribution",
                                            orderBy="name",
                                            prejoins=['sourcepackagename'])

    @property
    def archive_mirrors(self):
        """See canonical.launchpad.interfaces.IDistribution."""
        return DistributionMirror.selectBy(
            distribution=self, content=MirrorContent.ARCHIVE,
            official_approved=True, official_candidate=True, enabled=True)

    @property
    def release_mirrors(self):
        """See canonical.launchpad.interfaces.IDistribution."""
        return DistributionMirror.selectBy(
            distribution=self, content=MirrorContent.RELEASE,
            official_approved=True, official_candidate=True, enabled=True)

    @property
    def disabled_mirrors(self):
        """See canonical.launchpad.interfaces.IDistribution."""
        return DistributionMirror.selectBy(
            distribution=self, official_approved=True,
            official_candidate=True, enabled=False)

    @property
    def unofficial_mirrors(self):
        """See canonical.launchpad.interfaces.IDistribution."""
        query = OR(DistributionMirror.q.official_candidate==False,
                   DistributionMirror.q.official_approved==False)
        return DistributionMirror.select(
            AND(DistributionMirror.q.distributionID==self.id, query))

    @property
    def coming_sprints(self):
        """See IHasSprints."""
        return Sprint.select("""
            Specification.distribution = %s AND
            Specification.id = SprintSpecification.specification AND
            SprintSpecification.sprint = Sprint.id AND
            Sprint.time_ends > 'NOW'
            """ % sqlvalues(self.id),
            clauseTables=['Specification', 'SprintSpecification'],
            orderBy='time_starts',
            distinct=True,
            limit=5)

    @property
    def full_functionality(self):
        """See IDistribution."""
        if self == getUtility(ILaunchpadCelebrities).ubuntu:
            return True
        return False

    @property
    def drivers(self):
        """See IDistribution."""
        if self.driver is not None:
            return [self.driver]
        else:
            return [self.owner]

    @property
    def is_read_only(self):
        """See IDistribution."""
        return self.name in ['debian', 'redhat', 'gentoo']

    @property
    def _sort_key(self):
        """Return something that can be used to sort distributions,
        putting Ubuntu and its major derivatives first.

        This is used to ensure that the list of distributions displayed in
        Soyuz generally puts Ubuntu at the top.
        """
        if self.name == 'ubuntu':
            return (0, 'ubuntu')
        if self.name in ['kubuntu', 'xubuntu']:
            return (1, self.name)
        return (2, self.name)

    @property
    def releases(self):
        # This is used in a number of places and given it's already
        # listified, why not spare the trouble of regenerating?
        ret = DistroRelease.selectBy(distribution=self)
        return sorted(ret, key=lambda a: Version(a.version), reverse=True)

    @property
    def bugtargetname(self):
        """See IBugTarget."""
        return self.displayname

    def _getBugTaskContextWhereClause(self):
        """See BugTargetBase."""
        return "BugTask.distribution = %d" % self.id

    def searchTasks(self, search_params):
        """See canonical.launchpad.interfaces.IBugTarget."""
        search_params.setDistribution(self)
        return BugTaskSet().search(search_params)

    def getUsedBugTags(self):
        """See IBugTarget."""
        return get_bug_tags("BugTask.distribution = %s" % sqlvalues(self))

    def getUsedBugTagsWithOpenCounts(self, user):
        """See IBugTarget."""
        return get_bug_tags_open_count(
            "BugTask.distribution = %s" % sqlvalues(self), user)

    def getMirrorByName(self, name):
        """See IDistribution."""
        return DistributionMirror.selectOneBy(distribution=self, name=name)

    def newMirror(self, owner, speed, country, content, displayname=None,
                  description=None, http_base_url=None, ftp_base_url=None,
                  rsync_base_url=None, official_candidate=False,
                  enabled=False):
        """See IDistribution."""
        # NB this functionality is only available to distributions that have
        # the full functionality of Launchpad enabled. This is Ubuntu and
        # commercial derivatives that have been specifically given this
        # ability
        if not self.full_functionality:
            return None

        url = http_base_url or ftp_base_url
        assert url is not None, (
            "A mirror must provide either an HTTP or FTP URL (or both).")
        dummy, host, dummy, dummy, dummy, dummy = urlparse(url)
        name = sanitize_name('%s-%s' % (host, content.name.lower()))

        orig_name = name
        count = 1
        while DistributionMirror.selectOneBy(name=name) is not None:
            count += 1
            name = '%s%s' % (orig_name, count)

        return DistributionMirror(
            distribution=self, owner=owner, name=name, speed=speed,
            country=country, content=content, displayname=displayname,
            description=description, http_base_url=http_base_url,
            ftp_base_url=ftp_base_url, rsync_base_url=rsync_base_url,
            official_candidate=official_candidate, enabled=enabled)

    def createBug(self, bug_params):
        """See canonical.launchpad.interfaces.IBugTarget."""
        bug_params.setBugTarget(distribution=self)
        return BugSet().createBug(bug_params)

    def _getBugTaskContextClause(self):
        """See BugTargetBase."""
        return 'BugTask.distribution = %s' % sqlvalues(self)

    @property
    def currentrelease(self):
        # XXX: this should be just a selectFirst with a case in its
        # order by clause -- kiko, 2006-03-18

        # If we have a frozen one, return that.
        for rel in self.releases:
            if rel.releasestatus == DistributionReleaseStatus.FROZEN:
                return rel
        # If we have one in development, return that.
        for rel in self.releases:
            if rel.releasestatus == DistributionReleaseStatus.DEVELOPMENT:
                return rel
        # If we have a stable one, return that.
        for rel in self.releases:
            if rel.releasestatus == DistributionReleaseStatus.CURRENT:
                return rel
        # If we have ANY, return the first one.
        if len(self.releases) > 0:
            return self.releases[0]
        return None

    def __getitem__(self, name):
        for release in self.releases:
            if release.name == name:
                return release
        raise NotFoundError(name)

    def __iter__(self):
        return iter(self.releases)

    @property
    def bugCounter(self):
        counts = []

        severities = [BugTaskStatus.UNCONFIRMED,
                      BugTaskStatus.CONFIRMED,
                      BugTaskStatus.REJECTED,
                      BugTaskStatus.FIXRELEASED]

        querystr = ("BugTask.distribution = %s AND "
                 "BugTask.status = %s")

        for severity in severities:
            query = querystr % sqlvalues(self.id, severity.value)
            count = BugTask.select(query).count()
            counts.append(count)

        return counts

    def getRelease(self, name_or_version):
        """See IDistribution."""
        distrorelease = DistroRelease.selectOneBy(
            distribution=self, name=name_or_version)
        if distrorelease is None:
            distrorelease = DistroRelease.selectOneBy(
                distribution=self, version=name_or_version)
            if distrorelease is None:
                raise NotFoundError(name_or_version)
        return distrorelease

    def getDevelopmentReleases(self):
        """See IDistribution."""
        return DistroRelease.selectBy(
            distribution=self,
            releasestatus=DistributionReleaseStatus.DEVELOPMENT)

    def getMilestone(self, name):
        """See IDistribution."""
        return Milestone.selectOne("""
            distribution = %s AND
            name = %s
            """ % sqlvalues(self.id, name))

    def getSourcePackage(self, name):
        """See IDistribution."""
        if ISourcePackageName.providedBy(name):
            sourcepackagename = name
        else:
            try:
                sourcepackagename = SourcePackageName.byName(name)
            except SQLObjectNotFound:
                return None
        return DistributionSourcePackage(self, sourcepackagename)

    def getSourcePackageRelease(self, sourcepackagerelease):
        """See IDistribution."""
        return DistributionSourcePackageRelease(self, sourcepackagerelease)

    @property
    def has_any_specifications(self):
        """See IHasSpecifications."""
        return self.all_specifications.count()

    @property
    def all_specifications(self):
        return self.specifications(filter=[SpecificationFilter.ALL])

    def specifications(self, sort=None, quantity=None, filter=None):
        """See IHasSpecifications.

        In the case of distributions, there are two kinds of filtering,
        based on:

          - completeness: we want to show INCOMPLETE if nothing is said
          - informationalness: we will show ANY if nothing is said

        """

        # Make a new list of the filter, so that we do not mutate what we
        # were passed as a filter
        if not filter:
            # it could be None or it could be []
            filter = [SpecificationFilter.INCOMPLETE]

        # now look at the filter and fill in the unsaid bits

        # defaults for completeness: if nothing is said about completeness
        # then we want to show INCOMPLETE
        completeness = False
        for option in [
            SpecificationFilter.COMPLETE,
            SpecificationFilter.INCOMPLETE]:
            if option in filter:
                completeness = True
        if completeness is False:
            filter.append(SpecificationFilter.INCOMPLETE)

        # defaults for acceptance: in this case we have nothing to do
        # because specs are not accepted/declined against a distro

        # defaults for informationalness: we don't have to do anything
        # because the default if nothing is said is ANY

        # sort by priority descending, by default
        if sort is None or sort == SpecificationSort.PRIORITY:
            order = ['-priority', 'Specification.status', 'Specification.name']
        elif sort == SpecificationSort.DATE:
            order = ['-Specification.datecreated', 'Specification.id']

        # figure out what set of specifications we are interested in. for
        # distributions, we need to be able to filter on the basis of:
        #
        #  - completeness. by default, only incomplete specs shown
        #  - informational.
        #
        base = 'Specification.distribution = %s' % self.id
        query = base
        # look for informational specs
        if SpecificationFilter.INFORMATIONAL in filter:
            query += ' AND Specification.informational IS TRUE'

        # filter based on completion. see the implementation of
        # Specification.is_complete() for more details
        completeness =  Specification.completeness_clause

        if SpecificationFilter.COMPLETE in filter:
            query += ' AND ( %s ) ' % completeness
        elif SpecificationFilter.INCOMPLETE in filter:
            query += ' AND NOT ( %s ) ' % completeness

        # Filter for validity. If we want valid specs only then we should
        # exclude all OBSOLETE or SUPERSEDED specs
        if SpecificationFilter.VALID in filter:
            query += ' AND Specification.status NOT IN ( %s, %s ) ' % \
                sqlvalues(SpecificationStatus.OBSOLETE,
                          SpecificationStatus.SUPERSEDED)

        # ALL is the trump card
        if SpecificationFilter.ALL in filter:
            query = base

        # Filter for specification text
        for constraint in filter:
            if isinstance(constraint, basestring):
                # a string in the filter is a text search filter
                query += ' AND Specification.fti @@ ftq(%s) ' % quote(
                    constraint)

        # now do the query, and remember to prejoin to people
        results = Specification.select(query, orderBy=order, limit=quantity)
        return results.prejoin(['assignee', 'approver', 'drafter'])

    def getSpecification(self, name):
        """See ISpecificationTarget."""
        return Specification.selectOneBy(distribution=self, name=name)

    def getSupportedLanguages(self):
        """See IQuestionTarget."""
        return get_supported_languages(self)

    def newQuestion(self, owner, title, description, language=None,
                  datecreated=None):
        """See IQuestionTarget."""
        return QuestionSet.new(
            title=title, description=description, owner=owner,
            distribution=self, datecreated=datecreated, language=language)

    def getQuestion(self, question_id):
        """See IQuestionTarget."""
        try:
            question = Question.get(question_id)
        except SQLObjectNotFound:
            return None
        # Verify that the question is actually for this distribution.
        if question.distribution != self:
            return None
        return question

    def searchQuestions(self, search_text=None,
                        status=QUESTION_STATUS_DEFAULT_SEARCH,
                        language=None, sort=None, owner=None,
                        needs_attention_from=None):
        """See IQuestionTarget."""
        return QuestionTargetSearch(
            distribution=self,
            search_text=search_text, status=status,
            language=language, sort=sort, owner=owner,
            needs_attention_from=needs_attention_from).getResults()


    def findSimilarQuestions(self, title):
        """See IQuestionTarget."""
        return SimilarQuestionsSearch(title, distribution=self).getResults()

    def addAnswerContact(self, person):
        """See IQuestionTarget."""
        if person in self.answer_contacts:
            return False
        AnswerContact(
            product=None, person=person,
            sourcepackagename=None, distribution=self)
        return True

    def removeAnswerContact(self, person):
        """See IQuestionTarget."""
        if person not in self.answer_contacts:
            return False
        answer_contact_entry = AnswerContact.selectOne(
            "distribution = %d AND person = %d"
            " AND sourcepackagename IS NULL" % (self.id, person.id))
        answer_contact_entry.destroySelf()
        return True

    @property
    def answer_contacts(self):
        """See IQuestionTarget."""
        answer_contacts = AnswerContact.select(
            """distribution = %d AND sourcepackagename IS NULL""" % self.id)

        return sorted(
            [answer_contact.person for answer_contact in answer_contacts],
            key=attrgetter('displayname'))

    @property
    def direct_answer_contacts(self):
        """See IQuestionTarget."""
        return self.answer_contacts

    def getQuestionLanguages(self):
        """See IQuestionTarget."""
        return set(Language.select(
            'Language.id = language AND distribution = %s AND '
            'sourcepackagename IS NULL' % sqlvalues(self),
            clauseTables=['Ticket'], distinct=True))

    def ensureRelatedBounty(self, bounty):
        """See IDistribution."""
        for curr_bounty in self.bounties:
            if bounty.id == curr_bounty.id:
                return None
        DistributionBounty(distribution=self, bounty=bounty)

    def getDistroReleaseAndPocket(self, distrorelease_name):
        """See IDistribution."""
        from canonical.archivepublisher.publishing import suffixpocket

        # Get the list of suffixes.
        suffixes = [suffix for suffix, ignored in suffixpocket.items()]
        # Sort it longest string first.
        suffixes.sort(key=len, reverse=True)

        for suffix in suffixes:
            if distrorelease_name.endswith(suffix):
                try:
                    left_size = len(distrorelease_name) - len(suffix)
                    return (self[distrorelease_name[:left_size]],
                            suffixpocket[suffix])
                except KeyError:
                    # Swallow KeyError to continue round the loop.
                    pass

        raise NotFoundError(distrorelease_name)

    def getFileByName(self, filename, source=True, binary=True):
        """See IDistribution."""
        assert (source or binary), "searching in an explicitly empty " \
               "space is pointless"
        if source:
            candidate = SourcePackageFilePublishing.selectFirstBy(
                distribution=self, libraryfilealiasfilename=filename,
                orderBy=['id'])

        if binary:
            candidate = BinaryPackageFilePublishing.selectFirstBy(
                distribution=self,
                libraryfilealiasfilename=filename,
                orderBy=["-id"])

        if candidate is not None:
            return candidate.libraryfilealias

        raise NotFoundError(filename)

    def getBuildRecords(self, status=None, name=None, pocket=None):
        """See IHasBuildRecords"""
        # Find out the distroarchreleases in question.
        arch_ids = []
        # concatenate architectures list since they are distinct.
        for release in self.releases:
            arch_ids += [arch.id for arch in release.architectures]

        # use facility provided by IBuildSet to retrieve the records
        return getUtility(IBuildSet).getBuildsByArchIds(
            arch_ids, status, name, pocket)

    def removeOldCacheItems(self, log):
        """See IDistribution."""

        # Get the set of source package names to deal with.
        spns = set(SourcePackageName.select("""
            SourcePackagePublishingHistory.distrorelease =
                DistroRelease.id AND
            DistroRelease.distribution = %s AND
            SourcePackagePublishingHistory.sourcepackagerelease =
                SourcePackageRelease.id AND
            SourcePackagePublishingHistory.status != %s AND
            SourcePackageRelease.sourcepackagename =
                SourcePackageName.id
            """ % sqlvalues(self.id, PackagePublishingStatus.REMOVED),
            distinct=True,
            clauseTables=['SourcePackagePublishingHistory', 'DistroRelease',
                'SourcePackageRelease']))

        # Remove the cache entries for packages we no longer publish.
        for cache in self.source_package_caches:
            if cache.sourcepackagename not in spns:
                log.debug(
                    "Removing source cache for '%s' (%s)"
                    % (cache.name, cache.id))
                cache.destroySelf()

    def updateCompleteSourcePackageCache(self, log, ztm):
        """See IDistribution."""
        # Get the set of source package names to deal with.
        spns = list(SourcePackageName.select("""
            SourcePackagePublishingHistory.distrorelease =
                DistroRelease.id AND
            DistroRelease.distribution = %s AND
            SourcePackagePublishingHistory.sourcepackagerelease =
                SourcePackageRelease.id AND
            SourcePackagePublishingHistory.status != %s AND
            SourcePackageRelease.sourcepackagename =
                SourcePackageName.id
            """ % sqlvalues(self.id, PackagePublishingStatus.REMOVED),
            distinct=True,
            clauseTables=['SourcePackagePublishingHistory', 'DistroRelease',
                'SourcePackageRelease']))

        # Now update, committing every 50 packages.
        counter = 0
        for spn in spns:
            log.debug("Considering source '%s'" % spn.name)
            self.updateSourcePackageCache(spn, log)
            counter += 1
            if counter > 49:
                counter = 0
                log.debug("Committing")
                ztm.commit()

    def updateSourcePackageCache(self, sourcepackagename, log):
        """See IDistribution."""

        # Get the set of published sourcepackage releases.
        sprs = list(SourcePackageRelease.select("""
            SourcePackageRelease.sourcepackagename = %s AND
            SourcePackageRelease.id =
                SourcePackagePublishingHistory.sourcepackagerelease AND
            SourcePackagePublishingHistory.distrorelease =
                DistroRelease.id AND
            DistroRelease.distribution = %s AND
            SourcePackagePublishingHistory.status != %s
            """ % sqlvalues(sourcepackagename, self,
                            PackagePublishingStatus.REMOVED),
            orderBy='id',
            clauseTables=['SourcePackagePublishingHistory', 'DistroRelease'],
            distinct=True))

        if len(sprs) == 0:
            log.debug("No sources releases found.")
            return

        # Find or create the cache entry.
        cache = DistributionSourcePackageCache.selectOne("""
            distribution = %s AND
            sourcepackagename = %s
            """ % sqlvalues(self.id, sourcepackagename.id))
        if cache is None:
            log.debug("Creating new source cache entry.")
            cache = DistributionSourcePackageCache(
                distribution=self,
                sourcepackagename=sourcepackagename)

        # Make sure the name is correct.
        cache.name = sourcepackagename.name

        # Get the sets of binary package names, summaries, descriptions.
        binpkgnames = set()
        binpkgsummaries = set()
        binpkgdescriptions = set()
        for spr in sprs:
            log.debug("Considering source version %s" % spr.version)
            binpkgs = BinaryPackageRelease.select("""
                BinaryPackageRelease.build = Build.id AND
                Build.sourcepackagerelease = %s
                """ % sqlvalues(spr.id),
                clauseTables=['Build'])
            for binpkg in binpkgs:
                log.debug("Considering binary '%s'" % binpkg.name)
                binpkgnames.add(binpkg.name)
                binpkgsummaries.add(binpkg.summary)
                binpkgdescriptions.add(binpkg.description)

        # Update the caches.
        cache.binpkgnames = ' '.join(sorted(binpkgnames))
        cache.binpkgsummaries = ' '.join(sorted(binpkgsummaries))
        cache.binpkgdescriptions = ' '.join(sorted(binpkgdescriptions))

    def searchSourcePackages(self, text):
        """See IDistribution."""
        # The query below tries exact matching on the source package
        # name as well; this is because source package names are
        # notoriously bad for fti matching -- they can contain dots, or
        # be short like "at", both things which users do search for.
        dspcaches = DistributionSourcePackageCache.select("""
            distribution = %s AND
            (fti @@ ftq(%s) OR
             DistributionSourcePackageCache.name ILIKE '%%' || %s || '%%')
            """ % (quote(self.id), quote(text), quote_like(text)),
            orderBy=[SQLConstant('rank(fti, ftq(%s)) DESC' % quote(text))],
            prejoins=["sourcepackagename"])
        return [dspc.distributionsourcepackage for dspc in dspcaches]

    def guessPackageNames(self, pkgname):
        """See IDistribution"""
        assert isinstance(pkgname, basestring), (
            "Expected string. Got: %r" % pkgname)

        pkgname = pkgname.strip().lower()
        if not valid_name(pkgname):
            raise NotFoundError('Invalid package name: %s' % pkgname)

        if self.currentrelease is None:
            # Distribution with no releases can't have anything
            # published in it.
            raise NotFoundError('%s has no releases; %r was never '
                                'published in it'
                                % (self.displayname, pkgname))

        # The way this method works is that is tries to locate a pair of
        # packages related to that name. If it locates a binary package,
        # it then tries to find the source package most recently
        # associated with it, first in the current distrorelease and
        # then across the whole distribution. If it doesn't, it tries to
        # find a source package with that name published in the
        # distribution.
        #
        # XXX: note that the strategy of falling back to previous
        # distribution releases might be revisited in the future; for
        # instance, when people file bugs, it might actually be bad for
        # us to allow them to be associated with obsolete packages.
        #   -- kiko, 2006-07-28

        binarypackagename = BinaryPackageName.selectOneBy(name=pkgname)
        if binarypackagename:
            # Ok, so we have a binarypackage with that name. Grab its
            # latest publication -- first in the distribution release
            # and if that fails, in the distribution (this may be an old
            # package name the end-user is groping for) -- and then get
            # the sourcepackagename from that.
            publishing = PublishedPackage.selectFirstBy(
                binarypackagename=binarypackagename.name,
                distrorelease=self.currentrelease,
                orderBy=['-id'])
            if publishing is None:
                publishing = PublishedPackage.selectFirstBy(
                    binarypackagename=binarypackagename.name,
                    distribution=self,
                    orderBy=['-id'])
            if publishing is not None:
                sourcepackagename = SourcePackageName.byName(
                                        publishing.sourcepackagename)
                return (sourcepackagename, binarypackagename)

        sourcepackagename = SourcePackageName.selectOneBy(name=pkgname)
        if sourcepackagename is None:
            # Not a binary package name, not a source package name,
            # game over!
            if binarypackagename:
                raise NotFoundError('Binary package %s not published in %s'
                                    % (pkgname, self.displayname))
            else:
                raise NotFoundError('Unknown package: %s' % pkgname)

        # Note that in the source package case, we don't restrict
        # the search to the distribution release, making a best
        # effort to find a package.
        publishing = SourcePackagePublishingHistory.selectFirst('''
            SourcePackagePublishingHistory.distrorelease =
                DistroRelease.id AND
            DistroRelease.distribution = %s AND
            SourcePackagePublishingHistory.sourcepackagerelease =
                SourcePackageRelease.id AND
            SourcePackageRelease.sourcepackagename = %s AND
            SourcePackagePublishingHistory.status = %s
            ''' % sqlvalues(self, sourcepackagename,
                            PackagePublishingStatus.PUBLISHED),
            clauseTables=['SourcePackageRelease', 'DistroRelease'],
            distinct=True,
            orderBy="id")

        if publishing is None:
            raise NotFoundError('Package %s not published in %s'
                                % (pkgname, self.displayname))

        # Note the None here: if no source package was published for the
        # the binary package we found above, assume we ran into a red
        # herring and just ignore the binary package name hit.
        return (sourcepackagename, None)


class DistributionSet:
    """This class is to deal with Distribution related stuff"""

    implements(IDistributionSet)

    def __init__(self):
        self.title = "Registered Distributions"

    def __iter__(self):
        """Return all distributions sorted with Ubuntu preferentially
        displayed.
        """
        distroset = Distribution.select()
        return iter(sorted(shortlist(distroset),
                        key=lambda distro: distro._sort_key))

    def __getitem__(self, name):
        """See canonical.launchpad.interfaces.IDistributionSet."""
        distribution = self.getByName(name)
        if distribution is None:
            raise NotFoundError(name)
        return distribution

    def get(self, distributionid):
        """See canonical.launchpad.interfaces.IDistributionSet."""
        return Distribution.get(distributionid)

    def count(self):
        return Distribution.select().count()

    def getDistros(self):
        """Returns all Distributions available on the database"""
        return Distribution.select()

    def getByName(self, distroname):
        """See canonical.launchpad.interfaces.IDistributionSet."""
        try:
            return Distribution.byName(distroname)
        except SQLObjectNotFound:
            return None

    def new(self, name, displayname, title, description, summary, domainname,
            members, owner, gotchi, gotchi_heading, emblem):
        return Distribution(
            name=name,
            displayname=displayname,
            title=title,
            description=description,
            summary=summary,
            domainname=domainname,
            members=members,
            mirror_admin=owner,
            owner=owner,
            gotchi=gotchi,
            gotchi_heading=gotchi_heading,
            emblem=emblem)
<|MERGE_RESOLUTION|>--- conflicted
+++ resolved
@@ -62,11 +62,8 @@
 from canonical.launchpad.interfaces import (
     IBuildSet, IDistribution, IDistributionSet, IHasBuildRecords,
     ILaunchpadCelebrities, ISourcePackageName, IQuestionTarget, NotFoundError,
-<<<<<<< HEAD
-    get_supported_languages, IHasGotchiAndEmblem)
-=======
-    get_supported_languages, QUESTION_STATUS_DEFAULT_SEARCH)
->>>>>>> d3f228f0
+    get_supported_languages, QUESTION_STATUS_DEFAULT_SEARCH,\
+    IHasGotchiAndEmblem)
 
 from sourcerer.deb.version import Version
 
