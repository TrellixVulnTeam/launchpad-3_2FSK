# Copyright 2006 Canonical Ltd.  All rights reserved.

"""Sourceforge.net Tracker import logic.

This code relies on the output of Frederik Lundh's Sourceforge tracker
screen-scraping tools:

  http://effbot.org/zone/sandbox-sourceforge.htm
"""

# XXX: jamesh 2007-01-10:
# It would be good to change this code so that it generates an XML
# dump suitable for use with the bug-import.py script.  This would
# reduce the number of bug importers we need to manage.

__metaclass__ = type

__all__ = [
    'Tracker',
    'TrackerImporter'
    ]

from cStringIO import StringIO
import datetime
import logging
import os
import re
import time

import pytz

# use cElementTree if it is available ...
try:
    import xml.elementtree.cElementTree as ET
except ImportError:
    try:
        import cElementTree as ET
    except ImportError:
        import elementtree.ElementTree as ET

from zope.component import getUtility
from zope.app.content_types import guess_content_type

from canonical.lp.dbschema import BugAttachmentType, BugTaskImportance
from canonical.database.constants import UTC_NOW
from canonical.launchpad.interfaces import (
<<<<<<< HEAD
    IBugSet, IBugActivitySet, IBugAttachmentSet,
    IEmailAddressSet, ILaunchpadCelebrities, ILibraryFileAliasSet,
    IMessageSet, IPersonSet, CreateBugParams, NotFoundError,
=======
    BugTaskStatus, CreateBugParams, IBugActivitySet, IBugAttachmentSet,
    IBugExternalRefSet, IBugSet, IEmailAddressSet, ILaunchpadCelebrities,
    ILibraryFileAliasSet, IMessageSet, IPersonSet, NotFoundError,
>>>>>>> 398bb763
    PersonCreationRationale)

logger = logging.getLogger('canonical.launchpad.scripts.sftracker')

# when accessed anonymously, Sourceforge returns dates in this timezone:
SOURCEFORGE_TZ = pytz.timezone('US/Pacific')
UTC = pytz.timezone('UTC')


def parse_date(datestr):
    if datestr in ['', 'No updates since submission']:
        return None
    year, month, day, hour, minute = time.strptime(datestr,
                                                   '%Y-%m-%d %H:%M')[:5]
    dt = datetime.datetime(year, month, day, hour, minute)
    return SOURCEFORGE_TZ.localize(dt).astimezone(UTC)


def sanitise_name(name):
    """Sanitise a string to pass the valid_name() constraint"""
    name = re.sub(r'[^a-z0-9\+\.\-]+', '-', name.lower())
    if not name[0].isalnum():
        name = 'x' + name
    while name.endswith('-'):
        name = name[:-1]
    return name


def gettext(elem):
    if elem is not None:
        value = elem.text.strip()
        # exported data contains escaped HTML entities.
        value = value.replace('&quot;', '"')
        value = value.replace('&apos;', '\'')
        value = value.replace('&lt;', '<')
        value = value.replace('&gt;', '>')
        value = value.replace('&amp;', '&')
        return value
    else:
        return ''


class TrackerAttachment:
    """An attachment associated with a SF tracker item"""

    def __init__(self, attachment_node):
        self.file_id = attachment_node.get('file_id')
        self._content_type = gettext(attachment_node.find('content_type'))
        self.filename = gettext(attachment_node.find('title'))
        if not self.filename:
            self.filename = 'untitled'
        self.title = gettext(attachment_node.find('description'))
        if not self.title:
            self.title = self.filename
        self.date = parse_date(gettext(attachment_node.find('date')))
        self.sender = gettext(attachment_node.find('sender'))
        self.data = gettext(attachment_node.find('data')).decode('base-64')

    @property
    def is_patch(self):
        """True if this attachment is a patch

        As the sourceforge tracker does not differentiate between
        patches and other attachments, we need to use heuristics to
        differentiate.
        """
        return (self.filename.endswith('patch') or
                self.filename.endswith('diff'))

    @property
    def content_type(self):
        # always treat patches as text/plain
        if self.is_patch:
            return 'text/plain'

        # if we have no content type, or it is application/octet-stream,
        # sniff the content type
        if (self._content_type is None or
            self._content_type.startswith('application/octet-stream')):
            content_type, encoding = guess_content_type(
                name=self.filename, body=self.data)
            return content_type

        # otherwise, trust SourceForge.
        return self._content_type


class TrackerItem:
    """An SF tracker item"""

    def __init__(self, item_node, summary_node):
        self.url = 'http://sourceforge.net' + gettext(
            summary_node.find('link'))
        self.item_id = item_node.get('id')
        self.datecreated = parse_date(gettext(
            item_node.find('date_submitted')))
        self.date_last_updated = parse_date(gettext(
            item_node.find('date_last_updated')))
        self.title = gettext(item_node.find('summary'))
        self.description = gettext(item_node.find('description'))
        self.category = gettext(item_node.find('category'))
        self.group = gettext(item_node.find('group'))
        self.priority = gettext(item_node.find('priority'))
        self.resolution = gettext(item_node.find('resolution'))
        self.status = gettext(item_node.find('status'))
        # We get these two from the summary file because it contains user IDs
        self.reporter = gettext(summary_node.find('submitted_by'))
        self.assignee = gettext(summary_node.find('assigned_to'))
        # initial comment:
        self.comments = [(self.datecreated, self.reporter, self.description)]
        # remaining comments ...
        for comment_node in item_node.findall('comment'):
            dt = parse_date(gettext(comment_node.find('date')))
            sender = gettext(comment_node.find('sender'))
            description = gettext(comment_node.find('description'))
            # remove recognised headers from description
            lines = description.splitlines(True)
            while lines and (lines[0].startswith('Date:') or
                             lines[0].startswith('Sender:') or
                             lines[0].startswith('Logged In:') or
                             lines[0].startswith('user_id=')
                             or lines[0].isspace()):
                del lines[0]
            description = ''.join(lines)
            self.comments.append((dt, sender, description))
        # attachments
        self.attachments = [TrackerAttachment(node)
                            for node in item_node.findall('attachment')]

    @property
    def lp_importance(self):
        """The Launchpad importance value for this item"""
        try:
            priority = int(self.priority)
        except ValueError:
            return BugTaskImportance.UNTRIAGED
        # make priority >= 9 CRITICAL
        if priority >= 9:
            return BugTaskImportance.CRITICAL
        elif priority >= 7:
            return BugTaskImportance.HIGH
        elif priority >= 4:
            return BugTaskImportance.MEDIUM
        else:
            return BugTaskImportance.LOW

    @property
    def lp_status(self):
        if self.status == 'Open':
            if self.resolution == 'Accepted' or self.assignee != 'nobody':
                return BugTaskStatus.CONFIRMED
            else:
                return BugTaskStatus.NEW
        elif self.status == 'Closed':
            if self.resolution in ['Accepted', 'Fixed', 'None']:
                return BugTaskStatus.FIXRELEASED
            else:
                return BugTaskStatus.INVALID
        elif self.status == 'Deleted':
            # "Duplicate" bugs are marked deleted.  INVALID is the
            # best fit for this.
            return BugTaskStatus.INVALID
        elif self.status == 'Pending':
            if self.resolution in ['Fixed', 'None']:
                return BugTaskStatus.FIXCOMMITTED
            else:
                return BugTaskStatus.INPROGRESS
        raise AssertionError('Unhandled item status: (%s, %s)'
                             % (self.status, self.resolution))


class Tracker:
    """An SF tracker"""

    def __init__(self, dumpfile, dumpdir=None):
        """Create a Tracker instance.

        Dumpfile is a dump of the tracker as generated by xml-export.py
        Dumpdir contains the individual tracker item XML files.
        """
        self.data = ET.parse(dumpfile).getroot()
        if dumpdir is None:
            self.dumpdir = os.path.join(os.path.dirname(dumpfile),
                                        self.data.get('id'))
        else:
            self.dumpdir = dumpdir

    def __iter__(self):
        """Yield TrackerItem instances for the bugs in this tracker."""
        for item_node in self.data.findall('item'):
            # open the summary file
            item_id = item_node.get('id')
            summary_file = os.path.join(self.dumpdir, 'item-%s.xml' % item_id)
            summary_node = ET.parse(summary_file)
            yield TrackerItem(item_node, summary_node)


class TrackerImporter:
    """Helper class for importing SF tracker items into Launchpad"""

    def __init__(self, product, verify_users=False):
        self.product = product
        self.verify_users = verify_users
        self._person_id_cache = {}
        self.bug_importer = getUtility(ILaunchpadCelebrities).bug_importer

    def get_person(self, sf_userid):
        """Get the Launchpad user corresponding to the given SF user ID"""
        if sf_userid in [None, '', 'nobody']:
            return None

        email = '%s@users.sourceforge.net' % sf_userid

        launchpad_id = self._person_id_cache.get(sf_userid)
        if launchpad_id is not None:
            person = getUtility(IPersonSet).get(launchpad_id)
            if person is not None and person.merged is not None:
                person = None
        else:
            person = None

        if person is None:
            person = getUtility(IPersonSet).getByEmail(email)
            if person is None:
                logger.debug('creating person for %s' % email)
                person = getUtility(IPersonSet).ensurePerson(
                    email=email, displayname=None,
                    rationale=PersonCreationRationale.BUGIMPORT,
                    comment='when importing bugs for %s from SourceForge.net'
                            % self.product.displayname)
            self._person_id_cache[sf_userid] = person.id

        # if we are auto-verifying new accounts, make sure the person
        # has a preferred email
        if self.verify_users and person.preferredemail is None:
            emailaddr = getUtility(IEmailAddressSet).getByEmail(email)
            assert emailaddr is not None
            person.setPreferredEmail(emailaddr)

        return person

    def getMilestone(self, name):
        if name in ['None', '', None]:
            return None

        # turn milestone into a Launchpad name
        name = sanitise_name(name)

        milestone = self.product.getMilestone(name)
        if milestone is not None:
            return milestone

        # pick a series to attach the milestone.  Pick 'trunk' or
        # 'main' if they exist.  Otherwise pick the first.
        for series in self.product.serieses:
            if series.name in ['trunk', 'main']:
                break
        else:
            series = self.product.serieses[0]

        return series.newMilestone(name)

    def createMessage(self, subject, date, userid, text):
        """Create an IMessage for a particular comment."""
        if not text.strip():
            text = '<empty comment>'
        owner = self.get_person(userid)
        if owner is None:
            owner = self.bug_importer
        return getUtility(IMessageSet).fromText(subject, text, owner, date)

    def importTrackerItem(self, item):
        """Import an SF tracker item into Launchpad.

        We identify SF tracker items by setting their nick name to
        'sf1234' where the SF item id was 1234.  If such a bug already
        exists, the import is skipped.
        """
        logger.info('Handling Sourceforge tracker item #%s', item.item_id)

        nickname = 'sf%s' % item.item_id
        try:
            bug = getUtility(IBugSet).getByNameOrID(nickname)
        except NotFoundError:
            bug = None

        if bug is not None:
            logger.info('Sourceforge bug %s has already been imported as #%d',
                        item.item_id, bug.id)
            return bug

        comments_by_date_and_user = {}
        comments = list(item.comments)

        # The first comment is used as the bug description, so we pop
        # it off the list.
        date, userid, text = comments.pop(0)
        # Add a link back to the original SourceForge bug report:
        text = text + '\n\n[' + item.url + ']'
        msg = self.createMessage(item.title, date, userid, text)
        comments_by_date_and_user[(date, userid)] = msg

        owner = self.get_person(item.reporter)
        # LP bugs can't have no reporter ...
        if owner is None:
            owner = self.bug_importer

        bug = self.product.createBug(CreateBugParams(
            msg=msg,
            datecreated=item.datecreated,
            title=item.title,
            owner=owner))
        bug.name = nickname
        bugtask = bug.bugtasks[0]
        logger.info('Creating Launchpad bug #%d', bug.id)

        # attach comments and create CVE links.
        bug.findCvesInText(text, bug.owner)
        for (date, userid, text) in comments:
            msg = self.createMessage(bug.followup_subject(), date,
                                      userid, text)
            bug.linkMessage(msg)
            comments_by_date_and_user[(date, userid)] = msg

        # set up bug task
        bugtask.datecreated = item.datecreated
        bugtask.importance = item.lp_importance
        bugtask.transitionToStatus(item.lp_status, self.bug_importer)
        bugtask.transitionToAssignee(self.get_person(item.assignee))

        # Convert the category to a tag name
        if item.category not in ['None', '', None]:
            bug.tags = [sanitise_name(item.category)]

        # Convert group to a milestone
        bugtask.milestone = self.getMilestone(item.group)

        # Convert attachments
        for attachment in item.attachments:
            if attachment.is_patch:
                attach_type = BugAttachmentType.PATCH
            else:
                attach_type = BugAttachmentType.UNSPECIFIED

            # do we already have the message for this bug?
            msg = comments_by_date_and_user.get((attachment.date,
                                                 attachment.sender))
            if msg is None:
                msg = self.createMessage(
                    attachment.title,
                    attachment.date or UTC_NOW,
                    attachment.sender,
                    'Other attachments')
                bug.linkMessage(msg)
                comments_by_date_and_user[(attachment.date,
                                           attachment.sender)] = msg

            # upload the attachment and add to the bug.
            filealias = getUtility(ILibraryFileAliasSet).create(
                name=attachment.filename,
                size=len(attachment.data),
                file=StringIO(attachment.data),
                contentType=attachment.content_type)

            getUtility(IBugAttachmentSet).create(
                bug=bug,
                filealias=filealias,
                attach_type=attach_type,
                title=attachment.title,
                message=msg)

        # Make a note of the import in the activity log:
        getUtility(IBugActivitySet).new(
            bug=bug.id,
            datechanged=UTC_NOW,
            person=self.bug_importer,
            whatchanged='bug',
            message='Imported SF tracker item #%s' % item.item_id)

        return bug

    def importTracker(self, ztm, tracker):
        """Import bugs from the given tracker"""
        for item in tracker:
            ztm.begin()
            try:
                self.importTrackerItem(item)
            except (SystemExit, KeyboardInterrupt):
                raise
            except:
                logger.exception('Could not import item #%s', item.item_id)
                ztm.abort()
            else:
                ztm.commit()<|MERGE_RESOLUTION|>--- conflicted
+++ resolved
@@ -44,15 +44,9 @@
 from canonical.lp.dbschema import BugAttachmentType, BugTaskImportance
 from canonical.database.constants import UTC_NOW
 from canonical.launchpad.interfaces import (
-<<<<<<< HEAD
-    IBugSet, IBugActivitySet, IBugAttachmentSet,
-    IEmailAddressSet, ILaunchpadCelebrities, ILibraryFileAliasSet,
-    IMessageSet, IPersonSet, CreateBugParams, NotFoundError,
-=======
     BugTaskStatus, CreateBugParams, IBugActivitySet, IBugAttachmentSet,
-    IBugExternalRefSet, IBugSet, IEmailAddressSet, ILaunchpadCelebrities,
+    IBugSet, IEmailAddressSet, ILaunchpadCelebrities,
     ILibraryFileAliasSet, IMessageSet, IPersonSet, NotFoundError,
->>>>>>> 398bb763
     PersonCreationRationale)
 
 logger = logging.getLogger('canonical.launchpad.scripts.sftracker')
