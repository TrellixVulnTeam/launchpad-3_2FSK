= Introduction =

Bugs are some of the more complex objects in Launchpad. They have a
lot of state and many relationships to other objects.


== Bugs themselves ==

At the top level we provide a collection of bugs.

  >>> import operator
  >>> bugs = webservice.get("/beta/bugs").jsonBody()
  >>> bugs['total_size']
  15
  >>> bug_entries = sorted(bugs['entries'], key=operator.itemgetter('id'))
  >>> from pprint import pprint
  >>> pprint(sorted(bug_entries[0].items()))
  [(u'bug_tasks_collection_link',
    u'http://api.launchpad.dev/beta/bugs/11/bug_tasks'),
   (u'bug_watches_collection_link',
    u'http://api.launchpad.dev/beta/bugs/11/bug_watches'),
   (u'can_expire', False),
   (u'date_created', u'2007-03-15T20:33:56.678930+00:00'),
   (u'date_last_message', None),
   (u'date_last_updated', u'2007-03-15T20:37:51.603369+00:00'),
   (u'date_made_private', None),
   (u'description', u"I've had problems when switching..."),
   (u'duplicate_of_link', None),
   (u'duplicates_collection_link',
    u'http://api.launchpad.dev/beta/bugs/11/duplicates'),
   (u'id', 11),
   (u'is_complete', False),
   (u'messages_collection_link',
    u'http://api.launchpad.dev/beta/bugs/11/messages'),
   (u'name', None),
   (u'owner_link', u'http://api.launchpad.dev/beta/~name16'),
   (u'permits_expiration', False),
   (u'private', False),
   (u'resource_type_link', u'http://api.launchpad.dev/beta/#BugEntryAdapter'),
   (u'security_related', False),
   (u'self_link', u'http://api.launchpad.dev/beta/bugs/11'),
   (u'subscriptions_collection_link',
    u'http://api.launchpad.dev/beta/bugs/11/subscriptions'),
   (u'tags', []),
   (u'title', u'Make Jokosher use autoaudiosink'),
   (u'who_made_private_link', None)]

Bugs are indexed by number beneath the top-level collection.

  >>> bug_one = webservice.get("/beta/bugs/1").jsonBody()
  >>> bug_one['id']
  1

Bugs have relationships to other bugs, like "duplicate_of".

  >>> duplicates_of_five = webservice.get(
  ...     "/beta/bugs/5/duplicates").jsonBody()['entries']
  >>> len(duplicates_of_five)
  1
  >>> duplicates_of_five[0]['id']
  6

  >>> from urlparse import urlsplit
  >>> def get_path(url):
  ...     scheme, netloc, path, query, fragment = urlsplit(url)
  ...     return path

  >>> bug_six_url = get_path(duplicates_of_five[0]['self_link'])
  >>> bug_six = webservice.get(bug_six_url).jsonBody()
  >>> bug_six['duplicate_of_link']
  u'http://api.launchpad.dev/beta/bugs/5'


== Bugs as message targets ==

Each bug has a collection of messages.

  >>> messages = webservice.get("/beta/bugs/5/messages").jsonBody()['entries']
  >>> sorted(messages[0].items())
  [(u'content',
      u'All ways of downloading firefox should provide...'),
   (u'datecreated', u'2005-01-14T17:27:03.702622+00:00'),
   (u'owner_link', u'http://api.launchpad.dev/beta/~name12'),
   (u'parent_link', None),
   (u'resource_type_link',
    u'http://api.launchpad.dev/beta/#MessageEntryAdapter'),
   (u'self_link', u'http://api.launchpad.dev/beta/firefox/+bug/5/comments/0'),
   (u'subject', u'Firefox install instructions should be complete')]

The messages are stored beneath the bug-specific collection. Their
URLs are based on their position with respect to the
bug. /firefox/+bug/5/comments/0 is the first message for bug 5, and it's
different from /firefox/+bug/1/comments/0.

  >>> message_path = get_path(messages[0]['self_link'])
  >>> message_path
  u'/beta/firefox/+bug/5/comments/0'

  >>> message = webservice.get(message_path).jsonBody()
  >>> message == messages[0]
  True

There is no top-level collection of messages; they only exist in
relation to some bug.

  >>> webservice.get("/beta/messages").getStatus()
  404


== Bug tasks ==

Each bug may be associated with one or more bug tasks. Much of the
data in a bug task is derived from the bug.

  >>> bug_one_bugtasks_url = get_path(bug_one['bug_tasks_collection_link'])
  >>> bug_one_bugtasks = sorted(webservice.get(
  ...     bug_one_bugtasks_url).jsonBody()['entries'])
  >>> len(bug_one_bugtasks)
  3

  >>> pprint(sorted(bug_one_bugtasks[0].items()))
  [(u'assignee_link', None),
   (u'bug_link', u'http://api.launchpad.dev/beta/bugs/1'),
   (u'bug_target_display_name', u'mozilla-firefox (Debian)'),
   (u'bug_target_name', u'mozilla-firefox (Debian)'),
   (u'bug_watch_link', u'http://api.launchpad.dev/beta/bugs/1/+watch/8'),
   (u'date_assigned', u'2005-01-04T11:07:20.584746+00:00'),
   (u'date_closed', None),
   (u'date_confirmed', None),
   (u'date_created', u'2004-01-04T03:49:22.790240+00:00'),
   (u'date_fix_committed', None),
   (u'date_fix_released', None),
   (u'date_in_progress', None),
   (u'date_left_new', None),
   (u'date_triaged', None),
   (u'importance', u'Low'),
   (u'is_complete', False),
   (u'owner_link', u'http://api.launchpad.dev/beta/~name12'),
   (u'related_tasks_collection_link',
    u'http://api.../debian/+source/mozilla-firefox/+bug/1/related_tasks'),
   (u'resource_type_link',
    u'http://api.launchpad.dev/beta/#BugTaskEntryAdapter'),
   (u'self_link',
    u'http://api.../debian/+source/mozilla-firefox/+bug/1'),
   (u'status', u'Confirmed'),
   (u'title',
    u'Bug #1 in mozilla-firefox (Debian): "Firefox does not support SVG"')]

  >>> bugtask_path = get_path(bug_one_bugtasks[0]['self_link'])
  >>> bugtask = webservice.get(bugtask_path).jsonBody()
  >>> bugtask == bug_one_bugtasks[0]
  True

The collection of bug tasks is not exposed as a resource:

  >>> webservice.get("/beta/bug_tasks").getStatus()
  404

It's possible to change the task's assignee.

  >>> print webservice.named_post(
  ...     bugtask_path, 'transitionToAssignee', assignee='http://api.launchpad.dev/beta/~cprov')
  HTTP/1.1 200 Ok
  ...
  Content-Type: application/json
  <BLANKLINE>
  null

  >>> print webservice.get(bugtask_path).jsonBody()['assignee_link']
  http://api.launchpad.dev/beta/~cprov

Let's try modifying the importance of a task.

  >>> body = webservice.get(bugtask_path).jsonBody()
  >>> body['importance']
  u'Low'
<<<<<<< HEAD
  >>> print webservice.named_post(
  ...     bugtask_path, 'transitionToImportance', importance='High')
  HTTP/1.1 200 Ok
  ...
  Content-Type: application/json
  <BLANKLINE>
  null
  >>> body = webservice.get(bugtask_path).jsonBody()
  >>> body['importance']
  u'High'

Only bug supervisors or people who can otherwise edit the bugtask's
pillar are authorised to edit the importance.

  >>> print user_webservice.named_post(
  ...     bugtask_path, 'transitionToImportance', importance='Low')
  HTTP/1.1 401 Unauthorized...

=======
  >>> body = {'importance': 'High'}

  >>> from simplejson import dumps

  >>> response = webservice.patch(
  ...     bugtask_path, 'application/json', dumps(body))
>>>>>>> 2774e7cc
  >>> body = webservice.get(bugtask_path).jsonBody()
  >>> body['importance']
  u'High'


== Bug subscriptions ==

We can get the the collection of subscriptions to a bug.

  >>> bug_one_subscriptions_url = urlsplit(
  ...     bug_one['subscriptions_collection_link'])[2]
  >>> subscriptions = webservice.get(bug_one_subscriptions_url).jsonBody()
  >>> pprint(sorted(entry.items() for entry in subscriptions['entries']))
  [[(u'self_link',
     u'http://api.launchpad.dev/beta/bugs/1/+subscription/name12'),
    (u'person_link', u'http://api.launchpad.dev/beta/~name12'),
    (u'bug_link', u'http://api.launchpad.dev/beta/bugs/1'),
    (u'resource_type_link',
     u'http://api.launchpad.dev/beta/#BugSubscriptionEntryAdapter'),
    (u'subscribed_by_link', u'http://api.launchpad.dev/beta/~janitor')]...]


Each subscription can be accessed individually.

  >>> subscription = webservice.get(subscriptions['entries'][0]['self_link']).jsonBody()
  >>> pprint(sorted(subscription.items()))
  [(u'bug_link', u'http://api.launchpad.dev/beta/bugs/1'),
   (u'person_link', u'http://api.launchpad.dev/beta/~stevea'),
   (u'resource_type_link', u'http://api.launchpad.dev/beta/#BugSubscriptionEntryAdapter'),
   (u'self_link', u'http://api.launchpad.dev/beta/bugs/1/+subscription/stevea'),
   (u'subscribed_by_link', u'http://api.launchpad.dev/beta/~janitor')]

We can also create new subscriptions.

    >>> new_subscription = webservice.named_post(
    ...     bug_one['self_link'], 'subscribe',
    ...     person='http://api.launchpad.dev/beta/~cprov').jsonBody()
    >>> pprint(new_subscription)
    {...u'self_link':
        u'http://api.launchpad.dev/beta/bugs/1/+subscription/cprov'...}

But we can only unsubscribe ourselves.

    >>> print webservice.named_post(
    ...     bug_one['self_link'], 'unsubscribe')
    HTTP/1.1 200 Ok...


== Bug Watches ==

Bugs can have bug watches associated with them. Each bugwatch can also
be optionally associated with one of the bugtasks in a bug, in which
case aspects of the bugtask (like status) are slaved to the remote bug
report described by the bugwatch.

  >>> bug_one_bug_watches_url = get_path(
  ...     bug_one['bug_watches_collection_link'])
  >>> bug_one_bug_watches = sorted(webservice.get(
  ...     bug_one_bug_watches_url).jsonBody()['entries'])
  >>> len(bug_one_bug_watches)
  4

  >>> pprint(sorted(bug_one_bug_watches[0].items()))
  [(u'bug_link', u'http://api.launchpad.dev/beta/bugs/1'),
   (u'bugtasks_collection_link',
    u'http://api.launchpad.dev/beta/bugs/1/+watch/2/bugtasks'),
   (u'date_created', u'2004-10-04T01:00:00+00:00'),
   (u'date_last_changed', u'2004-10-04T01:00:00+00:00'),
   (u'date_last_checked', u'2004-10-04T01:00:00+00:00'),
   (u'last_error_type', None),
   (u'owner_link', u'http://api.launchpad.dev/beta/~sabdfl'),
   (u'remote_bug', u'2000'),
   (u'remote_importance', None),
   (u'remote_status', u''),
   (u'resource_type_link',
    u'http://api.launchpad.dev/beta/#BugWatchEntryAdapter'),
   (u'self_link', u'http://api.launchpad.dev/beta/bugs/1/+watch/2'),
   (u'title', u'The Mozilla.org Bug Tracker #2000'),
   (u'url', u'https://bugzilla.mozilla.org/show_bug.cgi?id=2000')]

  >>> bug_watch_path = get_path(bug_one_bug_watches[0]['self_link'])
  >>> bug_watch = webservice.get(bug_watch_path).jsonBody()
  >>> bug_watch == bug_one_bug_watches[0]
  True

The collection of bug watches is not exposed as a resource:

  >>> webservice.get("/beta/bug_watches").getStatus()
  404

We can modify the remote bug.

  >>> bug_watch['remote_bug']
  u'2000'

  >>> patch = {u'remote_bug': u'1234'}
  >>> response = webservice.patch(
  ...     bug_watch_path, 'application/json', dumps(patch))

  >>> bug_watch = webservice.get(bug_watch_path).jsonBody()
  >>> bug_watch['remote_bug']
  u'1234'

But we can't change other things, like the URL.

  >>> patch = {u'url': u'http://www.example.com/'}
  >>> response = webservice.patch(
  ...     bug_watch_path, 'application/json', dumps(patch))
  >>> print response.getOutput()
  HTTP/1.1 400 Bad Request
  Content-Length: 47
  Content-Type: text/plain
  <BLANKLINE>
  url: You tried to modify a read-only attribute.<|MERGE_RESOLUTION|>--- conflicted
+++ resolved
@@ -174,7 +174,6 @@
   >>> body = webservice.get(bugtask_path).jsonBody()
   >>> body['importance']
   u'Low'
-<<<<<<< HEAD
   >>> print webservice.named_post(
   ...     bugtask_path, 'transitionToImportance', importance='High')
   HTTP/1.1 200 Ok
@@ -193,14 +192,6 @@
   ...     bugtask_path, 'transitionToImportance', importance='Low')
   HTTP/1.1 401 Unauthorized...
 
-=======
-  >>> body = {'importance': 'High'}
-
-  >>> from simplejson import dumps
-
-  >>> response = webservice.patch(
-  ...     bugtask_path, 'application/json', dumps(body))
->>>>>>> 2774e7cc
   >>> body = webservice.get(bugtask_path).jsonBody()
   >>> body['importance']
   u'High'
