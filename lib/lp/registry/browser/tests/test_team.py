# Copyright 2010-2012 Canonical Ltd.  This software is licensed under the
# GNU Affero General Public License version 3 (see the file LICENSE).

__metaclass__ = type

import contextlib
from lazr.restful.interfaces import IJSONRequestCache
import simplejson
import transaction
from zope.component import getUtility
from zope.security.proxy import removeSecurityProxy

from lp.registry.browser.team import (
    TeamIndexMenu,
    TeamOverviewMenu,
    TeamMailingListArchiveView,
    )
from lp.registry.interfaces.mailinglist import MailingListStatus
from lp.registry.interfaces.person import (
    CLOSED_TEAM_POLICY,
    IPersonSet,
    OPEN_TEAM_POLICY,
    PersonVisibility,
    TeamMembershipRenewalPolicy,
    TeamSubscriptionPolicy,
    )
from lp.registry.interfaces.persontransferjob import IPersonMergeJobSource
from lp.registry.interfaces.teammembership import (
    ITeamMembershipSet,
    TeamMembershipStatus,
    )
from lp.services.features.testing import FeatureFixture
from lp.services.propertycache import get_property_cache
from lp.services.webapp.authorization import check_permission
from lp.services.webapp.publisher import canonical_url
from lp.soyuz.enums import ArchiveStatus
from lp.testing import (
    login_celebrity,
    login_person,
    person_logged_in,
    TestCaseWithFactory,
    )
from lp.testing.layers import (
    DatabaseFunctionalLayer,
    LaunchpadFunctionalLayer,
    )
from lp.testing.matchers import IsConfiguredBatchNavigator
from lp.testing.menu import check_menu_links
from lp.testing.pages import (
    extract_text,
    find_tag_by_id,
    )
from lp.testing.views import (
    create_initialized_view,
    create_view,
    )


class TestProposedTeamMembersEditView(TestCaseWithFactory):
    """Tests for ProposedTeamMembersEditView."""

    layer = DatabaseFunctionalLayer

    def setUp(self):
        super(TestProposedTeamMembersEditView, self).setUp()
        self.owner = self.factory.makePerson(name="team-owner")
        self.a_team = self.makeTeam("team-a", "A-Team")
        self.b_team = self.makeTeam("team-b", "B-Team")
        transaction.commit()
        login_person(self.owner)

    def makeTeam(self, name, displayname):
        """Make a moderated team."""
        return self.factory.makeTeam(
            name=name,
            owner=self.owner,
            displayname=displayname,
            subscription_policy=TeamSubscriptionPolicy.MODERATED)

    def inviteToJoin(self, joinee, joiner):
        """Invite the joiner team into the joinee team."""
        # Joiner is proposed to join joinee.
        form = {
            'field.teams': joiner.name,
            'field.actions.continue': 'Continue',
            }
        view = create_initialized_view(
            joinee, "+add-my-teams", form=form)
        self.assertEqual([], view.errors)
        notifications = view.request.response.notifications
        self.assertEqual(1, len(notifications))
        expected = u"%s has been proposed to this team." % (
            joiner.displayname)
        self.assertEqual(
            expected,
            notifications[0].message)

    def acceptTeam(self, joinee, successful, failed):
        """Accept the teams into the joinee team.

        The teams in 'successful' are expected to be allowed.
        The teams in 'failed' are expected to fail.
        """
        failed_names = ', '.join([team.displayname for team in failed])
        if len(failed) == 1:
            failed_message = (
                u'%s is a member of the following team, '
                'so it could not be accepted:  %s.  '
                'You need to "Decline" that team.' %
                (joinee.displayname, failed_names))
        else:
            failed_message = (
                u'%s is a member of the following teams, '
                'so they could not be accepted:  %s.  '
                'You need to "Decline" those teams.' %
                (joinee.displayname, failed_names))

        form = {
            'field.actions.save': 'Save changes',
            }
        for team in successful + failed:
            # Construct the team selection field, based on the id of the
            # team.
            selector = 'action_%d' % team.id
            form[selector] = 'approve'

        view = create_initialized_view(
            joinee, "+editproposedmembers", form=form)
        self.assertEqual([], view.errors)
        notifications = view.request.response.notifications
        if len(failed) == 0:
            self.assertEqual(0, len(notifications))
        else:
            self.assertEqual(1, len(notifications))
            self.assertEqual(
                failed_message,
                notifications[0].message)

    def test_circular_proposal_acceptance(self):
        """Two teams can invite each other without horrifying results."""

        # Make the criss-cross invitations.

        # Owner proposes Team B join Team A.
        self.inviteToJoin(self.a_team, self.b_team)

        # Owner proposes Team A join Team B.
        self.inviteToJoin(self.b_team, self.a_team)

        # Accept Team B into Team A.
        self.acceptTeam(self.a_team, successful=(self.b_team,), failed=())

        # Accept Team A into Team B, and fail trying.
        self.acceptTeam(self.b_team, successful=(), failed=(self.a_team,))

    def test_circular_proposal_acceptance_with_some_noncircular(self):
        """Accepting a mix of successful and failed teams works."""
        # Create some extra teams.
        self.c_team = self.makeTeam("team-c", "C-Team")
        self.d_team = self.makeTeam("team-d", "D-Team")
        self.super_team = self.makeTeam("super-team", "Super Team")

        # Everyone wants to join Super Team.
        for team in [self.a_team, self.b_team, self.c_team, self.d_team]:
            self.inviteToJoin(self.super_team, team)

        # Super Team joins two teams.
        for team in [self.a_team, self.b_team]:
            self.inviteToJoin(team, self.super_team)

        # Super Team is accepted into both.
        for team in [self.a_team, self.b_team]:
            self.acceptTeam(team, successful=(self.super_team, ), failed=())

        # Now Super Team attempts to accept all teams.  Two succeed but the
        # two with that would cause a cycle fail.
        failed = (self.a_team, self.b_team)
        successful = (self.c_team, self.d_team)
        self.acceptTeam(self.super_team, successful, failed)


class TestTeamPersonRenameFormMixin:

    view_name = None

    def test_cannot_rename_team_with_active_ppa(self):
        # A team with an active PPA that contains publications cannot be
        # renamed.
        owner = self.factory.makePerson()
        team = self.factory.makeTeam(owner=owner)
        archive = self.factory.makeArchive(owner=team)
        self.factory.makeSourcePackagePublishingHistory(archive=archive)
        get_property_cache(team).archive = archive
        with person_logged_in(owner):
            view = create_initialized_view(team, name=self.view_name)
            self.assertTrue(view.form_fields['name'].for_display)
            self.assertEqual(
                'This team has an active PPA with packages published and '
                'may not be renamed.', view.widgets['name'].hint)

    def test_can_rename_team_with_deleted_ppa(self):
        # A team with a deleted PPA can be renamed.
        owner = self.factory.makePerson()
        team = self.factory.makeTeam(owner=owner)
        archive = self.factory.makeArchive()
        self.factory.makeSourcePackagePublishingHistory(archive=archive)
        removeSecurityProxy(archive).status = ArchiveStatus.DELETED
        get_property_cache(team).archive = archive
        with person_logged_in(owner):
            view = create_initialized_view(team, name=self.view_name)
            self.assertFalse(view.form_fields['name'].for_display)

    def test_cannot_rename_team_with_active_mailinglist(self):
        # Because renaming mailing lists is non-trivial in Mailman 2.1,
        # renaming teams with mailing lists is prohibited.
        owner = self.factory.makePerson()
        team = self.factory.makeTeam(owner=owner)
        self.factory.makeMailingList(team, owner)
        with person_logged_in(owner):
            view = create_initialized_view(team, name=self.view_name)
            self.assertTrue(view.form_fields['name'].for_display)
            self.assertEqual(
                'This team has a mailing list and may not be renamed.',
                view.widgets['name'].hint)

    def test_can_rename_team_with_purged_mailinglist(self):
        # A team with a mailing list which is purged can be renamed.
        owner = self.factory.makePerson()
        team = self.factory.makeTeam(owner=owner)
        team_list = self.factory.makeMailingList(team, owner)
        team_list.deactivate()
        team_list.transitionToStatus(MailingListStatus.INACTIVE)
        team_list.purge()
        with person_logged_in(owner):
            view = create_initialized_view(team, name=self.view_name)
            self.assertFalse(view.form_fields['name'].for_display)

    def test_cannot_rename_team_with_multiple_reasons(self):
        # Since public teams can have mailing lists and PPAs simultaneously,
        # there will be scenarios where more than one of these conditions are
        # actually blocking the team to be renamed.
        owner = self.factory.makePerson()
        team = self.factory.makeTeam(owner=owner)
        self.factory.makeMailingList(team, owner)
        archive = self.factory.makeArchive(owner=team)
        self.factory.makeSourcePackagePublishingHistory(archive=archive)
        get_property_cache(team).archive = archive
        with person_logged_in(owner):
            view = create_initialized_view(team, name=self.view_name)
            self.assertTrue(view.form_fields['name'].for_display)
            self.assertEqual(
                'This team has an active PPA with packages published and '
                'a mailing list and may not be renamed.',
                view.widgets['name'].hint)


class TestTeamEditView(TestTeamPersonRenameFormMixin, TestCaseWithFactory):

    layer = LaunchpadFunctionalLayer
    view_name = '+edit'

    def test_edit_team_view_permission(self):
        # Only an administrator or the team owner of a team can
        # change the details of that team.
        person = self.factory.makePerson()
        owner = self.factory.makePerson()
        team = self.factory.makeTeam(owner=owner)
        view = create_view(team, '+edit')
        login_person(person)
        self.assertFalse(check_permission('launchpad.Edit', view))
        login_person(owner)
        self.assertTrue(check_permission('launchpad.Edit', view))

    def test_edit_team_view_data(self):
        # The edit view renders the team's details correctly.
        owner = self.factory.makePerson()
        team = self.factory.makeTeam(
            name="team", displayname='A Team',
            description="A great team", owner=owner,
            subscription_policy=TeamSubscriptionPolicy.MODERATED)
        with person_logged_in(owner):
            view = create_initialized_view(team, name="+edit")
            self.assertEqual('team', view.widgets['name']._data)
            self.assertEqual(
                'A Team', view.widgets['displayname']._data)
            self.assertEqual(
                'A great team', view.widgets['teamdescription']._data)
            self.assertEqual(
                TeamSubscriptionPolicy.MODERATED,
                view.widgets['subscriptionpolicy']._data)
            self.assertEqual(
                TeamSubscriptionPolicy,
                view.widgets['subscriptionpolicy'].vocabulary)
            self.assertIsNone(view.widgets['subscriptionpolicy'].extra_hint)
            self.assertEqual(
                TeamMembershipRenewalPolicy.NONE,
                view.widgets['renewal_policy']._data)
            self.assertIsNone(view.widgets['defaultrenewalperiod']._data)

    def _test_edit_team_view_expected_subscription_vocab(self,
                                                         fn_setup,
                                                         expected_items):
        # The edit view renders only the specified policy choices when
        # the setup performed by fn_setup occurs.
        owner = self.factory.makePerson()
        team = self.factory.makeTeam(
            owner=owner, subscription_policy=TeamSubscriptionPolicy.MODERATED)
        fn_setup(team)
        with person_logged_in(owner):
            view = create_initialized_view(team, name="+edit")
            self.assertContentEqual(
                expected_items,
                [term.value
                 for term in view.widgets['subscriptionpolicy'].vocabulary])
            self.assertEqual(
                'sprite info',
                view.widgets['subscriptionpolicy'].extra_hint_class)
            self.assertIsNotNone(
                view.widgets['subscriptionpolicy'].extra_hint)

    def test_edit_team_view_pillar_owner(self):
        # The edit view renders only closed subscription policy choices when
        # the team is a pillar owner.

        def setup_team(team):
            self.factory.makeProduct(owner=team)

        self._test_edit_team_view_expected_subscription_vocab(
            setup_team, CLOSED_TEAM_POLICY)

    def test_edit_team_view_pillar_security_contact(self):
        # The edit view renders only closed subscription policy choices when
        # the team is a pillar security contact.

        def setup_team(team):
            self.factory.makeProduct(security_contact=team)

        self._test_edit_team_view_expected_subscription_vocab(
            setup_team, CLOSED_TEAM_POLICY)

    def test_edit_team_view_has_ppas(self):
        # The edit view renders only closed subscription policy choices when
        # the team has any ppas.

        def setup_team(team):
            team.createPPA()

        self._test_edit_team_view_expected_subscription_vocab(
            setup_team, CLOSED_TEAM_POLICY)

    def test_edit_team_view_has_closed_super_team(self):
        # The edit view renders only closed subscription policy choices when
        # the team has any closed super teams.

        def setup_team(team):
            super_team = self.factory.makeTeam(
                owner=team.teamowner,
                subscription_policy=TeamSubscriptionPolicy.RESTRICTED)
            with person_logged_in(team.teamowner):
                super_team.addMember(
                    team, team.teamowner, force_team_add=True)

        self._test_edit_team_view_expected_subscription_vocab(
            setup_team, CLOSED_TEAM_POLICY)

    def test_edit_team_view_subscribed_private_bug(self):
        # The edit view renders only closed subscription policy choices when
        # the team is subscribed to a private bug.

        def setup_team(team):
            bug = self.factory.makeBug(owner=team.teamowner, private=True)
            with person_logged_in(team.teamowner):
                bug.default_bugtask.transitionToAssignee(team)

        self._test_edit_team_view_expected_subscription_vocab(
            setup_team, CLOSED_TEAM_POLICY)

    def test_edit_team_view_has_open_member(self):
        # The edit view renders open closed subscription policy choices when
        # the team has any open sub teams.

        def setup_team(team):
            team_member = self.factory.makeTeam(
                owner=team.teamowner,
                subscription_policy=TeamSubscriptionPolicy.DELEGATED)
            with person_logged_in(team.teamowner):
                team.addMember(
                    team_member, team.teamowner, force_team_add=True)

        self._test_edit_team_view_expected_subscription_vocab(
            setup_team, OPEN_TEAM_POLICY)

    def test_edit_team_view_save(self):
        # A team can be edited and saved, including a name change, even if it
        # is a private team and has a purged mailing list.
        owner = self.factory.makePerson()
        team = self.factory.makeTeam(
            name="team", displayname='A Team',
            description="A great team", owner=owner,
            visibility=PersonVisibility.PRIVATE,
            subscription_policy=TeamSubscriptionPolicy.MODERATED)

        with person_logged_in(owner):
            team_list = self.factory.makeMailingList(team, owner)
            team_list.deactivate()
            team_list.transitionToStatus(MailingListStatus.INACTIVE)
            team_list.purge()
            url = canonical_url(team)
        browser = self.getUserBrowser(url, user=owner)
        browser.getLink('Change details').click()
        browser.getControl('Name', index=0).value = 'ubuntuteam'
        browser.getControl('Display Name').value = 'Ubuntu Team'
        browser.getControl('Team Description').value = ''
        browser.getControl('Restricted Team').selected = True
        browser.getControl('Save').click()

        # We're now redirected to the team's home page, which is now on a
        # different URL since we changed its name.
        self.assertEqual('http://launchpad.dev/~ubuntuteam', browser.url)

        # Check the values again.
        browser.getLink('Change details').click()
        self.assertEqual(
            'ubuntuteam', browser.getControl('Name', index=0).value)
        self.assertEqual(
            'Ubuntu Team', browser.getControl('Display Name', index=0).value)
        self.assertEqual(
            '', browser.getControl('Team Description', index=0).value)
        self.assertTrue(
            browser.getControl('Restricted Team', index=0).selected)

    def test_team_name_already_used(self):
        # If we try to use a name which is already in use, we'll get an error
        # message explaining it.

        self.factory.makeTeam(name="existing")
        owner = self.factory.makePerson()
        team = self.factory.makeTeam(name="team", owner=owner)

        form = {
            'field.name': 'existing',
            'field.actions.save': 'Save',
            }
        login_person(owner)
        view = create_initialized_view(team, '+edit', form=form)
        self.assertEqual(1, len(view.errors))
        self.assertEqual(
            'existing is already in use by another person or team.',
            view.errors[0].doc())


class TeamAdminisiterViewTestCase(TestTeamPersonRenameFormMixin,
                                  TestCaseWithFactory):

    layer = LaunchpadFunctionalLayer
    view_name = '+review'

    def test_init_admin(self):
        # An admin sees all the fields.
        team = self.factory.makeTeam()
        login_celebrity('admin')
        view = create_initialized_view(team, name=self.view_name)
        self.assertEqual('Review team', view.label)
        self.assertEqual(
            ['name', 'displayname'], view.field_names)

    def test_init_registry_expert(self):
        # Registry experts do not see the the displayname field.
        team = self.factory.makeTeam()
        login_celebrity('registry_experts')
        view = create_initialized_view(team, name=self.view_name)
        self.assertEqual(['name'], view.field_names)


class TestTeamAddView(TestCaseWithFactory):

    layer = LaunchpadFunctionalLayer
    view_name = '+newteam'
    feature_flag = {'disclosure.show_visibility_for_team_add.enabled': 'on'}

    def test_random_does_not_see_visibility_field(self):
        personset = getUtility(IPersonSet)
        person = self.factory.makePerson()
        view = create_initialized_view(
            personset, name=self.view_name, principal=person)
        self.assertNotIn(
            'visibility', [field.__name__ for field in view.form_fields])

    def test_admin_sees_visibility_field(self):
        personset = getUtility(IPersonSet)
        admin = login_celebrity('admin')
        view = create_initialized_view(
            personset, name=self.view_name, principal=admin)
        self.assertIn(
            'visibility', [field.__name__ for field in view.form_fields])

    def test_random_does_not_see_visibility_field_with_flag(self):
        personset = getUtility(IPersonSet)
        person = self.factory.makePerson()
        with person_logged_in(person):
            with FeatureFixture(self.feature_flag):
                view = create_initialized_view(
                    personset, name=self.view_name, principal=person)
                self.assertNotIn(
                    'visibility',
                    [field.__name__ for field in view.form_fields])

    def test_person_with_cs_sees_visibility_field_with_flag(self):
        personset = getUtility(IPersonSet)
        team = self.factory.makeTeam(
            subscription_policy=TeamSubscriptionPolicy.MODERATED)
        product = self.factory.makeProduct(owner=team)
        self.factory.makeCommercialSubscription(product)
        with person_logged_in(team.teamowner):
            with FeatureFixture(self.feature_flag):
                view = create_initialized_view(
                    personset, name=self.view_name, principal=team.teamowner)
                self.assertIn(
                    'visibility',
                    [field.__name__ for field in view.form_fields])

<<<<<<< HEAD
    def test_person_with_cs_can_create_private_team(self):
        personset = getUtility(IPersonSet)
        team = self.factory.makeTeam(
            subscription_policy=TeamSubscriptionPolicy.MODERATED)
        product = self.factory.makeProduct(owner=team)
        self.factory.makeCommercialSubscription(product)
        team_name = self.factory.getUniqueString()
        form = {
            'field.name': team_name,
            'field.displayname': 'New Team',
            'field.subscriptionpolicy': 'RESTRICTED',
            'field.visibility': 'PRIVATE',
            'field.actions.create': 'Create',
            }
        with person_logged_in(team.teamowner):
            with FeatureFixture(self.feature_flag):
                view = create_initialized_view(
                    personset, name=self.view_name, principal=team.teamowner,
                    form=form)
            team = personset.getByName(team_name)
            self.assertIsNotNone(team)
            self.assertEqual(PersonVisibility.PRIVATE, team.visibility)

=======
>>>>>>> 2ddf53a7
    def test_person_with_expired_cs_does_not_see_visibility(self):
        personset = getUtility(IPersonSet)
        team = self.factory.makeTeam(
            subscription_policy=TeamSubscriptionPolicy.MODERATED)
        product = self.factory.makeProduct(owner=team)
        self.factory.makeCommercialSubscription(product, expired=True)
        with person_logged_in(team.teamowner):
            with FeatureFixture(self.feature_flag):
                view = create_initialized_view(
                    personset, name=self.view_name, principal=team.teamowner)
                self.assertNotIn(
                    'visibility',
                    [field.__name__ for field in view.form_fields])


class TestTeamMenu(TestCaseWithFactory):

    layer = DatabaseFunctionalLayer

    def setUp(self):
        super(TestTeamMenu, self).setUp()
        self.team = self.factory.makeTeam()

    def test_TeamIndexMenu(self):
        view = create_view(self.team, '+index')
        menu = TeamIndexMenu(view)
        self.assertEqual(
            ('edit', 'administer', 'delete', 'join', 'add_my_teams', 'leave'),
            menu.links)

    def test_TeamIndexMenu_anonymous(self):
        view = create_view(self.team, '+index')
        menu = TeamIndexMenu(view)
        self.assertEqual(
            ['join', 'add_my_teams'],
            [link.name for link in menu.iterlinks() if link.enabled])

    def test_TeamIndexMenu_owner(self):
        login_person(self.team.teamowner)
        view = create_view(self.team, '+index')
        menu = TeamIndexMenu(view)
        self.assertEqual(
            ['edit', 'delete', 'add_my_teams'],
            [link.name for link in menu.iterlinks() if link.enabled])

    def test_TeamIndexMenu_admin(self):
        login_celebrity('admin')
        view = create_view(self.team, '+index')
        menu = TeamIndexMenu(view)
        self.assertEqual(
            ['edit', 'administer', 'delete', 'join', 'add_my_teams'],
            [link.name for link in menu.iterlinks() if link.enabled])

    def test_TeamIndexMenu_registry_experts(self):
        login_celebrity('registry_experts')
        view = create_view(self.team, '+index')
        menu = TeamIndexMenu(view)
        self.assertEqual(
            ['administer', 'delete', 'join', 'add_my_teams'],
            [link.name for link in menu.iterlinks() if link.enabled])

    def test_TeamOverviewMenu_check_menu_links_without_mailing(self):
        menu = TeamOverviewMenu(self.team)
        # Remove moderate_mailing_list because it asserts that there is
        # a mailing list.
        no_mailinst_list_links = [
            link for link in menu.links if link != 'moderate_mailing_list']
        menu.links = no_mailinst_list_links
        self.assertIs(True, check_menu_links(menu))
        link = menu.configure_mailing_list()
        self.assertEqual('Create a mailing list', link.text)

    def test_TeamOverviewMenu_check_menu_links_with_mailing(self):
        self.factory.makeMailingList(
            self.team, self.team.teamowner)
        menu = TeamOverviewMenu(self.team)
        self.assertIs(True, check_menu_links(menu))
        link = menu.configure_mailing_list()
        self.assertEqual('Configure mailing list', link.text)


class TestMailingListArchiveView(TestCaseWithFactory):

    layer = DatabaseFunctionalLayer

    def test_no_messages(self):
        team = self.factory.makeTeam()
        self.factory.makeMailingList(team, team.teamowner)
        view = create_view(team, name='+mailing-list-archive')
        messages = IJSONRequestCache(view.request).objects['mail']
        self.assertEqual(0, len(messages))

    @contextlib.contextmanager
    def _override_messages(self, view_class, messages):
        def _message_shim(self):
            return simplejson.loads(messages)
        tmp = TeamMailingListArchiveView._get_messages
        TeamMailingListArchiveView._get_messages = _message_shim
        yield TeamMailingListArchiveView
        TeamMailingListArchiveView._get_messages = tmp

    def test_messages_are_in_json(self):
        team = self.factory.makeTeam()
        self.factory.makeMailingList(team, team.teamowner)
        messages = '''[{
            "headers": {
                "To": "somelist@example.com",
                "From": "someguy@example.com",
                "Subject": "foobar"},
            "message_id": "foo"}]'''

        with self._override_messages(TeamMailingListArchiveView, messages):
            view = create_view(team, name='+mailing-list-archive')
            messages = IJSONRequestCache(view.request).objects['mail']
            self.assertEqual(1, len(messages))
            self.assertEqual('foo', messages[0]['message_id'])


class TestModeration(TestCaseWithFactory):

    layer = DatabaseFunctionalLayer

    def test_held_messages_is_batch_navigator(self):
        team = self.factory.makeTeam()
        self.factory.makeMailingList(team, team.teamowner)
        view = create_initialized_view(team, name='+mailinglist-moderate')
        self.assertThat(
            view.held_messages,
            IsConfiguredBatchNavigator('message', 'messages'))

    def test_no_mailing_list_redirect(self):
        team = self.factory.makeTeam()
        login_person(team.teamowner)
        view = create_view(team, name='+mailinglist-moderate')
        response = view.request.response
        self.assertEqual(302, response.getStatus())
        self.assertEqual(canonical_url(team), response.getHeader('location'))
        self.assertEqual(1, len(response.notifications))
        self.assertEqual(
            '%s does not have a mailing list.' % (team.displayname),
            response.notifications[0].message)


class TestTeamMemberAddView(TestCaseWithFactory):

    layer = DatabaseFunctionalLayer

    def setUp(self):
        super(TestTeamMemberAddView, self).setUp()
        self.team = self.factory.makeTeam(name='test-team')
        login_person(self.team.teamowner)

    def getForm(self, new_member):
        return {
            'field.newmember': new_member.name,
            'field.actions.add': 'Add Member',
            }

    def test_add_member_success(self):
        member = self.factory.makePerson(name="a-member")
        form = self.getForm(member)
        view = create_initialized_view(self.team, "+addmember", form=form)
        self.assertEqual([], view.errors)
        notifications = view.request.response.notifications
        self.assertEqual(1, len(notifications))
        self.assertEqual(
            'A-member (a-member) has been added as a member of this team.',
            notifications[0].message)
        self.assertTrue(member.inTeam(self.team))
        self.assertEqual(
            None, view.widgets['newmember']._getCurrentValue())

    def test_add_former_member_success(self):
        member = self.factory.makePerson(name="a-member")
        self.team.addMember(member, self.team.teamowner)
        with person_logged_in(member):
            member.leave(self.team)
        form = self.getForm(member)
        view = create_initialized_view(self.team, "+addmember", form=form)
        self.assertEqual([], view.errors)
        notifications = view.request.response.notifications
        self.assertEqual(1, len(notifications))
        self.assertEqual(
            'A-member (a-member) has been added as a member of this team.',
            notifications[0].message)
        self.assertTrue(member.inTeam(self.team))

    def test_add_existing_member_fail(self):
        member = self.factory.makePerson(name="a-member")
        self.team.addMember(member, self.team.teamowner)
        form = self.getForm(member)
        view = create_initialized_view(self.team, "+addmember", form=form)
        self.assertEqual(1, len(view.errors))
        self.assertEqual(
            "A-member (a-member) is already a member of Test Team.",
            view.errors[0])

    def test_add_empty_team_fail(self):
        empty_team = self.factory.makeTeam(owner=self.team.teamowner)
        self.team.teamowner.leave(empty_team)
        form = self.getForm(empty_team)
        view = create_initialized_view(self.team, "+addmember", form=form)
        self.assertEqual(1, len(view.errors))
        self.assertEqual(
            "You can't add a team that doesn't have any active members.",
            view.errors[0])

    def test_no_TeamMembershipTransitionError(self):
        # Attempting to add a team never triggers a
        # TeamMembershipTransitionError
        member_team = self.factory.makeTeam()
        self.team.addMember(member_team, self.team.teamowner)
        tm = getUtility(ITeamMembershipSet).getByPersonAndTeam(
            member_team, self.team)
        for status in TeamMembershipStatus.items:
            removeSecurityProxy(tm).status = status
            view = create_initialized_view(self.team, "+addmember")
            view.add_action.success(data={'newmember': member_team})


class TestTeamIndexView(TestCaseWithFactory):

    layer = DatabaseFunctionalLayer

    def setUp(self):
        super(TestTeamIndexView, self).setUp()
        self.team = self.factory.makeTeam(name='test-team')
        login_person(self.team.teamowner)

    def test_add_member_step_title(self):
        view = create_initialized_view(self.team, '+index')
        self.assertEqual('Search', view.add_member_step_title)

    def test_is_merge_pending(self):
        target_team = self.factory.makeTeam()
        job_source = getUtility(IPersonMergeJobSource)
        job_source.create(
            from_person=self.team, to_person=target_team,
            reviewer=target_team.teamowner)
        view = create_initialized_view(self.team, name="+index")
        notifications = view.request.response.notifications
        message = (
            'Test Team is queued to be be merged or deleted '
            'in a few minutes.')
        self.assertEqual(1, len(notifications))
        self.assertEqual(message, notifications[0].message)

    def test_user_without_launchpad_view(self):
        # When the user does not have launchpad.View on the context,
        user = self.factory.makePerson()
        owner = self.factory.makePerson()
        with person_logged_in(owner):
            team = self.factory.makeTeam(
                displayname='Waffles', owner=owner,
                visibility=PersonVisibility.PRIVATE)
            archive = self.factory.makeArchive(private=True, owner=team)
            archive.newSubscription(user, registrant=owner)
        with person_logged_in(user):
            for rootsite, view_name in [
                (None, '+index'), ('code', '+branches'), ('bugs', '+bugs'),
                ('blueprints', '+specs'), ('answers', '+questions'),
                ('translations', '+translations')]:
                view = create_initialized_view(
                    team, name=view_name, path_info='', principal=user,
                    server_url=canonical_url(team, rootsite=rootsite),
                    rootsite=rootsite)
                document = find_tag_by_id(view(), 'document')
                self.assertIsNone(document.find(True, id='side-portlets'))
                self.assertIsNone(document.find(True, id='registration'))
                self.assertEndsWith(
                    extract_text(document.find(True, id='maincontent')),
                    'The information in this page is not shared with you.')


class TestPersonIndexVisibilityView(TestCaseWithFactory):

    layer = DatabaseFunctionalLayer

    def createTeams(self):
        team = self.factory.makeTeam(
            subscription_policy=TeamSubscriptionPolicy.MODERATED)
        private = self.factory.makeTeam(
            visibility=PersonVisibility.PRIVATE, name='private-team',
            members=[team])
        with person_logged_in(team.teamowner):
            team.acceptInvitationToBeMemberOf(private, '')
        return team

    def test_private_superteams_anonymous(self):
        # If the viewer is anonymous, the portlet is not shown.
        team = self.createTeams()
        self.factory.makePerson()
        view = create_initialized_view(
            team, '+index', server_url=canonical_url(team), path_info='')
        html = view()
        superteams = find_tag_by_id(html, 'subteam-of')
        self.assertIs(None, superteams)
        self.assertEqual([], view.super_teams)

    def test_private_superteams_hidden(self):
        # If the viewer has no permission to see any superteams, the portlet
        # is not shown.
        team = self.createTeams()
        viewer = self.factory.makePerson()
        with person_logged_in(viewer):
            view = create_initialized_view(
                team, '+index', server_url=canonical_url(team), path_info='',
                principal=viewer)
            html = view()
            self.assertEqual([], view.super_teams)
            superteams = find_tag_by_id(html, 'subteam-of')
        self.assertIs(None, superteams)

    def test_private_superteams_shown(self):
        # When the viewer has permission, the portlet is shown.
        team = self.createTeams()
        with person_logged_in(team.teamowner):
            view = create_initialized_view(
                team, '+index', server_url=canonical_url(team), path_info='',
                principal=team.teamowner)
            html = view()
            self.assertEqual(view.super_teams, list(team.super_teams))
            superteams = find_tag_by_id(html, 'subteam-of')
        self.assertFalse('&lt;hidden&gt;' in superteams)
        self.assertEqual(
            '<a href="/~private-team" class="sprite team">Private Team</a>',
            str(superteams.findNext('a')))<|MERGE_RESOLUTION|>--- conflicted
+++ resolved
@@ -519,7 +519,6 @@
                     'visibility',
                     [field.__name__ for field in view.form_fields])
 
-<<<<<<< HEAD
     def test_person_with_cs_can_create_private_team(self):
         personset = getUtility(IPersonSet)
         team = self.factory.makeTeam(
@@ -543,8 +542,6 @@
             self.assertIsNotNone(team)
             self.assertEqual(PersonVisibility.PRIVATE, team.visibility)
 
-=======
->>>>>>> 2ddf53a7
     def test_person_with_expired_cs_does_not_see_visibility(self):
         personset = getUtility(IPersonSet)
         team = self.factory.makeTeam(
