#
# Possible permissions: SELECT, INSERT, UPDATE, EXECUTE
#
# Note that we can't have INSERT only tables if we are using SQLObject, as it
# creates new entries by first doing an insert (to get the id) and then
# issuing an update
[DEFAULT]
# Objects in these schemas are publicly readable or executable. *not* writable
public_schemas=ts2

[public]
# The pubic role is automatically granted to all users by PostgreSQL
type=group
public.person_sort_key(text, text)         = EXECUTE
public.debversion_sort_key(text)           = EXECUTE
public.valid_name(text)                    = EXECUTE
public.valid_bug_name(text)                = EXECUTE
public.valid_branch_name(text)             = EXECUTE
public.valid_version(text)                 =
public.valid_debian_version(text)          = EXECUTE
public.valid_cve(text)                     = EXECUTE
public.valid_absolute_url(text)            = EXECUTE
public.valid_fingerprint(text)             = EXECUTE
public.valid_keyid(text)                   = EXECUTE
public.valid_regexp(text)                  = EXECUTE
public.sane_version(text)                  = EXECUTE
public.sha1(text)                          = EXECUTE
public.is_person(text)                     = EXECUTE
public.is_team(integer)                    = EXECUTE
public.is_team(text)                       = EXECUTE
public.is_printable_ascii(text)            = EXECUTE
public.sleep_for_testing(double precision) = EXECUTE
public.launchpaddatabaserevision           = SELECT
public.fticache                            =
public.pillarname                          = SELECT
public._killall_backends(text)             =

[ro]
# A user will full readonly access to the database. Generally used for
# interactive querying
type=user
groups=read

[testadmin]
# A user with full admin privileges used by the test suite
type=user
groups=admin

[launchpad]
# The main Z3 application
type=user
groups=write
public.is_blacklisted_name(text)        = EXECUTE
public.name_blacklist_match(text)       = EXECUTE
public.binaryandsourcepackagenameview   = SELECT
public.binarypackagepublishinghistory   = SELECT
public.bountysubscription               = SELECT, INSERT, UPDATE, DELETE
public.bugbranch                        = SELECT, INSERT, UPDATE, DELETE
public.bugcve                           = SELECT, INSERT, DELETE
public.bugnotification                  = SELECT, INSERT, UPDATE, DELETE
public.bugnomination                    = SELECT, UPDATE
public.bugtag                           = SELECT, INSERT, DELETE
public.continent                        = SELECT
public.cve                              = SELECT, INSERT, UPDATE
public.cvereference                     = SELECT, INSERT
public.developmentmanifest              = SELECT, INSERT, UPDATE, DELETE
public.distributionbounty               = SELECT, INSERT, UPDATE
public.distributionmirror               = SELECT, INSERT, UPDATE
public.distroreleaselanguage            = SELECT, INSERT, UPDATE
public.distroreleasepackagecache        = SELECT
public.distributionsourcepackagecache   = SELECT
public.emailaddress                     = SELECT, INSERT, UPDATE, DELETE
public.karmacache                       = SELECT
public.karmapersoncategorycacheview     = SELECT
public.karmacategory                    = SELECT
public.karmatotalcache                  = SELECT
public.launchpadstatistic               = SELECT
public.logintoken                       = SELECT, INSERT, UPDATE, DELETE
public.messagechunk                     = SELECT, INSERT
public.mirrorcdimagedistrorelease       = SELECT, INSERT, DELETE
public.mirrordistroarchrelease          = SELECT, INSERT, DELETE, UPDATE
public.mirrorproberecord                = SELECT, INSERT, DELETE
public.nameblacklist                    = SELECT, INSERT, UPDATE, DELETE
public.mirrordistroreleasesource        = SELECT, INSERT, UPDATE, DELETE
public.packagebugcontact                = SELECT, INSERT, UPDATE, DELETE
public.personlanguage                   = SELECT, INSERT, UPDATE, DELETE
public.pofiletranslator                 = SELECT
public.poexportrequest                  = SELECT, INSERT, UPDATE, DELETE
public.poexport                         = SELECT
public.pofiletranslator                 = SELECT
public.potexport                        = SELECT
public.polloption                       = SELECT, INSERT, UPDATE, DELETE
public.poll                             = SELECT, INSERT, UPDATE
public.productbounty                    = SELECT, INSERT, UPDATE
public.projectbounty                    = SELECT, INSERT, UPDATE
public.requestedcds                     = SELECT, INSERT, UPDATE, DELETE
public.shipitreport                     = SELECT, INSERT
public.shipment                         = SELECT, INSERT, UPDATE
public.shippingrequest                  = SELECT, INSERT, UPDATE, DELETE
public.shippingrun                      = SELECT, INSERT, UPDATE
public.shockandawe                      = SELECT, INSERT, UPDATE
public.sourcepackagepublishinghistory   = SELECT
public.specificationbug                 = SELECT, INSERT, DELETE
public.specificationdependency          = SELECT, INSERT, DELETE
public.specificationfeedback            = SELECT, INSERT, UPDATE, DELETE
public.specification                    = SELECT, INSERT, UPDATE
public.specificationbranch              = SELECT, INSERT, UPDATE, DELETE
public.specificationsubscription        = SELECT, INSERT, UPDATE, DELETE
public.sprintattendance                 = SELECT, INSERT, UPDATE, DELETE
public.sprint                           = SELECT, INSERT, UPDATE
public.sprintspecification              = SELECT, INSERT, UPDATE, DELETE
public.standardshipitrequest            = SELECT, INSERT, UPDATE, DELETE
public.supportcontact                   = SELECT, INSERT, UPDATE, DELETE
public.temporaryblobstorage             = SELECT, INSERT, DELETE
public.ticketbug                        = SELECT, INSERT, DELETE
public.ticketmessage                    = SELECT, INSERT
public.ticketreopening                  = SELECT, INSERT, UPDATE
public.ticket                           = SELECT, INSERT, UPDATE
public.ticketsubscription               = SELECT, INSERT, UPDATE, DELETE
public.translationgroup                 = SELECT, INSERT, UPDATE
public.translator                       = SELECT, INSERT, UPDATE, DELETE
public.translationimportqueueentry      = SELECT, INSERT, UPDATE, DELETE
public.validpersonorteamcache           = SELECT
public.votecast                         = SELECT, INSERT
public.vote                             = SELECT, INSERT, UPDATE
public.wikiname                         = SELECT, INSERT, UPDATE, DELETE
public.branch                           = SELECT, INSERT, UPDATE
public.branchsubscription               = SELECT, INSERT, UPDATE, DELETE
public.branchmessage                    = SELECT, INSERT
# FIXME: public.revision should not have UPDATE permission. This is
# being done because the person merging code wants to touch every
# table who has an owner field. The Revision table should not have
# an owner field, though, because it's not meaningful in that
# context. -- Gustavo Niemeyer, 2005-11-02
public.revision                         = SELECT, UPDATE
public.revisionnumber                   = SELECT
public.revisionparent                   = SELECT
public.revisionauthor                   = SELECT
public.personalpackagearchive           = SELECT, UPDATE
public.personalsourcepackagepublication = SELECT

[statistician]
type=user
public.bug                              = SELECT
public.bugtask                          = SELECT
public.build                            = SELECT
public.binarypackagename                = SELECT
public.binarypackagepublishinghistory   = SELECT
public.binarypackagerelease             = SELECT
public.distribution                     = SELECT
public.distributionsourcepackagecache   = SELECT, INSERT, UPDATE, DELETE
public.distroarchrelease                = SELECT, UPDATE
public.distrorelease                    = SELECT, UPDATE
public.distroreleaselanguage            = SELECT, INSERT, UPDATE, DELETE
public.distroreleasepackagecache        = SELECT, INSERT, UPDATE, DELETE
public.language                         = SELECT
public.launchpadstatistic               = SELECT, INSERT, UPDATE, DELETE
public.person                           = SELECT
public.validpersonorteamcache           = SELECT
public.posubmission                     = SELECT
public.potemplate                       = SELECT
public.potemplatename                   = SELECT
public.pofile                           = SELECT
public.pofiletranslator                 = SELECT
public.pomsgset                         = SELECT
public.pomsgid                          = SELECT
public.potmsgset                        = SELECT
public.product                          = SELECT
public.productseries                    = SELECT
public.sourcepackagename                = SELECT
public.sourcepackagepublishinghistory   = SELECT
public.sourcepackagerelease             = SELECT

[librarian]
type=user
public.libraryfilealias                 = SELECT, INSERT, UPDATE
public.libraryfilecontent               = SELECT, INSERT

[librariangc]
type=user
public.libraryfilealias                 = SELECT, UPDATE, DELETE
public.libraryfilecontent               = SELECT, UPDATE, DELETE
# This user needs select on every table that references LibraryFileAlias
public.binarypackagefile                = SELECT
public.bugattachment                    = SELECT
public.build                            = SELECT
public.distribution                     = SELECT
public.distributionmirror               = SELECT
public.distroreleasequeue               = SELECT
public.distroreleasequeuecustom         = SELECT
public.message                          = SELECT
public.messagechunk                     = SELECT
public.mirrorproberecord                = SELECT
public.person                           = SELECT
public.personalpackagearchive           = SELECT
public.pocketchroot                     = SELECT
public.pofile                           = SELECT
public.potemplate                       = SELECT
public.product                          = SELECT
public.productreleasefile               = SELECT
public.project                          = SELECT
public.shipitreport                     = SELECT
public.shippingrun                      = SELECT
public.sprint                           = SELECT
public.sourcepackagereleasefile         = SELECT
public.temporaryblobstorage             = SELECT, DELETE
public.translationimportqueueentry      = SELECT

[productreleasefinder]
# Dyson release import script
type=user
public.product                          = SELECT
public.productseries                    = SELECT
public.productrelease                   = SELECT, INSERT, UPDATE
public.productreleasefile               = SELECT, INSERT, UPDATE
# Needed only because SQLobject does things...
public.person                           = SELECT
# Needed to write to the librarian
public.libraryfilealias                 = SELECT, INSERT
public.libraryfilecontent               = SELECT, INSERT

[poimport]
# Rosetta import script
type=user
groups=write
public.translationimportqueueentry      = SELECT, DELETE
public.translationgroup                 = SELECT
public.translator                       = SELECT
public.validpersonorteamcache           = SELECT

[poexport]
# Rosetta export script
type=user
public.distribution                     = SELECT
public.distrorelease                    = SELECT
public.emailaddress                     = SELECT
public.language                         = SELECT
public.libraryfilealias                 = SELECT, INSERT
public.libraryfilecontent               = SELECT, INSERT
public.person                           = SELECT
public.poexport                         = SELECT
public.poexportrequest                  = SELECT, DELETE
public.pomsgid                          = SELECT
public.potexport                        = SELECT
public.pofile                           = SELECT, UPDATE
public.pomsgset                         = SELECT
public.pomsgidsighting                  = SELECT
public.potmsgset                        = SELECT
public.poselection                      = SELECT
public.posubmission                     = SELECT
public.potemplate                       = SELECT
public.potemplatename                   = SELECT
<<<<<<< HEAD
public.product                          = SELECT
public.productseries                    = SELECT
=======
>>>>>>> 6bc92c37
public.sourcepackagename                = SELECT
public.translationgroup                 = SELECT
public.translator                       = SELECT
public.validpersonorteamcache           = SELECT

[checkwatches]
# Malone bug watch script
type=user
groups=write

[importd]
type=user
groups=write
public.branch                           = SELECT, INSERT, UPDATE
public.revision                         = SELECT, INSERT
public.revisionnumber                   = SELECT, INSERT, UPDATE, DELETE
public.revisionparent                   = SELECT, INSERT
public.revisionauthor                   = SELECT, INSERT

[branchscanner]
type=user
groups=write
public.branch                           = SELECT, INSERT, UPDATE
public.revision                         = SELECT, INSERT
public.revisionnumber                   = SELECT, INSERT, UPDATE, DELETE
public.revisionparent                   = SELECT, INSERT
public.revisionauthor                   = SELECT, INSERT

[targetnamecacheupdater]
type=user
public.bugtask                                  = SELECT, UPDATE
public.product                                  = SELECT
public.productseries                            = SELECT
public.distribution                             = SELECT
public.distrorelease                            = SELECT
public.sourcepackagename                        = SELECT
public.binarypackagename                        = SELECT
public.potemplate                               = SELECT, UPDATE

[distributionmirror]
type=user
public.binarypackagefile                        = SELECT
public.binarypackagename                        = SELECT
public.binarypackagerelease                     = SELECT
public.build                                    = SELECT
public.component                                = SELECT
public.componentselection                       = SELECT
public.distribution                             = SELECT
public.distributionmirror                       = SELECT, UPDATE
public.distrorelease                            = SELECT
public.distroarchrelease                        = SELECT
public.emailaddress                             = SELECT
public.libraryfilealias                         = SELECT, INSERT
public.libraryfilecontent                       = SELECT, INSERT
public.mirrorcdimagedistrorelease               = SELECT, INSERT, UPDATE, DELETE
public.mirrordistroarchrelease                  = SELECT, UPDATE, DELETE, INSERT
public.mirrordistroreleasesource                = SELECT, UPDATE, DELETE, INSERT
public.mirrorproberecord                        = SELECT, INSERT
public.person                                   = SELECT
public.processorfamily                          = SELECT
public.securesourcepackagepublishinghistory     = SELECT
public.securebinarypackagepublishinghistory     = SELECT
public.sourcepackagerelease                     = SELECT
public.sourcepackagereleasefile                 = SELECT
public.sourcepackagename                        = SELECT
public.teammembership                           = SELECT

[teammembership]
# Update the TeamMembership table setting expired members
type=user
public.teammembership                           = SELECT, UPDATE
public.teamparticipation                        = SELECT, DELETE
public.person                                   = SELECT
public.emailaddress                             = SELECT

[karma]
# Update the KarmaCache table
type=user
public.karmacache                               = SELECT, INSERT, UPDATE, DELETE
public.karma                                    = SELECT
public.karmacategory                            = SELECT
public.karmaaction                              = SELECT
public.karmatotalcache                          = SELECT, INSERT, UPDATE, DELETE
public.emailaddress                             = SELECT
public.person                                   = SELECT
public.validpersonorteamcache                   = SELECT

[cve]
type=user
public.cve                                      = SELECT, INSERT, UPDATE
public.cvereference                             = SELECT, INSERT, UPDATE, DELETE


[gina]
# Unpack sourcepackages and extract metadata
type=user
groups=write
public.securebinarypackagepublishinghistory     = SELECT, INSERT, UPDATE, DELETE
public.securesourcepackagepublishinghistory     = SELECT, INSERT, UPDATE, DELETE
public.distribution                             = SELECT

[lucille]
type=user
groups=write
public.securebinarypackagepublishinghistory     = SELECT, INSERT, UPDATE, DELETE
public.binarypackagepublishinghistory           = SELECT
public.securesourcepackagepublishinghistory     = SELECT, INSERT, UPDATE, DELETE
public.sourcepackagepublishinghistory           = SELECT

# Nicole is not running. Need to set permissions correctly if she
# is resurrected.
#[nicole]
# Pull in product metadata from Freshmeat and other sources
#type=user

[authserver]
# The authentication server.
type=user
groups=write
#public.pushmirroraccess                 = SELECT, INSERT, UPDATE

# Bob the buildd doesn't talk to the database
#[bob]
#type=user

[fiera]
type=user
public.buildqueue                               = SELECT, INSERT, UPDATE, DELETE
public.builder                                  = SELECT, INSERT, UPDATE
public.build                                    = SELECT, INSERT, UPDATE
public.distribution                             = SELECT, UPDATE
public.distrorelease                            = SELECT, UPDATE
public.distroarchrelease                        = SELECT, UPDATE
public.sourcepackagepublishinghistory           = SELECT
public.securesourcepackagepublishinghistory     = SELECT
public.sourcepackagerelease                     = SELECT
public.sourcepackagereleasefile                 = SELECT
public.sourcepackagename                        = SELECT
public.binarypackagepublishinghistory           = SELECT
public.securebinarypackagepublishinghistory     = SELECT
public.binarypackagerelease                     = SELECT
public.binarypackagefile                        = SELECT
public.binarypackagename                        = SELECT
public.libraryfilealias                         = SELECT, INSERT
public.libraryfilecontent                       = SELECT, INSERT
public.processor                                = SELECT
public.processorfamily                          = SELECT
public.pocketchroot                             = SELECT, INSERT, UPDATE
public.component                                = SELECT
public.section                                  = SELECT
public.publishedpackageview                     = SELECT
public.person                                   = SELECT
public.emailaddress                             = SELECT
public.teammembership                           = SELECT

[sourcerer]
type=user
public.manifest                                 = SELECT, INSERT, UPDATE
public.manifestentry                            = SELECT, INSERT, UPDATE
public.manifestancestry                         = SELECT, INSERT, UPDATE
public.branch                                   = SELECT, INSERT, UPDATE
public.revision                                 = SELECT, INSERT, UPDATE
# To get at a source package's manifest
public.distribution                             = SELECT
public.distrorelease                            = SELECT
public.sourcepackagename                        = SELECT
public.sourcepackagepublishinghistory           = SELECT
public.sourcepackagerelease                     = SELECT, UPDATE
public.sourcepackagereleasefile                 = SELECT
# To get at an upstream product's manifest
public.product                                  = SELECT
public.productseries                            = SELECT
public.productrelease                           = SELECT, UPDATE
public.productreleasefile                       = SELECT
# To get from source package to upstream
public.packaging                                = SELECT
# To get stuff from the librarian
public.libraryfilealias                         = SELECT
public.libraryfilecontent                       = SELECT

[write]
type=group
# Full access except for tables that are exclusively updated by
# certain processes, such as the librarian tables. This group is deprecated -
# access should be explicitly granted to users.
public.archconfig                       = SELECT, INSERT, UPDATE
public.archconfigentry                  = SELECT, INSERT, UPDATE
public.binarypackagerelease             = SELECT, INSERT, UPDATE
public.binarypackagefile                = SELECT, INSERT, UPDATE
public.binarypackagefilepublishing      = SELECT, INSERT, UPDATE
public.binarypackagename                = SELECT, INSERT, UPDATE
public.bounty                           = SELECT, INSERT, UPDATE
public.bountymessage                    = SELECT, INSERT
public.branch                           = SELECT, INSERT, UPDATE
public.branchrelationship               = SELECT, INSERT, UPDATE
public.bug                              = SELECT, INSERT, UPDATE
public.bugactivity                      = SELECT, INSERT, UPDATE
public.bugattachment                    = SELECT, INSERT, UPDATE
public.bugexternalref                   = SELECT, INSERT, UPDATE
public.bugmessage                       = SELECT, INSERT, UPDATE
public.bugnomination                    = SELECT, INSERT, UPDATE
public.bugpackageinfestation            = SELECT, INSERT, UPDATE
public.bugproductinfestation            = SELECT, INSERT, UPDATE
public.bugrelationship                  = SELECT, INSERT, UPDATE
public.bugsubscription                  = SELECT, INSERT, UPDATE, DELETE
public.bugtask                          = SELECT, INSERT, UPDATE
public.bugtracker                       = SELECT, INSERT, UPDATE
public.bugwatch                         = SELECT, INSERT, UPDATE, DELETE
public.build                            = SELECT, INSERT, UPDATE
public.builder                          = SELECT, INSERT, UPDATE
public.buildqueue                       = SELECT, INSERT, UPDATE, DELETE
public.calendar                         = SELECT, INSERT, UPDATE
public.calendarevent                    = SELECT, INSERT, UPDATE, DELETE
public.calendarsubscription             = SELECT, INSERT, UPDATE, DELETE
public.component                        = SELECT, INSERT, UPDATE
public.componentselection               = SELECT, INSERT, UPDATE
public.country                          = SELECT, INSERT, UPDATE
public.distribution                     = SELECT, INSERT, UPDATE
public.distroarchrelease                = SELECT, INSERT, UPDATE
public.distrorelease                    = SELECT, INSERT, UPDATE
public.distroreleasequeue               = SELECT, INSERT, UPDATE
public.distroreleasequeuebuild          = SELECT, INSERT, UPDATE
public.distroreleasequeuesource         = SELECT, INSERT, UPDATE
public.distroreleasequeuecustom         = SELECT, INSERT, UPDATE
public.distrocomponentuploader          = SELECT, INSERT, UPDATE
public.emailaddress                     = SELECT, INSERT, UPDATE
public.ircid                            = SELECT, INSERT, UPDATE, DELETE
public.jabberid                         = SELECT, INSERT, UPDATE, DELETE
public.karma                            = SELECT, INSERT, UPDATE
public.karmaaction                      = SELECT, INSERT, UPDATE
public.language                         = SELECT, INSERT, UPDATE
public.launchpaddatabaserevision        = SELECT, INSERT, UPDATE
public.libraryfilealias                 = SELECT, INSERT
public.libraryfilecontent               = SELECT, INSERT
public.license                          = SELECT, INSERT, UPDATE
public.logintoken                       = SELECT, INSERT, UPDATE
public.manifest                         = SELECT, INSERT, UPDATE
public.manifestentry                    = SELECT, INSERT, UPDATE
public.manifestancestry                 = SELECT, INSERT, UPDATE
public.mirror                           = SELECT, INSERT, UPDATE, DELETE
public.mirrorcontent                    = SELECT, INSERT, UPDATE, DELETE
public.mirrorsourcecontent              = SELECT, INSERT, UPDATE, DELETE
public.teammembership                   = SELECT, INSERT, UPDATE, DELETE
public.message                          = SELECT, INSERT, UPDATE
public.milestone                        = SELECT, INSERT, UPDATE
public.binarypackagepublishinghistory   = SELECT
public.securebinarypackagepublishinghistory = SELECT, INSERT, UPDATE, DELETE
public.packageselection                 = SELECT, INSERT, UPDATE
public.packaging                        = SELECT, INSERT, UPDATE
public.person                           = SELECT, INSERT, UPDATE
public.personlanguage                   = SELECT, INSERT, UPDATE
public.pocketchroot                     = SELECT, INSERT, UPDATE
public.pocomment                        = SELECT, INSERT, UPDATE
public.pofile                           = SELECT, INSERT, UPDATE
public.pomsgid                          = SELECT, INSERT, UPDATE
public.pomsgidsighting                  = SELECT, INSERT, UPDATE
public.pomsgset                         = SELECT, INSERT, UPDATE
public.posubscription                   = SELECT, INSERT, UPDATE
public.potemplate                       = SELECT, INSERT, UPDATE
public.potemplatename                   = SELECT, INSERT, UPDATE
public.potmsgset                        = SELECT, INSERT, UPDATE
public.potranslation                    = SELECT, INSERT, UPDATE
public.poselection                      = SELECT, INSERT, UPDATE
public.posubmission                     = SELECT, INSERT, UPDATE
public.processor                        = SELECT, INSERT, UPDATE
public.processorfamily                  = SELECT, INSERT, UPDATE
public.product                          = SELECT, INSERT, UPDATE
public.productbranchrelationship        = SELECT, INSERT, UPDATE
public.productcvsmodule                 = SELECT, INSERT, UPDATE
public.productrelease                   = SELECT, INSERT, UPDATE
public.productreleasefile               = SELECT, INSERT, UPDATE
public.productseries                    = SELECT, INSERT, UPDATE
public.productsvnmodule                 = SELECT, INSERT, UPDATE
public.project                          = SELECT, INSERT, UPDATE
public.projectrelationship              = SELECT, INSERT, UPDATE
public.publishedpackageview             = SELECT, INSERT, UPDATE
public.pushmirroraccess                 = SELECT, INSERT, UPDATE
public.section                          = SELECT, INSERT, UPDATE
public.sectionselection                 = SELECT, INSERT, UPDATE
public.signedcodeofconduct              = SELECT, INSERT, UPDATE
public.sourcepackagefilepublishing      = SELECT, INSERT, UPDATE
public.sourcepackagename                = SELECT, INSERT, UPDATE
public.sourcepackagepublishinghistory   = SELECT
public.securesourcepackagepublishinghistory = SELECT, INSERT, UPDATE
public.sourcepackagerelease             = SELECT, INSERT, UPDATE
public.sourcepackagereleasefile         = SELECT, INSERT, UPDATE
public.spokenin                         = SELECT, INSERT, UPDATE
public.gpgkey                           = SELECT, INSERT, UPDATE, DELETE
public.sshkey                           = SELECT, INSERT, UPDATE, DELETE
public.teamparticipation                = SELECT, INSERT, UPDATE, DELETE
public.translationimportqueueentry      = SELECT, INSERT, UPDATE, DELETE
public.wikiname                         = SELECT, INSERT, UPDATE, DELETE

[shipit]
type=user
public.shipment                         = SELECT, INSERT
public.shippingrequest                  = SELECT, UPDATE
public.shippingrun                      = SELECT, INSERT, UPDATE
public.libraryfilealias                 = SELECT, INSERT
public.libraryfilecontent               = SELECT, INSERT
public.emailaddress                     = SELECT
public.person                           = SELECT
public.country                          = SELECT
public.requestedcds                     = SELECT
public.validpersonorteamcache           = SELECT

[tickettracker]
# User running expire-tickets.py
type=user
public.bug                              = SELECT
public.distribution                     = SELECT
public.emailaddress                     = SELECT
public.language                         = SELECT
public.message                          = SELECT, INSERT
public.messagechunk                     = SELECT, INSERT
public.person                           = SELECT
public.personlanguage                   = SELECT
public.product                          = SELECT
public.sourcepackagename                = SELECT
public.supportcontact                   = SELECT
public.teammembership                   = SELECT
public.ticket                           = SELECT, UPDATE
public.ticketbug                        = SELECT
public.ticketmessage                    = SELECT, INSERT
public.ticketsubscription               = SELECT
public.validpersonorteamcache           = SELECT

[uploader]
type=user

# This block is granted insert in order to be able to create maintainers
# on the fly when we encounter them.
public.person                           = SELECT, INSERT
public.emailaddress                     = SELECT, INSERT
public.teamparticipation                = SELECT, INSERT
public.wikiname                         = SELECT, INSERT
public.validpersonorteamcache           = SELECT

# I didn't want to give it INSERT and if someone can fix the gpg-coc story
# So that it works with my key in place then nascentupload.txt won't have
# to insert it.
public.gpgkey                           = SELECT, INSERT
public.distribution                     = SELECT
public.distrorelease                    = SELECT, UPDATE
public.distroarchrelease                = SELECT
public.sourcepackagepublishinghistory   = SELECT
public.sourcepackagefilepublishing      = SELECT
public.binarypackagepublishinghistory   = SELECT
public.component                        = SELECT, INSERT
public.section                          = SELECT, INSERT
public.componentselection               = SELECT
public.sectionselection                 = SELECT
public.distrocomponentuploader          = SELECT
public.processor                        = SELECT
public.processorfamily                  = SELECT

# Source and Binary packages and builds
public.sourcepackagename                = SELECT, INSERT
public.sourcepackagerelease             = SELECT, INSERT
public.binarypackagename                = SELECT, INSERT
public.binarypackagerelease             = SELECT, INSERT
public.sourcepackagereleasefile         = SELECT, INSERT
public.binarypackagefile                = SELECT, INSERT
public.build                            = SELECT, INSERT, UPDATE

# Thusly the librarian
public.libraryfilecontent               = SELECT, INSERT
public.libraryfilealias                 = SELECT, INSERT

# The queue
public.distroreleasequeue               = SELECT, INSERT, UPDATE
public.distroreleasequeuesource         = SELECT, INSERT
public.distroreleasequeuebuild          = SELECT, INSERT
public.distroreleasequeuecustom         = SELECT, INSERT

# personal package archive
public.personalpackagearchive           = SELECT, INSERT, UPDATE
public.personalsourcepackagepublication = SELECT, INSERT, UPDATE


[queued]
type=user
# Announce handling
public.person                           = SELECT, INSERT
public.emailaddress                     = SELECT, INSERT
public.teamparticipation                = SELECT, INSERT
public.distrocomponentuploader          = SELECT

# The Queue
public.distroreleasequeue               = SELECT, UPDATE
public.distroreleasequeuesource         = SELECT
public.distroreleasequeuebuild          = SELECT
public.distroreleasequeuecustom         = SELECT

# Distribution/Publishing stuff
public.distribution                     = SELECT
public.distrorelease                    = SELECT
public.distroarchrelease                = SELECT
public.distrocomponentuploader          = SELECT
public.build                            = SELECT
public.sourcepackagerelease             = SELECT, UPDATE
public.binarypackagerelease             = SELECT, UPDATE
public.sourcepackagereleasefile         = SELECT
public.binarypackagefile                = SELECT
public.sourcepackagename                = SELECT
public.binarypackagename                = SELECT
public.binarypackagepublishinghistory   = SELECT
public.sourcepackagepublishinghistory   = SELECT
public.securesourcepackagepublishinghistory = SELECT, INSERT
public.securebinarypackagepublishinghistory = SELECT, INSERT
public.component                        = SELECT
public.section                          = SELECT
public.componentselection               = SELECT
public.sectionselection                 = SELECT

# Librarian stuff
public.libraryfilealias                 = SELECT, INSERT
public.libraryfilecontent               = SELECT, INSERT

# rosetta auto imports
public.translationimportqueueentry      = SELECT, INSERT, UPDATE

# personal package archive
public.personalpackagearchive           = SELECT, INSERT, UPDATE
public.personalsourcepackagepublication = SELECT, INSERT, UPDATE


[ppad]
type=user
public.personalpackagearchive           = SELECT, INSERT, UPDATE, DELETE
public.personalsourcepackagepublication = SELECT, INSERT, UPDATE, DELETE

[supermirror]
type=user
# For supermirror-rewritemap cronscript
public.person                           = SELECT
public.product                          = SELECT
public.branch                           = SELECT

[session]
# This user doesn't have access to any tables in the main launchpad
# database - it has permissions on the seperate session database only,
# which are not maintained by this script. User is just here so it gets
# created if necessary.
type=user

[bugnotification]
# Sends bug notifications.
# XXX: All the INSERT permissions, and the UPDATE permission for the bug
#       table are necessary only because the test that test
#       send-bug-notifications.py needs them. They should be removed
#       when bug 37456 is fixed.
#       -- Bjorn Tillenius, 2006-03-31
type=user
public.bugnotification                  = SELECT, INSERT, UPDATE
public.bugsubscription                  = SELECT, INSERT
public.bugnomination                    = SELECT
public.bug                              = SELECT, INSERT, UPDATE
public.bugmessage                       = SELECT, INSERT
public.bugtask                          = SELECT, INSERT
public.component                        = SELECT
public.packagebugcontact                = SELECT
public.person                           = SELECT
public.product                          = SELECT
public.productseries                    = SELECT
public.distribution                     = SELECT
public.distrorelease                    = SELECT
public.sourcepackagename                = SELECT
public.sourcepackagerelease             = SELECT
public.sourcepackagepublishinghistory   = SELECT
public.emailaddress                     = SELECT
public.libraryfilealias                 = SELECT
public.libraryfilecontent               = SELECT
public.message                          = SELECT, INSERT
public.messagechunk                     = SELECT, INSERT
public.teammembership                   = SELECT
public.teamparticipation                = SELECT
public.validpersonorteamcache           = SELECT

[rosettaadmin]
type=user
public.distribution                     = SELECT
public.distrorelease                    = SELECT, UPDATE
public.distroreleaselanguage            = SELECT, INSERT, UPDATE
public.language                         = SELECT
public.person                           = SELECT
public.pofile                           = SELECT, INSERT, UPDATE
public.pomsgid                          = SELECT
public.pomsgidsighting                  = SELECT, INSERT
public.pomsgset                         = SELECT, INSERT, UPDATE
public.poselection                      = SELECT, INSERT, UPDATE, DELETE
public.posubmission                     = SELECT, INSERT, DELETE
public.potemplate                       = SELECT, INSERT
public.potemplatename                   = SELECT
public.potmsgset                        = SELECT, INSERT
public.potranslation                    = SELECT
public.product                          = SELECT
public.productseries                    = SELECT
public.sourcepackagename                = SELECT

[oopsprune]
type=user
public.bug                              = SELECT
public.bugtask                          = SELECT
public.message                          = SELECT
public.messagechunk                     = SELECT
public.ticket                           = SELECT

# This group is now created automatically
# Readonly access to everything
#[read]
#type=group

# This group is now created automatically
# Full access to everything.
# [admin]
# type=group
<|MERGE_RESOLUTION|>--- conflicted
+++ resolved
@@ -250,11 +250,8 @@
 public.posubmission                     = SELECT
 public.potemplate                       = SELECT
 public.potemplatename                   = SELECT
-<<<<<<< HEAD
 public.product                          = SELECT
 public.productseries                    = SELECT
-=======
->>>>>>> 6bc92c37
 public.sourcepackagename                = SELECT
 public.translationgroup                 = SELECT
 public.translator                       = SELECT
