--- conflicted
+++ resolved
@@ -160,6 +160,13 @@
         name="image"
         />
 
+    <adapter
+        for="canonical.launchpad.browser.PillarSearchItem"
+        provides="zope.app.traversing.interfaces.IPathAdapter"
+        factory="canonical.launchpad.webapp.tales.PillarSearchItemAPI"
+        name="image"
+        />
+
     <!-- TALES fmt: namespace -->
 
     <!-- The next directive is registered for all dicts, but we really only
@@ -243,51 +250,6 @@
         />
 
     <adapter
-<<<<<<< HEAD
-        for="canonical.launchpad.interfaces.IHasGotchiAndEmblem"
-        provides="zope.app.traversing.interfaces.IPathAdapter"
-        factory="canonical.launchpad.webapp.tales.HasGotchiAndEmblemFormatterAPI"
-        name="fmt"
-        />
-
-    <adapter
-        for="canonical.launchpad.interfaces.IKarmaCategory"
-        provides="zope.app.traversing.interfaces.IPathAdapter"
-        factory="canonical.launchpad.webapp.tales.KarmaCategoryFormatterAPI"
-        name="fmt"
-        />
-
-    <adapter
-        for="canonical.launchpad.interfaces.IBugTask"
-        provides="zope.app.traversing.interfaces.IPathAdapter"
-        factory="canonical.launchpad.webapp.tales.BugTaskFormatterAPI"
-        name="fmt"
-        />
-
-    <adapter
-        for="canonical.launchpad.interfaces.IMilestone"
-        provides="zope.app.traversing.interfaces.IPathAdapter"
-        factory="canonical.launchpad.webapp.tales.MilestoneFormatterAPI"
-        name="fmt"
-        />
-
-    <adapter
-        for="canonical.launchpad.interfaces.IBuild"
-        provides="zope.app.traversing.interfaces.IPathAdapter"
-        factory="canonical.launchpad.webapp.tales.BuildFormatterAPI"
-        name="fmt"
-        />
-
-    <adapter
-        for="canonical.launchpad.browser.PillarSearchItem"
-        provides="zope.app.traversing.interfaces.IPathAdapter"
-        factory="canonical.launchpad.webapp.tales.PillarSearchItemAPI"
-        name="fmt"
-        />
-
-    <adapter
-=======
->>>>>>> f0394e3f
         for="*"
         provides="zope.app.traversing.interfaces.IPathAdapter"
         factory="canonical.launchpad.webapp.tales.PermissionRequiredQuery"
