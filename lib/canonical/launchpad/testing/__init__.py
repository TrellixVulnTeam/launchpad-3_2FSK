# Copyright 2008 Canonical Ltd.  All rights reserved.
# pylint: disable-msg=W0401,C0301

<<<<<<< HEAD
import zope.event

from canonical.launchpad.testing.factory import *

def capture_events(callable_obj, *args, **kwargs):
    """Capture the events emitted by a callable

    :param event_type: The type of event that notification is expected
        for.
    :param callable_obj: The callable to call.
    :param *args: The arguments to pass to the callable.
    :param **kwargs: The keyword arguments to pass to the callable.
    :return: (result, events), where result was the return value of the
        callable, and events are the events emitted by the callable.
    """
    events = []
    def on_notify(event):
        events.append(event)
    old_subscribers = zope.event.subscribers[:]
    try:
        zope.event.subscribers[:] = [on_notify]
        result = callable_obj(*args, **kwargs)
        return result, events
    finally:
        zope.event.subscribers[:] = old_subscribers
=======
from unittest import TestCase

from canonical.database.sqlbase import cursor
from canonical.testing import LaunchpadZopelessLayer

from canonical.launchpad.ftests import login
from canonical.launchpad.testing.factory import *


class TestCaseWithFactory(TestCase):

    layer = LaunchpadZopelessLayer

    def setUp(self):
        login('test@canonical.com')
        self.factory = LaunchpadObjectFactory()

    def assertIsDBNow(self, value):
        """Assert supplied value equals database time.

        The database time is the same for the whole transaction, and may
        not match the current time exactly.
        :param value: A datetime that is expected to match the current
            database time.
        """
        # XXX Probably does not belong here, but better location not clear.
        # Used primarily for testing ORM objects, which ought to use factory.
        cur = cursor()
        cur.execute("SELECT CURRENT_TIMESTAMP AT TIME ZONE 'UTC';")
        [database_now] = cur.fetchone()
        self.assertEqual(
            database_now.utctimetuple(), value.utctimetuple())
>>>>>>> 5d019a4b
<|MERGE_RESOLUTION|>--- conflicted
+++ resolved
@@ -1,37 +1,11 @@
 # Copyright 2008 Canonical Ltd.  All rights reserved.
 # pylint: disable-msg=W0401,C0301
 
-<<<<<<< HEAD
-import zope.event
-
-from canonical.launchpad.testing.factory import *
-
-def capture_events(callable_obj, *args, **kwargs):
-    """Capture the events emitted by a callable
-
-    :param event_type: The type of event that notification is expected
-        for.
-    :param callable_obj: The callable to call.
-    :param *args: The arguments to pass to the callable.
-    :param **kwargs: The keyword arguments to pass to the callable.
-    :return: (result, events), where result was the return value of the
-        callable, and events are the events emitted by the callable.
-    """
-    events = []
-    def on_notify(event):
-        events.append(event)
-    old_subscribers = zope.event.subscribers[:]
-    try:
-        zope.event.subscribers[:] = [on_notify]
-        result = callable_obj(*args, **kwargs)
-        return result, events
-    finally:
-        zope.event.subscribers[:] = old_subscribers
-=======
 from unittest import TestCase
 
 from canonical.database.sqlbase import cursor
 from canonical.testing import LaunchpadZopelessLayer
+import zope.event
 
 from canonical.launchpad.ftests import login
 from canonical.launchpad.testing.factory import *
@@ -60,4 +34,26 @@
         [database_now] = cur.fetchone()
         self.assertEqual(
             database_now.utctimetuple(), value.utctimetuple())
->>>>>>> 5d019a4b
+
+
+def capture_events(callable_obj, *args, **kwargs):
+    """Capture the events emitted by a callable
+
+    :param event_type: The type of event that notification is expected
+        for.
+    :param callable_obj: The callable to call.
+    :param *args: The arguments to pass to the callable.
+    :param **kwargs: The keyword arguments to pass to the callable.
+    :return: (result, events), where result was the return value of the
+        callable, and events are the events emitted by the callable.
+    """
+    events = []
+    def on_notify(event):
+        events.append(event)
+    old_subscribers = zope.event.subscribers[:]
+    try:
+        zope.event.subscribers[:] = [on_notify]
+        result = callable_obj(*args, **kwargs)
+        return result, events
+    finally:
+        zope.event.subscribers[:] = old_subscribers