# Copyright 2008 Canonical Ltd.  All rights reserved.


"""Email notifications related to branch merge proposals."""


__metaclass__ = type


from canonical.launchpad.components.branch import BranchMergeProposalDelta
from canonical.launchpad.mail import get_msgid
from canonical.launchpad.interfaces import CodeReviewNotificationLevel
from canonical.launchpad.mailout.branch import BranchMailer, RecipientReason
from canonical.launchpad.webapp import canonical_url


def send_merge_proposal_created_notifications(merge_proposal, event):
    """Notify branch subscribers when merge proposals are created."""
    BMPMailer.forCreation(merge_proposal, merge_proposal.registrant).sendAll()


def send_merge_proposal_modified_notifications(merge_proposal, event):
    """Notify branch subscribers when merge proposals are updated."""
    if event.user is None:
        return
    mailer = BMPMailer.forModification(
        event.object_before_modification, merge_proposal, event.user)
    if mailer is not None:
        mailer.sendAll()


def send_review_requested_notifications(vote_reference, event):
    """Notify the reviewer that they have been requested to review."""
    # XXX: rockstar - 9 Oct 2008 - If the reviewer is a team, don't send
    # email.  This is to stop the abuse of a user spamming all members of
    # a team by requesting them to review a (possibly unrelated) branch.
    # Ideally we'd come up with a better solution, but I can't think of
    # one yet.  In all other places we are emailing subscribers directly
    # rather than people that haven't subscribed.
    # See bug #281056. (affects IBranchMergeProposal)
    if not vote_reference.reviewer.is_team:
        reason = RecipientReason.forReviewer(
            vote_reference, vote_reference.reviewer)
        mailer = BMPMailer.forReviewRequest(
            reason, vote_reference.branch_merge_proposal,
            vote_reference.registrant)
        mailer.sendAll()


<<<<<<< HEAD
class RecipientReason:
    """Reason for sending mail to a recipient."""

    def __init__(self, subscriber, recipient, branch, merge_proposal,
                 mail_header, reason_template):
        self.subscriber = subscriber
        self.recipient = recipient
        self.branch = branch
        self.mail_header = mail_header
        self.reason_template = reason_template
        self.merge_proposal = merge_proposal

    @classmethod
    def forBranchSubscriber(
        klass, subscription, recipient, merge_proposal, rationale):
        """Construct RecipientReason for a branch subscriber."""
        return klass(
            subscription.person, recipient, subscription.branch,
            merge_proposal, rationale,
            '%(entity_is)s subscribed to branch %(branch_name)s.')

    @classmethod
    def forReviewer(klass, vote_reference, recipient):
        """Construct RecipientReason for a reviewer.

        The reviewer will be the sole recipient.
        """
        merge_proposal = vote_reference.branch_merge_proposal
        branch = merge_proposal.source_branch
        if vote_reference.comment is None:
            reason_template = (
                '%(entity_is)s requested to review %(merge_proposal)s.')
        else:
            reason_template = (
                '%(entity_is)s reviewing %(merge_proposal)s.')
        return klass(vote_reference.reviewer, recipient, branch,
                     merge_proposal, 'Reviewer', reason_template)

    def getReason(self):
        """Return a string explaining why the recipient is a recipient."""
        source = self.merge_proposal.source_branch.bzr_identity
        target = self.merge_proposal.target_branch.bzr_identity
        template_values = {
            'branch_name': self.branch.bzr_identity,
            'entity_is': 'You are',
            'merge_proposal': (
                'the proposed merge of %s into %s' % (source, target))
            }
        if self.recipient != self.subscriber:
            assert self.recipient.hasParticipationEntryFor(self.subscriber), (
                '%s does not participate in team %s.' %
                (self.recipient.displayname, self.subscriber.displayname))
            template_values['entity_is'] = (
                'Your team %s is' % self.subscriber.displayname)
        elif self.subscriber.is_team:
            template_values['entity_is'] = (
                'Your team %s is' % self.subscriber.displayname)
        return (self.reason_template % template_values)


class BMPMailer(BaseMailer):
=======
class BMPMailer(BranchMailer):
>>>>>>> 04dfed0a
    """Send mailings related to BranchMergeProposal events."""

    def __init__(self, subject, template_name, recipients, merge_proposal,
                 from_address, delta=None, message_id=None,
                 requested_reviews=None, comment=None, review_diff=None):
<<<<<<< HEAD
        BaseMailer.__init__(self, subject, template_name, recipients,
                            from_address, delta, message_id)
=======
        BranchMailer.__init__(self, subject, template_name, recipients,
            from_address, delta, message_id=message_id)
>>>>>>> 04dfed0a
        self.merge_proposal = merge_proposal
        if requested_reviews is None:
            requested_reviews = []
        self.requested_reviews = requested_reviews
        self.comment = comment
        self.review_diff = review_diff

    def sendAll(self):
        BranchMailer.sendAll(self)
        if self.merge_proposal.root_message_id is None:
            self.merge_proposal.root_message_id = self.message_id

    @classmethod
    def forCreation(klass, merge_proposal, from_user):
        """Return a mailer for BranchMergeProposal creation.

        :param merge_proposal: The BranchMergeProposal that was created.
        :param from_user: The user that the creation notification should
            come from.
        """
        recipients = merge_proposal.getNotificationRecipients(
            CodeReviewNotificationLevel.STATUS)

        assert from_user.preferredemail is not None, (
            'The sender must have an email address.')
        from_address = klass._format_user_address(from_user)

        return klass(
            '%(proposal_title)s',
            'branch-merge-proposal-created.txt', recipients, merge_proposal,
            from_address, message_id=get_msgid(),
            requested_reviews=merge_proposal.votes,
            comment=merge_proposal.root_comment,
            review_diff=merge_proposal.review_diff)

    @classmethod
    def forModification(klass, old_merge_proposal, merge_proposal, from_user):
        """Return a mailer for BranchMergeProposal creation.

        :param merge_proposal: The BranchMergeProposal that was created.
        :param from_user: The user that the creation notification should
            come from.
        """
        recipients = merge_proposal.getNotificationRecipients(
            CodeReviewNotificationLevel.STATUS)
        assert from_user.preferredemail is not None, (
            'The sender must have an email address.')
        from_address = klass._format_user_address(from_user)
        delta = BranchMergeProposalDelta.construct(
                old_merge_proposal, merge_proposal)
        if delta is None:
            return None
        return klass(
            '%(proposal_title)s updated',
            'branch-merge-proposal-updated.txt', recipients,
            merge_proposal, from_address, delta, get_msgid())

    @classmethod
    def forReviewRequest(klass, reason, merge_proposal, from_user):
        """Return a mailer for a request to review a BranchMergeProposal."""
        from_address = klass._format_user_address(from_user)
        recipients = {reason.subscriber: reason}
        return klass(
            'Request to review proposed merge of %(source_branch)s into '
            '%(target_branch)s', 'review-requested.txt', recipients,
            merge_proposal, from_address, message_id=get_msgid())

    def _getReplyToAddress(self):
        """Return the address to use for the reply-to header."""
        return self.merge_proposal.address

    def _getHeaders(self, email):
        """Return the mail headers to use."""
        headers = BranchMailer._getHeaders(self, email)
        if self.merge_proposal.root_message_id is not None:
            headers['In-Reply-To'] = self.merge_proposal.root_message_id
        return headers

    def _addAttachments(self, ctrl):
        if self.review_diff is not None:
            ctrl.addAttachment(
                self.review_diff.diff.text, content_type='text/x-diff',
                inline=True, filename='review.diff')

    def _getTemplateParams(self, email):
        """Return a dict of values to use in the body and subject."""
        # Expand the requested reviews.
        params = BranchMailer._getTemplateParams(self, email)
        params.update({
            'proposal_registrant': self.merge_proposal.registrant.displayname,
            'source_branch': self.merge_proposal.source_branch.bzr_identity,
            'target_branch': self.merge_proposal.target_branch.bzr_identity,
            'proposal_title': self.merge_proposal.title,
            'proposal_url': canonical_url(self.merge_proposal),
            'edit_subscription': '',
            'comment': '',
            'gap': '',
            'reviews': '',
            'whiteboard': '', # No more whiteboard.
            })

        requested_reviews = []
        for review in self.requested_reviews:
            reviewer = review.reviewer
            if review.review_type is None:
                requested_reviews.append(reviewer.unique_displayname)
            else:
                requested_reviews.append(
                    "%s: %s" % (reviewer.unique_displayname,
                                review.review_type))
        if len(requested_reviews) > 0:
            requested_reviews.insert(0, 'Requested reviews:')
            params['reviews'] = ('\n    '.join(requested_reviews))

        if self.comment is not None:
            params['comment'] = (self.comment.message.text_contents)
            if len(requested_reviews) > 0:
                params['gap'] = '\n\n'

        return params<|MERGE_RESOLUTION|>--- conflicted
+++ resolved
@@ -47,83 +47,14 @@
         mailer.sendAll()
 
 
-<<<<<<< HEAD
-class RecipientReason:
-    """Reason for sending mail to a recipient."""
-
-    def __init__(self, subscriber, recipient, branch, merge_proposal,
-                 mail_header, reason_template):
-        self.subscriber = subscriber
-        self.recipient = recipient
-        self.branch = branch
-        self.mail_header = mail_header
-        self.reason_template = reason_template
-        self.merge_proposal = merge_proposal
-
-    @classmethod
-    def forBranchSubscriber(
-        klass, subscription, recipient, merge_proposal, rationale):
-        """Construct RecipientReason for a branch subscriber."""
-        return klass(
-            subscription.person, recipient, subscription.branch,
-            merge_proposal, rationale,
-            '%(entity_is)s subscribed to branch %(branch_name)s.')
-
-    @classmethod
-    def forReviewer(klass, vote_reference, recipient):
-        """Construct RecipientReason for a reviewer.
-
-        The reviewer will be the sole recipient.
-        """
-        merge_proposal = vote_reference.branch_merge_proposal
-        branch = merge_proposal.source_branch
-        if vote_reference.comment is None:
-            reason_template = (
-                '%(entity_is)s requested to review %(merge_proposal)s.')
-        else:
-            reason_template = (
-                '%(entity_is)s reviewing %(merge_proposal)s.')
-        return klass(vote_reference.reviewer, recipient, branch,
-                     merge_proposal, 'Reviewer', reason_template)
-
-    def getReason(self):
-        """Return a string explaining why the recipient is a recipient."""
-        source = self.merge_proposal.source_branch.bzr_identity
-        target = self.merge_proposal.target_branch.bzr_identity
-        template_values = {
-            'branch_name': self.branch.bzr_identity,
-            'entity_is': 'You are',
-            'merge_proposal': (
-                'the proposed merge of %s into %s' % (source, target))
-            }
-        if self.recipient != self.subscriber:
-            assert self.recipient.hasParticipationEntryFor(self.subscriber), (
-                '%s does not participate in team %s.' %
-                (self.recipient.displayname, self.subscriber.displayname))
-            template_values['entity_is'] = (
-                'Your team %s is' % self.subscriber.displayname)
-        elif self.subscriber.is_team:
-            template_values['entity_is'] = (
-                'Your team %s is' % self.subscriber.displayname)
-        return (self.reason_template % template_values)
-
-
-class BMPMailer(BaseMailer):
-=======
 class BMPMailer(BranchMailer):
->>>>>>> 04dfed0a
     """Send mailings related to BranchMergeProposal events."""
 
     def __init__(self, subject, template_name, recipients, merge_proposal,
                  from_address, delta=None, message_id=None,
                  requested_reviews=None, comment=None, review_diff=None):
-<<<<<<< HEAD
-        BaseMailer.__init__(self, subject, template_name, recipients,
-                            from_address, delta, message_id)
-=======
         BranchMailer.__init__(self, subject, template_name, recipients,
             from_address, delta, message_id=message_id)
->>>>>>> 04dfed0a
         self.merge_proposal = merge_proposal
         if requested_reviews is None:
             requested_reviews = []
