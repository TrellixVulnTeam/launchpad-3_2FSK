--- conflicted
+++ resolved
@@ -80,13 +80,8 @@
     schema="canonical.launchpad.interfaces.IBranch"
     class="canonical.launchpad.browser.BranchEditView"
     facet="code"
-<<<<<<< HEAD
     label="Edit branch details"
-    fields="author title url home_page summary whiteboard"
-=======
-    label="Edit Branch Details"
     fields="url title summary home_page author whiteboard"
->>>>>>> ba162544
     permission="launchpad.Edit"
     template="../templates/branch-edit.pt">
     <browser:widget
