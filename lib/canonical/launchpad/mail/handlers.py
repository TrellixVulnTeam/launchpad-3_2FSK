# Copyright 2004-2007 Canonical Ltd.  All rights reserved.

__metaclass__ = type

import re
from urlparse import urlunparse

from zope.component import getUtility
from zope.interface import implements
from zope.event import notify

from canonical.config import config
from canonical.database.sqlbase import rollback
from canonical.launchpad.helpers import get_email_template
from canonical.launchpad.interfaces import (
    BugAttachmentType,
    CreatedBugWithNoBugTasksError, EmailProcessingError,
    IBugAttachmentSet,
    IBugEditEmailCommand, IBugEmailCommand, IBugMessageSet,
    IBugTaskEditEmailCommand, IBugTaskEmailCommand,
    ILaunchBag, IMailHandler,
    IMessageSet, IQuestionSet, ISpecificationSet,
    QuestionStatus)
from canonical.launchpad.mail.codehandler import CodeHandler
from canonical.launchpad.mail.commands import (
    BugEmailCommands, get_error_message)
from canonical.launchpad.mail.helpers import (
    ensure_not_weakly_authenticated, get_main_body, guess_bugtask,
    IncomingEmailError, parse_commands, reformat_wiki_text)
from canonical.launchpad.mail.sendmail import sendmail, simple_sendmail
from canonical.launchpad.mail.specexploder import get_spec_url_from_moin_mail
from canonical.launchpad.mailnotification import (
    MailWrapper, send_process_error_notification)
from canonical.launchpad.webapp import urlparse

from canonical.launchpad.event import (
    SQLObjectCreatedEvent)
from canonical.launchpad.event.interfaces import (
    ISQLObjectCreatedEvent)


class MaloneHandler:
    """Handles emails sent to Malone.

    It only handles mail sent to new@... and $bugid@..., where $bugid is a
    positive integer.
    """
    implements(IMailHandler)

    allow_unknown_users = False

    def getCommands(self, signed_msg):
        """Returns a list of all the commands found in the email."""
        content = get_main_body(signed_msg)
        if content is None:
            return []
        return [BugEmailCommands.get(name=name, string_args=args) for
                name, args in parse_commands(content,
                                             BugEmailCommands.names())]

    def process(self, signed_msg, to_addr, filealias=None, log=None):
        """See IMailHandler."""
        commands = self.getCommands(signed_msg)
        user, host = to_addr.split('@')
        add_comment_to_bug = False

        try:
            if len(commands) > 0:
                ensure_not_weakly_authenticated(signed_msg, 'bug report')

            if user.lower() == 'new':
                # A submit request.
                commands.insert(0, BugEmailCommands.get('bug', ['new']))
                if signed_msg.signature is None:
                    raise IncomingEmailError(
                        get_error_message('not-gpg-signed.txt'))
            elif user.isdigit():
                # A comment to a bug. We set add_comment_to_bug to True so
                # that the comment gets added to the bug later. We don't add
                # the comment now, since we want to let the 'bug' command
                # handle the possible errors that can occur while getting
                # the bug.
                add_comment_to_bug = True
                commands.insert(0, BugEmailCommands.get('bug', [user]))
            elif user.lower() == 'help':
                from_user = getUtility(ILaunchBag).user
                if from_user is not None:
                    preferredemail = from_user.preferredemail
                    if preferredemail is not None:
                        to_address = str(preferredemail.email)
                        self.sendHelpEmail(to_address)
                return True
            elif user.lower() != 'edit':
                # Indicate that we didn't handle the mail.
                return False

            bug = None
            bug_event = None
            bugtask = None
            bugtask_event = None

            processing_errors = []
            while len(commands) > 0:
                command = commands.pop(0)
                try:
                    if IBugEmailCommand.providedBy(command):
                        if bug_event is not None:
                            notify(bug_event)
                        if (bugtask_event is not None and
                            not ISQLObjectCreatedEvent.providedBy(bug_event)):
                            notify(bugtask_event)
                        bugtask = None
                        bugtask_event = None

                        bug, bug_event = command.execute(
                            signed_msg, filealias)
                        if add_comment_to_bug:
                            messageset = getUtility(IMessageSet)
                            message = messageset.fromEmail(
                                signed_msg.as_string(),
                                owner=getUtility(ILaunchBag).user,
                                filealias=filealias,
                                parsed_message=signed_msg,
                                fallback_parent=bug.initial_message)

                            # If the new message's parent is linked to
                            # a bug watch we also link this message to
                            # that bug watch.
                            bug_message_set = getUtility(IBugMessageSet)
                            parent_bug_message = (
                                bug_message_set.getByBugAndMessage(
                                    bug, message.parent))

                            if (parent_bug_message is not None and
                                parent_bug_message.bugwatch):
                                bug_watch = parent_bug_message.bugwatch
                            else:
                                bug_watch = None

                            bugmessage = bug.linkMessage(
                                message, bug_watch)

                            notify(SQLObjectCreatedEvent(bugmessage))
                            add_comment_to_bug = False
                        else:
                            message = bug.initial_message
                        self.processAttachments(bug, message, signed_msg)
                    elif IBugTaskEmailCommand.providedBy(command):
                        if bugtask_event is not None:
                            if not ISQLObjectCreatedEvent.providedBy(
                                bug_event):
                                notify(bugtask_event)
                            bugtask_event = None
                        bugtask, bugtask_event = command.execute(bug)
                    elif IBugEditEmailCommand.providedBy(command):
                        bug, bug_event = command.execute(bug, bug_event)
                    elif IBugTaskEditEmailCommand.providedBy(command):
                        if bugtask is None:
                            bugtask = guess_bugtask(
                                bug, getUtility(ILaunchBag).user)
                            if bugtask is None:
                                raise IncomingEmailError(get_error_message(
                                    'no-default-affects.txt',
                                    bug_id=bug.id,
                                    nr_of_bugtasks=len(bug.bugtasks)))
                        bugtask, bugtask_event = command.execute(
                            bugtask, bugtask_event)

                except EmailProcessingError, error:
                    processing_errors.append((error, command))
                    if error.stop_processing:
                        commands = []
                        rollback()
                    else:
                        continue

            if len(processing_errors) > 0:
                raise IncomingEmailError(
                    '\n'.join(str(error) for error, command
                              in processing_errors),
                    [command for error, command in processing_errors])

            if bug_event is not None:
                try:
                    notify(bug_event)
                except CreatedBugWithNoBugTasksError:
                    rollback()
                    raise IncomingEmailError(
                        get_error_message('no-affects-target-on-submit.txt'))
            if bugtask_event is not None:
                if not ISQLObjectCreatedEvent.providedBy(bug_event):
                    notify(bugtask_event)

        except IncomingEmailError, error:
            send_process_error_notification(
                str(getUtility(ILaunchBag).user.preferredemail.email),
                'Submit Request Failure',
                error.message, signed_msg, error.failing_command)

        return True

    def sendHelpEmail(self, to_address):
        """Send usage help to `to_address`."""
        # Get the help text (formatted as MoinMoin markup)
        help_text = get_email_template('help.txt')
        help_text = reformat_wiki_text(help_text)
        # Wrap text
        mailwrapper = MailWrapper(width=72)
        help_text = mailwrapper.format(help_text)
        simple_sendmail(
            'help@bugs.launchpad.net', to_address,
            'Launchpad Bug Tracker Email Interface Help',
            help_text)

    # Some content types indicate that an attachment has a special
    # purpose. The current set is based on parsing emails from
    # one mail account and may need to be extended.
    #
    # Mail signatures are most likely generated by the mail client
    # and hence contain not data that is interesting except for
    # mail authentication.
    #
    # Resource forks of MacOS files are not easily represented outside
    # MacOS; if a resource fork contains useful debugging information,
    # the entire MacOS file should be sent encapsulated for example in
    # MacBinary format.
    #
    # application/ms-tnef attachment are created by Outlook; they
    # seem to store no more than an RTF representation of an email.

    irrelevant_content_types = set((
        'application/applefile', # the resource fork of a MacOS file
        'application/pgp-signature',
        'application/pkcs7-signature',
        'application/x-pkcs7-signature',
        'text/x-vcard',
        'application/ms-tnef',
        ))

    def processAttachments(self, bug, message, signed_mail):
        """Create Bugattachments for "reasonable" mail attachments.

        A mail attachment is stored as a bugattachment if its
        content type is not listed in irrelevant_content_types.
        """
        for chunk in message.chunks:
            blob = chunk.blob
            if blob is None:
                continue
            # Mutt (other mail clients too?) appends the filename to the
            # content type.
            content_type = blob.mimetype.split(';', 1)[0]
            if content_type in self.irrelevant_content_types:
                continue

            if content_type == 'text/html' and blob.filename == 'unnamed':
                # This is the HTML representation of the main part of
                # an email.
                continue

            if content_type in ('text/x-diff', 'text/x-patch'):
                attach_type = BugAttachmentType.PATCH
            else:
                attach_type = BugAttachmentType.UNSPECIFIED

            getUtility(IBugAttachmentSet).create(
                bug=bug, filealias=blob, attach_type=attach_type,
                title=blob.filename, message=message, send_notifications=True)


class AnswerTrackerHandler:
    """Handles emails sent to the Answer Tracker."""

    implements(IMailHandler)

    allow_unknown_users = False

    # XXX flacoste 2007-04-23: The 'ticket' part is there for backward
    # compatibility with the old notification address. We probably want to
    # remove it in the future.
    _question_address = re.compile(r'^(ticket|question)(?P<id>\d+)@.*')

    def process(self, signed_msg, to_addr, filealias=None, log=None):
        """See IMailHandler."""
        match = self._question_address.match(to_addr)
        if not match:
            return False

        question_id = int(match.group('id'))
        question = getUtility(IQuestionSet).get(question_id)
        if question is None:
            # No such question, don't process the email.
            return False

        messageset = getUtility(IMessageSet)
        message = messageset.fromEmail(
            signed_msg.parsed_string,
            owner=getUtility(ILaunchBag).user,
            filealias=filealias,
            parsed_message=signed_msg)

        if message.owner == question.owner:
            self.processOwnerMessage(question, message)
        else:
            self.processUserMessage(question, message)
        return True

    def processOwnerMessage(self, question, message):
        """Choose the right workflow action for a message coming from
        the question owner.

        When the question status is OPEN or NEEDINFO,
        the message is a GIVEINFO action; when the status is ANSWERED
        or EXPIRED, we interpret the message as a reopenening request;
        otherwise it's a comment.
        """
        if question.status in [
            QuestionStatus.OPEN, QuestionStatus.NEEDSINFO]:
            question.giveInfo(message)
        elif question.status in [
            QuestionStatus.ANSWERED, QuestionStatus.EXPIRED]:
            question.reopen(message)
        else:
            question.addComment(message.owner, message)

    def processUserMessage(self, question, message):
        """Choose the right workflow action for a message coming from a user
        that is not the question owner.

        When the question status is OPEN, NEEDSINFO, or ANSWERED, we interpret
        the message as containing an answer. (If it was really a request for
        more information, the owner will still be able to answer it while
        reopening the request.)

        In the other status, the message is a comment without status change.
        """
        if question.status in [
            QuestionStatus.OPEN, QuestionStatus.NEEDSINFO,
	    QuestionStatus.ANSWERED]:
            question.giveAnswer(message.owner, message)
        else:
            # In the other states, only a comment can be added.
            question.addComment(message.owner, message)


<<<<<<< HEAD
class BadBranchMergeProposalAddress(Exception):
    """The user-supplied address is not an acceptable value."""

class InvalidBranchMergeProposalAddress(BadBranchMergeProposalAddress):
    """The user-supplied address is not an acceptable value."""

class NonExistantBranchMergeProposalAddress(BadBranchMergeProposalAddress):
    """The BranchMergeProposal specified by the address does not exist."""

class InvalidVoteString(Exception):
    """The user-supplied vote is not an acceptable value."""


class NonLaunchpadTarget(Exception):
    """Target branch is not registered with Launchpad."""


class MissingMergeDirective(Exception):
    """Emailed merge proposal lacks a merge directive"""


class CodeHandler:
    """Mail handler for the code domain."""

    addr_pattern = re.compile(r'(mp\+)([^@]+).*')
    allow_unknown_users = False

    _vote_alias = {
        '+1': CodeReviewVote.APPROVE,
        '+0': CodeReviewVote.ABSTAIN,
        '0': CodeReviewVote.ABSTAIN,
        '-0': CodeReviewVote.ABSTAIN,
        '-1': CodeReviewVote.DISAPPROVE,
        }

    def process(self, mail, email_addr, file_alias):
        """Process an email for the code domain.

        Emails may be converted to CodeReviewComments, and / or
        BranchMergeProposals.
        """
        if email_addr.startswith('merge@'):
            self.processMergeProposal(mail)
            return True
        else:
            return self.processComment(mail, email_addr, file_alias)

    def processComment(self, mail, email_addr, file_alias):
        """Process an email and create a CodeReviewComment.

        The only mail command understood is 'vote', which takes 'approve',
        'disapprove', or 'abstain' as values.  Specifically, it takes
        any CodeReviewVote item value, case-insensitively.
        :return: True.
        """
        try:
            merge_proposal = self.getBranchMergeProposal(email_addr)
        except BadBranchMergeProposalAddress:
            return False
        messageset = getUtility(IMessageSet)
        try:
            vote, vote_tag = self._getVote(mail)
        except InvalidVoteString, e:
            valid_strings = ', '.join(
                sorted(v.name.lower() for v in CodeReviewVote.items.items))
            simple_sendmail(
                'noreply@launchpad.net', [self._getReplyAddress(mail)],
                'Unsupported vote',
                'Your comment was not accepted because the string "%s" is not'
                ' a supported voting value.  The following values are'
                ' supported: %s.' % (e.args[0], valid_strings))
            return True
        message = messageset.fromEmail(
            mail.parsed_string,
            owner=getUtility(ILaunchBag).user,
            filealias=file_alias,
            parsed_message=mail)
        comment = merge_proposal.createCommentFromMessage(
            message, vote, vote_tag, mail)
        return True

    @staticmethod
    def _getVote(message):
        """Scan message content and find vote commands.

        :param message: a SignedMessage
        :return: (vote, vote_tag), where vote is a CodeReviewVote, and
            vote_tag is a string.  vote_tag or vote may also be None.
        """
        content = get_main_body(message)
        if content is None:
            return None, None
        commands = parse_commands(content, ['vote', 'review'])
        if len(commands) == 0:
            return None, None
        args = commands[0][1]
        if len(args) == 0:
            return None, None
        else:
            vote_string = args[0]
        vote_tag_list = args[1:]
        try:
            vote = CodeReviewVote.items[vote_string.upper()]
        except KeyError:
            # If the word doesn't match, check aliases that we allow.
            vote = CodeHandler._vote_alias.get(vote_string)
            if vote is None:
                raise InvalidVoteString(vote_string)
        if len(vote_tag_list) == 0:
            vote_tag = None
        else:
            vote_tag = ' '.join(vote_tag_list)
        return vote, vote_tag

    @staticmethod
    def _getReplyAddress(mail):
        """The address to use for automatic replies."""
        return mail.get('Reply-to', mail['From'])

    @classmethod
    def getBranchMergeProposal(klass, email_addr):
        """Return branch merge proposal designated by email_addr.

        Addresses are of the form mp+5@code.launchpad.net, where 5 is the
        database id of the related branch merge proposal.

        The inverse operation is BranchMergeProposal.address.
        """
        match = klass.addr_pattern.match(email_addr)
        if match is None:
            raise InvalidBranchMergeProposalAddress(email_addr)
        try:
            merge_proposal_id = int(match.group(2))
        except ValueError:
            raise InvalidBranchMergeProposalAddress(email_addr)
        getter = getUtility(IBranchMergeProposalGetter)
        try:
            return getter.get(merge_proposal_id)
        except SQLObjectNotFound:
            raise NonExistantBranchMergeProposalAddress(email_addr)

    def _acquireBranchesForProposal(self, md, submitter):
        """Find or create DB Branches from a MergeDirective.

        If the target is not a Launchpad branch, NonLaunchpadTarget will be
        raised.  If the source is not a Launchpad branch, a REMOTE branch will
        be created implicitly, with submitter as its owner/registrant.

        :param md: The `MergeDirective` to get branch URLs from.
        :param submitter: The `Person` who requested that the merge be
            performed.
        :return: source_branch, target_branch
        """
        branches = getUtility(IBranchSet)
        mp_source = branches.getByUrl(md.source_branch)
        mp_target = branches.getByUrl(md.target_branch)
        if mp_target is None:
            raise NonLaunchpadTarget()
        if mp_source is None:
            basename = urlparse(md.source_branch)[2].split('/')[-1]
            namespace = get_branch_namespace(submitter, mp_target.product)
            mp_source = namespace.createBranchWithPrefix(
                BranchType.REMOTE, basename, submitter, url=md.source_branch)
        return mp_source, mp_target

    def findMergeDirectiveAndComment(self, message):
        """Extract the comment and Merge Directive from a SignedMessage."""
        body = None
        md = None
        for part in message.walk():
            if part.is_multipart():
                continue
            payload = part.get_payload(decode=True)
            if part['Content-type'].startswith('text/plain'):
                body = payload
            try:
                md = MergeDirective.from_lines(payload.splitlines(True))
            except NotAMergeDirective:
                pass
            if None not in (body, md):
                return body, md
        else:
            raise MissingMergeDirective()

    def processMergeProposal(self, message):
        """Generate a merge proposal (and comment) from an email message.

        The message is expected to contain a merge directive in one of its
        parts.  Its values are used to generate a BranchMergeProposal.
        If the message has a non-empty body, it is turned into a
        CodeReviewComment.
        """
        submitter = getUtility(ILaunchBag).user
        comment_text, md = self.findMergeDirectiveAndComment(message)
        source, target = self._acquireBranchesForProposal(md, submitter)
        if md.patch is not None:
            diff_source = getUtility(IStaticDiffSource)
            review_diff = diff_source.acquireFromText(
                md.base_revision_id, md.revision_id, md.patch)
            transaction.commit()
        else:
            review_diff = None
        bmp = source.addLandingTarget(submitter, target, needs_review=True,
                                      review_diff=review_diff)
        if comment_text.strip() == '':
            comment = None
        else:
            comment = bmp.createComment(
                submitter, message['Subject'], comment_text)
        return bmp, comment


=======
>>>>>>> 44b0be66
class SpecificationHandler:
    """Handles emails sent to specs.launchpad.net."""

    implements(IMailHandler)

    allow_unknown_users = True

    _spec_changes_address = re.compile(r'^notifications@.*')

    # The list of hosts where the Ubuntu wiki is located. We could do a
    # more general solution, but this kind of setup is unusual, and it
    # will be mainly the Ubuntu and Launchpad wikis that will use this
    # notification forwarder.
    UBUNTU_WIKI_HOSTS = [
        'wiki.ubuntu.com', 'wiki.edubuntu.org', 'wiki.kubuntu.org']

    def _getSpecByURL(self, url):
        """Returns a spec that is associated with the URL.

        It takes into account that the same Ubuntu wiki is on three
        different hosts.
        """
        scheme, host, path, params, query, fragment = urlparse(url)
        if host in self.UBUNTU_WIKI_HOSTS:
            for ubuntu_wiki_host in self.UBUNTU_WIKI_HOSTS:
                possible_url = urlunparse(
                    (scheme, ubuntu_wiki_host, path, params, query,
                     fragment))
                spec = getUtility(ISpecificationSet).getByURL(possible_url)
                if spec is not None:
                    return spec
        else:
            return getUtility(ISpecificationSet).getByURL(url)

    def process(self, signed_msg, to_addr, filealias=None, log=None):
        """See IMailHandler."""
        match = self._spec_changes_address.match(to_addr)
        if not match:
            # We handle only spec-changes at the moment.
            return False
        our_address = "notifications@%s" % config.launchpad.specs_domain
        # Check for emails that we sent.
        xloop = signed_msg['X-Loop']
        if xloop and our_address in signed_msg.get_all('X-Loop'):
            if log and filealias:
                log.warning(
                    'Got back a notification we sent: %s' %
                    filealias.http_url)
            return True
        # Check for emails that Launchpad sent us.
        if signed_msg['Sender'] == config.canonical.bounce_address:
            if log and filealias:
                log.warning('We received an email from Launchpad: %s'
                            % filealias.http_url)
            return True
        # When sending the email, the sender will be set so that it's
        # clear that we're the one sending the email, not the original
        # sender.
        del signed_msg['Sender']

        mail_body = signed_msg.get_payload(decode=True)
        spec_url = get_spec_url_from_moin_mail(mail_body)
        if spec_url is not None:
            if log is not None:
                log.debug('Found a spec URL: %s' % spec_url)
            spec = self._getSpecByURL(spec_url)
            if spec is not None:
                if log is not None:
                    log.debug('Found a corresponding spec: %s' % spec.name)
                # Add an X-Loop header, in order to prevent mail loop.
                signed_msg.add_header('X-Loop', our_address)
                notification_addresses = spec.notificationRecipientAddresses()
                if log is not None:
                    log.debug(
                        'Sending notification to: %s' %
                            ', '.join(notification_addresses))
                sendmail(signed_msg, to_addrs=notification_addresses)

            elif log is not None:
                log.debug(
                    "Didn't find a corresponding spec for %s" % spec_url)
        elif log is not None:
            log.debug("Didn't find a specification URL")
        return True


class MailHandlers:
    """All the registered mail handlers."""

    def __init__(self):
        self._handlers = {
            config.launchpad.bugs_domain: MaloneHandler(),
            config.launchpad.specs_domain: SpecificationHandler(),
            config.answertracker.email_domain: AnswerTrackerHandler(),
            # XXX flacoste 2007-04-23 Backward compatibility for old domain.
            # We probably want to remove it in the future.
            'support.launchpad.net': AnswerTrackerHandler(),
            config.launchpad.code_domain: CodeHandler(),
            }

    def get(self, domain):
        """Return the handler for the given email domain.

        Return None if no such handler exists.

            >>> handlers = MailHandlers()
            >>> handlers.get('bugs.launchpad.net') #doctest: +ELLIPSIS
            <...MaloneHandler...>
            >>> handlers.get('no.such.domain') is None
            True
        """
        return self._handlers.get(domain)

    def add(self, domain, handler):
        """Adds a handler for a domain.

            >>> handlers = MailHandlers()
            >>> handlers.get('some.domain') is None
            True
            >>> handler = object()
            >>> handlers.add('some.domain', handler)
            >>> handlers.get('some.domain') is handler
            True

        If there already is a handler for the domain, the old one will
        get overwritten:

            >>> new_handler = object()
            >>> handlers.add('some.domain', new_handler)
            >>> handlers.get('some.domain') is new_handler
            True
        """
        self._handlers[domain] = handler


mail_handlers = MailHandlers()<|MERGE_RESOLUTION|>--- conflicted
+++ resolved
@@ -343,221 +343,6 @@
             question.addComment(message.owner, message)
 
 
-<<<<<<< HEAD
-class BadBranchMergeProposalAddress(Exception):
-    """The user-supplied address is not an acceptable value."""
-
-class InvalidBranchMergeProposalAddress(BadBranchMergeProposalAddress):
-    """The user-supplied address is not an acceptable value."""
-
-class NonExistantBranchMergeProposalAddress(BadBranchMergeProposalAddress):
-    """The BranchMergeProposal specified by the address does not exist."""
-
-class InvalidVoteString(Exception):
-    """The user-supplied vote is not an acceptable value."""
-
-
-class NonLaunchpadTarget(Exception):
-    """Target branch is not registered with Launchpad."""
-
-
-class MissingMergeDirective(Exception):
-    """Emailed merge proposal lacks a merge directive"""
-
-
-class CodeHandler:
-    """Mail handler for the code domain."""
-
-    addr_pattern = re.compile(r'(mp\+)([^@]+).*')
-    allow_unknown_users = False
-
-    _vote_alias = {
-        '+1': CodeReviewVote.APPROVE,
-        '+0': CodeReviewVote.ABSTAIN,
-        '0': CodeReviewVote.ABSTAIN,
-        '-0': CodeReviewVote.ABSTAIN,
-        '-1': CodeReviewVote.DISAPPROVE,
-        }
-
-    def process(self, mail, email_addr, file_alias):
-        """Process an email for the code domain.
-
-        Emails may be converted to CodeReviewComments, and / or
-        BranchMergeProposals.
-        """
-        if email_addr.startswith('merge@'):
-            self.processMergeProposal(mail)
-            return True
-        else:
-            return self.processComment(mail, email_addr, file_alias)
-
-    def processComment(self, mail, email_addr, file_alias):
-        """Process an email and create a CodeReviewComment.
-
-        The only mail command understood is 'vote', which takes 'approve',
-        'disapprove', or 'abstain' as values.  Specifically, it takes
-        any CodeReviewVote item value, case-insensitively.
-        :return: True.
-        """
-        try:
-            merge_proposal = self.getBranchMergeProposal(email_addr)
-        except BadBranchMergeProposalAddress:
-            return False
-        messageset = getUtility(IMessageSet)
-        try:
-            vote, vote_tag = self._getVote(mail)
-        except InvalidVoteString, e:
-            valid_strings = ', '.join(
-                sorted(v.name.lower() for v in CodeReviewVote.items.items))
-            simple_sendmail(
-                'noreply@launchpad.net', [self._getReplyAddress(mail)],
-                'Unsupported vote',
-                'Your comment was not accepted because the string "%s" is not'
-                ' a supported voting value.  The following values are'
-                ' supported: %s.' % (e.args[0], valid_strings))
-            return True
-        message = messageset.fromEmail(
-            mail.parsed_string,
-            owner=getUtility(ILaunchBag).user,
-            filealias=file_alias,
-            parsed_message=mail)
-        comment = merge_proposal.createCommentFromMessage(
-            message, vote, vote_tag, mail)
-        return True
-
-    @staticmethod
-    def _getVote(message):
-        """Scan message content and find vote commands.
-
-        :param message: a SignedMessage
-        :return: (vote, vote_tag), where vote is a CodeReviewVote, and
-            vote_tag is a string.  vote_tag or vote may also be None.
-        """
-        content = get_main_body(message)
-        if content is None:
-            return None, None
-        commands = parse_commands(content, ['vote', 'review'])
-        if len(commands) == 0:
-            return None, None
-        args = commands[0][1]
-        if len(args) == 0:
-            return None, None
-        else:
-            vote_string = args[0]
-        vote_tag_list = args[1:]
-        try:
-            vote = CodeReviewVote.items[vote_string.upper()]
-        except KeyError:
-            # If the word doesn't match, check aliases that we allow.
-            vote = CodeHandler._vote_alias.get(vote_string)
-            if vote is None:
-                raise InvalidVoteString(vote_string)
-        if len(vote_tag_list) == 0:
-            vote_tag = None
-        else:
-            vote_tag = ' '.join(vote_tag_list)
-        return vote, vote_tag
-
-    @staticmethod
-    def _getReplyAddress(mail):
-        """The address to use for automatic replies."""
-        return mail.get('Reply-to', mail['From'])
-
-    @classmethod
-    def getBranchMergeProposal(klass, email_addr):
-        """Return branch merge proposal designated by email_addr.
-
-        Addresses are of the form mp+5@code.launchpad.net, where 5 is the
-        database id of the related branch merge proposal.
-
-        The inverse operation is BranchMergeProposal.address.
-        """
-        match = klass.addr_pattern.match(email_addr)
-        if match is None:
-            raise InvalidBranchMergeProposalAddress(email_addr)
-        try:
-            merge_proposal_id = int(match.group(2))
-        except ValueError:
-            raise InvalidBranchMergeProposalAddress(email_addr)
-        getter = getUtility(IBranchMergeProposalGetter)
-        try:
-            return getter.get(merge_proposal_id)
-        except SQLObjectNotFound:
-            raise NonExistantBranchMergeProposalAddress(email_addr)
-
-    def _acquireBranchesForProposal(self, md, submitter):
-        """Find or create DB Branches from a MergeDirective.
-
-        If the target is not a Launchpad branch, NonLaunchpadTarget will be
-        raised.  If the source is not a Launchpad branch, a REMOTE branch will
-        be created implicitly, with submitter as its owner/registrant.
-
-        :param md: The `MergeDirective` to get branch URLs from.
-        :param submitter: The `Person` who requested that the merge be
-            performed.
-        :return: source_branch, target_branch
-        """
-        branches = getUtility(IBranchSet)
-        mp_source = branches.getByUrl(md.source_branch)
-        mp_target = branches.getByUrl(md.target_branch)
-        if mp_target is None:
-            raise NonLaunchpadTarget()
-        if mp_source is None:
-            basename = urlparse(md.source_branch)[2].split('/')[-1]
-            namespace = get_branch_namespace(submitter, mp_target.product)
-            mp_source = namespace.createBranchWithPrefix(
-                BranchType.REMOTE, basename, submitter, url=md.source_branch)
-        return mp_source, mp_target
-
-    def findMergeDirectiveAndComment(self, message):
-        """Extract the comment and Merge Directive from a SignedMessage."""
-        body = None
-        md = None
-        for part in message.walk():
-            if part.is_multipart():
-                continue
-            payload = part.get_payload(decode=True)
-            if part['Content-type'].startswith('text/plain'):
-                body = payload
-            try:
-                md = MergeDirective.from_lines(payload.splitlines(True))
-            except NotAMergeDirective:
-                pass
-            if None not in (body, md):
-                return body, md
-        else:
-            raise MissingMergeDirective()
-
-    def processMergeProposal(self, message):
-        """Generate a merge proposal (and comment) from an email message.
-
-        The message is expected to contain a merge directive in one of its
-        parts.  Its values are used to generate a BranchMergeProposal.
-        If the message has a non-empty body, it is turned into a
-        CodeReviewComment.
-        """
-        submitter = getUtility(ILaunchBag).user
-        comment_text, md = self.findMergeDirectiveAndComment(message)
-        source, target = self._acquireBranchesForProposal(md, submitter)
-        if md.patch is not None:
-            diff_source = getUtility(IStaticDiffSource)
-            review_diff = diff_source.acquireFromText(
-                md.base_revision_id, md.revision_id, md.patch)
-            transaction.commit()
-        else:
-            review_diff = None
-        bmp = source.addLandingTarget(submitter, target, needs_review=True,
-                                      review_diff=review_diff)
-        if comment_text.strip() == '':
-            comment = None
-        else:
-            comment = bmp.createComment(
-                submitter, message['Subject'], comment_text)
-        return bmp, comment
-
-
-=======
->>>>>>> 44b0be66
 class SpecificationHandler:
     """Handles emails sent to specs.launchpad.net."""
 
