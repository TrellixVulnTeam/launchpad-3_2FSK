--- conflicted
+++ resolved
@@ -256,7 +256,7 @@
 
 == Upload Signing Key ==
 
-IDistroReleaseQueue.signing_key should store the IGPGKey reference to
+IPackageUpload.signing_key should store the IGPGKey reference to
 the key used to sign the changesfile when it applies (insecure policy
 uploads).
 
@@ -278,9 +278,9 @@
   >>> signed_queue = bar_ok.queue_root
 
   >>> from canonical.launchpad.interfaces import (
-  ...     IDistroReleaseQueue, IGPGKey)
-
-  >>> verifyObject(IDistroReleaseQueue, signed_queue)
+  ...     IPackageUpload, IGPGKey)
+
+  >>> verifyObject(IPackageUpload, signed_queue)
   True
 
   >>> verifyObject(IGPGKey, signed_queue.signing_key)
@@ -620,84 +620,7 @@
   ...     print item.displayname, 'ACCEPTED'
   pmount Section "heaven" is not allowed in breezy-autotest
 
-<<<<<<< HEAD
-
-Construct a new upload for universe/misc and a lot of errors ;)
-
-  >>> usplash_upload = NascentUpload(findPolicyByName('anything'),
-  ...     datadir(''), "usplash_0.1-22_powerpc.changes", MockLogger(),
-  ...     archive=ubuntu.main_archive)
-  >>> usplash_upload.policy.setOptions(MockOptions())
-  >>> usplash_upload.policy.can_upload_binaries = True
-  >>> usplash_upload.policy.can_upload_mixed = True
-  >>> usplash_upload.process()
-  >>> res, msgs = usplash_upload.do_accept()
-  >>> for msg in msgs:
-  ...    print msg
-  From: Root <root@localhost>
-  To: Sample Person <test@canonical.com>
-  Bcc: Root <root@localhost>
-  Precedence: bulk
-  Subject: usplash_0.1-22_powerpc.changes Rejected
-  <BLANKLINE>
-  Rejected:
-  usplash_0.1-22_powerpc.deb: Unknown architecture: 'powerpc'.
-  Unable to find source package usplash/0.1-22 in hoary
-  usplash: Unable to find arch: powerpc
-  Signer has no upload rights at all to this distribution.
-  Alas, someone called do_accept when we're rejected
-  <BLANKLINE>
-  -----BEGIN PGP SIGNED MESSAGE-----
-  Hash: SHA1
-  <BLANKLINE>
-  Format: 1.7
-  Date: Fri,  7 Oct 2005 15:10:32 +0200
-  Source: usplash
-  Binary: usplash
-  Architecture: powerpc
-  Version: 0.1-22
-  Distribution: autobuild
-  Urgency: low
-  Maintainer: Ubuntu/powerpc Build Daemon <buildd@adare.buildd>
-  Changed-By: Michael Vogt <michael.vogt@ubuntu.com>
-  Description:
-   usplash    - Userspace bootsplash utility
-  Changes:
-   usplash (0.1-22) breezy; urgency=low
-   .
-     * debian/init:
-       - if we end up in vt8 when usplash stop is called assume usplash
-         timed out and reset the fonts and switch to vt1
-  Files:
-   20a3e7d017e70972af014cb7a2e3cca9 33596 universe/misc standard usplash_0.1-22_powerpc.deb
-  -----BEGIN PGP SIGNATURE-----
-  Version: GnuPG v1.4.1 (GNU/Linux)
-  <BLANKLINE>
-  iD8DBQFDzrw/2yWXVgK6XvYRApW2AJ9/+cy61JDleDEwR6a/E8uY4PBMWQCdHuV8
-  Q7Wh4zDrr5e3KBBiYs3Y9tM=
-  =Y2//
-  -----END PGP SIGNATURE-----
-  <BLANKLINE>
-  <BLANKLINE>
-  ===
-  <BLANKLINE>
-  If you don't understand why your files were rejected, or if the
-  override file requires editing, reply to this email.
-  <BLANKLINE>
-
-It aims to check if at least we are parsing and comparing sections
-properly (see nascentupload.py 818)
-
-Finally abort the whole damned mess
-
-  >>> import transaction
-  >>> transaction.abort()
-
-
-Check how the security adapters work for Upload:
-=======
-Check how the security adapters work for DistroReleaseQueue:
->>>>>>> 9ede3e3c
+Check how the security adapters work for PackageUpload:
 
   >>> pub_qitem = getUtility(IPackageUploadSet)[1]
 
