--- conflicted
+++ resolved
@@ -143,14 +143,6 @@
 
 Adding new builder still denied for non-members (Edgar, no membership):
 
-<<<<<<< HEAD
-  >>> print http(r"""
-  ... GET /+builds/+new HTTP/1.1
-  ... Authorization: Basic ZWRnYXJAbW9udGVwYXJhZGlzby5ocjplZGdhcg==
-  ... """)
-  HTTP/1.1 403 Forbidden
-  ...
-=======
   >>> browser = Browser()
   >>> browser.addHeader("Authorization", "Basic edgar@monteparadiso.hr:test")
 
@@ -162,5 +154,4 @@
 (Disabled, as fixed by a change cprov has but hasn't landed)
 The commented line below will be the correct results section for the
 test case above once the other change lands.
-#  <HTTPError...
->>>>>>> 50c75d0f
+#  <HTTPError...