--- conflicted
+++ resolved
@@ -21,15 +21,11 @@
     <div tal:replace="structure context/bug/@@+portlet-reference" />
     <div tal:replace="structure context/bug/@@+portlet-watch" />
     <div tal:replace="structure context/@@+portlet-search" />
-<<<<<<< HEAD
-
-=======
     
       <div
         tal:condition="context/target/sourcepackagename|nothing"
         tal:replace="structure context/target/@@+portlet-details"
       />
->>>>>>> edd9b3ce
     </metal:portlets>
 
 <div metal:fill-slot="main">
