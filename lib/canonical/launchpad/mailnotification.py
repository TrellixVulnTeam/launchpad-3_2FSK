--- conflicted
+++ resolved
@@ -12,15 +12,9 @@
 
 from canonical.config import config
 from canonical.launchpad.interfaces import (
-<<<<<<< HEAD
     IBugDelta, IUpstreamBugTask, IDistroBugTask, IDistroReleaseBugTask)
-from canonical.launchpad.mail import simple_sendmail
-=======
-    IBugDelta, IUpstreamBugTask, IDistroBugTask, IDistroReleaseBugTask,
-    IDistribution, IProduct)
 from canonical.launchpad.mail import (
     simple_sendmail, simple_sendmail_from_person)
->>>>>>> 5095fe8c
 from canonical.launchpad.components.bug import BugDelta
 from canonical.launchpad.components.bugtask import BugTaskDelta
 from canonical.launchpad.helpers import (
@@ -94,27 +88,6 @@
         # We added one line too much, remove it.
         wrapped_lines = wrapped_lines[:-1]
         return '\n'.join(wrapped_lines)
-
-
-<<<<<<< HEAD
-def get_bugmail_from_address(user):
-    """Return an appropriate bugmail From address.
-
-    :user: an IPerson whose name will appear in the From address, e.g.:
-
-        From: Foo Bar <foo.bar@canonical.com>
-    """
-    return u"%s <%s>" % (user.displayname, user.preferredemail.email)
-=======
-def get_email_template(filename):
-    """Returns the email template with the given file name.
-
-    The templates are located in 'lib/canonical/launchpad/emailtemplates'.
-    """
-    base = os.path.dirname(canonical.launchpad.__file__)
-    fullpath = os.path.join(base, 'emailtemplates', filename)
-    return open(fullpath).read()
->>>>>>> 5095fe8c
 
 
 def get_bugmail_replyto_address(bug):
