# Copyright 2012 Canonical Ltd.  This software is licensed under the
# GNU Affero General Public License version 3 (see the file LICENSE).

"""Classes for pillar and artifact access policy services."""

__metaclass__ = type
__all__ = [
    'AccessPolicyService',
    ]

<<<<<<< HEAD
from lazr.restful import EntryResource
from lazr.restful.utils import get_current_web_service_request

from zope.component import getUtility
from zope.interface import implements

from lp.registry.enums import AccessPolicyType
from lp.registry.interfaces.accesspolicyservice import (
    IAccessPolicyService,
    )
from lp.registry.interfaces.person import IPersonSet
=======
from lazr.restful import ResourceJSONEncoder
import simplejson
from zope.interface import implements

from lp.registry.enums import AccessPolicyType
from lp.registry.interfaces.accesspolicyservice import IAccessPolicyService
>>>>>>> 2b6d69c4


class AccessPolicyService:
    """Service providing operations for access policies.

    Service is accessed via a url of the form
    '/services/accesspolicy?ws.op=...
    """

    implements(IAccessPolicyService)

    @property
    def name(self):
        """See `IService`."""
        return 'accesspolicy'

    def getAccessPolicies(self):
        """See `IAccessPolicyService`."""
        policies = []
        for x, policy in enumerate(AccessPolicyType):
            item = dict(
                index=x,
                value=policy.token,
                title=policy.title,
                description=policy.value.description
            )
            policies.append(item)
        return policies

    def getSharingPermissions(self):
        """See `IAccessPolicyService`."""
        # TODO - use proper model class
        sharing_permissions = [
            {'value': 'all', 'name': 'All',
             'title': 'share bug and branch subscriptions'},
            {'value': 'some', 'name': 'Some',
             'title': 'share bug and branch subscriptions'},
            {'value': 'nothing', 'name': 'Nothing',
             'title': 'revoke all bug and branch subscriptions'}
        ]
        return sharing_permissions

    def getProductObservers(self, product):
        """See `IAccessPolicyService`."""
        # TODO - replace this sample data with something real
        result = []
        request = get_current_web_service_request()
        personset = getUtility(IPersonSet)
        for id in range(1, 4):
            person = personset.get(id)
            resource = EntryResource(person, request)
            person_data = resource.toDataForJSON()
            permissions = {
                'PUBLICSECURITY': 'some',
                'EMBARGOEDSECURITY': 'all'
            }
            if id > 2:
                permissions['USERDATA'] = 'some'
            person_data['permissions'] = permissions
            result.append(person_data)
        return result

    def deleteProductObserver(self, product, observer):
        """See `IAccessPolicyService`."""
        # TODO - implement this
        pass<|MERGE_RESOLUTION|>--- conflicted
+++ resolved
@@ -8,7 +8,6 @@
     'AccessPolicyService',
     ]
 
-<<<<<<< HEAD
 from lazr.restful import EntryResource
 from lazr.restful.utils import get_current_web_service_request
 
@@ -16,18 +15,8 @@
 from zope.interface import implements
 
 from lp.registry.enums import AccessPolicyType
-from lp.registry.interfaces.accesspolicyservice import (
-    IAccessPolicyService,
-    )
+from lp.registry.interfaces.accesspolicyservice import IAccessPolicyService
 from lp.registry.interfaces.person import IPersonSet
-=======
-from lazr.restful import ResourceJSONEncoder
-import simplejson
-from zope.interface import implements
-
-from lp.registry.enums import AccessPolicyType
-from lp.registry.interfaces.accesspolicyservice import IAccessPolicyService
->>>>>>> 2b6d69c4
 
 
 class AccessPolicyService:
