# Copyright 2011 Canonical Ltd.  This software is licensed under the
# GNU Affero General Public License version 3 (see the file LICENSE).

"""Notification for uploads and copies."""

__metaclass__ = type

__all__ = [
    'get_recipients',  # Available for testing only.
    'notify',
    ]


from email.mime.multipart import MIMEMultipart
from email.mime.text import MIMEText
from email.utils import formataddr
import os

from zope.component import getUtility

from canonical.config import config
from canonical.launchpad.helpers import get_email_template
from canonical.launchpad.webapp import canonical_url
from lp.app.interfaces.launchpad import ILaunchpadCelebrities
from lp.archivepublisher.utils import get_ppa_reference
from lp.archiveuploader.changesfile import ChangesFile
from lp.archiveuploader.utils import (
    ParseMaintError,
    safe_fix_maintainer,
    )
from lp.registry.interfaces.person import IPersonSet
from lp.registry.interfaces.pocket import PackagePublishingPocket
from lp.services.encoding import (
    ascii_smash,
    guess as guess_encoding,
    )
from lp.services.mail.sendmail import (
    format_address,
    format_address_for_person,
    sendmail,
    )


def reject_changes_file(blamer, changes_file_path, changes, archive,
                        distroseries, reason, logger=None):
    """Notify about a rejection where all of the details are not known.

    :param blamer: The `IPerson` that is to blame for this notification.
    :param changes_file_path: The path to the changes file.
    :param changes: A dictionary of the parsed changes file.
    :param archive: The `IArchive` the notification is regarding.
    :param distroseries: The `IDistroSeries` the notification is regarding.
    :param reason: The reason for the rejection.
    """
    ignored, filename = os.path.split(changes_file_path)
    subject = '%s rejected' % filename
    if archive and archive.is_ppa:
        subject = '[PPA %s] %s' % (get_ppa_reference(archive), subject)
    information = {
        'SUMMARY': reason,
        'CHANGESFILE': '',
        'DATE': '',
        'CHANGEDBY': '',
        'MAINTAINER': '',
        'SIGNER': '',
        'ORIGIN': '',
        'USERS_ADDRESS': config.launchpad.users_address,
    }
    template = get_template(archive, 'rejected')
    body = template % information
    to_addrs = get_recipients(
        blamer, archive, distroseries, logger, changes=changes)
    debug(logger, "Sending rejection email.")
    if not to_addrs:
        debug(logger, "No recipients have a preferred email.")
        return
    send_mail(None, archive, to_addrs, subject, body, False, logger=logger)


def get_template(archive, action):
    """Return the appropriate e-mail template."""
    template_name = 'upload-'
    if action in ('new', 'accepted', 'announcement'):
        template_name += action
    elif action == 'unapproved':
        template_name += 'accepted'
    elif action == 'rejected':
        template_name += 'rejection'
    if archive.is_ppa:
        template_name = 'ppa-%s' % template_name
    template_name += '.txt'
    return get_email_template(template_name)


ACTION_DESCRIPTIONS = {
    'new': 'New',
    'unapproved': 'Waiting for approval',
    'rejected': 'Rejected',
    'accepted': 'Accepted',
    'announcement': 'Accepted',
    }


def calculate_subject(spr, bprs, customfiles, archive, distroseries,
                      pocket, action):
    """Return the e-mail subject for the notification."""
    suite = distroseries.getSuite(pocket)
    names = set()
    version = '-'
    if spr:
        names.add(spr.name)
        version = spr.version
    elif bprs:
        names.add(bprs[0].build.source_package_release.name)
        version = bprs[0].build.source_package_release.version
    for custom in customfiles:
        names.add(custom.libraryfilealias.filename)
    name_str = ', '.join(names)
    subject = '[%s/%s] %s %s (%s)' % (
        distroseries.distribution.name, suite, name_str, version,
        ACTION_DESCRIPTIONS[action])
    if archive.is_ppa:
        subject = '[PPA %s] %s' % (get_ppa_reference(archive), subject)
    return subject


def notify(blamer, spr, bprs, customfiles, archive, distroseries, pocket,
           summary_text=None, changes=None, changesfile_content=None,
           changesfile_object=None, action=None, dry_run=False,
           logger=None, announce_from_person=None):
    """Notify about

    :param blamer: The `IPerson` who is to blame for this notification.
    :param spr: The `ISourcePackageRelease` that was created.
    :param bprs: A list of `IBinaryPackageRelease` that were created.
    :param customfiles: An `ILibraryFileAlias` that was created.
    :param archive: The target `IArchive`.
    :param distroseries: The target `IDistroSeries`.
    :param pocket: The target `PackagePublishingPocket`.
    :param summary_text: The summary of the notification.
    :param changes: A dictionary of the parsed changes file.
    :param changesfile_content: The raw content of the changes file, so it
        can be attached to the mail if desired.
    :param changesfile_object: The raw object of the changes file. Only used
        to work out the filename for `reject_changes_file`.
    :param action: A string of what action to notify for, such as 'new',
        'accepted'.
    :param dry_run: If True, only log the mail.
    :param announce_from_person: If passed, use this `IPerson` as the From: in
        announcement emails.  If the person has no preferred email address,
        the person is ignored and the default From: is used instead.
    """
    # If this is a binary or mixed upload, we don't send *any* emails
    # provided it's not a rejection or a security upload:
    if (
        bprs and action != 'rejected' and
        pocket != PackagePublishingPocket.SECURITY):
        debug(logger, "Not sending email; upload is from a build.")
        return

    if spr and spr.source_package_recipe_build and action == 'accepted':
        debug(logger, "Not sending email; upload is from a recipe.")
        return

    if spr is None and not bprs and not customfiles:
        # We do not have enough context to do a normal notification, so
        # reject what we do have.
        if changesfile_object is None:
            return
        reject_changes_file(
            blamer, changesfile_object.name, changes, archive, distroseries,
            summary_text, logger=logger)
        return

    # "files" will contain a list of tuples of filename,component,section.
    # If files is empty, we don't need to send an email if this is not
    # a rejection.
    try:
        files = build_uploaded_files_list(spr, bprs, customfiles, logger)
    except LanguagePackEncountered:
        # Don't send emails for language packs.
        return

    if not files and action != 'rejected':
        return

    recipients = get_recipients(
        blamer, archive, distroseries, logger, changes=changes, spr=spr,
        bprs=bprs)

    # There can be no recipients if none of the emails are registered
    # in LP.
    if not recipients:
        debug(logger, "No recipients on email, not sending.")
        return

    if action == 'rejected':
        default_recipient = "%s <%s>" % (
            config.uploader.default_recipient_name,
            config.uploader.default_recipient_address)
        if not recipients:
            recipients = [default_recipient]
        debug(logger, "Sending rejection email.")
        if summary_text is None:
            summarystring = 'Rejected by archive administrator.'
        else:
            summarystring = summary_text
    else:
        summary = build_summary(spr, files, action)
        if summary_text:
            summary.append(summary_text)
        summarystring = "\n".join(summary)

    attach_changes = not archive.is_ppa

    def build_and_send_mail(action, recipients, from_addr=None, bcc=None):
        subject = calculate_subject(
            spr, bprs, customfiles, archive, distroseries, pocket, action)
        body = assemble_body(
            blamer, spr, bprs, archive, distroseries, summarystring, changes,
            action)
        body = body.encode("utf8")
        send_mail(
            spr, archive, recipients, subject, body, dry_run,
            changesfile_content=changesfile_content,
            attach_changes=attach_changes, from_addr=from_addr, bcc=bcc,
            logger=logger)

    build_and_send_mail(action, recipients)

    info = fetch_information(spr, bprs, changes)
    from_addr = info['changedby']
    if announce_from_person is not None:
        email = announce_from_person.preferredemail
        if email:
            from_addr = email.email

    # If we're sending an acceptance notification for a non-PPA upload,
    # announce if possible. Avoid announcing backports, binary-only
    # security uploads, or autosync uploads.
    if (action == 'accepted' and distroseries.changeslist
        and not archive.is_ppa
        and pocket != PackagePublishingPocket.BACKPORTS
        and not (pocket == PackagePublishingPocket.SECURITY and spr is None)
        and not is_auto_sync_upload(
            spr, bprs, pocket, from_addr)):
        name = None
        bcc_addr = None
        if spr:
            name = spr.name
        elif bprs:
            name = bprs[0].build.source_package_release.name
        if name:
            bcc_addr = '%s_derivatives@packages.qa.debian.org' % name

        build_and_send_mail(
            'announcement', [str(distroseries.changeslist)], from_addr,
            bcc_addr)


def assemble_body(blamer, spr, bprs, archive, distroseries, summary, changes,
                  action):
    """Assemble the e-mail notification body."""
    if changes is None:
        changes = {}
    info = fetch_information(spr, bprs, changes)
    information = {
        'STATUS': ACTION_DESCRIPTIONS[action],
        'SUMMARY': summary,
        'DATE': 'Date: %s' % info['date'],
        'CHANGESFILE': info['changesfile'],
        'DISTRO': distroseries.distribution.title,
        'ANNOUNCE': 'No announcement sent',
        'CHANGEDBY': '',
        'MAINTAINER': '',
        'ORIGIN': '',
        'SIGNER': '',
        'SPR_URL': '',
        'USERS_ADDRESS': config.launchpad.users_address,
        }
    if spr:
<<<<<<< HEAD
        # Yay, circular imports.
        from lp.soyuz.model.distroseriessourcepackagerelease import (
            DistroSeriesSourcePackageRelease,
            )
        dsspr = DistroSeriesSourcePackageRelease(distroseries, spr)
        information['SPR_URL'] = canonical_url(dsspr)
    if changedby:
        information['CHANGEDBY'] = '\nChanged-By: %s' % changedby
=======
        information['SPR_URL'] = canonical_url(spr)
    changedby_displayname = info['changedby_displayname']
    if changedby_displayname:
        information['CHANGEDBY'] = '\nChanged-By: %s' % changedby_displayname
>>>>>>> 751b7662
    origin = changes.get('Origin')
    if origin:
        information['ORIGIN'] = '\nOrigin: %s' % origin
    if action == 'unapproved':
        information['SUMMARY'] += (
            "\nThis upload awaits approval by a distro manager\n")
    if distroseries.changeslist:
        information['ANNOUNCE'] = "Announcing to %s" % (
            distroseries.changeslist)
    try:
        changedby_person = email_to_person(info['changedby'])
    except ParseMaintError:
        # Some syncs (e.g. from Debian) will involve packages whose
        # changed-by person was auto-created in LP and hence does not
        # have a preferred email address set.
        changedby_person = None
    if blamer is not None and blamer != changedby_person:
        signer_signature = person_to_email(blamer)
        if signer_signature != info['changedby']:
            information['SIGNER'] = '\nSigned-By: %s' % signer_signature
    # Add maintainer if present and different from changed-by.
    maintainer = info['maintainer']
    changedby = info['changedby']
    if maintainer and maintainer != changedby:
        information['MAINTAINER'] = '\nMaintainer: %s' % maintainer
    return get_template(archive, action) % information


def send_mail(
    spr, archive, to_addrs, subject, mail_text, dry_run, from_addr=None,
    bcc=None, changesfile_content=None, attach_changes=False, logger=None):
    """Send an email to to_addrs with the given text and subject.

    :param spr: The `ISourcePackageRelease` to be notified about.
    :param archive: The target `IArchive`.
    :param to_addrs: A list of email addresses to be used as recipients.
        Each email must be a valid ASCII str instance or a unicode one.
    :param subject: The email's subject.
    :param mail_text: The text body of the email. Unicode is preserved in the
        email.
    :param dry_run: Whether or not an email should actually be sent. But
        please note that this flag is (largely) ignored.
    :param from_addr: The email address to be used as the sender. Must be a
        valid ASCII str instance or a unicode one.  Defaults to the email
        for config.uploader.
    :param bcc: Optional email Blind Carbon Copy address(es).
    :param param changesfile_content: The content of the actual changesfile.
    :param attach_changes: A flag governing whether the original changesfile
        content shall be attached to the email.
    """
    extra_headers = {'X-Katie': 'Launchpad actually'}

    # Include the 'X-Launchpad-PPA' header for PPA upload notfications
    # containing the PPA owner name.
    if archive.is_ppa:
        extra_headers['X-Launchpad-PPA'] = get_ppa_reference(archive)

    # Include a 'X-Launchpad-Component' header with the component and
    # the section of the source package uploaded in order to facilitate
    # filtering on the part of the email recipients.
    if spr:
        xlp_component_header = 'component=%s, section=%s' % (
            spr.component.name, spr.section.name)
        extra_headers['X-Launchpad-Component'] = xlp_component_header

    if from_addr is None:
        from_addr = format_address(
            config.uploader.default_sender_name,
            config.uploader.default_sender_address)

    # `sendmail`, despite handling unicode message bodies, can't
    # cope with non-ascii sender/recipient addresses, so ascii_smash
    # is used on all addresses.

    # All emails from here have a Bcc to the default recipient.
    bcc_text = format_address(
        config.uploader.default_recipient_name,
        config.uploader.default_recipient_address)
    if bcc:
        bcc_text = "%s, %s" % (bcc_text, bcc)
    extra_headers['Bcc'] = ascii_smash(bcc_text)

    recipients = ascii_smash(", ".join(to_addrs))
    if isinstance(from_addr, unicode):
        # ascii_smash only works on unicode strings.
        from_addr = ascii_smash(from_addr)
    else:
        from_addr.encode('ascii')

    if dry_run and logger is not None:
        debug(logger, "Would have sent a mail:")
    else:
        debug(logger, "Sent a mail:")
    debug(logger, "  Subject: %s" % subject)
    debug(logger, "  Sender: %s" % from_addr)
    debug(logger, "  Recipients: %s" % recipients)
    if 'Bcc' in extra_headers:
        debug(logger, "  Bcc: %s" % extra_headers['Bcc'])
    debug(logger, "  Body:")
    for line in mail_text.splitlines():
        debug(logger, line)

    if not dry_run:
        # Since we need to send the original changesfile as an
        # attachment the sendmail() method will be used as opposed to
        # simple_sendmail().
        message = MIMEMultipart()
        message['from'] = from_addr
        message['subject'] = subject
        message['to'] = recipients

        # Set the extra headers if any are present.
        for key, value in extra_headers.iteritems():
            message.add_header(key, value)

        # Add the email body.
        message.attach(
            MIMEText(sanitize_string(mail_text).encode('utf-8'),
                'plain', 'utf-8'))

        if attach_changes:
            # Add the original changesfile as an attachment.
            if changesfile_content is not None:
                changesfile_text = sanitize_string(changesfile_content)
            else:
                changesfile_text = ("Sorry, changesfile not available.")

            attachment = MIMEText(
                changesfile_text.encode('utf-8'), 'plain', 'utf-8')
            attachment.add_header(
                'Content-Disposition',
                'attachment; filename="changesfile"')
            message.attach(attachment)

        # And finally send the message.
        sendmail(message)


def sanitize_string(s):
    """Make sure string does not trigger 'ascii' codec errors.

    Convert string to unicode if needed so that characters outside
    the (7-bit) ASCII range do not cause errors like these:

        'ascii' codec can't decode byte 0xc4 in position 21: ordinal
        not in range(128)
    """
    if isinstance(s, unicode):
        return s
    else:
        return guess_encoding(s)


def debug(logger, msg):
    """Shorthand debug notation for publish() methods."""
    if logger is not None:
        logger.debug(msg)


def get_recipients(blamer, archive, distroseries, logger, changes=None,
                   spr=None, bprs=None):
    """Return a list of recipients for notification emails."""
    candidate_recipients = []
    debug(logger, "Building recipients list.")
    info = fetch_information(spr, bprs, changes)

    if info['changedby']:
        try:
            changer = email_to_person(info['changedby'])
        except ParseMaintError:
            changer = None
    else:
        changer = None

    if info['maintainer']:
        try:
            maintainer = email_to_person(info['maintainer'])
        except ParseMaintError:
            maintainer = None
    else:
        maintainer = None

    if blamer:
        # This is a signed upload.
        candidate_recipients.append(blamer)
    else:
        debug(logger,
            "Changes file is unsigned, adding changer as recipient")
        candidate_recipients.append(changer)

    if archive.is_ppa:
        # For PPAs, any person or team mentioned explicitly in the
        # ArchivePermissions as uploaders for the archive will also
        # get emailed.
        uploaders = [
            permission.person for permission in
                archive.getUploadersForComponent()]
        candidate_recipients.extend(uploaders)

    # If this is not a PPA, we also consider maintainer and changed-by.
    elif blamer is not None:
        if (maintainer and maintainer != blamer and
                maintainer.isUploader(distroseries.distribution)):
            debug(logger, "Adding maintainer to recipients")
            candidate_recipients.append(maintainer)

        if (changer and changer != blamer and
                changer.isUploader(distroseries.distribution)):
            debug(logger, "Adding changed-by to recipients")
            candidate_recipients.append(changer)

    # Now filter list of recipients for persons only registered in
    # Launchpad to avoid spamming the innocent.
    recipients = []
    for person in candidate_recipients:
        if person is None or person.preferredemail is None:
            continue
        recipient = format_address_for_person(person)
        debug(logger, "Adding recipient: '%s'" % recipient)
        recipients.append(recipient)

    return recipients


def build_uploaded_files_list(spr, builds, customfiles, logger):
    """Return a list of tuples of (filename, component, section).

    Component and section are only set where the file is a source upload.
    If an empty list is returned, it means there are no files.
    Raises LanguagePackRejection if a language pack is detected.
    No emails should be sent for language packs.
    """
    files = []
    # Bail out early if this is an upload for the translations
    # section.
    if spr:
        if spr.section.name == 'translations':
            debug(logger,
                "Skipping acceptance and announcement, it is a "
                "language-package upload.")
            raise LanguagePackEncountered
        for sprfile in spr.files:
            files.append(
                (sprfile.libraryfile.filename, spr.component.name,
                spr.section.name))

    # Component and section don't get set for builds and custom, since
    # this information is only used in the summary string for source
    # uploads.
    for build in builds:
        for bpr in build.build.binarypackages:
            files.extend([
                (bpf.libraryfile.filename, '', '') for bpf in bpr.files])

    if customfiles:
        files.extend(
            [(file.libraryfilealias.filename, '', '')
            for file in customfiles])

    return files


def build_summary(spr, files, action):
    """Build a summary string based on the files present in the upload."""
    summary = []
    for filename, component, section in files:
        if action == 'new':
            summary.append("NEW: %s" % filename)
        else:
            summary.append(" OK: %s" % filename)
            if filename.endswith("dsc"):
                summary.append("     -> Component: %s Section: %s" % (
                    component, section))
    return summary


def email_to_person(fullemail):
    """Return an IPerson given an RFC2047 email address."""
    # The 2nd arg to s_f_m() doesn't matter as it won't fail since every-
    # thing will have already parsed at this point.
    (rfc822, rfc2047, name, email) = safe_fix_maintainer(
        fullemail, "email")
    return getUtility(IPersonSet).getByEmail(email)


def person_to_email(person):
    """Return a string of full name <e-mail address> given an IPerson."""
    # This will use email.Header to encode any unicode.
    if person and person.preferredemail:
        return format_address_for_person(person)


def is_auto_sync_upload(spr, bprs, pocket, changed_by_email):
    """Return True if this is a (Debian) auto sync upload.

    Sync uploads are source-only, unsigned and not targeted to
    the security pocket. The Changed-By field is also the Katie
    user (archive@ubuntu.com).
    """
    katie = getUtility(ILaunchpadCelebrities).katie
    try:
        changed_by = email_to_person(changed_by_email)
    except ParseMaintError:
        return False
    return (
        spr and not bprs and changed_by == katie and
        pocket != PackagePublishingPocket.SECURITY)


def fetch_information(spr, bprs, changes):
    changedby = None
    changedby_displayname = None
    maintainer = None
    maintainer_displayname = None

    if changes:
        changesfile = ChangesFile.formatChangesComment(
            sanitize_string(changes.get('Changes')))
        date = changes.get('Date')
        changedby = sanitize_string(changes.get('Changed-By'))
        maintainer = sanitize_string(changes.get('Maintainer'))
        changedby_displayname = changedby
        maintainer_displayname = maintainer
    elif spr or bprs:
        if not spr and bprs:
            spr = bprs[0].build.source_package_release
        changesfile = spr.changelog_entry
        date = spr.dateuploaded
        changedby = person_to_email(spr.creator)
        maintainer = person_to_email(spr.maintainer)
        if changedby:
            addr = formataddr((spr.creator.displayname,
                               spr.creator.preferredemail.email))
            changedby_displayname = sanitize_string(addr)
        if maintainer:
            addr = formataddr((spr.maintainer.displayname,
                               spr.maintainer.preferredemail.email))
            maintainer_displayname = sanitize_string(addr)
    else:
        changesfile = date = None

    return {
        'changesfile': changesfile,
        'date': date,
        'changedby': changedby,
        'changedby_displayname': changedby_displayname,
        'maintainer': maintainer,
        'maintainer_displayname': maintainer_displayname,
        }


class LanguagePackEncountered(Exception):
    """Thrown when not wanting to email notifications for language packs."""<|MERGE_RESOLUTION|>--- conflicted
+++ resolved
@@ -279,21 +279,15 @@
         'USERS_ADDRESS': config.launchpad.users_address,
         }
     if spr:
-<<<<<<< HEAD
         # Yay, circular imports.
         from lp.soyuz.model.distroseriessourcepackagerelease import (
             DistroSeriesSourcePackageRelease,
             )
         dsspr = DistroSeriesSourcePackageRelease(distroseries, spr)
         information['SPR_URL'] = canonical_url(dsspr)
-    if changedby:
-        information['CHANGEDBY'] = '\nChanged-By: %s' % changedby
-=======
-        information['SPR_URL'] = canonical_url(spr)
     changedby_displayname = info['changedby_displayname']
     if changedby_displayname:
         information['CHANGEDBY'] = '\nChanged-By: %s' % changedby_displayname
->>>>>>> 751b7662
     origin = changes.get('Origin')
     if origin:
         information['ORIGIN'] = '\nOrigin: %s' % origin
