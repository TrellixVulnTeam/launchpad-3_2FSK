<tal:root
  xmlns:tal="http://xml.zope.org/namespaces/tal"
  xmlns:metal="http://xml.zope.org/namespaces/metal"
  xmlns:i18n="http://xml.zope.org/namespaces/i18n"
  omit-tag="">

<tal:language-code
  define="language_code context/pofile/language/code">
<tr class="translation">
  <td class="icon left right">
    <a tal:attributes="href view/zoom_url"><img tal:attributes="
          alt view/zoom_alt;
          title view/zoom_alt;
          src view/zoom_icon;" /></a>
  </td>
  <td style="text-align: right;">
    <div tal:attributes="id string:${view/html_id}">
      <span tal:replace="view/sequence">1</span>.
      <input
        type="hidden"
        tal:condition="view/form_is_writeable"
        tal:attributes="name string:${view/html_id}"
        />
    </div>
  </td>
  <th>
    <label class="language-code" tal:condition="not:view/is_plural">
      English:
    </label>
    <label class="language-code" tal:condition="view/is_plural">
      English singular:
    </label>
  </th>
  <td class="icon left right">
    <img
      tal:condition="context/potmsgset/is_translation_credit"
      src="/@@/read-only"
      alt="This message is handled automatically by Launchpad."
      title="This message is handled automatically by Launchpad."
    />
    <tal:form-writeable condition="view/form_is_writeable">
      <a href=""
         tal:condition="not:context/potmsgset/is_translation_credit"
         tal:attributes="
           onClick string:
             javascript:copyInnerHTMLById(
               '${view/html_id}_singular',
               '${view/html_id_singular}_new');;
             selectWidget('${view/html_id_singular}_new_select', event);;
             return false;;
         "><img alt="Copy text" title="Copy text" src="/@@/copy" /></a>
    </tal:form-writeable>
  </td>
  <td>
    <div tal:content="structure view/singular_text"
         tal:attributes="id string:${view/html_id}_singular">
      The original text.
    </div>
  </td>
</tr>
<tr class="secondary translation" tal:condition="view/is_plural">
  <th colspan="3">
    <label>English plural:</label>
  </th>
  <td class="icon left right">
    <tal:form-writeable condition="view/form_is_writeable">
    <a href=""
       tal:attributes="
         onClick string:
           javascript:writeTextIntoPluralTranslationFields(
             '${view/html_id}_plural',
             '${view/html_id}_${language_code}_translation_',
             ${context/plural_forms});;
           return false;;
      "><img alt="Copy text" title="Copy text" src="/@@/copy" /></a>
    </tal:form-writeable>
  </td>
  <td>
    <div tal:content="structure view/plural_text"
         tal:attributes="id string:${view/html_id}_plural">
      plural source
    </div>
  </td>
</tr>
<tr class="discreet secondary translation"
    tal:condition="context/potmsgset/context">
  <th colspan="3">Context:</th>
  <td />
  <td>
    <div tal:content="context/potmsgset/context"
         tal:attributes="id string:${view/html_id}_context">
      Context
    </div>
  </td>
</tr>
<tr
  tal:condition="view/source_comment"
  class="discreet secondary translation">
  <td colspan="3" />
  <th class="icon left right">
    <img alt="Developer note:" src="/@@/info"
         title="This is a note to translators by the software developer" />
  </th>
  <td tal:content="view/source_comment">
      This refers to the content type.
  </td>
</tr>
<tr
  tal:condition="view/text_has_tab"
  class="discreet secondary translation">
  <td colspan="3" />
  <th class="icon left right">
    <img alt="Note:" src="/@@/info" title="This is a note to translators" />
  </th>
  <td>
    <code>[tab]</code> represents a tab character.
    Please write it exactly the same way, <code>[tab]</code>, in your
    translation.
  </td>
</tr>
<tr
  tal:condition="view/text_has_newline"
  class="discreet secondary translation"
>
  <td colspan="3" />
  <th class="icon left right">
    <img alt="Note:" src="/@@/info" title="This is a note to translators" />
  </th>
  <td>
    <img
      alt="There are line breaks here. Each one"
      src="/@@/translation-newline"
    />
    represents a line break.
    Start a new line in the equivalent position in the translation.
  </td>
</tr>
<tr
  tal:condition="view/text_has_leading_or_trailing_space"
  class="discreet secondary translation"
>
  <td colspan="3" />
  <th class="icon left right">
    <img alt="Note:" src="/@@/info" title="This is a note to translators" />
  </th>
  <td>
    <img
      alt="There are leading/trailing spaces here. Each one"
      src="/@@/translation-space"
    />
    represents a space character.
    Enter a space in the equivalent position in the translation.
  </td>
</tr>
<tr class="error translation" tal:condition="view/error">
  <th colspan="3" >
    <strong>Error in Translation:</strong>
  </th>
  <td />
  <td>
    <div>
        <span tal:replace="view/error" />
      </div>
  </td>
</tr>
  <tal:translation-dictionaries
       repeat="translation_dictionary view/translation_dictionaries">
  <tal:plural-form define="plural_index translation_dictionary/plural_index">
    <tr class="secondary translation">
      <th colspan="3">
        <label class="language-code">Current
          <span tal:replace="context/pofile/language/englishname">
            Welsh
          </span><span tal:replace="string:[${plural_index}]"
                       tal:condition="view/is_plural">[0]</span>:
        </label>
      </th>
      <tal:not-locked condition="not:context/potmsgset/is_translation_credit">
        <tal:with-content
             condition="translation_dictionary/current_translation">
          <td class="icon left right">
            <tal:form-writeable condition="view/form_is_writeable">
            <tal:user-is-official-translator condition="view/user_is_official_translator">
              <input
                type="radio"
                checked="true"
                tal:attributes="
                  name string:${translation_dictionary/html_id_translation}_radiobutton;
                  id string:${translation_dictionary/html_id_translation}_radiobutton;
                  value string:${translation_dictionary/html_id_translation};
                  onClick string:
                    javascript:copyInnerHTMLById(
                      '${translation_dictionary/html_id_translation}',
                      '${translation_dictionary/html_id_translation}_new')
                " />
            </tal:user-is-official-translator>
            <tal:is-not-editor condition="not:view/user_is_official_translator">
              <a href=""
                 tal:attributes="
                   onClick string:
                     javascript:copyInnerHTMLById(
                       '${translation_dictionary/html_id_translation}',
                       '${translation_dictionary/html_id_translation}_new');;
                     selectWidget('${translation_dictionary/html_id_translation}_new_select', event);;
                     return false;;
                 "><img alt="Copy text" title="Copy text" src="/@@/copy" /></a>
            </tal:is-not-editor>
            </tal:form-writeable>
          </td>
          <td>
            <div tal:content="structure translation_dictionary/current_translation"
                 tal:condition="not: view/user_is_official_translator"
                 tal:attributes="
                   lang context/pofile/language/dashedcode;
                   dir context/pofile/language/abbreviated_text_dir;
                   id string:${translation_dictionary/html_id_translation}">
              current translation
            </div>
            <label
              style="white-space: normal"
              tal:content="structure translation_dictionary/current_translation"
              tal:condition="view/user_is_official_translator"
              tal:attributes="
                lang context/pofile/language/dashedcode;
                dir context/pofile/language/abbreviated_text_dir;
                id string:${translation_dictionary/html_id_translation};
                for string:${translation_dictionary/html_id_translation}_radiobutton">
              current translation
            </label>
          </td>
        </tal:with-content>
        <tal:without-content
          condition="not: translation_dictionary/current_translation">
          <td class="icon left right">
            <tal:user-is-official-translator condition="view/user_is_official_translator">
              <input
                type="radio"
                checked="true"
                tal:attributes="
                  name string:${translation_dictionary/html_id_translation}_radiobutton;
                  id string:${translation_dictionary/html_id_translation}_radiobutton;
                  value string:${translation_dictionary/html_id_translation}
              " />
            </tal:user-is-official-translator>
          </td>
          <td>
            <div class="no-translation"
                 tal:condition="not: view/user_is_official_translator"
                 tal:attributes="
                   id string:${translation_dictionary/html_id_translation}">
              (no translation yet)
            </div>
            <label class="no-translation"
                   tal:condition="view/user_is_official_translator"
                   tal:attributes="
                     id string:${translation_dictionary/html_id_translation};
                     for string:${translation_dictionary/html_id_translation}_radiobutton">
              (no translation yet)
            </label>
          </td>
        </tal:without-content>
      </tal:not-locked>
      <tal:locked condition="context/potmsgset/is_translation_credit">
        <td class="icon left right" />
        <td>
          <tal:form-writeable condition="view/form_is_writeable">
            <tal:automatic condition="view/translation_credits">
              <div tal:condition="not: view/user_is_official_translator"
                   tal:attributes="
                     id string:${translation_dictionary/html_id_translation}"
                   tal:content="structure view/translation_credits">
                translation credits
              </div>
              <label tal:condition="view/user_is_official_translator"
                     tal:attributes="
                       id string:${translation_dictionary/html_id_translation};
                       for string:${translation_dictionary/html_id_translation}_radiobutton"
                     tal:content="structure view/translation_credits">
                translation credits
              </label>
            </tal:automatic>
            <tal:no-automatic condition="not:view/translation_credits">
              <div class="no-translation"
                   tal:condition="not:view/user_is_official_translator"
                   tal:attributes="
                     id string:${translation_dictionary/html_id_translation}">
                (no translation yet)
              </div>
              <label class="no-translation"
                     tal:condition="view/user_is_official_translator"
                     tal:attributes="
                       id string:${translation_dictionary/html_id_translation};
                        for string:${translation_dictionary/html_id_translation}_radiobutton">
                (no translation yet)
              </label>
            </tal:no-automatic>
          </tal:form-writeable>
          <tal:form-not-writeable condition="not:view/form_is_writeable">
            <div tal:condition="not: view/user_is_official_translator"
                 tal:attributes="
                   id string:${translation_dictionary/html_id_translation}"
                 tal:content="structure translation_dictionary/current_translation">
              translation credits
            </div>
            <label tal:condition="view/user_is_official_translator"
                   tal:attributes="
                     id string:${translation_dictionary/html_id_translation};
                     for string:${translation_dictionary/html_id_translation}_radiobutton"
                   tal:content="structure translation_dictionary/current_translation">
              translation credits
            </label>
          </tal:form-not-writeable>
        </td>
      </tal:locked>
    </tr>

    <tal:has-submitter
      define="submitter context/submitter" condition="submitter">
      <tr tal:condition=
            "not:translation_dictionary/same_translator_and_reviewer"
          class="discreet secondary translation">
        <td colspan="4" />
        <td id="translated_by" style="overflow: auto;">
          Translated by
          <a tal:content="submitter/browsername"
             tal:attributes="href submitter/fmt:url">Foo Bar</a>
          <span
            tal:attributes="title context/date_created/fmt:datetime"
            tal:content="context/date_created/fmt:displaydate">
            on 2006-08-05
          </span>
        </td>
      </tr>
      <tr class="discreet secondary translation"
          tal:condition="context/reviewer">
        <td colspan="4" />
        <td tal:condition="translation_dictionary/same_translator_and_reviewer"
            id="translated_and_reviewed_by"
            style="overflow: auto">
          Translated and reviewed by
          <a tal:content="context/reviewer/browsername"
             tal:attributes="href context/reviewer/fmt:url">Foo Bar</a>
          <span
            tal:attributes="title context/date_reviewed/fmt:datetime"
            tal:content="context/date_reviewed/fmt:displaydate">
            on 2006-08-05
          </span>
        </td>
        <td tal:condition=
              "not:translation_dictionary/same_translator_and_reviewer"
            id="reviewed_by"
            style="overflow: auto">
          Reviewed by
          <a tal:content="context/reviewer/browsername"
             tal:attributes="href context/reviewer/fmt:url">Foo Bar</a>
          <span
            tal:attributes="title context/date_reviewed/fmt:datetime"
            tal:content="context/date_reviewed/fmt:displaydate">
            on 2006-08-05
          </span>
        </td>
      </tr>
    </tal:has-submitter>
    <tal:imported-submission
      define="submission translation_dictionary/imported_translation_message"
      condition="submission">
      <tal:imported-not-empty condition="not:submission/is_empty">
        <tr class="secondary"
          tal:attributes="id string:msgset_${context/potmsgset/id}_packaged">
          <th colspan="3">
            Packaged:
          </th>
          <td class="icon left right">
            <tal:form-writeable condition="view/form_is_writeable">
            <tal:user-is-official-translator
              condition="view/user_is_official_translator">
              <input
                type="radio"
                tal:attributes="
                  name string:msgset_${context/potmsgset/id}_${language_code}_translation_${plural_index}_radiobutton;
                  id string:msgset_${context/potmsgset/id}_${language_code}_suggestion_${submission/id}_${plural_index}_radiobutton;
                  value string:msgset_${context/potmsgset/id}_${language_code}_suggestion_${submission/id}_${plural_index};
                  onClick string:
                    javascript:copyInnerHTMLById(
                      'msgset_${context/potmsgset/id}_${language_code}_suggestion_${submission/id}_${plural_index}',
                      'msgset_${context/potmsgset/id}_${language_code}_translation_${plural_index}_new')
                  " />
            </tal:user-is-official-translator>
            <tal:user-is-not-official-translator condition="not:view/user_is_official_translator">
              <a href=""
                tal:attributes="
                  onClick string:
                    javascript:copyInnerHTMLById(
                      'msgset_${context/potmsgset/id}_${language_code}_suggestion_${submission/id}_${plural_index}',
                      'msgset_${context/potmsgset/id}_${language_code}_translation_${plural_index}_new');;
                    selectWidget('msgset_${context/potmsgset/id}_${language_code}_translation_${plural_index}_new_select', event);;
                  return false;;
                "><img alt="Copy text" title="Copy text" src="/@@/copy" /></a>
            </tal:user-is-not-official-translator>
            </tal:form-writeable>
          </td>
          <td>
            <div
              tal:condition="not:view/user_is_official_translator"
              tal:attributes="
                lang context/pofile/language/dashedcode;
                dir context/pofile/language/abbreviated_text_dir;
                id string:msgset_${context/potmsgset/id}_${language_code}_suggestion_${submission/id}_${plural_index}"
              tal:content="structure translation_dictionary/imported_translation">
              imported translation
            </div>
            <label
              style="white-space: normal"
              tal:condition="view/user_is_official_translator"
              tal:attributes="
                lang context/pofile/language/dashedcode;
                dir context/pofile/language/abbreviated_text_dir;
                id string:msgset_${context/potmsgset/id}_${language_code}_suggestion_${submission/id}_${plural_index};
                for string:msgset_${context/potmsgset/id}_${language_code}_suggestion_${submission/id}_${plural_index}_radiobutton;"
              tal:content="
                structure translation_dictionary/imported_translation">
              imported translation
            </label>
          </td>
        </tr>
        <tr class="discreet secondary"
          tal:attributes="
            id string:msgset_${context/potmsgset/id}_packaged_origin">
          <td colspan="4" class="icon left right" />
          <td style="overflow: auto;">
            Translated by
            <a tal:content="submission/submitter/browsername"
               tal:attributes="href submission/submitter/fmt:url">Foo Bar</a>
            <span
              tal:attributes="title submission/date_created/fmt:datetime"
              tal:content="submission/date_created/fmt:displaydate">
              2006-08-05
            </span>
          </td>
        </tr>
      </tal:imported-not-empty>
    </tal:imported-submission>
    <tal:locked condition="not:context/potmsgset/is_translation_credit">
      <tal:suggestions-title
         condition="translation_dictionary/suggestions_count">
      <tr class="secondary">
        <th colspan="3"
          tal:attributes="rowspan python:translation_dictionary['suggestions_count']*2+1;">
            Suggestions:</th>
      </tr>
      </tal:suggestions-title>
      <tal:suggestion_block
           define="suggestion_block translation_dictionary/suggestion_block">
        <tal:suggestions repeat="suggestions suggestion_block">
          <div tal:condition="suggestions"
               tal:replace="structure suggestions/@@+display" />
        </tal:suggestions>
      </tal:suggestion_block>
      <tr class="secondary translation"
          tal:condition="view/form_is_writeable">
        <th colspan="3">
          <label
            class="translation-input-label"
            tal:condition="not:view/user_is_official_translator"
            tal:attributes="
              for string:${translation_dictionary/html_id_translation}_new_select;
              " >New suggestion:</label>
          <label
            class="translation-input-label"
            tal:condition="view/user_is_official_translator"
            tal:attributes="
              for string:${translation_dictionary/html_id_translation}_new_select;
              " >New translation:</label>
        </th>
        <td class="icon left right">
          <tal:user-is-official-translator condition="view/user_is_official_translator">
            <input
              type="radio"
              tal:attributes="
                name string:${translation_dictionary/html_id_translation}_radiobutton;
                id string:${translation_dictionary/html_id_translation}_new_select;
                value string:${translation_dictionary/html_id_translation}_new;
                onClick string:javascript:setFocusByName('${translation_dictionary/html_id_translation}_new');
              " />
          </tal:user-is-official-translator>
          <tal:user-is-not-official-translator condition="not:view/user_is_official_translator">
            <input
              type="checkbox"
              tal:attributes="
                checked translation_dictionary/store_flag;
                name string:${translation_dictionary/html_id_translation}_new_checkbox;
                id string:${translation_dictionary/html_id_translation}_new_select;
                onClick string:javascript:setFocusByName('${translation_dictionary/html_id_translation}_new');
              " />
          </tal:user-is-not-official-translator>
        </td>
        <td>
          <input
<<<<<<< HEAD
            style="width: 96%; margin-right: 2px; float:left;"
=======
>>>>>>> 7c70fe4e
            type="text"
            tal:condition="not:translation_dictionary/is_multi_line"
            tal:attributes="
              name string:${translation_dictionary/html_id_translation}_new;
              id string:${translation_dictionary/html_id_translation}_new;
              lang context/pofile/language/dashedcode;
              dir context/pofile/language/abbreviated_text_dir;
              value translation_dictionary/submitted_translation;
              onKeyPress string:javascript:selectWidget('${translation_dictionary/html_id_translation}_new_select', event);
              onChange string:javascript:selectWidget('${translation_dictionary/html_id_translation}_new_select', event);
<<<<<<< HEAD
              " /><span
=======
            "
            class="translate"
          />
          <input type="button" value="Add more lines" title="Lets you add more than one line"
>>>>>>> 7c70fe4e
            tal:condition="not:translation_dictionary/is_multi_line"
            tal:attributes="
              name string:${translation_dictionary/html_id_translation}_new_to_textarea;
              id string:${translation_dictionary/html_id_translation}_new_to_textarea;
              class string:translations_add_more_lines;
              onClick string:javascript:upgradeToTextAreaForTranslation('${translation_dictionary/html_id_translation}_new');"
              ></span>
          <tal:multi-line condition="translation_dictionary/is_multi_line">
            <tal:with-content
              condition="translation_dictionary/submitted_translation">
              <tal:comment tal:replace="nothing">
                We don't use textarea's tal:content tag because tal is not
                generating the right html tags for translations (new lines
                matter). Also, the lack of indentation for tal:content is
                deliberate or we would add extra whitespaces to the textarea,
                which causes us to potentially corrupt translations. You can
                read more about this on:
                https://bugzilla.mozilla.org/show_bug.cgi?id=299009
              </tal:comment>
              <textarea
                rows="6"
                tal:attributes="
                  id string:${translation_dictionary/html_id_translation}_new;
                  name string:${translation_dictionary/html_id_translation}_new;
                  lang context/pofile/language/dashedcode;
                  dir context/pofile/language/abbreviated_text_dir;
                  onKeyPress string:javascript:selectWidget('${translation_dictionary/html_id_translation}_new_select', event);
                  onChange string:javascript:selectWidget('${translation_dictionary/html_id_translation}_new_select', event);
                ">
<tal:content replace="translation_dictionary/submitted_translation" /></textarea>
            </tal:with-content>
            <tal:without-content
              condition="not: translation_dictionary/submitted_translation">
              <tal:comment tal:replace="nothing">
                We are using an special case if we don't have any content for this
                textarea because tal expressions leave empty lines behind so we
                get new lines added to the textarea for free and that causes
                erroneous translations.
              </tal:comment>
              <textarea
                rows="6"
                tal:attributes="
                  id string:${translation_dictionary/html_id_translation}_new;
                  name string:${translation_dictionary/html_id_translation}_new;
                  lang context/pofile/language/dashedcode;
                  dir context/pofile/language/abbreviated_text_dir;
                  onKeyPress string:javascript:selectWidget('${translation_dictionary/html_id_translation}_new_select', event);
                  onChange string:javascript:selectWidget('${translation_dictionary/html_id_translation}_new_select', event);
                "></textarea>
            </tal:without-content>
          </tal:multi-line>
        </td>
    </tr>
  </tal:locked>
  </tal:plural-form>
  </tal:translation-dictionaries>
  <tr class="secondary">
    <td colspan="4" />
    <td>
      <div tal:condition="view/user_is_official_translator">
       <tal:not-locked condition="not:context/potmsgset/is_translation_credit">
         <label class="fuzzy-checkbox">
           <input
             type="checkbox"
             value="fuzzy"
             tal:attributes="
               checked view/is_fuzzy;
               name string:${view/html_id}_${language_code}_needsreview"
             />
           <tal:block condition="not:view/is_plural">
             Someone should review this translation
           </tal:block>
           <tal:block condition="view/is_plural">
             Someone should review these translations
           </tal:block>
         </label>
       </tal:not-locked>
       <tal:locked condition="context/potmsgset/is_translation_credit">
         <tal:comment condition="nothing">
           We can't reliably export any credits when upstream translation is
           fuzzy (eg. we might use the same algorithm in that case, but then
           upstreams will complain that we got it wrong; or, we might discard
           their credits altogether, when they will complain that we just credit
           ourselves; so, lets not change the fuzzy flag, and rather keep it,
           since we are mostly automating this to fix our issues with upstreams,
           and I'd rather not introduce more issues with them).
         </tal:comment>
         <label class="fuzzy-checkbox">
           <input
             type="checkbox"
             value="fuzzy"
	     disabled="1"
             tal:attributes="
               checked view/is_fuzzy;
               name string:msgset_${context/potmsgset/id}_${language_code}_needsreview"
             />
             Someone should review these translation credits
         </label>
       </tal:locked>
      </div>
      <div tal:condition="not: view/user_is_official_translator">
        <label tal:condition="view/is_fuzzy">
          <tal:block condition="not:view/is_plural">
            Someone should review this translation
          </tal:block>
          <tal:block condition="view/is_plural">
            Someone should review these translations
          </tal:block>
        </label>
      </div>
    </td>
  </tr>
<tr tal:condition="view/comment" class="secondary">
  <th colspan="3"><label>Translator note:</label></th>
  <td />
  <td tal:content="view/comment">
    Translator comment.
  </td>
</tr>
<tr class="discreet secondary" tal:condition="view/file_references">
  <td colspan="4" />
  <td style="padding-bottom: 1em; overflow: auto;">
    Located in
    <tal:location content="view/file_references">
      ./plone_forms/discussion_reply_form.pt
    </tal:location>
  </td>
</tr>
</tal:language-code>
</tal:root><|MERGE_RESOLUTION|>--- conflicted
+++ resolved
@@ -496,10 +496,6 @@
         </td>
         <td>
           <input
-<<<<<<< HEAD
-            style="width: 96%; margin-right: 2px; float:left;"
-=======
->>>>>>> 7c70fe4e
             type="text"
             tal:condition="not:translation_dictionary/is_multi_line"
             tal:attributes="
@@ -510,21 +506,18 @@
               value translation_dictionary/submitted_translation;
               onKeyPress string:javascript:selectWidget('${translation_dictionary/html_id_translation}_new_select', event);
               onChange string:javascript:selectWidget('${translation_dictionary/html_id_translation}_new_select', event);
-<<<<<<< HEAD
-              " /><span
-=======
             "
             class="translate"
-          />
-          <input type="button" value="Add more lines" title="Lets you add more than one line"
->>>>>>> 7c70fe4e
+          /><span
             tal:condition="not:translation_dictionary/is_multi_line"
             tal:attributes="
               name string:${translation_dictionary/html_id_translation}_new_to_textarea;
               id string:${translation_dictionary/html_id_translation}_new_to_textarea;
               class string:translations_add_more_lines;
-              onClick string:javascript:upgradeToTextAreaForTranslation('${translation_dictionary/html_id_translation}_new');"
-              ></span>
+              onClick string:javascript:upgradeToTextAreaForTranslation('${translation_dictionary/html_id_translation}_new');
+            "
+            title="Makes this field larger."
+          ></span>
           <tal:multi-line condition="translation_dictionary/is_multi_line">
             <tal:with-content
               condition="translation_dictionary/submitted_translation">
