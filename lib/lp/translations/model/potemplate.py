--- conflicted
+++ resolved
@@ -92,17 +92,6 @@
 '''
 
 standardTemplateHeader = (
-<<<<<<< HEAD
-"Project-Id-Version: %(origin)s\n"
-"Report-Msgid-Bugs-To: FULL NAME <EMAIL@ADDRESS>\n"
-"POT-Creation-Date: %(templatedate)s\n"
-"PO-Revision-Date: YEAR-MO-DA HO:MI+ZONE\n"
-"Last-Translator: FULL NAME <EMAIL@ADDRESS>\n"
-"Language-Team: %(languagename)s <%(languagecode)s@li.org>\n"
-"MIME-Version: 1.0\n"
-"Content-Type: text/plain; charset=UTF-8\n"
-"Content-Transfer-Encoding: 8bit\n")
-=======
     "Project-Id-Version: %(origin)s\n"
     "Report-Msgid-Bugs-To: FULL NAME <EMAIL@ADDRESS>\n"
     "POT-Creation-Date: %(templatedate)s\n"
@@ -112,7 +101,6 @@
     "MIME-Version: 1.0\n"
     "Content-Type: text/plain; charset=UTF-8\n"
     "Content-Transfer-Encoding: 8bit\n")
->>>>>>> 49ff9dce
 
 
 standardPOFileHeader = (standardTemplateHeader +
