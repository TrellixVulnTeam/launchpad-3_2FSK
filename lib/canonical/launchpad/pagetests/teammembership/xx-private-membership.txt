--- conflicted
+++ resolved
@@ -278,11 +278,7 @@
     >>> admin_browser.url
     'http://launchpad.dev/ubuntu/+bugcontact'
     >>> get_feedback_messages(admin_browser.contents)
-<<<<<<< HEAD
-    [...You must choose a valid person or team to be the bug contact...
-=======
     [...You must choose a valid person or team to be the bug supervisor...
->>>>>>> df20c294
 
 
 == Edit the team's visibility ==
