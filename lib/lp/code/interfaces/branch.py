--- conflicted
+++ resolved
@@ -983,11 +983,7 @@
 
 
 class IBranchModerateAttributes(Interface):
-<<<<<<< HEAD
-    """IBranch attributes that can be edited by a more than one community."""
-=======
     """IBranch attributes that can be edited by more than one community."""
->>>>>>> 35881a5a
 
     name = exported(
         TextLine(
@@ -1020,44 +1016,6 @@
 
 class IBranchModerate(Interface):
     """IBranch methods that can be edited by more than one community."""
-
-    @operation_parameters(
-        information_type=copy_field(IBranchPublic['information_type']),
-        )
-    @call_with(who=REQUEST_USER, verify_policy=True)
-    @export_write_operation()
-    @operation_for_version("devel")
-    def transitionToInformationType(information_type, who,
-                                    verify_policy=True):
-        """Set the information type for this branch.
-
-        :param information_type: The `InformationType` to transition to.
-        :param who: The `IPerson` who is making the change.
-        :param verify_policy: Check if the new information type complies
-            with the `IBranchNamespacePolicy`.
-        """
-
-
-class IBranchEditableAttributes(Interface):
-    """IBranch attributes that can be edited.
-
-    These attributes need launchpad.View to see, and launchpad.Edit to change.
-    """
-
-    description = exported(
-        Text(
-            title=_('Description'), required=False,
-            description=_(
-                'A short description of the changes in this branch.')))
-
-    lifecycle_status = exported(
-        Choice(
-            title=_('Status'), vocabulary=BranchLifecycleStatus,
-            default=BranchLifecycleStatus.DEVELOPMENT))
-
-
-class IBranchModerate(Interface):
-    """IBranch methods that can be edited by a more than one community."""
 
     @operation_parameters(
         information_type=copy_field(IBranchPublic['information_type']),
