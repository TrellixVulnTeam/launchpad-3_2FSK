--- conflicted
+++ resolved
@@ -21,6 +21,8 @@
 from bzrlib.repofmt.weaverepo import (
     RepositoryFormat4, RepositoryFormat5, RepositoryFormat6)
 from bzrlib import urlutils
+
+from lazr.uri import URI
 
 from canonical.codehosting.puller.worker import BranchMirrorer, BranchPolicy
 from canonical.config import config
@@ -36,12 +38,7 @@
     BRANCH_MERGE_PROPOSAL_FINAL_STATES)
 from canonical.launchpad.interfaces.branchsubscription import (
     BranchSubscriptionDiffSize)
-<<<<<<< HEAD
-from canonical.launchpad.webapp.uri import URI
-=======
 from canonical.launchpad.interfaces.codehosting import LAUNCHPAD_SERVICES
-from lazr.uri import URI
->>>>>>> 63e4bb1c
 
 
 UTC = pytz.timezone('UTC')
