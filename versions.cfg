--- conflicted
+++ resolved
@@ -50,12 +50,8 @@
 oauth = 1.0
 oops = 0.0.6
 oops-datedir-repo = 0.0.3
-<<<<<<< HEAD
-oops-wsgi = 0.0.1
+oops-wsgi = 0.0.2
 ordereddict = 1.1
-=======
-oops-wsgi = 0.0.2
->>>>>>> 0686ebf7
 paramiko = 1.7.4
 Paste = 1.7.2
 PasteDeploy = 1.3.3
