# Copyright 2009 Canonical Ltd.  This software is licensed under the
# GNU Affero General Public License version 3 (see the file LICENSE).

__metaclass__ = type

import unittest

from zope.component import getUtility
from zope.interface.verify import verifyObject
from zope.security.proxy import removeSecurityProxy

from lp.translations.interfaces.productserieslanguage import (
    IProductSeriesLanguage, IProductSeriesLanguageSet)
from lp.services.worlddata.interfaces.language import ILanguageSet
from lp.testing import TestCaseWithFactory
from canonical.testing import ZopelessDatabaseLayer


class TestProductSeriesLanguages(TestCaseWithFactory):
    """Test ProductSeries.productserieslanguages implementation."""

    layer = ZopelessDatabaseLayer

    def setUp(self):
        # Create a productseries that uses translations.
        TestCaseWithFactory.setUp(self)
        self.productseries = self.factory.makeProductSeries()
        self.productseries.product.official_rosetta = True

    def test_NoTemplatesNoTranslation(self):
        # There are no templates and no translations.
        self.assertEquals(self.productseries.productserieslanguages,
                          [])

    def test_OneTemplateNoTranslation(self):
        # There is a template and no translations.
        self.factory.makePOTemplate(productseries=self.productseries)
        self.assertEquals(self.productseries.productserieslanguages,
                          [])

    def test_OneTemplateWithTranslations(self):
        # There is a template and one translation.
        potemplate = self.factory.makePOTemplate(
            productseries=self.productseries)

        # Add a Serbian translation.
        serbian = getUtility(ILanguageSet).getLanguageByCode('sr')
        sr_pofile = self.factory.makePOFile(serbian.code, potemplate)

        psls = list(self.productseries.productserieslanguages)
        self.assertEquals(len(psls), 1)

        # ProductSeriesLanguage object correctly keeps values
        # for a language, productseries itself and POFile.
        sr_psl = psls[0]
        self.assertEquals(sr_psl.productseries, self.productseries)
        self.assertEquals(sr_psl.language, serbian)
        self.assertEquals(sr_psl.pofile, sr_pofile)

        # Add another translation (eg. "Albanian", so it sorts
        # it before Serbian).
        albanian = getUtility(ILanguageSet).getLanguageByCode('sq')
        sq_pofile = self.factory.makePOFile(albanian.code, potemplate)
        psls = list(self.productseries.productserieslanguages)
        self.assertEquals(len(psls), 2)

        # Ordering is alphabetic by English name of the language.
        self.assertEquals(psls[0].language, albanian)
        self.assertEquals(psls[1].language, serbian)

    def test_TwoTemplatesWithTranslations(self):
        # There is a template and one translation.
        potemplate1 = self.factory.makePOTemplate(
            productseries=self.productseries)
        potemplate2 = self.factory.makePOTemplate(
            productseries=self.productseries)
        potemplate1.priority = 1
        potemplate2.priority = 2

        # Add Serbian translation for one POTemplate.
        serbian = getUtility(ILanguageSet).getLanguageByCode('sr')
        pofile1 = self.factory.makePOFile(serbian.code, potemplate1)
        psls = list(self.productseries.productserieslanguages)
        self.assertEquals(len(psls), 1)

        # `pofile` is not set when there's more than one template.
        sr_psl = self.productseries.productserieslanguages[0]
        self.assertEquals(sr_psl.productseries, self.productseries)
        self.assertEquals(sr_psl.language, serbian)
        self.assertEquals(sr_psl.pofile, None)

        # Only this POFile is returned by the `pofiles` property.
        self.assertEquals(list(sr_psl.pofiles), [pofile1])

        # If we provide a POFile for the other template, `pofiles`
        # returns both (ordered by decreasing priority).
        pofile2 = self.factory.makePOFile(serbian.code, potemplate2)
        sr_psl = self.productseries.productserieslanguages[0]
        self.assertEquals(list(sr_psl.pofiles), [pofile2, pofile1])


class TestProductSeriesLanguageStatsCalculation(TestCaseWithFactory):
    """Test ProductSeriesLanguage statistics calculation."""

    layer = ZopelessDatabaseLayer

    def createPOTemplateWithPOTMsgSets(self, number_of_potmsgsets):
        potemplate = self.factory.makePOTemplate(
            productseries=self.productseries)
        for sequence in range(number_of_potmsgsets):
            self.factory.makePOTMsgSet(potemplate, sequence=sequence+1)
        removeSecurityProxy(potemplate).messagecount = number_of_potmsgsets
        return potemplate

    def setPOFileStatistics(self, pofile, imported, changed, new, unreviewed,
                            date_changed):
        # Instead of creating all relevant translation messages, we
        # just fake cached statistics instead.
        naked_pofile = removeSecurityProxy(pofile)
        naked_pofile.currentcount = imported
        naked_pofile.updatescount = changed
        naked_pofile.rosettacount = new
        naked_pofile.unreviewed_count = unreviewed
        naked_pofile.date_changed = date_changed
        naked_pofile.sync()

    def setUp(self):
        # Create a productseries that uses translations.
        TestCaseWithFactory.setUp(self)
        self.productseries = self.factory.makeProductSeries()
        self.productseries.product.official_rosetta = True
        self.psl_set = getUtility(IProductSeriesLanguageSet)
        self.language = getUtility(ILanguageSet).getLanguageByCode('sr')

    def assertPSLStatistics(self, psl, stats):
        self.assertEquals(
            (psl.messageCount(),
             psl.translatedCount(),
             psl.currentCount(),
             psl.rosettaCount(),
             psl.updatesCount(),
             psl.unreviewedCount(),
             psl.last_changed_date),
             stats)

    def test_dummy_ProductSeriesLanguage(self):
        # With no templates all counts are zero.
        psl = self.psl_set.getProductSeriesLanguage(
            self.productseries, self.language)
        self.failUnless(verifyObject(IProductSeriesLanguage, psl))
        self.assertPSLStatistics(psl, (0, 0, 0, 0, 0, 0, None))

        # Adding a single template with 10 messages makes the total
        # count of messages go up to 10.
        potemplate = self.createPOTemplateWithPOTMsgSets(10)
        psl = self.psl_set.getProductSeriesLanguage(
            self.productseries, self.language)
<<<<<<< HEAD
=======
        psl.recalculateCounts()
>>>>>>> aeba5830
        self.assertPSLStatistics(
            psl, (10, 0, 0, 0, 0, 0, None))

    def test_OneTemplate(self):
        # With only one template, statistics match those of the POFile.
        potemplate = self.createPOTemplateWithPOTMsgSets(10)
        pofile = self.factory.makePOFile(self.language.code, potemplate)

        # Set statistics to 4 imported, 3 new in rosetta (out of which 2
        # are updates) and 5 with unreviewed suggestions.
        self.setPOFileStatistics(pofile, 4, 2, 3, 5, pofile.date_changed)

        # Getting PSL through PSLSet gives an uninitialized object.
        psl = self.psl_set.getProductSeriesLanguage(
            self.productseries, self.language)
        self.assertEquals(psl.messageCount(), None)

        # So, we need to get it through productseries.productserieslanguages.
        psl = self.productseries.productserieslanguages[0]
        self.assertPSLStatistics(psl,
                                 (pofile.messageCount(),
                                  pofile.translatedCount(),
                                  pofile.currentCount(),
                                  pofile.rosettaCount(),
                                  pofile.updatesCount(),
                                  pofile.unreviewedCount(),
                                  pofile.date_changed))

    def test_TwoTemplates(self):
        # With two templates, statistics are added up.
        potemplate1 = self.createPOTemplateWithPOTMsgSets(10)
        pofile1 = self.factory.makePOFile(self.language.code, potemplate1)
        # Set statistics to 4 imported, 3 new in rosetta (out of which 2
        # are updates) and 5 with unreviewed suggestions.
        self.setPOFileStatistics(pofile1, 4, 2, 3, 5, pofile1.date_changed)

        potemplate2 = self.createPOTemplateWithPOTMsgSets(20)
        pofile2 = self.factory.makePOFile(self.language.code, potemplate2)
        # Set statistics to 1 imported, 1 new in rosetta (which is also the
        # 1 update) and 1 with unreviewed suggestions.
        self.setPOFileStatistics(pofile2, 1, 1, 1, 1, pofile2.date_changed)

        psl = self.productseries.productserieslanguages[0]

        # The psl.last_changed_date here is a naive datetime. So, for sake of
        # the tests, we should make pofile2 naive when checking if it matches
        # the last calculated changed date, that should be the same as
        # pofile2, created last.

        # Total is a sum of totals in both POTemplates (10+20).
        # Translated is a sum of imported and rosetta translations,
        # which adds up as (4+3)+(1+1).
        self.assertPSLStatistics(psl, (30, 9, 5, 4, 3, 6,
            pofile2.date_changed.replace(tzinfo=None)))
        self.assertPSLStatistics(psl, (
            pofile1.messageCount() + pofile2.messageCount(),
            pofile1.translatedCount() + pofile2.translatedCount(),
            pofile1.currentCount() + pofile2.currentCount(),
            pofile1.rosettaCount() + pofile2.rosettaCount(),
            pofile1.updatesCount() + pofile2.updatesCount(),
            pofile1.unreviewedCount() + pofile2.unreviewedCount(),
            pofile2.date_changed.replace(tzinfo=None)))

    def test_recalculateCounts(self):
        # Test that recalculateCounts works correctly.
        potemplate1 = self.createPOTemplateWithPOTMsgSets(10)
        pofile1 = self.factory.makePOFile(self.language.code, potemplate1)

        # Set statistics to 1 imported, 3 new in rosetta (out of which 2
        # are updates) and 4 with unreviewed suggestions.
        self.setPOFileStatistics(pofile1, 1, 2, 3, 4, pofile1.date_changed)

        potemplate2 = self.createPOTemplateWithPOTMsgSets(20)
        pofile2 = self.factory.makePOFile(self.language.code, potemplate2)
        # Set statistics to 1 imported, 1 new in rosetta (which is also the
        # 1 update) and 1 with unreviewed suggestions.
        self.setPOFileStatistics(pofile2, 1, 1, 1, 1, pofile2.date_changed)

        psl = self.psl_set.getProductSeriesLanguage(self.productseries,
                                                    self.language)
        # recalculateCounts() doesn't recalculate the last changed date.
        psl.recalculateCounts()
        # Total is a sum of totals in both POTemplates (10+20).
        # Translated is a sum of imported and rosetta translations,
        # which adds up as (1+3)+(1+1).
        self.assertPSLStatistics(psl, (30, 6, 2, 4, 3, 5,
            None))

    def test_recalculateCounts_no_pofiles(self):
        # Test that recalculateCounts works correctly even when there
        # are no POFiles returned.
        potemplate1 = self.createPOTemplateWithPOTMsgSets(1)
        potemplate2 = self.createPOTemplateWithPOTMsgSets(2)
        psl = self.psl_set.getProductSeriesLanguage(self.productseries,
                                                    self.language)
        psl.recalculateCounts()
        # And all the counts are zero.
        self.assertPSLStatistics(psl, (3, 0, 0, 0, 0, 0,
            None))


def test_suite():
    return unittest.TestLoader().loadTestsFromName(__name__)<|MERGE_RESOLUTION|>--- conflicted
+++ resolved
@@ -155,10 +155,7 @@
         potemplate = self.createPOTemplateWithPOTMsgSets(10)
         psl = self.psl_set.getProductSeriesLanguage(
             self.productseries, self.language)
-<<<<<<< HEAD
-=======
         psl.recalculateCounts()
->>>>>>> aeba5830
         self.assertPSLStatistics(
             psl, (10, 0, 0, 0, 0, 0, None))
 
