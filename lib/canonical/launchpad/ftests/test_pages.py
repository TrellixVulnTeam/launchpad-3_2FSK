# Copyright 2004 Canonical Ltd.  All rights reserved.
"""Run all of the pagetests, in priority order.

Set up the test data in the database first.
"""
__metaclass__ = type

import doctest
import os
import re
import unittest

from BeautifulSoup import BeautifulSoup

from canonical.functional import PageTestDocFileSuite, SpecialOutputChecker
from canonical.testing import PageTestLayer


here = os.path.dirname(os.path.realpath(__file__))


def find_tag_by_id(content, id):
    """Find and return the tags with the given ID"""
    soup = BeautifulSoup(content)
    return soup.find(attrs={'id': id})


def find_tags_by_class(content, class_):
    """Find and return the tags matching the given class(s)"""
    match_classes = set(class_.split())
    def class_matcher(value):
        if value is None: return False
        classes = set(value.split())
        return match_classes.issubset(classes)
    soup = BeautifulSoup(content)
    return soup.findAll(attrs={'class': class_matcher})


def find_portlet(content, name):
    """Find and return the portlet with the given title. Sequences of
    whitespace are considered equivalent to one space, and beginning and
    ending whitespace is also ignored.
    """
    whitespace_re = re.compile('\s+')
    name = whitespace_re.sub(' ', name.strip())
    for portlet in find_tags_by_class(content, 'portlet'):
        portlet_title = portlet.find('h2').renderContents()
<<<<<<< HEAD
        if name == portlet_title.strip():
=======
        if name == whitespace_re.sub(' ', portlet_title.strip()):
>>>>>>> 718ee9fc
            return portlet
    return None


def find_main_content(content):
    """Find and return the main content area of the page"""
    soup = BeautifulSoup(content)
    tag = soup.find(attrs={'id': 'region-content'})
    if tag:
        return tag
    return soup.find(attrs={'id': 'content'})


def setUpGlobs(test):
    test.globs['find_tag_by_id'] = find_tag_by_id
    test.globs['find_tags_by_class'] = find_tags_by_class
    test.globs['find_portlet'] = find_portlet
    test.globs['find_main_content'] = find_main_content


class PageStoryTestCase(unittest.TestCase):
    """A test case that represents a pagetest story

    This is achieved by holding a testsuite for the story, and
    delegating responsiblity for most methods to it.
    We want this to be a TestCase instance and not a TestSuite
    instance to be compatible with various test runners that
    filter tests - they generally ignore test suites and may
    select individual tests - but stories cannot be split up.
    """

    layer = PageTestLayer

    def __init__(self, storydir, package=None):
        """Create a PageTest story for storydir.

        storydir should be an package relative file path.
        package is the python package the page test is found under, it
        defaults to the caller's package.
        """
        # we do not run the super __init__ because we are not using any of
        # the base classes functionality, and we'd just have to give it a
        # meaningless method.
        self._description = storydir
        self._suite = unittest.TestSuite()

        # we need to normalise the package name here, because it
        # involves checking the parent stack frame.  Otherwise the
        # files would be looked up relative to this module.
        package = doctest._normalize_module(package)
        abs_storydir = doctest._module_relative_path(package, storydir)

        filenames = set(filename
                        for filename in os.listdir(abs_storydir)
                        if filename.lower().endswith('.txt'))
        numberedfilenames = set(filename for filename in filenames
                                if len(filename) > 4
                                and filename[:2].isdigit()
                                and filename[2] == '-')
        unnumberedfilenames = filenames - numberedfilenames

        # A predictable order is important, even if it remains officially
        # undefined for un-numbered filenames.
        numberedfilenames = sorted(numberedfilenames)
        unnumberedfilenames = sorted(unnumberedfilenames)
        test_scripts = unnumberedfilenames + numberedfilenames

        checker = SpecialOutputChecker()
        for leaf_filename in test_scripts:
            filename = os.path.join(storydir, leaf_filename)
            self._suite.addTest(PageTestDocFileSuite(
                filename, package=package, checker=checker, setUp=setUpGlobs
                ))

    def countTestCases(self):
        return self._suite.countTestCases()

    def shortDescription(self):
        return "pagetest: %s" % self._description

    def id(self):
        return self.shortDescription()

    def __str__(self):
        return self.shortDescription()

    def __repr__(self):
        return "<%s storydir=%s>" % (self.__class__.__name__, self._description)

    def run(self, result=None):
        if result is None:
            result = self.defaultTestResult()
        PageTestLayer.startStory()
        try:
            # TODO RBC 20060117 we can hook in pre and post story actions
            # here much more tidily (and in self.debug too)
            # - probably via self.setUp and self.tearDown
            self._suite.run(result)
        finally:
            PageTestLayer.endStory()

    def debug(self):
        self._suite.debug()


def test_suite():
    pagetestsdir = os.path.join('..', 'pagetests')
    abs_pagetestsdir = os.path.abspath(
        os.path.normpath(os.path.join(here, pagetestsdir)))

    stories = [
        (os.path.join(pagetestsdir, d), os.path.join(abs_pagetestsdir, d))
        for d in os.listdir(abs_pagetestsdir)
        if not d.startswith('.') and
           os.path.isdir(os.path.join(abs_pagetestsdir, d))
        ]
    stories.sort()

    standalone_suite = unittest.TestSuite()
    story_suite = unittest.TestSuite()

    for (storydir, abs_storydir) in stories:
        if not storydir.endswith('standalone'):
            story_suite.addTest(PageStoryTestCase(storydir))
        else:
            # For standalone page tests, we just create normal
            # PageTestDocFileSuite instances.
            filenames = sorted(filename
                               for filename in os.listdir(abs_storydir)
                               if filename.lower().endswith('.txt'))
            checker = SpecialOutputChecker()
            for filename in filenames:
                standalone_suite.addTest(PageTestDocFileSuite(
                    os.path.join(storydir, filename),
                    checker=checker, layer=PageTestLayer,
                    setUp=setUpGlobs))

    suite = unittest.TestSuite()
    suite.addTest(standalone_suite)
    suite.addTest(story_suite)
    return suite

if __name__ == '__main__':
    r = unittest.TextTestRunner().run(test_suite())<|MERGE_RESOLUTION|>--- conflicted
+++ resolved
@@ -45,11 +45,7 @@
     name = whitespace_re.sub(' ', name.strip())
     for portlet in find_tags_by_class(content, 'portlet'):
         portlet_title = portlet.find('h2').renderContents()
-<<<<<<< HEAD
-        if name == portlet_title.strip():
-=======
         if name == whitespace_re.sub(' ', portlet_title.strip()):
->>>>>>> 718ee9fc
             return portlet
     return None
 
