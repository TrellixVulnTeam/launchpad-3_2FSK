# Copyright 2004 Canonical Ltd.  All rights reserved.

"""Browser views for products."""

__metaclass__ = type

from warnings import warn
from urllib import quote as urlquote

import zope.security.interfaces
from zope.component import getUtility
from zope.event import notify
from zope.exceptions import NotFoundError
from zope.app.form.browser.add import AddView
from zope.app.event.objectevent import ObjectCreatedEvent, ObjectModifiedEvent

from canonical.launchpad.interfaces import (
    IPerson, IProduct, IProductSet, IBugTaskSet, IProductSeries,
<<<<<<< HEAD
    ISourcePackage, ICountry, IBugSet, ICalendarOwner)
=======
    ISourcePackage, ICountry, IBugSet, ILaunchBag)
>>>>>>> 1ea797f6
from canonical.launchpad.browser.productrelease import newProductRelease
from canonical.launchpad import helpers
from canonical.launchpad.browser.addview import SQLObjectAddView
from canonical.launchpad.browser.editview import SQLObjectEditView
from canonical.launchpad.browser.potemplate import POTemplateView
from canonical.launchpad.event.sqlobjectevent import SQLObjectCreatedEvent
from canonical.launchpad.webapp import (
    StandardLaunchpadFacets, Link, DefaultLink, canonical_url)

__all__ = ['ProductFacets', 'ProductView', 'ProductEditView',
           'ProductFileBugView', 'ProductRdfView', 'ProductSetView',
           'ProductSetAddView', 'ProductSeriesAddView']

class ProductFacets(StandardLaunchpadFacets):
    """The links that will appear in the facet menu for
    an IProduct.
    """

    usedfor = IProduct

    # These links are inherited from StandardLaunchpadFacets.
    # The items in the list refer to method names, and
    # will appear on the page in the order they appear
    # in the list.
    # links = ['overview', 'bugs', 'translations']

    def overview(self):
        target = ''
        text = 'Overview'
        summary = 'General information about %s' % self.context.displayname
        return DefaultLink(target, text, summary)

    def bugs(self):
        target = '+bugs'
        text = 'Bugs'
        summary = 'Bugs reported about %s' % self.context.displayname
        return Link(target, text, summary)

    def translations(self):
        target = '+translations'
        text = 'Translations'
        summary = 'Translations of %s in Rosetta' % self.context.displayname
        return Link(target, text, summary)

    def calendar(self):
        target = '+calendar'
        text = 'Calendar'
        # only link to the calendar if it has been created
        linked = ICalendarOwner(self.context).calendar is not None
        return Link(target, text, linked=linked)


# A View Class for Product
class ProductView:

    __used_for__ = IProduct

    def __init__(self, context, request):
        self.context = context
        self.product = context
        self.request = request
        self.form = request.form
        # List of languages the user is interested on based on their browser,
        # IP address and launchpad preferences.
        self.languages = helpers.request_languages(request)
        self.status_message = None

    def primary_translatable(self):
        """Return a dictionary with the info for a primary translatable.

        If there is no primary translatable object, returns None.

        The dictionary has the keys:
         * 'title': The title of the translatable object.
         * 'potemplates': a set of PO Templates for this object.
         * 'base_url': The base URL to reach the base URL for this object.
        """
        translatable = self.context.primary_translatable

        if translatable is not None:
            if ISourcePackage.providedBy(translatable):
                sourcepackage = translatable

                object_translatable = {
                    'title': sourcepackage.title,
                    'potemplates': sourcepackage.potemplates,
                    'base_url': '/distros/%s/%s/+sources/%s' % (
                        sourcepackage.distribution.name,
                        sourcepackage.distrorelease.name,
                        sourcepackage.name)
                    }

            elif IProductSeries.providedBy(translatable):
                productseries = translatable

                object_translatable = {
                    'title': productseries.title,
                    'potemplates': productseries.potemplates,
                    'base_url': '/products/%s/+series/%s' %(
                        self.context.name,
                        productseries.name)
                    }
            else:
                # The translatable object does not implements an
                # ISourcePackage nor a IProductSeries. As it's not a critical
                # failure, we log only it instead of raise an exception.
                warn("Got an unknown type object as primary translatable",
                     RuntimeWarning)
                return None

            return object_translatable

        else:
            return None

    def templateviews(self):
        target = self.context.primary_translatable
        if target is None:
            return []
        return [POTemplateView(template, self.request)
                for template in target.potemplates]

    def requestCountry(self):
        return ICountry(self.request, None)

    def browserLanguages(self):
        return helpers.browserLanguages(self.request)

    def projproducts(self):
        """Return a list of other products from the same project as this
        product, excluding this product"""
        if self.context.project is None:
            return []
        return [product for product in self.context.project.products
                        if product.id != self.context.id]

    def edit(self):
        """
        Update the contents of a Product. This method is called by a
        tal:dummy element in a page template. It checks to see if a
        form has been submitted that has a specific element, and if
        so it continues to process the form, updating the fields of
        the database as it goes.
        """
        # check that we are processing the correct form, and that
        # it has been POST'ed
        form = self.form
        if form.get("Update") != "Update Product":
            return
        if self.request.method != "POST":
            return
        # Extract details from the form and update the Product
        self.context.displayname = form['displayname']
        self.context.title = form['title']
        self.context.summary = form['summary']
        self.context.description = form['description']
        self.context.homepageurl = form['homepageurl']
        notify(ObjectModifiedEvent(self.context))
        # now redirect to view the product
        self.request.response.redirect(self.request.URL[-1])

    def newProductRelease(self):
        # default owner is the logged in user
        owner = IPerson(self.request.principal)
        #XXX: cprov 20050112
        # Avoid passing obscure arguments such as self.form
        newProductRelease(self.form, self.context, owner)

    def latestBugTasks(self, quantity=5):
        """Return <quantity> latest bugs reported against this product."""
        bugtaskset = getUtility(IBugTaskSet)

        tasklist = bugtaskset.search(
            product=self.context, orderby="-datecreated",
            user=getUtility(ILaunchBag).user)

        return tasklist[:quantity]

    def potemplatenames(self):
        potemplatenames = set([])

        for series in self.context.serieslist:
            for potemplate in series.potemplates:
                potemplatenames.add(potemplate.potemplatename)

        return sorted(potemplatenames, key=lambda item: item.name)


class ProductEditView(ProductView, SQLObjectEditView):
    """View class that lets you edit a Product object."""

    def __init__(self, context, request):
        ProductView.__init__(self, context, request)
        SQLObjectEditView.__init__(self, context, request)

    def changed(self):
        # If the name changed then the URL changed, so redirect:
        self.request.response.redirect(
            '../%s/+edit' % urlquote(self.context.name))


class ProductSeriesAddView(AddView):
    """Generates a form to add new product release series"""
    series = None
    def __init__(self, context, request):
        self.context = context
        self.request = request
        self.form = request.form
        AddView.__init__(self, context, request)

    def createAndAdd(self, data):
        """Handle a request to create a new series for this product."""
        # Ensure series name is lowercase
        self.series = self.context.newSeries(data["name"], data["displayname"],
                                             data["summary"])

    def nextURL(self):
        assert self.series
        return '+series/%s' % self.series.name


class ProductFileBugView(SQLObjectAddView):

    __used_for__ = IProduct

    def __init__(self, context, request):
        self.request = request
        self.context = context
        SQLObjectAddView.__init__(self, context, request)

    def createAndAdd(self, data):
        # add the owner information for the bug
        owner = IPerson(self.request.principal, None)
        if not owner:
            raise zope.security.interfaces.Unauthorized(
                "Need an authenticated bug owner")
        kw = {}
        for key, value in data.items():
            kw[str(key)] = value
        kw['product'] = self.context
        # create the bug
        # XXX cprov 20050112
        # Try to avoid passing **kw, it is unreadable
        # Pass the keyword explicitly ...
        bug = getUtility(IBugSet).createBug(**kw)
        notify(SQLObjectCreatedEvent(bug))
        self.addedBug = bug
        return bug

    def nextURL(self):
        return canonical_url(self.addedBug, self.request)


class ProductRdfView(object):
    """A view that sets its mime-type to application/rdf+xml"""
    def __init__(self, context, request):
        self.context = context
        self.request = request
        request.response.setHeader('Content-Type', 'application/rdf+xml')
        request.response.setHeader('Content-Disposition',
                                   'attachment; filename=' +
                                   self.context.name + '.rdf')


class ProductSetView:

    __used_for__ = IProductSet

    def __init__(self, context, request):

        self.context = context
        self.request = request
        form = self.request.form
        self.soyuz = form.get('soyuz')
        self.rosetta = form.get('rosetta')
        self.malone = form.get('malone')
        self.bazaar = form.get('bazaar')
        self.text = form.get('text')
        self.matches = 0
        self.results = None

        self.searchrequested = False
        if (self.text is not None or
            self.bazaar is not None or
            self.malone is not None or
            self.rosetta is not None or
            self.soyuz is not None):
            self.searchrequested = True

        if form.get('exact_name'):
            # If exact_name is supplied, we try and locate this name in
            # the ProductSet -- if we find it, bingo, redirect. This
            # argument can be optionally supplied by callers.
            try:
                product = self.context[self.text]
            except NotFoundError:
                product = None
            if product is not None:
                self.request.response.redirect(product.name)

    def searchresults(self):
        """Use searchtext to find the list of Products that match
        and then present those as a list. Only do this the first
        time the method is called, otherwise return previous results.
        """
        if self.results is None:
            self.results = self.context.search(text=self.text,
                                               bazaar=self.bazaar,
                                               malone=self.malone,
                                               rosetta=self.rosetta,
                                               soyuz=self.soyuz)
        self.matches = self.results.count()
        return self.results


class ProductSetAddView(AddView):

    __used_for__ = IProductSet

    def __init__(self, context, request):
        self.context = context
        self.request = request
        self._nextURL = '.'
        AddView.__init__(self, context, request)

    def createAndAdd(self, data):
        # add the owner information for the product
        owner = IPerson(self.request.principal, None)
        if not owner:
            raise zope.security.interfaces.Unauthorized(
                "Need an authenticated Launchpad owner")
        kw = {}
        for key, value in data.items():
            kw[str(key)] = value
        kw['owner'] = owner
        # grab a ProductSet utility
        product_util = getUtility(IProductSet)
        # create a brand new Product
        # XXX cprov 20050112
        # -> try to don't use collapsed dict as argument, use it expanded
        # XXX cprov 20050117
        # The required field are:
        #    def createProduct(owner, name, displayname, title, summary,
        #                      description, project=None, homepageurl=None,
        #                      screenshotsurl=None, wikiurl=None,
        #                      downloadurl=None, freshmeatproject=None,
        #                      sourceforgeproject=None):
        # make sure you have those required keys in the kw dict
        product = product_util.createProduct(**kw)
        notify(ObjectCreatedEvent(product))
        self._nextURL = kw['name']
        return product

    def nextURL(self):
        return self._nextURL

<|MERGE_RESOLUTION|>--- conflicted
+++ resolved
@@ -16,11 +16,7 @@
 
 from canonical.launchpad.interfaces import (
     IPerson, IProduct, IProductSet, IBugTaskSet, IProductSeries,
-<<<<<<< HEAD
-    ISourcePackage, ICountry, IBugSet, ICalendarOwner)
-=======
-    ISourcePackage, ICountry, IBugSet, ILaunchBag)
->>>>>>> 1ea797f6
+    ISourcePackage, ICountry, IBugSet, ICalendarOwner, ILaunchBag)
 from canonical.launchpad.browser.productrelease import newProductRelease
 from canonical.launchpad import helpers
 from canonical.launchpad.browser.addview import SQLObjectAddView
