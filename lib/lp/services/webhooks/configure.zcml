--- conflicted
+++ resolved
@@ -11,12 +11,7 @@
         <require
             permission="launchpad.View"
             interface="lp.services.webhooks.interfaces.IWebhook"
-<<<<<<< HEAD
-            set_schema="lp.services.webhooks.interfaces.IWebhook"
-            set_attributes="date_last_modified"/>
-=======
             set_schema="lp.services.webhooks.interfaces.IWebhook"/>
->>>>>>> a7b7d59a
     </class>
     <subscriber
         for="lp.services.webhooks.interfaces.IWebhook zope.lifecycleevent.interfaces.IObjectModifiedEvent"
