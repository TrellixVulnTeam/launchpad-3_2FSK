Person
======

The Person class is overloaded to represent both people and teams. Let's
log in as Robert Collins to ensure we have the privileges to do what
we're going to demonstrate.

>>> from zope.component import getUtility
>>> from zope.interface.verify import verifyObject
>>> from canonical.database.sqlbase import sqlvalues, flush_database_updates
>>> from canonical.launchpad.interfaces import (
...     IPersonSet, IPerson, IEmailAddressSet)
>>> from canonical.launchpad.ftests import login
>>> from canonical.launchpad.helpers import contactEmailAddresses

>>> login("robertc@robertcollins.net")

>>> personset = getUtility(IPersonSet)
>>> emailset = getUtility(IEmailAddressSet)


Verify that foobar (a Person object) correctly implements IPerson.

>>> foobar = personset.getByName('name16')
>>> verifyObject(IPerson, foobar)
True


Access to people (Persons or Teams) is done through the IPersonSet
utility:

You can create a new person using the createPersonAndEmail method of
IPersonSet. All you need for that is a valid email address.
>>> p, email = personset.createPersonAndEmail('randomuser@randomhost.com')
>>> p.teamowner is None
True

>>> buttsource = personset.getByName('buttsource')
>>> buttsource.teamowner is None
False
>>> lifeless = personset.getByName('lifeless')
>>> lifeless.teamowner is None
True

An IPerson has an inTeam method to allow us to easily check if a
person is a member of a team. It accepts an object implementing
IPerson, which is the common use case when checking permissions.

>>> ddaa = personset.getByName('ddaa')
>>> lifeless.inTeam(buttsource) and ddaa.inTeam(buttsource)
True

If a Person is not a Team then the Person object will not provide the
ITeam interface.

>>> from canonical.launchpad.interfaces import ITeam
>>> ITeam.providedBy(lifeless)
False

If a Person is a Team then the Person will provide the ITeam interface.

>>> ITeam.providedBy(buttsource)
True

If a team doesn't have a contact email address, all notifications we send to
the team will go to the preferred email of each member.

>>> contactEmailAddresses(buttsource)
set(['david.allouche@canonical.com', 'robertc@robertcollins.net',
     'foo.bar@canonical.com'])

We don't support changing a Person into a Team or a Team into a Person.

>>> buttsource.teamowner = None
>>> ITeam.providedBy(buttsource)
True


Renaming
--------

All persons have a unique name in launchpad, so to allow them to change their
names, we must make sure that name is not already in use by someone else.

>>> from canonical.launchpad.fields import StrippingTextLine
>>> from canonical.launchpad.interfaces.person import PersonNameField
>>> field = PersonNameField(__name__='name', title=u'Unique name',
...                         description=u'', readonly=False, required=True)
>>> field = field.bind(lifeless)
>>> field.context == lifeless
True

You can always use your own name.
>>> field.validate(lifeless.name)

Or a name that is not already in use.
>>> field.validate(u'namenotinuse')

But you can't use Mark's name, of course. ;)
>>> field.validate(u'sabdfl')
Traceback (most recent call last):
  ...
LaunchpadValidationError: ...sabdfl is already in use by another person/team...


In the case of your displayname, the only constraint is that it can't contain
only spaces. To ensure that, we use a StrippingTextLine in the displayname,
which is a class that always strips the unicode string before applying any
validation or constraints.
>>> field = StrippingTextLine(__name__='displayname', title=u'Displayname',
...                           description=u'', readonly=False, required=True,
...                           missing_value=u'')
>>> field.fromUnicode(u' foo ')
u'foo'

>>> field.fromUnicode(u'  ')
Traceback (most recent call last):
...
RequiredMissing


Merging
-------

The method to perform the low level merging of two Persons
should only be used by the one true account merge workflow.

>>> foo = personset.getByName('name16')
>>> sample = personset.getByName('name12')
>>> admins = personset.getByName('admins')

We can't merge teams

>>> personset.merge(admins, foo)
Traceback (most recent call last):
...
TypeError: ...

>>> personset.merge(foo, admins)
Traceback (most recent call last):
...
TypeError: ...

Nor can we merge an account that still has email addresses attached to it

>>> nonempty, email = personset.createPersonAndEmail('empty@somehost.com')
>>> rosetta_admins = personset.getByName('rosetta-admins')
>>> rosetta_admins.addMember(nonempty)
>>> personset.merge(nonempty, sample)
Traceback (most recent call last):
...
ValueError: ...

Now we remove the only email address nonempty had.

>>> email.destroySelf()
>>> empty = nonempty

Must login as 'sabdfl' cause he's the owner of the Ubuntu Team.
>>> login('mark@hbd.com')
>>> ubuntu_team = personset.getByName('name17')
>>> ubuntu_translators = personset.getByName('ubuntu-translators')
>>> ubuntu_translators.addMember(empty)
>>> ubuntu_team.teamowner = empty
>>> foo = empty.assignKarma('bugfixed')
>>> flush_database_updates()

'Sample Person' is a deactivated member of the 'Ubuntu Translators' team,
while empty is an active member. After the merge, 'Sample Person' will be an
active member of that team.
>>> sample in ubuntu_translators.inactivemembers
True
>>> empty in ubuntu_translators.activemembers
True
>>> empty.karma
0
>>> sample.karma
91

>>> personset.merge(empty, sample)

>>> sample in ubuntu_translators.activemembers
True
>>> sample.inTeam(ubuntu_translators)
True

Note that we don't bother migrating karma - it will just be reset next
time the caches are rebuilt

>>> empty.karma
0
>>> sample.karma
91

>>> from canonical.launchpad.database import Person
>>> cur = Person._connection._connection.cursor()

A merged account gets a -merged suffix on its name.
>>> cur.execute("SELECT id FROM Person WHERE name='empty-merged'")
>>> cur.fetchone()[0] == empty.id
True


>>> cur.execute("select person, team, status from teammembership where "
...             "person = %s and team = %s"
...             % sqlvalues(sample.id, rosetta_admins.id))
>>> cur.fetchone()
[12, 30, 2]

>>> sample.inTeam(rosetta_admins)
True

>>> cur.execute("select p1.name from person as p1, person as p2 where "
...             "p1.id = p2.teamowner and p2.name = 'name17'")
>>> cur.fetchone()[0]
u'name12'

The account that has been merged is flagged. We can use this to eliminate
merged accounts from lists etc.

>>> cur.execute("SELECT merged FROM Person WHERE name='empty-merged'")
>>> cur.fetchone()[0]
12

>>> cur.execute("SELECT merged FROM Person WHERE name='name12'")
>>> cur.fetchone()[0] is None
True

After the merging we could test the topPeople() method of the PersonSet
class. This methods returns a sliced list of 5 valid person accounts,
ordered by karma. A valid person account is any non-merged person with a
preferred email address.

>>> [(person.name, person.karma) for person in personset.topPeople()]
[(u'name12', 91), (u'name16', 40), (u'launchpad', 0), (u'jordi', 0), (u'marilize', 0)]


People can have karma in Launchpad
----------------------------------

Depending on the action a given person performs in Launchpad, that person can
earn some karma points. This is useful to know how active a user is in
Launchpad.

Salgado wrote the karma framework. Let's give him some karma points.

>>> salgado = personset.getByName('salgado')
>>> foo = salgado.assignKarma('bugfixed')
>>> salgado.karma
0

The value that you get through IPerson.karma is a cached value that's
calculated daily. That's why it still 0.


Searching
---------

You can search based on a person's name/displayname/givenname/familyname or
any of the email addresses that belongs to a person using the methods provided
by IPersonSet.

While we don't have Full Text Indexes in the emailaddress table, we'll be
trying to match the text only against the beginning of an email address:

>>> results = personset.find('ubuntu')
>>> for person in results:
...     emails = [email.email for email in emailset.getByPerson(person)]
...     (person.displayname, person.name, emails)
(u'Sigurd Gartmann', u'sigurd-ubuntu', [u'sigurd-ubuntu@brogar.org'])
(u'Ubuntu Gnome Team', u'name18', [])
(u'Ubuntu Team', u'name17', [u'support@ubuntu.com'])
(u'Ubuntu Translators', u'ubuntu-translators', [])

>>> results = personset.find('steve.alexander')
>>> for person in results:
...     emails = [email.email for email in emailset.getByPerson(person)]
...     (person.displayname, person.name, emails)
(u'Steve Alexander', u'stevea', [u'steve.alexander@ubuntulinux.com'])


Searching only for People based on their names or email addresses:

>>> results = personset.findPerson('james.blackwell')
>>> for person in results:
...     emails = [email.email for email in emailset.getByPerson(person)]
...     (person.displayname, person.name, emails)
(u'James Blackwell', u'jblack', [u'james.blackwell@ubuntulinux.com'])

>>> results = personset.findPerson('dave')
>>> for person in results:
...     emails = [email.email for email in emailset.getByPerson(person)]
...     (person.displayname, person.name, emails)
(u'Dave Miller', u'justdave', [u'dave.miller@ubuntulinux.com', u'justdave@bugzilla.org'])


Searching only for Teams based on their names or email addresses:

>>> results = personset.findTeam('support')
>>> for person in results:
...     emails = [email.email for email in emailset.getByPerson(person)]
...     (person.displayname, person.name, emails)
(u'Ubuntu Team', u'name17', [u'support@ubuntu.com'])

>>> results = personset.findTeam('translators')
>>> for person in results:
...     emails = [email.email for email in emailset.getByPerson(person)]
...     (person.displayname, person.name, emails)
(u'Ubuntu Translators', u'ubuntu-translators', [])


Packages related to a person
----------------------------

To obtain the packages a person is related to, we should use the
maintainedPackages() and uploadedButNotMaintainedPackages() methods of
IPersonSet. The former will return all SourcePackageReleases a person is
listed as the Maintainer, while the latter will return all
SourcePackageReleases that a person created (uploaded) but is not the
Maintainer.

>>> sabdfl = personset.getByName('sabdfl')
>>> for sprelease in sabdfl.maintainedPackages():
...     print (sprelease.name, sprelease.uploaddistrorelease.fullreleasename,
...            sprelease.version)
(u'alsa-utils', u'Ubuntu Warty', u'1.0.8-1ubuntu1')
(u'alsa-utils', u'Debian Sid', u'1.0.9a-4')
(u'evolution', u'Ubuntu Hoary', u'1.0')
(u'mozilla-firefox', u'Ubuntu Hoary', u'0.9')
(u'netapplet', u'Ubuntu Hoary', u'1.0-1')
(u'netapplet', u'Ubuntu Warty', u'0.99.6-1')
(u'pmount', u'Ubuntu Hoary', u'0.1-1')
(u'pmount', u'Ubuntu Hoary', u'0.1-2')

>>> for sprelease in sabdfl.uploadedButNotMaintainedPackages():
...     print (sprelease.name, sprelease.uploaddistrorelease.fullreleasename,
...            sprelease.version)
(u'alsa-utils', u'Ubuntu Hoary', u'1.0.9a-4ubuntu1')
(u'cnews', u'Ubuntu Hoary', u'cr.g7-37')
<<<<<<< HEAD
(u'libstdc++', u'Ubuntu Hoary', u'9.9-1')
=======


Bug contact packages
--------------------

A person who chooses to receive all bugmail for a package is said to be
a "bug contact" for that package. A package may have zero, one, or more
bug contacts.

IPerson.getBugContactPackages returns this list of packages, sorted
alphabetically (A to Z) by package name.

>>> [package.name for package in foobar.getBugContactPackages()]
[u'mozilla-firefox', u'pmount']
>>>>>>> 184e4ea3
<|MERGE_RESOLUTION|>--- conflicted
+++ resolved
@@ -337,9 +337,7 @@
 ...            sprelease.version)
 (u'alsa-utils', u'Ubuntu Hoary', u'1.0.9a-4ubuntu1')
 (u'cnews', u'Ubuntu Hoary', u'cr.g7-37')
-<<<<<<< HEAD
 (u'libstdc++', u'Ubuntu Hoary', u'9.9-1')
-=======
 
 
 Bug contact packages
@@ -353,5 +351,4 @@
 alphabetically (A to Z) by package name.
 
 >>> [package.name for package in foobar.getBugContactPackages()]
-[u'mozilla-firefox', u'pmount']
->>>>>>> 184e4ea3
+[u'mozilla-firefox', u'pmount']