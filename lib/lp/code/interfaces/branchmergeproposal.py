--- conflicted
+++ resolved
@@ -291,15 +291,11 @@
         """Return the CodeReviewComment with the specified ID."""
 
     def getRevisionsSinceReviewStart():
-<<<<<<< HEAD
-        """blah"""
-=======
         """Return all the revisions added since the review began.
 
         Revisions are grouped by creation (i.e. push) time.
         :return: An iterator of (date, iterator of revision data)
         """
->>>>>>> 66511736
 
     def getVoteReference(id):
         """Return the CodeReviewVoteReference with the specified ID."""
