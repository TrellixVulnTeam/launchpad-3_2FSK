--- conflicted
+++ resolved
@@ -487,60 +487,9 @@
         self.target = self.factory.makeProduct()
 
     def test_filter_uses_bug_notification_level(self):
-<<<<<<< HEAD
-        # When advanced features are turned on for subscriptions a user
-        # can specify a bug_notification_level on the +filter form.
-        with feature_flags():
-            displayed_levels = [
-                level for level in BugNotificationLevel.items]
-            for level in displayed_levels:
-                person = self.factory.makePerson()
-                with person_logged_in(person):
-                    subscription = self.target.addBugSubscription(
-                        person, person)
-                    initial_filter = subscription.bug_filters.one()
-                    form = {
-                        "field.description": "New description",
-                        "field.statuses": ["NEW", "INCOMPLETE"],
-                        "field.importances": ["LOW", "MEDIUM"],
-                        "field.tags": u"foo bar",
-                        "field.find_all_tags": "on",
-                        'field.bug_notification_level': level.title,
-                        "field.actions.create": "Create",
-                        }
-                    create_initialized_view(
-                        subscription, name="+new-filter", form=form)
-
-                filters = subscription.bug_filters
-                new_filter = [filter for filter in filters
-                              if filter != initial_filter][0]
-                self.assertEqual(filters.count(), 2)
-                self.assertEqual(
-                    level, new_filter.bug_notification_level,
-                    "Bug notification level of filter should be %s, "
-                    "is actually %s." % (
-                        level.name, new_filter.bug_notification_level.name))
-
-    def test_extra_features_hidden_without_feature_flag(self):
-        # If the malone.advanced-subscriptions.enabled flag is turned
-        # off, the bug_notification_level field doesn't appear on the
-        # form.  This is actually not important for the filter, but when
-        # this test fails because we no longer rely on a feature flag, it
-        # can be a reminder to clean up the rest of this test to get
-        # rid of the feature flag code.
-        person = self.factory.makePerson()
-        with person_logged_in(person):
-            subscription = self.target.addBugSubscription(person, person)
-            view = create_initialized_view(subscription, name="+new-filter")
-            form_fields = view.form_fields
-            self.assertIs(
-                None, form_fields.get('bug_notification_level'))
-=======
         # A user can specify a bug_notification_level on the +filter form.
-        # We don't display BugNotificationLevel.NOTHING as an option.
         displayed_levels = [
-            level for level in BugNotificationLevel.items
-            if level != BugNotificationLevel.NOTHING]
+            level for level in BugNotificationLevel.items]
         for level in displayed_levels:
             person = self.factory.makePerson()
             with person_logged_in(person):
@@ -569,26 +518,6 @@
                 "is actually %s." % (
                     level.name, new_filter.bug_notification_level.name))
 
-    def test_nothing_is_not_a_valid_level(self):
-        # BugNotificationLevel.NOTHING isn't considered valid when a
-        # user is subscribing via the web UI.
-        person = self.factory.makePerson()
-        with person_logged_in(person):
-            subscription = self.target.addBugSubscription(person, person)
-            form = {
-                "field.description": "New description",
-                "field.statuses": ["NEW", "INCOMPLETE"],
-                "field.importances": ["LOW", "MEDIUM"],
-                "field.tags": u"foo bar",
-                "field.find_all_tags": "on",
-                'field.bug_notification_level': BugNotificationLevel.NOTHING,
-                "field.actions.create": "Create",
-                }
-            view = create_initialized_view(
-                subscription, name="+new-filter", form=form)
-            self.assertTrue(view.errors)
->>>>>>> d0ca9fcc
-
 
 class TestBugSubscriptionFilterCreateView(TestCaseWithFactory):
 
