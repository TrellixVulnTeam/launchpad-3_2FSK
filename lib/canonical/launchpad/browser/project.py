--- conflicted
+++ resolved
@@ -34,12 +34,8 @@
 from canonical.launchpad.webapp import (
     action, ApplicationMenu, canonical_url, ContextMenu, custom_widget,
     enabled_with_permission, LaunchpadEditFormView, Link, LaunchpadFormView,
-<<<<<<< HEAD
     Navigation, StandardLaunchpadFacets, structured)
-=======
-    Navigation, RedirectionNavigation, StandardLaunchpadFacets, structured)
 from canonical.widgets.image import ImageAddWidget, ImageChangeWidget
->>>>>>> f5d47d37
 
 
 class ProjectNavigation(Navigation, CalendarTraversalMixin):
