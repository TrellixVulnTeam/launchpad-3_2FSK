--- conflicted
+++ resolved
@@ -14,11 +14,8 @@
     'SourcePackageRecipeView',
     ]
 
-<<<<<<< HEAD
 import itertools
-=======
 import simplejson
->>>>>>> f8b83307
 
 from bzrlib.plugins.builder.recipe import (
     ForbiddenInstructionError,
@@ -99,12 +96,8 @@
     MINIMAL_RECIPE_TEXT,
     RECIPE_BETA_FLAG,
     )
-<<<<<<< HEAD
 from lp.code.model.sourcepackagerecipe import get_buildable_distroseries_set
-from lp.registry.interfaces.pocket import PackagePublishingPocket
 from lp.registry.interfaces.series import SeriesStatus
-=======
->>>>>>> f8b83307
 from lp.services.features import getFeatureFlag
 from lp.services.propertycache import cachedproperty
 from lp.soyuz.model.archive import Archive
