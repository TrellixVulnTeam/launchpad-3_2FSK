<html
    xmlns="http://www.w3.org/1999/xhtml"
    xml:lang="en"
    lang="en"
    metal:use-macro="context/@@main_template/master"
    i18n:domain="launchpad"
>
  <body>
    <metal:heading fill-slot="pageheading">
      <h1>Set goals for <tal:thing replace="context/displayname" /></h1>
    </metal:heading>

<metal:leftportlets fill-slot="portlets_one">
  <div tal:replace="structure context/@@+portlet-details" />
</metal:leftportlets>

<metal:rightportlets fill-slot="portlets_two">
</metal:rightportlets>

<div metal:fill-slot="main">

<<<<<<< HEAD
  <p class="portalMessage"
     tal:condition="view/status_message"
     tal:content="view/status_message" />
=======
  <h1>Set goals</h1>

  <p class="documentDescription">
    This page allows you to accept or decline specifications as goals for
    <span tal:replace="context/displayname">Mozilla Firefox 1.0</span>.
  </p>

  <p
    tal:condition="view/status_message"
    tal:content="view/status_message"
    class="error message"
  />
>>>>>>> 756388ef

  <p tal:condition="not: view/specs">
    <i>There are no specifications currently proposed as goals for
    <span tal:replace="context/displayname">1.0</span>. You can check the
    list of specifications previously declined using the links to the right
    of this page.</i>
  </p>

  <form tal:attributes="action request/URL" method="POST">

    <table tal:condition="view/specs">
      <tbody>
        <tr tal:repeat="spec view/specs">
          <td>
            <input type="checkbox" name="specification"
                   tal:attributes="
                     value spec/name;
                     id string:spec_${spec/name}" />
          </td>
          <td class="lesser">
            <label tal:attributes="for string:spec_${spec/name}">
              <img src="/@@/spec" />
              <span tal:replace="spec/title/fmt:shorten/50">fix-it</span>
            </label>
            
            <div tal:content="spec/summary"
                 class="lesser discreet" />
          </td>
        </tr>
      </tbody>
    </table>

    <div tal:condition="view/specs" class="discreet">
      Select the specifications that you wish to accept or decline.
    </div>

    <div class="actions">
      <input type="submit"
             name="SUBMIT_CANCEL"
             value="Cancel" />
      <input tal:condition="view/specs"
             type="submit"
             name="SUBMIT_ACCEPT"
             value="Accept" />
      <input tal:condition="view/specs"
             type="submit"
             name="SUBMIT_DECLINE"
             value="Decline" />
    </div>

  </form>

</div>

</body>
</html><|MERGE_RESOLUTION|>--- conflicted
+++ resolved
@@ -19,24 +19,11 @@
 
 <div metal:fill-slot="main">
 
-<<<<<<< HEAD
-  <p class="portalMessage"
-     tal:condition="view/status_message"
-     tal:content="view/status_message" />
-=======
-  <h1>Set goals</h1>
-
-  <p class="documentDescription">
-    This page allows you to accept or decline specifications as goals for
-    <span tal:replace="context/displayname">Mozilla Firefox 1.0</span>.
-  </p>
-
   <p
     tal:condition="view/status_message"
     tal:content="view/status_message"
     class="error message"
   />
->>>>>>> 756388ef
 
   <p tal:condition="not: view/specs">
     <i>There are no specifications currently proposed as goals for
