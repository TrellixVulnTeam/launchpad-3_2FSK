--- conflicted
+++ resolved
@@ -236,7 +236,6 @@
         else:
             return self.render()
 
-<<<<<<< HEAD
     @cachedproperty
     def striped_class(self):
         """Return a generator which yields alternating CSS classes.
@@ -249,7 +248,7 @@
                 yield 'white'
                 yield 'shaded'
         return bg_stripe_generator()
-=======
+
     def _getErrorMessage(self):
         """Property getter for `error_message`."""
         return self._error_message
@@ -297,7 +296,6 @@
                     type(info_message))
 
     info_message = property(_getInfoMessage, _setInfoMessage)
->>>>>>> b34f01df
 
 
 class LaunchpadXMLRPCView(UserAttributeCache):
