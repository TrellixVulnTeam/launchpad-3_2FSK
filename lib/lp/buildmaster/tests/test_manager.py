--- conflicted
+++ resolved
@@ -506,15 +506,10 @@
 
     def testBuilddManagerRuns(self):
         # The `buildd-manager.tac` starts and stops correctly.
-<<<<<<< HEAD
-        BuilddManagerTestSetup().setUp()
-        BuilddManagerTestSetup().tearDown()
-        self.layer.force_dirty_database()
-=======
         fixture = BuilddManagerTestSetup()
         fixture.setUp()
         fixture.tearDown()
->>>>>>> ad2c8c0b
+        self.layer.force_dirty_database()
 
     # XXX Julian 2010-08-06 bug=614275
     # These next 2 tests are in the wrong place, they should be near the
