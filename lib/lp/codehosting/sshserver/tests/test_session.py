# Copyright 2009 Canonical Ltd.  This software is licensed under the
# GNU Affero General Public License version 3 (see the file LICENSE).

"""Tests for SSH session support on the codehosting SSH server."""

__metaclass__ = type

import socket
import unittest

from twisted.conch.interfaces import ISession
from twisted.conch.ssh import connection
from twisted.internet.process import ProcessExitedAlready
from twisted.internet.protocol import ProcessProtocol

from canonical.config import config
from lp.codehosting import (
    get_bzr_path,
    get_BZR_PLUGIN_PATH_for_subprocess,
    )
from lp.codehosting.sshserver.daemon import CodehostingAvatar
from lp.codehosting.sshserver.session import (
    ExecOnlySession,
    ForbiddenCommand,
<<<<<<< HEAD
    ForkingRestrictedExecOnlySession,
    RestrictedExecOnlySession,
    _WaitForExit,
=======
    RestrictedExecOnlySession,
>>>>>>> 20c4d655
    )
from lp.codehosting.tests.helpers import AvatarTestCase


class MockReactor:
    """Mock reactor used to check that ExecOnlySession asks the reactor to
    spawn processes.
    """

    def __init__(self):
        self.log = []

    def spawnProcess(self, protocol, executable, args, env=None, path=None,
                     uid=None, gid=None, usePTY=0, childFDs=None):
        self.log.append((protocol, executable, args, env, path, uid, gid,
                         usePTY, childFDs))
        return MockProcessTransport(executable)

    def addReader(self, reader):
        self.log.append(('addReader', reader))


class MockSSHSession:
    """Just enough of SSHSession to allow checking of reporting to stderr."""

    def __init__(self, log):
        self.log = log

    def writeExtended(self, channel, data):
        self.log.append(('writeExtended', channel, data))


class MockProcessTransport:
    """Mock transport used to fake speaking with child processes that are
    mocked out in tests.
    """

    def __init__(self, executable):
        self._executable = executable
        self.log = []
        self.session = MockSSHSession(self.log)
        self.status = None

    def closeStdin(self):
        self.log.append(('closeStdin',))

    def loseConnection(self):
        self.log.append(('loseConnection',))

    def signalProcess(self, signal):
        if self._executable == 'raise-os-error':
            raise OSError()
        if self._executable == 'already-terminated':
            raise ProcessExitedAlready()
        self.log.append(('signalProcess', signal))

    def write(self, data):
        self.log.append(('write', data))

    def processEnded(self, status):
        self.log.append(('processEnded', status))


# TODO: What base *should* I be using?
class Test_WaitForExit(AvatarTestCase):

    def setUp(self):
        AvatarTestCase.setUp(self)
        # self.avatar = CodehostingAvatar(self.aliceUserDict, None)
        # The logging system will try to get the id of avatar.transport, so
        # let's give it something to take the id of.
        # self.avatar.transport = object()
        self.reactor = MockReactor()
        self.proc = MockProcessTransport('executable')
        sock = socket.socket()
        self.exiter = _WaitForExit(self.reactor, self.proc, sock)

    def test__init__starts_reading(self):
        self.assertEqual([('addReader', self.exiter)], self.reactor.log)

    def test_dataReceived_ends_cleanly(self):
        self.exiter.dataReceived('exited\n0\n')
        self.assertEqual([('processEnded', 0)], self.proc.log)

    def test_dataReceived_ends_with_errno(self):
        self.exiter.dataReceived('exited\n256\n')
        self.assertEqual([('processEnded', 256)], self.proc.log)

    def test_dataReceived_bad_data(self):
        # XXX: The dataReceived code calls 'log.err' which ends up getting
        #      printed during the test run. How do I suppress that or even
        #      better, check that it does so?
        self.exiter.dataReceived('bogus\n')
        self.assertEqual([('processEnded', (255 << 8))], self.proc.log)


class TestExecOnlySession(AvatarTestCase):
    """Tests for ExecOnlySession.

    Conch delegates responsiblity for executing commands to an object that
    implements ISession. The smart server only needs to handle `execCommand`
    and a couple of other book-keeping methods. The methods that relate to
    running a shell or creating a pseudo-terminal raise NotImplementedErrors.
    """

    def setUp(self):
        AvatarTestCase.setUp(self)
        self.avatar = CodehostingAvatar(self.aliceUserDict, None)
        # The logging system will try to get the id of avatar.transport, so
        # let's give it something to take the id of.
        self.avatar.transport = object()
        self.reactor = MockReactor()
        self.session = ExecOnlySession(self.avatar, self.reactor)

    def test_getPtyIsANoOp(self):
        # getPty is called on the way to establishing a shell. Since we don't
        # give out shells, it should be a no-op. Raising an exception would
        # log an OOPS, so we won't do that.
        self.assertEqual(None, self.session.getPty(None, None, None))

    def test_openShellNotImplemented(self):
        # openShell closes the connection.
        protocol = MockProcessTransport('bash')
        self.session.openShell(protocol)
        self.assertEqual(
            [('writeExtended', connection.EXTENDED_DATA_STDERR,
              'No shells on this server.\r\n'),
             ('loseConnection',)],
            protocol.log)

    def test_windowChangedNotImplemented(self):
        # windowChanged raises a NotImplementedError. It doesn't matter what
        # we pass it.
        self.assertRaises(NotImplementedError,
                          self.session.windowChanged, None)

    def test_providesISession(self):
        # ExecOnlySession must provide ISession.
        self.failUnless(ISession.providedBy(self.session),
                        "ExecOnlySession doesn't implement ISession")

    def test_closedDoesNothingWhenNoCommand(self):
        # When no process has been created, 'closed' is a no-op.
        self.assertEqual(None, self.session._transport)
        self.session.closed()
        self.assertEqual(None, self.session._transport)

    def test_closedTerminatesProcessAndDisconnects(self):
        # ExecOnlySession provides a 'closed' method that is generally
        # responsible for killing the child process and cleaning things up.
        # From the outside, it just looks like a successful no-op. From the
        # inside, it tells the process transport to end the connection between
        # the SSH server and the child process.
        protocol = ProcessProtocol()
        self.session.execCommand(protocol, 'cat /etc/hostname')
        self.session.closed()
        self.assertEqual(
            [('signalProcess', 'HUP'), ('loseConnection',)],
            self.session._transport.log)

    def test_closedDisconnectsIfProcessCantBeTerminated(self):
        # 'closed' still calls 'loseConnection' on the transport, even if the
        # OS raises an error when we try to SIGHUP the process.
        protocol = ProcessProtocol()
        # MockTransport will raise an OSError on signalProcess if the executed
        # command is 'raise-os-error'.
        self.session.execCommand(protocol, 'raise-os-error')
        self.session.closed()
        self.assertEqual(
            [('loseConnection',)],
            self.session._transport.log)

    def test_closedDisconnectsIfProcessAlreadyTerminated(self):
        # 'closed' still calls 'loseConnection' on the transport, even if the
        # process is already terminated
        protocol = ProcessProtocol()
        # MockTransport will raise a ProcessExitedAlready on signalProcess if
        # the executed command is 'already-terminated'.
        self.session.execCommand(protocol, 'already-terminated')
        self.session.closed()
        self.assertEqual([('loseConnection',)], self.session._transport.log)

    def test_getCommandToRunSplitsCommandLine(self):
        # getCommandToRun takes a command line and splits it into the name of
        # an executable to run and a sequence of arguments.
        command = 'cat foo bar'
        executable, arguments = self.session.getCommandToRun(command)
        self.assertEqual('cat', executable)
        self.assertEqual(['cat', 'foo', 'bar'], list(arguments))

    def test_execCommandSpawnsProcess(self):
        # ExecOnlySession.execCommand spawns the appropriate process.
        protocol = ProcessProtocol()
        command = 'cat /etc/hostname'
        self.session.execCommand(protocol, command)
        executable, arguments = self.session.getCommandToRun(command)
        self.assertEqual([(protocol, executable, arguments, None, None,
                           None, None, 0, None)],
                         self.reactor.log)

    def test_eofReceivedDoesNothingWhenNoCommand(self):
        # When no process has been created, 'eofReceived' is a no-op.
        self.assertEqual(None, self.session._transport)
        self.session.eofReceived()
        self.assertEqual(None, self.session._transport)

    def test_eofReceivedClosesStdin(self):
        # 'eofReceived' closes standard input when called while a command is
        # running.
        protocol = ProcessProtocol()
        self.session.execCommand(protocol, 'cat /etc/hostname')
        self.session.eofReceived()
        self.assertEqual([('closeStdin',)], self.session._transport.log)

    def test_getAvatarAdapter(self):
        # getAvatarAdapter is a convenience classmethod so that
        # ExecOnlySession can be easily registered as an adapter for Conch
        # avatars.
        from twisted.internet import reactor
        adapter = ExecOnlySession.getAvatarAdapter()
        session = adapter(self.avatar)
        self.failUnless(isinstance(session, ExecOnlySession),
                        "ISession(avatar) doesn't adapt to ExecOnlySession. "
                        "Got %r instead." % (session,))
        self.assertIdentical(self.avatar, session.avatar)
        self.assertIdentical(reactor, session.reactor)

    def test_environment(self):
        # The environment for the executed process can be specified in the
        # ExecOnlySession constructor.
        session = ExecOnlySession(
            self.avatar, self.reactor, environment={'FOO': 'BAR'})
        protocol = ProcessProtocol()
        session.execCommand(protocol, 'yes')
        self.assertEqual({'FOO': 'BAR'}, session.environment)
        self.assertEqual(
            [(protocol, 'yes', ['yes'], {'FOO': 'BAR'}, None, None, None, 0,
              None)],
            self.reactor.log)

    def test_environmentInGetAvatarAdapter(self):
        # We can pass the environment into getAvatarAdapter so that it is used
        # when we adapt the session.
        adapter = ExecOnlySession.getAvatarAdapter(
            environment={'FOO': 'BAR'})
        session = adapter(self.avatar)
        self.assertEqual({'FOO': 'BAR'}, session.environment)


class TestRestrictedExecOnlySession(AvatarTestCase):
    """Tests for RestrictedExecOnlySession.

    bzr+ssh requests to the code hosting SSH server ask the server to execute a
    particular command: 'bzr serve --inet /'. The SSH server rejects all other
    commands.

    When it receives the expected command, the SSH server doesn't actually
    execute the exact given command. Instead, it executes another pre-defined
    command.
    """

    def setUp(self):
        AvatarTestCase.setUp(self)
        self.avatar = CodehostingAvatar(self.aliceUserDict, None)
        self.reactor = MockReactor()
        self.session = RestrictedExecOnlySession(
            self.avatar, self.reactor, 'foo', 'bar baz %(user_id)s')

    def test_makeRestrictedExecOnlySession(self):
        # A RestrictedExecOnlySession is constructed with an avatar, a reactor
        # and an expected command.
        self.failUnless(
            isinstance(self.session, RestrictedExecOnlySession),
            "%r not an instance of RestrictedExecOnlySession"
            % (self.session,))
        self.assertEqual(self.avatar, self.session.avatar)
        self.assertEqual(self.reactor, self.session.reactor)
        self.assertEqual('foo', self.session.allowed_command)
        self.assertEqual('bar baz %(user_id)s',
                         self.session.executed_command_template)

    def test_execCommandRejectsUnauthorizedCommands(self):
        # execCommand rejects all commands except for the command specified in
        # the constructor and closes the connection.

        # Note that Conch doesn't have a well-defined way of rejecting
        # commands. Disconnecting in execCommand will do. We don't raise
        # an exception to avoid logging an OOPS.
        protocol = MockProcessTransport('cat')
        self.assertEqual(
            None, self.session.execCommand(protocol, 'cat'))
        self.assertEqual(
            [('writeExtended', connection.EXTENDED_DATA_STDERR,
             "Not allowed to execute 'cat'.\r\n"),
             ('loseConnection',)],
            protocol.log)

    def test_getCommandToRunReturnsTemplateCommand(self):
        # When passed the allowed command, getCommandToRun always returns the
        # executable and arguments corresponding to the provided executed
        # command template.
        executable, arguments = self.session.getCommandToRun('foo')
        self.assertEqual('bar', executable)
        self.assertEqual(
            ['bar', 'baz', str(self.avatar.user_id)], list(arguments))

    def test_getAvatarAdapter(self):
        # getAvatarAdapter is a convenience classmethod so that
        # RestrictedExecOnlySession can be easily registered as an adapter for
        # Conch avatars.
        from twisted.internet import reactor
        adapter = RestrictedExecOnlySession.getAvatarAdapter(
            allowed_command='foo', executed_command_template='bar baz')
        session = adapter(self.avatar)
        self.failUnless(
            isinstance(session, RestrictedExecOnlySession),
            "ISession(avatar) doesn't adapt to RestrictedExecOnlySession. "
            "Got %r instead." % (session,))
        self.assertIdentical(self.avatar, session.avatar)
        self.assertIdentical(reactor, session.reactor)
        self.assertEqual('foo', session.allowed_command)
        self.assertEqual('bar baz', session.executed_command_template)


class TestSessionIntegration(AvatarTestCase):
    """Tests for how Conch sessions integrate with the rest of codehosting."""

    def setUp(self):
        AvatarTestCase.setUp(self)
        self.avatar = CodehostingAvatar(self.aliceUserDict, None)

    def test_avatarAdaptsToRestrictedExecOnlySession(self):
        # When Conch tries to adapt the SSH server avatar to ISession, it
        # adapts to a RestrictedExecOnlySession. This means that a
        # RestrictedExecOnlySession handles any requests to execute a command.
        session = ISession(self.avatar)
        self.failUnless(
            isinstance(session, RestrictedExecOnlySession),
            "ISession(avatar) doesn't adapt to ExecOnlySession. "
            "Got %r instead." % (session,))
        self.assertEqual(
            get_BZR_PLUGIN_PATH_for_subprocess(),
            session.environment['BZR_PLUGIN_PATH'])
        self.assertEqual(
            '%s@bazaar.launchpad.dev' % self.avatar.username,
            session.environment['BZR_EMAIL'])

        executable, arguments = session.getCommandToRun(
            'bzr serve --inet --directory=/ --allow-writes')
        interpreter = '%s/bin/py' % config.root
        self.assertEqual(interpreter, executable)
        self.assertEqual(
            [interpreter, get_bzr_path(), 'lp-serve',
             '--inet', str(self.avatar.user_id)],
            list(arguments))
        self.assertRaises(
            ForbiddenCommand, session.getCommandToRun, 'rm -rf /')

    def test_avatarAdaptsToOnlyRestrictedSession(self):
        config.push('codehosting-no-forking',
            "[codehosting]\nuse_forking_daemon: False\n")
        self.addCleanup(config.pop, 'codehosting-no-forking')
        session = ISession(self.avatar)
        self.failIf(isinstance(session, ForkingRestrictedExecOnlySession),
            "ISession(avatar) shouldn't adapt to "
            " ForkingRestrictedExecOnlySession when forking is disabled. ")

    def test_avatarAdaptsToForkingRestrictedExecOnlySession(self):
        # config.push('codehosting-forking',
        #     "[codehosting]\nuse_forking_daemon: True\n")
        # self.addCleanup(config.pop, 'codehosting-forking')
        session = ISession(self.avatar)
        self.failUnless(
            isinstance(session, ForkingRestrictedExecOnlySession),
            "ISession(avatar) doesn't adapt to "
            " ForkingRestrictedExecOnlySession. "
            "Got %r instead." % (session,))
        executable, arguments = session.getCommandToRun(
            'bzr serve --inet --directory=/ --allow-writes')
        executable, arguments, env = session.getCommandToFork(
            executable, arguments, session.environment)
        self.assertEqual('bzr', executable)
        self.assertEqual(
             ['bzr', 'lp-serve',
              '--inet', str(self.avatar.user_id)],
             list(arguments))


def test_suite():
    return unittest.TestLoader().loadTestsFromName(__name__)<|MERGE_RESOLUTION|>--- conflicted
+++ resolved
@@ -22,13 +22,9 @@
 from lp.codehosting.sshserver.session import (
     ExecOnlySession,
     ForbiddenCommand,
-<<<<<<< HEAD
     ForkingRestrictedExecOnlySession,
     RestrictedExecOnlySession,
     _WaitForExit,
-=======
-    RestrictedExecOnlySession,
->>>>>>> 20c4d655
     )
 from lp.codehosting.tests.helpers import AvatarTestCase
 
