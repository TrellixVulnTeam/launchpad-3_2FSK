--- conflicted
+++ resolved
@@ -3,12 +3,7 @@
 
 __metaclass__ = type
 
-<<<<<<< HEAD
-from storm.store import ResultSet
-from testtools.matchers import StartsWith
-
-=======
->>>>>>> 1f245f37
+
 from canonical.testing.layers import DatabaseFunctionalLayer
 from lp.registry.enum import BugNotificationLevel
 from lp.registry.interfaces.person import PersonVisibility
