--- conflicted
+++ resolved
@@ -15,7 +15,6 @@
     name: 'buglisting_display_utils_tests',
 
     setUp: function() {
-<<<<<<< HEAD
         // Default values for model config.
         this.defaults = {
             field_visibility: {
@@ -46,7 +45,8 @@
                 show_reporter: false,
                 show_milestone_name: false,
                 show_tags: false
-=======
+            }
+        };
         // _setDoc is required for tests using cookies to pass.
         Y.Cookie._setDoc({cookie: ""});
         // Simulate LP.cache.field_visibility which will be
@@ -57,40 +57,10 @@
             },
 
             cache: {
-                field_visibility: {
-                    show_title: true,
-                    show_id: false,
-                    show_importance: false,
-                    show_status: true,
-                    show_bug_heat: true,
-                    show_bugtarget: true,
-                    show_age: false,
-                    show_last_updated: false,
-                    show_assignee: false,
-                    show_reporter: false,
-                    show_milestone_name: false,
-                    show_tags: false
-                },
-
-                field_visibility_defaults: {
-                    show_title: true,
-                    show_id: true,
-                    show_importance: true,
-                    show_status: true,
-                    show_bug_heat: true,
-                    show_bugtarget: true,
-                    show_age: false,
-                    show_last_updated: false,
-                    show_assignee: false,
-                    show_reporter: false,
-                    show_milestone_name: false,
-                    show_tags: false
-                },
-
                 cbl_cookie_name: 'foobar-buglist-fields'
->>>>>>> d5a4b71e
             }
         };
+
         this.cookie_name = LP.cache.cbl_cookie_name;
     },
 
@@ -130,32 +100,12 @@
         Assert.isInstanceOf(Y.lp.configutils.BaseConfigUtil, this.list_util);
     },
 
-<<<<<<< HEAD
-=======
-    test_default_field_visibility_config: function() {
-        // The default field_visibility must be supplied by LP.cache.
-        this.list_util = new Y.lp.buglisting_utils.BugListingConfigUtil();
-        var defaults_from_cache = LP.cache.field_visibility_defaults;
-        var field_visibility_defaults = this.list_util.get(
-            'field_visibility_defaults');
-        ObjectAssert.areEqual(defaults_from_cache, field_visibility_defaults);
-    },
-
-    test_widget_requires_cache: function() {
-        // BugListingConfigUtil requires our JSON cache for
-        // field_visibility and will error on render if not found.
-        delete window.LP;
-        this.list_util = new Y.lp.buglisting_utils.BugListingConfigUtil();
-        this.list_util.render();
-    },
-
     test_cookie_name_attribute: function() {
         // cookie_name is taken from the cache.
         this.list_util = new Y.lp.buglisting_utils.BugListingConfigUtil();
         Assert.areEqual(this.cookie_name, this.list_util.get('cookie_name'));
     },
 
->>>>>>> d5a4b71e
     test_field_visibility_defaults_readonly: function() {
         // field_visibility_defaults is a readOnly attribute,
         // so field_visibility_defaults will always return the same
@@ -190,9 +140,10 @@
             show_tags: false
         };
         Y.Cookie.setSubs(this.cookie_name, expected_config);
-        this.list_util = new Y.lp.buglisting_utils.BugListingConfigUtil();
-        this.list_util.render();
-        var actual_config = this.list_util.get('field_visibility');
+        this.list_util = new Y.lp.buglisting_utils.BugListingConfigUtil(
+            this.defaults);
+        this.list_util.render();
+        var actual_config = this.list_util.get('model').get_field_visibility();
         ObjectAssert.areEqual(expected_config, actual_config);
     },
 
@@ -348,33 +299,11 @@
         Assert.isTrue(overlay.hasClass('yui3-lazr-formoverlay-hidden'));
     },
 
-<<<<<<< HEAD
-=======
-    test_update_config_fires_event: function() {
-        // A custom event fires when the field_visibility config
-        // is updated.
-        this.list_util = new Y.lp.buglisting_utils.BugListingConfigUtil();
-        this.list_util.render();
-        // Setup event handler.
-        var event_fired = false;
-        Y.on('buglisting-config-util:fields-changed', function(e) {
-            event_fired = true;
-        });
-        // Poke at the page to update the form.
-        var config = Y.one('.config');
-        config.simulate('click');
-        var show_bugtarget = Y.one('.show_bugtarget');
-        show_bugtarget.simulate('click');
-        var update = Y.one('.update-buglisting');
-        update.simulate('click');
-        // Confirm the event handler worked.
-        Assert.isTrue(event_fired);
-    },
-
     test_update_from_form_updates_cookie: function() {
         // When the form is submitted, a cookie is set to match
         // your preferred field_visibility.
-        this.list_util = new Y.lp.buglisting_utils.BugListingConfigUtil();
+        this.list_util = new Y.lp.buglisting_utils.BugListingConfigUtil(
+            this.defaults);
         this.list_util.render();
         // Now poke at the page to set the cookie.
         var config = Y.one('.config');
@@ -403,7 +332,6 @@
         Assert.areEqual(expected_cookie, actual_cookie);
     },
 
->>>>>>> d5a4b71e
     test_fields_visibility_form_reset: function() {
         // Clicking "reset to defaults" on the form returns
         // field_visibility to its default values.
@@ -497,7 +425,8 @@
     test_form_reset_removes_cookie: function() {
         // Clicking "reset to defaults" on the overlay will
         // remove any cookie added.
-        this.list_util = new Y.lp.buglisting_utils.BugListingConfigUtil();
+        this.list_util = new Y.lp.buglisting_utils.BugListingConfigUtil(
+            this.defaults);
         this.list_util.render();
         // Now poke at the page to set the cookie.
         var config = Y.one('.config');
