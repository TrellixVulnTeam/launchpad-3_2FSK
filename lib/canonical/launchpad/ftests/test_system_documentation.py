# Copyright 2009-2011 Canonical Ltd.  This software is licensed under the
# GNU Affero General Public License version 3 (see the file LICENSE).

"""
Test the examples included in the system documentation in
lib/canonical/launchpad/doc.
"""
# pylint: disable-msg=C0103

import logging
import os
import unittest

<<<<<<< HEAD
from zope.testing.cleanup import cleanUp

=======
from canonical.launchpad.testing.systemdocs import (
    LayeredDocFileSuite,
    setUp,
    tearDown,
    )
>>>>>>> 2f3da01d
from canonical.testing.layers import (
    FunctionalLayer,
    LaunchpadFunctionalLayer,
    )
from lp.testing import browser
from lp.testing.systemdocs import (
    LayeredDocFileSuite,
    setGlobs,
    setUp,
    tearDown,
    )


here = os.path.dirname(os.path.realpath(__file__))


# Files that have special needs can construct their own suite
special = {
    # No setup or teardown at all, since it is demonstrating these features.
    'old-testing.txt': LayeredDocFileSuite(
        '../doc/old-testing.txt', layer=FunctionalLayer),
    }


def test_suite():
    suite = unittest.TestSuite()

    # Add special needs tests
    for key in sorted(special):
        special_suite = special[key]
        suite.addTest(special_suite)

    testsdir = os.path.abspath(
        os.path.normpath(os.path.join(here, '..', 'doc')))

    # Add tests using default setup/teardown
    filenames = [filename
                 for filename in os.listdir(testsdir)
                 if filename.lower().endswith('.txt')
                    and filename not in special]
    # Sort the list to give a predictable order.  We do this because when
    # tests interfere with each other, the varying orderings that os.listdir
    # gives on different people's systems make reproducing and debugging
    # problems difficult.  Ideally the test harness would stop the tests from
    # being able to interfere with each other in the first place.
    #   -- Andrew Bennetts, 2005-03-01.
    filenames.sort()
    for filename in filenames:
        path = os.path.join('../doc/', filename)
        one_test = LayeredDocFileSuite(
            path, setUp=setUp, tearDown=tearDown,
            layer=LaunchpadFunctionalLayer,
            stdout_logging_level=logging.WARNING)
        suite.addTest(one_test)

    return suite


if __name__ == '__main__':
    unittest.main(test_suite())<|MERGE_RESOLUTION|>--- conflicted
+++ resolved
@@ -1,4 +1,4 @@
-# Copyright 2009-2011 Canonical Ltd.  This software is licensed under the
+    # Copyright 2009-2011 Canonical Ltd.  This software is licensed under the
 # GNU Affero General Public License version 3 (see the file LICENSE).
 
 """
@@ -11,24 +11,12 @@
 import os
 import unittest
 
-<<<<<<< HEAD
-from zope.testing.cleanup import cleanUp
-
-=======
-from canonical.launchpad.testing.systemdocs import (
-    LayeredDocFileSuite,
-    setUp,
-    tearDown,
-    )
->>>>>>> 2f3da01d
 from canonical.testing.layers import (
     FunctionalLayer,
     LaunchpadFunctionalLayer,
     )
-from lp.testing import browser
 from lp.testing.systemdocs import (
     LayeredDocFileSuite,
-    setGlobs,
     setUp,
     tearDown,
     )
