--- conflicted
+++ resolved
@@ -4,9 +4,7 @@
 """Adapters for registry objects for the webservice."""
 
 __metaclass__ = type
-__all__ = [
-    'format_text_for_web',
-]
+__all__ = []
 
 from lazr.restful.interfaces import (
     IFieldHTMLRenderer,
@@ -42,23 +40,8 @@
     return render
 
 
-def format_text_for_web(value):
-    """Format the string for displaying on a web page.
-
-    Standard practice is to obfuscate the email and render as html.
-    """
-    if value is None:
-        return ''
-    nomail = FormattersAPI(value).obfuscate_email()
-    return FormattersAPI(nomail).text_to_html()
-
-
 @component.adapter(Interface, IText, IWebServiceClientRequest)
 @implementer(IFieldHTMLRenderer)
 def text_xhtml_representation(context, field, request):
     """Render text as XHTML using the webservice."""
-<<<<<<< HEAD
-    return format_text_for_web
-=======
-    return standard_text_html_representation
->>>>>>> 70f845d9
+    return standard_text_html_representation