--- conflicted
+++ resolved
@@ -22,14 +22,10 @@
 
   <class class="canonical.launchpad.database.OAuthRequestToken">
       <allow interface="canonical.launchpad.interfaces.IOAuthRequestToken"/>
-<<<<<<< HEAD
-  </class>
-=======
       <require
           permission="launchpad.Edit"
           set_schema="canonical.launchpad.interfaces.IOAuthRequestToken"/>
-  </content>
->>>>>>> cbf67f6b
+  </class>
 
   <securedutility
       class="canonical.launchpad.database.OAuthRequestTokenSet"
