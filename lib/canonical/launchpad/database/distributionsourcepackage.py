--- conflicted
+++ resolved
@@ -331,17 +331,12 @@
         search_params.setSourcePackage(self)
         return BugTaskSet().search(search_params)
 
-<<<<<<< HEAD
     def getUsedBugTags(self):
         """See IBugTarget."""
         return get_bug_tags(
             "BugTask.distribution = %s" % sqlvalues(self.distribution))
 
-    def createBug(self, owner, title, comment, security_related=False,
-                  private=False, binarypackagename=None):
-=======
     def createBug(self, bug_params):
->>>>>>> 207ac9ab
         """See IBugTarget."""
         bug_params.setBugTarget(
             distribution=self.distribution,
