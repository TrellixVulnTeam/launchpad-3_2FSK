# Copyright 2009 Canonical Ltd.  This software is licensed under the
# GNU Affero General Public License version 3 (see the file LICENSE).

"""*** PLEASE STOP ADDING TO THIS FILE ***

Use the page_title attribute of the view.

This module is used as a last resort by the Launchpad webapp to determine
titles for pages.

https://launchpad.canonical.com/LaunchpadTitles

** IMPORTANT ** (Brad Bollenbach, 2006-07-20) This module should not be
put in webapp, because webapp is not domain-specific, and should not be
put in browser, because this would make webapp depend on browser. SteveA
has a plan to fix this overall soon.

This module contains string or unicode literals assigned to names, or
functions such as this one:

  def bug_index(context, view):
      return 'Bug %s: %s' % (context.id, context.title)

The names of string or unicode literals and functions are the names of
the page templates, but with hyphens changed to underscores.  So, the
function bug_index given about is for the page template bug-index.pt.

If the function needs to include details from the request, this is
available from view.request.  However, these functions should not access
view.request.  Instead, the view class should make a function or
attribute available that provides the required information.

If the function returns None, it means that the default page title for
the whole of Launchpad should be used.  This is defined in the variable
DEFAULT_LAUNCHPAD_TITLE.

There are shortcuts for some common substitutions at the top of this
module.

The strings and functions for page titles are arranged in alphabetical
order after the helpers.

"""
__metaclass__ = type

from zope.component import getUtility

from canonical.launchpad.interfaces import (
    ILaunchBag, IMaloneApplication, IPerson, IStructuralObjectPresentation)
from canonical.lazr.utils import smartquote

DEFAULT_LAUNCHPAD_TITLE = 'Launchpad'

# Helpers.

class BugTaskPageTitle:
    """Return the page title for a BugTask."""
    def __call__(self, context, view):
        return smartquote('%s: "%s"') % (
            IStructuralObjectPresentation(context).getMainHeading(),
            context.bug.title)


class SubstitutionHelper:
    """An abstract class for substituting values into formatted strings."""
    def __init__(self, text):
        self.text = text

    def __call__(self, context, view):
        raise NotImplementedError


class ContextDisplayName(SubstitutionHelper):
    """Return the formatted string with context's displayname."""
    def __call__(self, context, view):
        return self.text % context.displayname


class FilteredTranslationsTitle(SubstitutionHelper):
    """Return the formatted string with context's title and view's person."""
    def __call__(self, context, view):
        if view.person is not None:
            person = view.person.displayname
        else:
            person = 'unknown'
        return self.text % {'title' : context.title,
                            'person' : person }


class ContextId(SubstitutionHelper):
    """Return the formatted string with context's id."""
    def __call__(self, context, view):
        return self.text % context.id


class ContextTitle(SubstitutionHelper):
    """Return the formatted string with context's title."""
    def __call__(self, context, view):
        return self.text % context.title

class ContextBrowsername(SubstitutionHelper):
    """Return the formatted string with context's browsername."""
    def __call__(self, context, view):
        return self.text % context.displayname


class LaunchbagBugID(SubstitutionHelper):
    """Return the formatted string with the bug's id from LaunchBag."""
    def __call__(self, context, view):
        return self.text % getUtility(ILaunchBag).bug.id


class ContextBugId(SubstitutionHelper):
    """Helper to include the context's bug id in the title."""

    def __call__(self, context, view):
        return self.text % context.bug.id


class ViewLabel:
    """Helper to use the view's label as the title."""
    def __call__(self, context, view):
        return view.label


# Functions and strings used as the titles of pages.

archive_admin = ContextDisplayName('Administer %s')

archive_activate = 'Activate Personal Package Archive'

archive_builds = ContextDisplayName('Builds for %s')

archive_copy_packages = ContextDisplayName('Copy packages from %s')

archive_delete_packages = ContextDisplayName('Delete packages from %s')

archive_edit = ContextDisplayName('Edit %s')

archive_edit_dependencies = ContextDisplayName('Edit dependencies for %s')

archive_index = ContextDisplayName('%s')

archive_subscriber_edit = ContextDisplayName('Edit %s')

archive_subscribers = ContextDisplayName('Manage access to %s')

bazaar_all_branches = 'All branches in the Launchpad Bazaar'

bazaar_index = 'Launchpad Code'

bazaar_sync_review = (
    'Review upstream repositories for Launchpad Bazaar syncing')

def binarypackagerelease_index(context, view):
    """Return the page title for context's binary packages."""
    return "%s binary package in Launchpad" % context.title

binarypackagenames_index = 'Binary package name set'

bounties_index = 'Bounties registered in Launchpad'

bounty_add = 'Register a bounty'

bounty_edit = ContextTitle(smartquote('Edit bounty "%s"'))

bounty_link = ContextTitle('Link a bounty to %s')

bounty_index = ContextTitle(smartquote('Bounty "%s" in Launchpad'))

bounty_subscription = ContextTitle(smartquote('Subscription to bounty "%s"'))

branch_bug_links = ContextDisplayName(smartquote('Bug links for %s'))

branch_index = ContextDisplayName(smartquote(
    '"%s" branch in Launchpad'))

def branch_merges(context, view):
    return 'Merges involving "%s" in Launchpad' % context.bzr_identity

def branch_listing_cross_product(context, view):
    """Return the view's page_title."""
    return view.page_title

branch_landing_candidates = ContextDisplayName(smartquote(
    'Landing candidates for "%s"'))

branch_merge_queue = ContextDisplayName(smartquote('Merge queue for "%s"'))

<<<<<<< HEAD
branchmergeproposal_delete = 'Delete proposal to merge branch'

branchmergeproposal_edit = ViewLabel()

branchmergeproposal_editstatus = ViewLabel()

branchmergeproposal_enqueue = 'Queue branch for merging'

=======
>>>>>>> 7c3eb1de
def branchmergeproposal_index(context, view):
    return 'Proposal to merge %s' % context.source_branch.bzr_identity

branch_register_merge_proposal = 'Propose branch for merging'

branch_subscription = ContextDisplayName(smartquote(
    'Subscription to branch "%s"'))

branch_visibility = ContextDisplayName('Set branch visibility policy for %s')

def branch_visibility_edit(context, view):
    """Return the view's pagetitle."""
    return view.pagetitle

bug_activity = ContextBugId('Bug #%s - Activity log')

bug_addsubscriber = LaunchbagBugID("Bug #%d - Add a subscriber")

def bug_attachment_edit(context, view):
    """Return the page title for the edit attachment page."""
    return smartquote('Bug #%d - Edit attachment "%s"') % (
        context.bug.id, context.title)

bug_branch_add = LaunchbagBugID('Bug #%d - Add branch')

bug_comment_add = LaunchbagBugID('Bug #%d - Add a comment or attachment')

bug_cve = LaunchbagBugID("Bug #%d - Add CVE reference")

bug_edit = ContextBugId('Bug #%d - Edit')

bug_edit_confirm = ContextBugId('Bug #%d - Edit confirmation')

bug_extref_add = LaunchbagBugID("Bug #%d - Add a web link")

def bug_extref_edit(context, view):
    """Return the page title for editing a bugs external web link."""
    return smartquote('Bug #%d - Edit web link "%s"') % (
        context.bug.id, context.title)

bug_mark_as_duplicate = ContextBugId('Bug #%d - Mark as duplicate')

bug_mark_as_affecting_user = ContextBugId(
    'Bug #%d - does this bug affect you?')

bug_nominate_for_series = ViewLabel()

bug_removecve = LaunchbagBugID("Bug #%d - Remove CVE reference")

bug_secrecy = ContextBugId('Bug #%d - Set visibility')

bug_subscription = LaunchbagBugID('Bug #%d - Subscription options')

bug_create_question = LaunchbagBugID(
    'Bug #%d - Convert this bug to a question')

bug_remove_question = LaunchbagBugID(
    'Bug #%d - Convert this question back to a bug')

bugbranch_delete = 'Delete bug branch link'

bugbranch_edit = "Edit branch fix status"

def bugcomment_index(context, view):
    """Return the page title for a bug comment."""
    return "Bug #%d - Comment #%d" % (context.bug.id, view.comment.index)

buglinktarget_linkbug = 'Link to bug report'

buglinktarget_unlinkbugs = 'Remove links to bug reports'

buglisting_advanced = ContextTitle("Bugs in %s")

buglisting_default = ContextTitle("Bugs in %s")

def buglisting_embedded_advanced_search(context, view):
    """Return the view's page heading."""
    return view.getSearchPageHeading()

bug_listing_expirable = ContextTitle("Bugs that can expire in %s")

def bugnomination_edit(context, view):
    """Return the title for the page to manage bug nominations."""
    return 'Manage nomination for bug #%d in %s' % (
        context.bug.id, context.target.bugtargetdisplayname)

def bugwatch_editform(context, view):
    """Return the title for the page to edit an external bug watch."""
    return 'Bug #%d - Edit external bug watch (%s in %s)' % (
        context.bug.id, context.remotebug, context.bugtracker.title)

def bugwatch_comments(context, view):
    """Return the title for a page of imported comments for a bug watch."""
    return "Bug #%d - Comments imported from bug watch %s on %s" % (
        context.bug.id, context.remotebug, context.bugtracker.title)

def bugs_assigned(context, view):
    """Return the page title for the bugs assigned to the logged-in user."""
    if view.user:
        return 'Bugs assigned to %s' % view.user.displayname
    else:
        return 'No-one to display bugs for'

bugtarget_advanced_search = ContextTitle("Search bugs in %s")

bugtarget_bugs = ContextTitle('Bugs in %s')

def bugtarget_filebug_advanced(context, view):
    """Return the page title for reporting a bug."""
    if IMaloneApplication.providedBy(context):
        # We're generating a title for a top-level, contextless bug
        # filing page.
        return 'Report a bug'
    else:
        # We're generating a title for a contextual bug filing page.
        return 'Report a bug about %s' % context.title

bugtarget_filebug_search = bugtarget_filebug_advanced

bugtarget_filebug_submit_bug = bugtarget_filebug_advanced

bugtask_affects_new_product = LaunchbagBugID(
    'Bug #%d - Record as affecting another project')

bugtask_choose_affected_product = bugtask_affects_new_product

# This page is used for both projects/distros so we have to say 'software'
# rather than distro or project here.
bugtask_confirm_bugtracker_creation = LaunchbagBugID(
    'Bug #%d - Record as affecting another software')

bugtask_edit = BugTaskPageTitle()

bugtask_index = BugTaskPageTitle()

bugtask_requestfix = LaunchbagBugID(
    'Bug #%d - Record as affecting another distribution/package')

bugtask_requestfix_upstream = LaunchbagBugID('Bug #%d - Confirm project')

bugtask_view = BugTaskPageTitle()

# bugtask_macros_buglisting contains only macros
# bugtasks_index is a redirect

bugtracker_edit = ContextTitle(
    smartquote('Change details for "%s" bug tracker'))

bugtracker_index = ContextTitle(smartquote('Bug tracker "%s"'))

bugtrackers_add = 'Register an external bug tracker'

bugtrackers_index = 'Bug trackers registered in Launchpad'

build_buildlog = ContextTitle('Build log for %s')

build_changes = ContextTitle('Changes in %s')

build_index = ContextTitle('%s')

build_retry = ContextTitle('Retry %s')

build_rescore = ContextTitle('Rescore %s')

builders_index = 'Launchpad build farm'

calendar_index = ContextTitle('%s')

calendar_event_addform = ContextTitle('Add event to %s')

calendar_event_display = ContextTitle(smartquote('Event "%s"'))

calendar_event_editform = ContextTitle(
    smartquote('Change "%s" event details'))

calendar_subscribe = ContextTitle(smartquote('Subscribe to "%s"'))

calendar_subscriptions = 'Calendar subscriptions'

def calendar_view(context, view):
    """Return calendar's page title with the date."""
    return '%s - %s' % (context.calendar.title, view.datestring)

calendar_view_day = calendar_view
calendar_view_week = calendar_view
calendar_view_month = calendar_view
calendar_view_year = calendar_view

canbementored_mentoringoffer = 'Offer to mentor this work'

canbementored_retractmentoring = 'Retract offer of mentorship'

code_in_branches = 'Projects with active branches'

def codeimport(context, view):
    """Return the view's title."""
    return view.title

codeimport_list = 'Code Imports'

codeimport_machines = ViewLabel()

def codeimport_machine_index(context, view):
    return smartquote('Code Import machine "%s"' % context.hostname)

codeimport_new = ViewLabel()

codeofconduct_admin = 'Administer Codes of Conduct'

codeofconduct_index = ContextTitle('%s')

codeofconduct_list = 'Ubuntu Codes of Conduct'

codereviewcomment_index = 'Code review comment'

codereviewcomment_reply = 'Reply to code review comment'

def contact_user(context, view):
    return view.specific_contact_title_text

cveset_all = 'All CVE entries registered in Launchpad'

cveset_index = 'Launchpad CVE tracker'

cve_index = ContextDisplayName('%s')

cve_linkbug = ContextDisplayName('Link %s to a bug report')

cve_unlinkbugs = ContextDisplayName('Remove links between %s and bug reports')

debug_root_index = 'Launchpad Debug Home Page'

default_editform = 'Default "Edit" Page'

distributionmirror_index = ContextTitle('Mirror %s')

distributionmirror_prober_logs = ContextTitle('%s mirror prober logs')

distribution_allpackages = ContextTitle('All packages in %s')

distribution_archive_list = ContextTitle('%s Copy Archives')

distribution_upstream_bug_report = ContextTitle('Upstream Bug Report for %s')

distribution_cvereport = ContextTitle('CVE reports for %s')

distribution_language_pack_admin = ContextTitle(
    'Change the language pack administrator for %s')

distribution_members = ContextTitle('%s distribution members')

distribution_mirrors = ContextTitle("Mirrors of %s")

distribution_series = ContextTitle("%s version history")

distribution_translations = ContextDisplayName('Translating %s')

distribution_translation_settings = ContextTitle(
    smartquote("Change %s's translation settings"))

distribution_search = ContextDisplayName(smartquote("Search %s's packages"))

distribution_index = ContextTitle('%s in Launchpad')

distribution_builds = ContextTitle('%s builds')

distribution_ppa_list = ContextTitle('%s Personal Package Archives')

distributionsourcepackage_bugs = ContextTitle('Bugs in %s')

distributionsourcepackage_index = ContextTitle('%s')

distributionsourcepackage_publishinghistory = ContextTitle(
    'Publishing history of %s')

structural_subscriptions_manage = ContextTitle(
    'Bug subscriptions for %s')

distributionsourcepackagerelease_index = ContextTitle('%s')

distroarchseries_index = ContextTitle('%s in Launchpad')

distroarchseries_builds = ContextTitle('%s builds')

distroarchseries_search = ContextTitle(
    smartquote("Search %s's binary packages"))

distroarchseriesbinarypackage_index = ContextTitle('%s')

distroarchseriesbinarypackagerelease_index = ContextTitle('%s')

distroseries_bugs = ContextTitle('Bugs in %s')

distroseries_cvereport = ContextDisplayName('CVE report for %s')

def distroseries_index(context, view):
    """Return the distribution and version page title."""
    return '%s %s in Launchpad' % (
        context.distribution.title, context.version)

def distroseries_language_packs(context, view):
    return view.page_title

distroseries_packaging = ContextDisplayName('Mapping packages to upstream '
    'for %s')

distroseries_search = ContextDisplayName('Search packages in %s')

distroseries_translations = ContextTitle('Translations of %s in Launchpad')

distroseries_translationsadmin = ContextTitle(
    'Admin translation options for %s')

distroseries_builds = ContextTitle('%s builds')

distroseries_queue = ContextTitle('Queue for %s')

distroseriesbinarypackage_index = ContextTitle('%s')

distroserieslanguage_index = ContextTitle('%s')

distroseriessourcepackagerelease_index = ContextTitle('%s')

distros_index = 'Distributions registered in Launchpad'

edit_bug_supervisor = ContextTitle('Edit bug supervisor for %s')

errorservice_config = 'Configure error log'

errorservice_entry = 'Error log entry'

errorservice_index = 'Error log report'

errorservice_tbentry = 'Traceback entry'

faq = 'Launchpad Frequently Asked Questions'

faq_edit = ContextId('Edit FAQ #%s details')

def faq_index(context, view):
    """Return the FAQ index page title."""
    return (
        smartquote('%s FAQ #%d: "%s"') %
        (context.target.displayname, context.id, context.title))

def faq_listing(context, view):
    """Return the FAQ lising page title."""
    return view.heading

def hasmentoringoffers_mentoring(context, view):
    """Return the mentoring title for the context."""
    if IPerson.providedBy(context):
        if context.teamowner is None:
            return 'Mentoring offered by %s' % context.title
        else:
            return ('Mentoring available for newcomers to %s'  %
                    context.displayname)
    else:
        return 'Mentoring available in %s' % context.displayname

hasannouncements_index = ContextDisplayName('%s news and announcements')

def hasspecifications_specs(context, view):
    """Return the secifications title for the context."""
    if IPerson.providedBy(context):
        return "Blueprints involving %s" % context.title
    else:
        return "Blueprints for %s" % context.title

hassprints_sprints = ContextTitle("Events related to %s")

hastranslationimports_index = 'Translation import queue'

hwdb_fingerprint_submissions = (
    "Hardware Database submissions for a fingerprint")

hwdb_submit_hardware_data = (
    'Submit New Data to the Launchpad Hardware Database')

karmaaction_index = 'Karma actions'

karmacontext_topcontributors = ContextTitle('Top %s Contributors')

language_index = ContextDisplayName("%s in Launchpad")

language_add = 'Add a new Language to Launchpad'

language_admin = ContextDisplayName("Edit %s")

languageset_index = 'Languages in Launchpad'

# launchpad_debug doesn't need a title.

def launchpad_addform(context, view):
    """Return the page_title of the view, or None."""
    # Returning None results in the default Launchpad page title being used.
    return getattr(view, 'page_title', None)

launchpad_editform = launchpad_addform

launchpad_feedback = 'Help improve Launchpad'

launchpad_forbidden = 'Forbidden'

launchpad_forgottenpassword = 'Need a new Launchpad password?'

launchpad_graphics = 'Overview of Launchpad graphics and icons'

template_form = 'XXX PLEASE DO NOT USE THIS TEMPLATE XXX'

# launchpad_css is a css file

# launchpad_js is standard javascript

launchpad_invalidbatchsize = "Invalid Batch Size"

launchpad_legal = 'Launchpad legalese'

launchpad_login = 'Log in or register with Launchpad'

launchpad_notfound = 'Error: Page not found'

launchpad_onezerostatus = 'One-Zero Page Template Status'

launchpad_requestexpired = 'Error: Timeout'

def launchpad_search(context, view):
    """Return the page title corresponding to the user's search."""
    return view.page_title

launchpad_translationunavailable = 'Translation page is not available'

launchpad_unexpectedformdata = 'Error: Unexpected form data'

launchpad_librarianfailure = "Sorry, you can't do this right now"

launchpad_readonlyfailure = "Sorry, you can't do this right now"

# launchpad_widget_macros doesn't need a title.

launchpadstatisticset_index = 'Launchpad statistics'

loginservice_email_sent = 'Launchpad Login Service - Email sent'

def loginservice_authorize(context, view):
    """Return the page title for authenticating to a system."""
    rpconfig = view.rpconfig
    if rpconfig is None:
        displayname = view.openid_request.trust_root
    else:
        displayname = rpconfig.displayname
    return 'Authenticate to %s' % displayname

loginservice_login = 'Launchpad Login Service'

logintoken_claimprofile = 'Claim Launchpad profile'

logintoken_claimteam = 'Claim Launchpad team'

# This page will always redirect the user to another page specific to the
# login token in question, except when the token has been consumed already, in
# which case the user will see the title.
logintoken_index = 'You have already done this'

logintoken_mergepeople = 'Merge Launchpad accounts'

logintoken_newaccount = 'Create a new Launchpad account'

logintoken_resetpassword = 'Forgotten your password?'

loginservice_standalone_login = loginservice_login

logintoken_validateemail = 'Confirm e-mail address'

logintoken_validategpg = 'Confirm OpenPGP key'

logintoken_validatesignonlygpg = 'Confirm sign-only OpenPGP key'

logintoken_validateteamemail = 'Confirm e-mail address'

# main_template has the code to insert one of these titles.

malone_about = 'About Launchpad Bugs'

malone_distros_index = 'Report a bug about a distribution'

malone_index = 'Launchpad Bugs'

# malone_people_index is a redirect

# malone_template is a means to include the mainmaster template

# marketing_about_template is used by the marketing pages

marketing_answers_about = "About Answers"

marketing_answers_faq = "FAQs about Answers"

marketing_blueprints_about = "About Blueprints"

marketing_blueprints_faq = "FAQs about Blueprints"

marketing_bugs_about = "About Bugs"

marketing_bugs_faq = "FAQs about Bugs"

marketing_code_about = "About Code"

marketing_code_faq = "FAQs about Code"

# marketing_faq_template is used by the marketing pages

marketing_home = "About Launchpad"

# marketing_main_template is used by the marketing pages

def marketing_tour(context, view):
    """Return the view's pagetitle."""
    return view.pagetitle

marketing_translations_about = "About Translations"

marketing_translations_faq = "FAQs about Translations"

mentoringofferset_success = "Successful mentorships over the past year."

# messagechunk_snippet is a fragment

# messages_index is a redirect

message_add = ContextBugId('Bug #%d - Add a comment')

milestone_add = ContextTitle('Add new milestone for %s')

milestone_index = ContextTitle('%s')

milestone_edit = ContextTitle('Edit %s')

milestone_delete = ContextTitle('Delete %s')

announcement_add = 'Make an announcement'

announcement_delete = 'Permanently delete this announcement'

announcement_edit = 'Modify this announcement'

def announcement_index(context, view):
    return '%s announcement' % context.target.displayname

announcement_publish = 'Publish this announcement'

announcement_retarget = 'Move this announcement to a different project'

announcement_retract = 'Retract this announcement'

announcements_all = 'Announcements from all projects hosted in Launchpad'

notification_test = 'Notification test'

oauth_authorize = 'Authorize application to access Launchpad on your behalf'

object_branding = ContextDisplayName('Change the images used to represent '
    '%s in Launchpad')

def object_driver(context, view):
    """Return the page title to change the driver."""
    return view.page_title

object_milestones = ContextTitle(smartquote("%s's milestones"))

# object_pots is a fragment.

object_reassignment = ContextTitle('Reassign %s')

object_translations = ContextDisplayName('Translation templates for %s')

object_templates = ContextDisplayName('Translation templates for %s')

oops = 'Oops!'

openid_account_change_password = 'Change your password'

def openid_account_edit(context, view):
    return smartquote("%s's details") % view.account.displayname

def openid_account_edit_emails(context, view):
    return smartquote("%s's e-mail addresses") % view.account.displayname

openid_default = 'OpenID Endpoint'

def openid_index(context, view):
    return 'Welcome %s' % view.account.displayname

def openid_invalid_identity(context, view):
    """Return the page title to the invalid identity page."""
    return 'Invalid OpenID identity %s' % view.openid_request.identity

openidrpconfig_add = 'Add an OpenID Relying Party Configuration'

openidrpconfig_edit = ContextDisplayName(
    'Edit Relying Party Configuration for %s')

openidrpconfigset_index = 'OpenID Relying Party Configurations'

official_bug_target_manage_tags = 'Manage Official Bug Tags'

def package_bugs(context, view):
    """Return the page title bug in a package."""
    return 'Bugs in %s' % context.name

people_index = 'People and teams in Launchpad'

people_adminrequestmerge = 'Merge Launchpad accounts'

def people_list(context, view):
    """Return the view's header."""
    return view.header

people_mergerequest_sent = 'Merge request sent'

people_newperson = 'Create a new Launchpad profile'

people_newteam = 'Register a new team in Launchpad'

people_requestmerge = 'Merge Launchpad accounts'

people_requestmerge_multiple = 'Merge Launchpad accounts'

active_reviews = ContextDisplayName('Pending proposals for %s')

person_archive_subscription = ContextDisplayName('%s')

person_archive_subscriptions = 'Private PPA access'

person_answer_contact_for = ContextDisplayName(
    'Projects for which %s is an answer contact')

person_bounties = ContextDisplayName('Bounties for %s')

person_changepassword = 'Change your password'

person_claim = 'Claim account'

person_claim_team = 'Claim team'

person_deactivate_account = 'Deactivate your Launchpad account'

person_codesofconduct = ContextDisplayName(
    smartquote("%s's code of conduct signatures"))

person_edit = ContextDisplayName(smartquote("%s's details"))

person_editemails = ContextDisplayName(smartquote("%s's e-mail addresses"))

person_editlanguages = ContextDisplayName(
    smartquote("%s's preferred languages"))

person_editlocation = ContextDisplayName(smartquote("%s's usual location"))

person_editpgpkeys = ContextDisplayName(smartquote("%s's OpenPGP keys"))

person_edithomepage = ContextDisplayName(smartquote("%s's home page"))

person_editircnicknames = ContextDisplayName(smartquote("%s's IRC nicknames"))

person_editjabberids = ContextDisplayName(smartquote("%s's Jabber IDs"))

person_editsshkeys = ContextDisplayName(smartquote("%s's SSH keys"))

person_editwikinames = ContextDisplayName(smartquote("%s's wiki names"))

# person_foaf is an rdf file

person_hwdb_submissions = ContextDisplayName(
    "Hardware Database submissions by %s")

person_images = ContextDisplayName(smartquote("%s's hackergotchi and emblem"))

def person_index(context, view):
    """Return the page title to the person index page."""
    if context.is_valid_person_or_team:
        return '%s in Launchpad' % context.displayname
    else:
        return "%s does not use Launchpad" % context.displayname

person_karma = ContextDisplayName(smartquote("%s's karma in Launchpad"))

person_maintained_packages = ContextDisplayName('Software maintained by %s')

person_mentoringoffers = ContextTitle('Mentoring offered by %s')

def person_mergeproposals(context, view):
    """Return the view's heading."""
    return view.heading

person_oauth_tokens = "Applications you authorized to access Launchpad"

person_packagebugs = ContextDisplayName("%s's package bug reports")

person_packagebugs_overview = person_packagebugs

person_packagebugs_search = person_packagebugs

person_participation = ContextTitle("Team participation by %s")

person_ppa_packages = ContextDisplayName('PPA packages related to %s')

person_related_projects = ContextDisplayName('Projects related to %s')

person_related_software = ContextDisplayName('Software related to %s')

person_review = ContextDisplayName("Review %s")

person_specfeedback = ContextDisplayName('Feature feedback requests for %s')

person_specworkload = ContextDisplayName('Blueprint workload for %s')

person_translations = ContextDisplayName('Translations related to %s')

person_translations_relicensing = "Translations licensing"

person_translations_to_review = ContextDisplayName(
    'Translations for review by %s')

person_teamhierarchy = ContextDisplayName('Team hierarchy for %s')

person_uploaded_packages = ContextDisplayName('Software uploaded by %s')

person_vouchers = ContextDisplayName(
    'Commercial subscription vouchers for %s')

pofile_edit = ContextTitle(smartquote('Edit "%s" details'))

pofile_export = ContextTitle(smartquote('Download translation for "%s"'))

pofile_filter = FilteredTranslationsTitle(
    smartquote('Translations by %(person)s in "%(title)s"'))

pofile_index = ContextTitle(smartquote('Translation overview for "%s"'))

def pofile_translate(context, view):
    """Return the page to translate a template into a language."""
    return 'Translating %s into %s' % (
        context.potemplate.displayname, context.language.englishname)

pofile_upload = ContextTitle(smartquote('Upload file for "%s"'))

# portlet_* are portlets

poll_edit = ContextTitle(smartquote('Edit poll "%s"'))

poll_index = ContextTitle(smartquote('Poll: "%s"'))

poll_newoption = ContextTitle(smartquote('New option for poll "%s"'))

def poll_new(context, view):
    """Return a page title to create a new poll."""
    return 'Create a new Poll in team %s' % context.team.displayname

def polloption_edit(context, view):
    """Return the page title to edit a poll's option."""
    return 'Edit option: %s' % context.title

poll_options = ContextTitle(smartquote('Options for poll "%s"'))

poll_vote_condorcet = ContextTitle(smartquote('Vote in poll "%s"'))

poll_vote_simple = ContextTitle(smartquote('Vote in poll "%s"'))

# potemplate_chart is a fragment

potemplate_edit = ContextTitle(smartquote('Edit "%s" details'))

potemplate_index = ContextTitle(smartquote('Translation status for "%s"'))

potemplate_upload = ContextTitle(smartquote('Upload files for "%s"'))

potemplate_export = ContextTitle(smartquote('Download translations for "%s"'))

product_admin = ContextTitle('Administer %s in Launchpad')

product_bugs = ContextDisplayName('Bugs in %s')

product_code_index = ContextDisplayName("Bazaar branches of %s")

product_distros = ContextDisplayName(
    '%s packages: Comparison of distributions')

product_cvereport = ContextTitle('CVE reports for %s')

product_edit = 'Change project details'
# We don't mention its name here, because that might be what you're changing.

product_edit_people = "Change the roles of people"

product_index = ContextTitle('%s in Launchpad')

def product_mergeproposals(context, view):
    """Return the view's heading."""
    return view.heading

def product_new(context, view):
    """Return the view's heading."""
    return view.heading

product_new_guided = 'Before you register your project...'

product_packages = ContextDisplayName('%s packages in Launchpad')

product_purchase_subscription = ContextDisplayName(
    'Purchase Subscription for %s')

product_files = ContextDisplayName('%s project files')

product_review_license = ContextTitle('Review %s')

product_series = ContextDisplayName('%s timeline')

product_timeline = ContextTitle('Timeline Diagram for %s')

product_translations = ContextTitle('Translations of %s in Launchpad')

product_translators = ContextTitle('Set translation group for %s')

productrelease_add = ContextDisplayName('Publish the release of %s')

productrelease_add_from_series = productrelease_add

productrelease_delete = ContextTitle('Delete %s in Launchpad')

productrelease_file_add = ContextDisplayName('Add a file to %s')

productrelease_admin = ContextTitle('Administer %s in Launchpad')

productrelease_edit = ContextDisplayName('Edit details of %s in Launchpad')

productrelease_index = ContextDisplayName('%s in Launchpad')

products_index = 'Projects registered in Launchpad'

products_review_licenses = 'Review projects'

productserieslanguage_index = ContextTitle('%s')

productseries_export = ContextTitle('Download translations for "%s"')

productseries_link_translations_branch = ContextTitle(
    "Set translations export branch for %s")

productseries_index = ContextTitle('%s')

productseries_packaging = ContextDisplayName(
    'Packaging of %s in distributions')

productseries_translations = ContextTitle('Translations overview for %s')

productseries_translations_upload = 'Request new translations upload'

productseries_translations_settings = 'Settings for translations'

productseries_translations_bzr_import = (
    'Request translations import from Bazaar branch')

project_add = 'Register a project group with Launchpad'

project_index = ContextTitle('%s in Launchpad')

project_bugs = ContextTitle('Bugs in %s')

project_edit = 'Change project group details'
# We don't mention its name here, because that might be what you're changing.

project_filebug_search = bugtarget_filebug_advanced

project_interest = 'Launchpad Translations: Project group not translatable'

project_rosetta_index = ContextTitle('Launchpad Translations: %s')

project_specs = ContextTitle('Blueprints for %s')

project_translations = ContextTitle('Translatable projects for %s')

project_translators = ContextTitle('Set translation group for %s')

projects_index = 'Project groups registered in Launchpad'

projects_request = 'Launchpad Translations: Request a project group'

projects_search = 'Search for project groups in Launchpad'

rdf_index = "Launchpad RDF"

# redirect_up is a redirect

def reference_index(context, view):
    """Return the page title for bug reference web links."""
    return 'Web links for bug %s' % context.bug.id

# references_index is a redirect

registry_about = 'About the Launchpad Registry'

registry_index = 'Project and group registration in Launchpad'

products_all = 'Upstream projects registered in Launchpad'

projects_all = 'Project groups registered in Launchpad'

related_bounties = ContextDisplayName('Bounties for %s')

remotebug_index = ContextTitle('%s')

root_featuredprojects = 'Manage featured projects in Launchpad'

root_index = 'Launchpad'

rosetta_about = 'About Launchpad Translations'

rosetta_index = 'Launchpad Translations'

rosetta_products = 'Projects with Translations in Launchpad'

question_confirm_answer = ContextId('Confirm an answer to question #%s')

question_history = ContextId('History of question #%s')

def question_index(context, view):
    """Return the page title to a question's index view."""
    text = (
        smartquote('%s question #%d: "%s"') %
        (context.target.displayname, context.id, context.title))
    return text

def question_listing(context, view):
    """Return the page title list questions."""
    return view.pagetitle

questions_index = 'Launchpad Answers'

<<<<<<< HEAD
=======
def questiontarget_createfaq(context, view):
    """Return the page title to create a FAQ for a questiontarget."""
    return "Create a FAQ for %s" % context.displayname

questiontarget_manage_answercontacts = ContextTitle("Answer contact for %s")

>>>>>>> 7c3eb1de
series_bug_nominations = ContextDisplayName('Bugs nominated for %s')

shipit_adminrequest = 'ShipIt admin request'

shipit_exports = 'ShipIt exports'

shipit_forbidden = 'Forbidden'

shipit_index = 'ShipIt'

shipit_index_edubuntu = 'Getting Edubuntu'

shipit_index_ubuntu = 'Request an Ubuntu CD'

shipit_login = 'ShipIt'

shipit_login_error = 'ShipIt - Unsuccessful login'

shipit_myrequest = "Your ShipIt order"

shipit_oops = 'Error: Oops'

shipit_reports = 'ShipIt reports'

shipit_requestcds = 'Your ShipIt Request'

shipit_survey = 'ShipIt Survey'

shipitrequests_index = 'ShipIt requests'

shipitrequests_search = 'Search ShipIt requests'

shipitrequest_edit = 'Edit ShipIt request'

shipit_notfound = 'Error: Page not found'

signedcodeofconduct_index = ContextDisplayName('%s')

signedcodeofconduct_add = ContextTitle('Sign %s')

signedcodeofconduct_acknowledge = 'Acknowledge code of conduct signature'

signedcodeofconduct_activate = ContextDisplayName('Activating %s')

signedcodeofconduct_deactivate = ContextDisplayName('Deactivating %s')

sourcepackage_bugs = ContextDisplayName('Bugs in %s')

sourcepackage_builds = ContextTitle('Builds for %s')

sourcepackage_translate = ContextTitle('Help translate %s')

sourcepackage_changelog = 'Source package changelog'

sourcepackage_filebug = ContextTitle("Report a bug about %s")

sourcepackage_gethelp = ContextTitle('Help and support options for %s')

sourcepackage_packaging = ContextTitle('%s upstream links')

sourcepackage_export = ContextTitle('Download translations for %s')

def sourcepackage_index(context, view):
    """Return the page title for a source package in a distroseries."""
    return '%s source packages' % context.distroseries.title

sourcepackage_translate = ContextTitle('Help translate %s')

sourcepackagenames_index = 'Source package name set'

sourcepackagerelease_index = ContextTitle('Source package %s')

def sourcepackages(context, view):
    """Return the page title for a source package in a distroseries."""
    return '%s source packages' % context.distroseries.title

sources_index = 'Bazaar: Upstream revision control imports to Bazaar'

sources_list = 'Available code imports'

sourcesource_index = 'Upstream source import'

specification_add = 'Register a blueprint in Launchpad'

specification_addsubscriber = 'Subscribe someone else to this blueprint'

specification_linkbug = ContextTitle(
  u'Link blueprint \N{left double quotation mark}%s'
  u'\N{right double quotation mark} to a bug report')

specification_new = 'Register a proposal as a blueprint in Launchpad'

specification_unlinkbugs = 'Remove links to bug reports'

specification_retargeting = 'Attach blueprint to a different project'

specification_superseding = 'Mark blueprint as superseded by another'

specification_goaldecide = 'Approve or decline blueprint goal'

specification_dependency = 'Create a blueprint dependency'

specification_deptree = 'Complete dependency tree'

specification_distroseries = ('Target blueprint to a distribution release')

specification_productseries = 'Target blueprint to a series'

specification_removedep = 'Remove a dependency'

specification_givefeedback = 'Clear feedback requests'

specification_requestfeedback = 'Request feedback on this blueprint'

specification_edit = 'Edit blueprint details'

specification_linksprint = 'Put blueprint on sprint agenda'

specification_index = ContextTitle(smartquote('Blueprint: "%s"'))

specification_subscription = 'Subscribe to blueprint'

specification_queue = 'Queue blueprint for review'

specification_linkbranch = 'Link branch to blueprint'

specifications_index = 'Launchpad Blueprints'

specificationbranch_status = 'Edit blueprint branch status'

specificationgoal_specs = ContextTitle('List goals for %s')

specificationgoal_setgoals = ContextTitle('Set goals for %s')

def specificationsubscription_edit(context, view):
    """Return the page title for subscribing to a specification."""
    return "Subscription of %s" % context.person.displayname

specificationtarget_documentation = ContextTitle('Documentation for %s')

specificationtarget_index = ContextTitle('Blueprint listing for %s')

def specificationtarget_specs(context, view):
    """Return the page title for a specificationtarget."""
    return view.title

specificationtarget_assignments = ContextTitle('Blueprint assignments for %s')

specificationtarget_workload = ContextTitle('Blueprint workload in %s')

sprint_attend = ContextTitle('Register your attendance at %s')

sprint_edit = ContextTitle(smartquote('Edit "%s" details'))

sprint_index = ContextTitle('%s (sprint or meeting)')

sprint_new = 'Register a meeting or sprint in Launchpad'

sprint_register = 'Register someone to attend this meeting'

sprint_specs = ContextTitle('Blueprints for %s')

sprint_settopics = ContextTitle('Review topics proposed for discussion at %s')

sprint_workload = ContextTitle('Workload at %s')

sprints_all = 'All sprints and meetings registered in Launchpad'

sprints_index = 'Meetings and sprints registered in Launchpad'

sprintspecification_decide = 'Consider spec for sprint agenda'

sprintspecification_admin = 'Approve blueprint for sprint agenda'

standardshipitrequests_index = 'Standard ShipIt options'

standardshipitrequest_new = 'Create a new standard option'

standardshipitrequest_edit = 'Edit standard option'

team_addmember = ContextBrowsername('Add members to %s')

team_add_my_teams = 'Propose/add one of your teams to another one'

team_contactaddress = ContextDisplayName('%s contact address')

team_edit = 'Edit team information'

team_editproposed = ContextBrowsername('Proposed members of %s')

team_index = ContextBrowsername('%s in Launchpad')

team_invitations = ContextBrowsername("Invitations sent to %s")

team_join = ContextBrowsername('Join %s')

team_leave = ContextBrowsername('Leave %s')

team_mailinglist = 'Configure mailing list'

team_mailinglist_moderate = 'Moderate mailing list'

team_mailinglist_subscribers = ContextBrowsername(
    'Mailing list subscribers for the %s team')

team_map = ContextBrowsername('Map of %s participants')

team_members = ContextBrowsername(smartquote('"%s" members'))

team_mugshots = ContextBrowsername(smartquote('Mugshots in the "%s" team'))

def teammembership_index(context, view):
    """Return the page title to the persons status in a team."""
    return smartquote("%s's membership status in %s") % (
        context.person.displayname, context.team.displayname)

def teammembership_invitation(context, view):
    """Return the page title to invite a person to become a team member."""
    return "Make %s a member of %s" % (
        context.person.displayname, context.team.displayname)

def teammembership_self_renewal(context, view):
    """Return the page title renew membership in a team."""
    return "Renew membership of %s in %s" % (
        context.person.displayname, context.team.displayname)

team_mentoringoffers = ContextTitle('Mentoring available for newcomers to %s')

team_newpoll = ContextTitle('New poll for team %s')

team_polls = ContextTitle('Polls for team %s')

template_auto_add = 'Launchpad Auto-Add Form'

template_auto_edit = 'Launchpad Auto-Edit Form'

template_edit = 'EXAMPLE EDIT TITLE'

template_index = '%EXAMPLE TITLE'

template_new = 'EXAMPLE NEW TITLE'

temporaryblobstorage_storeblob = 'Store a BLOB temporarily in Launchpad'

token_authorized = 'Almost finished ...'

translationgroup_index = ContextTitle(
    smartquote('"%s" Launchpad translation group'))

translationgroup_add = 'Add a new translation group to Launchpad'

translationgroup_appoint = ContextTitle(
    smartquote('Appoint a new translator to "%s"'))

translationgroup_edit = ContextTitle(smartquote(
    'Edit "%s" translation group details'))

translationgroup_reassignment = ContextTitle(smartquote(
    'Change the owner of "%s" translation group'))

reviewrequest_reassign = 'Reassign review request'

translationgroups_index = 'Launchpad translation groups'

translationimportqueueentry_index = 'Translation import queue entry'

translationimportqueue_index = 'Translation import queue'

translationimportqueue_blocked = 'Translation import queue - Blocked'

def translationmessage_translate(context, view):
    """Return the page to translate a template into a language per message."""
    return 'Translating %s into %s' % (
        context.pofile.potemplate.displayname,
        context.pofile.language.englishname)

def translator_admin(context, view):
    """Return the page title for administering a translator in a group."""
    return "Administer %s translator for %s" % (
        context.language.englishname, context.translationgroup.title)

def translator_edit(context, view):
    """Return the page title for editing a the translator details."""
    return "Edit %s translator for %s" % (
        context.language.englishname, context.translationgroup.title)

def translator_remove(context, view):
    """Return the page title to remove a translator from a group."""
    return "Remove %s as the %s translator for %s" % (
        context.translator.displayname, context.language.englishname,
        context.translationgroup.title)

unauthorized = 'Error: Not authorized'<|MERGE_RESOLUTION|>--- conflicted
+++ resolved
@@ -187,17 +187,6 @@
 
 branch_merge_queue = ContextDisplayName(smartquote('Merge queue for "%s"'))
 
-<<<<<<< HEAD
-branchmergeproposal_delete = 'Delete proposal to merge branch'
-
-branchmergeproposal_edit = ViewLabel()
-
-branchmergeproposal_editstatus = ViewLabel()
-
-branchmergeproposal_enqueue = 'Queue branch for merging'
-
-=======
->>>>>>> 7c3eb1de
 def branchmergeproposal_index(context, view):
     return 'Proposal to merge %s' % context.source_branch.bzr_identity
 
@@ -1137,15 +1126,6 @@
 
 questions_index = 'Launchpad Answers'
 
-<<<<<<< HEAD
-=======
-def questiontarget_createfaq(context, view):
-    """Return the page title to create a FAQ for a questiontarget."""
-    return "Create a FAQ for %s" % context.displayname
-
-questiontarget_manage_answercontacts = ContextTitle("Answer contact for %s")
-
->>>>>>> 7c3eb1de
 series_bug_nominations = ContextDisplayName('Bugs nominated for %s')
 
 shipit_adminrequest = 'ShipIt admin request'
