--- conflicted
+++ resolved
@@ -221,16 +221,22 @@
             class="canonical.widgets.HiddenUserWidget" />
     </browser:addform>
 
+    <browser:page
+        name="+filebug"
+        for="canonical.launchpad.interfaces.IDistribution"
+        class="canonical.launchpad.browser.FileBugView"
+        facet="bugs"
+        permission="launchpad.AnyPerson" />
+
     <browser:generalform
-        name="+filebug"
+        name="+filebug-advanced"
         for="canonical.launchpad.interfaces.IDistribution"
         schema="canonical.launchpad.interfaces.IBugAddForm"
         label="Report a bug"
-<<<<<<< HEAD
-        fields="packagename title comment"
+        fields="packagename title comment security_related"
         class="canonical.launchpad.browser.FileBugView"
         facet="bugs"
-        keyword_arguments="packagename title comment"
+        keyword_arguments="packagename title comment security_related"
         permission="launchpad.AnyPerson"
         template="../templates/bugtarget-filebug.pt"
         lp:url="/distros/$Distribution.name/+filebug">
@@ -242,61 +248,7 @@
            field="comment"
            class="zope.app.form.browser.TextAreaWidget"
            width="62" />
-    </browser:addform>
-
-    <browser:addform
-        name="+filebug-simple"
-        for="canonical.launchpad.interfaces.IDistribution"
-        schema="canonical.launchpad.interfaces.IBugAddForm"
-        label="Report a bug"
-        fields="packagename title comment"
-        class="canonical.launchpad.browser.FileBugView"
-        facet="bugs"
-        keyword_arguments="packagename title comment"
-        permission="launchpad.AnyPerson"
-        template="../templates/bugtarget-filebug-simple.pt"
-        lp:url="/distros/$Distribution.name/+filebug-simple">
-        <browser:widget
-           field="title"
-           class="zope.app.form.browser.TextWidget"
-           displayWidth="50" />
-        <browser:widget
-           field="comment"
-           class="zope.app.form.browser.TextAreaWidget"
-           width="62" />
-    </browser:addform>
-
-    <browser:addform
-        name="+filebug-advanced"
-        for="canonical.launchpad.interfaces.IDistribution"
-        schema="canonical.launchpad.interfaces.IBugAddForm"
-        label="Report a bug"
-        fields="packagename title comment private security_related"
-=======
-        fields="packagename title comment security_related"
->>>>>>> c86e82ff
-        class="canonical.launchpad.browser.FileBugView"
-        facet="bugs"
-        keyword_arguments="packagename title comment security_related"
-        permission="launchpad.AnyPerson"
-        template="../templates/bugtarget-filebug-advanced.pt"
-        lp:url="/distros/$Distribution.name/+filebug">
-        <browser:widget
-           field="title"
-           class="zope.app.form.browser.TextWidget"
-           displayWidth="50" />
-        <browser:widget
-           field="comment"
-           class="zope.app.form.browser.TextAreaWidget"
-           width="62" />
     </browser:generalform>
-
-    <browser:page
-        name="+filebug-search"
-        for="canonical.launchpad.interfaces.IDistribution"
-        permission="launchpad.AnyPerson"
-        class="canonical.launchpad.browser.bugtask.FileBugSearchView"
-        template="../templates/bugtarget-filebug-search.pt" />
 
     <browser:editform
         for="canonical.launchpad.interfaces.IDistribution"
