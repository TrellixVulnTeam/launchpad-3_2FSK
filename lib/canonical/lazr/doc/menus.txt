= Menus =

Launchpad uses menus associated with content object views and facets
(a layer associate with a vhost). The NavigationMenu class is the
base class for constructing menus to browse a content object's views.


== Menu prerequisite objects and configuration ==

We require a considerable amount of setup to construct navigation menus
and observe their behaviour. At a minimum, we need interfaces,
content objects, and views to be registered before implementing menus.


=== Content objects that have menus ===

Menus are retrieved through adaption.  Here are two example interfaces;
later, implementations having facets and menus will be defined.

    >>> from zope.interface import Interface

    >>> class ICookBook(Interface):
    ...     """An object with facets and menus."""

    >>> class IRecipe(Interface):
    ...     """An object with facets and menus."""

    # Create a fake module that we'll patch our examples into.
    >>> import new
    >>> import sys
    >>> cookingexample = new.module('cookingexample')
    >>> sys.modules['canonical.lazr.cookingexample'] = cookingexample

    >>> cookingexample.ICookBook = ICookBook
    >>> cookingexample.IRecipe = IRecipe

And here are simple content objects that implement the two interfaces.
They are derived from a base class that provides the required behaviours
for traversable objects.

    >>> from zope.interface import implements
    >>> from canonical.launchpad.webapp.interfaces import ICanonicalUrlData

    >>> class BaseContent:
    ...     implements(ICanonicalUrlData)
    ...
    ...     def __init__(self, name, parent):
    ...         self.name = name
    ...         self.path = name
    ...         self.inside = parent
    ...         self.rootsite = None

    >>> class Root(BaseContent):
    ...     """The root of 'cookery', a vhost and facet."""

    >>> class Cookbook(BaseContent):
    ...     implements(ICookBook)

    >>> class Recipe(BaseContent):
    ...     implements(IRecipe)


=== Content views associates with menus ===

The content object is discovered by traversing the URL hierarchy.
Here is a three objects hierarchy: (the root)/joy-of-cooking/fried-spam.
Each object has a canonical url derived from its place in the hierarchy.

    >>> from urlparse import urlsplit
    >>> from zope.security.management import endInteraction, newInteraction
    >>> from canonical.launchpad.webapp import canonical_url
    >>> from canonical.launchpad.webapp.servers import LaunchpadTestRequest

    # Menu testing requires a request object that provides the traversed
    # objects. This function does most of the work, but views must be
    # appended to the traversed_objects list after they are created.
    >>> def make_fake_request(url, traversed_objects=None):
    ...     """Return a fake request object for menu testing."""
    ...     url_parts = urlsplit(url)
    ...     server_url = '://'.join(url_parts[0:2])
    ...     path_info = url_parts[2]
    ...     request = LaunchpadTestRequest(
    ...         SERVER_URL=server_url,
    ...         PATH_INFO=path_info)
    ...     request._traversed_names = path_info.split('/')[1:]
    ...     request.traversed_objects = traversed_objects
    ...     endInteraction()
    ...     newInteraction(request)
    ...     return request

    >>> root = Root('', None)
    >>> cookbook = Cookbook('joy-of-cooking', root)
    >>> recipe = Recipe('fried-spam', cookbook)

    >>> request = make_fake_request(
    ...     'http://launchpad.dev/joy-of-cooking/fried-spam/+index',
    ...     traversed_objects=[cookbook, recipe, None])

    >>> canonical_url(cookbook)
    u'http://launchpad.dev/joy-of-cooking'
    >>> canonical_url(recipe)
    u'http://launchpad.dev/joy-of-cooking/fried-spam'

Content objects are not suitable for presentation by themselves; they
require a view class to adapt them to the required format. An object
may have many views, each delegated to one aspect of the object.

Menus are used to connect the views into pseudo-hierarchy from the
last traversed content object. Some views implement a marker
interface to associate themselves with a specific sub menu below
a content object's menu.

    >>> from canonical.launchpad.webapp import LaunchpadView

    >>> class IRecipeEditMenuMarker(Interface):
    ...     """A marker interface of the RecipeEditMenu."""

    >>> class IRecipeJournalMenuMarker(Interface):
    ...     """A marker interface of the RecipeJournalMenu."""

    >>> class RecipeIndexView(LaunchpadView):
    ...     """View for summary of a recipe."""
    ...     __used_for__ = IRecipe

    >>> class RecipeEditInstructionsView(LaunchpadView):
    ...     """View for editing recipe instructions."""
    ...     __used_for__ = IRecipe
    ...     implements(IRecipeEditMenuMarker)

    >>> class RecipeEditIngredientsView(LaunchpadView):
    ...     """View for editing recipe ingedients."""
    ...     __used_for__ = IRecipe
    ...     implements(IRecipeEditMenuMarker)

    >>> class RecipeReadJournalView(LaunchpadView):
    ...     """View for reading a recipe's journal."""
    ...     __used_for__ = IRecipe
    ...     implements(IRecipeJournalMenuMarker)

    # Monkey patch the interfaces and views into the cookingexample module.
    >>> cookingexample.IRecipeEditMenuMarker = IRecipeEditMenuMarker
    >>> cookingexample.IRecipeJournalMenuMarker = IRecipeJournalMenuMarker
    >>> cookingexample.RecipeIndexView = RecipeIndexView
    >>> cookingexample.RecipeEditInstructionsView = RecipeEditInstructionsView
    >>> cookingexample.RecipeEditIngredientsView = RecipeEditIngredientsView
    >>> cookingexample.RecipeReadJournalView = RecipeReadJournalView

<<<<<<< HEAD
The views for IRecipe are registered using ZCML. Each pages requires
a name, for, class, and permission. The optional facet directive assigns
the page to a facet. FacetMenus, and NavigationNenus associated to a
facet can be accessed from assigned to the same facet.
=======
The views for IRecipe are registered using ZCML. Each page requires a:
    * name: To get the view by name (the page)
    * for: The interface being adapted (IRecipe)
    * class: The class the adapter returns (the view)
    * permission: The required permission the Principle must possess
>>>>>>> dd5df759

    >>> from zope.configuration import xmlconfig

    >>> zcmlcontext = xmlconfig.string("""
    ... <configure xmlns="http://namespaces.zope.org/zope"
    ...            xmlns:zope="http://namespaces.zope.org/zope"
    ...            xmlns:browser="http://namespaces.zope.org/browser">
    ...   <include package="zope.app" file="meta.zcml" />
    ...   <includeOverrides
    ...     package="canonical.launchpad.webapp" file="meta-overrides.zcml" />
    ...   <browser:defaultView
    ...     for="canonical.lazr.cookingexample.IRecipe"
    ...     name="+index"
    ...     />
    ...   <browser:page
    ...     name="+index"
    ...     for="canonical.lazr.cookingexample.IRecipe"
    ...     facet="summary"
    ...     class="canonical.lazr.cookingexample.RecipeIndexView"
    ...     permission="zope.Public"
    ...     />
    ...   <browser:page
    ...     name="+edit-instructions"
    ...     for="canonical.lazr.cookingexample.IRecipe"
    ...     facet="summary"
    ...     class="canonical.lazr.cookingexample.RecipeEditInstructionsView"
    ...     permission="zope.Public"
    ...     />
    ...   <browser:page
    ...     name="+edit-ingredients"
    ...     for="canonical.lazr.cookingexample.IRecipe"
    ...     facet="summary"
    ...     class="canonical.lazr.cookingexample.RecipeEditIngredientsView"
    ...     permission="zope.Public"
    ...     />
    ...   <browser:page
    ...     name="+read-journal"
    ...     for="canonical.lazr.cookingexample.IRecipe"
    ...     class="canonical.lazr.cookingexample.RecipeReadJournalView"
    ...     permission="zope.Public"
    ...     />
    ... </configure>
    ... """)


== The FacetMenu class ==

A FacetMenu is a menu that defines all the factets for a site. A facet
may be consider an application or focus. A There may be many ways in
which a site's content object may be used. For example: one aspect of
a content object is its definition and publication, another might
be questions and answers about the content object.

FacetMenus are meant to be used as a base-class for writing your own
IFacetMenu classes.  An error is raise if it is directly called.

    >>> from canonical.launchpad.webapp import FacetMenu

    >>> bad_idea_menu = FacetMenu(object())
    >>> for link in bad_idea_menu.iterlinks():
    ...     pass
    Traceback (most recent call last):
    ...
    AssertionError: Subclasses of FacetMenu must provide self.links

Here are two FacetMenus for the cookery stie. The FacetMenu
class has four attributes: usedfor, links, defaultlink, and enable_only.
The 'usedfor' attribute assoicates the menu with a specific interface.
The requireed 'links' attribute is a list of the method names that
return links. The 'defaultlink' attribute defines the selected link when
the factet is not known for the context being viewed. The enable_links
attribute is a list of links that are enabled; a subset of links that
are appropriate for a context object.

    >>> from canonical.launchpad.webapp import Link

    >>> class CookeryFacetMenu(FacetMenu):
    ...
    ...     links = ['summary', 'questions', 'variations']
    ...     defaultlink = 'summary'
    ...     enable_only = ['summary', 'questions']
    ...
    ...     def summary(self):
    ...         target = '+index'
    ...         text = 'Summary'
    ...         summary = 'Summary of %s in Cookery' % self.context.name
    ...         return Link(target, text, summary)
    ...
    ...     def questions(self):
    ...         target = '+questions'
    ...         text = 'Questions'
    ...         summary = 'Questions and answers about %s' % self.context.name
    ...         return Link(target, text, summary)
    ...
    ...     def variations(self):
    ...         target = '+variations'
    ...         text = 'Variations'
    ...         summary = 'recipe variations for %s' % self.context.name
    ...         return Link(target, text, summary)

The CookeryFacetMenu defines all the facets for the cookery site for
all content interfaces. The 'variations' link is not enabled because
it only applies to recipes. The RecipeFacetMenu subclass defined below
only applies to IRecipe content object and it has all facets enabled.

    >>> class RecipeFacetMenu(CookeryFacetMenu):
    ...
    ...     usedfor = IRecipe
    ...     enable_only = ['summary', 'questions', 'variations']

    # Monkey patch the menus into the cookingexample module.
    >>> cookingexample.CookeryFacetMenu = CookeryFacetMenu
    >>> cookingexample.RecipeFacetMenu = RecipeFacetMenu

Now, we can make an instance of this Facets class, with a contextobject to
show that its methods can access `self.context`.

    >>> cookery_facet_menu = CookeryFacetMenu(cookbook)
    >>> recipe_facet_menu = RecipeFacetMenu(recipe)

We can go through each attribute of each of the links, checking that they
are as we expect.

    >>> from zope.component import provideAdapter
    >>> from canonical.launchpad.webapp.interfaces import (
    ...     IFacetLink, ILink, ILinkData)
    >>> from canonical.launchpad.webapp.menu import (
    ...     FacetLink, MenuLink)
    >>> from canonical.launchpad.webapp.uri import URI

    # The adapters for the link types used by menus are registered in ZCML.
    # That is not the focus of this test so they are manually registered.
    >>> provideAdapter(MenuLink, [ILinkData], ILink)
    >>> provideAdapter(FacetLink, [ILinkData], IFacetLink)

    >>> def list_links(menu, uri=None, facet=None):
    ...     """List the links and their attributes."""
    ...     for link in menu.iterlinks(uri, selectedfacetname=facet):
    ...         print 'link %s' % link.name
    ...         attributes = ('url', 'enabled', 'menu', 'selected', 'linked')
    ...         for attrname in attributes:
    ...             print '    %s: %s' % (attrname, getattr(link, attrname))

    >>> list_links(
    ...     CookeryFacetMenu(cookbook),
    ...     uri=URI('http://launchpad.dev/joy-of-cooking/+index'),
    ...     facet=None)
    link summary
        url: http://launchpad.dev/joy-of-cooking/+index
        enabled: True
        menu: None
        selected: True
        linked: False
    link questions
        url: http://launchpad.dev/joy-of-cooking/+questions
        enabled: True
        menu: None
        selected: False
        linked: True
    link variations
        url: http://launchpad.dev/joy-of-cooking/+variations
        enabled: False
        menu: None
        selected: False
        linked: True


== The NavigationMenu class ==

Navigation menus are defined for content or view objects.  Each object
has just one navigation menu, and it is available at all times. A page
may display the content object's menu and the content object's view's
menu. The view's menu may be considered to be a sub menu because is may
be subordinate to the content object's menu.

NavigationMenu is a base class for writing your own INavigationMenu
implementations. It cannot be used directly.

    >>> from canonical.launchpad.webapp import NavigationMenu

    >>> bad_idea_menu = NavigationMenu(object())
    >>> for link in bad_idea_menu.iterlinks():
    ...     pass
    Traceback (most recent call last):
    ...
    AssertionError: Subclasses of NavigationMenu must provide self.links

We will use three subclasses to demonstrate how navigation menus are
associated with content objects. Each menu defines a 'usedfor'
attribute, which tells the registration machinery how to render this
menu as an adapter. The sub menu is indirectly associated to the main
menu though one of its links.

    >>> class RecipeEditMenu(NavigationMenu):
    ...     usedfor = IRecipeEditMenuMarker
    ...     facet = 'cookery'
    ...
    ...     links = ['edit_instructions', 'edit_ingredients']
    ...
    ...     def edit_instructions(self):
    ...         target = '+edit-instructions'
    ...         text = 'Edit instructions'
    ...         return Link(target, text)
    ...
    ...     def edit_ingredients(self):
    ...         target = '+edit-ingredients'
    ...         text = 'Edit ingredients'
    ...         return Link(target, text)

    >>> class RecipeJournalMenu(NavigationMenu):
    ...     usedfor = IRecipeJournalMenuMarker
    ...     facet = 'cookery'
    ...
    ...     links = ['read_journal', 'write_entry']
    ...
    ...     def read_journal(self):
    ...         target = '+read-journal'
    ...         text = 'Read Journal entries'
    ...         return Link(target, text)
    ...
    ...     def write_entry(self):
    ...         target = '+write-entry'
    ...         text = 'Write a journal entry'
    ...         return Link(target, text)

    >>> class RecipeMenu(NavigationMenu):
    ...     usedfor = IRecipe
    ...     facet = 'cookery'
    ...
    ...     links = ['summary', 'journal']
    ...
    ...     def summary(self):
    ...         target = '+index'
    ...         text = 'Summary'
    ...         summary_menu = RecipeEditMenu(recipe)
    ...         return Link(target, text, menu=summary_menu)
    ...
    ...     def journal(self):
    ...         target = '+journal'
    ...         text = 'Journal'
    ...         journal_menu = RecipeJournalMenu(recipe)
    ...         return Link(target, text, menu=journal_menu)

    # Monkey patch the menus into the cookingexample module.
    >>> cookingexample.RecipeEditMenu = RecipeEditMenu
    >>> cookingexample.RecipeJournalMenu = RecipeJournalMenu
    >>> cookingexample.RecipeMenu = RecipeMenu

Menus are normally created through adaption, but we can make an instance
of the RecipeMenu class to see the menu-related attributes of the links.
(NavigationMenu will work with an object or its view.) Each link's state
is defined in by the RecipeMenu class and the view of recipe.

<<<<<<< HEAD
=======
    >>> from zope.component import provideAdapter
    >>> from canonical.launchpad.webapp.interfaces import (
    ...     IFacetLink, ILink, ILinkData)
    >>> from canonical.launchpad.webapp.menu import (
    ...     FacetLink, MenuLink)
    >>> from canonical.launchpad.webapp.uri import URI

    # The adapters for the link types used by menus are registered in ZCML.
    # That is not the focus of this test so they are manually registered.
    >>> provideAdapter(MenuLink, [ILinkData], ILink)
    >>> provideAdapter(FacetLink, [ILinkData], IFacetLink)

    >>> def list_links(menu, url=None):
    ...     """List the links and their attributes."""
    ...     for link in menu.iterlinks(URI(url)):
    ...         print 'link %s' % link.name
    ...         attributes = ('url', 'menu', 'selected', 'linked')
    ...         for attrname in attributes:
    ...             print '    %s: %s' % (attrname, getattr(link, attrname))

>>>>>>> dd5df759
    >>> list_links(
    ...     RecipeMenu(recipe),
    ...     url='http://launchpad.dev/joy-of-cooking/fried-spam/+index')
    link summary
        url: http://launchpad.dev/joy-of-cooking/fried-spam/+index
        menu: <RecipeEditMenu ...>
        selected: True
        linked: False
    link journal
        url: http://launchpad.dev/joy-of-cooking/fried-spam/+journal
        menu: <RecipeJournalMenu ...>
        selected: False
        linked: True

navigation menus.iterlinks() requires a `IHTTPApplicationRequest`
(a request object) present in the `Interaction` to determine the
state of its links. Without a request, an error is raised.

    >>> endInteraction()
    >>> list_links(
    ...     RecipeMenu(recipe),
    ...     url='http://launchpad.dev/joy-of-cooking/fried-spam/+index')
    Traceback (most recent call last):
     ...
    AttributeError: 'NoneType' object has no attribute 'participations'


== Registering menus as adapters for content objects and views ==

The menus must be registered as an adapter for their respective
classes. Menus can be associated with content objects and or views.
This is normally performed in ZCML; without the ZCML registration,
the cookery objects cannot be adapted to menus.

    >>> from zope.component import getMultiAdapter, queryAdapter
    >>> from canonical.launchpad.webapp.interfaces import INavigationMenu

    >>> request = make_fake_request(
    ...     'http://launchpad.dev/joy-of-cooking/fried-spam/+index',
    ...     traversed_objects=[cookbook, recipe])
    >>> recipe_view = getMultiAdapter((recipe, request), name='+index')
    >>> request.traversed_objects.append(recipe_view)
    >>> print queryAdapter(recipe_view, INavigationMenu)
    None

Once registered, the objects can be adapted. The RecipeMenu can be
adapted from a Recipe.

    >>> zcmlcontext = xmlconfig.string("""
    ... <configure xmlns:browser="http://namespaces.zope.org/browser">
    ...   <include file="lib/canonical/launchpad/webapp/meta.zcml" />
    ...   <browser:menus
    ...     module="canonical.lazr.cookingexample"
    ...     classes="RecipeMenu RecipeEditMenu RecipeJournalMenu"
    ...     />
    ... </configure>
    ... """)

    >>> recipe_navigationmenu = queryAdapter(recipe, INavigationMenu)
    >>> recipe_navigationmenu
    <RecipeMenu ...>

And the RecipeEditMenu can be retrieved by adapting the recipe's
view +edit-ingredients.

    >>> recipe_ingredients_view = getMultiAdapter(
    ...     (recipe, request), name='+edit-ingredients')
    >>> recipe_overview_menu = queryAdapter(
    ...     recipe_ingredients_view, INavigationMenu)
    >>> recipe_overview_menu
    <RecipeEditMenu ...>


=== NavigationMenu linked and selected links ===

A link is not linked (the anchor is not rendered) when its URL matches
the request URI; the user should not navigate to a page he is already
seeing. The matched URI comes from the view's request or from
request url keyword arguments for iterlinks().

Under these same circumstances, a link is also selected. Selected means
that the page is in the path of traversed objects.

    >>> def summarise_links(menu):
    ...     for link in menu.iterlinks():
    ...         print 'link %s' % link.name
    ...         attributes = ('url', 'menu', 'selected', 'linked')
    ...         for attrname in attributes:
    ...             print '    %s: %s' % (attrname, getattr(link, attrname))

    >>> recipe_navigationmenu = queryAdapter(recipe, INavigationMenu)
    >>> summarise_links(recipe_navigationmenu)
    link summary
        url: http://launchpad.dev/joy-of-cooking/fried-spam/+index
        menu: <RecipeEditMenu ...>
        selected: True
        linked: False
    link journal
        url: http://launchpad.dev/joy-of-cooking/fried-spam/+journal
        menu: <RecipeJournalMenu ...>
        selected: False
        linked: True

When navigational menus are associated with a content object and one
of its views, they provide a menu and sub menu. The view's sub menu
belongs to one of the content object's menu's links.

A link will be selected and linked if request url matches one of the
links in the link's menu. A link's menu contains child links in the
navigational hierarchy; when a child link is selected, the parent
link is selected too.

    >>> request = make_fake_request(
    ...     'http://launchpad.dev'
    ...     '/joy-of-cooking/fried-spam/+edit-ingredients',
    ...     traversed_objects=[cookbook, recipe])
    >>> recipe_ingredients_view = getMultiAdapter(
    ...     (recipe, request), name='+edit-ingredients')
    >>> request.traversed_objects.append(recipe_ingredients_view)

    >>> recipe_overview_menu = queryAdapter(
    ...     recipe_ingredients_view, INavigationMenu)

    >>> summarise_links(RecipeMenu(recipe))
    link summary
        url: http://launchpad.dev/joy-of-cooking/fried-spam/+index
        menu: <RecipeEditMenu ...>
        selected: True
        linked: True
    link journal
        url: http://launchpad.dev/joy-of-cooking/fried-spam/+journal
        menu: <RecipeJournalMenu ...>
        selected: False
        linked: True

    >>> summarise_links(recipe_overview_menu)
    link edit_instructions
        url: http://launchpad.dev/joy-of-cooking/fried-spam/+edit-instructions
        menu: None
        selected: False
        linked: True
    link edit_ingredients
        url: http://launchpad.dev/joy-of-cooking/fried-spam/+edit-ingredients
        menu: None
        selected: True
        linked: False

The link states changes when a url that corresponding with a link in
another submenu is viewed. Viewing the +read_journal view in the Journal
submenu of the RecipeMenu will change the state of both menus.

    >>> request = make_fake_request(
    ...     'http://launchpad.dev'
    ...     '/joy-of-cooking/fried-spam/+read-journal',
    ...     traversed_objects=[cookbook, recipe])
    >>> recipe_journal_view = getMultiAdapter(
    ...     (recipe, request), name='+read-journal')
    >>> request.traversed_objects.append(recipe_journal_view)

    >>> summarise_links(RecipeMenu(recipe))
    link summary
        url: http://launchpad.dev/joy-of-cooking/fried-spam/+index
        menu: <RecipeEditMenu ...>
        selected: False
        linked: True
    link journal
        url: http://launchpad.dev/joy-of-cooking/fried-spam/+journal
        menu: <RecipeJournalMenu ...>
        selected: True
        linked: True

    >>> summarise_links(queryAdapter(recipe_journal_view, INavigationMenu))
    link read_journal
        url: http://launchpad.dev/joy-of-cooking/fried-spam/+read-journal
        menu: None
        selected: True
        linked: False
    link write_entry
        url: http://launchpad.dev/joy-of-cooking/fried-spam/+write-entry
        menu: None
        selected: False
        linked: True


=== The current view's menu ===

The selected state of a link may be determined from the menu adapted
from the current view. The object responsible for rendering the page is
the last object in the request.traversed_objects list, but that object
is not always the view. It may be the view's instancemethod.

In the example above recipe_ingredients_view was appended to the
request.traversed_objects just as the publisher would do. If the
publisher were to append the view's __call__ method, the RecipeMenu
will still have the correct state because iterlinks() knows how to
find the instancemethods object.

    >>> request.traversed_objects.append(recipe_ingredients_view.__call__)

    >>> summarise_links(RecipeMenu(recipe))
    link summary
        url: http://launchpad.dev/joy-of-cooking/fried-spam/+index
        menu: <RecipeEditMenu ...>
        selected: True
        linked: True
    link journal
        url: http://launchpad.dev/joy-of-cooking/fried-spam/+journal
        menu: <RecipeJournalMenu ...>
        selected: False
        linked: True

    # Restore the view to the last traversed object, though not necessary,
    # the traversed objects in this test should be the objects we made.
    >>> instance_method = request.traversed_objects.pop()


== Accessing menus from TALES ==

Most of the interaction with menus happens in page templates. The
TAL namespace 'menu' is used to query the state of a menu and to iterate
over the links. The TALES takes the form of 'view/menu:navigation'.

    >>> from zope.interface import classImplements
    >>> from zope.security.proxy import removeSecurityProxy
    >>> from zope.app.traversing.adapters import DefaultTraversable
    >>> from zope.app.traversing.interfaces import IPathAdapter, ITraversable
    >>> from canonical.launchpad.ftests import test_tales
    >>> from canonical.launchpad.webapp.tales import MenuAPI

    >>> def summarise_links_dict(links_dict):
    ...     """List the links and their attributes in the dict."""
    ...     for link_name in sorted(links_dict):
    ...         link = removeSecurityProxy(links_dict[link_name])
    ...         print 'link %s' % link.name
    ...         attributes = ('url', 'menu', 'selected', 'linked')
    ...         for attrname in attributes:
    ...             print '    %s: %s' % (attrname, getattr(link, attrname))

    # MenuAPI is normally registered as an IPathAdapter in ZCML. This
    # approximates what is done by the code:
    >>> classImplements(MenuAPI, IPathAdapter)
    >>> provideAdapter(MenuAPI, [Interface,], IPathAdapter, name='menu')
    >>> provideAdapter(DefaultTraversable, (Interface,), ITraversable)

    >>> links_dict = test_tales(
    ...     'context/menu:navigation', context=recipe, request=request)
    >>> summarise_links_dict(links_dict)
    link journal
        url: http://launchpad.dev/joy-of-cooking/fried-spam/+journal
        menu: <RecipeJournalMenu ...>
        selected: True
        linked: True
    link summary
        url: http://launchpad.dev/joy-of-cooking/fried-spam/+index
        menu: <RecipeEditMenu ...>
        selected: False
        linked: True

    >>> links_dict = test_tales(
    ...     'context/menu:navigation', context=recipe_journal_view,
    ...     request=request)
    >>> summarise_links_dict(links_dict)
    link read_journal
        url: http://launchpad.dev/joy-of-cooking/fried-spam/+read-journal
        menu: None
        selected: True
        linked: False
    link write_entry
        url: http://launchpad.dev/joy-of-cooking/fried-spam/+write-entry
        menu: None
        selected: False
        linked: True


== tearDown ==

Restore the modules module to its starting state. First remove the
ZCML registrations. Then, in dict order, remove the cooking example by
setting private names, then public names (except for __builtins__) to
None. See `http://www.python.org/doc/essays/cleanup/` steps C1-3.

    >>> from zope.testing.cleanup import cleanUp
    >>> cleanUp()
    >>> del cookingexample
    >>> cooking_module = 'canonical.lazr.cookingexample'
    >>> for key in sys.modules[cooking_module].__dict__:
    ...     if key.startswith('_') and not key.startswith('__'):
    ...         sys.modules[cooking_module].__dict__[key] = None
    >>> for key in sys.modules[cooking_module].__dict__:
    ...     if key != '__builtins__':
    ...         sys.modules[cooking_module].__dict__[key] = None
    >>> sys.modules[cooking_module] = None
    >>> del sys.modules['canonical.lazr.cookingexample']<|MERGE_RESOLUTION|>--- conflicted
+++ resolved
@@ -145,18 +145,14 @@
     >>> cookingexample.RecipeEditIngredientsView = RecipeEditIngredientsView
     >>> cookingexample.RecipeReadJournalView = RecipeReadJournalView
 
-<<<<<<< HEAD
-The views for IRecipe are registered using ZCML. Each pages requires
-a name, for, class, and permission. The optional facet directive assigns
-the page to a facet. FacetMenus, and NavigationNenus associated to a
-facet can be accessed from assigned to the same facet.
-=======
 The views for IRecipe are registered using ZCML. Each page requires a:
     * name: To get the view by name (the page)
     * for: The interface being adapted (IRecipe)
     * class: The class the adapter returns (the view)
     * permission: The required permission the Principle must possess
->>>>>>> dd5df759
+    * facet: Assign the page to a facet.
+Views, FacetMenus, and NavigationNenus only interact with eachother if
+they are assigned to the same facet.
 
     >>> from zope.configuration import xmlconfig
 
@@ -292,17 +288,19 @@
     >>> provideAdapter(MenuLink, [ILinkData], ILink)
     >>> provideAdapter(FacetLink, [ILinkData], IFacetLink)
 
-    >>> def list_links(menu, uri=None, facet=None):
+    >>> def summarise_links(menu, url=None, facet=None):
     ...     """List the links and their attributes."""
-    ...     for link in menu.iterlinks(uri, selectedfacetname=facet):
+    ...     if url is not None:
+    ...         url = URI(url)
+    ...     for link in menu.iterlinks(url, selectedfacetname=facet):
     ...         print 'link %s' % link.name
     ...         attributes = ('url', 'enabled', 'menu', 'selected', 'linked')
     ...         for attrname in attributes:
     ...             print '    %s: %s' % (attrname, getattr(link, attrname))
 
-    >>> list_links(
+    >>> summarise_links(
     ...     CookeryFacetMenu(cookbook),
-    ...     uri=URI('http://launchpad.dev/joy-of-cooking/+index'),
+    ...     url='http://launchpad.dev/joy-of-cooking/+index',
     ...     facet=None)
     link summary
         url: http://launchpad.dev/joy-of-cooking/+index
@@ -410,39 +408,18 @@
 (NavigationMenu will work with an object or its view.) Each link's state
 is defined in by the RecipeMenu class and the view of recipe.
 
-<<<<<<< HEAD
-=======
-    >>> from zope.component import provideAdapter
-    >>> from canonical.launchpad.webapp.interfaces import (
-    ...     IFacetLink, ILink, ILinkData)
-    >>> from canonical.launchpad.webapp.menu import (
-    ...     FacetLink, MenuLink)
-    >>> from canonical.launchpad.webapp.uri import URI
-
-    # The adapters for the link types used by menus are registered in ZCML.
-    # That is not the focus of this test so they are manually registered.
-    >>> provideAdapter(MenuLink, [ILinkData], ILink)
-    >>> provideAdapter(FacetLink, [ILinkData], IFacetLink)
-
-    >>> def list_links(menu, url=None):
-    ...     """List the links and their attributes."""
-    ...     for link in menu.iterlinks(URI(url)):
-    ...         print 'link %s' % link.name
-    ...         attributes = ('url', 'menu', 'selected', 'linked')
-    ...         for attrname in attributes:
-    ...             print '    %s: %s' % (attrname, getattr(link, attrname))
-
->>>>>>> dd5df759
-    >>> list_links(
+    >>> summarise_links(
     ...     RecipeMenu(recipe),
     ...     url='http://launchpad.dev/joy-of-cooking/fried-spam/+index')
     link summary
         url: http://launchpad.dev/joy-of-cooking/fried-spam/+index
+        enabled: True
         menu: <RecipeEditMenu ...>
         selected: True
         linked: False
     link journal
         url: http://launchpad.dev/joy-of-cooking/fried-spam/+journal
+        enabled: True
         menu: <RecipeJournalMenu ...>
         selected: False
         linked: True
@@ -452,7 +429,7 @@
 state of its links. Without a request, an error is raised.
 
     >>> endInteraction()
-    >>> list_links(
+    >>> summarise_links(
     ...     RecipeMenu(recipe),
     ...     url='http://launchpad.dev/joy-of-cooking/fried-spam/+index')
     Traceback (most recent call last):
@@ -516,22 +493,17 @@
 Under these same circumstances, a link is also selected. Selected means
 that the page is in the path of traversed objects.
 
-    >>> def summarise_links(menu):
-    ...     for link in menu.iterlinks():
-    ...         print 'link %s' % link.name
-    ...         attributes = ('url', 'menu', 'selected', 'linked')
-    ...         for attrname in attributes:
-    ...             print '    %s: %s' % (attrname, getattr(link, attrname))
-
     >>> recipe_navigationmenu = queryAdapter(recipe, INavigationMenu)
     >>> summarise_links(recipe_navigationmenu)
     link summary
         url: http://launchpad.dev/joy-of-cooking/fried-spam/+index
+        enabled: True
         menu: <RecipeEditMenu ...>
         selected: True
         linked: False
     link journal
         url: http://launchpad.dev/joy-of-cooking/fried-spam/+journal
+        enabled: True
         menu: <RecipeJournalMenu ...>
         selected: False
         linked: True
@@ -559,11 +531,13 @@
     >>> summarise_links(RecipeMenu(recipe))
     link summary
         url: http://launchpad.dev/joy-of-cooking/fried-spam/+index
+        enabled: True
         menu: <RecipeEditMenu ...>
         selected: True
         linked: True
     link journal
         url: http://launchpad.dev/joy-of-cooking/fried-spam/+journal
+        enabled: True
         menu: <RecipeJournalMenu ...>
         selected: False
         linked: True
@@ -571,11 +545,13 @@
     >>> summarise_links(recipe_overview_menu)
     link edit_instructions
         url: http://launchpad.dev/joy-of-cooking/fried-spam/+edit-instructions
+        enabled: True
         menu: None
         selected: False
         linked: True
     link edit_ingredients
         url: http://launchpad.dev/joy-of-cooking/fried-spam/+edit-ingredients
+        enabled: True
         menu: None
         selected: True
         linked: False
@@ -595,11 +571,13 @@
     >>> summarise_links(RecipeMenu(recipe))
     link summary
         url: http://launchpad.dev/joy-of-cooking/fried-spam/+index
+        enabled: True
         menu: <RecipeEditMenu ...>
         selected: False
         linked: True
     link journal
         url: http://launchpad.dev/joy-of-cooking/fried-spam/+journal
+        enabled: True
         menu: <RecipeJournalMenu ...>
         selected: True
         linked: True
@@ -607,11 +585,13 @@
     >>> summarise_links(queryAdapter(recipe_journal_view, INavigationMenu))
     link read_journal
         url: http://launchpad.dev/joy-of-cooking/fried-spam/+read-journal
+        enabled: True
         menu: None
         selected: True
         linked: False
     link write_entry
         url: http://launchpad.dev/joy-of-cooking/fried-spam/+write-entry
+        enabled: True
         menu: None
         selected: False
         linked: True
@@ -635,11 +615,13 @@
     >>> summarise_links(RecipeMenu(recipe))
     link summary
         url: http://launchpad.dev/joy-of-cooking/fried-spam/+index
+        enabled: True
         menu: <RecipeEditMenu ...>
         selected: True
         linked: True
     link journal
         url: http://launchpad.dev/joy-of-cooking/fried-spam/+journal
+        enabled: True
         menu: <RecipeJournalMenu ...>
         selected: False
         linked: True
@@ -667,7 +649,7 @@
     ...     for link_name in sorted(links_dict):
     ...         link = removeSecurityProxy(links_dict[link_name])
     ...         print 'link %s' % link.name
-    ...         attributes = ('url', 'menu', 'selected', 'linked')
+    ...         attributes = ('url', 'enabled', 'menu', 'selected', 'linked')
     ...         for attrname in attributes:
     ...             print '    %s: %s' % (attrname, getattr(link, attrname))
 
@@ -682,11 +664,13 @@
     >>> summarise_links_dict(links_dict)
     link journal
         url: http://launchpad.dev/joy-of-cooking/fried-spam/+journal
+        enabled: True
         menu: <RecipeJournalMenu ...>
         selected: True
         linked: True
     link summary
         url: http://launchpad.dev/joy-of-cooking/fried-spam/+index
+        enabled: True
         menu: <RecipeEditMenu ...>
         selected: False
         linked: True
@@ -697,11 +681,13 @@
     >>> summarise_links_dict(links_dict)
     link read_journal
         url: http://launchpad.dev/joy-of-cooking/fried-spam/+read-journal
+        enabled: True
         menu: None
         selected: True
         linked: False
     link write_entry
         url: http://launchpad.dev/joy-of-cooking/fried-spam/+write-entry
+        enabled: True
         menu: None
         selected: False
         linked: True
