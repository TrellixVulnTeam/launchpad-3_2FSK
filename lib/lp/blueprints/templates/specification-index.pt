<html
  xmlns="http://www.w3.org/1999/xhtml"
  xmlns:tal="http://xml.zope.org/namespaces/tal"
  xmlns:metal="http://xml.zope.org/namespaces/metal"
  xmlns:i18n="http://xml.zope.org/namespaces/i18n"
  metal:use-macro="view/macro:page/main_side"
  i18n:domain="launchpad">
  <body>

<metal:block fill-slot="head_epilogue">
  <style type="text/css">
    #implementation div.yui3-ichoicesource {
      display: inline;
    }
  </style>
</metal:block>

  <tal:registering metal:fill-slot="registering">
    Registered by
    <tal:registrant tal:replace="structure context/owner/fmt:link" />
    <span
        tal:attributes="title context/datecreated/fmt:datetime"
        tal:content="context/datecreated/fmt:displaydate" />
  </tal:registering>

<metal:heading fill-slot="heading">
  <h1 tal:replace="structure view/title_widget">
    blueprint title
  </h1>
</metal:heading>

<div metal:fill-slot="main" tal:define="context_menu context/menu:context">
  <p tal:repeat="notice view/notices" tal:content="notice"
     class="informational message">
    notice goes here
  </p>

  <p tal:condition="context/superseded_by" class="warning message">
    This blueprint has been superseded. See the newer blueprint
    "<b><a tal:content="context/superseded_by/title"
           tal:attributes="href context/superseded_by/fmt:url">new blueprint
    title</a></b>" for updated plans.
  </p>

  <div id="maincontentsub">
    <div class="top-portlet">
      <tal:widget replace="structure view/summary_widget" />

      <ul class="horizontal">
        <li id="spec-url"
            tal:condition="context/specurl">
          <a class="sprite external-link" rel="nofollow"
            tal:attributes="href context/specurl">Read the full specification</a>
        </li>
        <tal:block condition="python:context.specurl is None">
          <li tal:condition="context/required:launchpad.AnyPerson"
              class="link">
            <a tal:condition="not:context/specurl" href="+edit"
            >Set the URL for this specification</a>
          </li>
        </tal:block>
      </ul>
    </div>

    <div class="yui-g">
      <div class="portlet">
        <h2>Blueprint information</h2>

        <div class="yui-u first">
          <div class="two-column-list">
            <dl>
              <dt>Status:</dt>
              <dd id="lifecycle-status"
                  tal:content="context/lifecycle_status/title" />
            </dl>

            <dl>
              <dt>Approver:</dt>
              <dd tal:content="structure view/approver_widget" />
            </dl>

            <dl>
              <dt>Priority:</dt>
              <dd tal:content="structure view/priority_widget" />
            </dl>

            <dl>
              <dt>Drafter:</dt>
              <dd tal:content="structure view/drafter_widget" />
            </dl>

            <dl>
              <dt>Direction:</dt>
              <dd tal:content="structure view/direction_widget" />
            </dl>

            <dl>
              <dt>Assignee:</dt>
              <dd tal:content="structure view/assignee_widget" />
            </dl>

            <dl>
              <dt>Definition:</dt>
              <dd tal:content="structure view/definition_status_widget" />
            </dl>

            <dl id="series-goal">
              <dt>Series goal:</dt>
              <dd>
                <tal:block condition="context/goal">
                <a
                  tal:condition="context/goal/required:launchpad.Driver"
                  tal:attributes="href string:${context/fmt:url}/+decide"
                  tal:content="context/goalstatus/title"
                >Approved</a>
                <tal:cannotchange
                  tal:condition="not: context/goal/required:launchpad.Driver"
                  tal:replace="context/goalstatus/title"
                >Approved</tal:cannotchange>
                for
                <a tal:condition="context/productseries"
                   tal:attributes="href context/productseries/fmt:url"
                   tal:content="context/productseries/name">1.2</a>
                <a  tal:condition="context/distroseries"
                    tal:attributes="href context/distroseries/fmt:url"
                    tal:content="context/distroseries/name">hoary</a>
                </tal:block>
                <tal:none condition="not: context/goal">None</tal:none>
                <a tal:define="link context_menu/proposegoal"
                     tal:condition="link/enabled"
                     tal:attributes="href link/url"
                ><img tal:attributes="alt link/text; title link/text" src="/@@/edit" /></a>
              </dd>
            </dl>

            <dl>
              <dt>Implementation:</dt>
              <dd id="implementation">
                <img tal:attributes="class context/informational/css:select/visible/hidden"
                     src="/@@/info" alt="Informational"
                     title="Informational blueprint, no implementation necessary"
                     id="informational-icon"
                     />
                <tal:widget replace="structure view/implementation_status_widget" />
              </dd>
            </dl>


            <dl id="milestone-target">
              <dt>Milestone target:</dt>
              <dd>
              <a tal:attributes="href context/milestone/fmt:url"
                 tal:condition="context/milestone">
                <img alt="milestone icon" src="/@@/milestone" />
                <span tal:replace="context/milestone/name">1.0</span></a>
                <tal:none condition="not: context/milestone">None</tal:none>
                <a tal:define="link context_menu/milestone"
                     tal:condition="link/enabled"
                     tal:attributes="href link/url"
                ><img tal:attributes="alt link/text; title link/text" src="/@@/edit" /></a>
              </dd>
            </dl>

            <dl id="started-by"
                tal:attributes="class context/starter/css:select/visible/hidden">
               <dt>Started by</dt>
               <dd>
                 <tal:starter replace="structure context/starter/fmt:link" />
                 <tal:started_date replace="context/date_started/fmt:displaydate" />
              </dd>
            </dl>

            <dl id="completed-by"
                tal:attributes="class context/completer/css:select/visible/hidden">
              <dt>Completed by</dt>
              <dd>
                 <tal:completer replace="structure context/completer/fmt:link" />
                 <tal:completed_date replace="context/date_completed/fmt:displaydate" />
              </dd>
            </dl>
          </div>
        </div>

        <div class="yui-u">
          <div id="linked_branches">
            <h3>Related branches</h3>

            <ul
              tal:define="branches view/linked_branches"
              tal:condition="branches">
              <li tal:repeat="branchlink branches">
              <tal:branchlink
                  replace="structure branchlink/branch/fmt:link"/>
              <a tal:condition="branchlink/required:launchpad.AnyPerson"
                 tal:attributes="href branchlink/fmt:url"
                 ><img src="/@@/edit" title="Change this branch link" /></a>
              </li>
            </ul>

            <ul class="horizontal"
              tal:define="link context_menu/linkbranch"
              tal:condition="link/enabled">
              <li>
                <a tal:replace="structure link/fmt:link" />
              </li>
            </ul>
          </div>

          <div id="bug_links">
            <h3>Related bugs</h3>

            <table tal:condition="view/bug_links">
              <tr tal:repeat="bugtask view/bug_links">
                <td>
                  <tal:link replace="structure bugtask/fmt:link" />
                </td>
                <td>
                  <span tal:content="bugtask/status/title"
                        tal:attributes="class string:status${bugtask/status/name}"
                        >Triaged</span>
                </td>
              </tr>
            </table>

            <ul class="horizontal">
              <li tal:define="link context_menu/linkbug"
                tal:condition="link/enabled">
                <a tal:replace="structure link/fmt:link"/>
              </li>
              <li tal:define="link context_menu/unlinkbug"
                tal:condition="link/enabled">
                <a tal:replace="structure link/fmt:link"/>
              </li>
            </ul>
          </div>

          <div>
            <h3>Sprints</h3>
            <ul
              tal:define="sprint_links context/sprint_links"
              tal:condition="sprint_links">
              <li tal:repeat="sprint_link sprint_links">
                <tal:approval replace="structure sprint_link/@@+icon-status" />
                <a
                  tal:attributes="href sprint_link/sprint/fmt:url"
                  tal:content="sprint_link/sprint/name"/>
                <a
                  tal:condition="sprint_link/sprint/required:launchpad.Driver"
                  tal:attributes="href string:${context/fmt:url}/${sprint_link/sprint/name}"
                  ><img src="/@@/edit" /></a>
              </li>
            </ul>

            <ul class="horizontal">
              <li tal:define="link context_menu/linksprint"
                tal:condition="link/enabled">
                <a tal:replace="structure link/fmt:link" />
              </li>
            </ul>
          </div>
        </div>

      </div>
    </div>

    <div class="portlet">
      <div class="wide" tal:content="structure view/whiteboard_widget" />
    </div>

    <div class="portlet">
      <a href="/+help-blueprints/workitems-help.html" target="help"
         class="sprite maybe action-icon">(?)</a>
      <div class="wide" tal:content="structure view/workitems_text_widget" />
    </div>

    <div class="portlet">
      <tal:deptree condition="view/has_dep_tree">
        <h2>Dependency tree</h2>

        <tal:block tal:replace="structure context/@@+deptreeimgtag" />

        <p>
          * Blueprints in grey have been implemented.
        </p>
      </tal:deptree>

      <ul class="horizontal">
        <li tal:define="link context_menu/adddependency"
          tal:condition="link/enabled">
          <a tal:replace="structure link/fmt:link" />
        </li>
        <li tal:define="link context_menu/removedependency"
          tal:condition="link/enabled">
          <a tal:replace="structure link/fmt:link" />
        </li>
      </ul>
    </div>

      <div tal:condition="context/goal" class="related">
        <h2>Nearby</h2>

        <ul>
          <li>
            <a tal:attributes="href context/goal/fmt:url">
              Other <tal:goal replace="context/goal/displayname" /> blueprints
            </a>
          </li>
        </ul>
      </div>
    </div>

  <script type="text/javascript">
<<<<<<< HEAD
    LPJS.use('lp.anim', 'lp.client', 'lp.ui',
             'lp.app.information_type_choice', 'node', 'widget', function(Y) {
        Y.on('domready', function(){
            var privacy_link = Y.one('#privacy-link');
            Y.lp.app.information_type_choice.setup_information_type_choice(
              privacy_link, new Y.lp.client.Launchpad(), LP.cache.context);
            privacy_link.setStyle('display', 'inline');
        });
=======
    LPJS.use('lp.anim', 'lp.deprecated.ui', 'node', 'widget', function(Y) {
>>>>>>> 813abfa8

        Y.on('lp:context:implementation_status:changed', function(e) {
            var icon = Y.one('#informational-icon');
            if (e.new_value == 'Informational') {
              icon.removeClass('hidden');
            } else {
              icon.addClass('hidden');
            }
        });
        Y.on('lp:context:lifecycle_status:changed', function(e) {
            Y.lp.deprecated.ui.update_field('#lifecycle-status', e.new_value);
        });
        Y.on('lp:context:is_started:changed', function(e) {
            var started = Y.one('#started-by');
            if (e.new_value) {
              started.removeClass('hidden');
              started.one('dd').setContent(e.entry.getHTML('starter'));
              Y.lp.anim.green_flash({node:started}).run();
            } else {
              started.addClass('hidden');
            }
        });
        Y.on('lp:context:is_complete:changed', function(e) {
            var completed = Y.one('#completed-by');
            if (e.new_value) {
              completed.removeClass('hidden');
              completed.one('dd').setContent(e.entry.getHTML('completer'));
              Y.lp.anim.green_flash({node:completed}).run();
            } else {
              completed.addClass('hidden');
            }
        });
        Y.on('lp:context:title:changed', function(e) {
            // change the window title and breadcrumb.
            Y.lp.deprecated.ui.update_field('ol.breadcrumbs li:last-child', e.new_value);
            var title = window.document.title;
            title = e.new_value + title.substring(e.old_value.length);
            window.document.title = title;
        });

        // Watch for the whiteboard for edit mode so we can show/hide a
        // message to the user to make sure not to put work items in there.
        var whiteboard_node = Y.one('#edit-whiteboard');
        var whiteboard = Y.Widget.getByNode(whiteboard_node);
        var notice_node = Y.Node.create('<p/>');
        notice_node.set('id', 'wimessage');
        notice_node.addClass('informational message');
        notice_node.setContent('Please note that work items go in the separate Work Items input field below.');
        whiteboard.editor.on('visibleChange', function (ev) {
                var par = whiteboard_node.get('parentNode');
                // If we're visible, show the message
                if (ev.newVal) {
                    par.insertBefore(notice_node, whiteboard_node);
                } else {
                    // Otherwise we need to remove the node
                    par.removeChild(notice_node)
                }
        });

      });
    </script>

  </div>

  <tal:side metal:fill-slot="side">
    <tal:menu replace="structure context/@@+global-actions" />
    <tal:privacy replace="structure context/@@+portlet-privacy" condition="features/blueprints.information_type.enabled" />
    <div tal:replace="structure context/@@+portlet-subscribers" />
  </tal:side>
</body>
</html><|MERGE_RESOLUTION|>--- conflicted
+++ resolved
@@ -310,8 +310,7 @@
     </div>
 
   <script type="text/javascript">
-<<<<<<< HEAD
-    LPJS.use('lp.anim', 'lp.client', 'lp.ui',
+    LPJS.use('lp.anim', 'lp.client', 'lp.deprecated.ui',
              'lp.app.information_type_choice', 'node', 'widget', function(Y) {
         Y.on('domready', function(){
             var privacy_link = Y.one('#privacy-link');
@@ -319,9 +318,6 @@
               privacy_link, new Y.lp.client.Launchpad(), LP.cache.context);
             privacy_link.setStyle('display', 'inline');
         });
-=======
-    LPJS.use('lp.anim', 'lp.deprecated.ui', 'node', 'widget', function(Y) {
->>>>>>> 813abfa8
 
         Y.on('lp:context:implementation_status:changed', function(e) {
             var icon = Y.one('#informational-icon');
