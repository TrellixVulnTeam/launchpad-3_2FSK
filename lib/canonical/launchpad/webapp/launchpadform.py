# Copyright 2006 Canonical Ltd.  All rights reserved.

"""Launchpad Form View Classes
"""

__metaclass__ = type

__all__ = [
    'LaunchpadFormView',
    'LaunchpadEditFormView',
    'action',
    'custom_widget',
    ]

import transaction
from zope.interface import providedBy
from zope.interface.advice import addClassAdvisor
from zope.event import notify
from zope.formlib import form
from zope.formlib.form import action, Widgets
from zope.app.form import CustomWidgetFactory
from zope.app.form.interfaces import IInputWidget

from canonical.launchpad.webapp.publisher import LaunchpadView
from canonical.launchpad.webapp.snapshot import Snapshot
from canonical.launchpad.event import (
    SQLObjectToBeModifiedEvent, SQLObjectModifiedEvent)

# marker to represent "focus the first widget in the form"
_first_widget_marker = object()


class LaunchpadFormView(LaunchpadView):

    # The prefix used for all form inputs.
    prefix = 'field'

    # The form schema
    schema = None
    # Subset of fields to use
    field_names = None
    # Dictionary mapping field names to custom widgets
    custom_widgets = ()

    # The next URL to redirect to on successful form submission
    next_url = None

    # The name of the widget that will receive initial focus in the form.
    # By default, the first widget will receive focus.  Set this to None
    # to disable setting of initial focus.
    initial_focus_widget = _first_widget_marker

    label = ''

    actions = ()

    render_context = False

    form_result = None

    def __init__(self, context, request):
        LaunchpadView.__init__(self, context, request)
        self.errors = []
        self.form_wide_errors = []
        self.widget_errors = {}

    def initialize(self):
        self.setUpFields()
        self.setUpWidgets()

        data = {}
        errors, action = form.handleSubmit(self.actions, data, self._validate)

        # no action selected, so return
        if action is None:
            return

        if errors:
            self.form_result = action.failure(data, errors)
            self._abort()
        else:
            self.form_result = action.success(data)
            if self.next_url:
                self.request.response.redirect(self.next_url)

    def render(self):
        """Return the body of the response.

        By default, this method will execute the template attribute to
        render the content. But if an action handler was executed and
        it returned a value other than None, that value will be used as
        the rendered content.

        See LaunchpadView.render() for other information.
        """
        if self.form_result is not None:
            return self.form_result
        else:
            return self.template()

    def _abort(self):
        """Abort the form edit.

        This will be called in the case of a validation error.
        """
        # XXX: 20060802 jamesh
        # This should really be dooming the transaction rather than
        # aborting.  What we really want is to prevent more work being
        # done and then committed.
        transaction.abort()

    def setUpFields(self):
        assert self.schema is not None, "Schema must be set for LaunchpadFormView"
        self.form_fields = form.Fields(self.schema,
                                       render_context=self.render_context)
        if self.field_names is not None:
            self.form_fields = self.form_fields.select(*self.field_names)

        for field in self.form_fields:
            if field.__name__ in self.custom_widgets:
                field.custom_widget = self.custom_widgets[field.__name__]

    def setUpWidgets(self):
        # XXX: 20060802 jamesh
        # do we want to do anything with ignore_request?
        self.widgets = form.setUpWidgets(
            self.form_fields, self.prefix, self.context, self.request,
            data=self.initial_values, ignore_request=False)

    @property
    def initial_values(self):
        """Override this in your subclass if you want any widgets to have
        initial values.
        """
        return {}

    def addError(self, message):
        """Add a form wide error"""
        self.form_wide_errors.append(message)
        self.errors.append(message)

    def setFieldError(self, field_name, message):
        """Set the error associated with a particular field

        If the validator for the field also flagged an error, the
        message passed to this method will be used in preference.
        """
        self.widget_errors[field_name] = message
        self.errors.append(message)

    def _validate(self, action, data):
<<<<<<< HEAD
        # Remove all the widgets that are not required and don't have
        # any input. This is to prevent FormError from being raised when
        # widgets are conditionally hidden on the page.
        widgets = Widgets(
            [(input, widget)
             for input, widget in self.widgets.__iter_input_and_widget__()
             if not input or widget.required or widget.hasInput()],
            len(self.prefix)+1)
=======
        # XXXX 2006-09-26 jamesh

        # If a form field is disabled, then no data will be sent back.
        # getWidgetsData() raises an exception when this occurs, even
        # if the field is not marked as required.
        #
        # To work around this, we pass a subset of widgets to
        # getWidgetsData().  Reported as:
        #     http://www.zope.org/Collectors/Zope3-dev/717
        widgets = []
        for input, widget in self.widgets.__iter_input_and_widget__():
            if (input and IInputWidget.providedBy(widget) and
                not widget.hasInput()):
                if widget.context.required:
                    self.setFieldError(widget.context.__name__,
                                       'Required field is missing')
            else:
                widgets.append((input, widget))
        widgets = form.Widgets(widgets, len(self.prefix)+1)
>>>>>>> 48708687
        for error in form.getWidgetsData(widgets, self.prefix, data):
            self.errors.append(error)
        for error in form.checkInvariants(self.form_fields, data):
            self.addError(error)

        # perform custom validation
        self.validate(data)
        return self.errors

    @property
    def error_count(self):
        # this should use ngettext if we ever translate Launchpad's UI
        count = len(self.form_wide_errors)
        for field in self.form_fields:
            if field.__name__ in self.widget_errors:
                count += 1
            else:
                widget = self.widgets.get(field.__name__)
                if widget and widget.error():
                    count +=1

        if count == 0:
            return ''
        elif count == 1:
            return 'There is 1 error.'
        else:
            return 'There are %d errors.' % count

    def getWidgetError(self, field_name):
        """Get the error associated with a particular widget.

        If an error message is available in widget_errors, it is
        returned.  As a fallback, the corresponding widget's error()
        method is called.
        """
        if field_name in self.widget_errors:
            return self.widget_errors[field_name]
        else:
            return self.widgets[field_name].error()

    def validate(self, data):
        """Validate the form.

        For each error encountered, the addError() method should be
        called to log the problem.
        """
        pass

    def focusedElementScript(self):
        """Helper function to construct the script element content."""
        # Work out which widget needs to be focused.  First we check
        # for the first widget with an error set:
        first_widget = None
        for widget in self.widgets:
            if first_widget is None:
                first_widget = widget
            if self.getWidgetError(widget.context.__name__):
                break
        else:
            # otherwise we use the widget named by self.initial_focus_widget
            if self.initial_focus_widget is _first_widget_marker:
                widget = first_widget
            elif self.initial_focus_widget is not None:
                widget = self.widgets[self.initial_focus_widget]
            else:
                widget = None

        if widget is None:
            return ''
        else:
            return ("<!--\n"
                    "setFocusByName('%s');\n"
                    "// -->" % widget.name)


class LaunchpadEditFormView(LaunchpadFormView):

    render_context = True

    def updateContextFromData(self, data):
        """Update the context object based on form data.

        If any changes were made, SQLObjectModifiedEvent will be
        emitted.

        This method should be called by an action method of the form.
        """
        context_before_modification = Snapshot(
            self.context, providing=providedBy(self.context))

        notify(SQLObjectToBeModifiedEvent(self.context, data))

        if form.applyChanges(self.context, self.form_fields, data):
            field_names = [form_field.__name__
                           for form_field in self.form_fields]
            notify(SQLObjectModifiedEvent(self.context,
                                          context_before_modification,
                                          field_names))


class custom_widget:
    """A class advisor for overriding the default widget for a field."""

    def __init__(self, field_name, widget, **kwargs):
        self.field_name = field_name
        if widget is None:
            self.widget = None
        else:
            self.widget = CustomWidgetFactory(widget, **kwargs)
        addClassAdvisor(self.advise)

    def advise(self, cls):
        if cls.custom_widgets is None:
            cls.custom_widgets = {}
        else:
            cls.custom_widgets = dict(cls.custom_widgets)
        cls.custom_widgets[self.field_name] = self.widget
        return cls


# XXX: 20060809 jamesh
# this is an evil hack to allow us to share the widget macros between
# the new and old form base classes.
def getWidgetError(view, widget):
    if hasattr(view, 'getWidgetError'):
        return view.getWidgetError(widget.context.__name__)
    else:
        return widget.error()<|MERGE_RESOLUTION|>--- conflicted
+++ resolved
@@ -149,16 +149,6 @@
         self.errors.append(message)
 
     def _validate(self, action, data):
-<<<<<<< HEAD
-        # Remove all the widgets that are not required and don't have
-        # any input. This is to prevent FormError from being raised when
-        # widgets are conditionally hidden on the page.
-        widgets = Widgets(
-            [(input, widget)
-             for input, widget in self.widgets.__iter_input_and_widget__()
-             if not input or widget.required or widget.hasInput()],
-            len(self.prefix)+1)
-=======
         # XXXX 2006-09-26 jamesh
 
         # If a form field is disabled, then no data will be sent back.
@@ -178,7 +168,6 @@
             else:
                 widgets.append((input, widget))
         widgets = form.Widgets(widgets, len(self.prefix)+1)
->>>>>>> 48708687
         for error in form.getWidgetsData(widgets, self.prefix, data):
             self.errors.append(error)
         for error in form.checkInvariants(self.form_fields, data):
