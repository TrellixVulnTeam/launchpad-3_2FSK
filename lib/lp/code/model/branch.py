--- conflicted
+++ resolved
@@ -383,12 +383,7 @@
             is_dev_focus = (series_branch == self)
         else:
             is_dev_focus = False
-<<<<<<< HEAD
-        return bazaar_identity(
-            self, self.associatedProductSeries(), is_dev_focus)
-=======
         return bazaar_identity(self, is_dev_focus)
->>>>>>> 6b41c49a
 
     @property
     def warehouse_url(self):
