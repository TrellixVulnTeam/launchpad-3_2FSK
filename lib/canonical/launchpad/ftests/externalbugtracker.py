# Copyright 2006 Canonical Ltd.  All rights reserved.

"""Helper classes for testing ExternalSystem."""

__metaclass__ = type

import email
import os
import re
import urlparse

from zope.component import getUtility

from canonical.config import config
from canonical.database.sqlbase import commit, ZopelessTransactionManager
# Need the externalbugtracker module so we can monkey-patch it.
from canonical.launchpad.components import externalbugtracker
# But we also import a few names for convenience.
from canonical.launchpad.components.externalbugtracker import (
    Bugzilla, BugNotFound, BugTrackerConnectError, ExternalBugTracker,
    DebBugs, Mantis, Trac, Roundup, RequestTracker, SourceForge)
from canonical.launchpad.ftests import login, logout
from canonical.launchpad.interfaces import (
    BugTaskStatus, UNKNOWN_REMOTE_STATUS)
from canonical.launchpad.database import BugTracker
from canonical.launchpad.interfaces import IBugTrackerSet, IPersonSet
from canonical.launchpad.scripts import debbugs
from canonical.testing.layers import LaunchpadZopelessLayer


def new_bugtracker(bugtracker_type, base_url='http://bugs.some.where'):
    """Create a new bug tracker using the 'launchpad db user.

    Before calling this function, the current transaction should be
    commited, since the current connection to the database will be
    closed. After returning from this function, a new connection using
    the checkwatches db user is created.
    """
    assert ZopelessTransactionManager._installed is not None, (
        "This function can only be used for Zopeless tests.")
    LaunchpadZopelessLayer.switchDbUser('launchpad')
    owner = getUtility(IPersonSet).getByEmail('no-priv@canonical.com')
    bugtracker_set = getUtility(IBugTrackerSet)
    index = 1
    name = '%s-checkwatches' % (bugtracker_type.name.lower(),)
    while bugtracker_set.getByName("%s-%d" % (name, index)) is not None:
        index += 1
    name += '-%d' % index
    bugtracker = BugTracker(
        name=name,
        title='%s *TESTING*' % (bugtracker_type.title,),
        bugtrackertype=bugtracker_type,
        baseurl=base_url,
        summary='-', contactdetails='-',
        owner=owner)
    commit()
    LaunchpadZopelessLayer.switchDbUser(config.checkwatches.dbuser)
    return getUtility(IBugTrackerSet).getByName(name)

def read_test_file(name):
    """Return the contents of the test file named :name:

    Test files are located in lib/canonical/launchpad/ftests/testfiles
    """
    file_path = os.path.join(os.path.dirname(__file__), 'testfiles', name)

    test_file = open(file_path, 'r')
    return test_file.read()


def print_bugwatches(bug_watches, convert_remote_status=None):
    """Print the bug watches for a BugTracker, ordered by remote bug id.

    :bug_watches: A set of BugWatches to print.

    :convert_remote_status: A convertRemoteStatus method from an
        ExternalBugTracker instance, which will convert a bug's remote
        status into a Launchpad BugTaskStatus. See
        `ExternalBugTracker.convertRemoteStatus()`.

    Bug watches will be printed in the form: Remote bug <id>:
    <remote_status>. If convert_remote_status is callable it will be
    used to convert the watches' remote statuses to Launchpad
    BugTaskStatuses and these will be output instead.
    """
    watches = dict((int(bug_watch.remotebug), bug_watch)
        for bug_watch in bug_watches)

    for remote_bug_id in sorted(watches.keys()):
        status = watches[remote_bug_id].remotestatus
        if callable(convert_remote_status):
            status = convert_remote_status(status)

        print 'Remote bug %d: %s' % (remote_bug_id, status)

def convert_python_status(status, resolution):
    """Convert a human readable status and resolution into a Python
    bugtracker status and resolution string.
    """
    status_map = {'open': 1, 'closed': 2, 'pending': 3}
    resolution_map = {
        'None': 'None',
        'accepted': 1,
        'duplicate': 2,
        'fixed': 3,
        'invalid': 4,
        'later': 5,
        'out-of-date': 6,
        'postponed': 7,
        'rejected': 8,
        'remind': 9,
        'wontfix': 10,
        'worksforme': 11
    }

    return "%s:%s" % (status_map[status], resolution_map[resolution])

def set_bugwatch_error_type(bug_watch, error_type):
    """Set the last_error_type field of a bug watch to a given error type."""
    login('test@canonical.com')
    bug_watch.remotestatus = None
    bug_watch.last_error_type = error_type
    bug_watch.updateStatus(UNKNOWN_REMOTE_STATUS, BugTaskStatus.UNKNOWN)
    logout()


class OOPSHook:
    def install(self):
        self.original_report_oops = externalbugtracker.report_oops
        externalbugtracker.report_oops = self.reportOOPS

    def uninstall(self):
        externalbugtracker.report_oops = self.original_report_oops
        del self.original_report_oops

    def reportOOPS(self, message=None, properties=None, info=None):
        self.oops_info = self.original_report_oops(
            message=message, properties=properties, info=info)
        return self.oops_info

    @property
    def oopsed(self):
        return hasattr(self, 'oops_info')

    @property
    def formatted_oops_info(self):
        properties_string = '\n'.join(
            '%s=%r' % (name, value) for name, value
            in sorted(self.oops_info._data))
        return '%s\n%s' % (self.oops_info.oopsid, properties_string)

oops_hook = OOPSHook()


class TestExternalBugTracker(ExternalBugTracker):
    """A test version of `ExternalBugTracker`.

    Implements all the methods required of an `IExternalBugTracker`
    implementation, though it doesn't actually do anything.
    """

    def __init__(self, txn, bugtracker=None):
        """Initialise a new `TestExternalBugTracker`.

        This method exists because the tests that use this class don't
        need to know about `BugTracker` objects or the new_bugtracker
        function.
        """
        if bugtracker is not None:
            # If bugtracker is present, we call the superclass
            # initializer which uses members of the bugtracker object
            # to set some local parameters. The superclass initializer
            # will also set the reference to `txn`.
            super(TestExternalBugTracker, self).__init__(txn, bugtracker)
        else:
            # If the bugtracker is None, we don't want to call the
            # superclass initializer, since it will choke, but we still
            # want to set the transaction.
            self.txn = txn

    def convertRemoteStatus(self, remote_status):
        """Always return UNKNOWN_REMOTE_STATUS.

        This method exists to satisfy the implementation requirements of
        `IExternalBugTracker`.
        """
        return UNKNOWN_REMOTE_STATUS


class TestBrokenExternalBugTracker(TestExternalBugTracker):
    """A test version of ExternalBugTracker, designed to break."""

    def __init__(self, txn, baseurl):
        super(TestBrokenExternalBugTracker, self).__init__(txn)
        self.baseurl = baseurl
        self.initialize_remote_bugdb_error = None
        self.get_remote_status_error = None

    def initializeRemoteBugDB(self, bug_ids):
        """Raise the error specified in initialize_remote_bugdb_error.

        If initialize_remote_bugdb_error is None, None will be returned.
        See `ExternalBugTracker`.
        """
        if self.initialize_remote_bugdb_error:
            # We have to special case BugTrackerConnectError as it takes
            # two non-optional arguments.
            if self.initialize_remote_bugdb_error is BugTrackerConnectError:
                raise self.initialize_remote_bugdb_error(
                    "http://example.com", "Testing")
            else:
                raise self.initialize_remote_bugdb_error("Testing")

    def getRemoteStatus(self, bug_id):
        """Raise the error specified in get_remote_status_error.

        If get_remote_status_error is None, None will be returned.
        See `ExternalBugTracker`.
        """
        if self.get_remote_status_error:
            raise self.get_remote_status_error("Testing")


class TestBugzilla(Bugzilla):
    """Bugzilla ExternalSystem for use in tests.

    It overrides _getPage and _postPage, so that access to a real Bugzilla
    instance isn't needed.
    """
    # We set the batch_query_threshold to zero so that only
    # getRemoteBugBatch() is used to retrieve bugs, since getRemoteBug()
    # calls getRemoteBugBatch() anyway.
    batch_query_threshold = 0
    trace_calls = False

    version_file = 'gnome_bugzilla_version.xml'
    buglist_file = 'gnome_buglist.xml'
    bug_item_file = 'gnome_bug_li_item.xml'

    buglist_page = 'buglist.cgi'
    bug_id_form_element = 'bug_id'

    def __init__(self, txn, baseurl, version=None):
        Bugzilla.__init__(self, txn, baseurl, version=version)
        self.bugzilla_bugs = self._getBugsToTest()

    def _getBugsToTest(self):
        """Return a dict with bugs in the form bug_id: (status, resolution)"""
        return {3224: ('RESOLVED', 'FIXED'),
                328430: ('UNCONFIRMED', '')}

    def _readBugItemFile(self):
        """Reads in the file for an individual bug item.

        This method exists really only to allow us to check that the
        file is being used. So what?
        """
        return read_test_file(self.bug_item_file)

    def _getPage(self, page):
        """GET a page.

        Only handles xml.cgi?id=1 so far.
        """
        if self.trace_calls:
            print "CALLED _getPage()"
        if page == 'xml.cgi?id=1':
            data = read_test_file(self.version_file)
            # Add some latin1 to test bug 61129
            return data % dict(non_ascii_latin1="\xe9")
        else:
            raise AssertionError('Unknown page: %s' % page)

    def _postPage(self, page, form):
        """POST to the specified page.

        :form: is a dict of form variables being POSTed.

        Only handles buglist.cgi so far.
        """
        if self.trace_calls:
            print "CALLED _postPage()"
        if page == self.buglist_page:
            buglist_xml = read_test_file(self.buglist_file)
            bug_ids = str(form[self.bug_id_form_element]).split(',')
            bug_li_items = []
            status_tag = None
            for bug_id in bug_ids:
                bug_id = int(bug_id)
                if bug_id not in self.bugzilla_bugs:
                    #Unknown bugs aren't included in the resulting xml.
                    continue
                bug_status, bug_resolution = self.bugzilla_bugs[int(bug_id)]
                bug_item = self._readBugItemFile() % {
                    'bug_id': bug_id,
                    'status': bug_status,
                    'resolution': bug_resolution,
                    }
                bug_li_items.append(bug_item)
            return buglist_xml % {
                'bug_li_items': '\n'.join(bug_li_items),
                'page': page
            }
        else:
            raise AssertionError('Unknown page: %s' % page)


class TestWeirdBugzilla(TestBugzilla):
    """Test support for a few corner cases in Bugzilla.

        - UTF8 data in the files being parsed.
        - bz:status instead of bz:bug_status
    """
    bug_item_file = 'weird_non_ascii_bug_li_item.xml'

    def _getBugsToTest(self):
        return {2000: ('ASSIGNED', ''),
                123543: ('RESOLVED', 'FIXED')}


class TestBrokenBugzilla(TestBugzilla):
    """Test parsing of a Bugzilla which returns broken XML."""
    bug_item_file = 'broken_bug_li_item.xml'

    def _getBugsToTest(self):
        return {42: ('ASSIGNED', ''),
                2000: ('RESOLVED', 'FIXED')}


class TestIssuezilla(TestBugzilla):
    """Test support for Issuezilla, with slightly modified XML."""
    version_file = 'issuezilla_version.xml'
    buglist_file = 'issuezilla_buglist.xml'
    bug_item_file = 'issuezilla_item.xml'

    buglist_page = 'xml.cgi'
    bug_id_form_element = 'id'

    def _getBugsToTest(self):
        return {2000: ('RESOLVED', 'FIXED'),
                123543: ('ASSIGNED', '')}


class TestOldBugzilla(TestBugzilla):
    """Test support for older Bugzilla versions."""
    version_file = 'ximian_bugzilla_version.xml'
    buglist_file = 'ximian_buglist.xml'
    bug_item_file = 'ximian_bug_item.xml'

    buglist_page = 'xml.cgi'
    bug_id_form_element = 'id'

    def _getBugsToTest(self):
        return {42: ('RESOLVED', 'FIXED'),
                123543: ('ASSIGNED', '')}


class TestMantis(Mantis):
    """Mantis ExternalSystem for use in tests.

    It overrides _getPage and _postPage, so that access to a real
    Mantis instance isn't needed.
    """

    trace_calls = False

    def _getPage(self, page):
        if self.trace_calls:
            print "CALLED _getPage(%r)" % (page,)
        if page == "csv_export.php":
            return read_test_file('mantis_example_bug_export.csv')
        elif page.startswith('view.php?id='):
            bug_id = page.split('id=')[-1]
            return read_test_file('mantis--demo--bug-%s.html' % bug_id)
        else:
            return ''

    def _postPage(self, page, form):
        if self.trace_calls:
            print "CALLED _postPage(%r, ...)" % (page,)
        return ''

    def cleanCache(self):
        """Clean the csv_data cache."""
        # Remove the self._csv_data_cached_value if it exists.
        try:
            del self._csv_data_cached_value
        except AttributeError:
            pass


class TestTrac(Trac):
    """Trac ExternalBugTracker for testing purposes.

    It overrides urlopen, so that access to a real Trac instance isn't needed,
    and supportsSingleExports so that the tests don't fail due to the lack of
    a network connection. Also, it overrides the default batch_query_threshold
    for the sake of making test data sane.
    """

    batch_query_threshold = 10
    supports_single_exports = True
    trace_calls = False

    def supportsSingleExports(self, bug_ids):
        """See `Trac`."""
        return self.supports_single_exports

    def urlopen(self, url):
        file_path = os.path.join(os.path.dirname(__file__), 'testfiles')

        if self.trace_calls:
            print "CALLED urlopen(%r)" % (url,)

        return open(file_path + '/' + 'trac_example_ticket_export.csv', 'r')


class TestRoundup(Roundup):
    """Roundup ExternalBugTracker for testing purposes.

    It overrides urlopen, so that access to a real Roundup instance isn't
    needed.
    """

    trace_calls = False

    def urlopen(self, url):
        if self.trace_calls:
            print "CALLED urlopen(%r)" % (url,)

        file_path = os.path.join(os.path.dirname(__file__), 'testfiles')

        if self.isPython():
            return open(
                file_path + '/' + 'python_example_ticket_export.csv', 'r')
        else:
            return open(
                file_path + '/' + 'roundup_example_ticket_export.csv', 'r')


class TestRequestTracker(RequestTracker):
    """A Test-oriented `RequestTracker` implementation.

    Overrides _getPage() and _postPage() so that access to an RT
    instance is not needed.
    """
    trace_calls = False
    simulate_bad_response = False

    def urlopen(self, page, data=None):
        file_path = os.path.join(os.path.dirname(__file__), 'testfiles')
        path = urlparse.urlparse(page)[2].lstrip('/')
        if self.trace_calls:
            print "CALLED urlopen(%r)" % path

        if self.simulate_bad_response:
            return open(file_path + '/' + 'rt-sample-bug-bad.txt')

        if path == self.batch_url:
            return open(file_path + '/' + 'rt-sample-bug-batch.txt')
        else:
            # We extract the ticket ID from the url and use that to find
            # the test file we want.
            page_re = re.compile('REST/1.0/ticket/([0-9]+)/show')
            bug_id = page_re.match(path).groups()[0]

            return open(file_path + '/' + 'rt-sample-bug-%s.txt' % bug_id)


class TestSourceForge(SourceForge):
    """Test-oriented SourceForge ExternalBugTracker.

    Overrides _getPage() so that access to SourceForge itself is not
    required.
    """

    trace_calls = False

    def _getPage(self, page):
        if self.trace_calls:
            print "CALLED _getPage(%r)" % (page,)

        page_re = re.compile('support/tracker.php\?aid=([0-9]+)')
        bug_id = page_re.match(page).groups()[0]

        file_path = os.path.join(
            os.path.dirname(__file__), 'testfiles',
            'sourceforge-sample-bug-%s.html' % bug_id)
        return open(file_path, 'r')


class TestDebianBug(debbugs.Bug):
    """A debbugs bug that doesn't require the debbugs db."""

    def __init__(self, reporter_email='foo@example.com', package='evolution',
                 summary='Test Summary', description='Test description.',
                 status='open', severity=None, tags=None, id=None):
        if tags is None:
            tags = []
        self.originator = reporter_email
        self.package = package
        self.subject = summary
        self.description = description
        self.status = status
        self.severity = severity
        self.tags = tags
        self.id = id
        self._emails = []

    def __getattr__(self, name):
<<<<<<< HEAD
=======
        # We redefine this method here to as to avoid some of the
        # behaviour of debbugs.Bug from raising spurious errors during
        # testing.
>>>>>>> d5fb28db
        return getattr(self, name, None)


class TestDebBugsDB:
    """A debbugs db object that doesn't require access to the debbugs db."""

    def __init__(self):
        self._data_path = os.path.join(os.path.dirname(__file__),
            'testfiles')
        self._data_file = 'debbugs-1-comment.txt'
        self.fail_on_load_log = False

    @property
    def data_file(self):
        return os.path.join(self._data_path, self._data_file)

    def load_log(self, bug):
        """Load the comments for a particular debian bug."""
        if self.fail_on_load_log:
            raise debbugs.LogParseFailed(
                'debbugs-log.pl exited with code 512')

        comment_data = open(self.data_file).read()
        bug._emails = []
        bug.comments = [comment.strip() for comment in
            comment_data.split('--\n')]


class TestDebBugs(DebBugs):
    """A Test-oriented Debbugs ExternalBugTracker.

    It allows you to pass in bugs to be used, instead of relying on an
    existing debbugs db.
    """
    import_comments = False

    def __init__(self, txn, bugtracker, bugs):
        super(TestDebBugs, self).__init__(txn, bugtracker)
        self.bugs = bugs
        self.debbugs_db = TestDebBugsDB()

    def _findBug(self, bug_id):
        if bug_id not in self.bugs:
            raise BugNotFound(bug_id)

        bug = self.bugs[bug_id]
        self.debbugs_db.load_log(bug)
        return bug
<|MERGE_RESOLUTION|>--- conflicted
+++ resolved
@@ -508,12 +508,9 @@
         self._emails = []
 
     def __getattr__(self, name):
-<<<<<<< HEAD
-=======
         # We redefine this method here to as to avoid some of the
         # behaviour of debbugs.Bug from raising spurious errors during
         # testing.
->>>>>>> d5fb28db
         return getattr(self, name, None)
 
 
