--- conflicted
+++ resolved
@@ -31,13 +31,9 @@
 from canonical.launchpad.interfaces import (
     BugTaskStatus, BugTrackerType, BugWatchErrorType, CreateBugParams,
     IBugWatchSet, IDistribution, IExternalBugTracker, ILaunchpadCelebrities,
-<<<<<<< HEAD
     IMessageSet, IPersonSet, PersonCreationRationale,
     UNKNOWN_REMOTE_STATUS)
-=======
-    IPersonSet, PersonCreationRationale, UNKNOWN_REMOTE_STATUS)
 from canonical.launchpad.webapp.url import urlparse
->>>>>>> 36a5c306
 
 # The user agent we send in our requests
 LP_USER_AGENT = "Launchpad Bugscraper/0.2 (https://bugs.launchpad.net/)"
