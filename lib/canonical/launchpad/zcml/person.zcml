<configure
  xmlns="http://namespaces.zope.org/zope"
  xmlns:browser="http://namespaces.zope.org/browser"
  xmlns:i18n="http://namespaces.zope.org/i18n"
  i18n_domain="launchpad">

<facet facet="overview">

  <!-- Person -->

  <browser:navigation
    module="canonical.launchpad.browser"
    classes="TeamNavigation PersonNavigation"
    />

  <browser:page
    for="canonical.launchpad.interfaces.IPerson"
    permission="zope.Public"
    class="canonical.launchpad.browser.PersonDynMenu"
    attribute="__call__"
    name="+menudata"
    />

  <adapter
    provides="canonical.launchpad.interfaces.IStructuralObjectPresentation"
    for="canonical.launchpad.interfaces.IPerson"
    factory="canonical.launchpad.browser.PersonSOP"
    permission="zope.Public"
    />

  <adapter
    provides="canonical.lazr.interfaces.IObjectPrivacy"
    for="canonical.launchpad.interfaces.ITeam"
    factory="canonical.launchpad.browser.TeamPrivacyAdapter"
    permission="zope.Public"
    />

  <adapter
    provides="canonical.launchpad.webapp.badge.IHasBadges"
    for="canonical.launchpad.interfaces.ITeam"
    factory="canonical.launchpad.browser.TeamBadges"
    permission="zope.Public"
    />

  <content class="canonical.launchpad.database.Person">
    <allow interface="canonical.launchpad.interfaces.person.IPersonPublic"/>
    <allow interface="canonical.launchpad.interfaces.person.ITeamPublic"/>
    <allow interface="canonical.launchpad.interfaces.IHasTranslationImports"/>
    <allow interface="canonical.launchpad.interfaces.IHasStanding"/>
    <allow
      interface="canonical.launchpad.interfaces.person.IPersonAdminWriteRestricted"
      />

    <require
      permission="launchpad.View"
      interface="canonical.launchpad.interfaces.person.IPersonViewRestricted"
      />
    <require
      permission="launchpad.EditLocation"
      interface="canonical.launchpad.interfaces.location.ISetLocation"
      />
    <require
      permission="launchpad.Edit"
      interface="canonical.launchpad.interfaces.person.IPersonEditRestricted"
      />
    <require
      permission="launchpad.Edit"
      set_schema="canonical.launchpad.interfaces.person.IPersonPublic
                  canonical.launchpad.interfaces.person.ITeamPublic"
      />
    <require
      permission="launchpad.Admin"
      set_schema="canonical.launchpad.interfaces.person.IPersonAdminWriteRestricted"
      />
    <require
      permission="launchpad.Special"
      interface="canonical.launchpad.interfaces.person.IPersonSpecialRestricted"
      />
    <require
      permission="launchpad.Edit"
      set_schema="canonical.launchpad.interfaces.IHasStanding"
      />
  </content>

  <browser:menus
    module="canonical.launchpad.browser.person"
    classes="PersonFacets PersonOverviewMenu TeamOverviewMenu PersonBugsMenu
        PersonSpecsMenu TeamBugsMenu TeamSpecsMenu PersonBranchesMenu
        PersonSetFacets PersonSetContextMenu PersonTranslationsMenu
<<<<<<< HEAD
        PersonOverviewNavigationMenu PersonEditNavigationMenu"
=======
        PersonOverviewNavigationMenu PersonEditNavigationMenu
        PersonRelatedSoftwareNavigationMenu TeamOverviewNavigationMenu"
>>>>>>> d21b40f3
    />

  <browser:url
    for="canonical.launchpad.interfaces.IPerson"
    path_expression="string:~${name}"
    parent_utility="canonical.launchpad.interfaces.ILaunchpadRoot"
    />

  <browser:defaultView
    for="canonical.launchpad.interfaces.IPerson"
    name="+index" />
  <browser:defaultView
    for="canonical.launchpad.interfaces.IPerson"
    name="+specs"
    layer="canonical.launchpad.layers.BlueprintLayer"
    />
  <browser:defaultView
    for="canonical.launchpad.interfaces.IPerson"
    layer="canonical.launchpad.layers.AnswersLayer"
    name="+questions"
    />
  <browser:defaultView
    for="canonical.launchpad.interfaces.IPerson"
    layer="canonical.launchpad.layers.CodeLayer"
    name="+branches"
    />
  <browser:defaultView
    for="canonical.launchpad.interfaces.IPerson"
    layer="canonical.launchpad.layers.BugsLayer"
    name="+bugs"
    />
  <browser:defaultView
    for="canonical.launchpad.interfaces.IPerson"
    name="+translations"
    layer="canonical.launchpad.layers.TranslationsLayer"
    />

  <browser:editform
    name="+review"
    for="canonical.launchpad.interfaces.IPerson"
    schema="canonical.launchpad.interfaces.IPerson"
    label="Review person"
    fields="name displayname password
            personal_standing personal_standing_reason"
    permission="launchpad.Admin"
    template="../templates/person-review.pt"
    >
    <browser:widget
      field="password"
      class="canonical.widgets.PasswordChangeWidget"
      />
  </browser:editform>

  <browser:page
    name="+claimteam"
    for="canonical.launchpad.interfaces.IPerson"
    class="canonical.launchpad.browser.BeginTeamClaimView"
    permission="launchpad.AnyPerson"
    template="../templates/person-claim-team.pt"
    />

  <browser:page
    name="+claim"
    for="canonical.launchpad.interfaces.IPerson"
    class="canonical.launchpad.browser.PersonClaimView"
    permission="zope.Public"
    template="../templates/person-claim.pt"
    />

  <browser:page
    name="+changepassword"
    for="canonical.launchpad.interfaces.IPerson"
    class="canonical.launchpad.browser.PersonChangePasswordView"
    permission="launchpad.Edit"
    template="../templates/person-changepassword.pt"
    />

  <browser:page
    name="+editlanguages"
    for="canonical.launchpad.interfaces.IPerson"
    class="canonical.launchpad.browser.PersonLanguagesView"
    permission="launchpad.Edit"
    template="../templates/person-editlanguages.pt"
    />

  <browser:page
    name="+edit"
    for="canonical.launchpad.interfaces.IPerson"
    class="canonical.launchpad.browser.PersonEditView"
    permission="launchpad.Edit"
    template="../templates/person-edit.pt"
    />

  <browser:page
    name="+branding"
    for="canonical.launchpad.interfaces.IPerson"
    class="canonical.launchpad.browser.PersonBrandingView"
    permission="launchpad.Edit"
    template="../templates/object-branding.pt"
    />

  <browser:page
    name="+edithomepage"
    for="canonical.launchpad.interfaces.IPerson"
    class="canonical.launchpad.browser.PersonEditHomePageView"
    permission="launchpad.Edit"
    template="../templates/person-edithomepage.pt"
    />

  <browser:pages
    for="canonical.launchpad.interfaces.IPerson"
    permission="zope.Public"
    class="canonical.launchpad.browser.PersonView">

    <browser:page
      name="+ask-a-question-button"
      template="../templates/null.pt"
      />
    <browser:page
      name="+participation"
      template="../templates/person-participation.pt"
      />
    <browser:page
      name="+karma"
      template="../templates/person-karma.pt"
      />
    <browser:page
      name="+sshkeys"
      attribute="showSSHKeys"
      />
    <browser:page
      name="+portlet-emails"
      template="../templates/person-portlet-emails.pt"
      />
    <browser:page
      name="+portlet-team-assignedbugs"
      template="../templates/person-portlet-team-assignedbugs.pt"
      />
    <browser:page
      name="+portlet-details"
      template="../templates/person-portlet-details.pt"
      />
    <browser:page
      name="+portlet-contact-details"
      template="../templates/person-portlet-contact-details.pt"
      />
    <browser:page
      name="+portlet-contributions"
      template="../templates/person-portlet-contributions.pt"
      />
    <browser:page
      name="+portlet-currentfocus"
      template="../templates/person-portlet-currentfocus.pt"
      />
    <browser:page
      name="+portlet-memberships"
      template="../templates/person-portlet-memberships.pt"
      />
    <!-- this should be on IPerson because we don't always know if it is a
    team or a person -->
    <browser:page
      name="+teamlist"
      template="../templates/team-listing.pt"
      />
  </browser:pages>

  <browser:page
    for="canonical.launchpad.interfaces.IPerson"
    permission="zope.Public"
    class="canonical.launchpad.browser.person.PersonRelatedSoftwareView"
    name="+related-software"
    template="../templates/person-related-software.pt"
    />

  <browser:renamed-page
    for="canonical.launchpad.interfaces.IPerson"
    name="+packages"
    new_name="+related-software"
    />

  <browser:renamed-page
    for="canonical.launchpad.interfaces.IPerson"
    name="+projects"
    new_name="+related-software"
    />

  <!-- The bounty system is kept maintained but not available for users.
  This is achieved by putting it on the PageTestLayer. -->
  <browser:page
    class="canonical.launchpad.browser.PersonView"
    facet="bounties"
    for="canonical.launchpad.interfaces.IPerson"
    layer="canonical.launchpad.layers.PageTestLayer"
    name="+bounties"
    permission="zope.Public"
    template="../templates/person-bounties.pt"
    />

  <browser:pages
    for="canonical.launchpad.interfaces.IPerson"
    permission="zope.Public"
    class="canonical.launchpad.browser.PersonIndexView">
    <browser:page
      name="+index"
      template="../templates/person-index.pt"
      />
    <browser:page
      name="+xrds"
      attribute="xrds"
      />
  </browser:pages>

  <browser:page
    for="canonical.launchpad.interfaces.IPerson"
    name="+portlet-related-projects"
    permission="zope.Public"
    class="canonical.launchpad.browser.PersonRelatedSoftwareView"
    template="../templates/person-portlet-related-projects.pt"
    />

  <browser:page
    for="canonical.launchpad.interfaces.IPerson"
    name="+vouchers"
    permission="launchpad.Edit"
    class="canonical.launchpad.browser.PersonVouchersView"
    template="../templates/person-vouchers.pt"
    />

  <browser:page
    for="canonical.launchpad.interfaces.IPerson"
    name="+table-specworkload"
    permission="zope.Public"
    class="canonical.launchpad.browser.PersonSpecWorkLoadView"
    template="../templates/person-table-specworkload.pt"
    />

  <browser:page
    name="+translations"
    for="canonical.launchpad.interfaces.IPerson"
    class="canonical.launchpad.browser.TranslationsRedirectView"
    permission="zope.Public"
    />

  <browser:page
    for="canonical.launchpad.interfaces.IPerson"
    name="+translations"
    facet="translations"
    class="canonical.launchpad.browser.PersonTranslationView"
    permission="zope.Public"
    template="../templates/person-translations.pt"
    layer="canonical.launchpad.layers.TranslationsLayer"
    />

  <browser:page
    for="canonical.launchpad.interfaces.IPerson"
    name="+licensing"
    facet="translations"
    class="canonical.launchpad.browser.PersonTranslationRelicensingView"
    permission="launchpad.Edit"
    template="../templates/person-translations-relicensing.pt"
    layer="canonical.launchpad.layers.TranslationsLayer"
    />

  <browser:page
    for="canonical.launchpad.interfaces.IPerson"
    name="+imports"
    class="canonical.launchpad.browser.HasTranslationImportsView"
    facet="translations"
    permission="zope.Public"
    template="../templates/hastranslationimports-index.pt"
    layer="canonical.launchpad.layers.TranslationsLayer"
    />

  <browser:page
    for="canonical.launchpad.interfaces.IPerson"
    name="+specfeedback"
    facet="specifications"
    class="canonical.launchpad.browser.PersonSpecFeedbackView"
    permission="zope.Public"
    template="../templates/person-specfeedback.pt"
    />

  <browser:page
    for="canonical.launchpad.interfaces.IPerson"
    name="+specworkload"
    facet="specifications"
    permission="zope.Public"
    template="../templates/person-specworkload.pt"
    />

  <!-- This portlet is a generalform because its view uses widgets to
  calculate the current distribution source package. This information
  is stored in the query, to avoid a complex URL scheme.
  -->
  <browser:generalform
    for="canonical.launchpad.interfaces.IPerson"
    schema="canonical.launchpad.interfaces.IPersonBugTaskSearch"
    name="+portlet-otherpackages"
    permission="zope.Public"
    class="canonical.launchpad.browser.BugSubscriberPackageBugsSearchListingView"
    fields="distribution sourcepackagename"
    template="../templates/person-portlet-otherpackages.pt"
    />

  <browser:page
    for="canonical.launchpad.interfaces.IPerson"
    name="+rdf"
    permission="zope.Public"
    class="canonical.launchpad.browser.PersonRdfView"
    attribute="__call__"
    />

  <browser:page
    for="canonical.launchpad.interfaces.IPerson"
    name="+rdf-contents"
    permission="zope.Public"
    class="canonical.launchpad.browser.PersonRdfContentsView"
    attribute="__call__"
    />

  <browser:page
    name="+bugs"
    for="canonical.launchpad.interfaces.IPerson"
    facet="bugs"
    class="canonical.launchpad.browser.PersonRelatedBugsView"
    permission="zope.Public"
    template="../templates/buglisting-embedded-advanced-search.pt"
    />

  <browser:page
    name="+assignedbugs"
    for="canonical.launchpad.interfaces.IPerson"
    facet="bugs"
    class="canonical.launchpad.browser.PersonAssignedBugTaskSearchListingView"
    permission="zope.Public"
    template="../templates/buglisting-embedded-advanced-search.pt"
    />

  <browser:page
    name="+commentedbugs"
    for="canonical.launchpad.interfaces.IPerson"
    facet="bugs"
    class="canonical.launchpad.browser.PersonCommentedBugTaskSearchListingView"
    permission="zope.Public"
    template="../templates/buglisting-embedded-advanced-search.pt"
    />

  <browser:page
    name="+packagebugs-search"
    for="canonical.launchpad.interfaces.IPerson"
    facet="bugs"
    class="canonical.launchpad.browser.BugSubscriberPackageBugsSearchListingView"
    permission="zope.Public"
    template="../templates/person-packagebugs-search.pt"
    />

  <!-- This page is a generalform because it uses widget values to
  figure out what the "current package" is. This information is stored
  in the URL rather than the context, to avoid a complex URL scheme.
  -->
  <browser:page
    name="+packagebugs"
    for="canonical.launchpad.interfaces.IPerson"
    facet="bugs"
    class="canonical.launchpad.browser.BugSubscriberPackageBugsSearchListingView"
    permission="zope.Public"
    template="../templates/person-packagebugs-overview.pt"
    />

  <browser:page
    name="+reportedbugs"
    for="canonical.launchpad.interfaces.IPerson"
    facet="bugs"
    class="canonical.launchpad.browser.ReportedBugTaskSearchListingView"
    permission="zope.Public"
    template="../templates/buglisting-embedded-advanced-search.pt"
    />

  <browser:page
    name="+subscribedbugs"
    for="canonical.launchpad.interfaces.IPerson"
    facet="bugs"
    class="canonical.launchpad.browser.SubscribedBugTaskSearchListingView"
    permission="zope.Public"
    template="../templates/buglisting-embedded-advanced-search.pt"
    />

  <browser:page
    name="+activate-ppa"
    for="canonical.launchpad.interfaces.IPerson"
    facet="overview"
    class="canonical.launchpad.browser.ArchiveActivateView"
    permission="launchpad.Edit"
    template="../templates/archive-activate.pt"
    />

  <!-- Adding SSH keys is the only possibly harmful thing that can be done
  without the user's password, so we use a special permission here to make
  sure only the user (and not launchpad admins) will be able to edit her own
  ssh keys. Another option would be to require the user's password on this
  page. GuilhermeSalgado 25/08/2005 -->
  <browser:page
    name="+editsshkeys"
    for="canonical.launchpad.interfaces.IPerson"
    permission="launchpad.Special"
    class="canonical.launchpad.browser.PersonEditSSHKeysView"
    template="../templates/person-editsshkeys.pt"
    />

  <browser:page
    name="+deactivate-account"
    for="canonical.launchpad.interfaces.IPerson"
    permission="launchpad.Special"
    class="canonical.launchpad.browser.PersonDeactivateAccountView"
    template="../templates/person-deactivate-account.pt"
    />

  <browser:page
    name="+codesofconduct"
    for="canonical.launchpad.interfaces.IPerson"
    permission="launchpad.Edit"
    class="canonical.launchpad.browser.PersonCodeOfConductEditView"
    template="../templates/person-codesofconduct.pt"
    />

  <browser:page
    name="+editwikinames"
    for="canonical.launchpad.interfaces.IPerson"
    permission="launchpad.Edit"
    class="canonical.launchpad.browser.PersonEditWikiNamesView"
    template="../templates/person-editwikinames.pt"
    />

  <browser:page
    name="+editircnicknames"
    for="canonical.launchpad.interfaces.IPerson"
    permission="launchpad.Edit"
    class="canonical.launchpad.browser.PersonEditIRCNicknamesView"
    template="../templates/person-editircnicknames.pt"
    />

  <browser:page
    name="+editjabberids"
    for="canonical.launchpad.interfaces.IPerson"
    permission="launchpad.Edit"
    class="canonical.launchpad.browser.PersonEditJabberIDsView"
    template="../templates/person-editjabberids.pt"
    />

  <browser:page
    for="canonical.launchpad.interfaces.IPerson"
    permission="launchpad.Edit"
    class="canonical.launchpad.browser.PersonGPGView"
    name="+editpgpkeys"
    template="../templates/person-editpgpkeys.pt"
    />

  <browser:pages
    for="canonical.launchpad.interfaces.IPerson"
    permission="launchpad.Edit"
    class="canonical.launchpad.browser.PersonEditEmailsView">
    <browser:page
      name="+editemails"
      template="../templates/person-editemails.pt"
      />
  </browser:pages>

  <browser:page
    for="canonical.launchpad.interfaces.IPerson"
    class="canonical.launchpad.browser.PersonBranchesView"
    permission="zope.Public"
    facet="branches"
    name="+branches"
    template="../templates/person-branches.pt"
    />

  <browser:page
    for="canonical.launchpad.interfaces.IPerson"
    class="canonical.launchpad.browser.PersonOwnedBranchesView"
    permission="zope.Public"
    facet="branches"
    name="+ownedbranches"
    template="../templates/person-branches.pt"
    />

  <browser:page
    for="canonical.launchpad.interfaces.IPerson"
    class="canonical.launchpad.browser.PersonSubscribedBranchesView"
    permission="zope.Public"
    facet="branches"
    name="+subscribedbranches"
    template="../templates/person-branches.pt"
    />

  <browser:page
    for="canonical.launchpad.interfaces.IPerson"
    class="canonical.launchpad.browser.PersonRegisteredBranchesView"
    permission="zope.Public"
    facet="branches"
    name="+registeredbranches"
    template="../templates/person-branches.pt"
    />

  <browser:page
    for="canonical.launchpad.interfaces.IPerson"
    class="canonical.launchpad.browser.person.PersonCodeSummaryView"
    permission="zope.Public"
    facet="branches"
    name="+codesummary"
    template="../templates/person-codesummary.pt"
    />

  <browser:page
    for="canonical.launchpad.interfaces.IPerson"
    class="canonical.launchpad.browser.person.PersonActiveReviewsView"
    permission="zope.Public"
    facet="branches"
    name="+activereviews"
    template="../templates/person-mergeproposals.pt"
    />

  <browser:page
    for="canonical.launchpad.interfaces.IPerson"
    class="canonical.launchpad.browser.person.PersonApprovedMergesView"
    permission="zope.Public"
    facet="branches"
    name="+approvedmerges"
    template="../templates/person-mergeproposals.pt"
    />

  <browser:page
    name="+oauth-tokens"
    for="canonical.launchpad.interfaces.IPerson"
    class="canonical.launchpad.browser.PersonOAuthTokensView"
    permission="launchpad.Edit"
    template="../templates/person-oauth-tokens.pt"
    />

  <browser:page
    for="canonical.launchpad.interfaces.IPerson"
    permission="zope.Public"
    class="canonical.launchpad.browser.PersonView"
    name="+teamhierarchy"
    template="../templates/person-teamhierarchy.pt"
    />

  <!-- Team Views -->

  <browser:page
    for="canonical.launchpad.interfaces.ITeam"
    permission="zope.Public"
    class="canonical.launchpad.browser.PersonIndexView"
    name="+index"
    template="../templates/team-index.pt"
    />

  <browser:page
    for="canonical.launchpad.interfaces.ITeam"
    permission="zope.Public"
    class="canonical.launchpad.browser.PersonView"
    name="+teamhierarchy"
    template="../templates/person-teamhierarchy.pt"
    />

  <browser:page
    for="canonical.launchpad.interfaces.ITeam"
    permission="zope.Public"
    name="+listing-simple"
    template="../templates/team-listing-simple.pt"
    />

  <browser:page
    for="canonical.launchpad.interfaces.ITeam"
    permission="zope.Public"
    name="+mugshots"
    template="../templates/team-mugshots.pt"
    class="canonical.launchpad.browser.TeamMugshotView"
    />

  <browser:page
    for="canonical.launchpad.interfaces.ITeam"
    permission="launchpad.Edit"
    class="canonical.launchpad.browser.TeamContactAddressView"
    name="+contactaddress"
    template="../templates/team-contactaddress.pt"
    />

  <browser:page
    for="canonical.launchpad.interfaces.ITeam"
    permission="launchpad.Edit"
    class="canonical.launchpad.browser.TeamMailingListConfigurationView"
    name="+mailinglist"
    template="../templates/team-mailinglist.pt"
    />

  <browser:page
    for="canonical.launchpad.interfaces.ITeam"
    permission="launchpad.Edit"
    class="canonical.launchpad.browser.TeamMailingListModerationView"
    name="+mailinglist-moderate"
    template="../templates/team-mailinglist-moderate.pt"
    />

  <browser:page
    for="canonical.launchpad.interfaces.ITeam"
    permission="launchpad.Edit"
    class="canonical.launchpad.browser.PersonLanguagesView"
    name="+editlanguages"
    template="../templates/person-editlanguages.pt"
    />

  <browser:page
    name="+edit"
    for="canonical.launchpad.interfaces.ITeam"
    class="canonical.launchpad.browser.TeamEditView"
    permission="launchpad.Edit"
    template="../templates/team-edit.pt"
    />

  <browser:page
    name="+branding"
    for="canonical.launchpad.interfaces.ITeam"
    class="canonical.launchpad.browser.TeamBrandingView"
    permission="launchpad.Edit"
    template="../templates/team-edit.pt"
    />

  <browser:page
    for="canonical.launchpad.interfaces.ITeam"
    permission="launchpad.Owner"
    class="canonical.launchpad.browser.TeamReassignmentView"
    name="+reassign"
    template="../templates/object-reassignment.pt"
    />

  <browser:page
    for="canonical.launchpad.interfaces.ITeam"
    permission="launchpad.AnyPerson"
    class="canonical.launchpad.browser.TeamAddMyTeamsView"
    name="+add-my-teams"
    template="../templates/team-add-my-teams.pt"
    />

  <browser:page
    for="canonical.launchpad.interfaces.ITeam"
    permission="launchpad.AnyPerson"
    class="canonical.launchpad.browser.TeamJoinView"
    name="+join"
    template="../templates/team-join.pt"
    />

  <browser:page
    for="canonical.launchpad.interfaces.ITeam"
    permission="launchpad.AnyPerson"
    class="canonical.launchpad.browser.TeamLeaveView"
    name="+leave"
    template="../templates/team-leave.pt"
    />

  <browser:page
    for="canonical.launchpad.interfaces.ITeam"
    permission="zope.Public"
    class="canonical.launchpad.browser.PersonView"
    name="+polls"
    template="../templates/team-polls.pt"
    />

  <browser:generalform
    name="+newpoll"
    for="canonical.launchpad.interfaces.ITeam"
    class="canonical.launchpad.browser.PollAddView"
    schema="canonical.launchpad.interfaces.IPoll"
    fields="name title proposition secrecy allowspoilt
            dateopens datecloses"
    keyword_arguments="name title proposition secrecy allowspoilt
            dateopens datecloses"
    label="Create a new poll"
    permission="launchpad.Edit"
    template="../templates/team-newpoll.pt"
    />

  <browser:page
    name="+members"
    for="canonical.launchpad.interfaces.ITeam"
    permission="zope.Public"
    template="../templates/team-members.pt"
    class="canonical.launchpad.browser.TeamMembershipView"
    />

  <browser:page
    name="+invitations"
    for="canonical.launchpad.interfaces.ITeam"
    permission="launchpad.Edit"
    template="../templates/team-invitations.pt"
    />

  <browser:page
    name="+addmember"
    for="canonical.launchpad.interfaces.ITeam"
    class="canonical.launchpad.browser.TeamMemberAddView"
    permission="launchpad.Edit"
    template="../templates/team-addmember.pt"
    />

  <browser:page
    name="+editproposedmembers"
    for="canonical.launchpad.interfaces.ITeam"
    permission="launchpad.Edit"
    class="canonical.launchpad.browser.ProposedTeamMembersEditView"
    template="../templates/team-editproposed.pt"
    />

  <browser:page
    name="+addbranch"
    for="canonical.launchpad.interfaces.IPerson"
    class="canonical.launchpad.browser.PersonBranchAddView"
    facet="branches"
    permission="launchpad.AnyPerson"
    template="../templates/person-branch-add.pt"
    />

  <browser:page
    for="canonical.launchpad.interfaces.IPerson"
    class="canonical.launchpad.browser.PersonTeamBranchesView"
    name="+portlet-teambranches"
    template="../templates/person-portlet-teambranches.pt"
    permission="zope.Public"
    />

  <!-- PersonSet -->
  <content class="canonical.launchpad.database.PersonSet">
     <allow interface="canonical.launchpad.interfaces.IPersonSet" />
  </content>

  <securedutility
    class="canonical.launchpad.database.PersonSet"
    provides="canonical.launchpad.interfaces.IPersonSet">
    <allow interface="canonical.launchpad.interfaces.IPersonSet" />
  </securedutility>

  <adapter
    provides="canonical.launchpad.interfaces.IStructuralObjectPresentation"
    for="canonical.launchpad.interfaces.IPersonSet"
    factory="canonical.launchpad.browser.PersonSetSOP"
    permission="zope.Public"
    />

  <browser:defaultView
    for="canonical.launchpad.interfaces.IPersonSet"
    name="+index"
    />

  <browser:navigation
    module="canonical.launchpad.browser"
    classes="PersonSetNavigation"
    />

  <browser:page
    name="+newperson"
    for="canonical.launchpad.interfaces.IPersonSet"
    class="canonical.launchpad.browser.PersonAddView"
    permission="launchpad.Admin"
    template="../templates/people-newperson.pt"
    />

  <browser:page
    name="+newteam"
    for="canonical.launchpad.interfaces.IPersonSet"
    class="canonical.launchpad.browser.TeamAddView"
    permission="launchpad.AnyPerson"
    template="../templates/people-newteam.pt"
    />

  <browser:pages
    for="canonical.launchpad.interfaces.IPersonSet"
    permission="zope.Public"
    class="canonical.launchpad.browser.PeopleListView">
    <browser:page
      name="+peoplelist"
      template="../templates/people-list.pt"
      />
  </browser:pages>

  <browser:pages
    for="canonical.launchpad.interfaces.IPersonSet"
    permission="zope.Public"
    class="canonical.launchpad.browser.TeamListView">
    <browser:page
      name="+teamlist"
      template="../templates/people-list.pt"
      />
  </browser:pages>

  <browser:pages
    for="canonical.launchpad.interfaces.IPersonSet"
    permission="zope.Public"
    class="canonical.launchpad.browser.UbunteroListView">
    <browser:page
      name="+ubunterolist"
      template="../templates/people-list.pt"
      />
  </browser:pages>

  <browser:pages
    for="canonical.launchpad.interfaces.IPersonSet"
    permission="zope.Public"
    class="canonical.launchpad.browser.FOAFSearchView">
    <browser:page
      name="+index"
      template="../templates/people-index.pt"
      />
    <browser:page
      name="+portlet-stats"
      template="../templates/people-portlet-stats.pt"
      />
  </browser:pages>

  <browser:addform
    name="+requestmerge"
    for="canonical.launchpad.interfaces.IPersonSet"
    schema="canonical.launchpad.interfaces.person.IRequestPeopleMerge"
    fields="dupeaccount"
    class="canonical.launchpad.browser.RequestPeopleMergeView"
    permission="launchpad.AnyPerson"
    template="../templates/people-requestmerge.pt"
    />

  <browser:page
    for="canonical.launchpad.interfaces.IPersonSet"
    permission="launchpad.Admin"
    class="canonical.launchpad.browser.AdminPeopleMergeView"
    name="+adminpeoplemerge"
    template="../templates/people-adminrequestmerge.pt" />

  <browser:page
    for="canonical.launchpad.interfaces.IPersonSet"
    permission="launchpad.Admin"
    class="canonical.launchpad.browser.AdminTeamMergeView"
    name="+adminteammerge"
    template="../templates/people-adminrequestmerge.pt" />

  <browser:pages
    for="canonical.launchpad.interfaces.IPersonSet"
    permission="launchpad.AnyPerson"
    class="canonical.launchpad.browser.RequestPeopleMergeMultipleEmailsView">
    <browser:page
      name="+requestmerge-multiple"
      template="../templates/people-requestmerge-multiple.pt"
      />
  </browser:pages>

  <browser:pages
    for="canonical.launchpad.interfaces.IPersonSet"
    permission="launchpad.AnyPerson"
    class="canonical.launchpad.browser.FinishedPeopleMergeRequestView">
    <browser:page
      name="+mergerequest-sent"
      template="../templates/people-mergerequest-sent.pt"
      />
  </browser:pages>

  <browser:pages
    for="canonical.launchpad.interfaces.IPersonSet"
    permission="zope.Public">
      <browser:page
        name="+portlet-about"
        template="../templates/people-portlet-about.pt"
        />
  </browser:pages>
</facet>

<facet facet="answers">
  <browser:page
    for="canonical.launchpad.interfaces.IPerson"
    class="canonical.launchpad.browser.PersonLatestQuestionsView"
    name="+portlet-latestquestions"
    permission="zope.Public"
    template="../templates/questiontarget-portlet-latestquestions.pt"
    />
  <browser:page
    for="canonical.launchpad.interfaces.IPerson"
    class="canonical.launchpad.browser.PersonSearchQuestionsView"
    name="+questions"
    permission="zope.Public"
    />
  <browser:renamed-page
    for="canonical.launchpad.interfaces.IPerson"
    name="+tickets"
    new_name="+questions"
    rootsite="answers"
    />
  <browser:page
    for="canonical.launchpad.interfaces.IPerson"
    class="canonical.launchpad.browser.SearchAnsweredQuestionsView"
    name="+answeredquestions"
    permission="zope.Public"
    />
  <browser:renamed-page
    for="canonical.launchpad.interfaces.IPerson"
    name="+answeredtickets"
    new_name="+answeredquestions"
    rootsite="answers"
    />
  <browser:page
    for="canonical.launchpad.interfaces.IPerson"
    class="canonical.launchpad.browser.SearchAssignedQuestionsView"
    name="+assignedquestions"
    permission="zope.Public"
    />
  <browser:renamed-page
    for="canonical.launchpad.interfaces.IPerson"
    name="+assignedtickets"
    new_name="+assignedquestions"
    rootsite="answers"
    />
  <browser:page
    for="canonical.launchpad.interfaces.IPerson"
    class="canonical.launchpad.browser.SearchCommentedQuestionsView"
    name="+commentedquestions"
    permission="zope.Public"
    />
  <browser:renamed-page
    for="canonical.launchpad.interfaces.IPerson"
    name="+commentedtickets"
    new_name="+commentedquestions"
    rootsite="answers"
    />
  <browser:page
    for="canonical.launchpad.interfaces.IPerson"
    class="canonical.launchpad.browser.SearchCreatedQuestionsView"
    name="+createdquestions"
    permission="zope.Public"
    />
  <browser:renamed-page
    for="canonical.launchpad.interfaces.IPerson"
    name="+createdtickets"
    new_name="+createdquestions"
    rootsite="answers"
    />
  <browser:page
    for="canonical.launchpad.interfaces.IPerson"
    class="canonical.launchpad.browser.SearchNeedAttentionQuestionsView"
    name="+needattentionquestions"
    permission="zope.Public"
    />
  <browser:renamed-page
    for="canonical.launchpad.interfaces.IPerson"
    name="+needattentiontickets"
    new_name="+needattentionquestions"
    rootsite="answers"
    />
  <browser:page
    for="canonical.launchpad.interfaces.IPerson"
    class="canonical.launchpad.browser.SearchSubscribedQuestionsView"
    name="+subscribedquestions"
    permission="zope.Public"
    />
  <browser:renamed-page
    for="canonical.launchpad.interfaces.IPerson"
    name="+subscribedtickets"
    new_name="+subscribedquestions"
    rootsite="answers"
    />
  <browser:page
    for="canonical.launchpad.interfaces.IPerson"
    class="canonical.launchpad.browser.PersonAnswerContactForView"
    name="+answer-contact-for"
    permission="zope.Public"
    template="../templates/person-answer-contact-for.pt"
    />
  <browser:menus
    module="canonical.launchpad.browser"
    classes="PersonAnswersMenu"
    />
  <browser:page
    for="canonical.launchpad.interfaces.IPerson"
    class="canonical.launchpad.browser.RestrictedMembershipsPersonView"
    name="+restricted-membership"
    permission="zope.Public"
    />
</facet>

<adapter
  for="canonical.launchpad.webapp.interfaces.ILaunchpadPrincipal"
  provides="canonical.launchpad.interfaces.IPerson"
  factory="canonical.launchpad.components.person.personFromPrincipal"
  />

</configure><|MERGE_RESOLUTION|>--- conflicted
+++ resolved
@@ -87,12 +87,8 @@
     classes="PersonFacets PersonOverviewMenu TeamOverviewMenu PersonBugsMenu
         PersonSpecsMenu TeamBugsMenu TeamSpecsMenu PersonBranchesMenu
         PersonSetFacets PersonSetContextMenu PersonTranslationsMenu
-<<<<<<< HEAD
-        PersonOverviewNavigationMenu PersonEditNavigationMenu"
-=======
         PersonOverviewNavigationMenu PersonEditNavigationMenu
-        PersonRelatedSoftwareNavigationMenu TeamOverviewNavigationMenu"
->>>>>>> d21b40f3
+        TeamOverviewNavigationMenu"
     />
 
   <browser:url
