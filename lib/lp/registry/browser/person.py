# Copyright 2009 Canonical Ltd.  This software is licensed under the
# GNU Affero General Public License version 3 (see the file LICENSE).

# pylint: disable-msg=E0211,E0213

"""Person-related view classes."""

__metaclass__ = type



__all__ = [
    'BeginTeamClaimView',
    'BugSubscriberPackageBugsSearchListingView',
    'EmailToPersonView',
    'PeopleSearchMenu'
    'PeopleSearchView',
    'PersonAccountAdministerView',
    'PersonAddView',
    'PersonAdministerView',
    'PersonAnswerContactForView',
    'PersonAnswersMenu',
    'PersonAssignedBugTaskSearchListingView',
    'PersonBrandingView',
    'PersonBreadcrumb',
    'PersonBugsMenu',
    'PersonChangePasswordView',
    'PersonClaimView',
    'PersonCodeOfConductEditView',
    'PersonCommentedBugTaskSearchListingView',
    'PersonDeactivateAccountView',
    'PersonEditEmailsView',
    'PersonEditHomePageView',
    'PersonEditIRCNicknamesView',
    'PersonEditJabberIDsView',
    'PersonEditLocationView',
    'PersonEditSSHKeysView',
    'PersonEditView',
    'PersonEditWikiNamesView',
    'PersonFacets',
    'PersonGPGView',
    'PersonIndexView',
    'PersonLanguagesView',
    'PersonLatestQuestionsView',
    'PersonNavigation',
    'PersonOAuthTokensView',
    'PersonOverviewNavigationMenu',
    'PersonOverviewMenu',
    'PersonRdfContentsView',
    'PersonRdfView',
    'PersonRelatedBugTaskSearchListingView',
    'PersonRelatedSoftwareView',
    'PersonReportedBugTaskSearchListingView',
    'PersonSearchQuestionsView',
    'PersonSetActionNavigationMenu',
    'PersonSetContextMenu',
    'PersonSetNavigation',
    'PersonSpecFeedbackView',
    'PersonSpecWorkloadTableView',
    'PersonSpecWorkloadView',
    'PersonSpecsMenu',
    'PersonSubscribedBugTaskSearchListingView',
    'PersonView',
    'PersonVouchersView',
    'RedirectToEditLanguagesView',
    'RestrictedMembershipsPersonView',
    'SearchAnsweredQuestionsView',
    'SearchAssignedQuestionsView',
    'SearchCommentedQuestionsView',
    'SearchCreatedQuestionsView',
    'SearchNeedAttentionQuestionsView',
    'SearchSubscribedQuestionsView',
    'TeamAddMyTeamsView',
    'TeamBreadcrumb',
    'TeamEditLocationView',
    'TeamEditMenu',
    'TeamIndexMenu',
    'TeamJoinView',
    'TeamLeaveView',
    'TeamMembershipView',
    'TeamMugshotView',
    'TeamNavigation',
    'TeamOverviewNavigationMenu',
    'TeamOverviewMenu',
    'TeamReassignmentView',
    'TeamSpecsMenu',
    'archive_to_person',
    ]

import cgi
import copy
import itertools
import pytz
import subprocess
import urllib

from datetime import datetime, timedelta
from itertools import chain
from operator import attrgetter, itemgetter
from textwrap import dedent

from zope.error.interfaces import IErrorReportingUtility
from zope.app.form.browser import TextAreaWidget, TextWidget
from zope.formlib.form import FormFields
from zope.interface import classImplements, implements, Interface
from zope.interface.exceptions import Invalid
from zope.interface.interface import invariant
from zope.component import getUtility
from zope.publisher.interfaces import NotFound
from zope.publisher.interfaces.browser import IBrowserPublisher
from zope.schema import Bool, Choice, List, Text, TextLine
from zope.schema.vocabulary import (
    SimpleTerm, SimpleVocabulary, getVocabularyRegistry)
from zope.security.interfaces import Unauthorized
from zope.security.proxy import removeSecurityProxy

from z3c.ptcompat import ViewPageTemplateFile

from canonical.config import config
from lazr.delegates import delegates
from lazr.config import as_timedelta
from lazr.restful.interface import copy_field, use_template
from canonical.lazr.utils import safe_hasattr
from canonical.database.sqlbase import flush_database_updates

from canonical.widgets import (
    LaunchpadDropdownWidget, LaunchpadRadioWidget,
    LaunchpadRadioWidgetWithDescription, LocationWidget, PasswordChangeWidget)
from canonical.widgets.image import ImageChangeWidget
from canonical.widgets.itemswidgets import LabeledMultiCheckBoxWidget

from canonical.cachedproperty import cachedproperty

from canonical.launchpad import helpers
from lp.registry.browser.team import TeamEditView
from lp.soyuz.browser.archive import traverse_named_ppa
from lp.soyuz.browser.archivesubscription import (
    traverse_archive_subscription_for_subscriber)
from canonical.launchpad.browser.launchpad import get_launchpad_views
from canonical.launchpad.interfaces.account import IAccount
from canonical.launchpad.interfaces.account import AccountStatus
from lp.soyuz.interfaces.archivesubscriber import (
    IArchiveSubscriberSet)
from canonical.launchpad.interfaces.authtoken import LoginTokenType
from lp.bugs.interfaces.bugtask import (
    BugTaskSearchParams, BugTaskStatus, UNRESOLVED_BUGTASK_STATUSES)
from lp.services.worlddata.interfaces.country import ICountry
from canonical.launchpad.interfaces.emailaddress import (
    EmailAddressStatus, IEmailAddressSet)
from canonical.launchpad.interfaces.geoip import IRequestPreferredLanguages
from canonical.launchpad.interfaces.gpghandler import (
    GPGKeyNotFoundError, IGPGHandler)
from lp.services.worlddata.interfaces.language import ILanguageSet
from canonical.launchpad.interfaces.launchpad import IPasswordEncryptor
from canonical.launchpad.interfaces.logintoken import ILoginTokenSet
from canonical.launchpad.interfaces.oauth import IOAuthConsumerSet
from lp.blueprints.interfaces.specification import SpecificationFilter
from canonical.launchpad.webapp.interfaces import (
    ILaunchBag, IOpenLaunchBag, NotFoundError, UnexpectedFormData)
from lp.answers.interfaces.questionenums import QuestionParticipation
from lp.registry.interfaces.codeofconduct import ISignedCodeOfConductSet
from lp.registry.interfaces.gpg import IGPGKeySet
from lp.registry.interfaces.irc import IIrcIDSet
from lp.registry.interfaces.jabber import IJabberIDSet
from lp.registry.interfaces.mailinglist import (
    CannotUnsubscribe, IMailingListSet)
from lp.registry.interfaces.mailinglistsubscription import (
    MailingListAutoSubscribePolicy)
from lp.registry.interfaces.person import (
    IEmailAddress, INewPerson, IPerson, IPersonChangePassword, IPersonClaim,
    IPersonSet, ITeam, ITeamReassignment, PersonCreationRationale,
    PersonVisibility, TeamMembershipRenewalPolicy, TeamSubscriptionPolicy)
from lp.registry.interfaces.poll import IPollSet, IPollSubset
from lp.registry.interfaces.ssh import ISSHKeySet, SSHKeyType
from lp.registry.interfaces.teammembership import (
    DAYS_BEFORE_EXPIRATION_WARNING_IS_SENT, ITeamMembership,
    ITeamMembershipSet, TeamMembershipStatus)
from lp.registry.interfaces.wikiname import IWikiNameSet
from lp.code.interfaces.branchnamespace import (
    IBranchNamespaceSet, InvalidNamespace)
from lp.bugs.interfaces.bugtask import IBugTaskSet
from lp.soyuz.interfaces.build import (
    BuildStatus, IBuildSet)
from canonical.launchpad.interfaces.launchpad import (
    ILaunchpadCelebrities, INotificationRecipientSet, UnknownRecipientError)
from canonical.launchpad.interfaces.message import (
    IDirectEmailAuthorization, QuotaReachedError)
from lp.registry.interfaces.pillar import IPillarNameSet
from canonical.launchpad.interfaces.personproduct import IPersonProductFactory
from lp.registry.interfaces.product import IProduct
from lp.services.openid.adapters.openid import CurrentOpenIDEndPoint
from lp.services.openid.interfaces.openid import IOpenIDPersistentIdentity
from lp.services.openid.interfaces.openidrpsummary import IOpenIDRPSummarySet
from lp.registry.interfaces.salesforce import (
    ISalesforceVoucherProxy, SalesforceVoucherProxyException)
from lp.soyuz.interfaces.sourcepackagerelease import (
    ISourcePackageRelease)

from lp.bugs.browser.bugtask import BugTaskSearchListingView
from canonical.launchpad.browser.feeds import FeedsMixin
from canonical.launchpad.browser.objectreassignment import (
    ObjectReassignmentView)
from lp.services.openid.browser.openiddiscovery import (
    XRDSContentNegotiationMixin)
from lp.blueprints.browser.specificationtarget import (
    HasSpecificationsView)
from lp.registry.browser.branding import BrandingChangeView
from lp.registry.browser.mailinglists import (
    enabled_with_active_mailing_list)
from lp.registry.browser.menu import (
    IRegistryCollectionNavigationMenu, RegistryCollectionActionMenuBase,
    TopLevelMenuMixin)
from lp.answers.browser.questiontarget import SearchQuestionsView

from canonical.launchpad.fields import LocationField

from canonical.launchpad.mailnotification import send_direct_contact_email
from canonical.launchpad.validators.email import valid_email

from canonical.launchpad.webapp import (
    ApplicationMenu, ContextMenu, LaunchpadEditFormView, LaunchpadFormView,
    Link, Navigation, StandardLaunchpadFacets, action, canonical_url,
    custom_widget, enabled_with_permission, stepthrough, stepto)
from canonical.launchpad.webapp.authorization import check_permission
from canonical.launchpad.webapp.batching import BatchNavigator
from canonical.launchpad.webapp.breadcrumb import Breadcrumb
from canonical.launchpad.webapp.interfaces import IPlacelessLoginSource
from canonical.launchpad.webapp.login import (
    logoutPerson, allowUnauthenticatedSession)
from canonical.launchpad.webapp.menu import (
    get_current_view, structured, NavigationMenu)
from canonical.launchpad.webapp.publisher import LaunchpadView
from canonical.launchpad.webapp.tales import DateTimeFormatterAPI
from lazr.uri import URI, InvalidURIError

from canonical.launchpad import _

from canonical.lazr.utils import smartquote

from lp.answers.interfaces.questioncollection import IQuestionSet
from lp.answers.interfaces.questionsperson import IQuestionsPerson


class RestrictedMembershipsPersonView(LaunchpadView):
    """Secure access to team membership information for a person.

    This class checks that the logged-in user has access to view
    all the teams that these attributes and functions return.
    """

    def getLatestApprovedMembershipsForPerson(self):
        """Returns a list of teams the person has recently joined.

        Private teams are filtered out if the user is not a member of them.
        """
        # This method returns a list as opposed to the database object's
        # getLatestApprovedMembershipsForPerson which returns a sqlobject
        # result set.
        membership_list = self.context.getLatestApprovedMembershipsForPerson()
        return [membership for membership in membership_list
                if check_permission('launchpad.View', membership.team)]

    @property
    def teams_with_icons(self):
        """Returns list of teams with custom icons.

        These are teams that the person is an active member of.
        Private teams are filtered out if the user is not a member of them.
        """
        # This method returns a list as opposed to the database object's
        # teams_with_icons which returns a sqlobject
        # result set.
        return [team for team in self.context.teams_with_icons
                if check_permission('launchpad.View', team)]

    @property
    def administrated_teams(self):
        """Return the list of teams administrated by the person.

        The user must be an administrator of the team, and the team must
        be public.
        """
        return [team for team in self.context.getAdministratedTeams()
                if team.visibility == PersonVisibility.PUBLIC]

    def userCanViewMembership(self):
        """Return true if the user can view a team's membership.

        Only launchpad admins and team members can view the private
        membership. Anyone can view a public team's membership.
        """
        return check_permission('launchpad.View', self.context)


class BranchTraversalMixin:
    """Logic for traversing to branches from `IPerson`s.

    Branches can be reached from
    code.launchpad.net/~person/+branch/other/path/info or from
    code.launchpad.net/~person/other/path/info.

    Most of the knowledge of how branch paths work is stored in
    `IBranchNamespaceSet`. This class simply delegates to that.
    """

    def _getSegments(self, pillar_name=None):
        base = [self.context.name]
        if pillar_name is not None:
            base.append(pillar_name)
        return itertools.chain(iter(base), iter(self.request.stepstogo))

    @stepto('+branch')
    def redirect_branch(self):
        """Redirect to canonical_url."""
        branch = getUtility(IBranchNamespaceSet).traverse(self._getSegments())
        if branch:
            return self.redirectSubTree(canonical_url(branch))
        raise NotFoundError

    def traverse(self, pillar_name):
        # If the pillar is a product, then return the PersonProduct.
        pillar = getUtility(IPillarNameSet).getByName(pillar_name)
        if IProduct.providedBy(pillar):
            person_product = getUtility(IPersonProductFactory).create(
                self.context, pillar)
            # If accessed through an alias, redirect to the proper name.
            if pillar.name != pillar_name:
                return self.redirectSubTree(canonical_url(person_product))
            getUtility(IOpenLaunchBag).add(pillar)
            return person_product
        # Otherwise look for a branch.
        try:
            branch = getUtility(IBranchNamespaceSet).traverse(
                self._getSegments(pillar_name))
        except (NotFoundError, InvalidNamespace):
            return super(BranchTraversalMixin, self).traverse(pillar_name)

        # Normally, populating the launch bag is done by the traversal
        # mechanism. However, here we short-circuit that mechanism by
        # processing multiple segments at once. Thus, we populate the launch
        # bag with information about the containers of a branch.
        branch.addToLaunchBag(getUtility(IOpenLaunchBag))

        if branch.product is not None:
            if branch.product.name != pillar_name:
                # This branch was accessed through one of its product's
                # aliases, so we must redirect to its canonical URL.
                return self.redirectSubTree(canonical_url(branch))

        if branch.distribution is not None:
            if branch.distribution.name != pillar_name:
                # This branch was accessed through one of its product's
                # aliases, so we must redirect to its canonical URL.
                return self.redirectSubTree(canonical_url(branch))

        return branch


class PersonNavigation(BranchTraversalMixin, Navigation):

    usedfor = IPerson

    @stepthrough('+expiringmembership')
    def traverse_expiring_membership(self, name):
        # Return the found membership regardless of its status as we know
        # TeamMembershipSelfRenewalView will tell users why the memembership
        # can't be renewed when necessary.
        membership = getUtility(ITeamMembershipSet).getByPersonAndTeam(
            self.context, getUtility(IPersonSet).getByName(name))
        if membership is None:
            return None
        return TeamMembershipSelfRenewalView(membership, self.request)

    @stepto('+archive')
    def traverse_archive(self):

        if self.request.stepstogo:
            # If the URL has something that could be a PPA name in it,
            # use that, but just in case it fails, keep a copy
            # of the traversal stack so we can try using the default
            # archive afterwards:
            traversal_stack = self.request.getTraversalStack()
            ppa_name = self.request.stepstogo.consume()

            try:
                return traverse_named_ppa(self.context.name, ppa_name)
            except NotFoundError:
                self.request.setTraversalStack(traversal_stack)
                # and simply continue below...

        # Otherwise try to get the default PPA and if it exists redirect
        # to the new-style URL, if it doesn't, return None (to trigger a
        # NotFound error).
        default_ppa = self.context.archive
        if default_ppa is None:
            return None

        return self.redirectSubTree(canonical_url(default_ppa))

    @stepthrough('+email')
    def traverse_email(self, email):
        """Traverse to this person's emails on the webservice layer."""
        email = getUtility(IEmailAddressSet).getByEmail(email)
        if email is None or email.personID != self.context.id:
            return None
        return email

    @stepthrough('+wikiname')
    def traverse_wikiname(self, id):
        """Traverse to this person's WikiNames on the webservice layer."""
        wiki = getUtility(IWikiNameSet).get(id)
        if wiki is None or wiki.person != self.context:
            return None
        return wiki

    @stepthrough('+jabberid')
    def traverse_jabberid(self, jabber_id):
        """Traverse to this person's JabberIDs on the webservice layer."""
        jabber = getUtility(IJabberIDSet).getByJabberID(jabber_id)
        if jabber is None or jabber.person != self.context:
            return None
        return jabber

    @stepthrough('+ircnick')
    def traverse_ircnick(self, id):
        """Traverse to this person's IrcIDs on the webservice layer."""
        irc_nick = getUtility(IIrcIDSet).get(id)
        if irc_nick is None or irc_nick.person != self.context:
            return None
        return irc_nick

    @stepthrough('+archivesubscriptions')
    def traverse_archive_subscription(self, archive_id):
        """Traverse to the archive subscription for this person."""
        return traverse_archive_subscription_for_subscriber(
            self.context, archive_id)


class TeamNavigation(PersonNavigation):

    usedfor = ITeam

    @stepthrough('+poll')
    def traverse_poll(self, name):
        return getUtility(IPollSet).getByTeamAndName(self.context, name)

    @stepthrough('+invitation')
    def traverse_invitation(self, name):
        # Return the found membership regardless of its status as we know
        # TeamInvitationView can handle memberships in statuses other than
        # INVITED.
        membership = getUtility(ITeamMembershipSet).getByPersonAndTeam(
            self.context, getUtility(IPersonSet).getByName(name))
        if membership is None:
            return None
        return TeamInvitationView(membership, self.request)

    @stepthrough('+member')
    def traverse_member(self, name):
        person = getUtility(IPersonSet).getByName(name)
        if person is None:
            return None
        return getUtility(ITeamMembershipSet).getByPersonAndTeam(
            person, self.context)


class TeamBreadcrumb(Breadcrumb):
    """Builds a breadcrumb for an `ITeam`."""
    @property
    def text(self):
        return smartquote('"%s" team') % self.context.displayname


class TeamMembershipSelfRenewalView(LaunchpadFormView):

    implements(IBrowserPublisher)

    schema = ITeamMembership
    field_names = []
    label = 'Renew team membership'
    template = ViewPageTemplateFile(
        '../templates/teammembership-self-renewal.pt')

    def __init__(self, context, request):
        # Only the member himself or admins of the member (in case it's a
        # team) can see the page in which they renew memberships that are
        # about to expire.
        if not check_permission('launchpad.Edit', context.person):
            raise Unauthorized(
                "Only the member himself can renew his memberships.")
        LaunchpadFormView.__init__(self, context, request)

    def browserDefault(self, request):
        return self, ()

    def getReasonForDeniedRenewal(self):
        """Return text describing why the membership can't be renewed."""
        context = self.context
        ondemand = TeamMembershipRenewalPolicy.ONDEMAND
        admin = TeamMembershipStatus.ADMIN
        approved = TeamMembershipStatus.APPROVED
        date_limit = datetime.now(pytz.timezone('UTC')) - timedelta(
            days=DAYS_BEFORE_EXPIRATION_WARNING_IS_SENT)
        if context.status not in (admin, approved):
            text = "it is not active."
        elif context.team.renewal_policy != ondemand:
            text = ('<a href="%s">%s</a> is not a team which accepts its '
                    'members to renew their own memberships.'
                    % (canonical_url(context.team),
                       context.team.unique_displayname))
        elif context.dateexpires is None or context.dateexpires > date_limit:
            if context.person.isTeam():
                link_text = "Somebody else has already renewed it."
            else:
                link_text = (
                    "You or one of the team administrators has already "
                    "renewed it.")
            text = ('it is not set to expire in %d days or less. '
                    '<a href="%s/+members">%s</a>'
                    % (DAYS_BEFORE_EXPIRATION_WARNING_IS_SENT,
                       canonical_url(context.team), link_text))
        else:
            raise AssertionError('This membership can be renewed!')
        return text

    @property
    def time_before_expiration(self):
        return self.context.dateexpires - datetime.now(pytz.timezone('UTC'))

    @property
    def next_url(self):
        return canonical_url(self.context.person)

    @action(_("Renew"), name="renew")
    def renew_action(self, action, data):
        member = self.context.person
        member.renewTeamMembership(self.context.team)
        self.request.response.addInfoNotification(
            _("Membership renewed until ${date}.", mapping=dict(
                    date=self.context.dateexpires.strftime('%Y-%m-%d'))))

    @action(_("Let it Expire"), name="nothing")
    def do_nothing_action(self, action, data):
        # Redirect back and wait for the membership to expire automatically.
        pass


class ITeamMembershipInvitationAcknowledgementForm(Interface):
    """Schema for the form in which team admins acknowledge invitations.

    We could use ITeamMembership for that, but the acknowledger_comment is
    marked readonly there and that means LaunchpadFormView won't include the
    value of that in the data given to our action handler.
    """

    acknowledger_comment = Text(
        title=_("Comment"), required=False, readonly=False)


class TeamInvitationView(LaunchpadFormView):
    """Where team admins can accept/decline membership invitations."""

    implements(IBrowserPublisher)

    schema = ITeamMembershipInvitationAcknowledgementForm
    label = 'Team membership invitation'
    field_names = ['acknowledger_comment']
    custom_widget('acknowledger_comment', TextAreaWidget, height=5, width=60)
    template = ViewPageTemplateFile(
        '../templates/teammembership-invitation.pt')

    def __init__(self, context, request):
        # Only admins of the invited team can see the page in which they
        # approve/decline invitations.
        if not check_permission('launchpad.Edit', context.person):
            raise Unauthorized(
                "Only team administrators can approve/decline invitations "
                "sent to this team.")
        LaunchpadFormView.__init__(self, context, request)

    def browserDefault(self, request):
        return self, ()

    @property
    def next_url(self):
        return canonical_url(self.context.person)

    @action(_("Accept"), name="accept")
    def accept_action(self, action, data):
        if self.context.status != TeamMembershipStatus.INVITED:
            self.request.response.addInfoNotification(
                _("This invitation has already been processed."))
            return
        member = self.context.person
        member.acceptInvitationToBeMemberOf(
            self.context.team, data['acknowledger_comment'])
        self.request.response.addInfoNotification(
            _("This team is now a member of ${team}", mapping=dict(
                  team=self.context.team.displayname)))

    @action(_("Decline"), name="decline")
    def decline_action(self, action, data):
        if self.context.status != TeamMembershipStatus.INVITED:
            self.request.response.addInfoNotification(
                _("This invitation has already been processed."))
            return
        member = self.context.person
        member.declineInvitationToBeMemberOf(
            self.context.team, data['acknowledger_comment'])
        self.request.response.addInfoNotification(
            _("Declined the invitation to join ${team}", mapping=dict(
                  team=self.context.team.displayname)))

    @action(_("Cancel"), name="cancel")
    def cancel_action(self, action, data):
        # Simply redirect back.
        pass


class PersonSetNavigation(Navigation):

    usedfor = IPersonSet

    def traverse(self, name):
        # Raise a 404 on an invalid Person name
        person = self.context.getByName(name)
        if person is None:
            raise NotFoundError(name)
        # Redirect to /~name
        return self.redirectSubTree(
            canonical_url(person, request=self.request))

    @stepto('+me')
    def me(self):
        me = getUtility(ILaunchBag).user
        if me is None:
            raise Unauthorized("You need to be logged in to view this URL.")
        return self.redirectSubTree(
            canonical_url(me, request=self.request), status=303)


class PersonSetContextMenu(ContextMenu, TopLevelMenuMixin):

    usedfor = IPersonSet

    links = ['projects', 'distributions', 'people', 'meetings',
             'register_team',
             'adminpeoplemerge', 'adminteammerge', 'mergeaccounts']

    def mergeaccounts(self):
        text = 'Merge accounts'
        return Link('+requestmerge', text, icon='edit')

    @enabled_with_permission('launchpad.Admin')
    def adminpeoplemerge(self):
        text = 'Admin merge people'
        return Link('+adminpeoplemerge', text, icon='edit')

    @enabled_with_permission('launchpad.Admin')
    def adminteammerge(self):
        text = 'Admin merge teams'
        return Link('+adminteammerge', text, icon='edit')


class PersonBreadcrumb(Breadcrumb):
    """Builds a breadcrumb for an `IPerson`."""
    @property
    def text(self):
        return self.context.displayname


class PersonFacets(StandardLaunchpadFacets):
    """The links that will appear in the facet menu for an IPerson."""

    usedfor = IPerson

    enable_only = ['overview', 'bugs', 'answers', 'specifications',
                   'branches', 'translations']

    def overview(self):
        text = 'Overview'
        summary = 'General information about %s' % self.context.displayname
        return Link('', text, summary)

    def bugs(self):
        text = 'Bugs'
        summary = (
            'Bug reports that %s is involved with' % self.context.displayname)
        return Link('', text, summary)

    def specifications(self):
        text = 'Blueprints'
        summary = (
            'Feature specifications that %s is involved with' %
            self.context.displayname)
        return Link('', text, summary)

    def branches(self):
        text = 'Code'
        summary = ('Bazaar Branches and revisions registered and authored '
                   'by %s' % self.context.displayname)
        return Link('', text, summary)

    def answers(self):
        text = 'Answers'
        summary = (
            'Questions that %s is involved with' % self.context.displayname)
        return Link('', text, summary)

    def translations(self):
        text = 'Translations'
        summary = (
            'Software that %s is involved in translating' %
            self.context.displayname)
        return Link('', text, summary)


class PersonBugsMenu(ApplicationMenu):

    usedfor = IPerson
    facet = 'bugs'
    links = ['assignedbugs', 'commentedbugs', 'reportedbugs',
             'subscribedbugs', 'relatedbugs', 'softwarebugs', 'mentoring']

    def relatedbugs(self):
        text = 'List all related bugs'
        summary = ('Lists all bug reports which %s reported, is assigned to, '
                   'or is subscribed to.' % self.context.displayname)
        return Link('', text, summary=summary)

    def assignedbugs(self):
        text = 'List assigned bugs'
        summary = 'Lists bugs assigned to %s.' % self.context.displayname
        return Link('+assignedbugs', text, summary=summary)

    def softwarebugs(self):
        text = 'Show package report'
        summary = (
            'A summary report for packages where %s is a bug supervisor.'
            % self.context.displayname)
        return Link('+packagebugs', text, summary=summary)

    def reportedbugs(self):
        text = 'List reported bugs'
        summary = 'Lists bugs reported by %s.' % self.context.displayname
        return Link('+reportedbugs', text, summary=summary)

    def subscribedbugs(self):
        text = 'List subscribed bugs'
        summary = ('Lists bug reports %s is subscribed to.'
                   % self.context.displayname)
        return Link('+subscribedbugs', text, summary=summary)

    def mentoring(self):
        text = 'Mentoring offered'
        summary = ('Lists bugs for which %s has offered to mentor someone.'
                   % self.context.displayname)
        enabled = bool(self.context.mentoring_offers)
        return Link('+mentoring', text, enabled=enabled, summary=summary)

    def commentedbugs(self):
        text = 'List commented bugs'
        summary = ('Lists bug reports on which %s has commented.'
                   % self.context.displayname)
        return Link('+commentedbugs', text, summary=summary)


class PersonSpecsMenu(ApplicationMenu):

    usedfor = IPerson
    facet = 'specifications'
    links = ['assignee', 'drafter', 'approver',
             'subscriber', 'registrant', 'feedback',
             'workload', 'mentoring']

    def registrant(self):
        text = 'Registrant'
        summary = 'List specs registered by %s' % self.context.displayname
        return Link('+specs?role=registrant', text, summary, icon='spec')

    def approver(self):
        text = 'Approver'
        summary = 'List specs with %s is supposed to approve' % (
            self.context.displayname)
        return Link('+specs?role=approver', text, summary, icon='spec')

    def assignee(self):
        text = 'Assignee'
        summary = 'List specs for which %s is the assignee' % (
            self.context.displayname)
        return Link('+specs?role=assignee', text, summary, icon='spec')

    def drafter(self):
        text = 'Drafter'
        summary = 'List specs drafted by %s' % self.context.displayname
        return Link('+specs?role=drafter', text, summary, icon='spec')

    def subscriber(self):
        text = 'Subscriber'
        return Link('+specs?role=subscriber', text, icon='spec')

    def feedback(self):
        text = 'Feedback requests'
        summary = 'List specs where feedback has been requested from %s' % (
            self.context.displayname)
        return Link('+specfeedback', text, summary, icon='info')

    def mentoring(self):
        text = 'Mentoring offered'
        enabled = bool(self.context.mentoring_offers)
        return Link('+mentoring', text, enabled=enabled, icon='info')

    def workload(self):
        text = 'Workload'
        summary = 'Show all specification work assigned'
        return Link('+specworkload', text, summary, icon='info')


class TeamSpecsMenu(PersonSpecsMenu):

    usedfor = ITeam
    facet = 'specifications'

    def mentoring(self):
        target = '+mentoring'
        text = 'Mentoring offered'
        summary = 'Offers of mentorship for prospective team members'
        return Link(target, text, summary=summary, icon='info')


class TeamBugsMenu(PersonBugsMenu):

    usedfor = ITeam
    facet = 'bugs'
    links = ['assignedbugs', 'relatedbugs', 'softwarebugs', 'subscribedbugs',
             'mentorships']

    def mentorships(self):
        target = '+mentoring'
        text = 'Mentoring offered'
        summary = 'Offers of mentorship for prospective team members'
        return Link(target, text, summary=summary, icon='info')


class CommonMenuLinks:

    @property
    def person(self):
        """Allow subclasses that use the view as the context."""
        return self.context

    @enabled_with_permission('launchpad.Edit')
    def common_edithomepage(self):
        target = '+edithomepage'
        text = 'Change home page'
        return Link(target, text, icon='edit')

    def related_projects(self):
        target = '+related-software#projects'
        text = 'List related projects'
        summary = 'Projects %s is involved with' % self.context.displayname
        return Link(target, text, summary, icon='product')

    @enabled_with_permission('launchpad.Edit')
    def activate_ppa(self):
        target = "+activate-ppa"
        text = 'Create a new PPA'
        summary = ('Acknowledge terms of service for Launchpad Personal '
                   'Package Archive and create a new PPA.')
        return Link(target, text, summary, icon='add')

    def summary(self):
        target = '+related-software'
        text = 'Summary'
        return Link(target, text)

    def maintained(self):
        target = '+maintained-packages'
        text = 'Maintained Packages'
        enabled = bool(self.person.getLatestMaintainedPackages())
        return Link(target, text, enabled=enabled, icon='info')

    def uploaded(self):
        target = '+uploaded-packages'
        text = 'Uploaded Packages'
        return Link(target, text)

    def ppa(self):
        target = '+ppa-packages'
        text = 'PPA Packages'
        return Link(target, text)

    def projects(self):
        target = '+related-projects'
        text = 'Related Projects'
        return Link(target, text)



class PersonOverviewMenu(ApplicationMenu, CommonMenuLinks):

    usedfor = IPerson
    facet = 'overview'
    links = ['edit', 'branding', 'common_edithomepage',
             'editemailaddresses', 'editlanguages', 'editwikinames',
             'editircnicknames', 'editjabberids', 'editpassword',
             'editsshkeys', 'editpgpkeys', 'editlocation', 'memberships',
             'mentoringoffers', 'codesofconduct', 'karma',
             'administer', 'related_projects', 'activate_ppa', 'maintained',
             'view_ppa_subscriptions']

    @enabled_with_permission('launchpad.Edit')
    def edit(self):
        target = '+edit'
        text = 'Change details'
        return Link(target, text, icon='edit')

    @enabled_with_permission('launchpad.Edit')
    def branding(self):
        target = '+branding'
        text = 'Change branding'
        return Link(target, text, icon='edit')

    @enabled_with_permission('launchpad.Edit')
    def editlanguages(self):
        target = '+editlanguages'
        text = 'Set preferred languages'
        return Link(target, text, icon='edit')

    @enabled_with_permission('launchpad.Edit')
    def editemailaddresses(self):
        target = '+editemails'
        text = 'Change e-mail settings'
        return Link(target, text, icon='edit')

    @enabled_with_permission('launchpad.Edit')
    def editwikinames(self):
        target = '+editwikinames'
        text = 'Update wiki names'
        return Link(target, text, icon='edit')

    @enabled_with_permission('launchpad.Edit')
    def editircnicknames(self):
        target = '+editircnicknames'
        text = 'Update IRC nicknames'
        return Link(target, text, icon='edit')

    @enabled_with_permission('launchpad.Edit')
    def editjabberids(self):
        target = '+editjabberids'
        text = 'Update Jabber IDs'
        return Link(target, text, icon='edit')

    @enabled_with_permission('launchpad.Edit')
    def editpassword(self):
        target = '+changepassword'
        text = 'Change your password'
        return Link(target, text, icon='edit')

    @enabled_with_permission('launchpad.EditLocation')
    def editlocation(self):
        target = '+editlocation'
        text = 'Set location and time zone'
        return Link(target, text, icon='edit')

    def karma(self):
        target = '+karma'
        text = 'Show karma summary'
        summary = (
            u'%s\N{right single quotation mark}s activities '
            u'in Launchpad' % self.context.displayname)
        return Link(target, text, summary, icon='info')

    def memberships(self):
        target = '+participation'
        text = 'Show team participation'
        return Link(target, text, icon='info')

    def mentoringoffers(self):
        target = '+mentoring'
        text = 'Mentoring offered'
        enabled = bool(self.context.mentoring_offers)
        return Link(target, text, enabled=enabled, icon='info')

    @enabled_with_permission('launchpad.Special')
    def editsshkeys(self):
        target = '+editsshkeys'
        if self.context.sshkeys.count() == 0:
            text = 'Add an SSH key'
            icon = 'add'
        else:
            text = 'Update SSH keys'
            icon = 'edit'
        summary = 'Used when storing code on Launchpad'
        return Link(target, text, summary, icon=icon)

    @enabled_with_permission('launchpad.Edit')
    def editpgpkeys(self):
        target = '+editpgpkeys'
        text = 'Update OpenPGP keys'
        summary = 'Used when maintaining packages'
        return Link(target, text, summary, icon='edit')

    @enabled_with_permission('launchpad.Edit')
    def codesofconduct(self):
        target = '+codesofconduct'
        text = 'Codes of Conduct'
        summary = (
            'Agreements to abide by the rules of a distribution or project')
        return Link(target, text, summary, icon='edit')

    @enabled_with_permission('launchpad.Admin')
    def administer(self):
        target = '+review'
        text = 'Administer'
        return Link(target, text, icon='edit')

    @enabled_with_permission('launchpad.Edit')
    def view_ppa_subscriptions(self):
        target = "+archivesubscriptions"
        text = "View your private PPA subscriptions"
        summary = ('View your personal PPA subscriptions and set yourself '
                   'up to download your software')

        # Only enable the link if the person has some subscriptions.
        subscriptions = getUtility(IArchiveSubscriberSet).getBySubscriber(
            self.context)
        enabled = subscriptions.count() > 0

        return Link(target, text, summary, enabled=enabled, icon='info')


class IPersonEditMenu(Interface):
    """A marker interface for the 'Edit Profile' navigation menu."""


class IPersonRelatedSoftwareMenu(Interface):
    """A marker interface for the 'Related Software' navigation menu."""


class PPANavigationMenuMixIn:
    """PPA-related navigation menu links for Person and Team pages."""

    def ppas(self):
        target = '#ppas'
        text = 'Personal Package Archives'
        view = get_current_view()
        if isinstance(view, PersonView):
            enabled = view.should_show_ppa_section
        else:
            enabled = True
        return Link(target, text, enabled=enabled)


class PersonOverviewNavigationMenu(NavigationMenu, PPANavigationMenuMixIn):
    """The top-level menu of actions a Person may take."""

    usedfor = IPerson
    facet = 'overview'
    links = ('profile', 'related_software', 'karma', 'ppas')

    def __init__(self, context):
        context = IPerson(context)
        super(PersonOverviewNavigationMenu, self).__init__(context)

    def profile(self):
        target = ''
        text = 'Profile'
        return Link(target, text, menu=IPersonEditMenu)

    def related_software(self):
        target = '+related-software'
        text = 'Related Software'
        return Link(target, text, menu=IPersonRelatedSoftwareMenu)

    def karma(self):
        target = '+karma'
        text = 'Karma'
        return Link(target, text)


class PersonRelatedSoftwareNavigationMenu(NavigationMenu, CommonMenuLinks):

    usedfor = IPersonRelatedSoftwareMenu
    facet = 'overview'
    links = ('summary', 'maintained', 'uploaded', 'ppa', 'projects')

    @property
    def person(self):
        """Override CommonMenuLinks since the view is the context."""
        return self.context.context


class PersonEditNavigationMenu(NavigationMenu):
    """A sub-menu for different aspects of editing a Person's profile."""

    usedfor = IPersonEditMenu
    facet = 'overview'
    links = ('personal', 'email_settings',
             'sshkeys', 'gpgkeys', 'passwords')

    def personal(self):
        target = '+edit'
        text = 'Personal'
        return Link(target, text)

    def email_settings(self):
        target = '+editemails'
        text = 'E-mail Settings'
        return Link(target, text)

    @enabled_with_permission('launchpad.Special')
    def sshkeys(self):
        target = '+editsshkeys'
        text = 'SSH Keys'
        return Link(target, text)

    def gpgkeys(self):
        target = '+editpgpkeys'
        text = 'OpenPGP Keys'
        return Link(target, text)

    def passwords(self):
        target = '+changepassword'
        text = 'Passwords'
        return Link(target, text)


class TeamMenuMixin(PPANavigationMenuMixIn, CommonMenuLinks):
    """Base class of team menus.

    You will need to override the team attribute if your menu subclass
    has the view as its context object.
    """

    def profile(self):
        target = ''
        text = 'Overview'
        return Link(target, text)

    @enabled_with_permission('launchpad.Edit')
    def edit(self):
        target = '+edit'
        text = 'Change details'
        return Link(target, text, icon='edit')

    @enabled_with_permission('launchpad.Edit')
    def branding(self):
        target = '+branding'
        text = 'Change branding'
        return Link(target, text, icon='edit')

    @enabled_with_permission('launchpad.Owner')
    def reassign(self):
        target = '+reassign'
        text = 'Change owner'
        summary = 'Change the owner of the team'
        # alt="(Change owner)"
        return Link(target, text, summary, icon='edit')

    @enabled_with_permission('launchpad.View')
    def members(self):
        target = '+members'
        text = 'Show all members'
        return Link(target, text, icon='team')

    @enabled_with_permission('launchpad.Edit')
    def received_invitations(self):
        target = '+invitations'
        text = 'Show received invitations'
        return Link(target, text, icon='info')

    @enabled_with_permission('launchpad.Edit')
    def add_member(self):
        target = '+addmember'
        text = 'Add member'
        return Link(target, text, icon='add')

    @enabled_with_permission('launchpad.Edit')
    def proposed_members(self):
        target = '+editproposedmembers'
        text = 'Approve/Decline applicants'
        return Link(target, text, icon='add')

    def map(self):
        target = '+map'
        text = 'View map and time zones'
        return Link(target, text, icon='meeting')

    def add_my_teams(self):
        target = '+add-my-teams'
        text = 'Add one of my teams'
        enabled = True
        if self.person.subscriptionpolicy == TeamSubscriptionPolicy.RESTRICTED:
            # This is a restricted team; users can't join.
            enabled = False
        return Link(target, text, icon='add', enabled=enabled)

    def memberships(self):
        target = '+participation'
        text = 'Show team participation'
        return Link(target, text, icon='info')

    def mentorships(self):
        target = '+mentoring'
        text = 'Mentoring available'
        summary = 'Offers of mentorship for prospective team members'
        return Link(target, text, summary=summary, icon='info')

    @enabled_with_permission('launchpad.View')
    def mugshots(self):
        target = '+mugshots'
        text = 'Show member photos'
        return Link(target, text, icon='team')

    def polls(self):
        target = '+polls'
        text = 'Show polls'
        return Link(target, text, icon='info')

    @enabled_with_permission('launchpad.Edit')
    def add_poll(self):
        target = '+newpoll'
        text = 'Create a poll'
        return Link(target, text, icon='add')

    @enabled_with_permission('launchpad.Edit')
    def editemail(self):
        target = '+contactaddress'
        text = 'Set contact address'
        summary = (
            'The address Launchpad uses to contact %s' %
            self.person.displayname)
        return Link(target, text, summary, icon='edit')

    @enabled_with_permission('launchpad.MailingListManager')
    def configure_mailing_list(self):
        target = '+mailinglist'
        mailing_list = self.person.mailing_list
        if mailing_list is not None and mailing_list.is_usable:
            text = 'Configure mailing list'
            icon = 'edit'
        else:
            text = 'Create a mailing list'
            icon = 'add'
        summary = (
            'The mailing list associated with %s' % self.context.displayname)
        return Link(target, text, summary, icon=icon)

    @enabled_with_active_mailing_list
    @enabled_with_permission('launchpad.Edit')
    def moderate_mailing_list(self):
        target = '+mailinglist-moderate'
        text = 'Moderate mailing list'
        summary = (
            'The mailing list associated with %s' % self.context.displayname)
        return Link(target, text, summary, icon='edit')

    @enabled_with_permission('launchpad.Edit')
    def editlanguages(self):
        target = '+editlanguages'
        text = 'Set preferred languages'
        return Link(target, text, icon='edit')

    def leave(self):
        enabled = True
        if not userIsActiveTeamMember(self.person):
            enabled = False
        if self.person.teamowner == self.user:
            # The owner cannot leave his team.
            enabled = False
        target = '+leave'
        text = 'Leave the Team'
        icon = 'remove'
        return Link(target, text, icon=icon, enabled=enabled)

    def join(self):
        enabled = True
        if userIsActiveTeamMember(self.person):
            enabled = False
        if self.person.subscriptionpolicy == TeamSubscriptionPolicy.RESTRICTED:
            # This is a restricted team; users can't join.
            enabled = False
        target = '+join'
        text = 'Join the team'
        icon = 'add'
        return Link(target, text, icon=icon, enabled=enabled)


class TeamOverviewMenu(ApplicationMenu, TeamMenuMixin):

    usedfor = ITeam
    facet = 'overview'
    links = ['edit', 'branding', 'common_edithomepage', 'members', 'mugshots',
             'add_member', 'proposed_members',
             'memberships', 'received_invitations',
             'editemail', 'configure_mailing_list', 'moderate_mailing_list',
             'editlanguages', 'map', 'polls',
             'add_poll', 'join', 'leave', 'add_my_teams', 'mentorships',
             'reassign', 'related_projects',
             'activate_ppa', 'maintained']


class TeamOverviewNavigationMenu(NavigationMenu, TeamMenuMixin):
    """A top-level menu for navigation within a Team."""

    usedfor = ITeam
    facet = 'overview'
    links = ['profile', 'polls', 'members', 'ppas']


class ActiveBatchNavigator(BatchNavigator):
    """A paginator for active items.

    Used when a view needs to display more than one BatchNavigator of items.
    """
    start_variable_name = 'active_start'
    batch_variable_name = 'active_batch'


class InactiveBatchNavigator(BatchNavigator):
    """A paginator for inactive items.

    Used when a view needs to display more than one BatchNavigator of items.
    """
    start_variable_name = 'inactive_start'
    batch_variable_name = 'inactive_batch'


class TeamMembershipView(LaunchpadView):
    """The view behins ITeam/+members."""

    @cachedproperty
    def active_memberships(self):
        """Current members of the team."""
        return ActiveBatchNavigator(
            self.context.member_memberships, self.request)

    @cachedproperty
    def inactive_memberships(self):
        """Former members of the team."""
        return InactiveBatchNavigator(
            self.context.getInactiveMemberships(), self.request)

    @cachedproperty
    def invited_memberships(self):
        """Other teams invited to become members of this team."""
        return list(self.context.getInvitedMemberships())

    @cachedproperty
    def proposed_memberships(self):
        """Users who have requested to join this team."""
        return list(self.context.getProposedMemberships())

    @property
    def have_pending_members(self):
        return self.proposed_memberships or self.invited_memberships


class PersonSetActionNavigationMenu(RegistryCollectionActionMenuBase):
    """Action menu for `PeopleSearchView`."""
    usedfor = IPersonSet
    links = ['register_team', 'register_project', 'create_account',
             'request_merge', 'admin_merge_people', 'admin_merge_teams']


class PeopleSearchView(LaunchpadView):
    """Search for people and teams on the /people page."""

    implements(IRegistryCollectionNavigationMenu)

    page_title = 'People and teams in Launchpad'

    def __init__(self, context, request):
        super(PeopleSearchView, self).__init__(context, request)
        self.results = []

    @property
    def number_of_people(self):
        return self.context.peopleCount()

    @property
    def number_of_teams(self):
        return self.context.teamsCount()

    def searchPeopleBatchNavigator(self):
        name = self.request.get("name")
        if not name:
            return None
        searchfor = self.request.get("searchfor")
        if searchfor == "peopleonly":
            results = self.context.findPerson(name)
        elif searchfor == "teamsonly":
            results = self.context.findTeam(name)
        else:
            results = self.context.find(name)
        return BatchNavigator(results, self.request)


class PersonAddView(LaunchpadFormView):
    """The page where users can create new Launchpad profiles."""

    page_title = "Create a new Launchpad profile"
    label = page_title
    schema = INewPerson

    custom_widget('creation_comment', TextAreaWidget, height=5, width=60)

    @action(_("Create Profile"), name="create")
    def create_action(self, action, data):
        emailaddress = data['emailaddress']
        displayname = data['displayname']
        creation_comment = data['creation_comment']
        person, ignored = getUtility(IPersonSet).createPersonAndEmail(
            emailaddress, PersonCreationRationale.USER_CREATED,
            displayname=displayname, comment=creation_comment,
            registrant=self.user)
        self.next_url = canonical_url(person)
        logintokenset = getUtility(ILoginTokenSet)
        token = logintokenset.new(
            requester=self.user,
            requesteremail=self.user.preferredemail.email,
            email=emailaddress, tokentype=LoginTokenType.NEWPROFILE)
        token.sendProfileCreatedEmail(person, creation_comment)


class DeactivateAccountSchema(Interface):
    use_template(IPerson, include=['password'])
    comment = copy_field(
        IPerson['account_status_comment'], readonly=False, __name__='comment')


class PersonDeactivateAccountView(LaunchpadFormView):

    schema = DeactivateAccountSchema
    label = "Deactivate your Launchpad account"
    custom_widget('comment', TextAreaWidget, height=5, width=60)

    def validate(self, data):
        loginsource = getUtility(IPlacelessLoginSource)
        principal = loginsource.getPrincipalByLogin(
            self.user.preferredemail.email)
        assert principal is not None, "User must be logged in at this point."
        # The widget will transform '' into a special marker value.
        password = data.get('password')
        if password is self.schema['password'].UNCHANGED_PASSWORD:
            password = u''
        if not principal.validate(password):
            self.setFieldError('password', 'Incorrect password.')
            return

    @action(_("Deactivate My Account"), name="deactivate")
    def deactivate_action(self, action, data):
        self.context.deactivateAccount(data['comment'])
        logoutPerson(self.request)
        self.request.response.addNoticeNotification(
            _(u'Your account has been deactivated.'))
        self.next_url = self.request.getApplicationURL()


class PersonClaimView(LaunchpadFormView):
    """The page where a user can claim an unvalidated profile."""

    schema = IPersonClaim

    def initialize(self):
        if self.context.is_valid_person_or_team:
            # Valid teams and people aren't claimable. We pull the path
            # out of PATH_INFO to make sure that the exception looks
            # good for subclasses. We're that picky!
            name = self.request['PATH_INFO'].split("/")[-1]
            raise NotFound(self, name, request=self.request)
        LaunchpadFormView.initialize(self)

    def validate(self, data):
        emailaddress = data.get('emailaddress')
        if emailaddress is None:
            self.setFieldError(
                'emailaddress', 'Please enter the email address')
            return

        email = getUtility(IEmailAddressSet).getByEmail(emailaddress)
        error = ""
        if email is None:
            # Email not registered in launchpad, ask the user to try another
            # one.
            error = ("We couldn't find this email address. Please try "
                     "another one that could possibly be associated with "
                     "this profile. Note that this profile's name (%s) was "
                     "generated based on the email address it's "
                     "associated with."
                     % self.context.name)
        elif email.personID != self.context.id:
            if email.person.is_valid_person:
                error = structured(
                         "This email address is associated with yet another "
                         "Launchpad profile, which you seem to have used at "
                         "some point. If that's the case, you can "
                         '<a href="/people/+requestmerge'
                         '?field.dupe_person=%s">combine '
                         "this profile with the other one</a> (you'll "
                         "have to log in with the other profile first, "
                         "though). If that's not the case, please try with a "
                         "different email address.",
                         self.context.name)
            else:
                # There seems to be another unvalidated profile for you!
                error = structured(
                         "Although this email address is not associated with "
                         "this profile, it's associated with yet another "
                         'one. You can <a href="%s/+claim">claim that other '
                         'profile</a> and then later '
                         '<a href="/people/+requestmerge">combine</a> both '
                         'of them into a single one.',
                         canonical_url(email.person))
        else:
            # Yay! You got the right email this time.
            pass
        if error:
            self.setFieldError('emailaddress', error)

    @property
    def next_url(self):
        return canonical_url(self.context)

    @action(_("E-mail Me"), name="confirm")
    def confirm_action(self, action, data):
        email = data['emailaddress']
        token = getUtility(ILoginTokenSet).new(
            requester=None, requesteremail=None, email=email,
            tokentype=LoginTokenType.PROFILECLAIM)
        token.sendClaimProfileEmail()
        # A dance to assert that we want to break the rules about no
        # unauthenticated sessions. Only after this next line is it safe
        # to use the ``addNoticeNotification`` method.
        allowUnauthenticatedSession(self.request)
        self.request.response.addInfoNotification(_(
            "A confirmation  message has been sent to '${email}'. "
            "Follow the instructions in that message to finish claiming this "
            "profile. "
            "(If the message doesn't arrive in a few minutes, your mail "
            "provider might use 'greylisting', which could delay the message "
            "for up to an hour or two.)", mapping=dict(email=email)))


class BeginTeamClaimView(PersonClaimView):
    """Where you can claim an unvalidated profile turning it into a team.

    This is actually just the first step, where you enter the email address
    of the team and we email further instructions to that address.
    """

    @action(_("Continue"), name="confirm")
    def confirm_action(self, action, data):
        email = data['emailaddress']
        token = getUtility(ILoginTokenSet).new(
            requester=self.user, requesteremail=None, email=email,
            tokentype=LoginTokenType.TEAMCLAIM)
        token.sendClaimTeamEmail()
        self.request.response.addInfoNotification(_(
            "A confirmation message has been sent to '${email}'. "
            "Follow the instructions in that message to finish claiming this "
            "team. "
            "(If the above address is from a mailing list, it may be "
            "necessary to talk with one of its admins to accept the message "
            "from Launchpad so that you can finish the process.)",
            mapping=dict(email=email)))


class RedirectToEditLanguagesView(LaunchpadView):
    """Redirect the logged in user to his +editlanguages page.

    This view should always be registered with a launchpad.AnyPerson
    permission, to make sure the user is logged in. It exists so that
    we provide a link for non logged in users that will require them to login
    and them send them straight to the page they want to go.
    """

    def initialize(self):
        self.request.response.redirect(
            '%s/+editlanguages' % canonical_url(self.user))


class PersonWithKeysAndPreferredEmail:
    """A decorated person that includes GPG keys and preferred emails."""

    # These need to be predeclared to avoid delegates taking them over.
    # Would be nice if there was a way of allowing writes to just work
    # (i.e. no proxying of __set__).
    gpgkeys = None
    sshkeys = None
    preferredemail = None
    delegates(IPerson, 'person')

    def __init__(self, person):
        self.person = person
        self.gpgkeys = []
        self.sshkeys = []

    def addGPGKey(self, key):
        self.gpgkeys.append(key)

    def addSSHKey(self, key):
        self.sshkeys.append(key)

    def setPreferredEmail(self, email):
        self.preferredemail = email


class PersonRdfView:
    """A view that embeds PersonRdfContentsView in a standalone page."""

    template = ViewPageTemplateFile(
        '../templates/person-rdf.pt')

    def __call__(self):
        """Render RDF output, and return it as a string encoded in UTF-8.

        Render the page template to produce RDF output.
        The return value is string data encoded in UTF-8.

        As a side-effect, HTTP headers are set for the mime type
        and filename for download."""
        self.request.response.setHeader('content-type',
                                        'application/rdf+xml')
        self.request.response.setHeader('Content-Disposition',
                                        'attachment; filename=%s.rdf' %
                                            self.context.name)
        unicodedata = self.template()
        encodeddata = unicodedata.encode('utf-8')
        return encodeddata


class PersonRdfContentsView:
    """A view for the contents of Person FOAF RDF."""

    # We need to set the content_type here explicitly in order to
    # preserve the case of the elements (which is not preserved in the
    # parsing of the default text/html content-type.)
    template = ViewPageTemplateFile(
        '../templates/person-rdf-contents.pt',
        content_type="application/rdf+xml")

    def __init__(self, context, request):
        self.context = context
        self.request = request

    def buildMemberData(self):
        members = []
        members_by_id = {}
        raw_members = list(self.context.allmembers)
        if not raw_members:
            # Empty teams have nothing to offer.
            return []
        personset = getUtility(IPersonSet)
        personset.cacheBrandingForPeople(raw_members)
        for member in raw_members:
            decorated_member = PersonWithKeysAndPreferredEmail(member)
            members.append(decorated_member)
            members_by_id[member.id] = decorated_member
        sshkeyset = getUtility(ISSHKeySet)
        gpgkeyset = getUtility(IGPGKeySet)
        emailset = getUtility(IEmailAddressSet)
        for key in sshkeyset.getByPeople(members):
            members_by_id[key.personID].addSSHKey(key)
        for key in gpgkeyset.getGPGKeysForPeople(members):
            members_by_id[key.ownerID].addGPGKey(key)
        for email in emailset.getPreferredEmailForPeople(members):
            members_by_id[email.person.id].setPreferredEmail(email)
        return members

    def __call__(self):
        """Render RDF output.

        This is only used when rendering this to the end-user, and is
        only here to avoid us OOPSing if people access +raw-contents via
        the web. All templates should reuse this view by invoking
        +rdf-contents/template.
        """
        unicodedata = self.template()
        encodeddata = unicodedata.encode('utf-8')
        return encodeddata


class PersonAdministerView(LaunchpadEditFormView):
    """Administer an `IPerson`."""
    schema = IPerson
    label = "Review person"
    field_names = [
        'name', 'displayname',
        'personal_standing', 'personal_standing_reason']
    custom_widget(
        'personal_standing_reason', TextAreaWidget, height=5, width=60)

    @property
    def is_viewing_person(self):
        """Is the view showing an `IPerson`?

        `PersonAdministerView` and `PersonAccountAdministerView` share a
        template. It needs to know what the context is.
        """
        return True

    @property
    def next_url(self):
        """See `LaunchpadEditFormView`."""
        return canonical_url(self.context)

    @property
    def cancel_url(self):
        """See `LaunchpadEditFormView`."""
        return canonical_url(self.context)

    @action('Change', name='change')
    def change_action(self, action, data):
        """Update the IPerson."""
        self.updateContextFromData(data)


class PersonAccountAdministerView(LaunchpadEditFormView):
    """Administer an `IAccount` belonging to an `IPerson`."""
    schema = IAccount
    label = "Review person's account"
    field_names = [
        'displayname', 'password', 'status', 'status_comment']
    custom_widget(
        'status_comment', TextAreaWidget, height=5, width=60)
    custom_widget('password', PasswordChangeWidget)

    def __init__(self, context, request):
        """See `LaunchpadEditFormView`."""
        super(PersonAccountAdministerView, self).__init__(context, request)
        # Only the IPerson can be traversed to, so it provides the IAccount.
        self.person = self.context
        from canonical.launchpad.interfaces import IMasterObject
        self.context = IMasterObject(self.context.account)

    @property
    def is_viewing_person(self):
        """Is the view showing an `IPerson`?

        `PersonAdministerView` and `PersonAccountAdministerView` share a
        template. It needs to know what the context is.
        """
        return False

    @property
    def email_addresses(self):
        """A list of the user's preferred and validated email addresses."""
        emails = sorted(
            email.email for email in self.person.validatedemails)
        if self.person.preferredemail is not None:
            emails.insert(0, self.person.preferredemail.email)
        return emails

    @property
    def next_url(self):
        """See `LaunchpadEditFormView`."""
        return canonical_url(self.person)

    @property
    def cancel_url(self):
        """See `LaunchpadEditFormView`."""
        return canonical_url(self.person)

    @action('Change', name='change')
    def change_action(self, action, data):
        """Update the IAccount."""
        if (data['status'] == AccountStatus.SUSPENDED
            and self.context.status != AccountStatus.SUSPENDED):
            # Setting the password to a clear value makes it impossible to
            # login. The preferred email address is removed to ensure no
            # email is sent to the user.
            data['password'] = 'invalid'
            self.person.setPreferredEmail(None)
        if (data['status'] == AccountStatus.ACTIVE
            and self.context.status != AccountStatus.ACTIVE):
            self.request.response.addNoticeNotification(
                u'The user is reactivated. He must use the '
                u'"forgot password" to log in.')
        self.updateContextFromData(data)


def userIsActiveTeamMember(team):
    """Return True if the user is an active member of this team."""
    user = getUtility(ILaunchBag).user
    if user is None:
        return False
    if not check_permission('launchpad.View', team):
        return False
    return user in team.activemembers


class PersonSpecWorkloadView(LaunchpadView):
    """View to render the specification workload for a person or team.

    It shows the set of specifications with which this person has a role.  If
    the person is a team, then all members of the team are presented using
    batching with their individual specifications.
    """

    @cachedproperty
    def members(self):
        """Return a batch navigator for all members.

        This batch does not test for whether the person has specifications or
        not.
        """
        assert self.context.isTeam, (
            "PersonSpecWorkloadView.members can only be called on a team.")
        members = self.context.allmembers
        batch_nav = BatchNavigator(members, self.request)
        return batch_nav


class PersonSpecWorkloadTableView(LaunchpadView):
    """View to render the specification workload table for a person.

    It shows the set of specifications with which this person has a role
    in a single table.
    """

    class PersonSpec:
        """One record from the workload list."""

        def __init__(self, spec, person):
            self.spec = spec
            self.assignee = spec.assignee == person
            self.drafter = spec.drafter == person
            self.approver = spec.approver == person

    @cachedproperty
    def workload(self):
        """This code is copied in large part from browser/sprint.py. It may
        be worthwhile refactoring this to use a common code base.

        Return a structure that lists the specs for which this person is the
        approver, the assignee or the drafter.
        """
        return [PersonSpecWorkloadTableView.PersonSpec(spec, self.context)
                for spec in self.context.specifications()]


class PersonSpecFeedbackView(HasSpecificationsView):

    @cachedproperty
    def feedback_specs(self):
        filter = [SpecificationFilter.FEEDBACK]
        return self.context.specifications(filter=filter)


class BugSubscriberPackageBugsSearchListingView(BugTaskSearchListingView):
    """Bugs reported on packages for a bug subscriber."""

    columns_to_show = ["id", "summary", "importance", "status"]

    @property
    def current_package(self):
        """Get the package whose bugs are currently being searched."""
        if not (
            self.widgets['distribution'].hasInput() and
            self.widgets['distribution'].getInputValue()):
            raise UnexpectedFormData("A distribution is required")
        if not (
            self.widgets['sourcepackagename'].hasInput() and
            self.widgets['sourcepackagename'].getInputValue()):
            raise UnexpectedFormData("A sourcepackagename is required")

        distribution = self.widgets['distribution'].getInputValue()
        return distribution.getSourcePackage(
            self.widgets['sourcepackagename'].getInputValue())

    def search(self, searchtext=None):
        distrosourcepackage = self.current_package
        return BugTaskSearchListingView.search(
            self, searchtext=searchtext, context=distrosourcepackage)

    def getMilestoneWidgetValues(self):
        """See `BugTaskSearchListingView`.

        We return only the active milestones on the current distribution
        since any others are irrelevant.
        """
        current_distro = self.current_package.distribution
        vocabulary_registry = getVocabularyRegistry()
        vocabulary = vocabulary_registry.get(current_distro, 'Milestone')

        return helpers.shortlist([
            dict(title=milestone.title, value=milestone.token, checked=False)
            for milestone in vocabulary],
            longest_expected=10)

    @cachedproperty
    def total_bug_counts(self):
        """Return the totals of each type of package bug count as a dict."""
        totals = {
            'open_bugs_count': 0,
            'critical_bugs_count': 0,
            'unassigned_bugs_count': 0,
            'inprogress_bugs_count': 0,}

        for package_counts in self.package_bug_counts:
            for key in totals.keys():
                totals[key] += int(package_counts[key])

        return totals

    @cachedproperty
    def package_bug_counts(self):
        """Return a list of dicts used for rendering package bug counts."""
        L = []
        package_counts = getUtility(IBugTaskSet).getBugCountsForPackages(
            self.user, self.context.getBugSubscriberPackages())
        for package_counts in package_counts:
            package = package_counts['package']
            L.append({
                'package_name': package.displayname,
                'package_search_url':
                    self.getBugSubscriberPackageSearchURL(package),
                'open_bugs_count': package_counts['open'],
                'open_bugs_url': self.getOpenBugsURL(package),
                'critical_bugs_count': package_counts['open_critical'],
                'critical_bugs_url': self.getCriticalBugsURL(package),
                'unassigned_bugs_count': package_counts['open_unassigned'],
                'unassigned_bugs_url': self.getUnassignedBugsURL(package),
                'inprogress_bugs_count': package_counts['open_inprogress'],
                'inprogress_bugs_url': self.getInProgressBugsURL(package)
            })

        return sorted(L, key=itemgetter('package_name'))

    def getOtherBugSubscriberPackageLinks(self):
        """Return a list of the other packages for a bug subscriber.

        This excludes the current package.
        """
        current_package = self.current_package

        other_packages = [
            package for package in self.context.getBugSubscriberPackages()
            if package != current_package]

        package_links = []
        for other_package in other_packages:
            package_links.append({
                'title': other_package.displayname,
                'url': self.getBugSubscriberPackageSearchURL(other_package)})

        return package_links

    def getBugSubscriberPackageSearchURL(self, distributionsourcepackage=None,
                                      advanced=False, extra_params=None):
        """Construct a default search URL for a distributionsourcepackage.

        Optional filter parameters can be specified as a dict with the
        extra_params argument.
        """
        if distributionsourcepackage is None:
            distributionsourcepackage = self.current_package

        params = {
            "field.distribution": distributionsourcepackage.distribution.name,
            "field.sourcepackagename": distributionsourcepackage.name,
            "search": "Search"}

        if extra_params is not None:
            # We must UTF-8 encode searchtext to play nicely with
            # urllib.urlencode, because it may contain non-ASCII characters.
            if extra_params.has_key("field.searchtext"):
                extra_params["field.searchtext"] = (
                    extra_params["field.searchtext"].encode("utf8"))

            params.update(extra_params)

        person_url = canonical_url(self.context)
        query_string = urllib.urlencode(sorted(params.items()), doseq=True)

        if advanced:
            return (person_url + '/+packagebugs-search?advanced=1&%s'
                    % query_string)
        else:
            return person_url + '/+packagebugs-search?%s' % query_string

    def getBugSubscriberPackageAdvancedSearchURL(self,
                                              distributionsourcepackage=None):
        """Build the advanced search URL for a distributionsourcepackage."""
        return self.getBugSubscriberPackageSearchURL(advanced=True)

    def getOpenBugsURL(self, distributionsourcepackage):
        """Return the URL for open bugs on distributionsourcepackage."""
        status_params = {'field.status': []}

        for status in UNRESOLVED_BUGTASK_STATUSES:
            status_params['field.status'].append(status.title)

        return self.getBugSubscriberPackageSearchURL(
            distributionsourcepackage=distributionsourcepackage,
            extra_params=status_params)

    def getCriticalBugsURL(self, distributionsourcepackage):
        """Return the URL for critical bugs on distributionsourcepackage."""
        critical_bugs_params = {
            'field.status': [], 'field.importance': "Critical"}

        for status in UNRESOLVED_BUGTASK_STATUSES:
            critical_bugs_params["field.status"].append(status.title)

        return self.getBugSubscriberPackageSearchURL(
            distributionsourcepackage=distributionsourcepackage,
            extra_params=critical_bugs_params)

    def getUnassignedBugsURL(self, distributionsourcepackage):
        """Return the URL for unassigned bugs on distributionsourcepackage."""
        unassigned_bugs_params = {
            "field.status": [], "field.unassigned": "on"}

        for status in UNRESOLVED_BUGTASK_STATUSES:
            unassigned_bugs_params["field.status"].append(status.title)

        return self.getBugSubscriberPackageSearchURL(
            distributionsourcepackage=distributionsourcepackage,
            extra_params=unassigned_bugs_params)

    def getInProgressBugsURL(self, distributionsourcepackage):
        """Return the URL for unassigned bugs on distributionsourcepackage."""
        inprogress_bugs_params = {"field.status": "In Progress"}

        return self.getBugSubscriberPackageSearchURL(
            distributionsourcepackage=distributionsourcepackage,
            extra_params=inprogress_bugs_params)

    def shouldShowSearchWidgets(self):
        # XXX: Guilherme Salgado 2005-11-05:
        # It's not possible to search amongst the bugs on maintained
        # software, so for now I'll be simply hiding the search widgets.
        return False

    # Methods that customize the advanced search form.
    def getAdvancedSearchPageHeading(self):
        return (
            "Bugs in %s: Advanced Search" % self.current_package.displayname)

    def getAdvancedSearchButtonLabel(self):
        return "Search bugs in %s" % self.current_package.displayname

    def getSimpleSearchURL(self):
        return self.getBugSubscriberPackageSearchURL()


class RelevantMilestonesMixin:
    """Mixin to narrow the milestone list to only relevant milestones."""

    def getMilestoneWidgetValues(self):
        """Return data used to render the milestone checkboxes."""
        milestones = getUtility(IBugTaskSet).getAssignedMilestonesFromSearch(
            self.searchUnbatched())
        return [
            dict(title=milestone.title, value=milestone.id, checked=False)
            for milestone in milestones]


class PersonRelatedBugTaskSearchListingView(RelevantMilestonesMixin,
                                            BugTaskSearchListingView,
                                            FeedsMixin):
    """All bugs related to someone."""

    columns_to_show = ["id", "summary", "bugtargetdisplayname",
                       "importance", "status"]

    def searchUnbatched(self, searchtext=None, context=None,
                        extra_params=None):
        """Return the open bugs related to a person.

        :param extra_params: A dict that provides search params added to
            the search criteria taken from the request. Params in
            `extra_params` take precedence over request params.
        """
        if context is None:
            context = self.context

        params = self.buildSearchParams(extra_params=extra_params)
        subscriber_params = copy.copy(params)
        subscriber_params.subscriber = context
        assignee_params = copy.copy(params)
        owner_params = copy.copy(params)
        commenter_params = copy.copy(params)

        # Only override the assignee, commenter and owner if they were not
        # specified by the user.
        if assignee_params.assignee is None:
            assignee_params.assignee = context
        if owner_params.owner is None:
            # Specify both owner and bug_reporter to try to prevent the same
            # bug (but different tasks) being displayed.
            owner_params.owner = context
            owner_params.bug_reporter = context
        if commenter_params.bug_commenter is None:
            commenter_params.bug_commenter = context

        return context.searchTasks(
            assignee_params, subscriber_params, owner_params,
            commenter_params)

    def getSearchPageHeading(self):
        return "Bugs related to %s" % self.context.displayname

    def getAdvancedSearchPageHeading(self):
        return "Bugs Related to %s: Advanced Search" % (
            self.context.displayname)

    def getAdvancedSearchButtonLabel(self):
        return "Search bugs related to %s" % self.context.displayname

    def getSimpleSearchURL(self):
        return canonical_url(self.context, view_name="+bugs")


class PersonAssignedBugTaskSearchListingView(RelevantMilestonesMixin,
                                             BugTaskSearchListingView):
    """All bugs assigned to someone."""

    columns_to_show = ["id", "summary", "bugtargetdisplayname",
                       "importance", "status"]

    def searchUnbatched(self, searchtext=None, context=None,
                        extra_params=None):
        """Return the open bugs assigned to a person."""
        if context is None:
            context = self.context

        if extra_params is None:
            extra_params = dict()
        else:
            extra_params = dict(extra_params)
        extra_params['assignee'] = context

        sup = super(PersonAssignedBugTaskSearchListingView, self)
        return sup.searchUnbatched(searchtext, context, extra_params)

    def shouldShowAssigneeWidget(self):
        """Should the assignee widget be shown on the advanced search page?"""
        return False

    def shouldShowAssignedToTeamPortlet(self):
        """Should the team assigned bugs portlet be shown?"""
        return True

    def shouldShowTagsCombinatorWidget(self):
        """Should the tags combinator widget show on the search page?"""
        return False

    def getSearchPageHeading(self):
        """The header for the search page."""
        return "Bugs assigned to %s" % self.context.displayname

    def getAdvancedSearchPageHeading(self):
        """The header for the advanced search page."""
        return "Bugs Assigned to %s: Advanced Search" % (
            self.context.displayname)

    def getAdvancedSearchButtonLabel(self):
        """The Search button for the advanced search page."""
        return "Search bugs assigned to %s" % self.context.displayname

    def getSimpleSearchURL(self):
        """Return a URL that can be usedas an href to the simple search."""
        return canonical_url(self.context, view_name="+assignedbugs")


class PersonCommentedBugTaskSearchListingView(RelevantMilestonesMixin,
                                              BugTaskSearchListingView):
    """All bugs commented on by a Person."""

    columns_to_show = ["id", "summary", "bugtargetdisplayname",
                       "importance", "status"]

    def searchUnbatched(self, searchtext=None, context=None,
                        extra_params=None):
        """Return the open bugs commented on by a person."""
        if context is None:
            context = self.context

        if extra_params is None:
            extra_params = dict()
        else:
            extra_params = dict(extra_params)
        extra_params['bug_commenter'] = context

        sup = super(PersonCommentedBugTaskSearchListingView, self)
        return sup.searchUnbatched(searchtext, context, extra_params)

    def getSearchPageHeading(self):
        """The header for the search page."""
        return "Bugs commented on by %s" % self.context.displayname

    def getAdvancedSearchPageHeading(self):
        """The header for the advanced search page."""
        return "Bugs commented on by %s: Advanced Search" % (
            self.context.displayname)

    def getAdvancedSearchButtonLabel(self):
        """The Search button for the advanced search page."""
        return "Search bugs commented on by %s" % self.context.displayname

    def getSimpleSearchURL(self):
        """Return a URL that can be used as an href to the simple search."""
        return canonical_url(self.context, view_name="+commentedbugs")


class PersonReportedBugTaskSearchListingView(RelevantMilestonesMixin,
                                             BugTaskSearchListingView):
    """All bugs reported by someone."""

    columns_to_show = ["id", "summary", "bugtargetdisplayname",
                       "importance", "status"]

    def searchUnbatched(self, searchtext=None, context=None,
                        extra_params=None):
        """Return the bugs reported by a person."""
        if context is None:
            context = self.context

        if extra_params is None:
            extra_params = dict()
        else:
            extra_params = dict(extra_params)
        # Specify both owner and bug_reporter to try to prevent the same
        # bug (but different tasks) being displayed.
        extra_params['owner'] = context
        extra_params['bug_reporter'] = context

        sup = super(PersonReportedBugTaskSearchListingView, self)
        return sup.searchUnbatched(searchtext, context, extra_params)

    def getSearchPageHeading(self):
        """The header for the search page."""
        return "Bugs reported by %s" % self.context.displayname

    def getAdvancedSearchPageHeading(self):
        """The header for the advanced search page."""
        return "Bugs Reported by %s: Advanced Search" % (
            self.context.displayname)

    def getAdvancedSearchButtonLabel(self):
        """The Search button for the advanced search page."""
        return "Search bugs reported by %s" % self.context.displayname

    def getSimpleSearchURL(self):
        """Return a URL that can be used as an href to the simple search."""
        return canonical_url(self.context, view_name="+reportedbugs")

    def shouldShowReporterWidget(self):
        """Should the reporter widget be shown on the advanced search page?"""
        return False

    def shouldShowTagsCombinatorWidget(self):
        """Should the tags combinator widget show on the search page?"""
        return False


class PersonSubscribedBugTaskSearchListingView(RelevantMilestonesMixin,
                                               BugTaskSearchListingView):
    """All bugs someone is subscribed to."""

    columns_to_show = ["id", "summary", "bugtargetdisplayname",
                       "importance", "status"]

    def searchUnbatched(self, searchtext=None, context=None,
                        extra_params=None):
        """Return the bugs subscribed to by a person."""
        if context is None:
            context = self.context

        if extra_params is None:
            extra_params = dict()
        else:
            extra_params = dict(extra_params)
        extra_params['subscriber'] = context

        sup = super(PersonSubscribedBugTaskSearchListingView, self)
        return sup.searchUnbatched(searchtext, context, extra_params)

    def getSearchPageHeading(self):
        """The header for the search page."""
        return "Bugs %s is subscribed to" % self.context.displayname

    def getAdvancedSearchPageHeading(self):
        """The header for the advanced search page."""
        return "Bugs %s is Cc'd to: Advanced Search" % (
            self.context.displayname)

    def getAdvancedSearchButtonLabel(self):
        """The Search button for the advanced search page."""
        return "Search bugs %s is Cc'd to" % self.context.displayname

    def getSimpleSearchURL(self):
        """Return a URL that can be used as an href to the simple search."""
        return canonical_url(self.context, view_name="+subscribedbugs")


class PersonVouchersView(LaunchpadFormView):
    """Form for displaying and redeeming commercial subscription vouchers."""

    custom_widget('voucher', LaunchpadDropdownWidget)

    def setUpFields(self):
        """Set up the fields for this view."""

        self.form_fields = []
        # Make the less expensive test for commercial projects first
        # to avoid the more costly fetching of unredeemed vouchers.
        if (self.has_commercial_projects and
            len(self.unredeemed_vouchers) > 0):
            self.form_fields = (self.createProjectField() +
                                self.createVoucherField())

    def createProjectField(self):
        """Create the project field for selection commercial projects.

        The vocabulary shows commercial projects owned by the current user.
        """
        field = FormFields(
            Choice(__name__='project',
                   title=_('Select the project you wish to subscribe'),
                   description=_('Commercial projects you administer'),
                   vocabulary="CommercialProjects",
                   required=True),
            render_context=self.render_context)
        return field

    def createVoucherField(self):
        """Create voucher field.

        Only unredeemed vouchers owned by the user are shown.
        """
        terms = []
        for voucher in self.unredeemed_vouchers:
            text = "%s (%d months)" % (
                voucher.voucher_id, voucher.term_months)
            terms.append(SimpleTerm(voucher, voucher.voucher_id, text))
        voucher_vocabulary = SimpleVocabulary(terms)
        field = FormFields(
            Choice(__name__='voucher',
                   title=_('Select a voucher'),
                   description=_('Choose one of these unredeemed vouchers'),
                   vocabulary=voucher_vocabulary,
                   required=True),
            render_context=self.render_context)
        return field

    @cachedproperty
    def unredeemed_vouchers(self):
        """Get the unredeemed vouchers owned by the user."""
        unredeemed, redeemed = (
            self.context.getCommercialSubscriptionVouchers())
        return unredeemed

    @cachedproperty
    def has_commercial_projects(self):
        """Does the user manage one or more commercial project?

        Users with launchpad.Commercial permission can manage vouchers for any
        project so the property is True always.  Otherwise it is true if the
        vocabulary is not empty.
        """
        if check_permission('launchpad.Commercial', self.context):
            return True
        vocabulary_registry = getVocabularyRegistry()
        vocabulary = vocabulary_registry.get(self.context,
                                             "CommercialProjects")
        return len(vocabulary) > 0

    @action(_("Cancel"), name="cancel",
            validator='validate_cancel')
    def cancel_action(self, action, data):
        """Simply redirect to the user's page."""
        self.next_url = canonical_url(self.context)

    @action(_("Redeem"), name="redeem")
    def redeem_action(self, action, data):
        salesforce_proxy = getUtility(ISalesforceVoucherProxy)
        project = data['project']
        voucher = data['voucher']

        try:
            # The call to redeemVoucher returns True if it succeeds or it
            # raises an exception.  Therefore the return value does not need
            # to be checked.
            result = salesforce_proxy.redeemVoucher(voucher.voucher_id,
                                                    self.context,
                                                    project)
            project.redeemSubscriptionVoucher(
                voucher=voucher.voucher_id,
                registrant=self.context,
                purchaser=self.context,
                subscription_months=voucher.term_months)
            self.request.response.addInfoNotification(
                _("Voucher redeemed successfully"))
            # Force the page to reload so the just consumed voucher is
            # not displayed again (since the field has already been
            # created).
            self.next_url = self.request.URL
        except SalesforceVoucherProxyException, error:
            self.addError(
                _("The voucher could not be redeemed at this time."))
            # Log an OOPS report without raising an error.
            info = (error.__class__, error, None)
            globalErrorUtility = getUtility(IErrorReportingUtility)
            globalErrorUtility.raising(info, self.request)


class PersonLanguagesView(LaunchpadFormView):
    """Edit preferred languages for a person or team."""
    schema = Interface

    @property
    def label(self):
        """The form label."""
        if self.is_current_user:
            return "Your language preferences"
        else:
            return "%s's language preferences" % self.context.displayname

    page_title = label

    def requestCountry(self):
        return ICountry(self.request, None)

    def browserLanguages(self):
        return (
            IRequestPreferredLanguages(self.request).getPreferredLanguages())

    def visible_checked_languages(self):
        return self.context.languages

    def visible_unchecked_languages(self):
        common_languages = getUtility(ILanguageSet).common_languages
        person_languages = self.context.languages
        return sorted(set(common_languages) - set(person_languages),
                      key=attrgetter('englishname'))

    def getRedirectionURL(self):
        request = self.request
        referrer = request.getHeader('referer')
        if referrer and referrer.startswith(request.getApplicationURL()):
            return referrer
        else:
            return ''

    @property
    def is_current_user(self):
        """Return True when the Context is also the User."""
        return self.user == self.context

    @property
    def next_url(self):
        """Redirect to this url after successfully processing the form."""
        return canonical_url(self.context)

    cancel_url = next_url

    @action(_("Save"), name="save")
    def submitLanguages(self, action, data):
        '''Process a POST request to the language preference form.

        This list of languages submitted is compared to the list of
        languages the user has, and the latter is matched to the former.
        '''

        all_languages = getUtility(ILanguageSet)
        old_languages = self.context.languages
        new_languages = []

        for key in all_languages.keys():
            if self.request.has_key(key) and self.request.get(key) == u'on':
                new_languages.append(all_languages[key])

        if self.is_current_user:
            subject = "your"
        else:
            subject = "%s's" % cgi.escape(self.context.displayname)

        # Add languages to the user's preferences.
        messages = []
        for language in set(new_languages) - set(old_languages):
            self.context.addLanguage(language)
            messages.append(
                "Added %(language)s to %(subject)s preferred languages." %
                {'language' : language.englishname, 'subject' : subject})

        # Remove languages from the user's preferences.
        for language in set(old_languages) - set(new_languages):
            self.context.removeLanguage(language)
            messages.append(
                "Removed %(language)s from %(subject)s preferred languages." %
                {'language' : language.englishname, 'subject' : subject})
        if len(messages) > 0:
            message = structured('<br />'.join(messages))
            self.request.response.addInfoNotification(message)
        redirection_url = self.request.get('redirection_url')
        if redirection_url:
            self.request.response.redirect(redirection_url)

    @property
    def answers_url(self):
        return canonical_url(
            getUtility(ILaunchpadCelebrities).lp_translations,
            rootsite='answers')


class PersonView(LaunchpadView, FeedsMixin):
    """A View class used in almost all Person's pages."""

    @cachedproperty
    def recently_approved_members(self):
        members = self.context.getMembersByStatus(
            TeamMembershipStatus.APPROVED,
            orderBy='-TeamMembership.date_joined')
        return members[:5]

    @cachedproperty
    def recently_proposed_members(self):
        members = self.context.getMembersByStatus(
            TeamMembershipStatus.PROPOSED,
            orderBy='-TeamMembership.date_proposed')
        return members[:5]

    @cachedproperty
    def has_recent_approved_or_proposed_members(self):
        """Does the team have recently approved or proposed members?"""
        approved = self.recently_approved_members.count() > 0
        proposed = self.recently_proposed_members.count() > 0
        return approved or proposed

    @cachedproperty
    def openpolls(self):
        assert self.context.isTeam()
        return IPollSubset(self.context).getOpenPolls()

    @cachedproperty
    def closedpolls(self):
        assert self.context.isTeam()
        return IPollSubset(self.context).getClosedPolls()

    @cachedproperty
    def notyetopenedpolls(self):
        assert self.context.isTeam()
        return IPollSubset(self.context).getNotYetOpenedPolls()

    @cachedproperty
    def contributions(self):
        """Cache the results of getProjectsAndCategoriesContributedTo()."""
        return self.context.getProjectsAndCategoriesContributedTo(
            limit=5)

    @cachedproperty
    def contributed_categories(self):
        """Return all karma categories in which this person has some karma."""
        categories = set()
        for contrib in self.contributions:
            categories.update(category for category in contrib['categories'])
        return sorted(categories, key=attrgetter('title'))

    @cachedproperty
    def context_is_probably_a_team(self):
        """Return True if we have any indication that context is a team.

        For now, all we do is check whether or not any email associated with
        our context contains the '@lists.' string as that's a very good
        indication this is a team which was automatically created.

        This can only be used when the context is an automatically created
        profile (account_status == NOACCOUNT).
        """
        assert self.context.account_status == AccountStatus.NOACCOUNT, (
            "This can only be used when the context has no account.")
        emails = getUtility(IEmailAddressSet).getByPerson(self.context)
        for email in emails:
            if '@lists.' in email.email:
                return True
        return False

    @cachedproperty
    def is_delegated_identity(self):
        """Should the page delegate identity to the OpenId identitier.

        We only do this if it's enabled for the vhost.
        """
        return (self.context.is_valid_person
                and config.vhost.mainsite.openid_delegate_profile)

    @cachedproperty
    def openid_identity_url(self):
        """The public OpenID identity URL. That's the profile page."""
        profile_url = URI(canonical_url(self.context))
        if not config.vhost.mainsite.openid_delegate_profile:
            # Change the host to point to the production site.
            profile_url.host = config.launchpad.non_restricted_hostname
        return str(profile_url)

    @property
    def subscription_policy_description(self):
        """Return the description of this team's subscription policy."""
        assert self.team.isTeam(), (
            'This method can only be called when the context is a team.')
        if self.team.subscriptionpolicy == TeamSubscriptionPolicy.RESTRICTED:
            description = _(
                "This is a restricted team; new members can only be added "
                "by one of the team's administrators.")
        elif self.team.subscriptionpolicy == TeamSubscriptionPolicy.MODERATED:
            description = _(
                "This is a moderated team; all subscriptions are subjected "
                "to approval by one of the team's administrators.")
        elif self.team.subscriptionpolicy == TeamSubscriptionPolicy.OPEN:
            description = _(
                "This is an open team; any user can join and no approval "
                "is required.")
        else:
            raise AssertionError('Unknown subscription policy.')
        return description

    @property
    def user_can_subscribe_to_list(self):
        """Can the user subscribe to this team's mailing list?

        A user can subscribe to the list if the team has an active
        mailing list, and if they do not already have a subscription.
        """
        if self.team_has_mailing_list:
            # If we are already subscribed, then we can not subscribe again.
            return not self.user_is_subscribed_to_list
        else:
            return False

    @property
    def user_is_subscribed_to_list(self):
        """Is the user subscribed to the team's mailing list?

        Subscriptions hang around even if the list is deactivated, etc.

        It is an error to ask if the user is subscribed to a mailing list
        that doesn't exist.
        """
        if self.user is None:
            return False

        mailing_list = self.context.mailing_list
        assert mailing_list is not None, "This team has no mailing list."
        has_subscription = bool(mailing_list.getSubscription(self.user))
        return has_subscription

    @property
    def team_has_mailing_list(self):
        """Is the team mailing list available for subscription?"""
        mailing_list = self.context.mailing_list
        return mailing_list is not None and mailing_list.is_usable

    def getURLToAssignedBugsInProgress(self):
        """Return an URL to a page which lists all bugs assigned to this
        person that are In Progress.
        """
        query_string = urllib.urlencode(
            [('field.status', BugTaskStatus.INPROGRESS.title)])
        url = "%s/+assignedbugs" % canonical_url(self.context)
        return ("%(url)s?search=Search&%(query_string)s"
                % {'url': url, 'query_string': query_string})


    @cachedproperty
    def assigned_bugs_in_progress(self):
        """Return up to 5 assigned bugs that are In Progress."""
        params = BugTaskSearchParams(
            user=self.user, assignee=self.context, omit_dupes=True,
            status=BugTaskStatus.INPROGRESS, orderby='-date_last_updated')
        return list(self.context.searchTasks(params)[:5])

    @cachedproperty
    def assigned_specs_in_progress(self):
        """Return up to 5 assigned specs that are being worked on."""
        return list(self.context.assigned_specs_in_progress)

    @property
    def has_assigned_bugs_or_specs_in_progress(self):
        """Does the user have any bugs or specs that are being worked on?"""
        bugtasks = self.assigned_bugs_in_progress
        specs = self.assigned_specs_in_progress
        return len(bugtasks) > 0 or len(specs) > 0

    @property
    def viewing_own_page(self):
        return self.user == self.context

    @property
    def can_contact(self):
        """Can the user contact this context (this person or team)?

        Users can contact other valid users and teams. Anonymous users
        cannot contact persons or teams, and no one can contact an invalid
        person (inactive or without a preferred email address).
        """
        return (
            self.user is not None and self.context.is_valid_person_or_team)

    @cachedproperty
    def group_to_contact(self):
        """Contacting a team may contact different email addresses.

        :return: the recipients of the message.
        :rtype: `ContactViaWebNotificationRecipientSet` constant:
                TO_USER
                TO_TEAM (Send to team's preferredemail)
                TO_OWNER
                TO_MEMBERS
        """
        return ContactViaWebNotificationRecipientSet(
            self.user, self.context)._primary_reason

    @property
    def contact_link_title(self):
        """Return the appropriate +contactuser link title for the tooltip."""
        ContactViaWeb = ContactViaWebNotificationRecipientSet
        if self.group_to_contact == ContactViaWeb.TO_USER:
            if self.viewing_own_page:
                return 'Send an email to yourself through Launchpad'
            else:
                return 'Send an email to this user through Launchpad'
        elif self.group_to_contact == ContactViaWeb.TO_TEAM:
            return ("Send an email to your team's contact email address "
                    "through Launchpad")
        elif self.group_to_contact == ContactViaWeb.TO_MEMBERS:
            return "Send an email to your team's members through Launchpad"
        elif self.group_to_contact == ContactViaWeb.TO_OWNER:
            return "Send an email to this team's owner through Launchpad"
        else:
            raise AssertionError('Unknown group to contact.')

    @property
    def specific_contact_text(self):
        """Return the appropriate link text."""
        ContactViaWeb = ContactViaWebNotificationRecipientSet
        if self.group_to_contact == ContactViaWeb.TO_USER:
            # Note that we explicitly do not change the text to "Contact
            # yourself" when viewing your own page.
            return 'Contact this user'
        elif self.group_to_contact == ContactViaWeb.TO_TEAM:
            return "Contact this team's email address"
        elif self.group_to_contact == ContactViaWeb.TO_MEMBERS:
            return "Contact this team's members"
        elif self.group_to_contact == ContactViaWeb.TO_OWNER:
            return "Contact this team's owner"
        else:
            raise AssertionError('Unknown group to contact.')

    def hasCurrentPolls(self):
        """Return True if this team has any non-closed polls."""
        assert self.context.isTeam()
        return bool(self.openpolls) or bool(self.notyetopenedpolls)

    def userIsOwner(self):
        """Return True if the user is the owner of this Team."""
        if self.user is None:
            return False

        return self.user.inTeam(self.context.teamowner)

    def findUserPathToTeam(self):
        assert self.user is not None
        return self.user.findPathToTeam(self.context)

    def indirect_teams_via(self):
        """Return a list of dictionaries, where each dictionary has a team
        in which the person is an indirect member, and a path to membership
        in that team.
        """
        return [{'team': team,
                 'via': ', '.join(
                    [viateam.displayname for viateam in
                        self.context.findPathToTeam(team)[:-1]])}
                for team in self.context.teams_indirectly_participated_in]

    def userIsParticipant(self):
        """Return true if the user is a participant of this team.

        A person is said to be a team participant when he's a member
        of that team, either directly or indirectly via another team
        membership.
        """
        if self.user is None:
            return False
        return self.user.inTeam(self.context)

    def userIsActiveMember(self):
        """Return True if the user is an active member of this team."""
        return userIsActiveTeamMember(self.context)

    def userIsProposedMember(self):
        """Return True if the user is a proposed member of this team."""
        if self.user is None:
            return False
        return self.user in self.context.proposedmembers

    def userCanRequestToLeave(self):
        """Return true if the user can request to leave this team.

        A given user can leave a team only if he's an active member.
        """
        return self.userIsActiveMember()

    @cachedproperty
    def email_address_visibility(self):
        """The EmailAddressVisibleState of this person or team.

        :return: The state of what a logged in user may know of a
            person or team's email addresses.
        :rtype: `EmailAddressVisibleState`
        """
        return EmailAddressVisibleState(self)

    @property
    def visible_email_addresses(self):
        """The list of email address that can be shown.

        The list contains email addresses when the EmailAddressVisibleState's
        PUBLIC or ALLOWED attributes are True. The preferred email
        address is the first in the list, the other validated email addresses
        are not ordered. When the team is the context, only the preferred
        email address is in the list.

        :return: A list of email address strings that can be seen.
        """
        visible_states = (
            EmailAddressVisibleState.PUBLIC, EmailAddressVisibleState.ALLOWED)
        if self.email_address_visibility.state in visible_states:
            emails = [self.context.preferredemail.email]
            if not self.context.isTeam():
                emails.extend(sorted(
                    email.email for email in self.context.validatedemails))
            return emails
        else:
            return []

    @property
    def visible_email_address_description(self):
        """A description of who can see a user's email addresses.

        :return: A string, or None if the email addresses cannot be viewed
            by any user.
        """
        state = self.email_address_visibility.state
        if state is EmailAddressVisibleState.PUBLIC:
            return 'This email address is only visible to Launchpad users.'
        elif state is EmailAddressVisibleState.ALLOWED:
            return 'This email address is not disclosed to others.'
        else:
            return None

    def showSSHKeys(self):
        """Return a data structure used for display of raw SSH keys"""
        self.request.response.setHeader('Content-Type', 'text/plain')
        keys = []
        for key in self.context.sshkeys:
            if key.keytype == SSHKeyType.DSA:
                type_name = 'ssh-dss'
            elif key.keytype == SSHKeyType.RSA:
                type_name = 'ssh-rsa'
            else:
                type_name = 'Unknown key type'
            keys.append("%s %s %s" % (type_name, key.keytext, key.comment))
        return "\n".join(keys)

    @cachedproperty
    def archive_url(self):
        """Return a url to a mailing list archive for the team's list.

        If the person is not a team, does not have a mailing list, that
        mailing list has never been activated, or the team is private and the
        logged in user is not a team member, return None instead.  The url is
        also returned if the user is a Launchpad admin.
        """
        celebrities = getUtility(ILaunchpadCelebrities)
        mailing_list = self.context.mailing_list
        if mailing_list is None:
            return None
        elif mailing_list.is_public:
            return mailing_list.archive_url
        elif self.user is None:
            return None
        elif (self.user.inTeam(self.context) or
              self.user.inTeam(celebrities.admin)):
            return mailing_list.archive_url
        else:
            return None

    @cachedproperty
    def languages(self):
        """The user's preferred languages, or English is none are set."""
        languages = list(self.context.languages)
        if len(languages) > 0:
            englishnames = [language.englishname for language in languages]
            return ', '.join(sorted(englishnames))
        else:
            return getUtility(ILaunchpadCelebrities).english.englishname

    @cachedproperty
    def has_karma(self):
        """Does the have karma?"""
        return bool(self.context.karma_category_caches)

    @cachedproperty
    def has_expired_karma(self):
        """Did the user have karm?."""
        return self.context.latestKarma().count() > 0

    @property
    def public_private_css(self):
        """The CSS classes that represent the public or private state."""
        if self.context.private:
            return 'aside private'
        else:
            return 'aside public'

    @cachedproperty
    def should_show_ppa_section(self):
        """Return True if "Personal package archives" is to be shown.

        We display it if:
        person has any public PPA or current_user has lp.edit
        """
        # If the current user has edit permission, show the section.
        if check_permission('launchpad.Edit', self.context):
            return True

        # If the current user has any public PPA, show the section.
        for ppa in self.context.ppas:
            if not ppa.private:
                return True

        return False


class EmailAddressVisibleState:
    """The state of a person's email addresses w.r.t. the logged in user.

    There are five states that describe the visibility of a person or
    team's addresses to a logged in user, only one will be True:

    * LOGIN_REQUIRED: The user is anonymous; email addresses are never
      visible to anonymous users.
    * NONE_AVAILABLE: The person has no validated email addresses or the
      team has no contact address registered, so there is nothing to show.
    * PUBLIC: The person is not hiding their email addresses, or the team
      has a contact address, so any logged in user may view them.
    * HIDDEN: The person is hiding their email address, so even logged in
      users cannot view them.  Teams cannot hide their contact address.
    * ALLOWED: The person is hiding their email address, but the logged in
      user has permission to see them.  This is either because the user is
      viewing their own page or because the user is a privileged
      administrator.
    """
    LOGIN_REQUIRED = object()
    NONE_AVAILABLE = object()
    PUBLIC = object()
    HIDDEN = object()
    ALLOWED = object()

    def __init__(self, view):
        """Set the state.

        :param view: The view that provides the current user and the
            context (person or team).
        :type view: `LaunchpadView`
        """
        if view.user is None:
            self.state = EmailAddressVisibleState.LOGIN_REQUIRED
        elif view.context.preferredemail is None:
            self.state = EmailAddressVisibleState.NONE_AVAILABLE
        elif not view.context.hide_email_addresses:
            self.state = EmailAddressVisibleState.PUBLIC
        elif check_permission('launchpad.View',  view.context.preferredemail):
            self.state = EmailAddressVisibleState.ALLOWED
        else:
            self.state = EmailAddressVisibleState.HIDDEN

    @property
    def is_login_required(self):
        """Is login required to see the person or team's addresses?"""
        return self.state is EmailAddressVisibleState.LOGIN_REQUIRED

    @property
    def are_none_available(self):
        """Does the person or team not have any email addresses?"""
        return self.state is EmailAddressVisibleState.NONE_AVAILABLE

    @property
    def are_public(self):
        """Are the person's or team's email addresses public to users?"""
        return self.state is EmailAddressVisibleState.PUBLIC

    @property
    def are_hidden(self):
        """Are the person's or team's email addresses hidden from the user?"""
        return self.state is EmailAddressVisibleState.HIDDEN

    @property
    def are_allowed(self):
        """Is the user allowed to see the person's or team's addresses?"""
        return self.state is EmailAddressVisibleState.ALLOWED


class PersonIndexView(XRDSContentNegotiationMixin, PersonView):
    """View class for person +index and +xrds pages."""

    xrds_template = ViewPageTemplateFile(
        "../../services/openid/templates/person-xrds.pt")

    def initialize(self):
        super(PersonIndexView, self).initialize()
        # This view requires the gmap2 Javascript in order to render the map
        # with the person's usual location. The location is only availble if
        # the location is set, visible, and the viewing user wants to see it.
        launchpad_views = get_launchpad_views(self.request.cookies)
        self._small_map = launchpad_views['small_maps']
        if (self.has_visible_location and self._small_map):
            self.request.needs_gmap2 = True
        if self.request.method == "POST":
            self.processForm()

    @cachedproperty
    def enable_xrds_discovery(self):
        """Only enable discovery if person is OpenID enabled."""
        return self.is_delegated_identity

    @cachedproperty
    def openid_server_url(self):
        """The OpenID Server endpoint URL for Launchpad."""
        return CurrentOpenIDEndPoint.getServiceURL()

    @cachedproperty
    def openid_identity_url(self):
        return IOpenIDPersistentIdentity(self.context).openid_identity_url

    def processForm(self):
        if not self.request.form.get('unsubscribe'):
            raise UnexpectedFormData(
                "The mailing list form did not receive the expected form "
                "fields.")

        mailing_list = self.context.mailing_list
        if mailing_list is None:
            raise UnexpectedFormData(
                _("This team does not have a mailing list."))
        if not self.user:
            raise Unauthorized(
                _("You must be logged in to unsubscribe."))
        try:
            mailing_list.unsubscribe(self.user)
        except CannotUnsubscribe:
            self.request.response.addErrorNotification(
                _("You could not be unsubscribed from the team mailing "
                  "list."))
        else:
            self.request.response.addInfoNotification(
                _("You have been unsubscribed from the team "
                  "mailing list."))
        self.request.response.redirect(canonical_url(self.context))

    @property
    def map_portlet_html(self):
        """Generate the HTML which shows the map portlet."""
        assert self.has_visible_location, (
            "Can't generate the map for a person who hasn't set a "
            "visible location.")
        assert self.request.needs_gmap2 or not self._small_map, (
            "To use this method a view must flag that it needs gmap2.")

        replacements = {'center_lat': self.context.latitude,
                        'center_lng': self.context.longitude}
        return u"""
            <script type="text/javascript">
                YUI().use('node', 'lp.mapping', function(Y) {
                    function renderMap() {
                        Y.lp.mapping.renderPersonMapSmall(
                            %(center_lat)s, %(center_lng)s);
                     }
                     Y.on("domready", renderMap);
                });
            </script>""" % replacements

    @cachedproperty
    def has_visible_location(self):
        """Does the person have latitude and a visible location."""
        if self.context.is_team:
            return self.context.mapped_participants_count > 0
        else:
            return (check_permission('launchpad.View', self.context.location)
                and self.context.latitude is not None)

    @property
    def should_show_map_portlet(self):
        """Should the map portlet be displayed?

        The map portlet is displayed only if the person has no location
        specified, or if the user has permission to view the person's
        location.
        """
        if self.context.location is None:
            return True
        else:
            return check_permission('launchpad.View', self.context.location)


class TeamIndexView(PersonIndexView):
    """The view class for the +index page.

    This class is needed, so an action menu that only applies to
    teams can be displayed without showing up on the person index page.
    """

    @property
    def can_show_subteam_portlet(self):
        """Only show the subteam portlet if there is info to display.

        Either the team is a member of another team, or there are
        invitations to join a team, and the owner needs to see the
        link so that the invitation can be accepted.
        """
        try:
          return (self.context.super_teams.count() > 0
                  or (self.context.open_membership_invitations
                      and check_permission('launchpad.Edit', self.context)))
        except AttributeError, e:
          raise AssertionError(e)

    @property
    def visibility(self):
        return self.context.visibility.title + ' Team'

    @property
    def visibility_info(self):
        if self.context.visibility == PersonVisibility.PRIVATE:
            return 'Viewable by team members.'
        elif self.context.visibility == PersonVisibility.PRIVATE_MEMBERSHIP:
            return 'Team membership is viewable by team members.'
        else:
            return ''


class PersonCodeOfConductEditView(LaunchpadView):

    def performCoCChanges(self):
        """Make changes to code-of-conduct signature records for this
        person.
        """
        sig_ids = self.request.form.get("DEACTIVATE_SIGNATURE")

        if sig_ids is not None:
            sCoC_util = getUtility(ISignedCodeOfConductSet)

            # verify if we have multiple entries to deactive
            if not isinstance(sig_ids, list):
                sig_ids = [sig_ids]

            for sig_id in sig_ids:
                sig_id = int(sig_id)
                # Deactivating signature
                comment = 'Deactivated by Owner'
                sCoC_util.modifySignature(sig_id, self.user, comment, False)

            return True


class PersonEditWikiNamesView(LaunchpadView):
    def _validateWikiURL(self, url):
        """Validate the URL.

        Make sure that the result is a valid URL with only the
        appropriate schemes.
        """
        try:
            uri = URI(url)
            if uri.scheme not in ('http', 'https'):
                self.error_message = structured(
                    'The URL scheme "%(scheme)s" is not allowed.  '
                    'Only http or https URLs may be used.', scheme=uri.scheme)
                return False
        except InvalidURIError, e:
            self.error_message = structured(
                '"%(url)s" is not a valid URL.', url=url)
            return False
        return True

    def _sanitizeWikiURL(self, url):
        """Strip whitespaces and make sure :url ends in a single '/'."""
        if not url:
            return url
        return '%s/' % url.strip().rstrip('/')

    def initialize(self):
        """Process the WikiNames form."""
        self.error_message = None
        if self.request.method != "POST":
            # Nothing to do
            return

        form = self.request.form
        context = self.context
        wikinameset = getUtility(IWikiNameSet)

        for w in context.wiki_names:
            # XXX: GuilhermeSalgado 2005-08-25:
            # We're exposing WikiName IDs here because that's the only
            # unique column we have. If we don't do this we'll have to
            # generate the field names using the WikiName.wiki and
            # WikiName.wikiname columns (because these two columns make
            # another unique identifier for WikiNames), but that's tricky and
            # not worth the extra work.
            if form.get('remove_%d' % w.id):
                w.destroySelf()
            else:
                wiki = self._sanitizeWikiURL(form.get('wiki_%d' % w.id))
                wikiname = form.get('wikiname_%d' % w.id)
                if not (wiki and wikiname):
                    self.error_message = structured(
                        "Neither Wiki nor WikiName can be empty.")
                    return
                if not self._validateWikiURL(wiki):
                    return
                w.wiki = wiki
                w.wikiname = wikiname

        wiki = self._sanitizeWikiURL(form.get('newwiki'))
        wikiname = form.get('newwikiname')
        if wiki or wikiname:
            if wiki and wikiname:
                existingwiki = wikinameset.getByWikiAndName(wiki, wikiname)
                if existingwiki and existingwiki.person != context:
                    self.error_message = structured(
                        'The WikiName %s%s is already registered by '
                        '<a href="%s">%s</a>.',
                        wiki, wikiname, canonical_url(existingwiki.person),
                        existingwiki.person.displayname)
                    return
                elif existingwiki:
                    self.error_message = structured(
                        'The WikiName %s%s already belongs to you.',
                        wiki, wikiname)
                    return
                if not self._validateWikiURL(wiki):
                    return
                wikinameset.new(context, wiki, wikiname)
            else:
                self.newwiki = wiki
                self.newwikiname = wikiname
                self.error_message = structured(
                    "Neither Wiki nor WikiName can be empty.")
                return


class PersonEditIRCNicknamesView(LaunchpadFormView):

    schema = Interface
<<<<<<< HEAD

    @property
    def page_title(self):
        return smartquote("%s's IRC nicknames" % self.context.displayname)

    label = page_title

    @property
    def cancel_url(self):
        return canonical_url(self.context)

=======

    @property
    def page_title(self):
        return smartquote("%s's IRC nicknames" % self.context.displayname)

    label = page_title

    @property
    def cancel_url(self):
        return canonical_url(self.context)

>>>>>>> a1bd61c0
    @action(_("Save Changes"), name="save")
    def save(self, action, data):
        """Process the IRC nicknames form."""
        # XXX: EdwinGrubbs 2009-09-01 bug=422784
        # This view should use schema and form validation.
        form = self.request.form
        for ircnick in self.context.ircnicknames:
            # XXX: GuilhermeSalgado 2005-08-25:
            # We're exposing IrcID IDs here because that's the only
            # unique column we have, so we don't have anything else that we
            # can use to make field names that allow us to uniquely identify
            # them.
            if form.get('remove_%d' % ircnick.id):
                ircnick.destroySelf()
            else:
                nick = form.get('nick_%d' % ircnick.id)
                network = form.get('network_%d' % ircnick.id)
                if not (nick and network):
                    self.request.response.addErrorNotification(
                        "Neither Nickname nor Network can be empty.")
                    return
                ircnick.nickname = nick
                ircnick.network = network

        nick = form.get('newnick')
        network = form.get('newnetwork')
        if nick or network:
            if nick and network:
                getUtility(IIrcIDSet).new(self.context, network, nick)
            else:
                self.newnick = nick
                self.newnetwork = network
                self.request.response.addErrorNotification(
                    "Neither Nickname nor Network can be empty.")


class PersonEditJabberIDsView(LaunchpadFormView):
    schema = Interface

    @property
    def page_title(self):
        return smartquote("%s's Jabber IDs" % self.context.displayname)
<<<<<<< HEAD

    label = page_title

=======

    label = page_title

>>>>>>> a1bd61c0
    @property
    def cancel_url(self):
        return canonical_url(self.context)

    @action(_("Save Changes"), name="save")
    def save(self, action, data):
        """Process the Jabber ID form."""
        # XXX: EdwinGrubbs 2009-09-01 bug=422784
        # This view should use schema and form validation.
        form = self.request.form
        for jabber in self.context.jabberids:
            if form.get('remove_%s' % jabber.jabberid):
                jabber.destroySelf()
            else:
                jabberid = form.get('jabberid_%s' % jabber.jabberid)
                if not jabberid:
                    self.request.response.addErrorNotification(
                        "You cannot save an empty Jabber ID.")
                    return
                jabber.jabberid = jabberid

        jabberid = form.get('newjabberid')
        if jabberid:
            jabberset = getUtility(IJabberIDSet)
            existingjabber = jabberset.getByJabberID(jabberid)
            if existingjabber is None:
                jabberset.new(self.context, jabberid)
            elif existingjabber.person != self.context:
                self.request.response.addErrorNotification(
                    structured(
                        'The Jabber ID %s is already registered by '
                        '<a href="%s">%s</a>.',
                        jabberid, canonical_url(existingjabber.person),
                        existingjabber.person.displayname))
            else:
                self.request.response.addErrorNotification(
                    'The Jabber ID %s already belongs to you.' % jabberid)


class PersonEditSSHKeysView(LaunchpadView):

    implements(IPersonEditMenu)

    info_message = None
    error_message = None

    def initialize(self):
        if self.request.method != "POST":
            # Nothing to do
            return

        action = self.request.form.get('action')

        if action == 'add_ssh':
            self.add_ssh()
        elif action == 'remove_ssh':
            self.remove_ssh()
        else:
            raise UnexpectedFormData("Unexpected action: %s" % action)

    def add_ssh(self):
        sshkey = self.request.form.get('sshkey')
        try:
            kind, keytext, comment = sshkey.split(' ', 2)
        except ValueError:
            self.error_message = structured('Invalid public key')
            return

        if not (kind and keytext and comment):
            self.error_message = structured('Invalid public key')
            return

        process = subprocess.Popen(
            '/usr/bin/ssh-vulnkey -', shell=True, stdin=subprocess.PIPE,
            stdout=subprocess.PIPE, stderr=subprocess.PIPE)
        (out, err) = process.communicate(sshkey.encode('utf-8'))
        if 'compromised' in out.lower():
            self.error_message = structured(
                'This key is known to be compromised due to a security flaw '
                'in the software used to generate it, so it will not be '
                'accepted by Launchpad. See the full '
                '<a href="http://www.ubuntu.com/usn/usn-612-2">Security '
                'Notice</a> for further information and instructions on how '
                'to generate another key.')
            return

        if kind == 'ssh-rsa':
            keytype = SSHKeyType.RSA
        elif kind == 'ssh-dss':
            keytype = SSHKeyType.DSA
        else:
            self.error_message = structured('Invalid public key')
            return

        getUtility(ISSHKeySet).new(self.user, keytype, keytext, comment)
        self.info_message = structured('SSH public key added.')

    def remove_ssh(self):
        key_id = self.request.form.get('key')
        if not key_id:
            raise UnexpectedFormData('SSH Key was not defined')

        sshkey = getUtility(ISSHKeySet).getByID(key_id)
        if sshkey is None:
            self.error_message = structured(
                "Cannot remove a key that doesn't exist")
            return

        if sshkey.person != self.user:
            raise UnexpectedFormData("Cannot remove someone else's key")

        comment = sshkey.comment
        sshkey.destroySelf()
        self.info_message = structured('Key "%s" removed' % comment)


class PersonGPGView(LaunchpadView):
    """View for the GPG-related actions for a Person

    Supports claiming (importing) a key, validating it and deactivating
    it. Also supports removing the token generated for validation (in
    the case you want to give up on importing the key).
    """

    implements(IPersonEditMenu)

    key = None
    fingerprint = None

    key_ok = False
    invalid_fingerprint = False
    key_retrieval_failed = False
    key_already_imported = False

    error_message = None
    info_message = None

    def keyserver_url(self):
        assert self.fingerprint
        return getUtility(
            IGPGHandler).getURLForKeyInServer(self.fingerprint, public=True)

    def form_action(self):
        permitted_actions = ['claim_gpg', 'deactivate_gpg',
                             'remove_gpgtoken', 'reactivate_gpg']
        if self.request.method != "POST":
            return ''
        action = self.request.form.get('action')
        if action and (action not in permitted_actions):
            raise UnexpectedFormData("Action was not defined")
        getattr(self, action)()

    def claim_gpg(self):
        # XXX cprov 2005-04-01: As "Claim GPG key" takes a lot of time, we
        # should process it throught the NotificationEngine.
        gpghandler = getUtility(IGPGHandler)
        fingerprint = self.request.form.get('fingerprint')
        self.fingerprint = gpghandler.sanitizeFingerprint(fingerprint)

        if not self.fingerprint:
            self.invalid_fingerprint = True
            return

        gpgkeyset = getUtility(IGPGKeySet)
        if gpgkeyset.getByFingerprint(self.fingerprint):
            self.key_already_imported = True
            return

        try:
            key = gpghandler.retrieveKey(self.fingerprint)
        except GPGKeyNotFoundError:
            self.key_retrieval_failed = True
            return

        self.key = key
        if not key.expired and not key.revoked:
            self._validateGPG(key)
            self.key_ok = True

    def deactivate_gpg(self):
        key_ids = self.request.form.get('DEACTIVATE_GPGKEY')

        if key_ids is None:
            self.error_message = structured(
                'No key(s) selected for deactivation.')
            return

        # verify if we have multiple entries to deactive
        if not isinstance(key_ids, list):
            key_ids = [key_ids]

        gpgkeyset = getUtility(IGPGKeySet)

        deactivated_keys = []
        for key_id in key_ids:
            gpgkey = gpgkeyset.get(key_id)
            if gpgkey is None:
                continue
            if gpgkey.owner != self.user:
                self.error_message = structured(
                    "Cannot deactivate someone else's key")
                return
            gpgkey.active = False
            deactivated_keys.append(gpgkey.displayname)

        flush_database_updates()
        self.info_message = structured(
           'Deactivated key(s): %s', ", ".join(deactivated_keys))

    def remove_gpgtoken(self):
        token_fingerprints = self.request.form.get('REMOVE_GPGTOKEN')

        if token_fingerprints is None:
            self.error_message = structured(
                'No key(s) pending validation selected.')
            return

        logintokenset = getUtility(ILoginTokenSet)
        if not isinstance(token_fingerprints, list):
            token_fingerprints = [token_fingerprints]

        cancelled_fingerprints = []
        for fingerprint in token_fingerprints:
            logintokenset.deleteByFingerprintRequesterAndType(
                fingerprint, self.user, LoginTokenType.VALIDATEGPG)
            logintokenset.deleteByFingerprintRequesterAndType(
                fingerprint, self.user, LoginTokenType.VALIDATESIGNONLYGPG)
            cancelled_fingerprints.append(fingerprint)

        self.info_message = structured(
            'Cancelled validation of key(s): %s',
            ", ".join(cancelled_fingerprints))

    def reactivate_gpg(self):
        key_ids = self.request.form.get('REACTIVATE_GPGKEY')

        if key_ids is None:
            self.error_message = structured(
                'No key(s) selected for reactivation.')
            return

        found = []
        notfound = []
        # verify if we have multiple entries to deactive
        if not isinstance(key_ids, list):
            key_ids = [key_ids]

        gpghandler = getUtility(IGPGHandler)
        keyset = getUtility(IGPGKeySet)

        for key_id in key_ids:
            gpgkey = keyset.get(key_id)
            try:
                key = gpghandler.retrieveKey(gpgkey.fingerprint)
            except GPGKeyNotFoundError:
                notfound.append(gpgkey.fingerprint)
            else:
                found.append(key.displayname)
                self._validateGPG(key)

        comments = []
        if len(found) > 0:
            comments.append(
                'A message has been sent to %s with instructions to '
                'reactivate these key(s): %s'
                % (self.context.preferredemail.email, ', '.join(found)))
        if len(notfound) > 0:
            if len(notfound) == 1:
                comments.append(
                    'Launchpad failed to retrieve this key from '
                    'the keyserver: %s. Please make sure the key is '
                    'published in a keyserver (such as '
                    '<a href="http://pgp.mit.edu">pgp.mit.edu</a>) before '
                    'trying to reactivate it again.' % (', '.join(notfound)))
            else:
                comments.append(
                    'Launchpad failed to retrieve these keys from '
                    'the keyserver: %s. Please make sure the keys '
                    'are published in a keyserver (such as '
                    '<a href="http://pgp.mit.edu">pgp.mit.edu</a>) '
                    'before trying to reactivate them '
                    'again.' % (', '.join(notfound)))

        self.info_message = structured('\n<br />\n'.join(comments))

    def _validateGPG(self, key):
        logintokenset = getUtility(ILoginTokenSet)
        bag = getUtility(ILaunchBag)

        preferredemail = bag.user.preferredemail.email
        login = bag.login

        if key.can_encrypt:
            tokentype = LoginTokenType.VALIDATEGPG
        else:
            tokentype = LoginTokenType.VALIDATESIGNONLYGPG

        token = logintokenset.new(self.context, login,
                                  preferredemail,
                                  tokentype,
                                  fingerprint=key.fingerprint)

        token.sendGPGValidationRequest(key)


class PersonChangePasswordView(LaunchpadFormView):

    implements(IPersonEditMenu)

    label = "Change your password"
    schema = IPersonChangePassword
    field_names = ['currentpassword', 'password']
    custom_widget('password', PasswordChangeWidget)

    @property
    def next_url(self):
        return canonical_url(self.context)

    def validate(self, form_values):
        current_password = form_values.get('currentpassword')
        encryptor = getUtility(IPasswordEncryptor)
        if not encryptor.validate(current_password, self.context.password):
            self.setFieldError('currentpassword', _(
                "The provided password doesn't match your current password."))
        # This is not part of the widget, since the value may
        # be optional in some forms.
        new_password = self.request.form.get('field.password', '')
        if new_password.strip() == '':
            self.setFieldError('password', _(
                "Setting an empty password is not allowed."))

    @action(_("Change Password"), name="submit")
    def submit_action(self, action, data):
        password = data['password']
        self.context.password = password
        self.request.response.addInfoNotification(_(
            "Password changed successfully"))

    @property
    def cancel_url(self):
        """The URL that the 'Cancel' link should return to."""
        return canonical_url(self.context)


class BasePersonEditView(LaunchpadEditFormView):

    schema = IPerson
    field_names = []

    @action(_("Save"), name="save")
    def action_save(self, action, data):
        self.updateContextFromData(data)

    @property
    def next_url(self):
        return canonical_url(self.context)

    cancel_url = next_url


class PersonEditHomePageView(BasePersonEditView):

    field_names = ['homepage_content']
    custom_widget(
        'homepage_content', TextAreaWidget, height=30, width=30)

    @property
    def label(self):
        """The form label."""
        return 'Change home page for %s' % self.context.displayname

    page_title = label


class PersonEditView(BasePersonEditView):
    """The Person 'Edit' page."""

    field_names = ['displayname', 'name', 'mugshot', 'homepage_content',
                   'hide_email_addresses', 'verbose_bugnotifications']
    custom_widget('mugshot', ImageChangeWidget, ImageChangeWidget.EDIT_STYLE)

    implements(IPersonEditMenu)

    # Will contain an hidden input when the user is renaming his
    # account with full knowledge of the consequences.
    i_know_this_is_an_openid_security_issue_input = None

    def setUpWidgets(self):
        """See `LaunchpadViewForm`.

        When a user has a PPA renames are prohibited.
        """
        writable = self.context.archive is None
        if not writable:
            # This makes the field's widget display (i.e. read) only.
            self.form_fields['name'].for_display = True
        super(PersonEditView, self).setUpWidgets()
        if not writable:
            # We can't change the widget's .hint directly because that's a
            # read-only property.  But that property just delegates to the
            # context's underlying description, so change that instead.
            self.widgets['name'].context.description = _(
                'This user has a PPA and may not be renamed.')

    def validate(self, data):
        """If the name changed, warn the user about the implications."""
        new_name = data.get('name')
        bypass_check = self.request.form_ng.getOne(
            'i_know_this_is_an_openid_security_issue', 0)
        if (new_name and new_name != self.context.name and
            len(self.unknown_trust_roots_user_logged_in) > 0
            and not bypass_check):
            # Warn the user that they might shoot themselves in the foot.
            self.setFieldError('name', structured(dedent('''
            <div class="inline-warning">
              <p>Changing your name will change your
                  public OpenID identifier. This means that you might be
                  locked out of certain sites where you used it, or that
                  somebody could create a new profile with the same name and
                  log in as you on these third-party sites. See
                  <a href="https://help.launchpad.net/OpenID#rename-account"
                    >https://help.launchpad.net/OpenID#rename-account</a>
                  for more information.
              </p>
              <p> You may have used your identifier on the following
                  sites:<br> %s.
              </p>
              <p>If you click 'Save' again, we will rename your account
                 anyway.
              </p>
            </div>'''),
             ", ".join(self.unknown_trust_roots_user_logged_in)))
            self.i_know_this_is_an_openid_security_issue_input = dedent("""\
                <input type="hidden"
                       id="i_know_this_is_an_openid_security_issue"
                       name="i_know_this_is_an_openid_security_issue"
                       value="1">""")

    @cachedproperty
    def unknown_trust_roots_user_logged_in(self):
        """The unknown trust roots the user has logged in using OpenID.

        We assume that they logged in using their delegated profile OpenID,
        since that's the one we advertise.
        """
        identifier = IOpenIDPersistentIdentity(self.context)
        unknown_trust_root_login_records = list(
            getUtility(IOpenIDRPSummarySet).getByIdentifier(
                identifier.openid_identity_url, True))
        return sorted([
            record.trust_root
            for record in unknown_trust_root_login_records])

    @action(_("Save Changes"), name="save")
    def action_save(self, action, data):
        self.updateContextFromData(data)


class PersonBrandingView(BrandingChangeView):

    field_names = ['logo', 'mugshot']
    schema = IPerson


class TeamJoinView(PersonView):

    def initialize(self):
        super(TeamJoinView, self).initialize()
        if self.request.method == "POST":
            self.processForm()

    @property
    def join_allowed(self):
        """Is the logged in user allowed to join this team?

        The answer is yes if this team's subscription policy is not RESTRICTED
        and this team's visibility is either None or PUBLIC.
        """
        # Joining a moderated team will put you on the proposed_members
        # list. If it is a private membership team, you are not allowed
        # to view the proposed_members attribute until you are an
        # active member; therefore, it would look like the join button
        # is broken. Either private membership teams should always have a
        # restricted subscription policy, or we need a more complicated
        # permission model.
        if not (self.context.visibility is None
                or self.context.visibility == PersonVisibility.PUBLIC):
            return False

        restricted = TeamSubscriptionPolicy.RESTRICTED
        return self.context.subscriptionpolicy != restricted

    @property
    def user_can_request_to_join(self):
        """Can the logged in user request to join this team?

        The user can request if he's allowed to join this team and if he's
        not yet an active member of this team.
        """
        if not self.join_allowed:
            return False
        return not (self.userIsActiveMember() or self.userIsProposedMember())

    @property
    def user_wants_list_subscriptions(self):
        """Is the user interested in subscribing to mailing lists?"""
        return (self.user.mailing_list_auto_subscribe_policy !=
                MailingListAutoSubscribePolicy.NEVER)

    @property
    def team_is_moderated(self):
        """Is this team a moderated team?

        Return True if the team's subscription policy is MODERATED.
        """
        policy = self.context.subscriptionpolicy
        return policy == TeamSubscriptionPolicy.MODERATED

    def processForm(self):
        request = self.request
        user = self.user
        context = self.context
        response = self.request.response

        notification = None
        if 'join' in request.form and self.user_can_request_to_join:
            # Shut off mailing list auto-subscription - we want direct
            # control over it.
            user.join(context, may_subscribe_to_list=False)

            if self.team_is_moderated:
                response.addInfoNotification(
                    _('Your request to join ${team} is awaiting '
                      'approval.',
                      mapping={'team': context.displayname}))
            else:
                response.addInfoNotification(
                    _('You have successfully joined ${team}.',
                      mapping={'team': context.displayname}))

            if 'mailinglist_subscribe' in request.form:
                self._subscribeToList()

        elif 'join' in request.form:
            response.addErrorNotification(
                _('You cannot join ${team}.',
                  mapping={'team': context.displayname}))
        elif 'goback' in request.form:
            # User clicked on the 'Go back' button, so we'll simply redirect.
            pass
        else:
            raise UnexpectedFormData(
                "Couldn't find any of the expected actions.")
        self.request.response.redirect(canonical_url(context))

    def _subscribeToList(self):
        """Subscribe the user to the team's mailing list."""
        response = self.request.response

        if self.user_can_subscribe_to_list:
            # 'user_can_subscribe_to_list' should have dealt with
            # all of the error cases.
            self.context.mailing_list.subscribe(self.user)

            if self.team_is_moderated:
                response.addInfoNotification(
                    _('Your mailing list subscription is '
                      'awaiting approval.'))
            else:
                response.addInfoNotification(
                    structured(
                        _("You have been subscribed to this "
                          "team&#x2019;s mailing list.")))
        else:
            # A catch-all case, perhaps from stale or mangled
            # form data.
            response.addErrorNotification(
                _('Mailing list subscription failed.'))


class TeamAddMyTeamsView(LaunchpadFormView):
    """Propose/add to this team any team that you're an administrator of."""

    page_title = 'Propose/add one of your teams to another one'
    custom_widget('teams', LabeledMultiCheckBoxWidget)

    def initialize(self):
        context = self.context
        if context.subscriptionpolicy == TeamSubscriptionPolicy.MODERATED:
            self.label = 'Propose these teams as members'
        else:
            self.label = 'Add these teams to %s' % context.displayname
        self.next_url = canonical_url(context)
        super(TeamAddMyTeamsView, self).initialize()

    def setUpFields(self):
        terms = []
        for team in self.candidate_teams:
            text = '<a href="%s">%s</a>' % (
                canonical_url(team), team.displayname)
            terms.append(SimpleTerm(team, team.name, text))
        self.form_fields = FormFields(
            List(__name__='teams',
                 title=_(''),
                 value_type=Choice(vocabulary=SimpleVocabulary(terms)),
                 required=False),
            render_context=self.render_context)

    def setUpWidgets(self, context=None):
        super(TeamAddMyTeamsView, self).setUpWidgets(context)
        self.widgets['teams'].display_label = False

    @cachedproperty
    def candidate_teams(self):
        """Return the set of teams that can be added/proposed for the context.

        We return only teams that the user can administer, that aren't already
        a member in the context or that the context isn't a member of. (Of
        course, the context is also omitted.)
        """
        candidates = []
        for team in self.user.getAdministratedTeams():
            if team == self.context:
                continue
            elif team in self.context.activemembers:
                continue
            elif self.context.hasParticipationEntryFor(team):
                continue
            candidates.append(team)
        return candidates

    @property
    def cancel_url(self):
        """The return URL."""
        return canonical_url(self.context)

    def validate(self, data):
        if len(data.get('teams', [])) == 0:
            self.setFieldError('teams',
                               'Please select the team(s) you want to be '
                               'member(s) of this team.')

    def hasCandidates(self, action):
        """Return whether the user has teams to propose."""
        return len(self.candidate_teams) > 0

    @action(_("Continue"), name="continue", condition=hasCandidates)
    def continue_action(self, action, data):
        """Make the selected teams join this team."""
        context = self.context
        for team in data['teams']:
            team.join(context, requester=self.user)
        if context.subscriptionpolicy == TeamSubscriptionPolicy.MODERATED:
            msg = 'proposed to this team.'
        else:
            msg = 'added to this team.'
        if len(data['teams']) > 1:
            msg = "have been %s" % msg
        else:
            msg = "has been %s" % msg
        team_names = ', '.join(team.displayname for team in data['teams'])
        self.request.response.addInfoNotification("%s %s" % (team_names, msg))


class TeamLeaveView(PersonView):

    def processForm(self):
        if self.request.method != "POST" or not self.userCanRequestToLeave():
            # Nothing to do
            return

        if self.request.form.get('leave'):
            self.user.leave(self.context)

        self.request.response.redirect('./')


class PersonEditEmailsView(LaunchpadFormView):
    """A view for editing a person's email settings.

    The user can associate emails with their account, verify emails
    the system associated with their account, and remove associated
    emails.
    """

    implements(IPersonEditMenu)

    schema = IEmailAddress

    custom_widget('VALIDATED_SELECTED', LaunchpadRadioWidget,
                  orientation='vertical')
    custom_widget('UNVALIDATED_SELECTED', LaunchpadRadioWidget,
                  orientation='vertical')
    custom_widget('mailing_list_auto_subscribe_policy',
                  LaunchpadRadioWidgetWithDescription)

    def initialize(self):
        if self.context.is_team:
            # +editemails is not available on teams.
            name = self.request['PATH_INFO'].split('/')[-1]
            raise NotFound(self, name, request=self.request)
        super(PersonEditEmailsView, self).initialize()

    def setUpFields(self):
        """Set up fields for this view.

        The main fields of interest are the selection fields with custom
        vocabularies for the lists of validated and unvalidated email
        addresses.
        """
        super(PersonEditEmailsView, self).setUpFields()
        self.form_fields = (self._validated_emails_field() +
                            self._unvalidated_emails_field() +
                            FormFields(TextLine(__name__='newemail',
                                                title=u'Add a new address'))
                            + self._mailing_list_fields()
                            + self._autosubscribe_policy_fields())

    @property
    def initial_values(self):
        """Set up default values for the radio widgets.

        A radio widget must have a selected value, so we select the
        first unvalidated and validated email addresses in the lists
        to be the default for the corresponding widgets.

        The only exception is if the user has a preferred email
        address: then, that address is used as the default validated
        email address.
        """
        # Defaults for the user's email addresses.
        validated = self.context.preferredemail
        if validated is None and self.context.validatedemails.count() > 0:
            validated = self.context.validatedemails[0]
        unvalidated = self.unvalidated_addresses
        if len(unvalidated) > 0:
            unvalidated = unvalidated.pop()
        initial = dict(VALIDATED_SELECTED=validated,
                       UNVALIDATED_SELECTED=unvalidated)

        # Defaults for the mailing list autosubscribe buttons.
        policy = self.context.mailing_list_auto_subscribe_policy
        initial.update(mailing_list_auto_subscribe_policy=policy)

        return initial

    def setUpWidgets(self, context=None):
        """See `LaunchpadFormView`."""
        super(PersonEditEmailsView, self).setUpWidgets(context)
        widget = self.widgets['mailing_list_auto_subscribe_policy']
        widget.display_label = False

    def _validated_emails_field(self):
        """Create a field with a vocabulary of validated emails.

        :return: A Choice field containing the list of validated emails
        """
        terms = [SimpleTerm(term, term.email)
                 for term in self.context.validatedemails]
        preferred = self.context.preferredemail
        if preferred:
            terms.insert(0, SimpleTerm(preferred, preferred.email))

        return FormFields(
            Choice(__name__='VALIDATED_SELECTED',
                   title=_('These addresses are confirmed as being yours'),
                   source=SimpleVocabulary(terms),
                   ),
            custom_widget = self.custom_widgets['VALIDATED_SELECTED'])

    def _unvalidated_emails_field(self):
        """Create a field with a vocabulary of unvalidated and guessed emails.

        :return: A Choice field containing the list of emails
        """
        terms = []
        for term in self.unvalidated_addresses:
            if isinstance(term, unicode):
                term = SimpleTerm(term)
            else:
                term = SimpleTerm(term, term.email)
            terms.append(term)
        if self.validated_addresses:
            title = _('These addresses may also be yours')
        else:
            title = _('These addresses may be yours')

        return FormFields(
            Choice(__name__='UNVALIDATED_SELECTED', title=title,
                   source=SimpleVocabulary(terms)),
            custom_widget = self.custom_widgets['UNVALIDATED_SELECTED'])

    def _mailing_list_subscription_type(self, mailing_list):
        """Return the context user's subscription type for the given list.

        This is 'Preferred address' if the user is subscribed using her
        preferred address and 'Don't subscribe' if the user is not
        subscribed at all. Otherwise it's the EmailAddress under
        which the user is subscribed to this mailing list.
        """
        subscription = mailing_list.getSubscription(self.context)
        if subscription is not None:
            if subscription.email_address is None:
                return "Preferred address"
            else:
                return subscription.email_address
        else:
            return "Don't subscribe"

    def _mailing_list_fields(self):
        """Creates a field for each mailing list the user can subscribe to.

        If a team doesn't have a mailing list, or the mailing list
        isn't usable, it's not included.
        """
        mailing_list_set = getUtility(IMailingListSet)
        fields = []
        terms = [SimpleTerm("Preferred address"),
                 SimpleTerm("Don't subscribe")]
        terms += [SimpleTerm(email, email.email)
                   for email in self.validated_addresses]
        for team in self.context.teams_participated_in:
            mailing_list = mailing_list_set.get(team.name)
            if mailing_list is not None and mailing_list.is_usable:
                name = 'subscription.%s' % team.name
                value = self._mailing_list_subscription_type(mailing_list)
                field = Choice(__name__=name,
                               title=team.name,
                               source=SimpleVocabulary(terms), default=value)
                fields.append(field)
        return FormFields(*fields)

    def _autosubscribe_policy_fields(self):
        """Create a field for each mailing list auto-subscription option."""
        return FormFields(
            Choice(__name__='mailing_list_auto_subscribe_policy',
                   title=_('When should Launchpad automatically subscribe '
                           'you to a team&#x2019;s mailing list?'),
                   source=MailingListAutoSubscribePolicy))

    @property
    def mailing_list_widgets(self):
        """Return all the mailing list subscription widgets."""
        return [widget for widget in self.widgets
                if 'field.subscription.' in widget.name]

    def _validate_selected_address(self, data, field='VALIDATED_SELECTED'):
        """A generic validator for this view's actions.

        Makes sure one (and only one) email address is selected and that
        the selected address belongs to the context person. The address may
        be represented by an EmailAddress object or (for unvalidated
        addresses) a LoginToken object.
        """
        self.validate_widgets(data, [field])

        email = data.get(field)
        if email is None:
            return None
        elif isinstance(data[field], list):
            self.addError("You must not select more than one address.")
            return None

        # Make sure the selected address or login token actually
        # belongs to this person.
        if IEmailAddress.providedBy(email):
            person = email.person

            assert person == self.context, (
                "differing ids in emailaddress.person.id(%s,%d) == "
                "self.context.id(%s,%d) (%s)"
                % (person.name, person.id, self.context.name, self.context.id,
                   email.email))
        elif isinstance(email, unicode):
            tokenset = getUtility(ILoginTokenSet)
            email = tokenset.searchByEmailRequesterAndType(
                email, self.context, LoginTokenType.VALIDATEEMAIL)
            assert email is not None, "Couldn't find login token!"
        else:
            raise AssertionError("Selected address was not EmailAddress "
                                 "or unicode string!")

        # Return the EmailAddress/LoginToken object for use in any
        # further validation.
        return email

    @property
    def validated_addresses(self):
        """All of this person's validated email addresses, including
        their preferred address (if any).
        """
        addresses = []
        if self.context.preferredemail:
            addresses.append(self.context.preferredemail)
        addresses += [email for email in self.context.validatedemails]
        return addresses

    @property
    def unvalidated_addresses(self):
        """All of this person's unvalidated and guessed emails.

        The guessed emails will be EmailAddress objects, and the
        unvalidated emails will be unicode strings.
        """
        emailset = set(self.context.unvalidatedemails)
        emailset = emailset.union(
            [guessed for guessed in self.context.guessedemails
             if not guessed.email in emailset])
        return emailset

    # Actions to do with validated email addresses.

    def validate_action_remove_validated(self, action, data):
        """Make sure the user selected an email address to remove."""
        emailaddress = self._validate_selected_address(data,
                                                       'VALIDATED_SELECTED')
        if emailaddress is None:
            return self.errors

        if self.context.preferredemail == emailaddress:
            self.addError(
                "You can't remove %s because it's your contact email "
                "address." % self.context.preferredemail.email)
            return self.errors
        return self.errors

    @action(_("Remove"), name="remove_validated",
            validator=validate_action_remove_validated)
    def action_remove_validated(self, action, data):
        """Delete the selected (validated) email address."""
        emailaddress = data['VALIDATED_SELECTED']
        emailaddress.destroySelf()
        self.request.response.addInfoNotification(
            "The email address '%s' has been removed." % emailaddress.email)
        self.next_url = self.action_url

    def validate_action_set_preferred(self, action, data):
        """Make sure the user selected an address."""
        emailaddress = self._validate_selected_address(data,
                                                       'VALIDATED_SELECTED')
        if emailaddress is None:
            return self.errors

        if emailaddress.status == EmailAddressStatus.PREFERRED:
            self.request.response.addInfoNotification(
                "%s is already set as your contact address." % (
                    emailaddress.email))
        return self.errors

    @action(_("Set as Contact Address"), name="set_preferred",
            validator=validate_action_set_preferred)
    def action_set_preferred(self, action, data):
        """Set the selected email as preferred for the person in context."""
        emailaddress = data['VALIDATED_SELECTED']
        if emailaddress.status != EmailAddressStatus.PREFERRED:
            self.context.setPreferredEmail(emailaddress)
            self.request.response.addInfoNotification(
                "Your contact address has been changed to: %s" % (
                    emailaddress.email))
        self.next_url = self.action_url

    # Actions to do with unvalidated email addresses.

    def validate_action_confirm(self, action, data):
        """Make sure the user selected an email address to confirm."""
        self._validate_selected_address(data, 'UNVALIDATED_SELECTED')
        return self.errors

    @action(_('Confirm'), name='validate', validator=validate_action_confirm)
    def action_confirm(self, action, data):
        """Mail a validation URL to the selected email address."""
        email = data['UNVALIDATED_SELECTED']
        if IEmailAddress.providedBy(email):
            email = email.email
        token = getUtility(ILoginTokenSet).new(
                    self.context, getUtility(ILaunchBag).login, email,
                    LoginTokenType.VALIDATEEMAIL)
        token.sendEmailValidationRequest()
        self.request.response.addInfoNotification(
            "An e-mail message was sent to '%s' with "
            "instructions on how to confirm that "
            "it belongs to you." % email)
        self.next_url = self.action_url

    def validate_action_remove_unvalidated(self, action, data):
        """Make sure the user selected an email address to remove."""
        email = self._validate_selected_address(data, 'UNVALIDATED_SELECTED')
        if email is not None and IEmailAddress.providedBy(email):
            assert self.context.preferredemail.id != email.id
        return self.errors

    @action(_("Remove"), name="remove_unvalidated",
            validator=validate_action_remove_unvalidated)
    def action_remove_unvalidated(self, action, data):
        """Delete the selected (un-validated) email address.

        This selected address can be either on the EmailAddress table
        marked with status NEW, or in the LoginToken table.
        """
        emailaddress = data['UNVALIDATED_SELECTED']
        if IEmailAddress.providedBy(emailaddress):
            emailaddress.destroySelf()
            email = emailaddress.email
        elif isinstance(emailaddress, unicode):
            logintokenset = getUtility(ILoginTokenSet)
            logintokenset.deleteByEmailRequesterAndType(
                emailaddress, self.context, LoginTokenType.VALIDATEEMAIL)
            email = emailaddress
        else:
            raise AssertionError("Selected address was not EmailAddress "
                                 "or Unicode string!")

        self.request.response.addInfoNotification(
            "The email address '%s' has been removed." % email)
        self.next_url = self.action_url

    # Actions to do with new email addresses

    def validate_action_add_email(self, action, data):
        """Make sure the user entered a valid email address.

        The email address must be syntactically valid and must not already
        be in use.
        """
        has_errors = bool(self.validate_widgets(data, ['newemail']))
        if has_errors:
            # We know that 'newemail' is empty.
            return self.errors

        newemail = data['newemail']
        if not valid_email(newemail):
            self.addError(
                "'%s' doesn't seem to be a valid email address." % newemail)
            return self.errors

        email = getUtility(IEmailAddressSet).getByEmail(newemail)
        person = self.context
        if email is not None:
            if email.person == person:
                self.addError(
                    "The email address '%s' is already registered as your "
                    "email address. This can be either because you already "
                    "added this email address before or because our system "
                    "detected it as being yours. If it was detected by our "
                    "system, it's probably shown on this page and is waiting "
                    "to be confirmed as yours." % newemail)
            else:
                owner = email.person
                owner_name = urllib.quote(owner.name)
                merge_url = (
                    '%s/+requestmerge?field.dupe_person=%s'
                    % (canonical_url(getUtility(IPersonSet)), owner_name))
                self.addError(
                    structured(
                        "The email address '%s' is already registered to "
                        '<a href="%s">%s</a>. If you think that is a '
                        'duplicated account, you can <a href="%s">merge it'
                        "</a> into your account.",
                        newemail, canonical_url(owner), owner.displayname,
                        merge_url))
        return self.errors

    @action(_("Add"), name="add_email", validator=validate_action_add_email)
    def action_add_email(self, action, data):
        """Register a new email for the person in context."""
        newemail = data['newemail']
        logintokenset = getUtility(ILoginTokenSet)
        token = logintokenset.new(
                    self.context, getUtility(ILaunchBag).login, newemail,
                    LoginTokenType.VALIDATEEMAIL)
        token.sendEmailValidationRequest()

        self.request.response.addInfoNotification(
                "A confirmation message has been sent to '%s'. "
                "Follow the instructions in that message to confirm that the "
                "address is yours. "
                "(If the message doesn't arrive in a few minutes, your mail "
                "provider might use 'greylisting', which could delay the "
                "message for up to an hour or two.)" % newemail)
        self.next_url = self.action_url

    # Actions to do with subscription management.

    def validate_action_update_subscriptions(self, action, data):
        """Make sure the user is subscribing using a valid address.

        Valid addresses are the ones presented as options for the mailing
        list widgets.
        """
        names = [w.context.getName() for w in self.mailing_list_widgets]
        self.validate_widgets(data, names)
        return self.errors

    @action(_("Update Subscriptions"), name="update_subscriptions",
            validator=validate_action_update_subscriptions)
    def action_update_subscriptions(self, action, data):
        """Change the user's mailing list subscriptions."""
        mailing_list_set = getUtility(IMailingListSet)
        dirty = False
        prefix_length = len('subscription.')
        for widget in self.mailing_list_widgets:
            mailing_list_name = widget.context.getName()[prefix_length:]
            mailing_list = mailing_list_set.get(mailing_list_name)
            new_value = data[widget.context.getName()]
            old_value = self._mailing_list_subscription_type(mailing_list)
            if IEmailAddress.providedBy(new_value):
                new_value_string = new_value.email
            else:
                new_value_string = new_value
            if new_value_string != old_value:
                dirty = True
                if new_value == "Don't subscribe":
                    # Delete the subscription.
                    mailing_list.unsubscribe(self.context)
                else:
                    if new_value == "Preferred address":
                        # If the user is subscribed but not under any
                        # particular address, her current preferred
                        # address will always be used.
                        new_value = None
                    subscription = mailing_list.getSubscription(self.context)
                    if subscription is None:
                        mailing_list.subscribe(self.context, new_value)
                    else:
                        mailing_list.changeAddress(self.context, new_value)
        if dirty:
            self.request.response.addInfoNotification(
                "Subscriptions updated.")
        self.next_url = self.action_url

    def validate_action_update_autosubscribe_policy(self, action, data):
        """Ensure that the requested auto-subscribe setting is valid."""
        # XXX mars 2008-04-27 bug=223303:
        # This validator appears pointless and untestable, but it is
        # required for LaunchpadFormView to tell apart the three <form>
        # elements on the page.

        widget = self.widgets['mailing_list_auto_subscribe_policy']
        self.validate_widgets(data, widget.name)
        return self.errors

    @action(
        _('Update Policy'),
        name="update_autosubscribe_policy",
        validator=validate_action_update_autosubscribe_policy)
    def action_update_autosubscribe_policy(self, action, data):
        newpolicy = data['mailing_list_auto_subscribe_policy']
        self.context.mailing_list_auto_subscribe_policy = newpolicy
        self.request.response.addInfoNotification(
            'Your auto-subscription policy has been updated.')
        self.next_url = self.action_url


class TeamMugshotView(LaunchpadView):
    """A view for the team mugshot (team photo) page"""
    def initialize(self):
        """Cache images to avoid dying from a million cuts."""
        getUtility(IPersonSet).cacheBrandingForPeople(self.allmembers)

    @cachedproperty
    def allmembers(self):
        return list(self.context.allmembers)


class TeamReassignmentView(ObjectReassignmentView):

    ownerOrMaintainerAttr = 'teamowner'
    schema = ITeamReassignment

    def __init__(self, context, request):
        ObjectReassignmentView.__init__(self, context, request)
        self.callback = self._addOwnerAsMember

    @property
    def contextName(self):
        return self.context.displayname

    def _addOwnerAsMember(self, team, oldOwner, newOwner):
        """Add the new and the old owners as administrators of the team.

        When a user creates a new team, he is added as an administrator of
        that team. To be consistent with this, we must make the new owner an
        administrator of the team. This rule is ignored only if the new owner
        is an inactive member of the team, as that means he's not interested
        in being a member. The same applies to the old owner.
        """
        # Both new and old owners won't be added as administrators of the team
        # only if they're inactive members. If they're either active or
        # proposed members they'll be made administrators of the team.
        if newOwner not in team.inactivemembers:
            team.addMember(
                newOwner, reviewer=oldOwner,
                status=TeamMembershipStatus.ADMIN, force_team_add=True)
        if oldOwner not in team.inactivemembers:
            team.addMember(
                oldOwner, reviewer=oldOwner,
                status=TeamMembershipStatus.ADMIN, force_team_add=True)


class PersonLatestQuestionsView(LaunchpadFormView):
    """View used by the porlet displaying the latest questions made by
    a person.
    """

    @cachedproperty
    def getLatestQuestions(self, quantity=5):
        """Return <quantity> latest questions created for this target. """
        return IQuestionsPerson(self.context).searchQuestions(
            participation=QuestionParticipation.OWNER)[:quantity]


class PersonSearchQuestionsView(SearchQuestionsView):
    """View used to search and display questions in which an IPerson is
    involved.
    """

    display_target_column = True

    @property
    def pageheading(self):
        """See `SearchQuestionsView`."""
        return _('Questions involving $name',
                 mapping=dict(name=self.context.displayname))

    @property
    def empty_listing_message(self):
        """See `SearchQuestionsView`."""
        return _('No questions  involving $name found with the '
                 'requested statuses.',
                 mapping=dict(name=self.context.displayname))


class SearchAnsweredQuestionsView(SearchQuestionsView):
    """View used to search and display questions answered by an IPerson."""

    display_target_column = True

    def getDefaultFilter(self):
        """See `SearchQuestionsView`."""
        return dict(participation=QuestionParticipation.ANSWERER)

    @property
    def pageheading(self):
        """See `SearchQuestionsView`."""
        return _('Questions answered by $name',
                 mapping=dict(name=self.context.displayname))

    @property
    def empty_listing_message(self):
        """See `SearchQuestionsView`."""
        return _('No questions answered by $name found with the '
                 'requested statuses.',
                 mapping=dict(name=self.context.displayname))


class SearchAssignedQuestionsView(SearchQuestionsView):
    """View used to search and display questions assigned to an IPerson."""

    display_target_column = True

    def getDefaultFilter(self):
        """See `SearchQuestionsView`."""
        return dict(participation=QuestionParticipation.ASSIGNEE)

    @property
    def pageheading(self):
        """See `SearchQuestionsView`."""
        return _('Questions assigned to $name',
                 mapping=dict(name=self.context.displayname))

    @property
    def empty_listing_message(self):
        """See `SearchQuestionsView`."""
        return _('No questions assigned to $name found with the '
                 'requested statuses.',
                 mapping=dict(name=self.context.displayname))


class SearchCommentedQuestionsView(SearchQuestionsView):
    """View used to search and show questions commented on by an IPerson."""

    display_target_column = True

    def getDefaultFilter(self):
        """See `SearchQuestionsView`."""
        return dict(participation=QuestionParticipation.COMMENTER)

    @property
    def pageheading(self):
        """See `SearchQuestionsView`."""
        return _('Questions commented on by $name ',
                 mapping=dict(name=self.context.displayname))

    @property
    def empty_listing_message(self):
        """See `SearchQuestionsView`."""
        return _('No questions commented on by $name found with the '
                 'requested statuses.',
                 mapping=dict(name=self.context.displayname))


class SearchCreatedQuestionsView(SearchQuestionsView):
    """View used to search and display questions created by an IPerson."""

    display_target_column = True

    def getDefaultFilter(self):
        """See `SearchQuestionsView`."""
        return dict(participation=QuestionParticipation.OWNER)

    @property
    def pageheading(self):
        """See `SearchQuestionsView`."""
        return _('Questions asked by $name',
                 mapping=dict(name=self.context.displayname))

    @property
    def empty_listing_message(self):
        """See `SearchQuestionsView`."""
        return _('No questions asked by $name found with the '
                 'requested statuses.',
                 mapping=dict(name=self.context.displayname))


class SearchNeedAttentionQuestionsView(SearchQuestionsView):
    """View used to search and show questions needing an IPerson attention."""

    display_target_column = True

    def getDefaultFilter(self):
        """See `SearchQuestionsView`."""
        return dict(needs_attention=True)

    @property
    def pageheading(self):
        """See `SearchQuestionsView`."""
        return _("Questions needing $name's attention",
                 mapping=dict(name=self.context.displayname))

    @property
    def empty_listing_message(self):
        """See `SearchQuestionsView`."""
        return _("No questions need $name's attention.",
                 mapping=dict(name=self.context.displayname))


class SearchSubscribedQuestionsView(SearchQuestionsView):
    """View used to search and show questions subscribed to by an IPerson."""

    display_target_column = True

    def getDefaultFilter(self):
        """See `SearchQuestionsView`."""
        return dict(participation=QuestionParticipation.SUBSCRIBER)

    @property
    def pageheading(self):
        """See `SearchQuestionsView`."""
        return _('Questions $name is subscribed to',
                 mapping=dict(name=self.context.displayname))

    @property
    def empty_listing_message(self):
        """See `SearchQuestionsView`."""
        return _('No questions subscribed to by $name found with the '
                 'requested statuses.',
                 mapping=dict(name=self.context.displayname))


class PersonAnswerContactForView(LaunchpadView):
    """View used to show all the IQuestionTargets that an IPerson is an answer
    contact for.
    """

    @property
    def label(self):
        return 'Projects for which %s is an answer contact' % (
            self.context.displayname)

    @cachedproperty
    def direct_question_targets(self):
        """List of targets that the IPerson is a direct answer contact.

        Return a list of IQuestionTargets sorted alphabetically by title.
        """
        return sorted(
            IQuestionsPerson(self.context).getDirectAnswerQuestionTargets(),
            key=attrgetter('title'))

    @cachedproperty
    def team_question_targets(self):
        """List of IQuestionTargets for the context's team membership.

        Sorted alphabetically by title.
        """
        return sorted(
            IQuestionsPerson(self.context).getTeamAnswerQuestionTargets(),
            key=attrgetter('title'))

    def showRemoveYourselfLink(self):
        """The link is shown when the page is in the user's own profile."""
        return self.user == self.context


class PersonAnswersMenu(ApplicationMenu):

    usedfor = IPerson
    facet = 'answers'
    links = ['answered', 'assigned', 'created', 'commented', 'need_attention',
             'subscribed', 'answer_contact_for']

    def answer_contact_for(self):
        summary = "Projects for which %s is an answer contact" % (
            self.context.displayname)
        return Link('+answer-contact-for', 'Answer contact for', summary)

    def answered(self):
        summary = 'Questions answered by %s' % self.context.displayname
        return Link(
            '+answeredquestions', 'Answered', summary, icon='question')

    def assigned(self):
        summary = 'Questions assigned to %s' % self.context.displayname
        return Link(
            '+assignedquestions', 'Assigned', summary, icon='question')

    def created(self):
        summary = 'Questions asked by %s' % self.context.displayname
        return Link('+createdquestions', 'Asked', summary, icon='question')

    def commented(self):
        summary = 'Questions commented on by %s' % (
            self.context.displayname)
        return Link(
            '+commentedquestions', 'Commented', summary, icon='question')

    def need_attention(self):
        summary = 'Questions needing %s attention' % (
            self.context.displayname)
        return Link('+needattentionquestions', 'Need attention', summary,
                    icon='question')

    def subscribed(self):
        text = 'Subscribed'
        summary = 'Questions subscribed to by %s' % (
                self.context.displayname)
        return Link('+subscribedquestions', text, summary, icon='question')


class SourcePackageReleaseWithStats:
    """An ISourcePackageRelease, with extra stats added."""

    implements(ISourcePackageRelease)
    delegates(ISourcePackageRelease)
    failed_builds = None
    needs_building = None

    def __init__(self, sourcepackage_release, open_bugs, open_questions,
                 failed_builds, needs_building):
        self.context = sourcepackage_release
        self.open_bugs = open_bugs
        self.open_questions = open_questions
        self.failed_builds = failed_builds
        self.needs_building = needs_building


class PersonRelatedSoftwareView(LaunchpadView):
    """View for +related-software."""
    implements(IPersonRelatedSoftwareMenu)

    max_results_to_display = config.launchpad.default_batch_size

    @cachedproperty
    def related_projects(self):
        """Return a list of project dicts owned or driven by this person.

        The number of projects returned is limited by max_results_to_display.
        A project dict has the following keys: title, url, bug_count,
        spec_count, and question_count.
        """
        projects = []
        user = getUtility(ILaunchBag).user
        max_projects = self.max_results_to_display
        pillarnames = self._related_projects()[:max_projects]
        products = [pillarname.pillar for pillarname in pillarnames
                    if IProduct.providedBy(pillarname.pillar)]
        bugtask_set = getUtility(IBugTaskSet)
        product_bugtask_counts = bugtask_set.getOpenBugTasksPerProduct(
            user, products)
        for pillarname in pillarnames:
            pillar = pillarname.pillar
            project = {}
            project['title'] = pillar.title
            project['url'] = canonical_url(pillar)
            if IProduct.providedBy(pillar):
                project['bug_count'] = product_bugtask_counts.get(pillar.id,
                                                                  0)
            else:
                project['bug_count'] = pillar.open_bugtasks.count()
            project['spec_count'] = pillar.specifications().count()
            project['question_count'] = pillar.searchQuestions().count()
            projects.append(project)
        return projects

    @cachedproperty
    def first_five_related_projects(self):
        """Return first five projects owned or driven by this person."""
        return list(self._related_projects()[:5])

    @cachedproperty
    def related_projects_count(self):
        """The number of project owned or driven by this person."""
        return self._related_projects().count()

    @cachedproperty
    def has_more_related_projects(self):
        """Does this person have more than five related projects?"""
        return self.related_projects_count > 5

    @cachedproperty
    def projects_header_message(self):
        return self._tableHeaderMessage(
            self.related_projects_count, label='project')

    def _related_projects(self):
        """Return all projects owned or driven by this person."""
        return self.context.getOwnedOrDrivenPillars()

    def _tableHeaderMessage(self, count, label='package'):
        """Format a header message for the tables on the summary page."""
        if count > 1:
            label += 's'
        if count > self.max_results_to_display:
            header_message = (
                "Displaying first %d %s out of %d total" % (
                    self.max_results_to_display, label, count))
        else:
            header_message = "%d %s" % (count, label)

        return header_message

    def filterPPAPackageList(self, packages):
        """Remove packages that the user is not allowed to see.

        Given a list of PPA packages, some might be in a PPA that the
        user is not allowed to see, so they are filtered out of the list.
        """
        # For each package we find out which archives it was published in.
        # If the user has permission to see any of those archives then
        # the user is permitted to see the package.
        #
        # Ideally this check should be done in
        # IPerson.getLatestUploadedPPAPackages() but formulating the SQL
        # query is virtually impossible!
        results = []
        for package in packages:
            # Make a shallow copy to remove the Zope security.
            archives = set(package.published_archives)
            # Ensure the SPR.upload_archive is also considered.
            archives.add(package.upload_archive)
            for archive in archives:
                if check_permission('launchpad.View', archive):
                    results.append(package)
                    break

        return results

    def _getDecoratedPackagesSummary(self, packages):
        """Helper returning decorated packages for the summary page.

        :param packages: A SelectResults that contains the query
        :return: A tuple of (packages, header_message).

        The packages returned are limited to self.max_results_to_display
        and decorated with the stats required in the page template.
        The header_message is the text to be displayed at the top of the
        results table in the template.
        """
        # This code causes two SQL queries to be generated.
        results = self._addStatsToPackages(
            packages[:self.max_results_to_display])
        header_message = self._tableHeaderMessage(packages.count())
        return results, header_message

    @property
    def get_latest_uploaded_ppa_packages_with_stats(self):
        """Return the sourcepackagereleases uploaded to PPAs by this person.

        Results are filtered according to the permission of the requesting
        user to see private archives.
        """
        packages = self.context.getLatestUploadedPPAPackages()
        results, header_message = self._getDecoratedPackagesSummary(packages)
        self.ppa_packages_header_message = header_message
        return self.filterPPAPackageList(results)

    @property
    def get_latest_maintained_packages_with_stats(self):
        """Return the latest maintained packages, including stats."""
        packages = self.context.getLatestMaintainedPackages()
        results, header_message = self._getDecoratedPackagesSummary(packages)
        self.maintained_packages_header_message = header_message
        return results

    @property
    def get_latest_uploaded_but_not_maintained_packages_with_stats(self):
        """Return the latest uploaded packages, including stats.

        Don't include packages that are maintained by the user.
        """
        packages = self.context.getLatestUploadedButNotMaintainedPackages()
        results, header_message = self._getDecoratedPackagesSummary(packages)
        self.uploaded_packages_header_message = header_message
        return results

    def _calculateBuildStats(self, package_releases):
        """Calculate failed builds and needs_build state.

        For each of the package_releases, calculate the failed builds
        and the needs_build state, and return a tuple of two dictionaries,
        one containing the failed builds and the other containing
        True or False according to the needs_build state, both keyed by
        the source package release.
        """
        # Calculate all the failed builds with one query.
        build_set = getUtility(IBuildSet)
        package_release_ids = [
            package_release.id for package_release in package_releases]
        all_builds = build_set.getBuildsBySourcePackageRelease(
            package_release_ids)
        # Make a dictionary of lists of builds keyed by SourcePackageRelease
        # and a dictionary of "needs build" state keyed by the same.
        builds_by_package = {}
        needs_build_by_package = {}
        for package in package_releases:
            builds_by_package[package] = []
            needs_build_by_package[package] = False
        for build in all_builds:
            if build.buildstate == BuildStatus.FAILEDTOBUILD:
                builds_by_package[build.sourcepackagerelease].append(build)
            needs_build = build.buildstate in [
                BuildStatus.NEEDSBUILD,
                BuildStatus.MANUALDEPWAIT,
                BuildStatus.CHROOTWAIT,
                ]
            needs_build_by_package[build.sourcepackagerelease] = needs_build

        return (builds_by_package, needs_build_by_package)

    def _addStatsToPackages(self, package_releases):
        """Add stats to the given package releases, and return them."""
        distro_packages = [
            package_release.distrosourcepackage
            for package_release in package_releases]
        package_bug_counts = getUtility(IBugTaskSet).getBugCountsForPackages(
            self.user, distro_packages)
        open_bugs = {}
        for bug_count in package_bug_counts:
            distro_package = bug_count['package']
            open_bugs[distro_package] = bug_count['open']

        question_set = getUtility(IQuestionSet)
        package_question_counts = question_set.getOpenQuestionCountByPackages(
            distro_packages)

        builds_by_package, needs_build_by_package = self._calculateBuildStats(
            package_releases)

        return [
            SourcePackageReleaseWithStats(
                package, open_bugs[package.distrosourcepackage],
                package_question_counts[package.distrosourcepackage],
                builds_by_package[package],
                needs_build_by_package[package])
            for package in package_releases]

    def setUpBatch(self, packages):
        """Set up the batch navigation for the page being viewed.

        This method creates the BatchNavigator and converts its
        results batch into a list of decorated sourcepackagereleases.
        """
        self.batchnav = BatchNavigator(packages, self.request)
        packages_batch = list(self.batchnav.currentBatch())
        self.batch = self._addStatsToPackages(packages_batch)


class PersonMaintainedPackagesView(PersonRelatedSoftwareView):
    """View for +maintained-packages."""

    def initialize(self):
        """Set up the batch navigation."""
        packages = self.context.getLatestMaintainedPackages()
        self.setUpBatch(packages)


class PersonUploadedPackagesView(PersonRelatedSoftwareView):
    """View for +uploaded-packages."""

    def initialize(self):
        """Set up the batch navigation."""
        packages = self.context.getLatestUploadedButNotMaintainedPackages()
        self.setUpBatch(packages)


class PersonPPAPackagesView(PersonRelatedSoftwareView):
    """View for +ppa-packages."""

    def initialize(self):
        """Set up the batch navigation."""
        # We can't use the base class's setUpBatch() here because
        # the batch needs to be filtered.  It would be nice to not have
        # to filter like this, but as the comment in filterPPAPackage() says,
        # it's very hard to write the SQL for the original query.
        packages = self.context.getLatestUploadedPPAPackages()
        self.batchnav = BatchNavigator(packages, self.request)
        packages_batch = list(self.batchnav.currentBatch())
        packages_batch = self.filterPPAPackageList(packages_batch)
        self.batch = self._addStatsToPackages(packages_batch)


class PersonRelatedProjectsView(PersonRelatedSoftwareView):
    """View for +related-projects."""

    def initialize(self):
        """Set up the batch navigation."""
        self.batchnav = BatchNavigator(
            self.related_projects, self.request)
        self.batch = list(self.batchnav.currentBatch())


class PersonOAuthTokensView(LaunchpadView):
    """Where users can see/revoke their non-expired access tokens."""

    def initialize(self):
        if self.request.method == 'POST':
            self.expireToken()

    @property
    def access_tokens(self):
        return sorted(
            self.context.oauth_access_tokens,
            key=lambda token: token.consumer.key)

    @property
    def request_tokens(self):
        return sorted(
            self.context.oauth_request_tokens,
            key=lambda token: token.consumer.key)

    def expireToken(self):
        """Expire the token with the key contained in the request's form."""
        form = self.request.form
        consumer = getUtility(IOAuthConsumerSet).getByKey(
            form.get('consumer_key'))
        token_key = form.get('token_key')
        token_type = form.get('token_type')
        if token_type == 'access_token':
            token = consumer.getAccessToken(token_key)
        elif token_type == 'request_token':
            token = consumer.getRequestToken(token_key)
        else:
            raise UnexpectedFormData("Invalid form value for token_type: %r"
                                     % token_type)
        if token is not None:
            token.date_expires = datetime.now(pytz.timezone('UTC'))
            self.request.response.addInfoNotification(
                "Authorization revoked successfully.")
            self.request.response.redirect(canonical_url(self.user))
        else:
            self.request.response.addInfoNotification(
                "Couldn't find authorization given to %s. Maybe it has been "
                "revoked already?" % consumer.key)
        self.request.response.redirect(
            canonical_url(self.context, view_name='+oauth-tokens'))


class PersonLocationForm(Interface):

    location = LocationField(
        title=_('Use the map to indicate default location'),
        required=True)
    hide = Bool(
        title=_("Hide my location details from others."),
        required=True, default=False)


class PersonEditLocationView(LaunchpadFormView):
    """Edit a person's location."""

    schema = PersonLocationForm
    custom_widget('location', LocationWidget)

    @property
    def page_title(self):
        return smartquote(
            "%s's location and timezone" % self.context.displayname)

    label = page_title

    @property
    def field_names(self):
        """See `LaunchpadFormView`.

        If the user has launchpad.Edit on this context, then allow him to set
        whether or not the location should be visible.  The field for setting
        the person's location is always shown.
        """
        if check_permission('launchpad.Edit', self.context):
            return ['location', 'hide']
        else:
            return ['location']

    @property
    def initial_values(self):
        """See `LaunchpadFormView`.

        Set the initial value for the 'hide' field.  The initial value for the
        'location' field is set by its widget.
        """
        if self.context.location is None:
            return {}
        else:
            return {'hide': not self.context.location.visible}

    def initialize(self):
        self.next_url = canonical_url(self.context)
        self.for_team_name = self.request.form.get('for_team')
        if self.for_team_name is not None:
            for_team = getUtility(IPersonSet).getByName(self.for_team_name)
            if for_team is not None:
                self.next_url = canonical_url(for_team) + '/+map'
        super(PersonEditLocationView, self).initialize()
        self.cancel_url = self.next_url

    @action(_("Update"), name="update")
    def action_update(self, action, data):
        """Set the coordinates and time zone for the person."""
        new_location = data.get('location')
        if new_location is None:
            raise UnexpectedFormData('No location received.')
        latitude = new_location.latitude
        longitude = new_location.longitude
        time_zone = new_location.time_zone
        self.context.setLocation(latitude, longitude, time_zone, self.user)
        if 'hide' in self.field_names:
            visible = not data['hide']
            self.context.setLocationVisibility(visible)


class TeamEditLocationView(LaunchpadView):
    """Redirect to the team's +map page.

    We do that because it doesn't make sense to specify the location of a
    team."""

    def initialize(self):
        self.request.response.redirect(
            canonical_url(self.context, view_name="+map"))


def archive_to_person(archive):
    """Adapts an `IArchive` to an `IPerson`."""
    return IPerson(archive.owner)


class IEmailToPerson(Interface):
    """Schema for contacting a user via email through Launchpad."""

    from_ = TextLine(
        title=_('From'), required=True, readonly=False)

    subject = TextLine(
        title=_('Subject'), required=True, readonly=False)

    message = Text(
        title=_('Message'), required=True, readonly=False)

    @invariant
    def subject_and_message_are_not_empty(data):
        """Raise an Invalid error if the message or subject is empty."""
        if '' in (data.message.strip(), data.subject.strip()):
            raise Invalid('You must provide a subject and a message.')


class ContactViaWebNotificationRecipientSet:
    """A set of notification recipients and rationales from ContactViaWeb."""
    implements(INotificationRecipientSet)

    # Primary reason enumerations.
    TO_USER = object()
    TO_TEAM = object()
    TO_MEMBERS = object()
    TO_OWNER = object()

    def __init__(self, user, person_or_team):
        """Initialize the state based on the context and the user.

        The recipients are determined by the relationship between the user
        and the context that he is contacting: another user, himself, his
        team, another team.

        :param user: The person doing the contacting.
        :type user: an `IPerson`.
        :param person_or_team: The party that is the context of the email.
        :type person_or_team: `IPerson`.
        """
        self.user = user
        self.description = None
        self._primary_reason = None
        self._primary_recipient = None
        self._reason = None
        self._header = None
        self._count_recipients = None
        self.add(person_or_team, None, None)

    def _reset_state(self):
        """Reset the cache because the recipients changed."""
        self._count_recipients = None
        if safe_hasattr(self, '_all_recipients_cached'):
            # The clear the cache of _all_recipients. The caching will fail
            # if this method creates the attribute before _all_recipients.
            del self._all_recipients_cached

    def _getPrimaryReason(self, person_or_team):
        """Return the primary reason enumeration.

        :param person_or_team: The party that is the context of the email.
        :type person_or_team: `IPerson`.
        """
        if person_or_team.is_team:
            if self.user.inTeam(person_or_team):
                if removeSecurityProxy(person_or_team).preferredemail is None:
                    # Send to each team member.
                    return self.TO_MEMBERS
                else:
                    # Send to the team's contact address.
                    return self.TO_TEAM
            else:
                # A non-member can only send emails to a single person to
                # hinder spam and to prevent leaking membership
                # information for private teams when the members reply.
                return self.TO_OWNER
        else:
            # Send to the user
            return self.TO_USER

    def _getPrimaryRecipient(self, person_or_team):
        """Return the primary recipient.

        The primary recipient is the ``person_or_team`` in all cases
        except for when the email is restricted to a team owner.

        :param person_or_team: The party that is the context of the email.
        :type person_or_team: `IPerson`.
        """
        if self._primary_reason is self.TO_OWNER:
            person_or_team = person_or_team.teamowner
            while person_or_team.is_team:
                person_or_team = person_or_team.teamowner
        return person_or_team

    def _getReasonAndHeader(self, person_or_team):
        """Return the reason and header why the email was received.

        :param person_or_team: The party that is the context of the email.
        :type person_or_team: `IPerson`.
        """
        if self._primary_reason is self.TO_USER:
            reason = 'the "Contact this user" link on your profile page'
            header = 'ContactViaWeb user'
        elif self._primary_reason is self.TO_OWNER:
            reason = (
                'the "Contact this team" owner link on the '
                '%s team page' %  person_or_team.displayname)
            header = 'ContactViaWeb owner (%s team)' % person_or_team.name
        elif self._primary_reason is self.TO_TEAM:
            reason = (
                'the "Contact this team" link on the '
                '%s team page' %  person_or_team.displayname)
            header = 'ContactViaWeb member (%s team)' % person_or_team.name
        else:
            # self._primary_reason is self.TO_MEMBERS.
            reason = (
                'the "Contact this team" link on the %s\n'
                'team page to each member directly' %
                person_or_team.displayname)
            header = 'ContactViaWeb member (%s team)' % person_or_team.name
        return (reason, header)

    def _getDescription(self, person_or_team):
        """Return the description of the recipients being contacted.

        :param person_or_team: The party that is the context of the email.
        :type person_or_team: `IPerson`.
        """
        if self._primary_reason is self.TO_USER:
            return (
                'You are contacting %s (%s).' %
                (person_or_team.displayname, person_or_team.name))
        elif self._primary_reason is self.TO_OWNER:
            return (
                'You are contacting the %s (%s) team owner, %s (%s).' %
                (person_or_team.displayname, person_or_team.name,
                 self._primary_recipient.displayname,
                 self._primary_recipient.name))
        elif self._primary_reason is self.TO_TEAM:
            return (
                'You are contacting the %s (%s) team.' %
                (person_or_team.displayname, person_or_team.name))
        else:
            # This is a team without a contact address (self.TO_MEMBERS).
            recipients_count = len(self)
            if recipients_count == 1:
                plural_suffix = ''
            else:
                plural_suffix = 's'
            text = '%d member%s' % (recipients_count, plural_suffix)
            return (
                'You are contacting %s of the %s (%s) team directly.'
                % (text, person_or_team.displayname, person_or_team.name))

    @cachedproperty('_all_recipients_cached')
    def _all_recipients(self):
        """Set the cache of all recipients."""
        all_recipients = {}
        if self._primary_reason is self.TO_MEMBERS:
            team = self._primary_recipient
            for recipient in team.getMembersWithPreferredEmails():
                email = removeSecurityProxy(recipient).preferredemail.email
                all_recipients[email] = recipient
        elif self._primary_recipient.is_valid_person_or_team:
            email = removeSecurityProxy(
                self._primary_recipient).preferredemail.email
            all_recipients[email] = self._primary_recipient
        else:
            # The user or team owner is not active.
            pass
        return all_recipients

    def getEmails(self):
        """See `INotificationRecipientSet`."""
        for email in sorted(self._all_recipients.keys()):
            yield email

    def getRecipients(self):
        """See `INotificationRecipientSet`."""
        for recipient in sorted(
            self._all_recipients.values(), key=attrgetter('displayname')):
            yield recipient

    def getRecipientPersons(self):
        """See `INotificationRecipientSet`."""
        for email, person in self._all_recipients.items():
            yield (email, person)

    def __iter__(self):
        """See `INotificationRecipientSet`."""
        return iter(self.getRecipients())

    def __contains__(self, person_or_email):
        """See `INotificationRecipientSet`."""
        if IPerson.implementedBy(person_or_email):
            return person_or_email in self._all_recipients.values()
        else:
            return person_or_email in self._all_recipients.keys()

    def __len__(self):
        """The number of recipients in the set."""
        if self._count_recipients is None:
            recipient = self._primary_recipient
            if self._primary_reason is self.TO_MEMBERS:
                self._count_recipients = (
                    recipient.getMembersWithPreferredEmailsCount())
            elif recipient.is_valid_person_or_team:
                self._count_recipients = 1
            else:
                # The user or team owner is deactivated.
                self._count_recipients = 0
        return self._count_recipients

    def __nonzero__(self):
        """See `INotificationRecipientSet`."""
        return len(self) > 0

    def getReason(self, person_or_email):
        """See `INotificationRecipientSet`."""
        if person_or_email not in self:
            raise UnknownRecipientError(
                '%s in not in the recipients' % person_or_email)
        # All users have the same reason based on the primary recipient.
        return (self._reason, self._header)

    def add(self, person, reason, header):
        """See `INotificationRecipientSet`.

        This method sets the primary recipient of the email. If the primary
        recipient is a team without a contact address, all the members will
        be recipients. Calling this method more than once resets the
        recipients.
        """
        self._reset_state()
        self._primary_reason = self._getPrimaryReason(person)
        self._primary_recipient = self._getPrimaryRecipient(person)
        if reason is None:
            reason, header = self._getReasonAndHeader(person)
        self._reason = reason
        self._header = header
        self.description = self._getDescription(person)

    def update(self, recipient_set):
        """See `INotificationRecipientSet`.

        This method is is not relevant to this implementation because the
        set is generated based on the primary recipient. use the add() to
        set the primary recipient.
        """
        pass


class EmailToPersonView(LaunchpadFormView):
    """The 'Contact this user' page."""

    schema = IEmailToPerson
    field_names = ['subject', 'message']
    custom_widget('subject', TextWidget, displayWidth=60)

    def initialize(self):
        """See `ILaunchpadFormView`."""
        # Send the user to the profile page if contact is not possible.
        if self.user is None or not self.context.is_valid_person_or_team:
            return self.request.response.redirect(canonical_url(self.context))
        LaunchpadFormView.initialize(self)

    def setUpFields(self):
        """Set up fields for this view.

        The field needing special set up is the 'From' fields, which contains
        a vocabulary of the user's preferred (first) and validated
        (subsequent) email addresses.
        """
        super(EmailToPersonView, self).setUpFields()
        usable_addresses = [self.user.preferredemail]
        usable_addresses.extend(self.user.validatedemails)
        terms = [SimpleTerm(email, email.email) for email in usable_addresses]
        field = Choice(__name__='field.from_',
                       title=_('From'),
                       source=SimpleVocabulary(terms),
                       default=terms[0].value)
        # Get the order right; the From field should be first, followed by the
        # Subject and then Message fields.
        self.form_fields = FormFields(*chain((field,), self.form_fields))

    @property
    def label(self):
        """The form label."""
        return 'Contact ' + self.context.displayname

    @cachedproperty
    def recipients(self):
        """The recipients of the email message.

        :return: the recipients of the message.
        :rtype: `ContactViaWebNotificationRecipientSet`.
        """
        return ContactViaWebNotificationRecipientSet(self.user, self.context)

    @action(_('Send'), name='send')
    def action_send(self, action, data):
        """Send an email to the user."""
        sender_email = data['field.from_'].email
        subject = data['subject']
        message = data['message']

        if not self.recipients:
            self.request.response.addErrorNotification(
                _('Your message was not sent because the recipient '
                  'does not have a preferred email address.'))
            self.next_url = canonical_url(self.context)
            return
        try:
            send_direct_contact_email(
                sender_email, self.recipients, subject, message)
        except QuotaReachedError, error:
            fmt_date = DateTimeFormatterAPI(self.next_try)
            self.request.response.addErrorNotification(
                _('Your message was not sent because you have exceeded your '
                  'daily quota of $quota messages to contact users. '
                  'Try again $when.', mapping=dict(
                      quota=error.authorization.message_quota,
                      when=fmt_date.approximatedate(),
                      )))
        else:
            self.request.response.addInfoNotification(
                _('Message sent to $name',
                  mapping=dict(name=self.context.displayname)))
        self.next_url = canonical_url(self.context)

    @property
    def cancel_url(self):
        """The return URL."""
        return canonical_url(self.context)

    @property
    def contact_is_allowed(self):
        """Whether the sender is allowed to send this email or not."""
        return IDirectEmailAuthorization(self.user).is_allowed

    @property
    def has_valid_email_address(self):
        """Whether there is a contact address."""
        return len(self.recipients) > 0

    @property
    def contact_is_possible(self):
        """Whether there is a contact address and the user can send email."""
        return self.contact_is_allowed and self.has_valid_email_address

    @property
    def next_try(self):
        """When can the user try again?"""
        throttle_date = IDirectEmailAuthorization(self.user).throttle_date
        interval = as_timedelta(
            config.launchpad.user_to_user_throttle_interval)
        return throttle_date + interval

    @property
    def specific_contact_title_text(self):
        """Return the appropriate pagetitle."""
        if self.context.is_team:
            if self.user.inTeam(self.context):
                return 'Contact your team'
            else:
                return 'Contact this team'
        elif self.context == self.user:
            return 'Contact yourself'
        else:
            return 'Contact this user'


class ITeamIndexMenu(Interface):
    """A marker interface for the +index navigation menu."""


class ITeamEditMenu(Interface):
    """A marker interface for the edit navigation menu."""


class TeamNavigationMenuBase(NavigationMenu, TeamMenuMixin):

    @property
    def person(self):
        """Override CommonMenuLinks since the view is the context."""
        return self.context.context


class TeamIndexMenu(TeamNavigationMenuBase):
    """A menu for different aspects of editing a team."""

    usedfor = ITeamIndexMenu
    facet = 'overview'
    title = 'Change team'
    links = ('edit', 'add_member', 'add_my_teams', 'leave')


class TeamEditMenu(TeamNavigationMenuBase):
    """A menu for different aspects of editing a team."""

    usedfor = ITeamEditMenu
    facet = 'overview'
    title = 'Change team'
    links = ('branding', 'common_edithomepage', 'editlanguages', 'reassign',
             'editemail')


classImplements(TeamIndexView, ITeamIndexMenu)
classImplements(TeamEditView, ITeamEditMenu)<|MERGE_RESOLUTION|>--- conflicted
+++ resolved
@@ -3259,7 +3259,6 @@
 class PersonEditIRCNicknamesView(LaunchpadFormView):
 
     schema = Interface
-<<<<<<< HEAD
 
     @property
     def page_title(self):
@@ -3271,19 +3270,6 @@
     def cancel_url(self):
         return canonical_url(self.context)
 
-=======
-
-    @property
-    def page_title(self):
-        return smartquote("%s's IRC nicknames" % self.context.displayname)
-
-    label = page_title
-
-    @property
-    def cancel_url(self):
-        return canonical_url(self.context)
-
->>>>>>> a1bd61c0
     @action(_("Save Changes"), name="save")
     def save(self, action, data):
         """Process the IRC nicknames form."""
@@ -3326,15 +3312,9 @@
     @property
     def page_title(self):
         return smartquote("%s's Jabber IDs" % self.context.displayname)
-<<<<<<< HEAD
 
     label = page_title
 
-=======
-
-    label = page_title
-
->>>>>>> a1bd61c0
     @property
     def cancel_url(self):
         return canonical_url(self.context)
