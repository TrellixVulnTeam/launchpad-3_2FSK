--- conflicted
+++ resolved
@@ -123,8 +123,6 @@
             distro,
             [InformationType.EMBARGOEDSECURITY, InformationType.USERDATA])
 
-<<<<<<< HEAD
-=======
     def test_jsonShareeData(self):
         # jsonShareeData returns the expected data.
         product = self.factory.makeProduct()
@@ -141,7 +139,6 @@
              (policy2.type, SharingPermission.SOME)])
         self.assertContentEqual([expected_data], sharees)
 
->>>>>>> 16adf4c2
     def _assert_getPillarShareeData(self, pillar):
         # getPillarShareeData returns the expected data.
         access_policy = self.factory.makeAccessPolicy(
@@ -179,11 +176,6 @@
         login_person(driver)
         self._assert_getPillarShareeData(distro)
 
-<<<<<<< HEAD
-    def test_getPillarShareeDataQueryCount(self):
-        # getPillarShareeData only should use 2 queries regardless of how many
-        # sharees are returned.
-=======
     def _assert_QueryCount(self, func):
         """ getPillarSharees[Data] only should use 3 queries.
 
@@ -193,7 +185,6 @@
 
         Steps 2 and 3 are split out to allow batching on persons.
         """
->>>>>>> 16adf4c2
         driver = self.factory.makePerson()
         product = self.factory.makeProduct(driver=driver)
         login_person(driver)
@@ -215,45 +206,13 @@
         for x in range(5):
             makeGrants()
         with StormStatementRecorder() as recorder:
-<<<<<<< HEAD
-            sharees = self.service.getPillarShareeData(product)
-        self.assertEqual(10, len(sharees))
-        self.assertThat(recorder, HasQueryCount(Equals(2)))
-=======
             sharees = list(func(product))
         self.assertEqual(10, len(sharees))
         self.assertThat(recorder, HasQueryCount(Equals(3)))
->>>>>>> 16adf4c2
         # Make some more grants and check again.
         for x in range(5):
             makeGrants()
         with StormStatementRecorder() as recorder:
-<<<<<<< HEAD
-            sharees = self.service.getPillarShareeData(product)
-        self.assertEqual(20, len(sharees))
-        self.assertThat(recorder, HasQueryCount(Equals(2)))
-
-    def test_getPillarShareeData_filter_grantees(self):
-        # getPillarShareeData only returns grantees in the specified list.
-        driver = self.factory.makePerson()
-        pillar = self.factory.makeProduct(driver=driver)
-        login_person(driver)
-        access_policy = self.factory.makeAccessPolicy(
-            pillar=pillar,
-            type=InformationType.PROPRIETARY)
-        grantee_in_result = self.factory.makePerson()
-        grantee_not_in_result = self.factory.makePerson()
-        self.factory.makeAccessPolicyGrant(access_policy, grantee_in_result)
-        self.factory.makeAccessPolicyGrant(
-            access_policy, grantee_not_in_result)
-
-        sharees = self.service.getPillarShareeData(pillar, [grantee_in_result])
-        expected_sharees = [
-            self._makeShareeData(
-                grantee_in_result,
-                [(InformationType.PROPRIETARY, SharingPermission.ALL)])]
-        self.assertContentEqual(expected_sharees, sharees)
-=======
             sharees = list(func(product))
         self.assertEqual(20, len(sharees))
         self.assertThat(recorder, HasQueryCount(Equals(3)))
@@ -263,7 +222,6 @@
 
     def test_getPillarShareeDataQueryCount(self):
         self._assert_QueryCount(self.service.getPillarShareeData)
->>>>>>> 16adf4c2
 
     def _assert_getPillarShareeDataUnauthorized(self, pillar):
         # getPillarShareeData raises an Unauthorized exception if the user is
@@ -300,13 +258,9 @@
             artifact=artifact_grant.abstract_artifact, policy=access_policy)
 
         sharees = self.service.getPillarSharees(pillar)
-<<<<<<< HEAD
-        expected_sharees = [grantee, artifact_grant.grantee]
-=======
         expected_sharees = [
             (grantee, {access_policy: SharingPermission.ALL}),
             (artifact_grant.grantee, {access_policy: SharingPermission.SOME})]
->>>>>>> 16adf4c2
         self.assertContentEqual(expected_sharees, sharees)
 
     def test_getProductSharees(self):
@@ -401,12 +355,6 @@
             (InformationType.USERDATA, SharingPermission.SOME)]
         expected_sharee_data = self._makeShareeData(
             sharee, expected_permissions)
-<<<<<<< HEAD
-        self.assertEqual(expected_sharee_data, sharee_data)
-        # Check that getPillarShareeData returns what we expect.
-        [sharee_data] = self.service.getPillarShareeData(pillar)
-=======
->>>>>>> 16adf4c2
         self.assertEqual(expected_sharee_data, sharee_data)
         # Check that getPillarSharees returns what we expect.
         expected_sharee_grants = [
@@ -520,17 +468,6 @@
         if types_to_delete is not None:
             expected_information_types = (
                 set(information_types).difference(types_to_delete))
-<<<<<<< HEAD
-            remaining_grantee_person_data = self._makeShareeData(
-                grantee,
-                [(info_type, SharingPermission.ALL)
-                for info_type in expected_information_types])
-
-            expected_data.append(remaining_grantee_person_data)
-        # Add the data for the other sharee.
-        another_person_data = self._makeShareeData(
-            another, [(information_types[0], SharingPermission.ALL)])
-=======
             expected_policies = [
                 access_policy for access_policy in access_policies
                 if access_policy.type in expected_information_types]
@@ -540,10 +477,9 @@
         # Add the expected data for the other sharee.
         another_person_data = (
             another, {access_policies[0]: SharingPermission.ALL})
->>>>>>> 16adf4c2
         expected_data.append(another_person_data)
         self.assertContentEqual(
-            expected_data, self.service.getPillarShareeData(pillar))
+            expected_data, self.service.getPillarSharees(pillar))
 
     def test_deleteProductShareeAll(self):
         # Users with launchpad.Edit can delete all access for a sharee.
