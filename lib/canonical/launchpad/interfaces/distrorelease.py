# Copyright 2004-2005 Canonical Ltd.  All rights reserved.

"""Interfaces including and related to IDistroRelease."""

__metaclass__ = type

__all__ = [
    'IDistroRelease',
    'IDistroReleaseSet',
    ]

from zope.schema import Choice, Int, TextLine
from zope.interface import Interface, Attribute

from canonical.launchpad.fields import Title, Summary, Description
from canonical.launchpad.interfaces import (
    IHasAppointedDriver, IHasOwner, IHasDrivers, IBugTarget,
    ISpecificationGoal)

from canonical.launchpad.validators.email import valid_email

from canonical.launchpad import _

class IDistroRelease(IHasAppointedDriver, IHasDrivers, IHasOwner, IBugTarget,
                     ISpecificationGoal):
    """A specific release of an operating system distribution."""
    id = Attribute("The distrorelease's unique number.")
    name = TextLine(
        title=_("Name"), required=True,
        description=_("The name of this distribution release."))
    displayname = TextLine(
        title=_("Display name"), required=True,
        description=_("The release's displayname."))
    fullreleasename = TextLine(
        title=_("Release name"), required=False,
        description=_("The release's full name, e.g. Ubuntu Warty"))
    title = Title(
        title=_("Title"), required=True,
        description=_("""The title of this release. It should be distinctive
                      and designed to look good at the top of a page."""))
    summary = Summary(title=_("Summary"), required=True,
        description=_("A brief summary of the highlights of this release. "
                      "It should be no longer than a single paragraph, up "
                      "to 200 words."))
    description = Description(title=_("Description"), required=True,
        description=_("A detailed description of this release, with "
                      "information on the architectures covered, the "
                      "availability of security updates and any other "
                      "relevant information."))
    version = TextLine(title=_("Version"), required=True,
        description=_("The version string for this release."))
    distribution = Int(title=_("Distribution"), required=True,
        description=_("The distribution for which this is a release."))
    components = Attribute("The release's components.")
    sections = Attribute("The release's sections.")
    releasestatus = Choice(
        title=_("Release Status"), required=True,
        vocabulary='DistributionReleaseStatus')
    datereleased = Attribute("The datereleased.")
    parentrelease = Choice(
        title=_("Parent Release"),
        description=_("The Parent Distribution Release."), required=True,
        vocabulary='DistroRelease')
    owner = Attribute("Owner")
    date_created = Attribute("The date this release was registered.")
    driver = Choice(
        title=_("Driver"),
        description=_(
            "The person or team responsible for decisions about features "
            "and bugs that will be targeted to this release of the "
            "distribution."),
        required=False, vocabulary='ValidPersonOrTeam')
    changeslist = TextLine(
        title=_("Changeslist"), required=True,
        description=_("The changes list address for the distrorelease."),
        constraint=valid_email)
    parent = Attribute("DistroRelease Parent")
    lucilleconfig = Attribute("Lucille Configuration Field")
    sourcecount = Attribute("Source Packages Counter")
    binarycount = Attribute("Binary Packages Counter")
    potemplates = Attribute("The set of potemplates in the release")
    currentpotemplates = Attribute("The set of potemplates in the release "
        "with the iscurrent flag set")
    architecturecount = Attribute("The number of architectures in this "
        "release.")
    architectures = Attribute("The Architecture-specific Releases")
    nominatedarchindep = Attribute(
        "Distroarchrelease designed to build architeture independent "
        "packages whithin this distrorelease context.")
    milestones = Attribute(
        'The milestones associated with this distrorelease.')
    drivers = Attribute(
        'A list of the people or teams who are drivers for this release. '
        'This list is made up of any drivers or owners from this '
        'DistroRelease, and the Distribution to which it belong.')
    messagecount = Attribute("The total number of translatable items in "
        "this distribution release.")
    distroreleaselanguages = Attribute("The set of dr-languages in this "
        "release.")
    datelastlangpack = Attribute(
        "The date of the last base language pack export for this release.")

    # related joins
    packagings = Attribute("All of the Packaging entries for this "
        "distrorelease.")
    specifications = Attribute("The specifications targeted to this "
        "product series.")

    binary_package_caches = Attribute("All of the cached binary package "
        "records for this distrorelease.")

    # other properties
    previous_releases = Attribute("Previous distroreleases from the same "
        "distribution.")

    main_archive = Attribute('Main Archive')

    def isUnstable():
        """Return True if in unstable (or "development") phase, False otherwise.

        The distribution is unstable until it is released; after that
        point, all development on the Release pocket is stopped and
        development moves on to the other pockets.
        """

    def canUploadToPocket(pocket):
        """Decides whether or not allow uploads for a given pocket.

        Only allow uploads for RELEASE pocket in unreleased
        distroreleases and the opposite, only allow uploads for
        non-RELEASE pockets in released distroreleases.
        For instance, in edgy time :

                warty         -> DENY
                edgy          -> ALLOW
                warty-updates -> ALLOW
                edgy-security -> DENY

        Return True if the upload is allowed and False if denied.
        """

    def getLastUploads():
        """Return the last five source uploads for this DistroRelease.

        It returns a list containing up to five elements as
        IDistroReleaseSourcePackageRelease instances
        """

    def __getitem__(archtag):
        """Return the distroarchrelease for this distrorelease with the
        given architecturetag.
        """

    def updateStatistics(ztm):
        """Update all the Rosetta stats for this distro release."""

    def updatePackageCount():
        """Update the binary and source package counts for this distro
        release."""

    def getSourcePackage(name):
        """Return a source package in this distro release by name.

        The name given may be a string or an ISourcePackageName-providing
        object.
        """

    def getTranslatableSourcePackages():
        """Return a list of Source packages in this distribution release
        that can be translated.
        """

    def getUnlinkedTranslatableSourcePackages():
        """Return a list of source packages that can be translated in
        this distribution release but which lack Packaging links.
        """

    def getBinaryPackage(name):
        """Return a DistroReleaseBinaryPackage for this name.

        The name given may be an IBinaryPackageName or a string.
        """

    def getSourcePackageRelease(sourcepackagerelease):
        """Return a IDistroReleaseSourcePackageRelease

        sourcepackagerelease is an ISourcePackageRelease.
        """

    def getPublishedReleases(sourcepackage_or_name, pocket=None,
                             include_pending=False, exclude_pocket=None,
                             archive=None):
        """Given a SourcePackageName, return a list of the currently
        published SourcePackageReleases as SourcePackagePublishing records.

        If pocket is not specified, we look in all pockets.

        if exclude_pocket is specified we exclude results matching that pocket.

        If 'include_pending' is True, we return also the pending publication
        records, those packages that will get published in the next publisher
        run (it's only useful when we need to know if a given package is
        known during a publisher run, mostly in pre-upload checks)

        If 'archive' is not specified consider publication in the main_archive,
        otherwise respect the given value.
        """

    def getSourcesPublishedForAllArchives():
        """Return all sourcepackage published across all the archives.

        Return a SelectResult of SourcePackagePublishingHistory.
        """

    def publishedBinaryPackages(component=None):
        """Given an optional component name, return a list of the binary
        packages that are currently published in this distrorelease in the
        given component, or in any component if no component name was given.
        """

    def getDistroReleaseLanguage(language):
        """Return the DistroReleaseLanguage for this distrorelease and the
        given language, or None if there's no DistroReleaseLanguage for this
        distribution and the given language.
        """

    def getDistroReleaseLanguageOrDummy(language):
        """Return the DistroReleaseLanguage for this distrorelease and the
        given language, or a DummyDistroReleaseLanguage.
        """

    def createUploadedSourcePackageRelease(
        sourcepackagename, version, maintainer, dateuploaded, builddepends,
        builddependsindep, architecturehintlist, component, creator, urgency,
        changelog, dsc, dscsigningkey, section, manifest,
        dsc_maintainer_rfc822, dsc_standards_version, dsc_format,
        dsc_binaries, archive):
        """Create an uploads SourcePackageRelease

        Set this distrorelease set to be the uploadeddistrorelease.

        All arguments are mandatory, they are extracted/built when
        processing and uploaded source package:

         * dateuploaded: timestamp, usually UTC_NOW
         * sourcepackagename: ISourcePackageName
         * version: string, a debian valid version
         * maintainer: IPerson designed as package maintainer
         * creator: IPerson, package uploader
         * component: IComponent
         * section: ISection
         * urgency: dbschema.SourcePackageUrgency
         * manifest: IManifest
         * dscsigningkey: IGPGKey used to sign the DSC file
         * dsc: string, original content of the dsc file
         * changelog: string, changelog extracted from the changesfile
         * architecturehintlist: string, DSC architectures
         * builddepends: string, DSC build dependencies
         * builddependsindep: string, DSC architecture independent build
           dependencies.
         * dsc_maintainer_rfc822: string, DSC maintainer field
         * dsc_standards_version: string, DSC standards version field
         * dsc_format: string, DSC format version field
         * dsc_binaries:  string, DSC binaries field
         * archive: IArchive to where the upload was targeted

        """

    def getComponentByName(name):
        """Get the named component.

        Raise NotFoundError if the component is not in the permitted component
        list for this distrorelease.
        """

    def getSectionByName(name):
        """Get the named section.

        Raise NotFoundError if the section is not in the permitted section
        list for this distrorelease.
        """

    def addComponent(component):
        """SQLObject provided method to fill a related join key component."""

    def addSection(section):
        """SQLObject provided method to fill a related join key section."""

    def getBinaryPackagePublishing(
        name=None, version=None, archtag=None, sourcename=None, orderBy=None,
        pocket=None, component=None, archive=None):
        """Get BinaryPackagePublishings in a DistroRelease.

        Can optionally restrict the results by name, version,
        architecturetag, pocket and/or component.

        If sourcename is passed, only packages that are built from
        source packages by that name will be returned.
        If archive is passed, restricted the results to the given archive,
        if it is suppressed the results will be restricted to the distribtion
        'main_archive'.
        """

    def getSourcePackagePublishing(status, pocket, component=None,
                                   archive=None):
        """Return a selectResult of ISourcePackagePublishing.

        According status and pocket.
        If archive is passed, restricted the results to the given archive,
        if it is suppressed the results will be restricted to the distribtion
        'main_archive'.
        """

    def removeOldCacheItems(log):
        """Delete any records that are no longer applicable.

        Consider all binarypackages marked as REMOVED.
        'log' is required, it should be a logger object able to print
        DEBUG level messages.
        """

    def updateCompletePackageCache(log, ztm):
        """Update the binary package cache

        Consider all binary package names published in this distro release.
        'log' is required, it should be a logger object able to print
        DEBUG level messages.
        """

    def updatePackageCache(name, log):
        """Update the package cache for a given IBinaryPackageName

        'log' is required, it should be a logger object able to print
        DEBUG level messages.
        'ztm' is the current trasaction manager used for partial commits
        (in full batches of 100 elements)
        """

    def searchPackages(text):
        """Search through the packge cache for this distrorelease and return
        DistroReleaseBinaryPackage objects that match the given text.
        """

    def createQueueEntry(pocket, changesfilename, changesfilecontent,
<<<<<<< HEAD
                         archive):
        """Create a queue item attached to this distrorelease.

        Create a new records respecting the given pocket and archive.
=======
                         signingkey=None):
        """Create a queue item attached to this distrorelease and the given
        pocket.
>>>>>>> 9ede3e3c

        The default state is NEW, sorted sqlobject declaration, any
        modification should be performed via Queue state-machine.

        The changesfile argument should be the text of the .changes for this
        upload. The contents of this may be used later.

        'signingkey' is the IGPGKey used to sign the changesfile or None if
        the changesfile is unsigned.
        """

    def newArch(architecturetag, processorfamily, official, owner):
        """Create a new port or DistroArchRelease for this DistroRelease."""

    def newMilestone(name, dateexpected=None):
        """Create a new milestone for this DistroRelease."""

    def initialiseFromParent():
        """Copy in all of the parent distrorelease's configuration. This
        includes all configuration for distrorelease and distroarchrelease
        publishing and all publishing records for sources and binaries.

        Preconditions:
          The distrorelease must have been set up with its distroarchreleases
          as needed. It should have its nominated arch-indep set up along
          with all other basic requirements for the structure of the
          distrorelease. This distrorelease and all its distroarchreleases
          must have empty publishing sets. Section and component selections
          must be empty.

        Outcome:
          The publishing structure will be copied from the parent. All
          PUBLISHED and PENDING packages in the parent will be created in
          this distrorelease and its distroarchreleases. The lucille config
          will be copied in, all component and section selections will be
          duplicated as will any permission-related structures.

        Note:
          This method will assert all of its preconditions where possible.
          After this is run, you still need to construct chroots for building,
          you need to add anything missing wrt. ports etc. This method is
          only meant to give you a basic copy of a parent release in order
          to assist you in preparing a new release of a distribution or
          in the initialisation of a derivative.
        """

    def copyMissingTranslationsFromParent():
        """Copy any translation done in parent that we lack.

        If there is another translation already added to this one, we ignore
        the one from parent.
        """

class IDistroReleaseSet(Interface):
    """The set of distro releases."""

    def get(distroreleaseid):
        """Retrieve the distro release with the given distroreleaseid."""

    def translatables():
        """Return a set of distroreleases that can be translated in
        rosetta."""

    def findByName(name):
        """Find a DistroRelease by name.

        Returns a list of matching distributions, which may be empty.
        """

    def queryByName(distribution, name):
        """Query a DistroRelease by name.

        :distribution: An IDistribution.
        :name: A string.

        Returns the matching DistroRelease, or None if not found.
        """

    def findByVersion(version):
        """Find a DistroRelease by version.

        Returns a list of matching distributions, which may be empty.
        """

    def search(distribution=None, released=None, orderBy=None):
        """Search the set of distro releases.

        released == True will filter results to only include
        IDistroReleases with releasestatus CURRENT or SUPPORTED.

        released == False will filter results to only include
        IDistroReleases with releasestatus EXPERIMENTAL, DEVELOPMENT,
        FROZEN.

        released == None will do no filtering on releasestatus.
        """

    def new(distribution, name, displayname, title, summary, description,
            version, parentrelease, owner):
        """Creates a new distrorelease"""<|MERGE_RESOLUTION|>--- conflicted
+++ resolved
@@ -342,16 +342,10 @@
         """
 
     def createQueueEntry(pocket, changesfilename, changesfilecontent,
-<<<<<<< HEAD
-                         archive):
+                         archive, signingkey=None):
         """Create a queue item attached to this distrorelease.
 
         Create a new records respecting the given pocket and archive.
-=======
-                         signingkey=None):
-        """Create a queue item attached to this distrorelease and the given
-        pocket.
->>>>>>> 9ede3e3c
 
         The default state is NEW, sorted sqlobject declaration, any
         modification should be performed via Queue state-machine.
