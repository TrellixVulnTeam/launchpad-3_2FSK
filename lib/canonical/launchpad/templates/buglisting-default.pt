--- conflicted
+++ resolved
@@ -1,17 +1,9 @@
 <html xmlns="http://www.w3.org/1999/xhtml" xml:lang="en"
       lang="en"
-<<<<<<< HEAD
-      metal:use-macro="context/@@main_template/master"
+      metal:use-macro="context/@@main_template_2col/master"
       i18n:domain="malone"
 >
   <body>
-
-    <div metal:fill-slot="main">
-=======
-      metal:use-macro="context/@@main_template_2col/master"
-      i18n:domain="launchpad">
-
-<body>
 
   <metal:leftportlets fill-slot="portlets_one">
     <tal:block content="structure context/@@+portlet-bugfilters" />
@@ -21,7 +13,6 @@
   </metal:leftportlets>
 
   <div metal:fill-slot="main">
->>>>>>> d40cf85b
 
       <h1>Bugs in <span tal:replace="context/displayname" /></h1>
 
