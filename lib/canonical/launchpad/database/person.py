--- conflicted
+++ resolved
@@ -8,7 +8,7 @@
 # XXX: Yeah, you bastard, this is to make hundreds of tests to fail so that
 # you remember to put all the imports on this file in alphabetical order
 # before sending this off to pqm.
-from foo import baz
+#from foo import baz
 from datetime import datetime, timedelta
 import pytz
 import sha
@@ -1081,17 +1081,10 @@
                 reviewercomment=comment)
             notify(event(person, self))
 
-<<<<<<< HEAD
     # The two methods below are not in the IPerson interface because we want
     # to protect them with a launchpad.Edit permission. We could do that by
     # defining explicit permissions for all IPerson methods/attributes in
     # the zcml but that's far from optimal given the size of IPerson.
-=======
-    # This method is not in the IPerson interface because we want to protect
-    # it with a launchpad.Edit permission. We could do that by defining
-    # explicit permissions for all IPerson methods/attributes in the zcml but
-    # that's far from optimal given the size of IPerson.
->>>>>>> db19e964
     def acceptInvitationToBeMemberOf(self, team):
         """Accept an invitation to become a member of the given team.
         
@@ -1104,7 +1097,6 @@
         assert tm.status == TeamMembershipStatus.INVITED
         tm.setStatus(
             TeamMembershipStatus.APPROVED, getUtility(ILaunchBag).user)
-<<<<<<< HEAD
 
     def declineInvitationToBeMemberOf(self, team):
         """Decline an invitation to become a member of the given team.
@@ -1121,8 +1113,6 @@
         tm.setStatus(
             TeamMembershipStatus.INVITATION_DECLINED,
             getUtility(ILaunchBag).user)
-=======
->>>>>>> db19e964
 
     def setMembershipData(self, person, status, reviewer, expires=None,
                           comment=None):
@@ -1216,11 +1206,7 @@
         return self.allmembers.count()
 
     @property
-<<<<<<< HEAD
-    def invitedmembers(self):
-=======
     def invited_members(self):
->>>>>>> db19e964
         """See IPerson."""
         return self.getMembersByStatus(TeamMembershipStatus.INVITED)
 
@@ -1263,21 +1249,6 @@
     @property
     def inactivemembers(self):
         """See IPerson."""
-<<<<<<< HEAD
-        # See comment in Person.activemembers
-        orderBy = SQLConstant("person_sort_key(displayname, name)")
-        return self.expiredmembers.union(self.deactivatedmembers,
-                                         orderBy=orderBy)
-
-    @property
-    def pendingmembers(self):
-        """See IPerson."""
-        # See comment in Person.activemembers
-        orderBy = SQLConstant("person_sort_key(displayname, name)")
-        return self.proposedmembers.union(
-            self.invitedmembers, orderBy=orderBy)
-
-=======
         return self.expiredmembers.union(
             self.deactivatedmembers,
             orderBy=self._sortingColumnsForSetOperations)
@@ -1288,7 +1259,6 @@
         return self.proposedmembers.union(
             self.invited_members, orderBy=self._sortingColumnsForSetOperations)
 
->>>>>>> db19e964
     # XXX: myactivememberships and getActiveMemberships are rather
     # confusingly named, and I just fixed bug 2871 as a consequence of
     # this. Is there a way to improve it?
@@ -1738,12 +1708,7 @@
     def find(self, text, orderBy=None):
         """See IPersonSet."""
         if orderBy is None:
-<<<<<<< HEAD
-            # See comment in Person.activemembers
-            orderBy = SQLConstant("person_sort_key(displayname, name)")
-=======
             orderBy = Person._sortingColumnsForSetOperations
->>>>>>> db19e964
         text = text.lower()
         # Teams may not have email addresses, so we need to either use a LEFT
         # OUTER JOIN or do a UNION between two queries. Using a UNION makes
@@ -1759,12 +1724,7 @@
     def findPerson(self, text="", orderBy=None):
         """See IPersonSet."""
         if orderBy is None:
-<<<<<<< HEAD
-            # See comment in Person.activemembers
-            orderBy = SQLConstant("person_sort_key(displayname, name)")
-=======
             orderBy = Person._sortingColumnsForSetOperations
->>>>>>> db19e964
         text = text.lower()
         base_query = ('Person.teamowner IS NULL AND Person.merged IS NULL AND '
                       'EmailAddress.person = Person.id')
@@ -1788,12 +1748,7 @@
     def findTeam(self, text, orderBy=None):
         """See IPersonSet."""
         if orderBy is None:
-<<<<<<< HEAD
-            # See comment in Person.activemembers
-            orderBy = SQLConstant("person_sort_key(displayname, name)")
-=======
             orderBy = Person._sortingColumnsForSetOperations
->>>>>>> db19e964
         text = text.lower()
         # Teams may not have email addresses, so we need to either use a LEFT
         # OUTER JOIN or do a UNION between two queries. Using a UNION makes
