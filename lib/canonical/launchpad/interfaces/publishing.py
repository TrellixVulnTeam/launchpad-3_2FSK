# Copyright 2004-2005 Canonical Ltd.  All rights reserved.

"""Publishing interfaces."""

__metaclass__ = type

__all__ = [
    'ISourcePackageFilePublishing',
    'IBinaryPackageFilePublishing',
    'ISecureSourcePackagePublishingHistory',
    'ISecureBinaryPackagePublishingHistory',
    'ISourcePackagePublishingHistory',
    'IBinaryPackagePublishingHistory',
    'IPublishing',
    'IArchivePublisher',
    'IArchiveFilePublisher',
    'IArchiveSafePublisher',
    'NotInPool',
    'PackagePublishingPocket',
    'PackagePublishingPriority',
    'PackagePublishingStatus',
    'PoolFileOverwriteError',
    'pocketsuffix'
    ]

from zope.schema import Bool, Datetime, Int, TextLine, Text
from zope.interface import Interface, Attribute

from canonical.launchpad import _

from canonical.lazr import DBEnumeratedType, DBItem

#
# Archive Publisher API and Exceptions
#

class IPublishing(Interface):
    """Ability to publish associated publishing records."""

    def getPendingPublications(archive, pocket, is_careful):
        """Return the specific group of records to be published.

        IDistroSeries -> ISourcePackagePublishing
        IDistroArchSeries -> IBinaryPackagePublishing

        'pocket' & 'archive' are mandatory arguments, they  restrict the
        results to the given value.

        If the distroseries is already released, it automatically refuses
        to publish records to RELEASE pocket.
        """

    def publish(diskpool, log, archive, pocket, careful=False):
        """Publish associated publishing records targeted for a given pocket.

        Require an initialised diskpool instance and a logger instance.
        Require an 'archive' which will restrict the publications.
        'careful' argument would cause the 'republication' of all published
        records if True (system will DTRT checking hash of all
        published files.)

        Consider records returned by the local implementation of
        getPendingPublications.
        """

class IArchivePublisher(Interface):
    """Ability to publish a publishing record."""

    files = Attribute("Files included in this publication.")
    secure_record = Attribute("Correspondent secure package history record.")
    displayname = Attribute("Text representation of the current record.")

    def publish(diskpool, log):
        """Publish or ensure contents of this publish record

        Skip records which attempt to overwrite the archive (same file paths
        with different content) and do not update the database.

        If all the files get published correctly update its status properly.
        """

    def getIndexStanza():
        """Return respective archive index stanza contents

        It's based on the locally provided buildIndexStanzaTemplate method,
        which differs for binary and source instances.
        """

    def buildIndexStanzaFields():
        """Build a map of fields and values to be in the Index file.

        The fields and values ae mapped into a dictionary, where the key is
        the field name and value is the value string.
        """

    def supersede():
        """Supersede this publication.

        Return the modified `ISourcePackagePublishingHistory` object.
        """

    def requestDeletion(removed_by, removal_comment=None):
        """Delete this publication.

        param removed_by: `IPerson` responsible for the removal.
        param removal_comment: optional text describing the removal reason.

        Return the modified `ISourcePackagePublishingHistory` object.
        """

    def copyTo(distroseries, pocket):
        """Copy this publication to another location.

        Return the publishing record in the targeted location.
        """


class IArchiveFilePublisher(Interface):
    """Ability to publish and archive file"""

    publishing_record = Attribute(
        "Return the respective Source or Binary publishing record "
        "(in the form of I{Source,Binary}PackagePublishingHistory).")

    def publish(diskpool, log):
        """Publish or ensure contents of this file in the archive.

        Create symbolic link to files already present in different component
        or add file from librarian if it's not present. Update the database
        to represent the current archive state.
        """


class IArchiveSafePublisher(Interface):
    """Safe Publication methods"""

    def setPublished():
        """Set a publishing record to published.

        Basically set records to PUBLISHED status only when they
        are PENDING and do not update datepublished value of already
        published field when they were checked via 'careful'
        publishing.
        """


class NotInPool(Exception):
    """Raised when an attempt is made to remove a non-existent file."""


class PoolFileOverwriteError(Exception):
    """Raised when an attempt is made to overwrite a file in the pool.

    The proposed file has different content as the one in pool.
    This exception is unexpected and when it happens we keep the original
    file in pool and print a warning in the publisher log. It probably
    requires manual intervention in the archive.
    """


#
# Source package publishing
#

class ISourcePackageFilePublishing(Interface):
    """Source package release files and their publishing status"""
    distribution = Int(
            title=_('Distribution ID'), required=True, readonly=True,
            )
    distroseriesname = TextLine(
            title=_('Series name'), required=True, readonly=True,
            )
    sourcepackagename = TextLine(
            title=_('Binary package name'), required=True, readonly=True,
            )
    componentname = TextLine(
            title=_('Component name'), required=True, readonly=True,
            )
    publishingstatus = Int(
            title=_('Package publishing status'), required=True, readonly=True,
            )
    pocket = Int(
            title=_('Package publishing pocket'), required=True, readonly=True,
            )
    archive = Int(
            title=_('Archive ID'), required=True, readonly=True,
            )
    sourcepackagepublishing = Int(
            title=_('Sourcepackage publishing record id'), required=True,
            readonly=True,
            )
    libraryfilealias = Int(
            title=_('Sourcepackage release file alias'), required=True,
            readonly=True,
            )
    libraryfilealiasfilename = TextLine(
            title=_('File name'), required=True, readonly=True,
            )


class ISecureSourcePackagePublishingHistory(Interface):
    """A source package publishing history record."""
    id = Int(
            title=_('ID'), required=True, readonly=True,
            )
    sourcepackagerelease = Int(
            title=_('The source package release being published'),
            required=False, readonly=False,
            )
    status = Int(
            title=_('The status of this publishing record'),
            required=False, readonly=False,
            )
    distroseries = Int(
            title=_('The distroseries being published into'),
            required=False, readonly=False,
            )
    component = Int(
            title=_('The component being published into'),
            required=False, readonly=False,
            )
    section = Int(
            title=_('The section being published into'),
            required=False, readonly=False,
            )
    datepublished = Datetime(
            title=_('The date on which this record was published'),
            required=False, readonly=False,
            )
    scheduleddeletiondate = Datetime(
            title=_('The date on which this record is scheduled for deletion'),
            required=False, readonly=False,
            )
    pocket = Int(
            title=_('The pocket into which this entry is published'),
            required=True, readonly=True,
            )
    archive = Int(
            title=_('Archive ID'), required=True, readonly=True,
            )
    supersededby = Int(
            title=_('The sourcepackagerelease which superseded this one'),
            required=False, readonly=False,
            )
    datesuperseded = Datetime(
            title=_('The date on which this record was marked superseded'),
            required=False, readonly=False,
            )
    datecreated = Datetime(
            title=_('The date on which this record was created'),
            required=True, readonly=False,
            )
    datemadepending = Datetime(
            title=_('The date on which this record was set as pending removal'),
            required=False, readonly=False,
            )
    dateremoved = Datetime(
            title=_('The date on which this record was removed from the '
                    'published set'),
            required=False, readonly=False,
            )
    embargo = Bool(
            title=_('Whether or not this record is under embargo'),
            required=True, readonly=False,
            )
    embargolifted = Datetime(
            title=_('The date on which this record had its embargo lifted'),
            required=False, readonly=False,
            )
    removed_by = Int(
        title=_('The IPerson responsible for the removal'),
        required=False, readonly=False,
        )
    removal_comment = Text(
        title=_('Reason why this publication is going to be removed.'),
        required=False, readonly=False,
        )


class ISourcePackagePublishingHistory(ISecureSourcePackagePublishingHistory):
    """A source package publishing history record."""
    meta_sourcepackage = Attribute(
        "Return an ISourcePackage meta object correspondent to the "
        "sourcepackagerelease attribute inside a specific distroseries")
    meta_sourcepackagerelease = Attribute(
        "Return an IDistribuitionSourcePackageRelease meta object "
        "correspondent to the sourcepackagerelease attribute")
    meta_supersededby = Attribute(
        "Return an IDistribuitionSourcePackageRelease meta object "
        "correspondent to the supersededby attribute. if supersededby "
        "is None return None.")
    meta_distroseriessourcepackagerelease = Attribute(
        "Return an IDistroSeriesSourcePackageRelease meta object "
        "correspondent to the sourcepackagerelease attribute inside "
        "a specific distroseries")

    def publishedBinaries():
        """Return all resulted IBinaryPackagePublishingHistory.

        Follow the build record and return every PUBLISHED binary publishing
        record for DistroArchSeriess in this DistroSeries, ordered by
        architecturetag.
        """

    def changeOverride(new_component=None, new_section=None):
        """Change the component and/or section of this publication

        It is changed only if the argument is not None.
        """

#
# Binary package publishing
#

class IBinaryPackageFilePublishing(Interface):
    """Binary package files and their publishing status"""
    distribution = Int(
            title=_('Distribution ID'), required=True, readonly=True,
            )
    distroseriesname = TextLine(
            title=_('Series name'), required=True, readonly=True,
            )
    componentname = TextLine(
            title=_('Component name'), required=True, readonly=True,
            )
    publishingstatus = Int(
            title=_('Package publishing status'), required=True, readonly=True,
            )
    pocket = Int(
            title=_('Package publishing pocket'), required=True, readonly=True,
            )
    archive = Int(
            title=_('Archive ID'), required=True, readonly=True,
            )
    # Note that it is really /source/ package name below, and not a
    # thinko; at least, that's what Celso tells me the code uses
    #   -- kiko, 2006-03-22
    sourcepackagename = TextLine(
            title=_('Source package name'), required=True, readonly=True,
            )
    binarypackagepublishing = Int(
            title=_('Binary Package publishing record id'), required=True,
            readonly=True,
            )
    libraryfilealias = Int(
            title=_('Binarypackage file alias'), required=True,
            readonly=True,
            )
    libraryfilealiasfilename = TextLine(
            title=_('File name'), required=True, readonly=True,
            )
    architecturetag = TextLine(
            title=_("Architecture tag. As per dpkg's use"), required=True,
            readonly=True,
            )


class ISecureBinaryPackagePublishingHistory(Interface):
    """A binary package publishing record."""
    id = Int(
            title=_('ID'), required=True, readonly=True,
            )
    binarypackagerelease = Int(
            title=_('The binary package being published'), required=False,
            readonly=False,
            )
    distroarchseries = Int(
            title=_('The distroarchseries being published into'),
            required=False, readonly=False,
            )
    component = Int(
            title=_('The component being published into'),
            required=False, readonly=False,
            )
    section = Int(
            title=_('The section being published into'),
            required=False, readonly=False,
            )
    priority = Int(
            title=_('The priority being published into'),
            required=False, readonly=False,
            )
    datepublished = Datetime(
            title=_('The date on which this record was published'),
            required=False, readonly=False,
            )
    scheduleddeletiondate = Datetime(
            title=_('The date on which this record is scheduled for deletion'),
            required=False, readonly=False,
            )
    status = Int(
            title=_('The status of this publishing record'),
            required=False, readonly=False,
            )
    pocket = Int(
            title=_('The pocket into which this entry is published'),
            required=True, readonly=True,
            )
    supersededby = Int(
            title=_('The build which superseded this one'),
            required=False, readonly=False,
            )
    datecreated = Datetime(
            title=_('The date on which this record was created'),
            required=True, readonly=False,
            )
    datesuperseded = Datetime(
            title=_('The date on which this record was marked superseded'),
            required=False, readonly=False,
            )
    datemadepending = Datetime(
            title=_('The date on which this record was set as pending removal'),
            required=False, readonly=False,
            )
    dateremoved = Datetime(
            title=_('The date on which this record was removed from the '
                    'published set'),
            required=False, readonly=False,
            )
    archive = Int(
            title=_('Archive ID'), required=True, readonly=True,
            )
    embargo = Bool(
            title=_('Whether or not this record is under embargo'),
            required=True, readonly=False,
            )
    embargolifted = Datetime(
            title=_('The date and time at which this record had its '
                    'embargo lifted'),
            required=False, readonly=False,
            )
    removed_by = Int(
        title=_('The IPerson responsible for the removal'),
        required=False, readonly=False,
        )
    removal_comment = Text(
        title=_('Reason why this publication is going to be removed.'),
        required=False, readonly=False,
        )


class IBinaryPackagePublishingHistory(ISecureBinaryPackagePublishingHistory):
    """A binary package publishing record."""

<<<<<<< HEAD
    distroarchseriesbinarypackagerelease = Attribute(
        "The object that represents this binarypacakgerelease "
        "in this distroarchseries.")

    def changeOverride(new_component=None, new_section=None,
                       new_priority=None):
        """Change the component, section and/or priority of this publication.

        It is changed only if the argument is not None.
        """
=======
    distroarchseriesbinarypackagerelease = Attribute("The object that "
        "represents this binarypacakgerelease in this distroarchseries.")


class PackagePublishingStatus(DBEnumeratedType):
    """Package Publishing Status

     A package has various levels of being published within a DistroSeries.
     This is important because of how new source uploads dominate binary
     uploads bit-by-bit. Packages (source or binary) enter the publishing
     tables as 'Pending', progress through to 'Published' eventually become
     'Superseded' and then become 'PendingRemoval'. Once removed from the
     DistroSeries the publishing record is also removed.
     """

    PENDING = DBItem(1, """
        Pending

        This [source] package has been accepted into the DistroSeries and
        is now pending the addition of the files to the published disk area.
        In due course, this source package will be published.
        """)

    PUBLISHED = DBItem(2, """
        Published

        This package is currently published as part of the archive for that
        distroseries. In general there will only ever be one version of any
        source/binary package published at any one time. Once a newer
        version becomes published the older version is marked as superseded.
        """)

    SUPERSEDED = DBItem(3, """
        Superseded

        When a newer version of a [source] package is published the existing
        one is marked as "superseded".  """)

    DELETED = DBItem(4, """
        Deleted

        When a publication was "deleted" from the archive by user request.
        Records in this state contain a reference to the Launchpad user
        responsible for the deletion and a text comment with the removal
        reason.
        """)


class PackagePublishingPriority(DBEnumeratedType):
    """Package Publishing Priority

    Binary packages have a priority which is related to how important
    it is to have that package installed in a system. Common priorities
    range from required to optional and various others are available.
    """

    REQUIRED = DBItem(50, """
        Required

        This priority indicates that the package is required. This priority
        is likely to be hard-coded into various package tools. Without all
        the packages at this priority it may become impossible to use dpkg.
        """)

    IMPORTANT = DBItem(40, """
        Important

        If foo is in a package; and "What is going on?! Where on earth is
        foo?!?!" would be the reaction of an experienced UNIX hacker were
        the package not installed, then the package is important.
        """)

    STANDARD = DBItem(30, """
        Standard

        Packages at this priority are standard ones you can rely on to be in
        a distribution. They will be installed by default and provide a
        basic character-interface userland.
        """)

    OPTIONAL = DBItem(20, """
        Optional

        This is the software you might reasonably want to install if you did
        not know what it was or what your requiredments were. Systems such
        as X or TeX will live here.
        """)

    EXTRA = DBItem(10, """
        Extra

        This contains all the packages which conflict with those at the
        other priority levels; or packages which are only useful to people
        who have very specialised needs.
        """)


class PackagePublishingPocket(DBEnumeratedType):
    """Package Publishing Pocket

    A single distroseries can at its heart be more than one logical
    distroseries as the tools would see it. For example there may be a
    distroseries called 'hoary' and a SECURITY pocket subset of that would
    be referred to as 'hoary-security' by the publisher and the distro side
    tools.
    """

    RELEASE = DBItem(0, """
        Release

        The package versions that were published
        when the distribution release was made.
        For releases that are still under development,
        packages are published here only.
        """)

    SECURITY = DBItem(10, """
        Security

        Package versions containing security fixes for the released
        distribution.
        It is a good idea to have security updates turned on for your system.
        """)

    UPDATES = DBItem(20, """
        Updates

        Package versions including new features after the distribution
        release has been made.
        Updates are usually turned on by default after a fresh install.
        """)

    PROPOSED = DBItem(30, """
        Proposed

        Package versions including new functions that should be widely
        tested, but that are not yet part of a default installation.
        People who "live on the edge" will test these packages before they
        are accepted for use in "Updates".
        """)

    BACKPORTS = DBItem(40, """
        Backports

        Backported packages.
        """)

pocketsuffix = {
    PackagePublishingPocket.RELEASE: "",
    PackagePublishingPocket.SECURITY: "-security",
    PackagePublishingPocket.UPDATES: "-updates",
    PackagePublishingPocket.PROPOSED: "-proposed",
    PackagePublishingPocket.BACKPORTS: "-backports",
}
>>>>>>> d0db8b0d
<|MERGE_RESOLUTION|>--- conflicted
+++ resolved
@@ -442,10 +442,8 @@
 class IBinaryPackagePublishingHistory(ISecureBinaryPackagePublishingHistory):
     """A binary package publishing record."""
 
-<<<<<<< HEAD
-    distroarchseriesbinarypackagerelease = Attribute(
-        "The object that represents this binarypacakgerelease "
-        "in this distroarchseries.")
+    distroarchseriesbinarypackagerelease = Attribute("The object that "
+        "represents this binarypacakgerelease in this distroarchseries.")
 
     def changeOverride(new_component=None, new_section=None,
                        new_priority=None):
@@ -453,9 +451,6 @@
 
         It is changed only if the argument is not None.
         """
-=======
-    distroarchseriesbinarypackagerelease = Attribute("The object that "
-        "represents this binarypacakgerelease in this distroarchseries.")
 
 
 class PackagePublishingStatus(DBEnumeratedType):
@@ -607,5 +602,4 @@
     PackagePublishingPocket.UPDATES: "-updates",
     PackagePublishingPocket.PROPOSED: "-proposed",
     PackagePublishingPocket.BACKPORTS: "-backports",
-}
->>>>>>> d0db8b0d
+}