--- conflicted
+++ resolved
@@ -55,13 +55,8 @@
   <browser:menus
       module="canonical.launchpad.browser.person"
       classes="PersonFacets PersonOverviewMenu TeamOverviewMenu PersonBugsMenu
-<<<<<<< HEAD
-          PersonSpecsMenu PeopleContextMenu TeamBugsMenu TeamSpecsMenu
-          PersonBranchesMenu"
-=======
-          PersonSpecsMenu TeamBugsMenu PersonBranchesMenu
+          PersonSpecsMenu TeamBugsMenu TeamSpecsMenu PersonBranchesMenu
           PersonSetFacets PersonSetContextMenu"
->>>>>>> 4107e400
       />
 
   <browser:url
