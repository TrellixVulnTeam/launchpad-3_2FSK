--- conflicted
+++ resolved
@@ -478,12 +478,8 @@
 
 class IPersonPublic(IHasBranches, IHasSpecifications, IHasMentoringOffers,
                     IHasMergeProposals, IHasLogo, IHasMugshot, IHasIcon,
-<<<<<<< HEAD
-                    IHasLocation, IObjectWithLocation, IPrivacy, IHasBugs):
-=======
                     IHasLocation, IHasRequestedReviews, IObjectWithLocation,
-                    IPrivacy):
->>>>>>> c47d50aa
+                    IPrivacy, IHasBugs):
     """Public attributes for a Person."""
 
     id = Int(title=_('ID'), required=True, readonly=True)
