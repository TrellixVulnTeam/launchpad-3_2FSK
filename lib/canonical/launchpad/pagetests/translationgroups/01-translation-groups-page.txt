= Translation Groups =

Make sure we can actually display the Translation Groups page.

<<<<<<< HEAD
  >>> browser.open('http://translations.launchpad.dev/')
  >>> print browser.url
  http://translations.launchpad.dev/

  >>> browser.getLink('translation groups').click()
  >>> print browser.url
  http://translations.launchpad.dev/+translation-groups
=======
  >>> anon_browser.open(
  ...     'http://translations.launchpad.dev/translations/groups')
  >>> print anon_browser.title
  Launchpad translation groups
>>>>>>> 8c03cfc7
<|MERGE_RESOLUTION|>--- conflicted
+++ resolved
@@ -2,17 +2,12 @@
 
 Make sure we can actually display the Translation Groups page.
 
-<<<<<<< HEAD
-  >>> browser.open('http://translations.launchpad.dev/')
-  >>> print browser.url
+  >>> anon_browser.open('http://translations.launchpad.dev/')
+  >>> print anon_browser.url
   http://translations.launchpad.dev/
 
   >>> browser.getLink('translation groups').click()
   >>> print browser.url
   http://translations.launchpad.dev/+translation-groups
-=======
-  >>> anon_browser.open(
-  ...     'http://translations.launchpad.dev/translations/groups')
   >>> print anon_browser.title
-  Launchpad translation groups
->>>>>>> 8c03cfc7
+  Launchpad translation groups