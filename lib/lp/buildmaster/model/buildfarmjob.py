# Copyright 2009 Canonical Ltd.  This software is licensed under the
# GNU Affero General Public License version 3 (see the file LICENSE).

__metaclass__ = type
__all__ = ['BuildFarmJob']


from zope.component import getUtility
from zope.interface import classProvides, implements

from canonical.launchpad.webapp.interfaces import (
    DEFAULT_FLAVOR, IStoreSelector, MAIN_STORE)

from lp.buildmaster.interfaces.buildfarmjob import (
    IBuildFarmJob, IBuildFarmCandidateJobSelection,
    ISpecificBuildFarmJobClass)


class BuildFarmJob:
    """Mix-in class for `IBuildFarmJob` implementations."""
    implements(IBuildFarmJob)
    classProvides(IBuildFarmCandidateJobSelection, ISpecificBuildFarmJobClass)

    def score(self):
        """See `IBuildFarmJob`."""
        raise NotImplementedError

    def getLogFileName(self):
        """See `IBuildFarmJob`."""
        raise NotImplementedError

    def getName(self):
        """See `IBuildFarmJob`."""
        raise NotImplementedError

    def getTitle(self):
        """See `IBuildFarmJob`."""
        raise NotImplementedError

    def jobStarted(self):
        """See `IBuildFarmJob`."""
        pass

    def jobReset(self):
        """See `IBuildFarmJob`."""
        pass

    def jobAborted(self):
        """See `IBuildFarmJob`."""
        pass

    @property
    def processor(self):
        """See `IBuildFarmJob`."""
        return None

    @property
    def virtualized(self):
        """See `IBuildFarmJob`."""
        return None

    @staticmethod
    def addCandidateSelectionCriteria(processor, virtualized):
        """See `IBuildFarmCandidateJobSelection`."""
<<<<<<< HEAD
        return ([], '')
=======
        return ('')
>>>>>>> cac9e547

    @classmethod
    def getByJob(cls, job):
        """See `ISpecificBuildFarmJobClass`.
        This base implementation should work for most build farm job
        types, but some need to override it.
        """
        store = getUtility(IStoreSelector).get(MAIN_STORE, DEFAULT_FLAVOR)
        return store.find(cls, cls.job == job).one()

    @staticmethod
    def postprocessCandidate(job, logger):
        """See `IBuildFarmCandidateJobSelection`."""
        return True<|MERGE_RESOLUTION|>--- conflicted
+++ resolved
@@ -19,7 +19,7 @@
 class BuildFarmJob:
     """Mix-in class for `IBuildFarmJob` implementations."""
     implements(IBuildFarmJob)
-    classProvides(IBuildFarmCandidateJobSelection, ISpecificBuildFarmJobClass)
+    classProvides(ISpecificBuildFarmJobClass)
 
     def score(self):
         """See `IBuildFarmJob`."""
@@ -62,11 +62,7 @@
     @staticmethod
     def addCandidateSelectionCriteria(processor, virtualized):
         """See `IBuildFarmCandidateJobSelection`."""
-<<<<<<< HEAD
-        return ([], '')
-=======
         return ('')
->>>>>>> cac9e547
 
     @classmethod
     def getByJob(cls, job):
