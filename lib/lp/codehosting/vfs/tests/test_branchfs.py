# Copyright 2009-2010 Canonical Ltd.  This software is licensed under the
# GNU Affero General Public License version 3 (see the file LICENSE).

# pylint: disable-msg=W0231

"""Tests for the branch filesystem."""

__metaclass__ = type

import codecs
import os
<<<<<<< HEAD
import re
import sys
import unittest
import xmlrpclib
from StringIO import StringIO
=======
>>>>>>> f7cf35b1

from bzrlib import errors
from bzrlib.bzrdir import (
    BzrDir,
    format_registry,
    )
from bzrlib.tests import (
    TestCase as BzrTestCase,
    TestCaseInTempDir,
    TestCaseWithTransport,
    )
from bzrlib.transport import (
    _get_protocol_handlers,
    get_transport,
    register_transport,
    Server,
    unregister_transport,
    )
from bzrlib.transport.chroot import ChrootTransport
from bzrlib.transport.memory import (
    MemoryServer,
    MemoryTransport,
    )
from bzrlib.urlutils import (
    escape,
    local_path_to_url,
    )

from testtools.deferredruntest import (
    assert_fails_with,
    AsynchronousDeferredRunTest,
    )

from twisted.internet import defer

from canonical.launchpad.webapp import errorlog
from canonical.launchpad.webapp.errorlog import ErrorReportingUtility
from canonical.testing.layers import (
    ZopelessDatabaseLayer,
    )
from lp.code.enums import BranchType
from lp.code.interfaces.codehosting import (
    BRANCH_TRANSPORT,
    CONTROL_TRANSPORT,
    )
from lp.codehosting.inmemory import (
    InMemoryFrontend,
    XMLRPCWrapper,
    )
from lp.codehosting.sftp import FatLocalTransport
from lp.codehosting.vfs.branchfs import (
    AsyncLaunchpadTransport,
    branch_id_to_path,
    BranchTransportDispatch,
    DirectDatabaseLaunchpadServer,
    get_lp_server,
    LaunchpadInternalServer,
    LaunchpadServer,
    TransportDispatch,
    UnknownTransportType,
    )
from lp.codehosting.vfs.transport import AsyncVirtualTransport
from lp.services.job.runner import TimeoutError
from lp.testing import (
    TestCase,
    TestCaseWithFactory,
    )


def branch_to_path(branch, add_slash=True):
    path = branch_id_to_path(branch.id)
    if add_slash:
        path += '/'
    return path


class TestBranchTransportDispatch(TestCase):

    def setUp(self):
        super(TestBranchTransportDispatch, self).setUp()
        memory_server = MemoryServer()
        memory_server.start_server()
        self.base_transport = get_transport(memory_server.get_url())
        self.factory = BranchTransportDispatch(self.base_transport)

    def test_writable_false_ignored(self):
        transport, path = self.factory.makeTransport(
            (BRANCH_TRANSPORT, dict(id=5, writable=False), ''))
        transport.mkdir('.bzr')
        self.assertEqual(['.bzr'], transport.list_dir('.'))

    def test_writable_implies_writable(self):
        transport, path = self.factory.makeTransport(
            (BRANCH_TRANSPORT, dict(id=5, writable=True), ''))
        transport.mkdir('.bzr')
        self.assertEqual(['.bzr'], transport.list_dir('.'))

    def test_gets_id_directory(self):
        transport, path = self.factory.makeTransport(
            (BRANCH_TRANSPORT, dict(id=5, writable=True), ''))
        transport.mkdir('.bzr')
        self.assertEqual(
            ['.bzr'], self.base_transport.list_dir('00/00/00/05'))

    def test_returns_trailing_path(self):
        transport, path = self.factory.makeTransport(
            (BRANCH_TRANSPORT, dict(id=5, writable=True), '.bzr/foo'))
        self.assertEqual('.bzr/foo', path)

    def test_makeTransport_control(self):
        # makeTransport raises UnknownTransportType for the control transport.
        self.assertRaises(
            UnknownTransportType, self.factory.makeTransport,
            (CONTROL_TRANSPORT, {}, ''))


class TestTransportDispatch(TestCase):
    """Tests for the transport factory."""

    def setUp(self):
        super(TestTransportDispatch, self).setUp()
        memory_server = MemoryServer()
        memory_server.start_server()
        base_transport = get_transport(memory_server.get_url())
        base_transport.mkdir('hosted')
        self.hosted_transport = base_transport.clone('hosted')
        self.factory = TransportDispatch(self.hosted_transport)

    def test_control_conf_read_only(self):
        transport = self.factory._makeControlTransport(
            default_stack_on='/~foo/bar/baz')
        self.assertRaises(
            errors.TransportNotPossible,
            transport.put_bytes, '.bzr/control.conf', 'data')

    def test_control_conf_with_stacking(self):
        transport = self.factory._makeControlTransport(
            default_stack_on='/~foo/bar/baz')
        control_conf = transport.get_bytes('.bzr/control.conf')
        self.assertEqual('default_stack_on = /~foo/bar/baz\n', control_conf)

    def test_control_conf_with_no_stacking(self):
        transport = self.factory._makeControlTransport(
            default_stack_on='')
        self.assertEqual([], transport.list_dir('.'))

    def test_writable_false_implies_readonly(self):
        transport = self.factory._makeBranchTransport(id=5, writable=False)
        self.assertRaises(
            errors.TransportNotPossible, transport.put_bytes,
            '.bzr/README', 'data')

    def test_writable_implies_writable(self):
        transport = self.factory._makeBranchTransport(id=5, writable=True)
        transport.mkdir('.bzr')
        self.assertEqual(['.bzr'], transport.list_dir('.'))

    def test_gets_id_directory(self):
        transport = self.factory._makeBranchTransport(id=5, writable=True)
        transport.mkdir('.bzr')
        self.assertEqual(
            ['.bzr'], self.hosted_transport.list_dir('00/00/00/05'))

    def test_makeTransport_control(self):
        # makeTransport returns a control transport for the tuple.
        log = []
        self.factory._transport_factories[CONTROL_TRANSPORT] = (
            lambda default_stack_on, trailing_path:
                log.append(default_stack_on))
        transport, path = self.factory.makeTransport(
            (CONTROL_TRANSPORT, {'default_stack_on': 'foo'}, 'bar/baz'))
        self.assertEqual('bar/baz', path)
        self.assertEqual(['foo'], log)

    def test_makeTransport_branch(self):
        # makeTransport returns a control transport for the tuple.
        log = []
        self.factory._transport_factories[BRANCH_TRANSPORT] = (
            lambda id, writable, trailing_path: log.append((id, writable)))
        transport, path = self.factory.makeTransport(
            (BRANCH_TRANSPORT, {'id': 1, 'writable': True}, 'bar/baz'))
        self.assertEqual('bar/baz', path)
        self.assertEqual([(1, True)], log)


class TestBranchIDToPath(TestCase):
    """Tests for branch_id_to_path."""

    def test_branch_id_to_path(self):
        # branch_id_to_path converts an integer branch ID into a path of four
        # segments, with each segment being a hexadecimal number.
        self.assertEqual('00/00/00/00', branch_id_to_path(0))
        self.assertEqual('00/00/00/01', branch_id_to_path(1))
        arbitrary_large_id = 6731
        assert "%x" % arbitrary_large_id == '1a4b', (
            "The arbitrary large id is not what we expect (1a4b): %s"
            % (arbitrary_large_id))
        self.assertEqual('00/00/1a/4b', branch_id_to_path(6731))


class MixinBaseLaunchpadServerTests:
    """Common tests for _BaseLaunchpadServer subclasses."""

    def setUp(self):
        frontend = InMemoryFrontend()
        self.codehosting_api = frontend.getCodehostingEndpoint()
        self.factory = frontend.getLaunchpadObjectFactory()
        self.requester = self.factory.makePerson()
        self.server = self.getLaunchpadServer(
            self.codehosting_api, self.requester.id)

    def getLaunchpadServer(self, codehosting_api, user_id):
        raise NotImplementedError(
            "Override this with a Launchpad server factory.")

    def test_setUp(self):
        # Setting up the server registers its schema with the protocol
        # handlers.
        self.server.start_server()
        self.addCleanup(self.server.stop_server)
        self.assertTrue(
            self.server.get_url() in _get_protocol_handlers().keys())

    def test_tearDown(self):
        # Setting up then tearing down the server removes its schema from the
        # protocol handlers.
        self.server.start_server()
        self.server.stop_server()
        self.assertFalse(
            self.server.get_url() in _get_protocol_handlers().keys())


class TestLaunchpadServer(MixinBaseLaunchpadServerTests, BzrTestCase):

    run_tests_with = AsynchronousDeferredRunTest

    def setUp(self):
        BzrTestCase.setUp(self)
        MixinBaseLaunchpadServerTests.setUp(self)

    def getLaunchpadServer(self, codehosting_api, user_id):
        return LaunchpadServer(
            XMLRPCWrapper(codehosting_api), user_id, MemoryTransport())

    def test_translateControlPath(self):
        branch = self.factory.makeProductBranch(owner=self.requester)
        self.factory.enableDefaultStackingForProduct(branch.product, branch)
        deferred = self.server.translateVirtualPath(
            '~%s/%s/.bzr/control.conf'
            % (branch.owner.name, branch.product.name))

        def check_control_file((transport, path)):
            self.assertEqual(
                'default_stack_on = /%s\n' % branch.unique_name,
                transport.get_bytes(path))
        return deferred.addCallback(check_control_file)

    def test_translate_branch_path_hosted(self):
        # translateVirtualPath returns a writable transport like that returned
        # by TransportDispatch.makeTransport for branches we can write to.
        branch = self.factory.makeAnyBranch(
            branch_type=BranchType.HOSTED, owner=self.requester)
        dispatch = self.server._transport_dispatch.makeTransport((
            BRANCH_TRANSPORT, {'id': branch.id, 'writable': True},
            '.bzr/README'))
        expected_transport, expected_path = dispatch

        deferred = self.server.translateVirtualPath(
            '%s/.bzr/README' % (branch.unique_name,))

        def check_branch_transport((transport, path)):
            self.assertEqual(expected_path, path)
            # Can't test for equality of transports, since URLs and object
            # identity differ.
            file_data = self.factory.getUniqueString()
            transport.mkdir(os.path.dirname(path))
            transport.put_bytes(path, file_data)
            self.assertEqual(file_data, expected_transport.get_bytes(path))
        return deferred.addCallback(check_branch_transport)

    def test_translate_branch_path_mirrored(self):
        # translateVirtualPath returns a read-only transport for branches we
        # can't write to.
        branch = self.factory.makeAnyBranch(branch_type=BranchType.HOSTED)
        deferred = self.server.translateVirtualPath(
            '%s/.bzr/README' % (branch.unique_name,))

        def check_branch_transport((transport, path)):
            self.assertEqual('.bzr/README', path)
            self.assertEqual(True, transport.is_readonly())
        return deferred.addCallback(check_branch_transport)

    def test_createBranch_error_translation(self):
        # createBranch raises PermissionDenied if we try to create a branch
        # for, say, a product that doesn't exist.
        branch_url = '/~%s/no-such-product/new-branch' % (self.requester.name)
        deferred = self.server.createBranch(branch_url)
<<<<<<< HEAD
        deferred = self.assertFailure(deferred, errors.PermissionDenied)

=======
        deferred = assert_fails_with(deferred, errors.PermissionDenied)
>>>>>>> f7cf35b1
        def check_exception(exception):
            self.assertEqual(branch_url, exception.path)
            self.assertEqual(
                ": Project 'no-such-product' does not exist.",
                exception.extra)
        return deferred.addCallback(check_exception)

    def test_get_url(self):
        # The URL of the server is 'lp-<number>:///', where <number> is the
        # id() of the server object. Including the id allows for multiple
        # Launchpad servers to be running within a single process.
        self.server.start_server()
        self.addCleanup(self.server.stop_server)
        self.assertEqual('lp-%d:///' % id(self.server), self.server.get_url())


class LaunchpadInternalServerTests:
    """Tests for the internal server classes, used by e.g. the scanner."""

    def test_translate_branch_path(self):
        branch = self.factory.makeAnyBranch()
        dispatch = self.server._transport_dispatch.makeTransport((
            BRANCH_TRANSPORT, {'id': branch.id, 'writable': True},
            '.bzr/README'))
        expected_transport, expected_path = dispatch

        deferred = self.server.translateVirtualPath(
            '/%s/.bzr/README' % (branch.unique_name,))

        def check_branch_transport((transport, path)):
            self.assertEqual(expected_path, path)
            # Can't test for equality of transports, since URLs and object
            # identity differ.
            file_data = self.factory.getUniqueString()
            transport.mkdir(os.path.dirname(path))
            transport.put_bytes(path, file_data)
            self.assertEqual(file_data, expected_transport.get_bytes(path))
        return deferred.addCallback(check_branch_transport)

    def test_translate_control_dir_path(self):
        self.server.start_server()
        self.addCleanup(self.server.stop_server)
        branch = self.factory.makeProductBranch()
        branch.product.development_focus.branch = branch
        transport = get_transport(self.server.get_url())
        self.assertRaises(
            errors.NoSuchFile, transport.list_dir, "~%s/%s/.bzr/"
            % (branch.owner.name, branch.product.name))

    def test_open_containing_raises_branch_not_found(self):
        # open_containing_from_transport raises NotBranchError if there's no
        # branch at that URL.
        self.server.start_server()
        self.addCleanup(self.server.stop_server)
        branch = self.factory.makeAnyBranch(owner=self.requester)
        transport = get_transport(self.server.get_url())
        transport = transport.clone(branch.unique_name)
        self.assertRaises(
            errors.NotBranchError,
            BzrDir.open_containing_from_transport, transport)


class TestLaunchpadInternalServer(MixinBaseLaunchpadServerTests,
                                  BzrTestCase,
                                  LaunchpadInternalServerTests):
    """Tests for `LaunchpadInternalServer`, used by the puller and scanner."""

    run_tests_with = AsynchronousDeferredRunTest

    def setUp(self):
        BzrTestCase.setUp(self)
        self.disable_directory_isolation()
        MixinBaseLaunchpadServerTests.setUp(self)

    def getLaunchpadServer(self, codehosting_api, user_id):
        return LaunchpadInternalServer(
            'lp-test:///', XMLRPCWrapper(codehosting_api), MemoryTransport())


class TestDirectDatabaseLaunchpadServer(TestCaseWithFactory,
                                        LaunchpadInternalServerTests):
    """Tests for `DirectDatabaseLaunchpadServer`."""

    layer = ZopelessDatabaseLayer

    run_tests_with = AsynchronousDeferredRunTest

    def setUp(self):
        super(TestDirectDatabaseLaunchpadServer, self).setUp()
        self.requester = self.factory.makePerson()
        self.server = DirectDatabaseLaunchpadServer(
            'lp-test://', MemoryTransport())


<<<<<<< HEAD
class TestAsyncVirtualTransport(TrialTestCase, TestCaseInTempDir):
=======

class TestAsyncVirtualTransport(TestCaseInTempDir):
>>>>>>> f7cf35b1
    """Tests for `AsyncVirtualTransport`."""

    run_tests_with = AsynchronousDeferredRunTest

    class VirtualServer(Server):
        """Very simple server that provides a AsyncVirtualTransport."""

        def __init__(self, backing_transport):
            self._branch_transport = backing_transport

        def _transportFactory(self, url):
            return AsyncVirtualTransport(self, url)

        def get_url(self):
            return self.scheme

        def start_server(self):
            self.scheme = 'virtual:///'
            register_transport(self.scheme, self._transportFactory)

        def stop_server(self):
            unregister_transport(self.scheme, self._transportFactory)

        def translateVirtualPath(self, virtual_path):
            return defer.succeed(
                (self._branch_transport,
                 'prefix_' + virtual_path.lstrip('/')))

    def setUp(self):
        TestCaseInTempDir.setUp(self)
        self.server = self.VirtualServer(
            FatLocalTransport(local_path_to_url('.')))
        self.server.start_server()
        self.addCleanup(self.server.stop_server)
        self.transport = get_transport(self.server.get_url())

    def test_writeChunk(self):
        deferred = self.transport.writeChunk('foo', 0, 'content')
        return deferred.addCallback(
            lambda ignored:
            self.assertEqual('content', open('prefix_foo').read()))

    def test_realPath(self):
        # local_realPath returns the real, absolute path to a file, resolving
        # any symlinks.
        deferred = self.transport.mkdir('baz')

        def symlink_and_clone(ignored):
            os.symlink('prefix_foo', 'prefix_baz/bar')
            return self.transport.clone('baz')

        def get_real_path(transport):
            return transport.local_realPath('bar')

        def check_real_path(real_path):
            self.assertEqual('/baz/bar', real_path)

        deferred.addCallback(symlink_and_clone)
        deferred.addCallback(get_real_path)
        return deferred.addCallback(check_real_path)

    def test_realPathEscaping(self):
        # local_realPath returns an escaped path to the file.
        escaped_path = escape('~baz')
        deferred = self.transport.mkdir(escaped_path)

        def get_real_path(ignored):
            return self.transport.local_realPath(escaped_path)

        deferred.addCallback(get_real_path)
        return deferred.addCallback(self.assertEqual, '/' + escaped_path)

    def test_canAccessEscapedPathsOnDisk(self):
        # Sometimes, the paths to files on disk are themselves URL-escaped.
        # The AsyncVirtualTransport can access these files.
        #
        # This test added in response to https://launchpad.net/bugs/236380.
        escaped_disk_path = 'prefix_%43razy'
        content = 'content\n'
        escaped_file = open(escaped_disk_path, 'w')
        escaped_file.write(content)
        escaped_file.close()

        deferred = self.transport.get_bytes(escape('%43razy'))
        return deferred.addCallback(self.assertEqual, content)


class LaunchpadTransportTests:
    """Tests for a Launchpad transport.

    These tests are expected to run against two kinds of transport.
      1. An asynchronous one that returns Deferreds.
      2. A synchronous one that returns actual values.

    To support that, subclasses must implement `getTransport` and
    `_ensureDeferred`. See these methods for more information.
    """

    def setUp(self):
        frontend = InMemoryFrontend()
        self.factory = frontend.getLaunchpadObjectFactory()
        codehosting_api = frontend.getCodehostingEndpoint()
        self.requester = self.factory.makePerson()
        self.backing_transport = MemoryTransport()
        self.server = self.getServer(
            codehosting_api, self.requester.id, self.backing_transport)
        self.server.start_server()
        self.addCleanup(self.server.stop_server)

    def assertFiresFailure(self, exception, function, *args, **kwargs):
        """Assert that calling `function` will cause `exception` to be fired.

        In the synchronous tests, this means that `function` raises
        `exception`. In the asynchronous tests, `function` returns a Deferred
        that fires `exception` as a Failure.

        :return: A `Deferred`. You must return this from your test.
        """
        return assert_fails_with(
            self._ensureDeferred(function, *args, **kwargs), exception)

    def assertFiresFailureWithSubstring(self, exc_type, msg, function,
                                        *args, **kw):
        """Assert that calling function(*args, **kw) fails in a certain way.

        This method is like assertFiresFailure() but in addition checks that
        'msg' is a substring of the str() of the raised exception.
        """
        deferred = self.assertFiresFailure(exc_type, function, *args, **kw)
        return deferred.addCallback(
            lambda exception: self.assertIn(msg, str(exception)))

    def _ensureDeferred(self, function, *args, **kwargs):
        """Call `function` and return an appropriate Deferred."""
        raise NotImplementedError

    def getServer(self, codehosting_api, user_id, backing_transport):
        return LaunchpadServer(
            XMLRPCWrapper(codehosting_api), user_id, backing_transport)

    def getTransport(self):
        """Return the transport to be tested."""
        raise NotImplementedError()

    def test_get_transport(self):
        # When the server is set up, getting a transport for the server URL
        # returns a LaunchpadTransport pointing at that URL. That is, the
        # transport is registered once the server is set up.
        transport = self.getTransport()
        self.assertEqual(self.server.get_url(), transport.base)

    def test_cant_write_to_control_conf(self):
        # You can't write to the control.conf file if it exists. It's
        # generated by Launchpad based on info in the database, rather than
        # being an actual file on disk.
        transport = self.getTransport()
        branch = self.factory.makeProductBranch(
            branch_type=BranchType.HOSTED, owner=self.requester)
        self.factory.enableDefaultStackingForProduct(branch.product, branch)
        return self.assertFiresFailure(
            errors.TransportNotPossible,
            transport.put_bytes,
            '~%s/%s/.bzr/control.conf' % (
                branch.owner.name, branch.product.name),
            'hello nurse!')

    def _makeOnBackingTransport(self, branch):
        """Make directories for 'branch' on the backing transport.

        :return: a transport for the .bzr directory of 'branch'.
        """
        backing_transport = self.backing_transport.clone(
            '%s/.bzr/' % branch_to_path(branch, add_slash=False))
        backing_transport.create_prefix()
        return backing_transport

    def test_get_mapped_file(self):
        # Getting a file from a public branch URL gets the file as stored on
        # the base transport.
        transport = self.getTransport()
        branch = self.factory.makeAnyBranch(
            branch_type=BranchType.HOSTED, owner=self.requester)
        backing_transport = self._makeOnBackingTransport(branch)
        backing_transport.put_bytes('hello.txt', 'Hello World!')
        deferred = self._ensureDeferred(
            transport.get_bytes, '%s/.bzr/hello.txt' % branch.unique_name)
        return deferred.addCallback(self.assertEqual, 'Hello World!')

    def test_get_mapped_file_escaped_url(self):
        # Getting a file from a public branch URL gets the file as stored on
        # the base transport, even when the URL is escaped.
        branch = self.factory.makeAnyBranch(
            branch_type=BranchType.HOSTED, owner=self.requester)
        backing_transport = self._makeOnBackingTransport(branch)
        backing_transport.put_bytes('hello.txt', 'Hello World!')
        url = escape('%s/.bzr/hello.txt' % branch.unique_name)
        transport = self.getTransport()
        deferred = self._ensureDeferred(transport.get_bytes, url)
        return deferred.addCallback(self.assertEqual, 'Hello World!')

    def test_readv_mapped_file(self):
        # Using readv on a public branch URL gets chunks of the file as stored
        # on the base transport.
        branch = self.factory.makeAnyBranch(
            branch_type=BranchType.HOSTED, owner=self.requester)
        backing_transport = self._makeOnBackingTransport(branch)
        data = 'Hello World!'
        backing_transport.put_bytes('hello.txt', data)
        transport = self.getTransport()
        deferred = self._ensureDeferred(
            transport.readv, '%s/.bzr/hello.txt' % branch.unique_name,
            [(3, 2)])

        def get_chunk(generator):
            return generator.next()[1]
        deferred.addCallback(get_chunk)
        return deferred.addCallback(self.assertEqual, data[3:5])

    def test_put_mapped_file(self):
        # Putting a file from a public branch URL stores the file in the
        # mapped URL on the base transport.
        transport = self.getTransport()
        branch = self.factory.makeAnyBranch(
            branch_type=BranchType.HOSTED, owner=self.requester)
        backing_transport = self._makeOnBackingTransport(branch)
        deferred = self._ensureDeferred(
            transport.put_bytes,
            '%s/.bzr/goodbye.txt' % branch.unique_name, "Goodbye")

        def check_bytes_written(ignored):
            self.assertEqual(
                "Goodbye", backing_transport.get_bytes('goodbye.txt'))
        return deferred.addCallback(check_bytes_written)

    def test_cloning_updates_base(self):
        # A transport can be constructed using a path relative to another
        # transport by using 'clone'. When this happens, it's necessary for
        # the newly constructed transport to preserve the non-relative path
        # information from the transport being cloned. It's necessary because
        # the transport needs to have the '~user/product/branch-name' in order
        # to translate paths.
        transport = self.getTransport()
        self.assertEqual(self.server.get_url(), transport.base)
        transport = transport.clone('~testuser')
        self.assertEqual(self.server.get_url() + '~testuser', transport.base)

    def test_abspath_without_schema(self):
        # _abspath returns the absolute path for a given relative path, but
        # without the schema part of the URL that is included by abspath.
        transport = self.getTransport()
        self.assertEqual(
            '/~testuser/firefox/baz',
            transport._abspath('~testuser/firefox/baz'))
        transport = transport.clone('~testuser')
        self.assertEqual(
            '/~testuser/firefox/baz', transport._abspath('firefox/baz'))

    def test_cloning_preserves_path_mapping(self):
        # The public branch URL -> filesystem mapping uses the base URL to do
        # its mapping, thus ensuring that clones map correctly.
        transport = self.getTransport()
        branch = self.factory.makeAnyBranch(
            branch_type=BranchType.HOSTED, owner=self.requester)
        backing_transport = self._makeOnBackingTransport(branch)
        backing_transport.put_bytes('hello.txt', 'Hello World!')
        transport = transport.clone('~%s' % branch.owner.name)
        deferred = self._ensureDeferred(
            transport.get_bytes,
            '%s/%s/.bzr/hello.txt' % (branch.product.name, branch.name))
        return deferred.addCallback(self.assertEqual, 'Hello World!')

    def test_abspath(self):
        # abspath for a relative path is the same as the base URL for a clone
        # for that relative path.
        transport = self.getTransport()
        self.assertEqual(
            transport.clone('~testuser').base, transport.abspath('~testuser'))

    def test_incomplete_path_not_found(self):
        # For a branch URL to be complete, it needs to have a person, product
        # and branch. Trying to perform operations on an incomplete URL raises
        # an error. Which kind of error is not particularly important.
        transport = self.getTransport()
        return self.assertFiresFailure(
            errors.NoSuchFile, transport.get, '~testuser')

    def test_complete_non_existent_path_not_found(self):
        # Bazaar looks for files inside a branch directory before it looks for
        # the branch itself. If the branch doesn't exist, any files it asks
        # for are not found. i.e. we raise NoSuchFile
        transport = self.getTransport()
        return self.assertFiresFailure(
            errors.NoSuchFile,
            transport.get, '~testuser/firefox/new-branch/.bzr/branch-format')

    def test_rename(self):
        # We can use the transport to rename files where both the source and
        # target are virtual paths.
        branch = self.factory.makeAnyBranch(
            branch_type=BranchType.HOSTED, owner=self.requester)
        backing_transport = self._makeOnBackingTransport(branch)
        backing_transport.put_bytes('hello.txt', 'Hello World!')

        transport = self.getTransport().clone(branch.unique_name)

        deferred = self._ensureDeferred(transport.list_dir, '.bzr')
        deferred.addCallback(set)

        def rename_file(dir_contents):
            """Rename a file and return the original directory contents."""
            deferred = self._ensureDeferred(
                transport.rename, '.bzr/hello.txt', '.bzr/goodbye.txt')
            deferred.addCallback(lambda ignored: dir_contents)
            return deferred

        def check_file_was_renamed(dir_contents):
            """Check that the old name isn't there and the new name is."""
            # Replace the old name with the new name.
            dir_contents.remove('hello.txt')
            dir_contents.add('goodbye.txt')
            deferred = self._ensureDeferred(transport.list_dir, '.bzr')
            deferred.addCallback(set)
            # Check against the virtual transport.
            deferred.addCallback(self.assertEqual, dir_contents)
            # Check against the backing transport.
            deferred.addCallback(
                lambda ignored:
                self.assertEqual(
                    set(backing_transport.list_dir('.')), dir_contents))
            return deferred
        deferred.addCallback(rename_file)
        return deferred.addCallback(check_file_was_renamed)

    def test_iter_files_recursive(self):
        # iter_files_recursive doesn't take a relative path but still needs to
        # do a path-based operation on the backing transport, so the
        # implementation can't just be a shim to the backing transport.
        branch = self.factory.makeAnyBranch(
            branch_type=BranchType.HOSTED, owner=self.requester)
        backing_transport = self._makeOnBackingTransport(branch)
        backing_transport.put_bytes('hello.txt', 'Hello World!')
        transport = self.getTransport().clone(branch.unique_name)
        backing_transport = self.backing_transport.clone(
            branch_to_path(branch))
        deferred = self._ensureDeferred(transport.iter_files_recursive)

        def check_iter_result(iter_files, expected_files):
            self.assertEqual(expected_files, list(iter_files))

        deferred.addCallback(
            check_iter_result,
            list(backing_transport.iter_files_recursive()))
        return deferred

    def test_make_two_directories(self):
        # Bazaar doesn't have a makedirs() facility for transports, so we need
        # to make sure that we can make a directory on the backing transport
        # if its parents exist and if they don't exist.
        product = self.factory.makeProduct()
        banana = '~%s/%s/banana' % (self.requester.name, product.name)
        orange = '~%s/%s/orange' % (self.requester.name, product.name)
        transport = self.getTransport()
        transport.mkdir(banana)
        transport.mkdir(orange)
        self.assertTrue(transport.has(banana))
        self.assertTrue(transport.has(orange))

    def test_createBranch_not_found_error(self):
        # When createBranch raises faults.NotFound the transport should
        # translate this to a PermissionDenied exception (see the comment in
        # transport.py for why we translate to TransportNotPossible and not
        # NoSuchFile).
        transport = self.getTransport()
        return self.assertFiresFailureWithSubstring(
            errors.PermissionDenied, "does not exist", transport.mkdir,
            '~%s/no-such-product/some-name' % self.requester.name)

    def test_createBranch_permission_denied_error(self):
        # When createBranch raises faults.PermissionDenied, the transport
        # should translate this to a PermissionDenied exception.
        transport = self.getTransport()
        person = self.factory.makePerson()
        product = self.factory.makeProduct()
        message = (
            "%s cannot create branches owned by %s"
            % (self.requester.displayname, person.displayname))
        return self.assertFiresFailureWithSubstring(
            errors.PermissionDenied, message,
            transport.mkdir, '~%s/%s/some-name' % (person.name, product.name))

    def test_rmdir(self):
        transport = self.getTransport()
        self.assertFiresFailure(
            errors.PermissionDenied,
            transport.rmdir, '~testuser/firefox/baz')


class TestLaunchpadTransportSync(LaunchpadTransportTests, TestCase):

    run_tests_with = AsynchronousDeferredRunTest

    def _ensureDeferred(self, function, *args, **kwargs):

        def call_function_and_check_not_deferred():
            ret = function(*args, **kwargs)
            self.assertFalse(
                isinstance(ret, defer.Deferred),
                "%r returned a Deferred." % (function,))
            return ret
        return defer.maybeDeferred(call_function_and_check_not_deferred)

    def setUp(self):
        TestCase.setUp(self)
        LaunchpadTransportTests.setUp(self)

    def getTransport(self):
        return get_transport(self.server.get_url())

    def test_ensureDeferredFailsWhenDeferredReturned(self):
        return assert_fails_with(
            self._ensureDeferred(defer.succeed, None), AssertionError)


class TestLaunchpadTransportAsync(LaunchpadTransportTests, TestCase):

    run_tests_with = AsynchronousDeferredRunTest

    def _ensureDeferred(self, function, *args, **kwargs):
        deferred = function(*args, **kwargs)
        self.assertIsInstance(deferred, defer.Deferred)
        return deferred

    def setUp(self):
        TestCase.setUp(self)
        LaunchpadTransportTests.setUp(self)

    def getTransport(self):
        url = self.server.get_url()
        return AsyncLaunchpadTransport(self.server, url)


class TestBranchChangedNotification(TestCaseWithTransport):
    """Test notification of branch changes."""

    def setUp(self):
        TestCaseWithTransport.setUp(self)
        self._server = None
        self._branch_changed_log = []
        frontend = InMemoryFrontend()
        self.factory = frontend.getLaunchpadObjectFactory()
        self.codehosting_api = frontend.getCodehostingEndpoint()
        self.codehosting_api.branchChanged = self._replacement_branchChanged
        self.requester = self.factory.makePerson()
        self.backing_transport = MemoryTransport()
        self.disable_directory_isolation()

    def _replacement_branchChanged(self, user_id, branch_id, stacked_on_url,
                                   last_revision, *format_strings):
        self._branch_changed_log.append(dict(
            user_id=user_id, branch_id=branch_id,
            stacked_on_url=stacked_on_url, last_revision=last_revision,
            format_strings=format_strings))

    def get_server(self):
        if self._server is None:
            self._server = LaunchpadServer(
                XMLRPCWrapper(self.codehosting_api), self.requester.id,
                self.backing_transport)
            self._server.start_server()
            self.addCleanup(self._server.stop_server)
        return self._server

    def test_no_mirrors_requested_if_no_branches_changed(self):
        self.assertEqual([], self._branch_changed_log)

    def test_creating_branch_calls_branchChanged(self):
        # Creating a branch requests a mirror.
        db_branch = self.factory.makeAnyBranch(
            branch_type=BranchType.HOSTED, owner=self.requester)
        self.make_branch(db_branch.unique_name)
        self.assertEqual(1, len(self._branch_changed_log))

    def test_branch_unlock_calls_branchChanged(self):
        # Unlocking a branch calls branchChanged on the branch filesystem
        # endpoint.
        db_branch = self.factory.makeAnyBranch(
            branch_type=BranchType.HOSTED, owner=self.requester)
        branch = self.make_branch(db_branch.unique_name)
        del self._branch_changed_log[:]
        branch.lock_write()
        branch.unlock()
        self.assertEqual(1, len(self._branch_changed_log))

    def test_branch_unlock_reports_users_id(self):
        # Unlocking a branch calls branchChanged on the branch filesystem
        # endpoint with the logged in user's id.
        db_branch = self.factory.makeAnyBranch(
            branch_type=BranchType.HOSTED, owner=self.requester)
        branch = self.make_branch(db_branch.unique_name)
        del self._branch_changed_log[:]
        branch.lock_write()
        branch.unlock()
        self.assertEqual(1, len(self._branch_changed_log))
        self.assertEqual(
            self.requester.id, self._branch_changed_log[0]['user_id'])

    def test_branch_unlock_reports_stacked_on_url(self):
        # Unlocking a branch reports the stacked on URL to the branch
        # filesystem endpoint.
        db_branch1 = self.factory.makeAnyBranch(
            branch_type=BranchType.HOSTED, owner=self.requester)
        db_branch2 = self.factory.makeAnyBranch(
            branch_type=BranchType.HOSTED, owner=self.requester)
        self.make_branch(db_branch1.unique_name)
        branch = self.make_branch(db_branch2.unique_name)
        del self._branch_changed_log[:]
        branch.lock_write()
        branch.set_stacked_on_url('/' + db_branch1.unique_name)
        branch.unlock()
        self.assertEqual(1, len(self._branch_changed_log))
        self.assertEqual(
            '/' + db_branch1.unique_name,
            self._branch_changed_log[0]['stacked_on_url'])

    def test_branch_unlock_reports_last_revision(self):
        # Unlocking a branch reports the tip revision of the branch to the
        # branch filesystem endpoint.
        db_branch = self.factory.makeAnyBranch(
            branch_type=BranchType.HOSTED, owner=self.requester)
        branch = self.make_branch(db_branch.unique_name)
        revid = branch.create_checkout('tree').commit('')
        del self._branch_changed_log[:]
        branch.lock_write()
        branch.unlock()
        self.assertEqual(1, len(self._branch_changed_log))
        self.assertEqual(
            revid,
            self._branch_changed_log[0]['last_revision'])

    def test_branch_unlock_relativizes_absolute_stacked_on_url(self):
        # When a branch that has been stacked on the absolute URL of another
        # Launchpad branch is unlocked, the branch is mutated to be stacked on
        # the path part of that URL, and this relative path is passed to
        # branchChanged().
        db_branch = self.factory.makeAnyBranch(
            branch_type=BranchType.HOSTED, owner=self.requester)
        branch = self.make_branch(db_branch.unique_name)
        del self._branch_changed_log[:]
        branch.lock_write()
        branch.get_config().set_user_option(
            'stacked_on_location',
            'http://bazaar.launchpad.dev/~user/product/branch')
        branch.unlock()
        self.assertEqual('/~user/product/branch', branch.get_stacked_on_url())
        self.assertEqual(1, len(self._branch_changed_log))
        self.assertEqual(
            '/~user/product/branch',
            self._branch_changed_log[0]['stacked_on_url'])

    def test_branch_unlock_ignores_non_launchpad_stacked_url(self):
        # When a branch that has been stacked on the absolute URL of a branch
        # that is not on Launchpad, it is passed unchanged to branchChanged().
        db_branch = self.factory.makeAnyBranch(
            branch_type=BranchType.HOSTED, owner=self.requester)
        branch = self.make_branch(db_branch.unique_name)
        del self._branch_changed_log[:]
        stacked_on_url = 'http://example.com/~user/foo'
        branch.lock_write()
        branch.get_config().set_user_option(
            'stacked_on_location', stacked_on_url)
        branch.unlock()
        self.assertEqual(1, len(self._branch_changed_log))
        self.assertEqual(
            stacked_on_url, self._branch_changed_log[0]['stacked_on_url'])
        self.assertEqual(stacked_on_url, branch.get_stacked_on_url())

    def test_branch_unlock_ignores_odd_scheme_stacked_url(self):
        # When a branch that has been stacked on the absolute URL of a branch
        # on Launchpad with a scheme we don't understand, it is passed
        # unchanged to branchChanged().
        db_branch = self.factory.makeAnyBranch(
            branch_type=BranchType.HOSTED, owner=self.requester)
        branch = self.make_branch(db_branch.unique_name)
        del self._branch_changed_log[:]
        stacked_on_url = 'gopher://bazaar.launchpad.dev/~user/foo'
        branch.lock_write()
        branch.get_config().set_user_option(
            'stacked_on_location', stacked_on_url)
        branch.unlock()
        self.assertEqual(1, len(self._branch_changed_log))
        self.assertEqual(
            stacked_on_url, self._branch_changed_log[0]['stacked_on_url'])
        self.assertEqual(stacked_on_url, branch.get_stacked_on_url())

    def assertFormatStringsPassed(self, branch):
        self.assertEqual(1, len(self._branch_changed_log))
        control_string = branch.bzrdir._format.get_format_string()
        branch_string = branch._format.get_format_string()
        repository_string = branch.repository._format.get_format_string()
        self.assertEqual(
            (control_string, branch_string, repository_string),
            self._branch_changed_log[0]['format_strings'])

    def test_format_2a(self):
        # Creating a 2a branch reports the format to branchChanged.
        db_branch = self.factory.makeAnyBranch(
            branch_type=BranchType.HOSTED, owner=self.requester)
        branch = self.make_branch(
            db_branch.unique_name, format=format_registry.get('2a')())
        self.assertFormatStringsPassed(branch)


<<<<<<< HEAD
class TestBranchChangedErrorHandling(TestCaseWithTransport, TestCase):
    """Test handling of errors when branchChange is called."""

    def setUp(self):
        TestCaseWithTransport.setUp(self)
        self._server = None
        frontend = InMemoryFrontend()
        self.factory = frontend.getLaunchpadObjectFactory()
        self.codehosting_api = frontend.getCodehostingEndpoint()
        self.codehosting_api.branchChanged = self._replacement_branchChanged
        self.requester = self.factory.makePerson()
        self.backing_transport = MemoryTransport()
        self.disable_directory_isolation()

        # Trap stderr.
        self._real_stderr = sys.stderr
        sys.stderr = codecs.getwriter('utf8')(StringIO())

    def tearDown(self):
        sys.stderr = self._real_stderr
        TestCaseWithTransport.tearDown(self)

    def _replacement_branchChanged(self, user_id, branch_id, stacked_on_url,
                                   last_revision, *format_strings):
        """Log an oops and raise an xmlrpc fault."""

        request = errorlog.ScriptRequest([
                ('source', branch_id),
                ('error-explanation', "An error occurred")])
        try:
            raise TimeoutError()
        except TimeoutError:
            f = sys.exc_info()
            report = errorlog.globalErrorUtility.raising(f, request)
            raise xmlrpclib.Fault(-1, report)

    def get_server(self):
        if self._server is None:
            self._server = LaunchpadServer(
                XMLRPCWrapper(self.codehosting_api), self.requester.id,
                self.backing_transport)
            self._server.start_server()
            self.addCleanup(self._server.stop_server)
        return self._server

    def test_branchChanged_stderr_text(self):
        # An unexpected error invoking branchChanged() results in a user
        # friendly error printed to stderr (and not a traceback).

        # Unlocking a branch calls branchChanged x 2 on the branch filesystem
        # endpoint. We will then check the error handling.
        db_branch = self.factory.makeAnyBranch(
            branch_type=BranchType.HOSTED, owner=self.requester)
        branch = self.make_branch(db_branch.unique_name)
        branch.lock_write()
        branch.unlock()
        stderr_text = sys.stderr.getvalue()

        # The text printed to stderr should be like this:
        # (we need the prefix text later for extracting the oopsid)
        expected_fault_text_prefix = """
        "<Fault 380: 'An unexpected error has occurred while updating a
        Launchpad branch. Please report a Launchpad bug and quote:"""
        expected_fault_text = expected_fault_text_prefix + " OOPS-.*'>\""

        # For our test case, branchChanged() is called twice, hence 2 errors.
        expected_stderr = ' '.join([expected_fault_text for x in range(2)])
        self.assertTextMatchesExpressionIgnoreWhitespace(
            expected_stderr, stderr_text)

        # Extract an oops id from the std error text.
        # There will be 2 oops ids. The 2nd will be the oops for the last
        # logged error report and the 1st will be in the error text from the
        # error report.
        oopsids = []
        stderr_text = ' '.join(stderr_text.split())
        expected_fault_text_prefix = ' '.join(
            expected_fault_text_prefix.split())
        parts = re.split(expected_fault_text_prefix, stderr_text)
        for txt in parts:
            if len(txt) == 0:
                continue
            txt = txt.strip()
            # The oopsid ends with a '.'
            oopsid = txt[:txt.find('.')]
            oopsids.append(oopsid)

        # Now check the error report.
        self.assertEqual(len(oopsids), 2)
        error_utility = ErrorReportingUtility()
        error_report = error_utility.getLastOopsReport()
        self.assertEqual(error_report.id, oopsids[1])
        self.assertContainsString(error_report.tb_text, oopsids[0])


class TestLaunchpadTransportReadOnly(TrialTestCase, BzrTestCase):
=======
class TestLaunchpadTransportReadOnly(BzrTestCase):
>>>>>>> f7cf35b1
    """Tests for read-only operations on the LaunchpadTransport."""

    run_tests_with = AsynchronousDeferredRunTest

    def setUp(self):
        BzrTestCase.setUp(self)

        memory_server = self._setUpMemoryServer()
        memory_transport = get_transport(memory_server.get_url())
        backing_transport = memory_transport.clone('backing')

        self._frontend = InMemoryFrontend()
        self.factory = self._frontend.getLaunchpadObjectFactory()

        codehosting_api = self._frontend.getCodehostingEndpoint()
        self.requester = self.factory.makePerson()

        self.writable_branch = self.factory.makeAnyBranch(
            branch_type=BranchType.HOSTED, owner=self.requester).unique_name
        self.writable_file = '/%s/.bzr/hello.txt' % self.writable_branch
        self.read_only_branch = self.factory.makeAnyBranch(
            branch_type=BranchType.HOSTED).unique_name

        self.lp_server = self._setUpLaunchpadServer(
            self.requester.id, codehosting_api, backing_transport)
        self.lp_transport = get_transport(self.lp_server.get_url())
        self.lp_transport.mkdir(os.path.dirname(self.writable_file))
        self.lp_transport.put_bytes(self.writable_file, 'Hello World!')

    def _setUpMemoryServer(self):
        memory_server = MemoryServer()
        memory_server.start_server()
        self.addCleanup(memory_server.stop_server)
        return memory_server

    def _setUpLaunchpadServer(self, user_id, codehosting_api, backing_transport):
        server = LaunchpadServer(
            XMLRPCWrapper(codehosting_api), user_id, backing_transport)
        server.start_server()
        self.addCleanup(server.stop_server)
        return server

    def test_mkdir_readonly(self):
        # If we only have READ_ONLY access to a branch then we should not be
        # able to create directories within that branch.
        self.assertRaises(
            errors.TransportNotPossible,
            self.lp_transport.mkdir, '%s/.bzr' % self.read_only_branch)

    def test_rename_target_readonly(self):
        # Even if we can write to a file, we can't rename it to location which
        # is read-only to us.
        self.assertRaises(
            errors.TransportNotPossible,
            self.lp_transport.rename, self.writable_file,
            '/%s/.bzr/goodbye.txt' % self.read_only_branch)


class TestGetLPServer(TestCase):
    """Tests for `get_lp_server`."""

    def test_chrooting(self):
        # Test that get_lp_server return a server that ultimately backs onto a
        # ChrootTransport.
        lp_server = get_lp_server(1, 'http://xmlrpc.example.invalid', '')
        transport = lp_server._transport_dispatch._rw_dispatch.base_transport
<<<<<<< HEAD
        self.assertIsInstance(transport, ChrootTransport)


def test_suite():
    return unittest.TestLoader().loadTestsFromName(__name__)
=======
        self.assertIsInstance(transport, ChrootTransport)
>>>>>>> f7cf35b1
<|MERGE_RESOLUTION|>--- conflicted
+++ resolved
@@ -9,14 +9,10 @@
 
 import codecs
 import os
-<<<<<<< HEAD
 import re
 import sys
-import unittest
 import xmlrpclib
 from StringIO import StringIO
-=======
->>>>>>> f7cf35b1
 
 from bzrlib import errors
 from bzrlib.bzrdir import (
@@ -314,12 +310,8 @@
         # for, say, a product that doesn't exist.
         branch_url = '/~%s/no-such-product/new-branch' % (self.requester.name)
         deferred = self.server.createBranch(branch_url)
-<<<<<<< HEAD
-        deferred = self.assertFailure(deferred, errors.PermissionDenied)
-
-=======
         deferred = assert_fails_with(deferred, errors.PermissionDenied)
->>>>>>> f7cf35b1
+
         def check_exception(exception):
             self.assertEqual(branch_url, exception.path)
             self.assertEqual(
@@ -414,12 +406,7 @@
             'lp-test://', MemoryTransport())
 
 
-<<<<<<< HEAD
-class TestAsyncVirtualTransport(TrialTestCase, TestCaseInTempDir):
-=======
-
 class TestAsyncVirtualTransport(TestCaseInTempDir):
->>>>>>> f7cf35b1
     """Tests for `AsyncVirtualTransport`."""
 
     run_tests_with = AsynchronousDeferredRunTest
@@ -1032,7 +1019,6 @@
         self.assertFormatStringsPassed(branch)
 
 
-<<<<<<< HEAD
 class TestBranchChangedErrorHandling(TestCaseWithTransport, TestCase):
     """Test handling of errors when branchChange is called."""
 
@@ -1128,10 +1114,7 @@
         self.assertContainsString(error_report.tb_text, oopsids[0])
 
 
-class TestLaunchpadTransportReadOnly(TrialTestCase, BzrTestCase):
-=======
 class TestLaunchpadTransportReadOnly(BzrTestCase):
->>>>>>> f7cf35b1
     """Tests for read-only operations on the LaunchpadTransport."""
 
     run_tests_with = AsynchronousDeferredRunTest
@@ -1198,12 +1181,4 @@
         # ChrootTransport.
         lp_server = get_lp_server(1, 'http://xmlrpc.example.invalid', '')
         transport = lp_server._transport_dispatch._rw_dispatch.base_transport
-<<<<<<< HEAD
-        self.assertIsInstance(transport, ChrootTransport)
-
-
-def test_suite():
-    return unittest.TestLoader().loadTestsFromName(__name__)
-=======
-        self.assertIsInstance(transport, ChrootTransport)
->>>>>>> f7cf35b1
+        self.assertIsInstance(transport, ChrootTransport)