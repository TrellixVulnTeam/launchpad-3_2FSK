--- conflicted
+++ resolved
@@ -97,8 +97,6 @@
         self._datafile.close()
         self._datafile = None
 
-<<<<<<< HEAD
-=======
     def update_last_accessed(self):
         """Update last_accessed if it has not been updated recently.
 
@@ -112,16 +110,15 @@
         if self.last_accessed + precision < now:
             self.last_accessed = UTC_NOW
 
-    products = RelatedJoin('ProductRelease', joinColumn='libraryfile',
+    products = SQLRelatedJoin('ProductRelease', joinColumn='libraryfile',
                            otherColumn='productrelease',
                            intermediateTable='ProductReleaseFile')
 
-    sourcepackages = RelatedJoin('SourcePackageRelease',
+    sourcepackages = SQLRelatedJoin('SourcePackageRelease',
                                  joinColumn='libraryfile',
                                  otherColumn='sourcepackagerelease',
                                  intermediateTable='SourcePackageReleaseFile')
 
->>>>>>> 681c1dcb
 
 class LibraryFileAliasSet(object):
     """Create and find LibraryFileAliases."""
