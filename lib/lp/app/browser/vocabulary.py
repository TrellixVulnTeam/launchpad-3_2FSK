# Copyright 2009-2010 Canonical Ltd.  This software is licensed under the
# GNU Affero General Public License version 3 (see the file LICENSE).

"""Views which export vocabularies as JSON for widgets."""

__metaclass__ = type

__all__ = [
    'HugeVocabularyJSONView',
    'IPickerEntry',
    'get_person_picker_entry_metadata',
    ]

import simplejson

from lazr.restful.interfaces import IWebServiceClientRequest
from zope.app.form.interfaces import MissingInputError
from zope.app.schema.vocabulary import IVocabularyFactory
from zope.component import (
    adapter,
    getUtility,
    )
from zope.component.interfaces import ComponentLookupError
from zope.interface import (
    Attribute,
    implements,
    Interface,
    )
from zope.security.interfaces import Unauthorized

from canonical.launchpad.webapp.batching import BatchNavigator
from canonical.launchpad.webapp.interfaces import NoCanonicalUrl
from canonical.launchpad.webapp.publisher import canonical_url
from lp.app.browser.tales import (
    DateTimeFormatterAPI,
    IRCNicknameFormatterAPI,
    ObjectImageDisplayAPI,
    )
from canonical.launchpad.webapp.vocabulary import IHugeVocabulary
from lp.app.errors import UnexpectedFormData
from lp.code.interfaces.branch import IBranch
from lp.registry.interfaces.person import IPerson
from lp.registry.interfaces.sourcepackagename import ISourcePackageName
from lp.registry.model.pillaraffiliation import IHasAffiliation
from lp.registry.model.sourcepackagename import getSourcePackageDescriptions
from lp.services.features import getFeatureFlag
from lp.soyuz.interfaces.archive import IArchive

# XXX: EdwinGrubbs 2009-07-27 bug=405476
# This limits the output to one line of text, since the sprite class
# cannot clip the background image effectively for vocabulary items
# with more than single line description below the title.
MAX_DESCRIPTION_LENGTH = 120


class IPickerEntry(Interface):
    """Additional fields that the vocabulary doesn't provide.

    These fields are needed by the Picker Ajax widget."""
    description = Attribute('Description')
    image = Attribute('Image URL')
    css = Attribute('CSS Class')
    alt_title = Attribute('Alternative title')
    title_link = Attribute('URL used for anchor on title')
    details = Attribute('An optional list of information about the entry')
    alt_title_link = Attribute('URL used for anchor on alt title')
    link_css = Attribute('CSS Class for links')
    badges = Attribute('List of badge img attributes')
    metadata = Attribute('Metadata about the entry')


class PickerEntry:
    """See `IPickerEntry`."""
    implements(IPickerEntry)

    def __init__(self, description=None, image=None, css=None, alt_title=None,
                 title_link=None, details=None, alt_title_link=None,
                 link_css='sprite new-window', badges=None, metadata=None):
        self.description = description
        self.image = image
        self.css = css
        self.alt_title = alt_title
        self.title_link = title_link
        self.details = details
        self.alt_title_link = alt_title_link
        self.link_css = link_css
        self.badges = badges
        self.metadata = metadata


@adapter(Interface)
class DefaultPickerEntryAdapter(object):
    """Adapts Interface to IPickerEntry."""

    implements(IPickerEntry)

    def __init__(self, context):
        self.context = context

    def getPickerEntry(self, associated_object, **kwarg):
        """ Construct a PickerEntry for the context of this adapter.

        The associated_object represents the context for which the picker is
        being rendered. eg a picker used to select a bug task assignee will
        have associated_object set to the bug task.
        """
        extra = PickerEntry()
        if hasattr(self.context, 'summary'):
            extra.description = self.context.summary
        display_api = ObjectImageDisplayAPI(self.context)
        extra.css = display_api.sprite_css()
        if extra.css is None:
            extra.css = 'sprite bullet'
        return extra


def get_person_picker_entry_metadata(picker_entry):
    """Return the picker entry meta for a given result value."""
    if picker_entry is not None and IPerson.providedBy(picker_entry):
        return "team" if picker_entry.is_team else "person"
    return None


@adapter(IPerson)
class PersonPickerEntryAdapter(DefaultPickerEntryAdapter):
    """Adapts IPerson to IPickerEntry."""

    def getPickerEntry(self, associated_object, **kwarg):
        person = self.context
        extra = super(PersonPickerEntryAdapter, self).getPickerEntry(
            associated_object)

        enhanced_picker_enabled = kwarg.get('enhanced_picker_enabled', False)
        if enhanced_picker_enabled:
            # If the person is affiliated with the associated_object then we
            # can display a badge.
            badge_info = IHasAffiliation(
                associated_object).getAffiliationBadge(person)
            if badge_info:
                extra.badges = [
                    dict(url=badge_info.url, alt=badge_info.alt_text)]

        picker_expander_enabled = kwarg.get('picker_expander_enabled', False)
        if picker_expander_enabled:
            extra.details = []

        if person.preferredemail is not None:
            if person.hide_email_addresses:
                extra.description = '<email address hidden>'
            else:
                try:
                    extra.description = person.preferredemail.email
                except Unauthorized:
                    extra.description = '<email address hidden>'

        extra.metadata = get_person_picker_entry_metadata(person)
        if enhanced_picker_enabled:
            # We will display the person's name (launchpad id) after their
            # displayname.
            extra.alt_title = person.name
            # We will linkify the person's name so it can be clicked to open
            # the page for that person.
            extra.alt_title_link = canonical_url(person, rootsite='mainsite')
            extra.details = []
            # We will display the person's irc nick(s) after their email
            # address in the description text.
            irc_nicks = None
            if person.ircnicknames:
                irc_nicks = ", ".join(
                    [IRCNicknameFormatterAPI(ircid).displayname()
                    for ircid in person.ircnicknames])
<<<<<<< HEAD
            if irc_nicks:
                    extra.details.append(irc_nicks)
            if person.is_team:
                extra.details.append(
                    'Team members: %s' % person.all_member_count)
            else:
                extra.details.append(
                    'Member since %s' % DateTimeFormatterAPI(
                        person.datecreated).date())
=======
            if irc_nicks and not picker_expander_enabled:
                if extra.description:
                    extra.description = ("%s (%s)" %
                        (extra.description, irc_nicks))
                else:
                    extra.description = "%s" % irc_nicks
            if picker_expander_enabled:
                if irc_nicks:
                    extra.details.append(irc_nicks)
                if person.is_team:
                    extra.details.append(
                        'Team members: %s' % person.all_member_count)
                else:
                    extra.details.append(
                        'Member since %s' % DateTimeFormatterAPI(
                            person.datecreated).date())
>>>>>>> ec8a51f0

        return extra


@adapter(IBranch)
class BranchPickerEntryAdapter(DefaultPickerEntryAdapter):
    """Adapts IBranch to IPickerEntry."""

    def getPickerEntry(self, associated_object, **kwarg):
        branch = self.context
        extra = super(BranchPickerEntryAdapter, self).getPickerEntry(
            associated_object)
        extra.description = branch.bzr_identity
        return extra


@adapter(ISourcePackageName)
class SourcePackageNamePickerEntryAdapter(DefaultPickerEntryAdapter):
    """Adapts ISourcePackageName to IPickerEntry."""

    def getPickerEntry(self, associated_object, **kwarg):
        sourcepackagename = self.context
        extra = super(
            SourcePackageNamePickerEntryAdapter, self).getPickerEntry(
                associated_object)
        descriptions = getSourcePackageDescriptions([sourcepackagename])
        extra.description = descriptions.get(
            sourcepackagename.name, "Not yet built")
        return extra


@adapter(IArchive)
class ArchivePickerEntryAdapter(DefaultPickerEntryAdapter):
    """Adapts IArchive to IPickerEntry."""

    def getPickerEntry(self, associated_object, **kwarg):
        archive = self.context
        extra = super(ArchivePickerEntryAdapter, self).getPickerEntry(
            associated_object)
        extra.description = '%s/%s' % (archive.owner.name, archive.name)
        return extra


class HugeVocabularyJSONView:
    """Export vocabularies as JSON.

    This was needed by the Picker widget, but could be
    useful for other AJAX widgets.
    """
    DEFAULT_BATCH_SIZE = 10

    def __init__(self, context, request):
        self.context = context
        self.request = request
        self.enhanced_picker_enabled = bool(
            getFeatureFlag('disclosure.picker_enhancements.enabled'))
        self.picker_expander_enabled = bool(
            getFeatureFlag('disclosure.picker_expander.enabled'))

    def __call__(self):
        name = self.request.form.get('name')
        if name is None:
            raise MissingInputError('name', '')

        search_text = self.request.form.get('search_text')
        if search_text is None:
            raise MissingInputError('search_text', '')

        try:
            factory = getUtility(IVocabularyFactory, name)
        except ComponentLookupError:
            raise UnexpectedFormData(
                'Unknown vocabulary %r' % name)

        vocabulary = factory(self.context)

        if IHugeVocabulary.providedBy(vocabulary):
            matches = vocabulary.searchForTerms(search_text)
            total_size = matches.count()
        else:
            matches = list(vocabulary)
            total_size = len(matches)

        batch_navigator = BatchNavigator(matches, self.request)

        result = []
        for term in batch_navigator.currentBatch():
            entry = dict(value=term.token, title=term.title)
            # The canonical_url without just the path (no hostname) can
            # be passed directly into the REST PATCH call.
            api_request = IWebServiceClientRequest(self.request)
            try:
                entry['api_uri'] = canonical_url(
                    term.value, request=api_request,
                    path_only_if_possible=True)
            except NoCanonicalUrl:
                # The exception is caught, because the api_url is only
                # needed for inplace editing via a REST call. The
                # form picker doesn't need the api_url.
                entry['api_uri'] = 'Could not find canonical url.'
            picker_entry = IPickerEntry(term.value).getPickerEntry(
                self.context,
                enhanced_picker_enabled=self.enhanced_picker_enabled,
                picker_expander_enabled=self.picker_expander_enabled)
            if picker_entry.description is not None:
                if len(picker_entry.description) > MAX_DESCRIPTION_LENGTH:
                    entry['description'] = (
                        picker_entry.description[:MAX_DESCRIPTION_LENGTH - 3]
                        + '...')
                else:
                    entry['description'] = picker_entry.description
            if picker_entry.image is not None:
                entry['image'] = picker_entry.image
            if picker_entry.css is not None:
                entry['css'] = picker_entry.css
            if picker_entry.alt_title is not None:
                entry['alt_title'] = picker_entry.alt_title
            if picker_entry.title_link is not None:
                entry['title_link'] = picker_entry.title_link
            if picker_entry.details is not None:
                entry['details'] = picker_entry.details
            if picker_entry.alt_title_link is not None:
                entry['alt_title_link'] = picker_entry.alt_title_link
            if picker_entry.link_css is not None:
                entry['link_css'] = picker_entry.link_css
            if picker_entry.badges is not None:
                entry['badges'] = picker_entry.badges
            if picker_entry.metadata is not None:
                entry['metadata'] = picker_entry.metadata
            result.append(entry)

        self.request.response.setHeader('Content-type', 'application/json')
        return simplejson.dumps(dict(total_size=total_size, entries=result))<|MERGE_RESOLUTION|>--- conflicted
+++ resolved
@@ -161,7 +161,6 @@
             # We will linkify the person's name so it can be clicked to open
             # the page for that person.
             extra.alt_title_link = canonical_url(person, rootsite='mainsite')
-            extra.details = []
             # We will display the person's irc nick(s) after their email
             # address in the description text.
             irc_nicks = None
@@ -169,17 +168,6 @@
                 irc_nicks = ", ".join(
                     [IRCNicknameFormatterAPI(ircid).displayname()
                     for ircid in person.ircnicknames])
-<<<<<<< HEAD
-            if irc_nicks:
-                    extra.details.append(irc_nicks)
-            if person.is_team:
-                extra.details.append(
-                    'Team members: %s' % person.all_member_count)
-            else:
-                extra.details.append(
-                    'Member since %s' % DateTimeFormatterAPI(
-                        person.datecreated).date())
-=======
             if irc_nicks and not picker_expander_enabled:
                 if extra.description:
                     extra.description = ("%s (%s)" %
@@ -196,7 +184,6 @@
                     extra.details.append(
                         'Member since %s' % DateTimeFormatterAPI(
                             person.datecreated).date())
->>>>>>> ec8a51f0
 
         return extra
 
