= Bazaar Branches =

The Branch table holds information about an Bazaar Branch. It describes the
Launchpad user model of a branch, and in particular should be able (in the
future) to support un-committing of revisions.

It has a N-N association to the Revision table through the RevisionNumber
table. An association table is required because the sequence of revisions
listed by "bzr log" is defined by a "revision-history" file which has some
freedom with respect to the ancestry of revisions.

  * Distinct revision histories may point to same revision.

  * Revision histories including the same revision may have different starting
    points, they need not trace history back to the initial import. Therefore a
    given revision may have a different order number in different branches.

  * A revision history is required to follow the ancestry DAG, but two
    different branches may have histories tracing a different path between two
    shared revisions. This is exercised by the "convergence" feature of "bzr
    pull".

A Branch is not tied to an URL, since a branch may change locations over time.
It's not tied to a specific revision history because each new commit appends to
the history, and it's not restricted to appending to the history because the
Bazaar model does not forbid users from replacing the history of a branch.

== Creating branches ==

Branches can be created with IBranchSet.new. IBranchSet can be accessed as an
utility.

>>> from zope.component import getUtility
>>> from canonical.launchpad.interfaces import IBranchSet, NotFoundError
>>> from canonical.launchpad.ftests import syncUpdate
>>> branchset = getUtility(IBranchSet)

It must define the IBranchSet interface.

>>> from zope.interface.verify import verifyObject
>>> verifyObject(IBranchSet, branchset)
True

>>> from canonical.launchpad.interfaces import IProductSet
>>> productset = getUtility(IProductSet)
>>> gterm_product = productset.get(6)

>>> print branchset.get(-1)
None

A branch is retrievable via BranchSet's __getitem__ 

>>> branchset[24].name
u'launchpad'

If it doesn't exist an exception NotFoundError is raised

>>> try:
...     branchset[-1]
... except NotFoundError:
...     pass

>>> from canonical.launchpad.interfaces import IPersonSet
>>> personset = getUtility(IPersonSet)
>>> ddaa = personset.getByName('ddaa')

>>> from datetime import datetime, timedelta
>>> from pytz import UTC
>>> def timegenerator(origin):
...     now = origin
...     while True:
...         now += timedelta(seconds=5)
...         yield now
>>> now = timegenerator(datetime.now(UTC))

The timegenerator is used to create nicely ordered 'fake' date_created
times for the branches.  This avoids using transaction.commit to get the
date_created values from the database.

>>> gterm_dev_url = 'http://example.com/~ddaa/gterm.dev'
>>> title = "David Allouche's Main GNOME Terminal Branch"
>>> summary = "Main line of development for David Allouche on GNOME Terminal."
>>> home_page = "http://example.com/~ddaa/"
>>> gterm_dev = branchset.new('dev', ddaa, gterm_product, gterm_dev_url,
...     title, summary=summary, home_page=home_page, date_created=now.next())

>>> gterm_dev.name
u'dev'
>>> gterm_dev.product == gterm_product
True
>>> gterm_dev.url
u'http://example.com/~ddaa/gterm.dev'

Branches must implement the IBranch interface.

>>> from zope.interface.verify import verifyObject
>>> from canonical.launchpad.interfaces import IBranch
>>> verifyObject(IBranch, gterm_dev)
True

Branch may or may not be associated to a product, and may have no home_page,
no title, and no summary, and even no URL.

Branches with no URL are primarily hosted on the supermirror.

>>> url = 'http://example.com/~ddaa/junkcode'
>>> junkcode = branchset.new('junkcode', ddaa, None, None,
...                          date_created=now.next())

>>> junkcode.name
u'junkcode'
>>> print repr(junkcode.product)
None
>>> print repr(junkcode.home_page)
None
>>> print repr(junkcode.title)
None
>>> print repr(junkcode.summary)
None
>>> print repr(junkcode.url)
None


== Determing the number of branches ==

The IBranchSet can tell us how many branches there are registered.

>>> branchset.count()
27

(25 in the sample data, and two added above.)

== Determing the number of branches with bugs ==

The count of branches that have bugs associated with them is another
useful piece of summary information that is supplied on one of the initial
pages to show that there can be a relationship created between
branches and bugs.

>>> branchset.countBranchesWithAssociatedBugs()
2

== Determining the recently changed, registered and imported branches ==

The IBranchSet methods getRecentlyChangedBranches, getRecentlyImportedBranches,
and getRecentlyRegisteredBranches are used to give summary information that
is to be displayed on the code.launchpad.net page to entice the 
user to click through.

Changed branches are branches that are owned by real people or groups (as
opposed to vcs-imports), and have recently had new revisions detected by
the branch scanner, either through the branch being pushed to the supermirror
or the branch puller script mirroring a remote branch.

Imported branches are those branches owned by vcs-imports, and are "imported"
from other VCS hosted code bases.  Again recently imported branches are
identified by new revisions detected by the branch scanner.

Branches that have been recently registered have either been created by a user
using the web UI, or by pushing a new branch directly to the supermirror.

In order to determine changes in the branches the last_scanned timestamp
is used.  This is set by the branch scanner when it has finished
scanning the branches and recording the branch data in the launchpad
database.  The sample data doesn't have this value set, so we'll fake
it here to get some interesting results instead of nothing.

>>> list(branchset.getRecentlyChangedBranches(5))
[]
>>> list(branchset.getRecentlyImportedBranches(5))
[]

>>> from datetime import datetime, timedelta
>>> import pytz
>>> today = datetime.now(pytz.timezone('UTC'))
>>> branch = branchset.getByUniqueName('~ddaa/gnome-terminal/dev')
>>> branch.last_scanned = today - timedelta(3)
>>> syncUpdate(branch)
>>> branch = branchset.getByUniqueName('~ddaa/+junk/junkcode')
>>> branch.last_scanned = today - timedelta(2)
>>> syncUpdate(branch)
>>> branch = branchset.getByUniqueName('~vcs-imports/evolution/main')
>>> branch.last_scanned = today - timedelta(1)
>>> syncUpdate(branch)

>>> for branch in branchset.getRecentlyChangedBranches(5):
...   print branch.unique_name
~ddaa/+junk/junkcode
~ddaa/gnome-terminal/dev

>>> for branch in branchset.getRecentlyImportedBranches(5):
...   print branch.unique_name
~vcs-imports/evolution/main

>>> for branch in branchset.getRecentlyRegisteredBranches(2):
...   print branch.unique_name
~ddaa/+junk/junkcode
~ddaa/gnome-terminal/dev


== Finding a branch by URL ==

It is possible to find a branch by URL. Either using the pull URL:

>>> branchset.getByUrl(gterm_dev_url) == gterm_dev
True

Or using the Supermirror URL of the same branch:

>>> gterm_dev_supermirror = \
...     u'http://bazaar.launchpad.net/~ddaa/gnome-terminal/dev'
>>> branchset.getByUrl(gterm_dev_supermirror) == gterm_dev
True
>>> junkcode_supermirror = \
...     u'http://bazaar.launchpad.net/~ddaa/+junk/junkcode'
>>> branchset.getByUrl(junkcode_supermirror) == junkcode or \
...     ('failed', branchset.getByUrl(junkcode_supermirror))
True

The provided URL must not have any trailing slash:

>>> try: branchset.getByUrl(gterm_dev_url + '/')
... except AssertionError: print 'trailing slash not allowed'
trailing slash not allowed

If no branch is found for the specified URL, the specified default value is
returned.

>>> not_there_url = 'http//example.com/not-in-the-sample-data'
>>> print branchset.getByUrl(not_there_url)
None
>>> print branchset.getByUrl(not_there_url, 123)
123

== Branches and products ==

Branch not associated to a product are called "junk" branch and treated for
navigation purposes as if they were associated to a magic product named
"+junk".

>>> junkcode.product_name
'+junk'
>>> gterm_dev.product_name
u'gnome-terminal'

== Branch names ==

Branches have a unique name, that is based on the names of the owner, product
and branch.

>>> pushed = branchset[25]
>>> pushed.unique_name
u'~name12/gnome-terminal/pushed'
>>> junkcode.unique_name
u'~ddaa/+junk/junkcode'

Branches have a display name that is the Branch.title if it's provided, and the
unique_name otherwise.

>>> assert gterm_dev.title is not None
>>> gterm_dev.displayname == gterm_dev.title
True
>>> assert pushed.title is None
>>> pushed.displayname == pushed.unique_name
True

== Branches registered and authored ==

You can get the list of branches for a given Launchpad owner. These are called
the "registered branches", because the owner is initially set to the current
user by the branch creation forms.

>>> def getName(branch):
...     return branch.name
>>> sorted(ddaa.registered_branches, key=getName) == [gterm_dev, junkcode]
True

Branches are associated to an "author" user, which may be different from the
registrant. You can get the branch authored by a given person. Junk branches
should generally have at least an author, but that is not enforced.

>>> list(ddaa.authored_branches)
[]
>>> junkcode.author = ddaa
>>> syncUpdate(junkcode)

>>> list(ddaa.authored_branches) == [junkcode]
True

The list of registered branches does not include branches whose registrant is
also the author. That avoids duplicating the same branch in the registered and
authored branch listings for a person.

>>> list(ddaa.registered_branches) == [gterm_dev]
True

== Branch sort key ==

Branches have a sort_key attribute which is used through Launchpad to order
branch listings in a consistent and predictable way.

The sort key is made of:

  * product name (if applicable)
  * lifecycle status sort key
  * author's browser name (if applicable)
  * branch name
  * owner's nickname

The owner's name is usually not displayed in branch listings, but it is used in
the sort key to guarantee a predictable sort order. This relies on the fact
that (owner, product, name) is unique for all branches.

>>> from canonical.lp.dbschema import BranchLifecycleStatus
>>> gterm_slowness = branchset[19]
>>> gterm_slowness.sort_key
(u'gnome-terminal', ..., u'Sample Person', u'slowness', u'name12')
>>> gterm_slowness.sort_key[1] == BranchLifecycleStatus.MERGED.sortkey
True

If the product or author of a branch is NULL, the corresponding item in the
sort key is None.

Let's demonstrate that on a branch with a NULL product.

>>> junk_dev = branchset[20]
>>> print junk_dev.product
None
>>> junk_dev.sort_key
(None, ..., u'Ubuntu Team', u'junk.dev', u'name12')
>>> junk_dev.sort_key[1] == BranchLifecycleStatus.EXPERIMENTAL.sortkey
True

And on a branch with a NULL author.

>>> gterm_24 = branchset[17]
>>> print gterm_24.author
None
>>> gterm_24.sort_key
(u'gnome-terminal', ..., None, u'2.4', u'name12')
>>> gterm_24.sort_key[1] == BranchLifecycleStatus.ABANDONED.sortkey
True

== Branch subscriptions ==

Branches can be subscribed to and unsubscribed from by a Person.

>>> from canonical.launchpad.interfaces import IPerson, IBranchSubscription
>>> sabdfl = personset.getByName('sabdfl')
>>> sabdfl.subscribed_branches.count()
0
>>> subscription = gterm_dev.subscribe(sabdfl)
>>> verifyObject(IBranchSubscription, subscription)
True
>>> subscription.branch == gterm_dev and subscription.person == sabdfl
True
>>> gterm_dev.subscriptions[0] == subscription
True
>>> list(gterm_dev.subscribers) == [sabdfl]
True
>>> list(sabdfl.subscribed_branches) == [gterm_dev]
True
>>> gterm_dev.unsubscribe(sabdfl)
>>> gterm_dev.subscribers.count()
0

== Branches related to a person ==

Finally, you can get the list of related branches for a person, that includes
the branches registered, authored and subscribed to by this person.

>>> lifeless = personset.getByName('lifeless')
>>> lifeless.branches.count()
0
>>> url = 'http://example.com/~lifeless/mesh-merge'
>>> title = "Experimental mesh merging algorithm."
>>> meshmerge = branchset.new('mesh-merge', lifeless, None, url,
...     title, summary=title, date_created=now.next())
>>> junkcode.author = lifeless
>>> syncUpdate(junkcode)
>>> unused = gterm_dev.subscribe(lifeless)
>>> sorted(lifeless.branches, key=getName) == [gterm_dev, junkcode, meshmerge]
True

== Branches and revisions ==

See revision.txt for a doctest covering the creation of revisions and related
objects. Revision data is loaded in the database by a batch job using a
different user, Launchpad code is only concened with using this data.

Let's get a branch with some revisions in it.

>>> sample_person = personset.getByName('name12')
>>> junk = sample_person.getBranch('+junk', 'junk.dev')
>>> print junk.unique_name
~name12/+junk/junk.dev

== Revision history of Branch ==

Branch.revision_history gives the sequence of revisions in this branch's
history, latest revisions first. All revision history items must implement the
IRevisionNumber interface. The Branch.revision_count attribute gives the length
of the revision_history attribute but without building the list.

>>> from canonical.launchpad.interfaces import IRevisionNumber
>>> count = junk.revision_count
>>> count
6
>>> [verifyObject(IRevisionNumber, a) for a in junk.revision_history]
[True, True, True, True, True, True]
>>> [revno.sequence for revno in junk.revision_history]
[6, 5, 4, 3, 2, 1]

There are two methods for getting only the the latest items of the revision
history.

Branch.latest_revisions give a specific count of RevisionNumbers at the end of
the history.

>>> three_latest = list(junk.revision_history)[:3]
>>> list(junk.latest_revisions(3)) == three_latest
True

Branch.revisions_since gives all the RevisionNumbers for revisions comitted
since a given timestamp. It may give suprising results if some committers had a
skewed clock.

>>> from datetime import datetime
>>> timestamp = datetime(2005, 10, 31, 12, 00, 00)
>>> two_latest = list(junk.revision_history)[:2]
>>> list(junk.revisions_since(timestamp)) == two_latest
True

== Ancestry of Revision ==

The revision-history of a given branch, is only one possible ancestry path in
the ancestry graph. It is also possible to examine the ancestry graph directly.

A Bazaar branch may contains references (by revision_id) to revisions for which
no data is available. Such revisions are called "ghosts".

Initial commits (after a "bzr init") revisions have no parent.

>>> history = list(junk.revision_history)
>>> initial = history[-1].revision
>>> initial.parent_ids
[]

Normal commits (as opposed to merges) have exactly one parent. The first parent
of a revision is always the revision that was current when committing.

>>> commit = history[-2].revision
>>> [type(a) for a in commit.parent_ids] == [unicode]
True

Merges usually have two parents, but they may have more. Though the bzr user
interface discourage such complex merges.

>>> merge = history[-4].revision
>>> len(merge.parent_ids)
2

Parent revisions are identified by their globally unique id, and not by a
foreign key, so existing parents and ghosts can be modelled in the same way.

To try and retrieve a Revision given its globally unique id, you can use the
RevisionSet utility.

>>> from canonical.launchpad.interfaces import IRevisionSet
>>> revisionset = getUtility(IRevisionSet)
>>> [parent_id] = commit.parent_ids
>>> parent = revisionset.getByRevisionId(parent_id)
>>> parent == initial
True

If the parent was a ghost at import time and is not currently available in the
database. getByRevisionId returns None.

>>> revisionset.getByRevisionId('missing-revision-id') is None
True


== Branch Scan List ==

To speed up the branch scanning process, we only want to scan those
branches that have new information available to be scanned.

This accomplished by making the branch puller and branch scanner
record the last revision IDs in the branch that they saw.

If the last mirrored and last scanned revision IDs differ for a
branch, then they will be included in the scan list:

  >>> branch = branchset.get(1)
  >>> branch.last_mirrored_id = 'rev-2'
  >>> branch.last_scanned_id = 'rev-1'
  >>> syncUpdate(branch)
  >>> branch in branchset.getBranchesToScan()
  True

When the branch is scanned, the scanned ID will be updated, and the
branch will no longer appear in the list:

  >>> branch.last_scanned_id = 'rev-2'
  >>> syncUpdate(branch)
  >>> branch in branchset.getBranchesToScan()
  False

If a branch has not been scanned yet, it will have a null scanned ID,
so is included in the branch pull list:

  >>> branch.last_scanned_id = None
  >>> syncUpdate(branch)
  >>> branch in branchset.getBranchesToScan()
  True

If a branch has not been mirrored, it will have a null mirrored ID.
There is no point in mirroring such branches, whatever the last
scanned ID is.

  >>> branch.last_mirrored_id = None
  >>> branch.last_scanned_id = None
  >>> syncUpdate(branch)
  >>> branch in branchset.getBranchesToScan()
  False

  >>> branch.last_scanned_id = 'rev-1'
  >>> syncUpdate(branch)
  >>> branch in branchset.getBranchesToScan()
  False

== Getting last commit time for branches ==

There is not sufficient correct data in the sample code to make this
right, but we still want to test the corner cases.

  >>> branchset.getLastCommitForBranches([])
  {}
  >>> branch = branchset.get(1)
  >>> branchset.getLastCommitForBranches([branch])
  {<Branch ...>: None}
  >>> another = branchset.get(2)
  >>> branchset.getLastCommitForBranches([branch, another])
  {<Branch ...>: None, <Branch ...>: None}

<<<<<<< HEAD
== Getting the development focus branches for products ==

One of the primary initial code pages will be the "products with code" page.
In order to entice the user to click through, one of the links for each
product will be the development focus branch if there is one.

Lets make gnome terminal have a user branch as the dev focus.

  >>> login('test@canonical.com')
  >>> gterm_main = branchset.getByUniqueName('~name12/gnome-terminal/main')
  >>> gterm_product.development_focus.user_branch = gterm_main
  >>> syncUpdate(gterm_product.development_focus)
  
  >>> branches = branchset.getDevelopmentFocusBranches()
  >>> import operator
  >>> for branch in sorted(branches, key=operator.attrgetter('unique_name')):
  ...     print branch.unique_name
  ~name12/gnome-terminal/main
  ~vcs-imports/evolution/main

=======
== Getting branches by owner ==

In order to facilitate getting the branches for all the teams that a 
person is a member of, we need to be able to get branches owned by
arbitrary people.

  >>> branchset.getBranchesForOwners([])
  []
  >>> owners = [personset.getByName('launchpad')]
  >>> branches = branchset.getBranchesForOwners(owners)
  >>> import operator
  >>> for branch in sorted(branches, key=operator.attrgetter('unique_name')):
  ...     print branch.unique_name
  ~launchpad/gnome-terminal/launchpad

  >>> owners.append(personset.getByName('ddaa'))
  >>> branches = branchset.getBranchesForOwners(owners)
  >>> for branch in sorted(branches, key=operator.attrgetter('unique_name')):
  ...     print branch.unique_name
  ~ddaa/+junk/junkcode
  ~ddaa/gnome-terminal/dev
  ~launchpad/gnome-terminal/launchpad
 
>>>>>>> de829ecf
<|MERGE_RESOLUTION|>--- conflicted
+++ resolved
@@ -543,7 +543,6 @@
   >>> branchset.getLastCommitForBranches([branch, another])
   {<Branch ...>: None, <Branch ...>: None}
 
-<<<<<<< HEAD
 == Getting the development focus branches for products ==
 
 One of the primary initial code pages will be the "products with code" page.
@@ -564,7 +563,7 @@
   ~name12/gnome-terminal/main
   ~vcs-imports/evolution/main
 
-=======
+
 == Getting branches by owner ==
 
 In order to facilitate getting the branches for all the teams that a 
@@ -587,5 +586,4 @@
   ~ddaa/+junk/junkcode
   ~ddaa/gnome-terminal/dev
   ~launchpad/gnome-terminal/launchpad
- 
->>>>>>> de829ecf
+ 