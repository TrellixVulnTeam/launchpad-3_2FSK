--- conflicted
+++ resolved
@@ -10,16 +10,10 @@
   </metal:leftportlets>
 
 
-<<<<<<< HEAD
-<metal:rightportlets fill-slot="portlets_two">
-  <div tal:replace="structure context/@@+portlet-actions" />
-  <div tal:replace="structure context/@@+portlet-calendar" />
-</metal:rightportlets>
-=======
   <metal:rightportlets fill-slot="portlets_two">
     <div tal:replace="structure context/@@+portlet-actions" />
+    <div tal:replace="structure context/@@+portlet-calendar" />
   </metal:rightportlets>
->>>>>>> 1b6a9351
 
   <div metal:fill-slot="main">
 
