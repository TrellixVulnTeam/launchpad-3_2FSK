--- conflicted
+++ resolved
@@ -87,15 +87,9 @@
             template="../templates/productseries-index.pt"
             />
         <browser:page
-<<<<<<< HEAD
-=======
-            name="+importstatus"
-            template="../templates/productseries-importstatus.pt" />
-        <browser:page
             name="+macros"
             template="../templates/productseries-macros.pt" />
         <browser:page
->>>>>>> 9f471b1c
             name="+table-releases"
             template="../templates/productseries-table-releases.pt" />
         <browser:page
