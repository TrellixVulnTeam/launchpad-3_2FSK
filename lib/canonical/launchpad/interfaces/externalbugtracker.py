# Copyright 2006 Canonical Ltd.  All rights reserved.
# pylint: disable-msg=E0211,E0213

"""Interfaces declarations for external bugtrackers."""

__metaclass__ = type

__all__ = [
    'IExternalBugTracker',
    'ISupportsCommentImport',
    'ISupportsBugImport',
    'UNKNOWN_REMOTE_IMPORTANCE',
    'UNKNOWN_REMOTE_STATUS',
    ]

from zope.interface import Interface

# This is a text string which indicates that the remote status is
# unknown for some reason.
# XXX: Bjorn Tillenius 2006-04-06:
#      We should store the actual reason for the error somewhere. This
#      would allow us to get rid of these text constants.
UNKNOWN_REMOTE_STATUS = 'UNKNOWN'
UNKNOWN_REMOTE_IMPORTANCE = 'UNKNOWN'


class IExternalBugTracker(Interface):
    """A class used to talk with an external bug tracker."""

    def convertRemoteStatus(remote_status):
        """Convert a remote status string to a BugTaskStatus item."""

    def convertRemoteImportance(remote_importance):
        """Convert a remote importance to a BugTaskImportance item."""


class ISupportsCommentImport(IExternalBugTracker):
    """A an external bug tracker that supports comment imports."""


class ISupportsBugImport(IExternalBugTracker):
    """A an external bug tracker that supports bug imports."""

    def getBugReporter(remote_bug):
        """Return the person who submitted the given bug.

        A tuple of (display name, email) is returned.
        """

    def getBugSummaryAndDescription(remote_bug):
        """Return a tuple of summary and description for the given bug."""

<<<<<<< HEAD
    def getTarget(remote_bug):
        """Return the specific target of the bug.
=======
    def getBugTargetName(self, remote_bug):
        """Return the specific target name of the bug.
>>>>>>> dcf4752d

        Return None if no target can be determined.
        """<|MERGE_RESOLUTION|>--- conflicted
+++ resolved
@@ -50,13 +50,8 @@
     def getBugSummaryAndDescription(remote_bug):
         """Return a tuple of summary and description for the given bug."""
 
-<<<<<<< HEAD
-    def getTarget(remote_bug):
-        """Return the specific target of the bug.
-=======
-    def getBugTargetName(self, remote_bug):
+    def getBugTargetName(remote_bug):
         """Return the specific target name of the bug.
->>>>>>> dcf4752d
 
         Return None if no target can be determined.
         """