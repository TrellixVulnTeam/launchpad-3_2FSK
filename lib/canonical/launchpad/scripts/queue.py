--- conflicted
+++ resolved
@@ -489,70 +489,6 @@
         self.displayRule()
         self.displayBottom()
 
-<<<<<<< HEAD
-    def maybeSendAnnouncement(self, queue_item, summary):
-        """Build and send oppropriate annoncement email if allowed.
-
-        Take the summary given, and derive the rest of the information
-        for the email from the queue_item.
-
-        This method only sends email for sourceful or single custom uploads,
-        i.e., it skips binary uploads.
-
-        Usually uploaders and 'announcelist' will recieve acceptance message.
-
-        It does not include 'announcelist' as recipient for uploads to pocket
-        BACKPORTS.
-
-        It also do not send messages for source uploads targeted to section
-        'translations' ('laguage-pack-*' & 'language-support-*').
-        """
-        # Skip announcement for binary or mixed uploads.
-        if queue_item.contains_build:
-            return
-
-        # Skip annoncement for source uploads targeted to 'translation'
-        # section ('laguage-pack-*' & 'language-support-*')
-        if queue_item.contains_source:
-            source = queue_item.sources[0]
-            # XXX cprov 2007-02-28: instead of using the original section
-            # we should be aware of pre-publication overrides when we
-            # have them. See NativeSourceSync specification.
-            section_name = source.sourcepackagerelease.section.name
-            if section_name == 'translations':
-                return
-
-        sender, recipients = self.find_addresses_from(
-            queue_item.changesfile)
-
-        # Only include announcelist as recipient if the upload is not
-        # targeted for BACKPORTS.
-        if (self.announcelist is not None and
-            queue_item.pocket != PackagePublishingPocket.BACKPORTS):
-            recipients.append(self.announcelist)
-
-        queue_item.changesfile.open()
-        # XXX cprov 2006-02-21: guess_encoding breaks the GPG signature.
-        changescontent = guess_encoding(queue_item.changesfile.read())
-        queue_item.changesfile.close()
-
-        replacements = {
-            "MAINTAINERFROM": sender,
-            "SOURCE": queue_item.displayname,
-            "VERSION": queue_item.displayversion,
-            "ARCH": queue_item.displayarchs,
-            "CHANGESFILE": changescontent,
-            "SUMMARY": summary,
-            "ANNOUNCE": ", ".join(recipients),
-            "DEFAULT_RECIPIENT": self.default_recipient
-        }
-
-        # append an email describing this action.
-        message = announce_template % replacements
-        self.send_email(message)
-
-=======
->>>>>>> 03f8370e
 
 class QueueActionOverride(QueueAction):
     """Override information in a queue item content.
