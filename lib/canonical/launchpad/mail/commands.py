# Copyright 2004-2007 Canonical Ltd.  All rights reserved.

__metaclass__ = type
__all__ = ['emailcommands', 'get_error_message']

import os.path

from zope.component import getUtility
from zope.event import notify
from zope.interface import implements, providedBy
from zope.schema import ValidationError

from canonical.launchpad.vocabularies import ValidPersonOrTeamVocabulary
from canonical.launchpad.interfaces import (
        IProduct, IDistribution, IDistroRelease, IPersonSet,
        IBug, IBugEmailCommand, IBugTaskEmailCommand, IBugEditEmailCommand,
        IBugTaskEditEmailCommand, IBugSet, ICveSet, ILaunchBag, IBugTaskSet,
        BugTaskSearchParams, IBugTarget, IMessageSet, IDistroBugTask,
        IDistributionSourcePackage, EmailProcessingError, NotFoundError,
        CreateBugParams, IPillarNameSet, BugTargetNotFound, IProject,
        ISourcePackage, IProductSeries)
from canonical.launchpad.event import (
    SQLObjectModifiedEvent, SQLObjectToBeModifiedEvent, SQLObjectCreatedEvent)
from canonical.launchpad.event.interfaces import (
    ISQLObjectCreatedEvent, ISQLObjectModifiedEvent)
from canonical.launchpad.searchbuilder import NULL

from canonical.launchpad.webapp.snapshot import Snapshot

from canonical.lp.dbschema import (BugTaskStatus, BugTaskImportance)


def get_error_message(filename, **interpolation_items):
    """Returns the error message that's in the given filename.

    If the error message requires some parameters, those are given in
    interpolation_items.

    The files are searched for in lib/canonical/launchpad/mail/errortemplates.
    """
    base = os.path.dirname(__file__)
    fullpath = os.path.join(base, 'errortemplates', filename)
    error_template = open(fullpath).read()
    return error_template % interpolation_items


def normalize_arguments(string_args):
    """Normalizes the string arguments.

    The string_args argument is simply the argument string whitespace
    splitted. Sometimes arguments may be quoted, though, so that they can
    contain space characters. For example "This is a long string".

    This function loops through all the argument and joins the quoted strings
    into a single arguments.

        >>> normalize_arguments(['"This', 'is', 'a', 'long', 'string."'])
        ['This is a long string.']

        >>> normalize_arguments(
        ...     ['"First', 'string"', '"Second', 'string"', 'foo'])
        ['First string', 'Second string', 'foo']
    """
    result = []
    quoted_string = False
    for item in string_args:
        if item.startswith('"'):
            quoted_string = True
            result.append(item[1:])
        elif quoted_string and item.endswith('"'):
            result[-1] += ' ' + item[:-1]
            quoted_string = False
        elif quoted_string:
            result[-1] += ' ' + item
        else:
            result.append(item)

    return result


class EmailCommand:
    """Represents a command.

    Both name the values in the args list are strings.
    """
    _numberOfArguments = None

    def __init__(self, name, string_args):
        self.name = name
        self.string_args = normalize_arguments(string_args)

    def _ensureNumberOfArguments(self):
        """Check that the number of arguments is correct.

        Raise an EmailProcessingError 
        """
        if self._numberOfArguments is not None:
            num_arguments_got = len(self.string_args)
            if self._numberOfArguments != num_arguments_got:
                raise EmailProcessingError(
                    get_error_message(
                        'num-arguments-mismatch.txt',
                        command_name=self.name,
                        num_arguments_expected=self._numberOfArguments,
                        num_arguments_got=num_arguments_got))

    def convertArguments(self, context):
        """Converts the string argument to Python objects.

        Returns a dict with names as keys, and the Python objects as
        values.
        """
        raise NotImplementedError


    def __str__(self):
        """See IEmailCommand."""
        return ' '.join([self.name] + self.string_args)


class BugEmailCommand(EmailCommand):
    """Creates new bug, or returns an existing one."""
    implements(IBugEmailCommand)

    _numberOfArguments = 1

    def execute(self, parsed_msg, filealias):
        """See IBugEmailCommand."""
        self._ensureNumberOfArguments()
        bugid = self.string_args[0]

        if bugid == 'new':
            message = getUtility(IMessageSet).fromEmail(
                parsed_msg.as_string(),
                owner=getUtility(ILaunchBag).user,
                filealias=filealias,
                parsed_message=parsed_msg)
            if message.text_contents.strip() == '':
                 raise EmailProcessingError(
                    get_error_message('no-affects-target-on-submit.txt'))

            params = CreateBugParams(
                msg=message, title=message.title,
                owner=getUtility(ILaunchBag).user)
            bug = getUtility(IBugSet).createBug(params)
            return bug, SQLObjectCreatedEvent(bug)
        else:
            try:
                bugid = int(bugid)
            except ValueError:
                raise EmailProcessingError(
                    get_error_message('bug-argument-mismatch.txt'))

            try:
                bug = getUtility(IBugSet).get(bugid)
            except NotFoundError:
                raise EmailProcessingError(
                    get_error_message('no-such-bug.txt', bug_id=bugid))
            return bug, None


class EditEmailCommand(EmailCommand):
    """Helper class for commands that edits the context.

    It makes sure that the correct events are notified.
    """

    def execute(self, context, current_event):
        """See IEmailCommand."""
        self._ensureNumberOfArguments()
        args = self.convertArguments(context)

        edited_fields = set()
        if ISQLObjectModifiedEvent.providedBy(current_event):
            context_snapshot = current_event.object_before_modification
            edited_fields.update(current_event.edited_fields)
        else:
            context_snapshot = Snapshot(context, providing=providedBy(context))

        if not ISQLObjectCreatedEvent.providedBy(current_event):
            notify(SQLObjectToBeModifiedEvent(context, args))
        edited = False
        for attr_name, attr_value in args.items():
            if getattr(context, attr_name) != attr_value:
                self.setAttributeValue(context, attr_name, attr_value)
                edited = True
        if edited and not ISQLObjectCreatedEvent.providedBy(current_event):
            edited_fields.update(args.keys())
            current_event = SQLObjectModifiedEvent(
                context, context_snapshot, list(edited_fields))

        return context, current_event

    def setAttributeValue(self, context, attr_name, attr_value):
        """See IEmailCommand."""
        setattr(context, attr_name, attr_value)


class PrivateEmailCommand(EditEmailCommand):
    """Marks a bug public or private."""

    implements(IBugEditEmailCommand)

    _numberOfArguments = 1

    def convertArguments(self, context):
        """See EmailCommand."""
        private_arg = self.string_args[0]
        if private_arg == 'yes':
            return {'private': True}
        elif private_arg == 'no':
            return {'private': False}
        else:
            raise EmailProcessingError(
                get_error_message('private-parameter-mismatch.txt'))


class SecurityEmailCommand(EditEmailCommand):
    """Marks a bug as security related."""

    implements(IBugEditEmailCommand)

    _numberOfArguments = 1

    def convertArguments(self, context):
        """See EmailCommand."""
        [security_flag] = self.string_args
        if security_flag == 'yes':
            return {'security_related': True, 'private': True}
        elif security_flag == 'no':
            return {'security_related': False}
        else:
            raise EmailProcessingError(
                get_error_message('security-parameter-mismatch.txt'))


class SubscribeEmailCommand(EmailCommand):
    """Subscribes someone to the bug."""

    implements(IBugEditEmailCommand)

    def execute(self, bug, current_event):
        """See IEmailCommand."""
        string_args = list(self.string_args)
        # preserve compatibility with the original command that let you
        # specify a subscription type
        if len(string_args) == 2:
            subscription_name = string_args.pop()

        if len(string_args) == 1:
            person_name_or_email = string_args.pop()
            valid_person_vocabulary = ValidPersonOrTeamVocabulary()
            try:
                person_term = valid_person_vocabulary.getTermByToken(
                    person_name_or_email)
            except LookupError:
                raise EmailProcessingError(
                    get_error_message(
                        'no-such-person.txt',
                        name_or_email=person_name_or_email))
            person = person_term.value
        elif len(string_args) == 0:
            # Subscribe the sender of the email.
            person = getUtility(ILaunchBag).user
        else:
            raise EmailProcessingError(
                get_error_message('subscribe-too-many-arguments.txt'))

        if bug.isSubscribed(person):
            # but we still need to find the subscription
            for bugsubscription in bug.subscriptions:
                if bugsubscription.person == person:
                    break

        else:
            bugsubscription = bug.subscribe(person)
            notify(SQLObjectCreatedEvent(bugsubscription))

        return bug, current_event


class UnsubscribeEmailCommand(EmailCommand):
    """Unsubscribes someone from the bug."""

    implements(IBugEditEmailCommand)

    def execute(self, bug, current_event):
        """See IEmailCommand."""
        string_args = list(self.string_args)
        if len(string_args) == 1:
            person_name_or_email = string_args.pop()
            valid_person_vocabulary = ValidPersonOrTeamVocabulary()
            try:
                person_term = valid_person_vocabulary.getTermByToken(
                    person_name_or_email)
            except LookupError:
                raise EmailProcessingError(
                    get_error_message(
                        'no-such-person.txt',
                        name_or_email=person_name_or_email))
            person = person_term.value
        elif len(string_args) == 0:
            # Subscribe the sender of the email.
            person = getUtility(ILaunchBag).user
        else:
            raise EmailProcessingError(
                get_error_message('unsubscribe-too-many-arguments.txt'))

        if bug.isSubscribed(person):
            bug.unsubscribe(person)
        if bug.isSubscribedToDupes(person):
            bug.unsubscribeFromDupes(person)

        return bug, current_event


class SummaryEmailCommand(EditEmailCommand):
    """Changes the title of the bug."""

    implements(IBugEditEmailCommand)
    _numberOfArguments = 1

    def execute(self, bug, current_event):
        """See IEmailCommand."""
        # Do a manual control of the number of arguments, in order to
        # provide a better error message than the default one.
        if len(self.string_args) > 1:
            raise EmailProcessingError(
                get_error_message('summary-too-many-arguments.txt'))

        return EditEmailCommand.execute(self, bug, current_event)

    def convertArguments(self, context):
        """See EmailCommand."""
        return {'title': self.string_args[0]}


class DuplicateEmailCommand(EditEmailCommand):
    """Marks a bug as a duplicate of another bug."""

    implements(IBugEditEmailCommand)
    _numberOfArguments = 1

    def convertArguments(self, context):
        """See EmailCommand."""
        [bug_id] = self.string_args
        if bug_id == 'no':
            # 'no' is a special value for unmarking a bug as a duplicate.
            return {'duplicateof': None}
        try:
            bug = getUtility(IBugSet).getByNameOrID(bug_id)
        except NotFoundError:
            raise EmailProcessingError(
                get_error_message('no-such-bug.txt', bug_id=bug_id))
        duplicate_field = IBug['duplicateof'].bind(context)
        try:
            duplicate_field.validate(bug)
        except ValidationError, error:
            raise EmailProcessingError(error.doc())

        return {'duplicateof': bug}


class CVEEmailCommand(EmailCommand):
    """Links a CVE to a bug."""

    implements(IBugEditEmailCommand)

    _numberOfArguments = 1

    def execute(self, bug, current_event):
        """See IEmailCommand."""
        [cve_sequence] = self.string_args
        cve = getUtility(ICveSet)[cve_sequence]
        if cve is None:
            raise EmailProcessingError(
                'Launchpad can\'t find the CVE "%s".' % cve_sequence)
        bug.linkCVE(cve, getUtility(ILaunchBag).user)
        return bug, current_event


class AffectsEmailCommand(EmailCommand):
    """Either creates a new task, or edits an existing task."""

    implements(IBugTaskEmailCommand)
    _numberOfArguments = 1

    @classmethod
    def _splitPath(cls, path):
        """Split the path part into two.

        The first part is the part before any slash, and the other is
        the part behind the slash:

            >>> AffectsEmailCommand._splitPath('foo/bar/baz')
            ('foo', 'bar/baz')

        If No slash is in the path, the other part will be empty.

            >>> AffectsEmailCommand._splitPath('foo')
            ('foo', '')
        """
        if '/' not in path:
            return path, ''
        else:
            return tuple(path.split('/', 1))

    @classmethod
    def _normalizePath(cls, path):
        """Normalize the path.

        Previously the path had to start with either /distros/ or
        /products/. Simply remove any such prefixes to stay backward
        compatible.

            >>> AffectsEmailCommand._normalizePath('/distros/foo/bar')
            'foo/bar'
            >>> AffectsEmailCommand._normalizePath('/distros/foo/bar')
            'foo/bar'

        Also remove a starting slash, since that's a common mistake.

            >>> AffectsEmailCommand._normalizePath('/foo/bar')
            'foo/bar'
        """
        for prefix in ['/distros/', '/products/', '/']:
            if path.startswith(prefix):
                path = path[len(prefix):]
                break
        return path

    @classmethod
    def getBugTarget(cls, path):
        """Return the IBugTarget with the given path.

        Path should be in any of the following forms:

            $product
            $product/$product_series
            $distribution
            $distribution/$source_package
            $distribution/$distro_release
            $distribution/$distro_release/$source_package
        """
        path = cls._normalizePath(path)
        name, rest = cls._splitPath(path)
        pillar = getUtility(IPillarNameSet).getByName(
            name, ignore_inactive=True)
        if pillar is None:
            raise BugTargetNotFound(
                "There is no project named '%s' registered in Launchpad." % 
                    name)

        # We can't check for IBugTarget, since Project is an IBugTarget
        # we don't allow bugs to be filed against.
        if IProject.providedBy(pillar):
            products = ", ".join(product.name for product in pillar.products)
            raise BugTargetNotFound(
                "%s is a group of projects. To report a bug, you need to"
                " specify which of these projects the bug applies to: %s" % (
                    pillar.name, products))
        assert IDistribution.providedBy(pillar) or IProduct.providedBy(pillar)

        if not rest:
            return pillar
        # Resolve the path that is after the pillar name.
        if IProduct.providedBy(pillar):
            series_name, rest = cls._splitPath(rest)
            product_series = pillar.getSeries(series_name)
            if product_series is None:
                raise BugTargetNotFound(
                    "%s doesn't have a series named '%s'." % (
                        pillar.displayname, series_name))
            elif not rest:
                return product_series
        else:
            assert IDistribution.providedBy(pillar)
            # The next step can be either a distro release or a source
            # package.
            release_name, rest = cls._splitPath(rest)
            try:
                release = pillar.getRelease(release_name)
            except NotFoundError:
                package_name = release_name
            else:
                if not rest:
                    return release
                else:
                    pillar = release
                    package_name, rest = cls._splitPath(rest)
            package = pillar.getSourcePackage(package_name)
            if package is None:
                raise BugTargetNotFound(
                    "%s doesn't have a release or source package named '%s'."
                    % (pillar.displayname, package_name))
            elif not rest:
                return package

        assert rest, "This is the fallback for unexpected path components."
        raise BugTargetNotFound("Unexpected path components: %s" % rest)

    def execute(self, bug):
        """See IEmailCommand."""
        string_args = list(self.string_args)
        try:
            path = string_args.pop(0)
        except IndexError:
            raise EmailProcessingError(
                get_error_message('affects-no-arguments.txt'))
        try:
            bug_target = self.getBugTarget(path)
        except BugTargetNotFound, error:
            raise EmailProcessingError(unicode(error))
        event = None
        bugtask = bug.getBugTask(bug_target)
        if (bugtask is None and
            IDistributionSourcePackage.providedBy(bug_target)):
            # If there's a distribution task with no source package, use
            # that one.
            bugtask = bug.getBugTask(bug_target.distribution)
            if bugtask is not None:
                bugtask_before_edit = Snapshot(
                    bugtask, providing=IDistroBugTask)
                bugtask.sourcepackagename = bug_target.sourcepackagename
                event = SQLObjectModifiedEvent(
                    bugtask, bugtask_before_edit, ['sourcepackagename'])

        if bugtask is None:
            bugtask = self._create_bug_task(bug, bug_target)
            event = SQLObjectCreatedEvent(bugtask)

        return bugtask, event

    def _targetBug(self, user, bug, release, sourcepackagename=None):
        """Try to target the bug the the given distrorelease.

        If the user doesn't have permission to target the bug directly,
        only a nomination will be created.
        """
        product = None
        distribution = None
        if IDistroRelease.providedBy(release):
            distribution = release.distribution
            if sourcepackagename:
                general_target = distribution.getSourcePackage(
                    sourcepackagename)
            else:
                general_target = distribution
        else:
            assert IProductSeries.providedBy(release), (
                "Unknown release target: %r" % release)
            assert sourcepackagename is None, (
                "A product series can't have a source package.")
            product = release.product
            general_target = product
<<<<<<< HEAD
        general_task = self.getBugTask(bug, general_target)
=======
        general_task = bug.getBugTask(general_target)
>>>>>>> 41f1e0fd
        if general_task is None:
            # A release task has to have a corresponding
            # distribution/product task.
            general_task = getUtility(IBugTaskSet).createTask(
                bug, user, distribution=distribution,
                product=product, sourcepackagename=sourcepackagename)
        if not bug.canBeNominatedFor(release):
            # A nomination has already been created.
            nomination = bug.getNominationFor(release)
            # Automatically approve an existing nomination if a release
            # manager targets it.
            if not nomination.isApproved() and nomination.canApprove(user):
                nomination.approve(user)
        else:
            nomination = bug.addNomination(target=release, owner=user)

        if nomination.isApproved():
            if sourcepackagename:
<<<<<<< HEAD
                return self.getBugTask(
                    bug, release.getSourcePackage(sourcepackagename))
            else:
                return self.getBugTask(bug, release)
=======
                return bug.getBugTask(
                    release.getSourcePackage(sourcepackagename))
            else:
                return bug.getBugTask(release)
>>>>>>> 41f1e0fd
        else:
            # We can't return a nomination, so return the
            # distribution/product bugtask instead.
            return general_task

    def _create_bug_task(self, bug, bug_target):
        """Creates a new bug task with bug_target as the target."""
        # XXX kiko: we could fix this by making createTask be a method on
        # IBugTarget, but I'm not going to do this now. Bug 1690
        bugtaskset = getUtility(IBugTaskSet)
        user = getUtility(ILaunchBag).user
        if IProduct.providedBy(bug_target):
            return bugtaskset.createTask(bug, user, product=bug_target)
        elif IProductSeries.providedBy(bug_target):
            return self._targetBug(user, bug, bug_target)
        elif IDistribution.providedBy(bug_target):
            return bugtaskset.createTask(bug, user, distribution=bug_target)
        elif IDistroRelease.providedBy(bug_target):
            return self._targetBug(user, bug, bug_target)
        elif ISourcePackage.providedBy(bug_target):
            return self._targetBug(
                user, bug, bug_target.distrorelease,
                bug_target.sourcepackagename)
        elif IDistributionSourcePackage.providedBy(bug_target):
            return bugtaskset.createTask(
                bug, user, distribution=bug_target.distribution,
                sourcepackagename=bug_target.sourcepackagename)
        else:
            assert False, "Not a valid bug target: %r" % bug_target


class AssigneeEmailCommand(EditEmailCommand):
    """Assigns someone to the bug."""

    implements(IBugTaskEditEmailCommand)

    _numberOfArguments = 1

    def convertArguments(self, context):
        """See EmailCommand."""
        person_name_or_email = self.string_args[0]

        # "nobody" is a special case that means assignee == None.
        if person_name_or_email == "nobody":
            return {self.name: None}

        valid_person_vocabulary = ValidPersonOrTeamVocabulary()
        try:
            person_term = valid_person_vocabulary.getTermByToken(
                person_name_or_email)
        except LookupError:
            raise EmailProcessingError(
                get_error_message(
                    'no-such-person.txt', name_or_email=person_name_or_email))

        return {self.name: person_term.value}

    def setAttributeValue(self, context, attr_name, attr_value):
        """See EmailCommand."""
        context.transitionToAssignee(attr_value)


class DBSchemaEditEmailCommand(EditEmailCommand):
    """Helper class for edit DBSchema attributes.

    Subclasses should set 'dbschema' to the correct schema.

    For example, if context.foo can be assigned to values in
    FooDBSchema, the follwing command class could be created:

        class FooEmailCommand(DBSchemaEditEmailCommand):
            dbschema = FooDBSchema
    """

    implements(IBugTaskEditEmailCommand)

    _numberOfArguments = 1

    def convertArguments(self, context):
        """See EmailCommand."""
        item_name = self.string_args[0]
        dbschema = self.dbschema
        try:
            dbitem = dbschema.items[item_name.upper()]
        except KeyError:
            dbitem = None

        if dbitem is None or dbitem.name == 'UNKNOWN':
            possible_items = [
                item.name.lower() for item in dbschema.items
                if item.name != 'UNKNOWN']
            possible_values = ', '.join(possible_items)
            raise EmailProcessingError(
                    get_error_message(
                        'dbschema-command-wrong-argument.txt',
                         command_name=self.name,
                         arguments=possible_values,
                         example_argument=possible_items[0]))

        return {self.name: dbitem}


class StatusEmailCommand(DBSchemaEditEmailCommand):
    """Changes a bug task's status."""
    dbschema = BugTaskStatus

    def setAttributeValue(self, context, attr_name, attr_value):
        """See EmailCommand."""
        context.transitionToStatus(attr_value)


class ImportanceEmailCommand(DBSchemaEditEmailCommand):
    """Changes a bug task's importance."""
    dbschema = BugTaskImportance


class ReplacedByImportanceCommand(EmailCommand):
    """This command has been replaced by the 'importance' command."""
    implements(IBugTaskEditEmailCommand)

    def execute(self, context, current_event):
        raise EmailProcessingError(
                get_error_message('bug-importance.txt', argument=self.name))


class NoSuchCommand(KeyError):
    """A command with the given name couldn't be found."""


class EmailCommands:
    """A collection of email commands."""

    _commands = {
        'bug': BugEmailCommand,
        'private': PrivateEmailCommand,
        'security': SecurityEmailCommand,
        'summary': SummaryEmailCommand,
        'subscribe': SubscribeEmailCommand,
        'unsubscribe': UnsubscribeEmailCommand,
        'duplicate': DuplicateEmailCommand,
        'cve': CVEEmailCommand,
        'affects': AffectsEmailCommand,
        'assignee': AssigneeEmailCommand,
        'status': StatusEmailCommand,
        'importance': ImportanceEmailCommand,
        'severity': ReplacedByImportanceCommand,
        'priority': ReplacedByImportanceCommand,
    }

    def names(self):
        """Returns all the command names."""
        return self._commands.keys()

    def get(self, name, string_args):
        """Returns a command object with the given name and arguments.

        If a command with the given name can't be found, a NoSuchCommand
        error is raised.
        """
        command_class = self._commands.get(name)
        if command_class is None:
            raise NoSuchCommand(name)
        return command_class(name, string_args)

emailcommands = EmailCommands()<|MERGE_RESOLUTION|>--- conflicted
+++ resolved
@@ -553,11 +553,7 @@
                 "A product series can't have a source package.")
             product = release.product
             general_target = product
-<<<<<<< HEAD
-        general_task = self.getBugTask(bug, general_target)
-=======
         general_task = bug.getBugTask(general_target)
->>>>>>> 41f1e0fd
         if general_task is None:
             # A release task has to have a corresponding
             # distribution/product task.
@@ -576,17 +572,10 @@
 
         if nomination.isApproved():
             if sourcepackagename:
-<<<<<<< HEAD
-                return self.getBugTask(
-                    bug, release.getSourcePackage(sourcepackagename))
-            else:
-                return self.getBugTask(bug, release)
-=======
                 return bug.getBugTask(
                     release.getSourcePackage(sourcepackagename))
             else:
                 return bug.getBugTask(release)
->>>>>>> 41f1e0fd
         else:
             # We can't return a nomination, so return the
             # distribution/product bugtask instead.
