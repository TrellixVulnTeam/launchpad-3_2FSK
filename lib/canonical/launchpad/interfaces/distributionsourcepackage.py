# Copyright 2005-2007 Canonical Ltd.  All rights reserved.
# pylint: disable-msg=E0211,E0213

"""Source package in Distribution interfaces."""

__metaclass__ = type

__all__ = [
    'IDistributionSourcePackage',
    ]

from zope.interface import Attribute

from canonical.launchpad.interfaces.bugtarget import IBugTarget
from canonical.launchpad.interfaces.structuralsubscription import (
    IStructuralSubscriptionTarget)


class IDistributionSourcePackage(IBugTarget, IStructuralSubscriptionTarget):

    distribution = Attribute("The distribution.")
    sourcepackagename = Attribute("The source package name.")

    name = Attribute("The source package name as text")
    displayname = Attribute("Display name for this package.")
    title = Attribute("Title for this package.")

    # XXX sabdfl 2005-10-16:
    distro = Attribute("The distribution.")

    subscribers = Attribute("The subscribers to this package.")

    currentrelease = Attribute(
        "The latest published SourcePackageRelease of a source package with "
        "this name in the distribution or distroseries, or None if no source "
        "package with that name is published in this distroseries.")

    releases = Attribute(
        "The list of all releases of this source package "
        "in this distribution.")

    publishing_history = Attribute(
        "Return a list of publishing records for this source package in this "
        "distribution.")

    current_publishing_records = Attribute(
        "Return a list of CURRENT publishing records for this source "
        "package in this distribution.")

    binary_package_names = Attribute(
        "A string of al the binary package names associated with this source "
        "package in this distribution.")

<<<<<<< HEAD
    def isSubscribed(person):
        """Is `person` already subscribed to this package?

        If yes, the subscription is returned. Otherwise False is returned.
        """

=======
>>>>>>> 7ee5090f
    def __getitem__(version):
        """Should map to getVersion."""

    def getVersion(version):
        """Return the a DistributionSourcePackageRelease with the given
        version, or None if there has never been a release with that
        version in this distribution.
        """

    def get_distroseries_packages(active_only=True):
        """Return a list of DistroSeriesSourcePackage objects, each 
        representing this same source package in the serieses of this
        distribution.

        By default, this will return SourcePackage's in active
        distroseries only. You can set only_active=False to return a
        source package for EVERY series where this source package was
        published.
        """

    def bugtasks(quantity=None):
        """Bug tasks on this source package, sorted newest first.

        If needed, you can limit the number of bugtasks you are interested
        in using the quantity parameter.
        """

    def __eq__(other):
        """IDistributionSourcePackage comparison method.

        Distro sourcepackages compare equal only if their distribution and
        sourcepackagename compare equal.
        """

    def __ne__(other):
        """IDistributionSourcePackage comparison method.

        Distro sourcepackages compare not equal if either of their distribution
        or sourcepackagename compare not equal.
        """<|MERGE_RESOLUTION|>--- conflicted
+++ resolved
@@ -51,15 +51,6 @@
         "A string of al the binary package names associated with this source "
         "package in this distribution.")
 
-<<<<<<< HEAD
-    def isSubscribed(person):
-        """Is `person` already subscribed to this package?
-
-        If yes, the subscription is returned. Otherwise False is returned.
-        """
-
-=======
->>>>>>> 7ee5090f
     def __getitem__(version):
         """Should map to getVersion."""
 
