--- conflicted
+++ resolved
@@ -3006,12 +3006,7 @@
 
     def _branches(self, lifecycle_status):
         return getUtility(IBranchSet).getBranchesForPerson(
-<<<<<<< HEAD
-            self.context, lifecycle_status, self.user)
-=======
-            self.context, self.selected_lifecycle_status, self.user,
-            self.sort_by)
->>>>>>> 559a9999
+            self.context, lifecycle_status, self.user, self.sort_by)
 
     @cachedproperty
     def _subscribed_branches(self):
@@ -3039,12 +3034,7 @@
 
     def _branches(self, lifecycle_status):
         return getUtility(IBranchSet).getBranchesAuthoredByPerson(
-<<<<<<< HEAD
-            self.context, lifecycle_status, self.user)
-=======
-            self.context, self.selected_lifecycle_status, self.user,
-            self.sort_by)
->>>>>>> 559a9999
+            self.context, lifecycle_status, self.user, self.sort_by)
 
 
 class PersonRegisteredBranchesView(BranchListingView):
@@ -3056,12 +3046,7 @@
 
     def _branches(self, lifecycle_status):
         return getUtility(IBranchSet).getBranchesRegisteredByPerson(
-<<<<<<< HEAD
-            self.context, lifecycle_status, self.user)
-=======
-            self.context, self.selected_lifecycle_status, self.user,
-            self.sort_by)
->>>>>>> 559a9999
+            self.context, lifecycle_status, self.user, self.sort_by)
 
 
 class PersonSubscribedBranchesView(BranchListingView):
@@ -3072,12 +3057,7 @@
 
     def _branches(self, lifecycle_status):
         return getUtility(IBranchSet).getBranchesSubscribedByPerson(
-<<<<<<< HEAD
-            self.context, lifecycle_status, self.user)
-=======
-            self.context, self.selected_lifecycle_status, self.user,
-            self.sort_by)
->>>>>>> 559a9999
+            self.context, lifecycle_status, self.user, self.sort_by)
 
 
 class PersonTeamBranchesView(LaunchpadView):
@@ -3086,4 +3066,4 @@
     @cachedproperty
     def teams_with_branches(self):
         return [team for team in self.context.teams_participated_in
-                if team.branches.count() > 0 and team != self.context]
+                if team.branches.count() > 0 and team != self.context]