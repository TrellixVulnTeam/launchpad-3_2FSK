--- conflicted
+++ resolved
@@ -36,12 +36,7 @@
     ISprint, LicenseStatus, NotFoundError)
 from canonical.launchpad.interfaces.launchpad import (
     IHasIcon, IHasLogo, IHasMugshot)
-<<<<<<< HEAD
 from canonical.launchpad.interfaces.person import IPerson, IPersonSet
-=======
-from canonical.launchpad.interfaces.person import (
-    IPerson, IPersonSet)
->>>>>>> b2706ed0
 from canonical.launchpad.webapp.interfaces import (
     IApplicationMenu, IContextMenu, IFacetMenu, ILaunchBag, INavigationMenu,
     IPrimaryContext, NoCanonicalUrl)
