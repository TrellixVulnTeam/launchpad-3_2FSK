--- conflicted
+++ resolved
@@ -34,13 +34,8 @@
 from zope.app.pagetemplate.viewpagetemplatefile import ViewPageTemplateFile
 
 from canonical.launchpad.interfaces import (
-<<<<<<< HEAD
-    IPerson, IPersonSet, IProduct, IProductSet, IProductSeries, ISourcePackage,
-    ICountry, ICalendarOwner, NotFoundError)
-=======
     ILaunchpadCelebrities, IPerson, IProduct, IProductSet, IProductSeries, 
     ISourcePackage, ICountry, ICalendarOwner, NotFoundError)
->>>>>>> d330cfb6
 from canonical.launchpad import helpers
 from canonical.launchpad.browser.editview import SQLObjectEditView
 from canonical.launchpad.browser.potemplate import POTemplateView
@@ -588,13 +583,8 @@
                   "downloadurl",
                   "programminglang"]
         owner = IPerson(request.principal, None)
-<<<<<<< HEAD
-        if self.isButtSource(owner):
-            # Buttsource members get it easy and are able to change this
-=======
         if self.isVCSImport(owner):
             # vcs-imports members get it easy and are able to change this
->>>>>>> d330cfb6
             # stuff during the edit process; this saves time wasted on
             # getting to product/+admin.
             fields.insert(1, "owner")
@@ -605,20 +595,11 @@
         self._nextURL = '.'
         AddView.__init__(self, context, request)
 
-<<<<<<< HEAD
-    def isButtSource(self, owner):
-        if owner is None:
-            return False
-        personset = getUtility(IPersonSet)
-        buttsource = personset.getByName('buttsource')
-        return owner.inTeam(buttsource)
-=======
     def isVCSImport(self, owner):
         if owner is None:
             return False
         vcs_imports = getUtility(ILaunchpadCelebrities).vcs_imports
         return owner.inTeam(vcs_imports)
->>>>>>> d330cfb6
 
     def createAndAdd(self, data):
         # add the owner information for the product
@@ -626,11 +607,7 @@
         if owner is None:
             raise zope.security.interfaces.Unauthorized(
                 "Need an authenticated Launchpad owner")
-<<<<<<< HEAD
-        if self.isButtSource(owner):
-=======
         if self.isVCSImport(owner):
->>>>>>> d330cfb6
             owner = data["owner"]
             reviewed = data["reviewed"]
         else:
