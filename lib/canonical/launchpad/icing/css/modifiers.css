--- conflicted
+++ resolved
@@ -152,17 +152,11 @@
     font-size: 10px;
     clear: left;
     }
-<<<<<<< HEAD
-pre.changelog, table.diff,
-.bug-activity, .comment-text {
-=======
 
 pre.changelog,
 table.diff,
-.bug-comment,
-.bug-activity,
-.codereviewcomment {
->>>>>>> 56c69f5c
+.comment-text,
+.bug-activity {
     font-family: 'Ubuntu Mono', monospace;
     }
 
