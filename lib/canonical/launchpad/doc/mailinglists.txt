= Team Mailing Lists =

Teams may have at most one team mailing list.  Creating a team mailing list
requires several steps, starting with registration of the list by the owner of
an existing team.  This is done through an IMailingListSet utility.

    >>> from canonical.launchpad.webapp.testing import verifyObject
    >>> from canonical.launchpad.interfaces import (
    ...     IMailingList, IMailingListSet)
    >>> from canonical.launchpad.database import MailingListSet
    >>> list_set = getUtility(IMailingListSet)
    >>> verifyObject(IMailingListSet, list_set)
    True

In the following description of how to use team mailing lists, we will need
several teams.

    >>> from canonical.launchpad.ftests.mailinglists_helper import new_team
    >>> team_one = new_team('team-one')
    >>> team_two = new_team('team-two')
    >>> team_three = new_team('team-three')
    >>> team_four = new_team('team-four')

    # Define a helper function that sorts mailing lists alphabetically based
    # on their team's name.  We can't use operator.attrgetter() because that
    # traverses only one level of attribute.
    >>> def sorted_lists(lists):
    ...     return sorted(lists, key=lambda L: L.team.name)

None of these teams have mailing lists yet.

    >>> sorted_lists(list_set.registered_lists)
    []
    >>> sorted_lists(list_set.approved_lists)
    []
    >>> sorted_lists(list_set.active_lists)
    []
    >>> print list_set.get(team_one.name)
    None
    >>> print list_set.get(team_two.name)
    None
    >>> print list_set.get(team_three.name)
    None
    >>> print list_set.get(team_four.name)
    None


== Registering a team mailing list ==

Any team owner or administrator may start the process of creating a team
mailing list by registering the list.  By registering the mailing list, the
team administrator makes a request to have the list created, but it is not
created right away.

    >>> from datetime import datetime
    >>> import pytz
    >>> registration_date = datetime.now(pytz.timezone('UTC'))
    >>> list_one = list_set.new(team_one)
    >>> verifyObject(IMailingList, list_one)
    True
    >>> from canonical.database.sqlbase import flush_database_updates
    >>> flush_database_updates()
    >>> list_one
    <MailingList for team "team-one"; status=REGISTERED at 0x...>

You may not register a mailing list for a person.

    >>> from canonical.launchpad.ftests.mailinglists_helper import new_person
    >>> anne = new_person('Anne')
    >>> list_set.new(anne, anne)
    Traceback (most recent call last):
    ...
    AssertionError: Cannot register a list for a person who is not a team

The mailing list registrant must be a team owner or administrator.  salgado is
neither and thus may not create a list for team_two.

    >>> list_set.new(team_two, anne)
    Traceback (most recent call last):
    ...
    AssertionError: registrant is not a team owner or administrator

However, if we make Anne a team administrator, she can then register the
mailing list.

    >>> # XXX BarryWarsaw bug 125505: Use .join() and .setMembershipData()
    >>> # instead of the more direct team.addMember() because the latter
    >>> # doesn't invalidate the person's _inTeam_cache.
    >>> anne.join(team_two)
    >>> bart = new_person('Bart')
    >>> from canonical.launchpad.interfaces import TeamMembershipStatus
    >>> team_two.setMembershipData(anne, TeamMembershipStatus.ADMIN, bart)
    >>> flush_database_updates()
    >>> list_two = list_set.new(team_two, anne)
    >>> list_two
    <MailingList for team "team-two"; status=REGISTERED at ...>
    >>> list_two.address
    u'team-two@lists.launchpad.net'

The newly registered mailing list is linked to its team, and the list's
registrant is the team owner at the time the list was registered.  The list's
registration date is set, and its status is set to REGISTERED.

    >>> list_one.team.displayname
    u'Team One'
    >>> list_one.registrant.name
    u'no-priv'
    >>> # We have to compare dates this way because of minor clock skew
    >>> # between the Python process and the database (which is where
    >>> # date_registered comes from).  Also, Python's date objects don't
    >>> # support timezones.
    >>> list_one.date_registered.date() == registration_date.date()
    True
    >>> list_one.status.name
    'REGISTERED'

The mailing list has no reviewer or review date, nor an activation date or
welcome message text.

    >>> print list_one.reviewer
    None
    >>> print list_one.date_reviewed
    None
    >>> print list_one.date_activated
    None
    >>> print list_one.welcome_message
    None

The mailing list's registrant does not change even if the team's owner
changes.

    >>> cris = new_person('Cris')
    >>> login('foo.bar@canonical.com')
    >>> team_one.teamowner = cris
    >>> flush_database_updates()
    >>> login(ANONYMOUS)
    >>> # new_team() uses No Privileges Person as the registrant.
    >>> list_one.registrant.name
    u'no-priv'

A mailing list cannot be registered more than once.

    >>> list_set.new(team_one)
    Traceback (most recent call last):
    ...
    AssertionError: Mailing list for team "team-one" already exists


== Reviewing a registered mailing list ==

A registered mailing list must then be reviewed by a member of
the Mailing List Experts team before the request to create it can be
made.  Use the list set to find all currently registered mailing lists.

    >>> list_three = list_set.new(team_three)
    >>> list_three
    <MailingList for team "team-three"; status=REGISTERED at ...>
    >>> list_four = list_set.new(team_four)
    >>> list_four
    <MailingList for team "team-four"; status=REGISTERED at ...>
    >>> flush_database_updates()
    >>> sorted_lists(list_set.registered_lists)
    [<MailingList for team "team-four"; status=REGISTERED at ...>,
     <MailingList for team "team-one"; status=REGISTERED at ...>,
     <MailingList for team "team-three"; status=REGISTERED at ...>,
     <MailingList for team "team-two"; status=REGISTERED at ...>]

A mailing list's registration cannot be reviewed by somebody who doesn't
participate in the Mailing List Experts team.

    >>> from canonical.launchpad.ftests import syncUpdate
    >>> from canonical.launchpad.interfaces import (
    ...     ILaunchpadCelebrities, MailingListStatus)
    >>> mailing_list_experts = getUtility(
    ...     ILaunchpadCelebrities).mailing_list_experts
    >>> dirk = new_person('Dirk')
    >>> dirk.hasParticipationEntryFor(mailing_list_experts)
    False
    >>> list_one.review(dirk, MailingListStatus.APPROVED)
    Traceback (most recent call last):
    ...
    AssertionError: Reviewer must be a member of the Mailing List Experts team

A mailing list expert is required to approve the registration.

    >>> lpadmin = list(mailing_list_experts.allmembers)[0]
    >>> list_one.review(lpadmin, MailingListStatus.APPROVED)
    >>> syncUpdate(list_one)
    >>> list_one.status.name
    'APPROVED'

If Dirk becomes a member of the Mailing List Experts, he'll be able to approve
a list.

    >>> mailing_list_experts.addMember(dirk, lpadmin)
    >>> list_four.review(dirk, MailingListStatus.APPROVED)
    >>> syncUpdate(list_four)
    >>> list_four.status.name
    'APPROVED'

A mailing list that has already been reviewed, may not be re-reviewed.

    >>> list_one.review(dirk, MailingListStatus.APPROVED)
    Traceback (most recent call last):
    ...
    AssertionError: Only unreviewed mailing lists may be reviewed
    >>> list_one.review(dirk, MailingListStatus.DECLINED)
    Traceback (most recent call last):
    ...
    AssertionError: Only unreviewed mailing lists may be reviewed

A reviewer may also decline a mailing list registration.

    >>> list_two.review(dirk, MailingListStatus.DECLINED)
    >>> syncUpdate(list_two)
    >>> list_two.status.name
    'DECLINED'

A reviewer may not review a mailing list to a state other than approved or
declined.

    >>> list_three.review(dirk, MailingListStatus.ACTIVE)
    Traceback (most recent call last):
    ...
    AssertionError: Reviewed lists may only be approved or declined

Once approved or declined the lists won't be re-considered for review.

    >>> sorted_lists(list_set.registered_lists)
    [<MailingList for team "team-three"; status=REGISTERED at ...>]

Approve the other list to illustrate some additional outcomes later
on.

    >>> list_three.review(dirk, MailingListStatus.APPROVED)
    >>> syncUpdate(list_three)
    >>> list(list_set.registered_lists)
    []


== Constructing mailing lists ==

Once a team mailing list has been approved, it can be constructed by Mailman.
This happens by returning the set of approved mailing lists through the XMLRPC
interface used by Mailman (not shown here).  When Mailman retrieves the set of
mailing lists to construct, the list's statuses are set to the CONSTRUCTING
state.

    >>> sorted_lists(list_set.approved_lists)
    [<MailingList for team "team-four"; status=APPROVED at ...>,
     <MailingList for team "team-one"; status=APPROVED at ...>,
     <MailingList for team "team-three"; status=APPROVED at ...>]

    >>> list_one.startConstructing()
    >>> flush_database_updates()
    >>> list_one.status.name
    'CONSTRUCTING'

A mailing list that has been declined may not be constructed.

    >>> list_two.startConstructing()
    Traceback (most recent call last):
    ...
    AssertionError: Only approved mailing lists may be constructed

Once in the construction phase, a list is no longer in the approval state.

    >>> sorted_lists(list_set.approved_lists)
    [<MailingList for team "team-four"; status=APPROVED at ...>,
     <MailingList for team "team-three"; status=APPROVED at ...>]

Lists should never be constructed more than once.

    >>> list_one.startConstructing()
    Traceback (most recent call last):
    ...
    AssertionError: Only approved mailing lists may be constructed

Construct a couple of other lists to illustration some additional outcomes
later.

    >>> list_three.startConstructing()
    >>> list_four.startConstructing()
    >>> flush_database_updates()


== Reporting the results of construction ==

After Mailman has worked at constructing lists for a while, it reports (again
through XMLRPC not shown here) on the status of each list construction.  Most,
if not all will succeed, thus activating the team's mailing list. Also, once
a mailing list is made active, its email address is registered in Launchpad
and associated with the team's mailing list, so that it can be used as the
team's contact address.

    >>> from canonical.launchpad.interfaces import IEmailAddressSet
    >>> email_set = getUtility(IEmailAddressSet)
    >>> print email_set.getByEmail(list_one.address)
    None
    >>> list_one.transitionToStatus(MailingListStatus.ACTIVE)
    >>> list_three.transitionToStatus(MailingListStatus.ACTIVE)
    >>> flush_database_updates()
    >>> list_one.status.name
    'ACTIVE'
    >>> list_three.status.name
    'ACTIVE'
    >>> email_set.getByEmail(list_one.address).status.name
    'VALIDATED'

Some list constructions may fail.

    >>> list_four.transitionToStatus(MailingListStatus.FAILED)
    >>> flush_database_updates()
    >>> list_four.status.name
    'FAILED'

You can then get the mailing list for a team, given the team name.

    >>> list_set.get(team_one.name)
    <MailingList for team "team-one"; status=ACTIVE at ...>
    >>> list_set.get(team_two.name)
    <MailingList for team "team-two"; status=DECLINED at ...>
    >>> list_set.get(team_three.name)
    <MailingList for team "team-three"; status=ACTIVE at ...>
    >>> list_set.get(team_four.name)
    <MailingList for team "team-four"; status=FAILED at ...>

This method will return None for missing teams or non-team people.

    >>> print list_set.get('not an existing team')
    None
    >>> print list_set.get(dirk.name)
    None


== Deactivating lists ==

A list which is active may be deactivated.

    >>> list_three.deactivate()
    >>> flush_database_updates()
    >>> list_three.status.name
    'DEACTIVATING'

This doesn't immediately deactivate the mailing list though.  Mailman still
needs to query for the requested deactivations, take the necessary actions,
and report the deactivation results.

    >>> sorted_lists(list_set.deactivated_lists)
    [<MailingList for team "team-three"; status=DEACTIVATING at ...>]
    >>> list_three.transitionToStatus(MailingListStatus.INACTIVE)
    >>> list_three.status.name
    'INACTIVE'

Once a list's deactivation is complete, its email address' status is set to
NEW.

    >>> email_set.getByEmail(list_three.address).status.name
    'NEW'

But lists which are not active may not be deactivated.

    >>> list_two.deactivate()
    Traceback (most recent call last):
    ...
    AssertionError: Only active mailing lists may be deactivated
    >>> list_four.deactivate()
    Traceback (most recent call last):
    ...
    AssertionError: Only active mailing lists may be deactivated


== Reactivating lists ==

A list which is inactive may be reactivated.

    >>> list_three.status.name
    'INACTIVE'
    >>> list_three.reactivate()

This doesn't immediately reactivate the mailing list though.  Mailman still
needs to query for the requested reactivations, take the necessary actions,
and report the reactivation results.

    >>> list_three.status.name
    'APPROVED'

But lists which are not inactive may not be reactivated.

    >>> list_three.reactivate()
    Traceback (most recent call last):
    ...
    AssertionError: Only inactive mailing lists may be reactivated


== Cancelling registrations ==

Any mailing list in the REGISTERED state can be cancelled.  Mailing lists in
any other state can't though.

    >>> guitarists = new_team('guitarists')
    >>> guitarists_list = list_set.new(guitarists)
    >>> guitarists_list
    <MailingList for team "guitarists"; status=REGISTERED...
    >>> guitarists_list.cancelRegistration()
    >>> print list_set.get('guitarists')
    None

    >>> list_three.cancelRegistration()
    Traceback (most recent call last):
    ...
    AssertionError: Only mailing lists in the REGISTERED state...


== Mailing list permissions ===

<<<<<<< HEAD
Random people can't edit a mailing list:

    >>> from canonical.launchpad.webapp.authorization import check_permission

    >>> login(ANONYMOUS)
    >>> check_permission('launchpad.Edit', list_one)
    False

    >>> login('test@canonical.com')
    >>> check_permission('launchpad.Edit', list_one)
    False

An administrator of the team whose list it is can edit the list:

    >>> sample_user = getUtility(IPersonSet).getByEmail('test@canonical.com')
    >>> team_one.addMember(
    ...     sample_user, reviewer=carlos, status=TeamMembershipStatus.ADMIN)
    >>> flush_database_updates()
    >>> check_permission('launchpad.Edit', list_one)
    True

The owner of the team whose list it is can edit the list:

    >>> login('carlos@canonical.com')
    >>> check_permission('launchpad.Edit', list_one)
    True

So can a Launchpad administrator:

    >>> login('foo.bar@canonical.com')
    >>> check_permission('launchpad.Edit', list_one)
    True    
=======
Permissions on a team's mailing list are not tracked separately from
permissions on the team.

>>>>>>> 91a59c1f

== Welcome messages ==

Mailing lists have a welcome message text which is sent to new members when
they subscribe to a list.  The welcome message can contain any text.

    >>> print list_one.welcome_message
    None
    >>> login('foo.bar@canonical.com')
    >>> list_one.welcome_message = """\
    ... Welcome to the Team One mailing list."""
    >>> login(ANONYMOUS)
    >>> flush_database_updates()
    >>> list_one.welcome_message
    u'Welcome to the Team One mailing list.'

After changing the welcome message, the list's status should be MODIFIED.

    >>> list_one.status.name
    'MODIFIED'
    >>> sorted_lists(list_set.modified_lists)
    [<MailingList for team "team-one"; status=MODIFIED at ...>]

Eventually, Mailman will get around to acting on this modification.  When it
does so, the list's state transitions first to UPDATING so as to avoid
multiple modifications.  Transitioning to the ACTIVE state while still
MODIFIED is not allowed.

    >>> list_one.transitionToStatus(MailingListStatus.ACTIVE)
    Traceback (most recent call last):
    ...
    AssertionError: Not a valid state transition: Modified -> Active

What really happens is that the list's state is first transitioned to
UPDATING, and then to ACTIVE or FAILED.

    >>> list_one.startUpdating()
    >>> flush_database_updates()
    >>> list_one.status.name
    'UPDATING'
    >>> list_one.transitionToStatus(MailingListStatus.ACTIVE)
    >>> flush_database_updates()
    >>> list_one.status.name
    'ACTIVE'

A mailing list's welcome message can also be changed while it is in REGISTERED
status.  This is essentially equivalent to initializing the mailing list with
a particular welcome message.

    >>> team_five = new_team('team-five')
    >>> list_five = list_set.new(team_five)
    >>> login('foo.bar@canonical.com')
    >>> list_five.welcome_message = u'Welcome to Team Five'
    >>> login(ANONYMOUS)
    >>> flush_database_updates()
    >>> list_five.status.name
    'REGISTERED'

You cannot change the welcome message text for a mailing list in anything but
ACTIVE or REGISTERED status.

    >>> login('foo.bar@canonical.com')
    >>> list_two.welcome_message = """\
    ... This list has been declined."""
    Traceback (most recent call last):
    ...
    AssertionError: Only registered or active mailing lists may be modified

    >>> list_four.welcome_message = """\
    ... This list has been deactivated."""
    Traceback (most recent call last):
    ...
    AssertionError: Only registered or active mailing lists may be modified<|MERGE_RESOLUTION|>--- conflicted
+++ resolved
@@ -414,44 +414,9 @@
 
 == Mailing list permissions ===
 
-<<<<<<< HEAD
-Random people can't edit a mailing list:
-
-    >>> from canonical.launchpad.webapp.authorization import check_permission
-
-    >>> login(ANONYMOUS)
-    >>> check_permission('launchpad.Edit', list_one)
-    False
-
-    >>> login('test@canonical.com')
-    >>> check_permission('launchpad.Edit', list_one)
-    False
-
-An administrator of the team whose list it is can edit the list:
-
-    >>> sample_user = getUtility(IPersonSet).getByEmail('test@canonical.com')
-    >>> team_one.addMember(
-    ...     sample_user, reviewer=carlos, status=TeamMembershipStatus.ADMIN)
-    >>> flush_database_updates()
-    >>> check_permission('launchpad.Edit', list_one)
-    True
-
-The owner of the team whose list it is can edit the list:
-
-    >>> login('carlos@canonical.com')
-    >>> check_permission('launchpad.Edit', list_one)
-    True
-
-So can a Launchpad administrator:
-
-    >>> login('foo.bar@canonical.com')
-    >>> check_permission('launchpad.Edit', list_one)
-    True    
-=======
 Permissions on a team's mailing list are not tracked separately from
 permissions on the team.
 
->>>>>>> 91a59c1f
 
 == Welcome messages ==
 
