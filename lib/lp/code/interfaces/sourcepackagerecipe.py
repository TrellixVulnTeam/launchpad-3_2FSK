# Copyright 2009 Canonical Ltd.  This software is licensed under the
# GNU Affero General Public License version 3 (see the file LICENSE).

# pylint: disable-msg=E0211,E0213

"""Interface of the `SourcePackageRecipe` content type."""

__metaclass__ = type
__all__ = [
    'ForbiddenInstruction',
    'ISourcePackageRecipe',
    'ISourcePackageRecipeData',
    'ISourcePackageRecipeSource',
    'TooNewRecipeFormat',
    ]

from lazr.restful.fields import Reference

from zope.interface import Attribute, Interface
<<<<<<< HEAD
from zope.schema import Datetime, Text, TextLine
=======
from zope.schema import Datetime, Object, TextLine
>>>>>>> 015d9c01

from canonical.launchpad import _
from canonical.launchpad.validators.name import name_validator

from lp.code.interfaces.branch import IBranch
from lp.registry.interfaces.person import IPerson
from lp.registry.interfaces.role import IHasOwner
from lp.registry.interfaces.distroseries import IDistroSeries
from lp.registry.interfaces.sourcepackagename import ISourcePackageName


class ForbiddenInstruction(Exception):
    """A forbidden instruction was found in the recipe."""

    def __init__(self, instruction_name):
        super(ForbiddenInstruction, self).__init__()
        self.instruction_name = instruction_name


class TooNewRecipeFormat(Exception):
    """The format of the recipe supplied was too new."""

    def __init__(self, supplied_format, newest_supported):
        super(TooNewRecipeFormat, self).__init__()
        self.supplied_format = supplied_format
        self.newest_supported = newest_supported


class ISourcePackageRecipeData(Interface):
    """A recipe as database data, not text."""

    base_branch = Object(
        schema=IBranch, title=_("Base branch"), description=_(
            "The base branch to use when building the recipe."))

    deb_version_template = TextLine(
        title=_('deb-version template'),
        description = _(
            'The template that will be used to generate a deb version.'),)


class ISourcePackageRecipe(IHasOwner, ISourcePackageRecipeData):
    """An ISourcePackageRecipe describes how to build a source package.

    More precisely, it describes how to combine a number of branches into a
    debianized source tree.
    """

    date_created = Datetime(required=True, readonly=True)
    date_last_modified = Datetime(required=True, readonly=True)

    registrant = Reference(
        IPerson, title=_("The person who created this recipe"), readonly=True)
    owner = Reference(
        IPerson, title=_("The person or team who can edit this recipe"),
        readonly=False)
    distroseries = Reference(
        IDistroSeries, title=_("The distroseries this recipe will build a "
                               "source package for"),
        readonly=True)
    sourcepackagename = Reference(
        ISourcePackageName, title=_("The name of the source package this "
                                    "recipe will build a source package"),
        readonly=True)

    name = TextLine(
            title=_("Name"), required=True,
            constraint=name_validator,
            description=_("The name of this recipe."))

    description = Text(
        title=_('Description'), required=True,
        description=_('A short description of the recipe.'))

    builder_recipe = Attribute(
        _("The bzr-builder data structure for the recipe."))

    def getReferencedBranches():
        """An iterator of the branches referenced by this recipe."""

    def requestBuild(archive, distroseries, requester, pocket):
        """Request that the recipe be built in to the specified archive.

        :param archive: The IArchive which you want the build to end up in.
        :param requester: the person requesting the build.
        :param pocket: the pocket that should be targeted.
        :raises: various specific upload errors if the requestor is not
            able to upload to the archive.
        """

    def getBuilds(pending=False):
        """Return a ResultSet of all the builds in the given state.

        :param pending: If True, select all builds that are pending.  If
            False, select all builds that are not pending.
        """


class ISourcePackageRecipeSource(Interface):
    """A utility of this interface can be used to create and access recipes.
    """

    def new(registrant, owner, distroseries, sourcepackagename, name,
            builder_recipe, description):
        """Create an `ISourcePackageRecipe`."""<|MERGE_RESOLUTION|>--- conflicted
+++ resolved
@@ -17,11 +17,7 @@
 from lazr.restful.fields import Reference
 
 from zope.interface import Attribute, Interface
-<<<<<<< HEAD
-from zope.schema import Datetime, Text, TextLine
-=======
-from zope.schema import Datetime, Object, TextLine
->>>>>>> 015d9c01
+from zope.schema import Datetime, Object, Text, TextLine
 
 from canonical.launchpad import _
 from canonical.launchpad.validators.name import name_validator
