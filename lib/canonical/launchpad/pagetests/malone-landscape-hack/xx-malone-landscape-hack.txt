--- conflicted
+++ resolved
@@ -35,12 +35,8 @@
 
     >>> browser.addHeader("Authorization", "Basic foo.bar@canonical.com:test")
 
-<<<<<<< HEAD
-    >>> browser.open("http://launchpad.dev/landscape/+filebug")
-=======
     >>> browser.open(
-    ...     "http://launchpad.dev/products/landscape/+filebug-advanced")
->>>>>>> 027d5b27
+    ...     "http://launchpad.dev/landscape/+filebug-advanced")
 
     >>> browser.getControl(name="field.title").value = "a test summary"
     >>> browser.getControl(name="field.comment").value = (
