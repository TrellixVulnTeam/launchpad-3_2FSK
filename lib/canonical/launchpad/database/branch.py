# Copyright 2004-2005 Canonical Ltd.  All rights reserved.

__metaclass__ = type
__all__ = [
    'Branch',
    'BranchSet',
    'BranchWithSortKeys',
    ]

from datetime import datetime
import re
import os

import pytz

from zope.interface import implements
from zope.component import getUtility

from sqlobject import (
    ForeignKey, IntCol, StringCol, BoolCol, SQLMultipleJoin, SQLRelatedJoin,
    SQLObjectNotFound)
from sqlobject.sqlbuilder import AND

from canonical.config import config
from canonical.database.constants import DEFAULT, UTC_NOW
from canonical.database.sqlbase import (
    cursor, quote, SQLBase, sqlvalues)
from canonical.database.datetimecol import UtcDateTimeCol
from canonical.database.enumcol import EnumCol

from canonical.launchpad.interfaces import (
    BranchCreationForbidden, BranchCreatorNotMemberOfOwnerTeam,
<<<<<<< HEAD
    BranchLifecycleStatus, BranchListingSort, BranchType, BranchTypeError,
    BranchVisibilityRule, BranchSubscriptionDiffSize,
    BranchSubscriptionNotificationLevel, CannotDeleteBranch,
    DEFAULT_BRANCH_STATUS_IN_LISTING, IBranch, IBranchSet,
    ILaunchpadCelebrities, InvalidBranchMergeProposal, NotFoundError)
=======
    BranchLifecycleStatus, BranchType, BranchTypeError, BranchVisibilityRule,
    BranchSubscriptionDiffSize, BranchSubscriptionNotificationLevel,
    CannotDeleteBranch, DEFAULT_BRANCH_STATUS_IN_LISTING, IBranch,
    IBranchSet, ILaunchpadCelebrities, InvalidBranchMergeProposal,
    MAXIMUM_MIRROR_FAILURES, MIRROR_TIME_INCREMENT, NotFoundError)
>>>>>>> ee7a4e1d
from canonical.launchpad.database.branchmergeproposal import (
    BranchMergeProposal)
from canonical.launchpad.database.branchrevision import BranchRevision
from canonical.launchpad.database.branchsubscription import BranchSubscription
from canonical.launchpad.database.revision import Revision
from canonical.launchpad.mailnotification import NotificationRecipientSet
from canonical.launchpad.webapp import urlappend
from canonical.launchpad.scripts.supermirror_rewritemap import split_branch_id


class Branch(SQLBase):
    """A sequence of ordered revisions in Bazaar."""

    implements(IBranch)
    _table = 'Branch'
    _defaultOrder = ['product', '-lifecycle_status', 'author', 'name']

    branch_type = EnumCol(enum=BranchType, notNull=True)

    name = StringCol(notNull=False)
    title = StringCol(notNull=False)
    summary = StringCol(notNull=True)
    url = StringCol(dbName='url')
    whiteboard = StringCol(default=None)
    mirror_status_message = StringCol(default=None)

    private = BoolCol(default=False, notNull=True)

    owner = ForeignKey(dbName='owner', foreignKey='Person', notNull=True)
    author = ForeignKey(dbName='author', foreignKey='Person', default=None)

    product = ForeignKey(dbName='product', foreignKey='Product', default=None)

    home_page = StringCol()

    lifecycle_status = EnumCol(
        enum=BranchLifecycleStatus, notNull=True,
        default=BranchLifecycleStatus.NEW)

    last_mirrored = UtcDateTimeCol(default=None)
    last_mirrored_id = StringCol(default=None)
    last_mirror_attempt = UtcDateTimeCol(default=None)
    mirror_failures = IntCol(default=0, notNull=True)
    pull_disabled = BoolCol(default=False, notNull=True)
    mirror_request_time = UtcDateTimeCol(default=None)

    last_scanned = UtcDateTimeCol(default=None)
    last_scanned_id = StringCol(default=None)
    revision_count = IntCol(default=DEFAULT, notNull=True)

    def __repr__(self):
        return '<Branch %r (%d)>' % (self.unique_name, self.id)

    @property
    def revision_history(self):
        return BranchRevision.select('''
            BranchRevision.branch = %s AND
            BranchRevision.sequence IS NOT NULL
            ''' % sqlvalues(self),
            prejoins=['revision'], orderBy='-sequence')

    subscriptions = SQLMultipleJoin(
        'BranchSubscription', joinColumn='branch', orderBy='id')
    subscribers = SQLRelatedJoin(
        'Person', joinColumn='branch', otherColumn='person',
        intermediateTable='BranchSubscription', orderBy='name')

    bug_branches = SQLMultipleJoin(
        'BugBranch', joinColumn='branch', orderBy='id')

    spec_links = SQLMultipleJoin('SpecificationBranch',
        joinColumn='branch',
        orderBy='id')

    date_created = UtcDateTimeCol(notNull=True, default=DEFAULT)

    landing_targets = SQLMultipleJoin(
        'BranchMergeProposal', joinColumn='source_branch')

    @property
    def landing_candidates(self):
        """See `IBranch`."""
        return BranchMergeProposal.selectBy(
            target_branch=self, date_merged=None)

    @property
    def dependent_branches(self):
        """See `IBranch`."""
        return BranchMergeProposal.selectBy(
            dependent_branch=self, date_merged=None)

    def addLandingTarget(self, registrant, target_branch,
                         dependent_branch=None, whiteboard=None,
                         date_created=None):
        """See `IBranch`."""
        if self.product is None:
            raise InvalidBranchMergeProposal(
                'Junk branches cannot be used as source branches.')
        if not IBranch.providedBy(target_branch):
            raise InvalidBranchMergeProposal(
                'Target branch must implement IBranch.')
        if self == target_branch:
            raise InvalidBranchMergeProposal(
                'Source and target branches must be different.')
        if self.product != target_branch.product:
            raise InvalidBranchMergeProposal(
                'The source branch and target branch must be branches of the '
                'same project.')
        if dependent_branch is not None:
            if not IBranch.providedBy(dependent_branch):
                raise InvalidBranchMergeProposal(
                    'Dependent branch must implement IBranch.')
            if self.product != dependent_branch.product:
                raise InvalidBranchMergeProposal(
                    'The source branch and dependent branch must be branches '
                    'of the same project.')
            if self == dependent_branch:
                raise InvalidBranchMergeProposal(
                    'Source and dependent branches must be different.')
            if target_branch == dependent_branch:
                raise InvalidBranchMergeProposal(
                    'Target and dependent branches must be different.')

        target = BranchMergeProposal.selectOneBy(
            source_branch=self, target_branch=target_branch, date_merged=None)
        if target is not None:
            raise InvalidBranchMergeProposal(
                'There is already a branch merge proposal registered for '
                'branch %s to land on %s'
                % (self.unique_name, target_branch.unique_name))

        if date_created is None:
            date_created = UTC_NOW
        return BranchMergeProposal(
            registrant=registrant, source_branch=self,
            target_branch=target_branch, dependent_branch=dependent_branch,
            whiteboard=whiteboard, date_created=date_created)

    mirror_request_time = UtcDateTimeCol(default=None)

    @property
    def code_is_browseable(self):
        """See `IBranch`."""
        return self.revision_count > 0 and not self.private

    def _getNameDict(self, person):
        """Return a simple dict with the person name or placeholder."""
        if person is not None:
            name = person.name
        else:
            name = "<name>"
        return {'user': name}

    def getBzrUploadURL(self, person=None):
        """See `IBranch`."""
        root = config.codehosting.smartserver_root % self._getNameDict(person)
        return root + self.unique_name

    def getBzrDownloadURL(self, person=None):
        """See `IBranch`."""
        if self.private:
            root = config.codehosting.smartserver_root
        else:
            root = config.codehosting.supermirror_root
        root = root % self._getNameDict(person)
        return root + self.unique_name

    @property
    def related_bugs(self):
        """See `IBranch`."""
        return [bug_branch.bug for bug_branch in self.bug_branches]

    @property
    def related_bug_tasks(self):
        """See `IBranch`."""
        tasks = []
        for bug in self.related_bugs:
            task = bug.getBugTask(self.product)
            if task is None:
                # Just choose the first task for the bug.
                task = bug.bugtasks[0]
            tasks.append(task)
        return tasks

    @property
    def warehouse_url(self):
        """See `IBranch`."""
        root = config.supermirror.warehouse_root_url
        return "%s%08x" % (root, self.id)

    @property
    def product_name(self):
        """See `IBranch`."""
        if self.product is None:
            return '+junk'
        return self.product.name

    @property
    def unique_name(self):
        """See `IBranch`."""
        return u'~%s/%s/%s' % (self.owner.name, self.product_name, self.name)

    @property
    def displayname(self):
        """See `IBranch`."""
        if self.title:
            return self.title
        else:
            return self.unique_name

    @property
    def sort_key(self):
        """See `IBranch`."""
        if self.product is None:
            product = None
        else:
            product = self.product.name
        if self.author is None:
            author = None
        else:
            author = self.author.browsername
        status = self.lifecycle_status.sortkey
        name = self.name
        owner = self.owner.name
        return (product, status, author, name, owner)

    def latest_revisions(self, quantity=10):
        """See `IBranch`."""
        return self.revision_history.limit(quantity)

    def revisions_since(self, timestamp):
        """See `IBranch`."""
        return BranchRevision.select(
            'Revision.id=BranchRevision.revision AND '
            'BranchRevision.branch = %d AND '
            'BranchRevision.sequence IS NOT NULL AND '
            'Revision.revision_date > %s' %
            (self.id, quote(timestamp)),
            orderBy='-sequence',
            clauseTables=['Revision'])

    def canBeDeleted(self):
        """See `IBranch`."""
        # CodeImportSet imported here to avoid circular imports.
        from canonical.launchpad.database.codeimport import CodeImportSet
        code_import = CodeImportSet().getByBranch(self)
        if (code_import is not None or
            self.subscriptions.count() > 0 or
            self.bug_branches.count() > 0 or
            self.spec_links.count() > 0 or
            self.landing_targets.count() > 0 or
            self.landing_candidates.count() > 0 or
            self.dependent_branches.count() > 0 or
            self.associatedProductSeries().count() > 0):
            # Can't delete if the branch is associated with anything.
            return False
        else:
            return True

    def associatedProductSeries(self):
        """See `IBranch`."""
        # Imported here to avoid circular import.
        from canonical.launchpad.database.productseries import ProductSeries
        return ProductSeries.select("""
            ProductSeries.user_branch = %s OR
            ProductSeries.import_branch = %s
            """ % sqlvalues(self, self))

    # subscriptions
    def subscribe(self, person, notification_level, max_diff_lines):
        """See `IBranch`."""
        # If the person is already subscribed, update the subscription with
        # the specified notification details.
        subscription = self.getSubscription(person)
        if subscription is None:
            subscription = BranchSubscription(
                branch=self, person=person,
                notification_level=notification_level,
                max_diff_lines=max_diff_lines)
        else:
            subscription.notification_level = notification_level
            subscription.max_diff_lines = max_diff_lines
        return subscription

    def getSubscription(self, person):
        """See `IBranch`."""
        if person is None:
            return None
        subscription = BranchSubscription.selectOneBy(
            person=person, branch=self)
        return subscription

    def hasSubscription(self, person):
        """See `IBranch`."""
        return self.getSubscription(person) is not None

    def unsubscribe(self, person):
        """See `IBranch`."""
        subscription = self.getSubscription(person)
        assert subscription is not None, "User is not subscribed."
        BranchSubscription.delete(subscription.id)

    def getBranchRevision(self, sequence):
        """See `IBranch`."""
        assert sequence is not None, \
               "Only use this to fetch revisions from mainline history."
        return BranchRevision.selectOneBy(branch=self, sequence=sequence)

    def createBranchRevision(self, sequence, revision):
        """See `IBranch`."""
        return BranchRevision(
            branch=self, sequence=sequence, revision=revision)

    def getTipRevision(self):
        """See `IBranch`."""
        tip_revision_id = self.last_scanned_id
        if tip_revision_id is None:
            return None
        return Revision.selectOneBy(revision_id=tip_revision_id)

    def updateScannedDetails(self, revision_id, revision_count):
        """See `IBranch`."""
        self.last_scanned = UTC_NOW
        self.last_scanned_id = revision_id
        self.revision_count = revision_count

    def getNotificationRecipients(self):
        """See `IBranch`."""
        recipients = NotificationRecipientSet()
        for subscription in self.subscriptions:
            if subscription.person.isTeam():
                rationale = 'Subscriber @%s' % subscription.person.name
            else:
                rationale = 'Subscriber'
            recipients.add(subscription.person, subscription, rationale)
        return recipients

    def getScannerData(self):
        """See `IBranch`."""
        cur = cursor()
        cur.execute("""
            SELECT BranchRevision.id, BranchRevision.sequence,
                Revision.revision_id
            FROM Revision, BranchRevision
            WHERE Revision.id = BranchRevision.revision
                AND BranchRevision.branch = %s
            ORDER BY BranchRevision.sequence
            """ % sqlvalues(self))
        ancestry = set()
        history = []
        branch_revision_map = {}
        for branch_revision_id, sequence, revision_id in cur.fetchall():
            ancestry.add(revision_id)
            branch_revision_map[revision_id] = branch_revision_id
            if sequence is not None:
                history.append(revision_id)
        return ancestry, history, branch_revision_map

    def getPullURL(self):
        """See `IBranch`."""
        if self.branch_type == BranchType.MIRRORED:
            # This is a pull branch, hosted externally.
            return self.url
        elif self.branch_type == BranchType.IMPORTED:
            # This is an import branch, imported into bzr from
            # another RCS system such as CVS.
            prefix = config.launchpad.bzr_imports_root_url
            return urlappend(prefix, '%08x' % self.id)
        elif self.branch_type == BranchType.HOSTED:
            # This is a push branch, hosted on the supermirror
            # (pushed there by users via SFTP).
            prefix = config.codehosting.branches_root
            return os.path.join(prefix, split_branch_id(self.id))
        else:
            raise AssertionError("No pull URL for %r" % (self,))

    def requestMirror(self):
        """See `IBranch`."""
        if self.branch_type == BranchType.REMOTE:
            raise BranchTypeError(self.unique_name)
        self.mirror_request_time = UTC_NOW
        self.syncUpdate()
        return self.mirror_request_time

    def startMirroring(self):
        """See `IBranch`."""
        if self.branch_type == BranchType.REMOTE:
            raise BranchTypeError(self.unique_name)
        self.last_mirror_attempt = UTC_NOW
        self.syncUpdate()

    def mirrorComplete(self, last_revision_id):
        """See `IBranch`."""
        if self.branch_type == BranchType.REMOTE:
            raise BranchTypeError(self.unique_name)
        assert self.last_mirror_attempt != None, (
            "startMirroring must be called before mirrorComplete.")
        self.last_mirrored = self.last_mirror_attempt
        self.mirror_failures = 0
        self.mirror_status_message = None
        if (self.mirror_request_time != None
            and self.last_mirror_attempt > self.mirror_request_time):
            # No mirror was requested since we started mirroring.
            if self.branch_type == BranchType.MIRRORED:
                self.mirror_request_time = (
                    datetime.now(pytz.timezone('UTC')) + MIRROR_TIME_INCREMENT)
            else:
                self.mirror_request_time = None
        self.last_mirrored_id = last_revision_id
        self.syncUpdate()

    def mirrorFailed(self, reason):
        """See `IBranch`."""
        if self.branch_type == BranchType.REMOTE:
            raise BranchTypeError(self.unique_name)
        self.mirror_failures += 1
        self.mirror_status_message = reason
        if (self.branch_type == BranchType.MIRRORED
            and self.mirror_failures < MAXIMUM_MIRROR_FAILURES):
            self.mirror_request_time = (
                datetime.now(pytz.timezone('UTC'))
                + MIRROR_TIME_INCREMENT * 2 ** (self.mirror_failures - 1))
        else:
            self.mirror_request_time = None
        self.syncUpdate()


class BranchWithSortKeys(Branch):
    """A hack to allow the sorting of Branch queries by human-meaningful keys.

    The view BranchWithSortKeys has all of the columns of Branch, with:

     - product.name joined as product_name
     - author.displayname joined as author_name
     - owner.displayname joined as owner_name

    These columns are never accessed at the Python level so we don't define
    them in this class.

    If we could get SQLObject to generate LEFT OUTER JOINs nicely, all this
    wouldn't be necessary.

    XXX MichaelHudson, 2007-10-12: Get rid of this hack when we've converted
    over to using Storm.
    """

    @classmethod
    def select(cls, query, clauseTables=None, orderBy=None):
        """Wrap a query that refers to Branch to refer to BranchWithSortKeys.

        All the queries carefully and generically created in this file refer
        to the Branch table.  To be able to query the BranchWithSortKeys view
        instead, we ask the view for the rows with the same ids as the
        branches returned by the generated query.
        """
        query = """BranchWithSortKeys.id IN
                   (SELECT Branch.id FROM BRANCH WHERE %s)"""%(query,)
        return super(BranchWithSortKeys, cls).select(
            query, clauseTables=clauseTables, orderBy=orderBy)


LISTINGSORT_TO_COLUMN = {
    BranchListingSort.PRODUCT: 'product_name',
    BranchListingSort.LIFECYCLE: '-lifecycle_status',
    BranchListingSort.AUTHOR: 'author_name',
    BranchListingSort.NEWEST_FIRST: 'date_created',
    BranchListingSort.OLDEST_FIRST: '-date_created',
    BranchListingSort.MOST_RECENTLY_CHANGED_FIRST: 'last_scanned',
    BranchListingSort.LEAST_RECENTLY_CHANGED_FIRST: '-last_scanned',
    BranchListingSort.REGISTRANT: 'owner_name'
    }
DEFAULT_BRANCH_LISTING_SORT = [
    'product_name', '-lifecycle_status', 'author_name', 'name']


class BranchSet:
    """The set of all branches."""

    implements(IBranchSet)

    def __getitem__(self, branch_id):
        """See `IBranchSet`."""
        branch = self.get(branch_id)
        if branch is None:
            raise NotFoundError(branch_id)
        return branch

    def __iter__(self):
        """See `IBranchSet`."""
        return iter(Branch.select(prejoins=['owner', 'product']))

    def count(self):
        """See `IBranchSet`."""
        return Branch.select('NOT Branch.private').count()

    def countBranchesWithAssociatedBugs(self):
        """See `IBranchSet`."""
        return Branch.select(
            'NOT Branch.private AND Branch.id = BugBranch.branch',
            clauseTables=['BugBranch'],
            distinct=True).count()

    def get(self, branch_id, default=None):
        """See `IBranchSet`."""
        try:
            return Branch.get(branch_id)
        except SQLObjectNotFound:
            return default

    def _checkVisibilityPolicy(self, creator, owner, product):
        """Return a tuple of private flag and person or team to subscribe.

        This method checks the branch visibility policy of the product.  The
        product can define any number of policies that apply to particular
        teams.  Each team can have only one policy, and that policy is defined
        by the enumerated type BranchVisibilityRule.  The possibilities are
        PUBLIC, PRIVATE, PRIVATE_ONLY, and FORBIDDEN.

        PUBLIC: branches default to public for the team.
        PRIVATE: branches default to private for the team.
        PRIVATE_ONLY: branches are created private, and cannot be changed to
            public.
        FORBIDDEN: users cannot create branches for that product. The forbidden
            policy can only apply to all people, not specific teams.

        As well as specifying a policy for particular teams, there can be a
        policy that applies to everyone.  Since there is no team for everyone,
        a team policy where the team is None applies to everyone.  If there is
        no explicit policy set for everyone, then the default applies, which is
        for branches to be created PUBLIC.

        The user must be in the team of the owner in order to create a branch
        in the owner's namespace.

        If there is a policy that applies specificly to the owner of the
        branch, then that policy is applied for the branch.  This is to handle
        the situation where TeamA is a member of TeamB, TeamA has a PUBLIC
        policy, and TeamB has a PRIVATE policy.  By pushing to TeamA's branch
        area, the PUBLIC policy is used.

        If a owner is a member of more than one team that has a specified
        policy the PRIVATE and PRIVATE_ONLY override PUBLIC policies.

        If the owner is a member of more than one team that has PRIVATE or
        PRIVATE_ONLY set as the policy, then the branch is created private, and
        no team is subscribed to it as we can't guess which team the user means
        to have the visibility.
        """
        PUBLIC_BRANCH = (False, None)
        PRIVATE_BRANCH = (True, None)
        # If the product is None, then the branch is a +junk branch.
        # All junk branches are public.
        if product is None:
            return PUBLIC_BRANCH
        # You are not allowed to specify an owner that you are not a member of.
        if not creator.inTeam(owner):
            raise BranchCreatorNotMemberOfOwnerTeam(
                "%s is not a member of %s"
                % (creator.displayname, owner.displayname))
        # First check if the owner has a defined visibility rule.
        policy = product.getBranchVisibilityRuleForTeam(owner)
        if policy is not None:
            if policy in (BranchVisibilityRule.PRIVATE,
                          BranchVisibilityRule.PRIVATE_ONLY):
                return PRIVATE_BRANCH
            else:
                return PUBLIC_BRANCH

        rule_memberships = dict(
            [(item, []) for item in BranchVisibilityRule.items])

        # Here we ignore the team policy that applies to everyone as
        # that is the base visibility rule and it is checked only if there
        # are no team policies that apply to the owner.
        for item in product.getBranchVisibilityTeamPolicies():
            if item.team is not None and owner.inTeam(item.team):
                rule_memberships[item.rule].append(item.team)

        private_teams = (
            rule_memberships[BranchVisibilityRule.PRIVATE] +
            rule_memberships[BranchVisibilityRule.PRIVATE_ONLY])

        # Private trumps public.
        if len(private_teams) == 1:
            # The owner is a member of only one team that has private branches
            # enabled.  The case where the private_team is the same as the
            # owner of the branch is caught above where a check is done for a
            # defined policy for the owner.  So if we get to here, the owner
            # of the branch is a member of another team that has private
            # branches enabled, so subscribe the private_team to the branch.
            return (True, private_teams[0])
        elif len(private_teams) > 1:
            # If the owner is a member of multiple teams that specify private
            # branches, then we cannot guess which team should get subscribed
            # automatically, so subscribe no-one.
            return PRIVATE_BRANCH
        elif len(rule_memberships[BranchVisibilityRule.PUBLIC]) > 0:
            # If the owner is not a member of any teams that specify private
            # branches, but is a member of a team that is allowed public
            # branches, then the branch is created as a public branch.
            return PUBLIC_BRANCH
        else:
            membership_teams = rule_memberships.itervalues()
            owner_membership = reduce(lambda x,y: x+y, membership_teams)
            assert len(owner_membership) == 0, (
                'The owner should not be a member of any team that has '
                'a specified team policy.')

        # Need to check the base branch visibility policy since there were no
        # team policies that matches the owner.
        base_visibility_rule = product.getBaseBranchVisibilityRule()
        if base_visibility_rule == BranchVisibilityRule.FORBIDDEN:
            raise BranchCreationForbidden()
        elif base_visibility_rule == BranchVisibilityRule.PUBLIC:
            return PUBLIC_BRANCH
        else:
            return PRIVATE_BRANCH

    def new(self, branch_type, name, creator, owner, product, url, title=None,
            lifecycle_status=BranchLifecycleStatus.NEW, author=None,
            summary=None, home_page=None, whiteboard=None, date_created=None):
        """See `IBranchSet`."""
        if not home_page:
            home_page = None
        if date_created is None:
            date_created = UTC_NOW

        if product is None and owner.isTeam():
            # We disallow team-owned junk branches -- with the exception of
            # ~vcs-imports, to allow the eventual creation of code imports not
            # yet associated with a product.
            assert owner == getUtility(ILaunchpadCelebrities).vcs_imports, (
                "Cannot create team-owned junk branches.")

        # Check the policy for the person creating the branch.
        private, implicit_subscription = self._checkVisibilityPolicy(
            creator, owner, product)

        branch = Branch(
            name=name, owner=owner, author=author, product=product, url=url,
            title=title, lifecycle_status=lifecycle_status, summary=summary,
            home_page=home_page, whiteboard=whiteboard, private=private,
            date_created=date_created, branch_type=branch_type)

        # Implicit subscriptions are to enable teams to see private branches
        # as soon as they are created.  The subscriptions can be edited at
        # a later date if desired.
        if implicit_subscription is not None:
            branch.subscribe(
                implicit_subscription,
                BranchSubscriptionNotificationLevel.NOEMAIL,
                BranchSubscriptionDiffSize.NODIFF)

        return branch

    def delete(self, branch):
        """See `IBranchSet`."""
        if branch.canBeDeleted():
            # Delete any branch revisions.
            branch_ancestry = BranchRevision.selectBy(branch=branch)
            for branch_revision in branch_ancestry:
                BranchRevision.delete(branch_revision.id)
            # Now delete the branch itself.
            Branch.delete(branch.id)
        else:
            raise CannotDeleteBranch(
                "Cannot delete branch: %s" % branch.unique_name)

    def getByUrl(self, url, default=None):
        """See `IBranchSet`."""
        assert not url.endswith('/')
        prefix = config.codehosting.supermirror_root
        if url.startswith(prefix):
            branch = self.getByUniqueName(url[len(prefix):])
        else:
            branch = Branch.selectOneBy(url=url)
        if branch is None:
            return default
        else:
            return branch

    def getByUniqueName(self, unique_name, default=None):
        """Find a branch by its ~owner/product/name unique name."""
        # import locally to avoid circular imports
        match = re.match('^~([^/]+)/([^/]+)/([^/]+)$', unique_name)
        if match is None:
            return default
        owner_name, product_name, branch_name = match.groups()
        if product_name == '+junk':
            query = ("Branch.owner = Person.id"
                     + " AND Branch.product IS NULL"
                     + " AND Person.name = " + quote(owner_name)
                     + " AND Branch.name = " + quote(branch_name))
            tables=['Person']
        else:
            query = ("Branch.owner = Person.id"
                     + " AND Branch.product = Product.id"
                     + " AND Person.name = " + quote(owner_name)
                     + " AND Product.name = " + quote(product_name)
                     + " AND Branch.name = " + quote(branch_name))
            tables=['Person', 'Product']
        branch = Branch.selectOne(query, clauseTables=tables)
        if branch is None:
            return default
        else:
            return branch

    def getBranchesToScan(self):
        """See `IBranchSet`"""
        # Return branches where the scanned and mirrored IDs don't match.
        # Branches with a NULL last_mirrored_id have never been
        # successfully mirrored so there is no point scanning them.
        # Branches with a NULL last_scanned_id have not been scanned yet,
        # so are included.

        return Branch.select('''
            Branch.branch_type <> %s AND
            Branch.last_mirrored_id IS NOT NULL AND
            (Branch.last_scanned_id IS NULL OR
             Branch.last_scanned_id <> Branch.last_mirrored_id)
            ''' % quote(BranchType.REMOTE))

    def getProductDevelopmentBranches(self, products):
        """See `IBranchSet`."""
        product_ids = [product.id for product in products]
        query = Branch.select('''
            (Branch.id = ProductSeries.import_branch OR
            Branch.id = ProductSeries.user_branch) AND
            ProductSeries.id = Product.development_focus AND
            Branch.product IN %s''' % sqlvalues(product_ids),
            clauseTables = ['Product', 'ProductSeries'])
        return query.prejoin(['author'])

    def getActiveUserBranchSummaryForProducts(self, products):
        """See `IBranchSet`."""
        product_ids = [product.id for product in products]
        if not product_ids:
            return []
        vcs_imports = getUtility(ILaunchpadCelebrities).vcs_imports
        lifecycle_clause = self._lifecycleClause(
            DEFAULT_BRANCH_STATUS_IN_LISTING)
        cur = cursor()
        cur.execute("""
            SELECT
                Branch.product, COUNT(Branch.id), MAX(Revision.revision_date)
            FROM Branch
            LEFT OUTER JOIN Revision
            ON Branch.last_scanned_id = Revision.revision_id
            WHERE Branch.product in %s
            AND Branch.owner <> %d %s
            GROUP BY Product
            """ % (quote(product_ids), vcs_imports.id, lifecycle_clause))
        result = {}
        product_map = dict([(product.id, product) for product in products])
        for product_id, branch_count, last_commit in cur.fetchall():
            product = product_map[product_id]
            result[product] = {'branch_count' : branch_count,
                               'last_commit' : last_commit}
        return result

    def getRecentlyChangedBranches(
        self, branch_count=None,
        lifecycle_statuses=DEFAULT_BRANCH_STATUS_IN_LISTING,
        visible_by_user=None):
        """See `IBranchSet`."""
        lifecycle_clause = self._lifecycleClause(lifecycle_statuses)
        query = ('''
            Branch.branch_type <> %s AND
            Branch.last_scanned IS NOT NULL %s
            '''
            % (quote(BranchType.IMPORTED), lifecycle_clause))
        results = Branch.select(
            self._generateBranchClause(query, visible_by_user),
            orderBy=['-last_scanned', '-id'],
            prejoins=['author', 'product'])
        if branch_count is not None:
            results = results.limit(branch_count)
        return results

    def getRecentlyImportedBranches(
        self, branch_count=None,
        lifecycle_statuses=DEFAULT_BRANCH_STATUS_IN_LISTING,
        visible_by_user=None):
        """See `IBranchSet`."""
        lifecycle_clause = self._lifecycleClause(lifecycle_statuses)
        query = ('''
            Branch.branch_type = %s AND
            Branch.last_scanned IS NOT NULL %s
            '''
            % (quote(BranchType.IMPORTED), lifecycle_clause))
        results = Branch.select(
            self._generateBranchClause(query, visible_by_user),
            orderBy=['-last_scanned', '-id'],
            prejoins=['author', 'product'])
        if branch_count is not None:
            results = results.limit(branch_count)
        return results

    def getRecentlyRegisteredBranches(
        self, branch_count=None,
        lifecycle_statuses=DEFAULT_BRANCH_STATUS_IN_LISTING,
        visible_by_user=None):
        """See `IBranchSet`."""
        lifecycle_clause = self._lifecycleClause(lifecycle_statuses)
        # Since the lifecycle_clause may or may not contain anything,
        # we need something that is valid if the lifecycle clause starts
        # with 'AND', so we choose true.
        query = 'true %s' % lifecycle_clause
        results = Branch.select(
            self._generateBranchClause(query, visible_by_user),
            orderBy=['-date_created', '-id'],
            prejoins=['author', 'product'])
        if branch_count is not None:
            results = results.limit(branch_count)
        return results

    def getLastCommitForBranches(self, branches):
        """Return a map of branch id to last commit time."""
        branch_ids = [branch.id for branch in branches]
        if not branch_ids:
            # Return a sensible default if given no branches
            return {}
        cur = cursor()
        cur.execute("""
            SELECT Branch.id, Revision.revision_date
            FROM Branch
            LEFT OUTER JOIN Revision
            ON Branch.last_scanned_id = Revision.revision_id
            WHERE Branch.id IN %s
            """
            % quote(branch_ids))
        commits = dict(cur.fetchall())
        return dict([(branch, commits.get(branch.id, None))
                     for branch in branches])

    def getBranchesForOwners(self, people):
        """Return the branches that are owned by the people specified."""
        owner_ids = [person.id for person in people]
        if not owner_ids:
            return []
        branches = Branch.select('Branch.owner in %s' % quote(owner_ids))
        return branches.prejoin(['product'])

    def _generateBranchClause(self, query, visible_by_user):
        # If the visible_by_user is a member of the Launchpad admins team,
        # then don't filter the results at all.
        lp_admins = getUtility(ILaunchpadCelebrities).admin
        if visible_by_user is not None and visible_by_user.inTeam(lp_admins):
            return query

        if len(query) > 0:
            query = '%s AND ' % query

        # Non logged in people can only see public branches.
        if visible_by_user is None:
            return '%sNOT Branch.private' % query

        # Logged in people can see public branches (first part of the union),
        # branches owned by teams they are in (second part),
        # and all branches they are subscribed to (third part).
        clause = ('''
            %sBranch.id IN (
                SELECT Branch.id
                FROM Branch
                WHERE
                    NOT Branch.private

                UNION

                SELECT Branch.id
                FROM Branch, TeamParticipation
                WHERE
                    Branch.owner = TeamParticipation.team
                AND TeamParticipation.person = %d

                UNION

                SELECT Branch.id
                FROM Branch, BranchSubscription, TeamParticipation
                WHERE
                    Branch.private
                AND Branch.id = BranchSubscription.branch
                AND BranchSubscription.person = TeamParticipation.team
                AND TeamParticipation.person = %d)
            '''
            % (query, visible_by_user.id, visible_by_user.id))

        return clause

    def _lifecycleClause(self, lifecycle_statuses):
        lifecycle_clause = ''
        if lifecycle_statuses:
            lifecycle_clause = (
                ' AND Branch.lifecycle_status in %s' %
                quote(lifecycle_statuses))
        return lifecycle_clause

    @staticmethod
    def _listingSortToOrderBy(sort_by):
        """Compute a value to pass as orderBy to BranchWithSortKeys.select().

        :param sort_by: an item from the BranchListingSort enumeration.
        """
        order_by = DEFAULT_BRANCH_LISTING_SORT[:]
        if sort_by is None:
            return order_by
        else:
            column = LISTINGSORT_TO_COLUMN[sort_by]
            if column.startswith('-'):
                variant_column = column[1:]
            else:
                variant_column = '-' + column
            if column in order_by:
                order_by.remove(column)
            if variant_column in order_by:
                order_by.remove(variant_column)
            order_by.insert(0, column)
            return order_by

    def getBranchesForPerson(self, person, lifecycle_statuses=None,
                             visible_by_user=None, sort_by=None):
        """See `IBranchSet`."""
        query_params = {
            'person': person.id,
            'lifecycle_clause': self._lifecycleClause(lifecycle_statuses)
            }
        query = ('''
            Branch.id in (
                SELECT Branch.id
                FROM Branch, BranchSubscription
                WHERE
                    Branch.id = BranchSubscription.branch
                AND BranchSubscription.person = %(person)s

                UNION

                SELECT Branch.id
                FROM Branch
                WHERE
                    Branch.owner = %(person)s
                OR Branch.author = %(person)s
                )
            %(lifecycle_clause)s
            '''
            % query_params)

        return BranchWithSortKeys.select(
            self._generateBranchClause(query, visible_by_user),
            orderBy=self._listingSortToOrderBy(sort_by))

    def getBranchesAuthoredByPerson(self, person, lifecycle_statuses=None,
                                    visible_by_user=None, sort_by=None):
        """See `IBranchSet`."""
        lifecycle_clause = self._lifecycleClause(lifecycle_statuses)
        query = 'Branch.author = %s %s' % (person.id, lifecycle_clause)
        return BranchWithSortKeys.select(
            self._generateBranchClause(query, visible_by_user),
            orderBy=self._listingSortToOrderBy(sort_by))

    def getBranchesRegisteredByPerson(self, person, lifecycle_statuses=None,
                                      visible_by_user=None, sort_by=None):
        """See `IBranchSet`."""
        lifecycle_clause = self._lifecycleClause(lifecycle_statuses)
        query = ('''
            Branch.owner = %s AND
            (Branch.author is NULL OR
            Branch.author != %s) %s
            '''
            % (person.id, person.id, lifecycle_clause))
        return BranchWithSortKeys.select(
            self._generateBranchClause(query, visible_by_user),
            orderBy=self._listingSortToOrderBy(sort_by))

    def getBranchesSubscribedByPerson(self, person, lifecycle_statuses=None,
                                      visible_by_user=None, sort_by=None):
        """See `IBranchSet`."""
        lifecycle_clause = self._lifecycleClause(lifecycle_statuses)
        query = ('''
            Branch.id = BranchSubscription.branch
            AND BranchSubscription.person = %s %s
            '''
            % (person.id, lifecycle_clause))
        return BranchWithSortKeys.select(
            self._generateBranchClause(query, visible_by_user),
            clauseTables=['BranchSubscription'],
            orderBy=self._listingSortToOrderBy(sort_by))

    def getBranchesForProduct(self, product, lifecycle_statuses=None,
                              visible_by_user=None, sort_by=None):
        """See `IBranchSet`."""
        assert product is not None, "Must have a valid product."
        lifecycle_clause = self._lifecycleClause(lifecycle_statuses)

        query = 'Branch.product = %s %s' % (product.id, lifecycle_clause)

        return BranchWithSortKeys.select(
            self._generateBranchClause(query, visible_by_user),
            orderBy=self._listingSortToOrderBy(sort_by))

    def getBranchesForProject(self, project, lifecycle_statuses=None,
                              visible_by_user=None, sort_by=None):
        """See `IBranchSet`."""
        assert project is not None, "Must have a valid project."
        lifecycle_clause = self._lifecycleClause(lifecycle_statuses)

        query = 'Branch.product = Product.id AND Product.project = %s %s' % (
            project.id, lifecycle_clause)

        return BranchWithSortKeys.select(
            self._generateBranchClause(query, visible_by_user),
            clauseTables=['Product'],
            orderBy=self._listingSortToOrderBy(sort_by))

    def getHostedBranchesForPerson(self, person):
        """See `IBranchSet`."""
        branches = Branch.select("""
            Branch.branch_type = %s
            AND Branch.owner IN (
            SELECT TeamParticipation.team
            FROM TeamParticipation
            WHERE TeamParticipation.person = %s)
            """ % sqlvalues(BranchType.HOSTED, person))
        return branches

    def getLatestBranchesForProduct(self, product, quantity,
                                    visible_by_user=None):
        """See `IBranchSet`."""
        assert product is not None, "Must have a valid product."
        lifecycle_clause = self._lifecycleClause(
            DEFAULT_BRANCH_STATUS_IN_LISTING)
        query = "Branch.product = %d%s" % (product.id, lifecycle_clause)
        return Branch.select(
            self._generateBranchClause(query, visible_by_user),
            limit=quantity,
            orderBy=['-date_created', '-id'])

    def getPullQueue(self, branch_type):
        """See `IBranchSet`."""
        return Branch.select(
            AND(Branch.q.branch_type == branch_type,
                Branch.q.mirror_request_time < UTC_NOW),
            prejoins=['owner', 'product'], orderBy='mirror_request_time')<|MERGE_RESOLUTION|>--- conflicted
+++ resolved
@@ -30,19 +30,12 @@
 
 from canonical.launchpad.interfaces import (
     BranchCreationForbidden, BranchCreatorNotMemberOfOwnerTeam,
-<<<<<<< HEAD
     BranchLifecycleStatus, BranchListingSort, BranchType, BranchTypeError,
     BranchVisibilityRule, BranchSubscriptionDiffSize,
     BranchSubscriptionNotificationLevel, CannotDeleteBranch,
     DEFAULT_BRANCH_STATUS_IN_LISTING, IBranch, IBranchSet,
-    ILaunchpadCelebrities, InvalidBranchMergeProposal, NotFoundError)
-=======
-    BranchLifecycleStatus, BranchType, BranchTypeError, BranchVisibilityRule,
-    BranchSubscriptionDiffSize, BranchSubscriptionNotificationLevel,
-    CannotDeleteBranch, DEFAULT_BRANCH_STATUS_IN_LISTING, IBranch,
-    IBranchSet, ILaunchpadCelebrities, InvalidBranchMergeProposal,
-    MAXIMUM_MIRROR_FAILURES, MIRROR_TIME_INCREMENT, NotFoundError)
->>>>>>> ee7a4e1d
+    MAXIMUM_MIRROR_FAILURES, MIRROR_TIME_INCREMENT, ILaunchpadCelebrities,
+    InvalidBranchMergeProposal, NotFoundError)
 from canonical.launchpad.database.branchmergeproposal import (
     BranchMergeProposal)
 from canonical.launchpad.database.branchrevision import BranchRevision
