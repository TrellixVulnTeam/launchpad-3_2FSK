# Copyright 2009 Canonical Ltd.  This software is licensed under the
# GNU Affero General Public License version 3 (see the file LICENSE).

__metaclass__ = type

__all__ = [
    'StructuralSubscriptionMenuMixin',
    'StructuralSubscriptionTargetTraversalMixin',
    'StructuralSubscriptionView',
    ]

from operator import attrgetter

from zope.component import getUtility
from zope.formlib import form
from zope.schema import (
    Choice,
    List,
    )
from zope.schema.vocabulary import (
    SimpleTerm,
    SimpleVocabulary,
    )

from canonical.launchpad.webapp import (
    canonical_url,
<<<<<<< HEAD
    custom_widget,
    LaunchpadFormView,
    Navigation,
=======
>>>>>>> 29364390
    stepthrough,
    )
from canonical.launchpad.webapp.authorization import check_permission
from canonical.launchpad.webapp.menu import Link
from canonical.widgets import LabeledMultiCheckBoxWidget
from lp.app.browser.launchpadform import (
    action,
    custom_widget,
    LaunchpadFormView,
    )
from lp.bugs.browser.bugsubscription import AdvancedSubscriptionMixin
from lp.registry.enum import BugNotificationLevel
from lp.registry.interfaces.distributionsourcepackage import (
    IDistributionSourcePackage,
    )
from lp.registry.interfaces.milestone import IProjectGroupMilestone
from lp.registry.interfaces.person import IPersonSet
from lp.registry.interfaces.structuralsubscription import (
    IStructuralSubscription,
    IStructuralSubscriptionForm,
    IStructuralSubscriptionTarget,
    )
from lp.services.propertycache import cachedproperty


<<<<<<< HEAD
class StructuralSubscriptionNavigation(Navigation):

    usedfor = IStructuralSubscription

    @stepthrough("+filter")
    def bug_filter(self, filter_id):
        bug_filter_id = int(filter_id)
        for bug_filter in self.context.bug_filters:
            if bug_filter.id == bug_filter_id:
                return bug_filter
        return None


class StructuralSubscriptionView(LaunchpadFormView):
=======
class StructuralSubscriptionView(LaunchpadFormView,
                                 AdvancedSubscriptionMixin):
>>>>>>> 29364390
    """View class for structural subscriptions."""

    schema = IStructuralSubscriptionForm

    custom_widget('subscriptions_team', LabeledMultiCheckBoxWidget)
    custom_widget('remove_other_subscriptions', LabeledMultiCheckBoxWidget)

    override_title_breadcrumbs = True

    @cachedproperty
    def _bug_notification_level_descriptions(self):
        return {
            BugNotificationLevel.LIFECYCLE: (
                "A bug in %s is fixed or re-opened." %
                self.context.displayname),
            BugNotificationLevel.METADATA: (
                "Any change is made to a bug in %s, other than a new "
                "comment being added." %
                self.context.displayname),
            BugNotificationLevel.COMMENTS: (
                "A change is made or a new comment is added to a bug in %s."
                % self.context.displayname),
            }

    @property
    def page_title(self):
        return 'Subscribe to Bugs in %s' % self.context.title

    @property
    def label(self):
        return self.page_title

    def setUpFields(self):
        """See LaunchpadFormView."""
        LaunchpadFormView.setUpFields(self)
        team_subscriptions = self._createTeamSubscriptionsField()
        if team_subscriptions:
            self.form_fields += form.Fields(team_subscriptions)
        if self.userIsDriver():
            add_other = form.Fields(self._createAddOtherSubscriptionsField())
            self.form_fields += add_other
            remove_other = self._createRemoveOtherSubscriptionsField()
            if remove_other:
                self.form_fields += form.Fields(remove_other)
        self._setUpBugNotificationLevelField()

    def _createTeamSubscriptionsField(self):
        """Create field with a list of the teams the user is a member of.

        Return a FormField instance, if the user is a member of at least
        one team, else return None.
        """
        teams = self.user_teams
        if not teams:
            return None
        teams.sort(key=attrgetter('displayname'))
        terms = [
            SimpleTerm(team, team.name, team.displayname)
            for team in teams]
        team_vocabulary = SimpleVocabulary(terms)
        team_subscriptions_field = List(
            __name__='subscriptions_team',
            title=u'Team subscriptions',
            description=(u'You can subscribe the teams of '
                          'which you are an administrator.'),
            value_type=Choice(vocabulary=team_vocabulary),
            required=False)
        return form.FormField(team_subscriptions_field)

    def _createRemoveOtherSubscriptionsField(self):
        """Create a field with a list of subscribers.

        Return a FormField instance, if subscriptions exist that can
        be removed, else return None.
        """
        teams = set(self.user_teams)
        other_subscriptions = set(
            subscription.subscriber
            for subscription
            in self.context.bug_subscriptions)

        # Teams and the current user have their own UI elements. Remove
        # them to avoid duplicates.
        other_subscriptions.difference_update(teams)
        other_subscriptions.discard(self.user)

        if not other_subscriptions:
            return None

        other_subscriptions = sorted(
            other_subscriptions, key=attrgetter('displayname'))

        terms = [
            SimpleTerm(subscriber, subscriber.name, subscriber.displayname)
            for subscriber in other_subscriptions]

        subscriptions_vocabulary = SimpleVocabulary(terms)
        other_subscriptions_field = List(
            __name__='remove_other_subscriptions',
            title=u'Unsubscribe',
            value_type=Choice(vocabulary=subscriptions_vocabulary),
            required=False)
        return form.FormField(other_subscriptions_field)

    def _createAddOtherSubscriptionsField(self):
        """Create a field for a new subscription."""
        new_subscription_field = Choice(
            __name__='new_subscription',
            title=u'Subscribe someone else',
            vocabulary='ValidPersonOrTeam',
            required=False)
        return form.FormField(new_subscription_field)

    @property
    def initial_values(self):
        """See `LaunchpadFormView`."""
        teams = set(self.user_teams)
        subscribed_teams = set(team
                               for team in teams
                               if self.isSubscribed(team))
        return {
            'subscribe_me': self.currentUserIsSubscribed(),
            'subscriptions_team': subscribed_teams,
            }

    def isSubscribed(self, person):
        """Is `person` subscribed to the context target?

        Returns True is the user is subscribed to bug notifications
        for the context target.
        """
        subscription = self.context.getSubscription(person)
        if subscription is not None:
            return (subscription.bug_notification_level >
                    BugNotificationLevel.NOTHING)
        else:
            return False

    def currentUserIsSubscribed(self):
        """Return True, if the current user is subscribed."""
        return self.isSubscribed(self.user)

    @cachedproperty
    def current_user_subscription(self):
        """Return the subscription of the current user."""
        return self.context.getSubscription(self.user)

    def userCanAlter(self):
        if self.context.userCanAlterBugSubscription(self.user, self.user):
            return True

    @action(u'Save these changes', name='save')
    def save_action(self, action, data):
        """Process the subscriptions submitted by the user."""
        self._handleUserSubscription(data)
        self._handleTeamSubscriptions(data)
        self._handleDriverChanges(data)
        self.next_url = canonical_url(self.context) + '/+subscribe'

    def _handleUserSubscription(self, data):
        """Process the subscription for the user."""
        target = self.context
        # addSubscription raises an exception if called for an already
        # subscribed person, and removeBugSubscription raises an exception
        # for a non-subscriber, hence call these methods only, if the
        # subscription status changed.
        is_subscribed = self.isSubscribed(self.user)
        subscribe = data['subscribe_me']
        if (not is_subscribed) and subscribe:
            target.addBugSubscription(
                self.user, self.user,
                data.get('bug_notification_level', None))
            self.request.response.addNotification(
                'You have subscribed to "%s". You will now receive an '
                'e-mail each time someone reports or changes one of '
                'its public bugs.' % target.displayname)
        elif is_subscribed and not subscribe:
            target.removeBugSubscription(self.user, self.user)
            self.request.response.addNotification(
                'You have unsubscribed from "%s". You '
                'will no longer automatically receive e-mail about '
                'changes to its public bugs.'
                % target.displayname)
        else:
            # The subscription status did not change: nothing to do.
            pass

    def _handleTeamSubscriptions(self, data):
        """Process subscriptions for teams."""
        form_selected_teams = data.get('subscriptions_team', None)
        if form_selected_teams is None:
            return

        target = self.context
        teams = set(self.user_teams)
        form_selected_teams = teams & set(form_selected_teams)
        subscriptions = set(
            team for team in teams if self.isSubscribed(team))

        for team in form_selected_teams - subscriptions:
            target.addBugSubscription(
                team, self.user, data.get('bug_notification_level', None))
            self.request.response.addNotification(
                'The %s team will now receive an e-mail each time '
                'someone reports or changes a public bug in "%s".' % (
                team.displayname, self.context.displayname))

        for team in subscriptions - form_selected_teams:
            target.removeBugSubscription(team, self.user)
            self.request.response.addNotification(
                'The %s team will no longer automatically receive '
                'e-mail about changes to public bugs in "%s".' % (
                    team.displayname, self.context.displayname))

    def _handleDriverChanges(self, data):
        """Process subscriptions for other persons."""
        if not self.userIsDriver():
            return

        target = self.context
        new_subscription = data['new_subscription']
        if new_subscription is not None:
            target.addBugSubscription(new_subscription, self.user)
            self.request.response.addNotification(
                '%s will now receive an e-mail each time someone '
                'reports or changes a public bug in "%s".' % (
                new_subscription.displayname,
                target.displayname))

        subscriptions_to_remove = data.get('remove_other_subscriptions', [])
        for subscription in subscriptions_to_remove:
            target.removeBugSubscription(subscription, self.user)
            self.request.response.addNotification(
                '%s will no longer automatically receive e-mail about '
                'public bugs in "%s".' % (
                    subscription.displayname, target.displayname))

    def userIsDriver(self):
        """Has the current user driver permissions?"""
        # XXX Tom Berger 2008-01-30 spec=subscription-invitation:
        # The semantics of this method are actually a bit vague,
        # since when we talk about driver permissions, we're talking
        # about something different for each structure. For now,
        # we only want to look at this if the target is a
        # distribution source package, in order to maintain
        # compatibility with the bug contacts feature. We want
        # to enable this for other targets, but probably only
        # after implementing
        # https://launchpad.net/malone/+spec/subscription-invitation
        if IDistributionSourcePackage.providedBy(self.context):
            return check_permission(
                "launchpad.Driver", self.context.distribution)
        else:
            return False

    @cachedproperty
    def user_teams(self):
        """Return the teams that the current user is an administrator of."""
        return list(self.user.getAdministratedTeams())

    @property
    def show_details_portlet(self):
        """Show details portlet?

        Returns `True` if the portlet details is available
        and should be shown for the context.
        """
        return IDistributionSourcePackage.providedBy(self.context)


class StructuralSubscriptionTargetTraversalMixin:
    """Mix-in class that provides +subscription/<SUBSCRIBER> traversal."""

    @stepthrough('+subscription')
    def traverse_structuralsubscription(self, name):
        """Traverses +subscription portions of URLs."""
        person = getUtility(IPersonSet).getByName(name)
        return self.context.getSubscription(person)


class StructuralSubscriptionMenuMixin:
    """Mix-in class providing the subscription add/edit menu link."""

    def subscribe(self):
        """The subscribe menu link.

        If the user, or any of the teams he's a member of, already has a
        subscription to the context, the link offer to edit the subscriptions
        and displays the edit icon. Otherwise, the link offers to subscribe
        and displays the add icon.
        """
        if IStructuralSubscriptionTarget.providedBy(self.context):
            sst = self.context
        else:
            # self.context is a view, and the target is its context
            sst = self.context.context

        # ProjectGroup milestones aren't really structural subscription
        # targets as they're not real milestones, so you can't subscribe to
        # them.
        enabled = not IProjectGroupMilestone.providedBy(sst)

        if sst.userHasBugSubscriptions(self.user):
            text = 'Edit bug mail subscription'
            icon = 'edit'
        else:
            text = 'Subscribe to bug mail'
            icon = 'add'
        if enabled == False or (
            not sst.userCanAlterBugSubscription(self.user, self.user)):
            return Link('+subscribe', text, icon=icon, enabled=False)
        else:
            return Link('+subscribe', text, icon=icon, enabled=enabled)<|MERGE_RESOLUTION|>--- conflicted
+++ resolved
@@ -22,18 +22,13 @@
     SimpleVocabulary,
     )
 
-from canonical.launchpad.webapp import (
-    canonical_url,
-<<<<<<< HEAD
-    custom_widget,
-    LaunchpadFormView,
-    Navigation,
-=======
->>>>>>> 29364390
-    stepthrough,
-    )
 from canonical.launchpad.webapp.authorization import check_permission
 from canonical.launchpad.webapp.menu import Link
+from canonical.launchpad.webapp.publisher import (
+    canonical_url,
+    Navigation,
+    stepthrough,
+    )
 from canonical.widgets import LabeledMultiCheckBoxWidget
 from lp.app.browser.launchpadform import (
     action,
@@ -55,7 +50,6 @@
 from lp.services.propertycache import cachedproperty
 
 
-<<<<<<< HEAD
 class StructuralSubscriptionNavigation(Navigation):
 
     usedfor = IStructuralSubscription
@@ -69,11 +63,9 @@
         return None
 
 
-class StructuralSubscriptionView(LaunchpadFormView):
-=======
 class StructuralSubscriptionView(LaunchpadFormView,
                                  AdvancedSubscriptionMixin):
->>>>>>> 29364390
+
     """View class for structural subscriptions."""
 
     schema = IStructuralSubscriptionForm
