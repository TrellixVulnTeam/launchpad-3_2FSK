--- conflicted
+++ resolved
@@ -706,7 +706,6 @@
                 return True
         return False
 
-<<<<<<< HEAD
     @property
     def css_class(self):
         """The highlighted, unhighlighted, or dimmed CSS class."""
@@ -716,7 +715,7 @@
             return 'dimmed'
         else:
             return 'unhighlighted'
-=======
+
     @cachedproperty
     def total_downloads(self):
         """Total downloads of files associated with this series."""
@@ -724,7 +723,6 @@
         for release in self.releases:
             total += sum(file.libraryfile.hits for file in release.files)
         return total
->>>>>>> f2be0470
 
 
 class ReleaseWithFiles:
