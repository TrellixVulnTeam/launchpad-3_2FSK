--- conflicted
+++ resolved
@@ -123,13 +123,6 @@
 
     def sendAll(self):
         """Send notifications to all recipients."""
-<<<<<<< HEAD
-        for email, to_address in self.iterRecipients():
-            headers, subject, body = self.generateEmail(email)
-            simple_sendmail(
-                self.from_address, to_address, subject, body, headers)
-=======
         for email, recipient in self._recipients.getRecipientPersons():
             ctrl = self.generateEmail(email, recipient)
-            ctrl.send()
->>>>>>> 06dc4fa2
+            ctrl.send()