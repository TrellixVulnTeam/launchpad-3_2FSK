--- conflicted
+++ resolved
@@ -825,36 +825,21 @@
 
 standardshipitrequest_edit = 'Edit standard option'
 
-<<<<<<< HEAD
-def team_addmember(context, view):
-    return 'Add members to %s' % context.team.browsername
-=======
-team_addmember = ContextBrowsername('%s: Add Member')
->>>>>>> 85d6dad7
+team_addmember = ContextBrowsername('Add members to %s')
 
 team_edit = 'Edit team information'
 
 team_editemail = ContextDisplayName('%s contact e-mail address')
 
-<<<<<<< HEAD
-def team_editproposed(context, view):
-    return '%s proposed members' % context.team.browsername
-=======
-team_editproposed = ContextBrowsername('%s Proposed Members')
->>>>>>> 85d6dad7
-
 team_index = ContextBrowsername(u'“%s” team in Launchpad')
 
+team_editproposed = ContextBrowsername('Proposed members of %s')
+
 team_join = ContextBrowsername('Join %s')
 
 team_leave = ContextBrowsername('Leave %s')
 
-<<<<<<< HEAD
-def team_members(context, view):
-    return u'“%s” members' % context.team.browsername
-=======
-team_members = ContextBrowsername('%s members')
->>>>>>> 85d6dad7
+team_members = ContextBrowsername(u'“%s” members')
 
 def teammembership_index(context, view):
     return u'%s’s membership status in %s' % (
