# Copyright 2009-2010 Canonical Ltd.  This software is licensed under the
# GNU Affero General Public License version 3 (see the file LICENSE).

# pylint: disable-msg=E0611,W0212
"""Database classes for implementing distribution items."""

__metaclass__ = type
__all__ = [
    'Distribution',
    'DistributionSet',
    ]


from sqlobject import (
    BoolCol,
    ForeignKey,
    SQLObjectNotFound,
    StringCol,
    )
from sqlobject.sqlbuilder import SQLConstant
from storm.locals import (
    Desc,
    In,
    Int,
    Join,
    Or,
    SQL,
    )
from storm.store import Store
from zope.component import getUtility
from zope.interface import (
    alsoProvides,
    implements,
    )

from canonical.database.constants import UTC_NOW
from canonical.database.datetimecol import UtcDateTimeCol
from canonical.database.enumcol import EnumCol
from canonical.database.sqlbase import (
    cursor,
    quote,
    quote_like,
    SQLBase,
    sqlvalues,
    )
from canonical.launchpad.components.decoratedresultset import (
    DecoratedResultSet,
    )
from canonical.launchpad.components.storm_operators import (
    FTQ,
    Match,
    RANK,
    )
from canonical.launchpad.helpers import shortlist
from canonical.launchpad.interfaces.launchpad import (
    IHasIcon,
    IHasLogo,
    IHasMugshot,
    ILaunchpadCelebrities,
    )
from canonical.launchpad.interfaces.lpstorm import IStore
from canonical.launchpad.validators.name import (
    sanitize_name,
    valid_name,
    )
from canonical.launchpad.webapp.url import urlparse
from lp.answers.interfaces.faqtarget import IFAQTarget
from lp.answers.interfaces.questioncollection import (
    QUESTION_STATUS_DEFAULT_SEARCH,
    )
from lp.answers.interfaces.questiontarget import IQuestionTarget
from lp.answers.model.faq import (
    FAQ,
    FAQSearch,
    )
from lp.answers.model.question import (
    QuestionTargetMixin,
    QuestionTargetSearch,
    )
from lp.app.enums import ServiceUsage
from lp.app.errors import NotFoundError
from lp.app.interfaces.launchpad import (
    ILaunchpadUsage,
    IServiceUsage,
    )
from lp.archivepublisher.debversion import Version
from lp.blueprints.interfaces.specification import (
    SpecificationDefinitionStatus,
    SpecificationFilter,
    SpecificationImplementationStatus,
    SpecificationSort,
    )
from lp.blueprints.model.specification import (
    HasSpecificationsMixin,
    Specification,
    )
from lp.blueprints.model.sprint import HasSprintsMixin
from lp.bugs.interfaces.bugsupervisor import IHasBugSupervisor
from lp.bugs.interfaces.bugtarget import IHasBugHeat
from lp.bugs.interfaces.bugtask import (
    BugTaskStatus,
    UNRESOLVED_BUGTASK_STATUSES,
    )
from lp.bugs.model.bug import (
    BugSet,
    get_bug_tags,
    get_bug_tags_open_count,
    )
from lp.bugs.model.bugtarget import (
    BugTargetBase,
    HasBugHeatMixin,
    OfficialBugTagTargetMixin,
    )
from lp.bugs.model.bugtask import BugTask
from lp.registry.interfaces.distribution import (
    IBaseDistribution,
    IDerivativeDistribution,
    IDistribution,
    IDistributionSet,
    )
from lp.registry.interfaces.distributionmirror import (
    IDistributionMirror,
    MirrorContent,
    MirrorStatus,
    )
from lp.registry.interfaces.distroseries import NoSuchDistroSeries
from lp.registry.interfaces.packaging import PackagingType
from lp.registry.interfaces.person import (
    validate_person,
    validate_public_person,
    )
from lp.registry.interfaces.pillar import IPillarNameSet
from lp.registry.interfaces.series import SeriesStatus
from lp.registry.interfaces.sourcepackagename import ISourcePackageName
from lp.registry.model.announcement import MakesAnnouncements
from lp.registry.model.distributionmirror import DistributionMirror
from lp.registry.model.distributionsourcepackage import (
    DistributionSourcePackage,
    )
from lp.registry.model.distroseries import DistroSeries
from lp.registry.model.karma import KarmaContextMixin
from lp.registry.model.mentoringoffer import MentoringOffer
from lp.registry.model.milestone import (
    HasMilestonesMixin,
    Milestone,
    )
from lp.registry.model.pillar import HasAliasMixin
from lp.registry.model.sourcepackagename import SourcePackageName
from lp.registry.model.structuralsubscription import (
    StructuralSubscriptionTargetMixin,
    )
<<<<<<< HEAD
from lp.services.propertycache import (
    cachedproperty,
    IPropertyCache,
    )
from lp.soyuz.interfaces.archive import (
=======
from lp.soyuz.enums import (
>>>>>>> e1805c40
    ArchivePurpose,
    ArchiveStatus,
    PackagePublishingStatus,
    PackageUploadStatus,
    )
from lp.soyuz.interfaces.archive import (
    IArchiveSet,
    MAIN_ARCHIVE_PURPOSES,
    )
from lp.soyuz.interfaces.archivepermission import IArchivePermissionSet
from lp.soyuz.interfaces.binarypackagebuild import IBinaryPackageBuildSet
from lp.soyuz.interfaces.buildrecords import IHasBuildRecords
from lp.soyuz.interfaces.publishing import (
    active_publishing_status,
    )
from lp.soyuz.model.binarypackagebuild import BinaryPackageBuild
from lp.soyuz.model.distributionsourcepackagecache import (
    DistributionSourcePackageCache,
    )
from lp.soyuz.model.distributionsourcepackagerelease import (
    DistributionSourcePackageRelease,
    )
from lp.soyuz.model.distroarchseries import (
    DistroArchSeries,
    DistroArchSeriesSet,
    )
from lp.soyuz.model.distroseriespackagecache import DistroSeriesPackageCache
from lp.soyuz.model.publishing import (
    BinaryPackageFilePublishing,
    BinaryPackagePublishingHistory,
    SourcePackageFilePublishing,
    SourcePackagePublishingHistory,
    )
from lp.soyuz.model.sourcepackagerelease import SourcePackageRelease
from lp.translations.interfaces.translationgroup import TranslationPermission
from lp.translations.model.translationimportqueue import (
    HasTranslationImportsMixin,
    )


class Distribution(SQLBase, BugTargetBase, MakesAnnouncements,
                   HasSpecificationsMixin, HasSprintsMixin, HasAliasMixin,
                   HasTranslationImportsMixin, KarmaContextMixin,
                   OfficialBugTagTargetMixin, QuestionTargetMixin,
                   StructuralSubscriptionTargetMixin, HasMilestonesMixin,
                   HasBugHeatMixin):
    """A distribution of an operating system, e.g. Debian GNU/Linux."""
    implements(
        IDistribution, IFAQTarget, IHasBugHeat, IHasBugSupervisor,
        IHasBuildRecords, IHasIcon, IHasLogo, IHasMugshot, ILaunchpadUsage,
        IQuestionTarget, IServiceUsage)

    _table = 'Distribution'
    _defaultOrder = 'name'

    name = StringCol(notNull=True, alternateID=True, unique=True)
    displayname = StringCol(notNull=True)
    title = StringCol(notNull=True)
    summary = StringCol(notNull=True)
    description = StringCol(notNull=True)
    homepage_content = StringCol(default=None)
    icon = ForeignKey(
        dbName='icon', foreignKey='LibraryFileAlias', default=None)
    logo = ForeignKey(
        dbName='logo', foreignKey='LibraryFileAlias', default=None)
    mugshot = ForeignKey(
        dbName='mugshot', foreignKey='LibraryFileAlias', default=None)
    domainname = StringCol(notNull=True)
    owner = ForeignKey(
        dbName='owner', foreignKey='Person',
        storm_validator=validate_public_person, notNull=True)
    bug_supervisor = ForeignKey(
        dbName='bug_supervisor', foreignKey='Person',
        storm_validator=validate_person,
        notNull=False,
        default=None)
    bug_reporting_guidelines = StringCol(default=None)
    bug_reported_acknowledgement = StringCol(default=None)
    security_contact = ForeignKey(
        dbName='security_contact', foreignKey='Person',
        storm_validator=validate_public_person, notNull=False,
        default=None)
    driver = ForeignKey(
        dbName="driver", foreignKey="Person",
        storm_validator=validate_public_person, notNull=False, default=None)
    members = ForeignKey(
        dbName='members', foreignKey='Person',
        storm_validator=validate_public_person, notNull=True)
    mirror_admin = ForeignKey(
        dbName='mirror_admin', foreignKey='Person',
        storm_validator=validate_public_person, notNull=True)
    translationgroup = ForeignKey(
        dbName='translationgroup', foreignKey='TranslationGroup',
        notNull=False, default=None)
    translationpermission = EnumCol(
        dbName='translationpermission', notNull=True,
        schema=TranslationPermission, default=TranslationPermission.OPEN)
    lucilleconfig = StringCol(
        dbName='lucilleconfig', notNull=False, default=None)
    active = True # Required by IPillar interface.
    max_bug_heat = Int()

    def __repr__(self):
        displayname = self.displayname.encode('ASCII', 'backslashreplace')
        return "<%s '%s' (%s)>" % (
            self.__class__.__name__, displayname, self.name)

    def _init(self, *args, **kw):
        """Initialize an `IBaseDistribution` or `IDerivativeDistribution`."""
        SQLBase._init(self, *args, **kw)
        # Add a marker interface to set permissions for this kind
        # of distribution.
        if self == getUtility(ILaunchpadCelebrities).ubuntu:
            alsoProvides(self, IBaseDistribution)
        else:
            alsoProvides(self, IDerivativeDistribution)

    @property
    def uploaders(self):
        """See `IDistribution`."""
        # Get all the distribution archives and find out the uploaders
        # for each.
        distro_uploaders = []
        permission_set = getUtility(IArchivePermissionSet)
        for archive in self.all_distro_archives:
            uploaders = permission_set.uploadersForComponent(archive)
            distro_uploaders.extend(uploaders)

        return distro_uploaders

    official_answers = BoolCol(dbName='official_answers', notNull=True,
        default=False)
    official_blueprints = BoolCol(dbName='official_blueprints', notNull=True,
        default=False)
    official_malone = BoolCol(dbName='official_malone', notNull=True,
        default=False)
    official_rosetta = BoolCol(dbName='official_rosetta', notNull=True,
        default=False)

    @property
    def official_codehosting(self):
        # XXX: Aaron Bentley 2008-01-22
        # At this stage, we can't directly associate branches with source
        # packages or anything else resulting in a distribution, so saying
        # that a distribution supports codehosting at this stage makes
        # absolutely no sense at all.
        return False

    @property
    def official_anything(self):
        return True in (self.official_malone, self.official_rosetta,
                        self.official_blueprints, self.official_answers)

    _answers_usage = EnumCol(
        dbName="answers_usage", notNull=True,
        schema=ServiceUsage,
        default=ServiceUsage.UNKNOWN)

    def _get_answers_usage(self):
        if self._answers_usage != ServiceUsage.UNKNOWN:
            # If someone has set something with the enum, use it.
            return self._answers_usage
        elif self.official_answers:
            return ServiceUsage.LAUNCHPAD
        return self._answers_usage

    def _set_answers_usage(self, val):
        self._answers_usage = val
        if val == ServiceUsage.LAUNCHPAD:
            self.official_answers = True
        else:
            self.official_answers = False

    answers_usage = property(
        _get_answers_usage,
        _set_answers_usage,
        doc="Indicates if the product uses the answers service.")

    _blueprints_usage = EnumCol(
        dbName="blueprints_usage", notNull=True,
        schema=ServiceUsage,
        default=ServiceUsage.UNKNOWN)

    def _get_blueprints_usage(self):
        if self._blueprints_usage != ServiceUsage.UNKNOWN:
            # If someone has set something with the enum, use it.
            return self._blueprints_usage
        elif self.official_blueprints:
            return ServiceUsage.LAUNCHPAD
        return self._blueprints_usage

    def _set_blueprints_usage(self, val):
        self._blueprints_usage = val
        if val == ServiceUsage.LAUNCHPAD:
            self.official_blueprints = True
        else:
            self.official_blueprints = False

    blueprints_usage = property(
        _get_blueprints_usage,
        _set_blueprints_usage,
        doc="Indicates if the product uses the blueprints service.")

    _translations_usage = EnumCol(
        dbName="translations_usage", notNull=True,
        schema=ServiceUsage,
        default=ServiceUsage.UNKNOWN)

    def _get_translations_usage(self):
        if self._translations_usage != ServiceUsage.UNKNOWN:
            # If someone has set something with the enum, use it.
            return self._translations_usage
        elif self.official_rosetta:
            return ServiceUsage.LAUNCHPAD
        return self._translations_usage

    def _set_translations_usage(self, val):
        self._translations_usage = val
        if val == ServiceUsage.LAUNCHPAD:
            self.official_rosetta = True
        else:
            self.official_rosetta = False

    translations_usage = property(
        _get_translations_usage,
        _set_translations_usage,
        doc="Indicates if the product uses the translations service.")

    @property
    def codehosting_usage(self):
        return ServiceUsage.NOT_APPLICABLE

    @property
    def bug_tracking_usage(self):
        if not self.official_malone:
            return ServiceUsage.UNKNOWN
        else:
            return ServiceUsage.LAUNCHPAD

    @property
    def uses_launchpad(self):
        """Does this distribution actually use Launchpad?"""
        return self.official_anything

    enable_bug_expiration = BoolCol(dbName='enable_bug_expiration',
        notNull=True, default=False)
    translation_focus = ForeignKey(dbName='translation_focus',
        foreignKey='DistroSeries', notNull=False, default=None)
    date_created = UtcDateTimeCol(notNull=False, default=UTC_NOW)
    language_pack_admin = ForeignKey(
        dbName='language_pack_admin', foreignKey='Person',
        storm_validator=validate_public_person, notNull=False, default=None)

    @cachedproperty
    def main_archive(self):
        """See `IDistribution`."""
        return Store.of(self).find(Archive, distribution=self,
            purpose=ArchivePurpose.PRIMARY).one()

    @cachedproperty
    def all_distro_archives(self):
        """See `IDistribution`."""
        return Store.of(self).find(
            Archive,
            Archive.distribution == self,
            Archive.purpose.is_in(MAIN_ARCHIVE_PURPOSES))

    @cachedproperty
    def all_distro_archive_ids(self):
        """See `IDistribution`."""
        return [archive.id for archive in self.all_distro_archives]

    def _getMilestoneCondition(self):
        """See `HasMilestonesMixin`."""
        return (Milestone.distribution == self)

    def getArchiveIDList(self, archive=None):
        """See `IDistribution`."""
        if archive is None:
            return self.all_distro_archive_ids
        else:
            return [archive.id]

    @property
    def archive_mirrors(self):
        """See `IDistribution`."""
        return Store.of(self).find(
            DistributionMirror,
            distribution=self,
            content=MirrorContent.ARCHIVE,
            enabled=True,
            status=MirrorStatus.OFFICIAL,
            official_candidate=True)

    @property
    def cdimage_mirrors(self):
        """See `IDistribution`."""
        return Store.of(self).find(
            DistributionMirror,
            distribution=self,
            content=MirrorContent.RELEASE,
            enabled=True,
            status=MirrorStatus.OFFICIAL,
            official_candidate=True)

    @property
    def disabled_mirrors(self):
        """See `IDistribution`."""
        return Store.of(self).find(
            DistributionMirror,
            distribution=self,
            enabled=False,
            status=MirrorStatus.OFFICIAL,
            official_candidate=True)

    @property
    def unofficial_mirrors(self):
        """See `IDistribution`."""
        return Store.of(self).find(
            DistributionMirror,
            distribution=self,
            status=MirrorStatus.UNOFFICIAL)

    @property
    def pending_review_mirrors(self):
        """See `IDistribution`."""
        return Store.of(self).find(
            DistributionMirror,
            distribution=self,
            status=MirrorStatus.PENDING_REVIEW,
            official_candidate=True)

    @property
    def full_functionality(self):
        """See `IDistribution`."""
        if IBaseDistribution.providedBy(self):
            return True
        return False

    @property
    def drivers(self):
        """See `IDistribution`."""
        if self.driver is not None:
            return [self.driver]
        else:
            return [self.owner]

    @property
    def _sort_key(self):
        """Return something that can be used to sort distributions,
        putting Ubuntu and its major derivatives first.

        This is used to ensure that the list of distributions displayed in
        Soyuz generally puts Ubuntu at the top.
        """
        if self.name == 'ubuntu':
            return (0, 'ubuntu')
        if self.name in ['kubuntu', 'xubuntu', 'edubuntu']:
            return (1, self.name)
        if 'buntu' in self.name:
            return (2, self.name)
        return (3, self.name)

    @cachedproperty
    def series(self):
        """See `IDistribution`."""
        ret = Store.of(self).find(
            DistroSeries,
            distribution=self)
        return sorted(ret, key=lambda a: Version(a.version), reverse=True)

    @property
    def architectures(self):
        """See `IDistribution`."""
        architectures = []

        # Concatenate architectures list since they are distinct.
        for series in self.series:
            architectures += series.architectures

        return architectures

    @property
    def mentoring_offers(self):
        """See `IDistribution`"""
        via_specs = MentoringOffer.select("""
            Specification.distribution = %s AND
            Specification.id = MentoringOffer.specification
            """ % sqlvalues(self.id) + """ AND NOT (
            """ + Specification.completeness_clause + ")",
            clauseTables=['Specification'],
            distinct=True)
        via_bugs = MentoringOffer.select("""
            BugTask.distribution = %s AND
            BugTask.bug = MentoringOffer.bug AND
            BugTask.bug = Bug.id AND
            Bug.private IS FALSE
            """ % sqlvalues(self.id) + """ AND NOT (
            """ + BugTask.completeness_clause +")",
            clauseTables=['BugTask', 'Bug'],
            distinct=True)
        return via_specs.union(via_bugs, orderBy=['-date_created', '-id'])

    @property
    def bugtargetdisplayname(self):
        """See IBugTarget."""
        return self.displayname

    @property
    def bugtargetname(self):
        """See `IBugTarget`."""
        return self.name

    def _getBugTaskContextWhereClause(self):
        """See BugTargetBase."""
        return "BugTask.distribution = %d" % self.id

    def _customizeSearchParams(self, search_params):
        """Customize `search_params` for this distribution."""
        search_params.setDistribution(self)

    def getUsedBugTags(self):
        """See `IBugTarget`."""
        return get_bug_tags("BugTask.distribution = %s" % sqlvalues(self))

    def getUsedBugTagsWithOpenCounts(self, user):
        """See `IBugTarget`."""
        return get_bug_tags_open_count(BugTask.distribution == self, user)

    def getMirrorByName(self, name):
        """See `IDistribution`."""
        return Store.of(self).find(
            DistributionMirror,
            distribution=self,
            name=name).one()

    def getCountryMirror(self, country, mirror_type):
        """See `IDistribution`."""
        return Store.of(self).find(
            DistributionMirror,
            distribution=self,
            country=country,
            content=mirror_type,
            country_dns_mirror=True).one()

    def newMirror(self, owner, speed, country, content, displayname=None,
                  description=None, http_base_url=None,
                  ftp_base_url=None, rsync_base_url=None,
                  official_candidate=False, enabled=False,
                  whiteboard=None):
        """See `IDistribution`."""
        # NB this functionality is only available to distributions that have
        # the full functionality of Launchpad enabled. This is Ubuntu and
        # commercial derivatives that have been specifically given this
        # ability
        if not self.full_functionality:
            return None

        urls = {'http_base_url': http_base_url,
                'ftp_base_url': ftp_base_url,
                'rsync_base_url': rsync_base_url}
        for name, value in urls.items():
            if value is not None:
                urls[name] = IDistributionMirror[name].normalize(value)

        url = urls['http_base_url'] or urls['ftp_base_url']
        assert url is not None, (
            "A mirror must provide either an HTTP or FTP URL (or both).")
        dummy, host, dummy, dummy, dummy, dummy = urlparse(url)
        name = sanitize_name('%s-%s' % (host, content.name.lower()))

        orig_name = name
        count = 1
        while self.getMirrorByName(name=name) is not None:
            count += 1
            name = '%s%s' % (orig_name, count)

        return DistributionMirror(
            distribution=self, owner=owner, name=name, speed=speed,
            country=country, content=content, displayname=displayname,
            description=description, http_base_url=urls['http_base_url'],
            ftp_base_url=urls['ftp_base_url'],
            rsync_base_url=urls['rsync_base_url'],
            official_candidate=official_candidate, enabled=enabled,
            whiteboard=whiteboard)

    def createBug(self, bug_params):
        """See canonical.launchpad.interfaces.IBugTarget."""
        bug_params.setBugTarget(distribution=self)
        return BugSet().createBug(bug_params)

    def _getBugTaskContextClause(self):
        """See BugTargetBase."""
        return 'BugTask.distribution = %s' % sqlvalues(self)

    @property
    def currentseries(self):
        """See `IDistribution`."""
        # XXX kiko 2006-03-18:
        # This should be just a selectFirst with a case in its
        # order by clause.

        # If we have a frozen one, return that.
        for series in self.series:
            if series.status == SeriesStatus.FROZEN:
                return series
        # If we have one in development, return that.
        for series in self.series:
            if series.status == SeriesStatus.DEVELOPMENT:
                return series
        # If we have a stable one, return that.
        for series in self.series:
            if series.status == SeriesStatus.CURRENT:
                return series
        # If we have ANY, return the first one.
        if len(self.series) > 0:
            return self.series[0]
        return None

    def __getitem__(self, name):
        for series in self.series:
            if series.name == name:
                return series
        raise NotFoundError(name)

    def __iter__(self):
        return iter(self.series)

    def getArchive(self, name):
        """See `IDistribution.`"""
        return getUtility(
            IArchiveSet).getByDistroAndName(self, name)

    def getSeries(self, name_or_version):
        """See `IDistribution`."""
        distroseries = Store.of(self).find(DistroSeries,
               Or(DistroSeries.name == name_or_version,
               DistroSeries.version == name_or_version),
            DistroSeries.distribution == self).one()
        if not distroseries:
            raise NoSuchDistroSeries(name_or_version)
        return distroseries

    def getDevelopmentSeries(self):
        """See `IDistribution`."""
        return Store.of(self).find(
            DistroSeries,
            distribution=self,
            status=SeriesStatus.DEVELOPMENT)

    def getMilestone(self, name):
        """See `IDistribution`."""
        return Milestone.selectOne("""
            distribution = %s AND
            name = %s
            """ % sqlvalues(self.id, name))

    def getSourcePackage(self, name):
        """See `IDistribution`."""
        if ISourcePackageName.providedBy(name):
            sourcepackagename = name
        else:
            try:
                sourcepackagename = SourcePackageName.byName(name)
            except SQLObjectNotFound:
                return None
        return DistributionSourcePackage(self, sourcepackagename)

    def getSourcePackageRelease(self, sourcepackagerelease):
        """See `IDistribution`."""
        return DistributionSourcePackageRelease(self, sourcepackagerelease)

    def getCurrentSourceReleases(self, source_package_names):
        """See `IDistribution`."""
        source_package_ids = [
            package_name.id for package_name in source_package_names]
        releases = SourcePackageRelease.select("""
            SourcePackageName.id IN %s AND
            SourcePackageRelease.id =
                SourcePackagePublishingHistory.sourcepackagerelease AND
            SourcePackagePublishingHistory.id = (
                SELECT max(spph.id)
                FROM SourcePackagePublishingHistory spph,
                     SourcePackageRelease spr, SourcePackageName spn,
                     DistroSeries ds
                WHERE
                    spn.id = SourcePackageName.id AND
                    spr.sourcepackagename = spn.id AND
                    spph.sourcepackagerelease = spr.id AND
                    spph.archive IN %s AND
                    spph.status IN %s AND
                    spph.distroseries = ds.id AND
                    ds.distribution = %s)
            """ % sqlvalues(
                source_package_ids, self.all_distro_archive_ids,
                active_publishing_status, self),
            clauseTables=[
                'SourcePackageName', 'SourcePackagePublishingHistory'])
        return dict(
            (self.getSourcePackage(release.sourcepackagename),
             DistributionSourcePackageRelease(self, release))
            for release in releases)

    @property
    def has_any_specifications(self):
        """See `IHasSpecifications`."""
        return self.all_specifications.count()

    @property
    def all_specifications(self):
        """See `IHasSpecifications`."""
        return self.specifications(filter=[SpecificationFilter.ALL])

    def specifications(self, sort=None, quantity=None, filter=None,
                       prejoin_people=True):
        """See `IHasSpecifications`.

        In the case of distributions, there are two kinds of filtering,
        based on:

          - completeness: we want to show INCOMPLETE if nothing is said
          - informationalness: we will show ANY if nothing is said

        """

        # Make a new list of the filter, so that we do not mutate what we
        # were passed as a filter
        if not filter:
            # it could be None or it could be []
            filter = [SpecificationFilter.INCOMPLETE]

        # now look at the filter and fill in the unsaid bits

        # defaults for completeness: if nothing is said about completeness
        # then we want to show INCOMPLETE
        completeness = False
        for option in [
            SpecificationFilter.COMPLETE,
            SpecificationFilter.INCOMPLETE]:
            if option in filter:
                completeness = True
        if completeness is False:
            filter.append(SpecificationFilter.INCOMPLETE)

        # defaults for acceptance: in this case we have nothing to do
        # because specs are not accepted/declined against a distro

        # defaults for informationalness: we don't have to do anything
        # because the default if nothing is said is ANY

        # sort by priority descending, by default
        if sort is None or sort == SpecificationSort.PRIORITY:
            order = (
                ['-priority', 'Specification.definition_status',
                 'Specification.name'])
        elif sort == SpecificationSort.DATE:
            order = ['-Specification.datecreated', 'Specification.id']

        # figure out what set of specifications we are interested in. for
        # distributions, we need to be able to filter on the basis of:
        #
        #  - completeness. by default, only incomplete specs shown
        #  - informational.
        #
        base = 'Specification.distribution = %s' % self.id
        query = base
        # look for informational specs
        if SpecificationFilter.INFORMATIONAL in filter:
            query += (' AND Specification.implementation_status = %s ' %
                quote(SpecificationImplementationStatus.INFORMATIONAL))

        # filter based on completion. see the implementation of
        # Specification.is_complete() for more details
        completeness = Specification.completeness_clause

        if SpecificationFilter.COMPLETE in filter:
            query += ' AND ( %s ) ' % completeness
        elif SpecificationFilter.INCOMPLETE in filter:
            query += ' AND NOT ( %s ) ' % completeness

        # Filter for validity. If we want valid specs only then we should
        # exclude all OBSOLETE or SUPERSEDED specs
        if SpecificationFilter.VALID in filter:
            query += (' AND Specification.definition_status NOT IN '
                '( %s, %s ) ' % sqlvalues(
                    SpecificationDefinitionStatus.OBSOLETE,
                    SpecificationDefinitionStatus.SUPERSEDED))

        # ALL is the trump card
        if SpecificationFilter.ALL in filter:
            query = base

        # Filter for specification text
        for constraint in filter:
            if isinstance(constraint, basestring):
                # a string in the filter is a text search filter
                query += ' AND Specification.fti @@ ftq(%s) ' % quote(
                    constraint)

        results = Specification.select(query, orderBy=order, limit=quantity)
        if prejoin_people:
            results = results.prejoin(['assignee', 'approver', 'drafter'])
        return results

    def getSpecification(self, name):
        """See `ISpecificationTarget`."""
        return Specification.selectOneBy(distribution=self, name=name)

    def searchQuestions(self, search_text=None,
                        status=QUESTION_STATUS_DEFAULT_SEARCH,
                        language=None, sort=None, owner=None,
                        needs_attention_from=None, unsupported=False):
        """See `IQuestionCollection`."""
        if unsupported:
            unsupported_target = self
        else:
            unsupported_target = None

        return QuestionTargetSearch(
            distribution=self,
            search_text=search_text, status=status,
            language=language, sort=sort, owner=owner,
            needs_attention_from=needs_attention_from,
            unsupported_target=unsupported_target).getResults()

    def getTargetTypes(self):
        """See `QuestionTargetMixin`.

        Defines distribution as self and sourcepackagename as None.
        """
        return {'distribution': self,
                'sourcepackagename': None}

    def questionIsForTarget(self, question):
        """See `QuestionTargetMixin`.

        Return True when the Question's distribution is self.
        """
        if question.distribution is not self:
            return False
        return True

    def newFAQ(self, owner, title, content, keywords=None, date_created=None):
        """See `IFAQTarget`."""
        return FAQ.new(
            owner=owner, title=title, content=content, keywords=keywords,
            date_created=date_created, distribution=self)

    def findSimilarFAQs(self, summary):
        """See `IFAQTarget`."""
        return FAQ.findSimilar(summary, distribution=self)

    def getFAQ(self, id):
        """See `IFAQCollection`."""
        return FAQ.getForTarget(id, self)

    def searchFAQs(self, search_text=None, owner=None, sort=None):
        """See `IFAQCollection`."""
        return FAQSearch(
            search_text=search_text, owner=owner, sort=sort,
            distribution=self).getResults()

    def getDistroSeriesAndPocket(self, distroseries_name):
        """See `IDistribution`."""
        from lp.archivepublisher.publishing import suffixpocket

        # Get the list of suffixes.
        suffixes = [suffix for suffix, ignored in suffixpocket.items()]
        # Sort it longest string first.
        suffixes.sort(key=len, reverse=True)

        for suffix in suffixes:
            if distroseries_name.endswith(suffix):
                try:
                    left_size = len(distroseries_name) - len(suffix)
                    return (self[distroseries_name[:left_size]],
                            suffixpocket[suffix])
                except KeyError:
                    # Swallow KeyError to continue round the loop.
                    pass

        raise NotFoundError(distroseries_name)

    def getSeriesByStatus(self, status):
        """See `IDistribution`."""
        return Store.of(self).find(DistroSeries,
            DistroSeries.distribution == self,
            DistroSeries.status == status)

    def getFileByName(self, filename, archive=None, source=True, binary=True):
        """See `IDistribution`."""
        assert (source or binary), "searching in an explicitly empty " \
               "space is pointless"
        if archive is None:
            archive = self.main_archive

        if source:
            candidate = SourcePackageFilePublishing.selectFirstBy(
                distribution=self, libraryfilealiasfilename=filename,
                archive=archive, orderBy=['id'])

        if binary:
            candidate = BinaryPackageFilePublishing.selectFirstBy(
                distribution=self,
                libraryfilealiasfilename=filename,
                archive=archive, orderBy=["-id"])

        if candidate is not None:
            return candidate.libraryfilealias

        raise NotFoundError(filename)

    def getBuildRecords(self, build_state=None, name=None, pocket=None,
                        arch_tag=None, user=None, binary_only=True):
        """See `IHasBuildRecords`"""
        # Ignore "user", since it would not make any difference to the
        # records returned here (private builds are only in PPA right
        # now).
        # The "binary_only" option is not yet supported for
        # IDistribution.

        # Find out the distroarchseries in question.
        arch_ids = DistroArchSeriesSet().getIdsForArchitectures(
            self.architectures, arch_tag)

        # Use the facility provided by IBinaryPackageBuildSet to
        # retrieve the records.
        return getUtility(IBinaryPackageBuildSet).getBuildsByArchIds(
            self, arch_ids, build_state, name, pocket)

    def getSourcePackageCaches(self, archive=None):
        """See `IDistribution`."""
        if archive is not None:
            archives = [archive.id]
        else:
            archives = self.all_distro_archive_ids

        caches = DistributionSourcePackageCache.select("""
            distribution = %s AND
            archive IN %s
        """ % sqlvalues(self, archives),
        orderBy="name",
        prejoins=['sourcepackagename'])

        return caches

    def removeOldCacheItems(self, archive, log):
        """See `IDistribution`."""

        # Get the set of source package names to deal with.
        spns = set(SourcePackageName.select("""
            SourcePackagePublishingHistory.distroseries =
                DistroSeries.id AND
            DistroSeries.distribution = %s AND
            Archive.id = %s AND
            SourcePackagePublishingHistory.archive = Archive.id AND
            SourcePackagePublishingHistory.sourcepackagerelease =
                SourcePackageRelease.id AND
            SourcePackageRelease.sourcepackagename =
                SourcePackageName.id AND
            SourcePackagePublishingHistory.dateremoved is NULL AND
            Archive.enabled = TRUE
            """ % sqlvalues(self, archive),
            distinct=True,
            clauseTables=[
                'Archive',
                'DistroSeries',
                'SourcePackagePublishingHistory',
                'SourcePackageRelease']))

        # Remove the cache entries for packages we no longer publish.
        for cache in self.getSourcePackageCaches(archive):
            if cache.sourcepackagename not in spns:
                log.debug(
                    "Removing source cache for '%s' (%s)"
                    % (cache.name, cache.id))
                cache.destroySelf()

    def updateCompleteSourcePackageCache(self, archive, log, ztm,
                                         commit_chunk=500):
        """See `IDistribution`."""
        # Do not create cache entries for disabled archives.
        if not archive.enabled:
            return

        # Get the set of source package names to deal with.
        spns = list(SourcePackageName.select("""
            SourcePackagePublishingHistory.distroseries =
                DistroSeries.id AND
            DistroSeries.distribution = %s AND
            SourcePackagePublishingHistory.archive = %s AND
            SourcePackagePublishingHistory.sourcepackagerelease =
                SourcePackageRelease.id AND
            SourcePackageRelease.sourcepackagename =
                SourcePackageName.id AND
            SourcePackagePublishingHistory.dateremoved is NULL
            """ % sqlvalues(self, archive),
            distinct=True,
            orderBy="name",
            clauseTables=['SourcePackagePublishingHistory', 'DistroSeries',
                'SourcePackageRelease']))

        number_of_updates = 0
        chunk_size = 0
        for spn in spns:
            log.debug("Considering source '%s'" % spn.name)
            self.updateSourcePackageCache(spn, archive, log)
            chunk_size += 1
            number_of_updates += 1
            if chunk_size == commit_chunk:
                chunk_size = 0
                log.debug("Committing")
                ztm.commit()

        return number_of_updates

    def updateSourcePackageCache(self, sourcepackagename, archive, log):
        """See `IDistribution`."""

        # Get the set of published sourcepackage releases.
        sprs = list(SourcePackageRelease.select("""
            SourcePackageRelease.sourcepackagename = %s AND
            SourcePackageRelease.id =
                SourcePackagePublishingHistory.sourcepackagerelease AND
            SourcePackagePublishingHistory.distroseries =
                DistroSeries.id AND
            DistroSeries.distribution = %s AND
            SourcePackagePublishingHistory.archive = %s AND
            SourcePackagePublishingHistory.dateremoved is NULL
            """ % sqlvalues(sourcepackagename, self, archive),
            orderBy='id',
            clauseTables=['SourcePackagePublishingHistory', 'DistroSeries'],
            distinct=True))

        if len(sprs) == 0:
            log.debug("No sources releases found.")
            return

        # Find or create the cache entry.
        cache = DistributionSourcePackageCache.selectOne("""
            distribution = %s AND
            archive = %s AND
            sourcepackagename = %s
            """ % sqlvalues(self, archive, sourcepackagename))
        if cache is None:
            log.debug("Creating new source cache entry.")
            cache = DistributionSourcePackageCache(
                archive=archive,
                distribution=self,
                sourcepackagename=sourcepackagename)

        # Make sure the name is correct.
        cache.name = sourcepackagename.name

        # Get the sets of binary package names, summaries, descriptions.

        # XXX Julian 2007-04-03:
        # This bit of code needs fixing up, it is doing stuff that
        # really needs to be done in SQL, such as sorting and uniqueness.
        # This would also improve the performance.
        binpkgnames = set()
        binpkgsummaries = set()
        binpkgdescriptions = set()
        sprchangelog = set()
        for spr in sprs:
            log.debug("Considering source version %s" % spr.version)
            # changelog may be empty, in which case we don't want to add it
            # to the set as the join would fail below.
            if spr.changelog_entry is not None:
                sprchangelog.add(spr.changelog_entry)
            binpkgs = BinaryPackageRelease.select("""
                BinaryPackageRelease.build = BinaryPackageBuild.id AND
                BinaryPackageBuild.source_package_release = %s
                """ % sqlvalues(spr.id),
                clauseTables=['BinaryPackageBuild'])
            for binpkg in binpkgs:
                log.debug("Considering binary '%s'" % binpkg.name)
                binpkgnames.add(binpkg.name)
                binpkgsummaries.add(binpkg.summary)
                binpkgdescriptions.add(binpkg.description)

        # Update the caches.
        cache.binpkgnames = ' '.join(sorted(binpkgnames))
        cache.binpkgsummaries = ' '.join(sorted(binpkgsummaries))
        cache.binpkgdescriptions = ' '.join(sorted(binpkgdescriptions))
        cache.changelog = ' '.join(sorted(sprchangelog))

    def searchSourcePackageCaches(
        self, text, has_packaging=None, publishing_distroseries=None):
        """See `IDistribution`."""
        # The query below tries exact matching on the source package
        # name as well; this is because source package names are
        # notoriously bad for fti matching -- they can contain dots, or
        # be short like "at", both things which users do search for.
        store = Store.of(self)
        find_spec = (
            DistributionSourcePackageCache,
            SourcePackageName,
            SQL('rank(fti, ftq(%s)) AS rank' % sqlvalues(text)),
            )
        origin = [
            DistributionSourcePackageCache,
            Join(
                SourcePackageName,
                DistributionSourcePackageCache.sourcepackagename ==
                    SourcePackageName.id,
                ),
            ]

        publishing_condition = ''
        if publishing_distroseries is not None:
            publishing_condition = """
                AND EXISTS (
                    SELECT 1
                    FROM SourcePackageRelease spr
                        JOIN SourcePackagePublishingHistory spph
                            ON spph.sourcepackagerelease = spr.id
                    WHERE spr.sourcepackagename = SourcePackageName.id
                        AND spph.distroseries = %d
                    )""" % (
                publishing_distroseries.id)

        packaging_query = """
            SELECT 1
            FROM Packaging
            WHERE Packaging.sourcepackagename = SourcePackageName.id
            """
        has_packaging_condition = ''
        if has_packaging is True:
            has_packaging_condition = 'AND EXISTS (%s)' % packaging_query
        elif has_packaging is False:
            has_packaging_condition = 'AND NOT EXISTS (%s)' % packaging_query

        # Note: When attempting to convert the query below into straight
        # Storm expressions, a 'tuple index out-of-range' error was always
        # raised.
        condition = """
            DistributionSourcePackageCache.distribution = %s AND
            DistributionSourcePackageCache.archive IN %s AND
            (DistributionSourcePackageCache.fti @@ ftq(%s) OR
             DistributionSourcePackageCache.name ILIKE '%%' || %s || '%%')
            %s
            %s
            """ % (quote(self), quote(self.all_distro_archive_ids),
                   quote(text), quote_like(text), has_packaging_condition,
                   publishing_condition)
        dsp_caches_with_ranks = store.using(*origin).find(
            find_spec, condition).order_by('rank DESC')

        return dsp_caches_with_ranks

    def searchSourcePackages(
        self, text, has_packaging=None, publishing_distroseries=None):
        """See `IDistribution`."""

        dsp_caches_with_ranks = self.searchSourcePackageCaches(
            text, has_packaging=has_packaging,
            publishing_distroseries=publishing_distroseries)

        # Create a function that will decorate the resulting
        # DistributionSourcePackageCaches, converting
        # them from the find_spec above into DSPs:
        def result_to_dsp(result):
            cache, source_package_name, rank = result
            return DistributionSourcePackage(
                self,
                source_package_name)

        # Return the decorated result set so the consumer of these
        # results will only see DSPs
        return DecoratedResultSet(dsp_caches_with_ranks, result_to_dsp)

    @property
    def _binaryPackageSearchClause(self):
        """Return a Storm match clause for binary package searches."""
        # This matches all DistributionSourcePackageCache rows that have
        # a source package that generated the BinaryPackageName that
        # we're searching for.
        return (
            DistroSeries.distribution == self,
            DistroSeries.status != SeriesStatus.OBSOLETE,
            BinaryPackageRelease.binarypackagename == BinaryPackageName.id,
            DistroArchSeries.distroseries == DistroSeries.id,
            BinaryPackageBuild.distro_arch_series == DistroArchSeries.id,
            BinaryPackageRelease.build == BinaryPackageBuild.id,
            (BinaryPackageBuild.source_package_release ==
                SourcePackageRelease.id),
            SourcePackageRelease.sourcepackagename == SourcePackageName.id,
            DistributionSourcePackageCache.sourcepackagename ==
                SourcePackageName.id,
            In(
                DistributionSourcePackageCache.archiveID,
                self.all_distro_archive_ids))

    def searchBinaryPackages(self, package_name, exact_match=False):
        """See `IDistribution`."""
        store = Store.of(self)

        select_spec = (DistributionSourcePackageCache,)

        if exact_match:
            find_spec = self._binaryPackageSearchClause
            match_clause = (BinaryPackageName.name == package_name,)
        else:
            # In this case we can use a simplified find-spec as the
            # binary package names are present on the
            # DistributionSourcePackageCache records.
            find_spec = (
                DistributionSourcePackageCache.distribution == self,
                In(
                    DistributionSourcePackageCache.archiveID,
                    self.all_distro_archive_ids))
            match_clause = (
                DistributionSourcePackageCache.binpkgnames.like(
                    "%%%s%%" % package_name.lower()),)

        result_set = store.find(
            *(select_spec + find_spec + match_clause)).config(distinct=True)

        return result_set.order_by(DistributionSourcePackageCache.name)

    def searchBinaryPackagesFTI(self, package_name):
        """See `IDistribution`."""
        search_vector_column = DistroSeriesPackageCache.fti
        query_function = FTQ(package_name)
        rank = RANK(search_vector_column, query_function)

        extra_clauses = (
            BinaryPackageRelease.binarypackagenameID ==
                DistroSeriesPackageCache.binarypackagenameID,
            Match(search_vector_column, query_function),
            )
        where_spec = (self._binaryPackageSearchClause + extra_clauses)

        select_spec = (DistributionSourcePackageCache, rank)
        store = Store.of(self)
        results = store.find(select_spec, where_spec)
        results.order_by(Desc(rank)).config(distinct=True)

        def result_to_dspc(result):
            cache, rank = result
            return cache

        # Return the decorated result set so the consumer of these
        # results will only see DSPCs
        return DecoratedResultSet(results, result_to_dspc)

    def guessPackageNames(self, pkgname):
        """See `IDistribution`"""
        assert isinstance(pkgname, basestring), (
            "Expected string. Got: %r" % pkgname)

        pkgname = pkgname.strip().lower()
        if not valid_name(pkgname):
            raise NotFoundError('Invalid package name: %s' % pkgname)

        if self.currentseries is None:
            # Distribution with no series can't have anything
            # published in it.
            raise NotFoundError('%s has no series; %r was never '
                                'published in it'
                                % (self.displayname, pkgname))

        # The way this method works is that is tries to locate a pair
        # of packages related to that name. If it locates a source
        # package it then tries to see if it has been published at any
        # point, and gets the binary package from the publishing
        # record.
        #
        # If that fails (no source package by that name, or not
        # published) then it'll search binary packages, then find the
        # source package most recently associated with it, first in
        # the current distroseries and then across the whole
        # distribution.
        #
        # XXX kiko 2006-07-28:
        # Note that the strategy of falling back to previous
        # distribution series might be revisited in the future; for
        # instance, when people file bugs, it might actually be bad for
        # us to allow them to be associated with obsolete packages.

        bpph_location_clauses = [
            DistroSeries.distribution == self,
            DistroArchSeries.distroseriesID == DistroSeries.id,
            BinaryPackagePublishingHistory.distroarchseriesID ==
                DistroArchSeries.id,
            BinaryPackagePublishingHistory.archiveID.is_in(
                self.all_distro_archive_ids),
            BinaryPackagePublishingHistory.dateremoved == None,
            BinaryPackageRelease.id ==
                BinaryPackagePublishingHistory.binarypackagereleaseID,
            ]

        sourcepackagename = SourcePackageName.selectOneBy(name=pkgname)
        if sourcepackagename:
            # Note that in the source package case, we don't restrict
            # the search to the distribution release, making a best
            # effort to find a package.
            publishing = SourcePackagePublishingHistory.selectFirst('''
                SourcePackagePublishingHistory.distroseries =
                    DistroSeries.id AND
                DistroSeries.distribution = %s AND
                SourcePackagePublishingHistory.archive IN %s AND
                SourcePackagePublishingHistory.sourcepackagerelease =
                    SourcePackageRelease.id AND
                SourcePackageRelease.sourcepackagename = %s AND
                SourcePackagePublishingHistory.status IN %s
                ''' % sqlvalues(self,
                                self.all_distro_archive_ids,
                                sourcepackagename,
                                (PackagePublishingStatus.PUBLISHED,
                                 PackagePublishingStatus.PENDING)),
                clauseTables=['SourcePackageRelease', 'DistroSeries'],
                distinct=True,
                orderBy="id")
            if publishing is not None:
                # Attempt to find a published binary package of the
                # same name.
                bpph = IStore(BinaryPackagePublishingHistory).find(
                    BinaryPackagePublishingHistory,
                    BinaryPackageRelease.binarypackagename ==
                        BinaryPackageName.id,
                    BinaryPackageName.name == sourcepackagename.name,
                    BinaryPackageBuild.id == BinaryPackageRelease.buildID,
                    SourcePackageRelease.id ==
                        BinaryPackageBuild.source_package_release_id,
                    SourcePackageRelease.sourcepackagename ==
                        sourcepackagename,
                    *bpph_location_clauses).any()
                if bpph is not None:
                    bpr = bpph.binarypackagerelease
                    return (sourcepackagename, bpr.binarypackagename)
                # No binary with a similar name, so just return None
                # rather than returning some arbitrary binary package.
                return (sourcepackagename, None)

        # At this point we don't have a published source package by
        # that name, so let's try to find a binary package and work
        # back from there.
        binarypackagename = BinaryPackageName.selectOneBy(name=pkgname)
        if binarypackagename:
            # Ok, so we have a binarypackage with that name. Grab its
            # latest publication in the distribution (this may be an old
            # package name the end-user is groping for) -- and then get
            # the sourcepackagename from that.
            bpph = IStore(BinaryPackagePublishingHistory).find(
                BinaryPackagePublishingHistory,
                BinaryPackageRelease.binarypackagename == binarypackagename,
                *bpph_location_clauses).order_by(
                    Desc(BinaryPackagePublishingHistory.id)).first()
            if bpph is not None:
                spr = bpph.binarypackagerelease.build.source_package_release
                return (spr.sourcepackagename, binarypackagename)

        # We got nothing so signal an error.
        if sourcepackagename is None:
            # Not a binary package name, not a source package name,
            # game over!
            if binarypackagename:
                raise NotFoundError('Binary package %s not published in %s'
                                    % (pkgname, self.displayname))
            else:
                raise NotFoundError('Unknown package: %s' % pkgname)
        else:
            raise NotFoundError('Package %s not published in %s'
                                % (pkgname, self.displayname))

    # XXX cprov 20071024:  move this API to IArchiveSet, Distribution is
    # already too long and complicated.
    def getAllPPAs(self):
        """See `IDistribution`"""
        return Store.of(self).find(
            Archive,
            distribution=self,
            purpose=ArchivePurpose.PPA).order_by('id')

    def getCommercialPPAs(self):
        """See `IDistribution`."""
        # If we ever see non-Ubuntu PPAs, this will return more than
        # just the PPAs for the Ubuntu context.
        return getUtility(IArchiveSet).getCommercialPPAs()

    def searchPPAs(self, text=None, show_inactive=False, user=None):
        """See `IDistribution`."""
        clauses = ["""
        Archive.purpose = %s AND
        Archive.distribution = %s AND
        Person.id = Archive.owner AND
        Person.id = ValidPersonOrTeamCache.id
        """ % sqlvalues(ArchivePurpose.PPA, self)]

        clauseTables = ['Person', 'ValidPersonOrTeamCache']
        orderBy = ['Person.name']

        if not show_inactive:
            active_statuses = (PackagePublishingStatus.PUBLISHED,
                               PackagePublishingStatus.PENDING)
            clauses.append("""
            Archive.id IN (
                SELECT DISTINCT archive FROM SourcepackagePublishingHistory
                WHERE status IN %s)
            """ % sqlvalues(active_statuses))

        if text:
            orderBy.insert(
                0, SQLConstant(
                    'rank(Archive.fti, ftq(%s)) DESC' % quote(text)))

            clauses.append("""
                Archive.fti @@ ftq(%s)
            """ % sqlvalues(text))

        if user is not None:
            if not user.inTeam(getUtility(ILaunchpadCelebrities).admin):
                clauses.append("""
                ((Archive.private = FALSE AND Archive.enabled = TRUE) OR
                 Archive.owner = %s OR
                 %s IN (SELECT TeamParticipation.person
                        FROM TeamParticipation
                        WHERE TeamParticipation.person = %s AND
                              TeamParticipation.team = Archive.owner)
                )
                """ % sqlvalues(user, user, user))
        else:
            clauses.append(
                "Archive.private = FALSE AND Archive.enabled = TRUE")


        query = ' AND '.join(clauses)
        return Archive.select(
            query, orderBy=orderBy, clauseTables=clauseTables)

    def getPendingAcceptancePPAs(self):
        """See `IDistribution`."""
        query = """
        Archive.purpose = %s AND
        Archive.distribution = %s AND
        PackageUpload.archive = Archive.id AND
        PackageUpload.status = %s
        """ % sqlvalues(ArchivePurpose.PPA, self,
                        PackageUploadStatus.ACCEPTED)

        return Archive.select(
            query, clauseTables=['PackageUpload'],
            orderBy=['archive.id'], distinct=True)

    def getPendingPublicationPPAs(self):
        """See `IDistribution`."""
        src_query = """
        Archive.purpose = %s AND
        Archive.distribution = %s AND
        SourcePackagePublishingHistory.archive = archive.id AND
        SourcePackagePublishingHistory.scheduleddeletiondate is null AND
        SourcePackagePublishingHistory.status IN (%s, %s)
         """ % sqlvalues(ArchivePurpose.PPA, self,
                         PackagePublishingStatus.PENDING,
                         PackagePublishingStatus.DELETED)

        src_archives = Archive.select(
            src_query, clauseTables=['SourcePackagePublishingHistory'],
            orderBy=['archive.id'], distinct=True)

        bin_query = """
        Archive.purpose = %s AND
        Archive.distribution = %s AND
        BinaryPackagePublishingHistory.archive = archive.id AND
        BinaryPackagePublishingHistory.scheduleddeletiondate is null AND
        BinaryPackagePublishingHistory.status IN (%s, %s)
        """ % sqlvalues(ArchivePurpose.PPA, self,
                        PackagePublishingStatus.PENDING,
                        PackagePublishingStatus.DELETED)

        bin_archives = Archive.select(
            bin_query, clauseTables=['BinaryPackagePublishingHistory'],
            orderBy=['archive.id'], distinct=True)

        deleting_archives = Archive.selectBy(
            status=ArchiveStatus.DELETING).orderBy(['archive.id'])

        return src_archives.union(bin_archives).union(deleting_archives)

    def getArchiveByComponent(self, component_name):
        """See `IDistribution`."""
        # XXX Julian 2007-08-16
        # These component names should be Soyuz-wide constants.
        componentMapToArchivePurpose = {
            'main': ArchivePurpose.PRIMARY,
            'restricted': ArchivePurpose.PRIMARY,
            'universe': ArchivePurpose.PRIMARY,
            'multiverse': ArchivePurpose.PRIMARY,
            'partner': ArchivePurpose.PARTNER,
            'contrib': ArchivePurpose.PRIMARY,
            'non-free': ArchivePurpose.PRIMARY,
            }

        try:
            # Map known components.
            return getUtility(IArchiveSet).getByDistroPurpose(self,
                componentMapToArchivePurpose[component_name])
        except KeyError:
            # Otherwise we defer to the caller.
            return None

    @property
    def upstream_report_excluded_packages(self):
        """See `IDistribution`."""
        # If the current distribution is Ubuntu, return a specific set
        # of excluded packages. Otherwise return an empty list.
        ubuntu = getUtility(ILaunchpadCelebrities).ubuntu
        if self == ubuntu:
            #XXX gmb 2009-02-02: bug 324298
            #    This needs to be managed in a nicer, non-hardcoded
            #    fashion.
            excluded_packages = [
                'apport',
                'casper',
                'displayconfig-gtk',
                'flashplugin-nonfree',
                'gnome-app-install',
                'nvidia-graphics-drivers-177',
                'software-properties',
                'sun-java6',
                'synaptic',
                'ubiquity',
                'ubuntu-meta',
                'update-manager',
                'update-notifier',
                'usb-creator',
                'usplash',
                ]
        else:
            excluded_packages = []

        return excluded_packages

    def getPackagesAndPublicUpstreamBugCounts(self, limit=50,
                                              exclude_packages=None):
        """See `IDistribution`."""
        from lp.registry.model.product import Product

        if exclude_packages is None or len(exclude_packages) == 0:
            # If exclude_packages is None or an empty list we set it to
            # be a list containing a single empty string. This is so
            # that we can quote() it properly for the query below ('NOT
            # IN ()' is not valid SQL).
            exclude_packages = ['']
        else:
            # Otherwise, listify exclude_packages so that we're not
            # trying to quote() a security proxy object.
            exclude_packages = list(exclude_packages)

        # This method collects three open bug counts for
        # sourcepackagenames in this distribution first, and then caches
        # product information before rendering everything into a list of
        # tuples.
        cur = cursor()
        cur.execute("""
            SELECT SPN.id, SPN.name,
            COUNT(DISTINCT Bugtask.bug) AS open_bugs,
            COUNT(DISTINCT CASE WHEN Bugtask.status = %(triaged)s THEN
                  Bugtask.bug END) AS bugs_triaged,
            COUNT(DISTINCT CASE WHEN Bugtask.status IN %(unresolved)s THEN
                  RelatedBugTask.bug END) AS bugs_affecting_upstream,
            COUNT(DISTINCT CASE WHEN Bugtask.status in %(unresolved)s AND
                  (RelatedBugTask.bugwatch IS NOT NULL OR
                  RelatedProduct.official_malone IS TRUE) THEN
                  RelatedBugTask.bug END) AS bugs_with_upstream_bugwatch,
            COUNT(DISTINCT CASE WHEN Bugtask.status in %(unresolved)s AND
                  RelatedBugTask.bugwatch IS NULL AND
                  RelatedProduct.official_malone IS FALSE AND
                  Bug.latest_patch_uploaded IS NOT NULL
                  THEN
                  RelatedBugTask.bug END)
                  AS bugs_with_upstream_patches
            FROM
                SourcePackageName AS SPN
                JOIN Bugtask ON SPN.id = Bugtask.sourcepackagename
                JOIN Bug ON Bug.id = Bugtask.bug
                LEFT OUTER JOIN Bugtask AS RelatedBugtask ON (
                    RelatedBugtask.bug = Bugtask.bug
                    AND RelatedBugtask.id != Bugtask.id
                    AND RelatedBugtask.product IS NOT NULL
                    AND RelatedBugtask.status != %(invalid)s
                    )
                LEFT OUTER JOIN Product AS RelatedProduct ON (
                    RelatedBugtask.product = RelatedProduct.id
                )
            WHERE
                Bugtask.distribution = %(distro)s
                AND Bugtask.sourcepackagename = spn.id
                AND Bugtask.distroseries IS NULL
                AND Bugtask.status IN %(unresolved)s
                AND Bug.private = 'F'
                AND Bug.duplicateof IS NULL
                AND spn.name NOT IN %(excluded_packages)s
            GROUP BY SPN.id, SPN.name
            HAVING COUNT(DISTINCT Bugtask.bug) > 0
            ORDER BY open_bugs DESC, SPN.name LIMIT %(limit)s
        """ % {'invalid': quote(BugTaskStatus.INVALID),
               'triaged': quote(BugTaskStatus.TRIAGED),
               'limit': limit,
               'distro': self.id,
               'unresolved': quote(UNRESOLVED_BUGTASK_STATUSES),
               'excluded_packages': quote(exclude_packages),
                })
        counts = cur.fetchall()
        cur.close()
        if not counts:
            # If no counts are returned it means that there are no
            # source package names in the database -- because the counts
            # would just return zero if no bugs existed. And if there
            # are no packages are in the database, all bets are off.
            return []

        # Next step is to extract which IDs actually show up in the
        # output we generate, and cache them.
        spn_ids = [item[0] for item in counts]
        list(SourcePackageName.select("SourcePackageName.id IN %s"
             % sqlvalues(spn_ids)))

        # Finally find out what products are attached to these source
        # packages (if any) and cache them too. The ordering of the
        # query by Packaging.id ensures that the dictionary holds the
        # latest entries for situations where we have multiple entries.
        cur = cursor()
        cur.execute("""
            SELECT Packaging.sourcepackagename, Product.id
              FROM Product, Packaging, ProductSeries, DistroSeries
             WHERE ProductSeries.product = Product.id AND
                   DistroSeries.distribution = %s AND
                   Packaging.distroseries = DistroSeries.id AND
                   Packaging.productseries = ProductSeries.id AND
                   Packaging.sourcepackagename IN %s AND
                   Packaging.packaging = %s AND
                   Product.active IS TRUE
                   ORDER BY Packaging.id
        """ % sqlvalues(self.id, spn_ids, PackagingType.PRIME))
        sources_to_products = dict(cur.fetchall())
        cur.close()
        if sources_to_products:
            # Cache some more information to avoid us having to hit the
            # database hard for each product rendered.
            list(Product.select("Product.id IN %s" %
                 sqlvalues(sources_to_products.values()),
                 prejoins=["bug_supervisor", "bugtracker", "project",
                           "development_focus.branch"]))

        # Okay, we have all the information good to go, so assemble it
        # in a reasonable data structure.
        results = []
        for (spn_id, spn_name, open_bugs, bugs_triaged,
             bugs_affecting_upstream, bugs_with_upstream_bugwatch,
             bugs_with_upstream_patches) in counts:
            sourcepackagename = SourcePackageName.get(spn_id)
            dsp = self.getSourcePackage(sourcepackagename)
            if spn_id in sources_to_products:
                product_id = sources_to_products[spn_id]
                product = Product.get(product_id)
            else:
                product = None
            results.append(
                (dsp, product, open_bugs, bugs_triaged,
                 bugs_affecting_upstream, bugs_with_upstream_bugwatch,
                 bugs_with_upstream_patches))
        return results

    def setBugSupervisor(self, bug_supervisor, user):
        """See `IHasBugSupervisor`."""
        self.bug_supervisor = bug_supervisor
        if bug_supervisor is not None:
            self.addBugSubscription(bug_supervisor, user)

    def userCanEdit(self, user):
        """See `IDistribution`."""
        if user is None:
            return False
        admins = getUtility(ILaunchpadCelebrities).admin
        return user.inTeam(self.owner) or user.inTeam(admins)

    def newSeries(self, name, displayname, title, summary,
                  description, version, parent_series, owner):
        """See `IDistribution`."""
        series = DistroSeries(
            distribution=self,
            name=name,
            displayname=displayname,
            title=title,
            summary=summary,
            description=description,
            version=version,
            status=SeriesStatus.EXPERIMENTAL,
            parent_series=parent_series,
            owner=owner)
        if owner.inTeam(self.driver) and not owner.inTeam(self.owner):
            # This driver is a release manager.
            series.driver = owner

        # May wish to add this to the series rather than clearing the cache --
        # RBC 20100816.
        del IPropertyCache(self).series

        return series

    @property
    def has_published_binaries(self):
        """See `IDistribution`."""
        store = Store.of(self)
        results = store.find(
            BinaryPackagePublishingHistory,
            DistroArchSeries.distroseries == DistroSeries.id,
            DistroSeries.distribution == self,
            BinaryPackagePublishingHistory.distroarchseries ==
                DistroArchSeries.id,
            BinaryPackagePublishingHistory.status ==
                PackagePublishingStatus.PUBLISHED).config(limit=1)

        # XXX 2009-02-19 Julian
        # Storm is not very useful for bool checking on the results,
        # see: https://bugs.launchpad.net/soyuz/+bug/246200
        return results.any() != None


class DistributionSet:
    """This class is to deal with Distribution related stuff"""

    implements(IDistributionSet)
    title = "Registered Distributions"

    def __iter__(self):
        """See `IDistributionSet`."""
        return iter(self.getDistros())

    def __getitem__(self, name):
        """See `IDistributionSet`."""
        distribution = self.getByName(name)
        if distribution is None:
            raise NotFoundError(name)
        return distribution

    def get(self, distributionid):
        """See canonical.launchpad.interfaces.IDistributionSet."""
        return Distribution.get(distributionid)

    def count(self):
        """See `IDistributionSet`."""
        return Distribution.select().count()

    def getDistros(self):
        """See `IDistributionSet`."""
        distros = Distribution.select()
        return sorted(
            shortlist(distros, 100), key=lambda distro: distro._sort_key)

    def getByName(self, name):
        """See `IDistributionSet`."""
        pillar = getUtility(IPillarNameSet).getByName(name)
        if not IDistribution.providedBy(pillar):
            return None
        return pillar

    def new(self, name, displayname, title, description, summary, domainname,
            members, owner, mugshot=None, logo=None, icon=None):
        """See `IDistributionSet`."""
        distro = Distribution(
            name=name,
            displayname=displayname,
            title=title,
            description=description,
            summary=summary,
            domainname=domainname,
            members=members,
            mirror_admin=owner,
            owner=owner,
            mugshot=mugshot,
            logo=logo,
            icon=icon)
        getUtility(IArchiveSet).new(distribution=distro,
            owner=owner, purpose=ArchivePurpose.PRIMARY)
        return distro<|MERGE_RESOLUTION|>--- conflicted
+++ resolved
@@ -149,15 +149,11 @@
 from lp.registry.model.structuralsubscription import (
     StructuralSubscriptionTargetMixin,
     )
-<<<<<<< HEAD
 from lp.services.propertycache import (
     cachedproperty,
     IPropertyCache,
     )
-from lp.soyuz.interfaces.archive import (
-=======
 from lp.soyuz.enums import (
->>>>>>> e1805c40
     ArchivePurpose,
     ArchiveStatus,
     PackagePublishingStatus,
