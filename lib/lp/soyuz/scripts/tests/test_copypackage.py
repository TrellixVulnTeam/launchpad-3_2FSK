# Copyright 2009 Canonical Ltd.  This software is licensed under the
# GNU Affero General Public License version 3 (see the file LICENSE).

__metaclass__ = type

import datetime
import os
import pytz
import subprocess
import sys
import unittest

import transaction
from zope.component import getUtility

from canonical.config import config
from canonical.launchpad.interfaces.librarian import ILibraryFileAliasSet
from canonical.launchpad.scripts import BufferLogger
from canonical.librarian.ftests.harness import fillLibrarianFile
from canonical.testing import (
    DatabaseLayer, LaunchpadFunctionalLayer, LaunchpadZopelessLayer)
from lp.bugs.interfaces.bug import (
    CreateBugParams, IBugSet)
from lp.bugs.interfaces.bugtask import BugTaskStatus
from lp.registry.interfaces.distribution import IDistributionSet
from lp.registry.interfaces.series import SeriesStatus
from lp.registry.interfaces.person import IPersonSet
from lp.registry.interfaces.pocket import PackagePublishingPocket
from lp.soyuz.adapters.packagelocation import PackageLocationError
from lp.soyuz.interfaces.archive import (
    ArchivePurpose, CannotCopy)
from lp.soyuz.interfaces.build import (
    BuildSetStatus, BuildStatus)
from lp.soyuz.interfaces.component import IComponentSet
from lp.soyuz.interfaces.publishing import (
    IBinaryPackagePublishingHistory, ISourcePackagePublishingHistory,
    PackagePublishingStatus, active_publishing_status)
from lp.soyuz.interfaces.queue import (
    PackageUploadCustomFormat, PackageUploadStatus,
    QueueInconsistentStateError)
from lp.soyuz.interfaces.sourcepackageformat import (
    ISourcePackageFormatSelectionSet, SourcePackageFormat)
from lp.soyuz.model.publishing import (
    SecureSourcePackagePublishingHistory,
    SecureBinaryPackagePublishingHistory)
from lp.soyuz.model.processor import ProcessorFamily
from lp.soyuz.scripts.ftpmasterbase import SoyuzScriptError
from lp.soyuz.scripts.packagecopier import (
    CopyChecker, do_copy, _do_delayed_copy, _do_direct_copy, PackageCopier,
    re_upload_file, UnembargoSecurityPackage, update_files_privacy)
from lp.soyuz.tests.test_publishing import SoyuzTestPublisher
from lp.testing import (
    TestCase, TestCaseWithFactory)


class ReUploadFileTestCase(TestCaseWithFactory):
    """Test `ILibraryFileAlias` reupload helper.

    A `ILibraryFileAlias` object can be reupload to a different or
    the same privacy context.

    In both cases it will result in a new `ILibraryFileAlias` with
    the same contents than the original, but with usage attributes,
    like 'last_accessed' and 'hits', and expiration date reset.
    """

    layer = LaunchpadFunctionalLayer

    def assertSameContent(self, old, new):
        """Assert both given `ILibraryFileAlias` object are the same.

        Their filename, mimetype and file contents should be the same.
        """
        self.assertEquals(
            old.filename, new.filename, 'Filename mismatch.')
        self.assertEquals(
            old.mimetype, new.mimetype, 'MIME type mismatch.')
        self.assertEquals(old.read(), new.read(), 'Content mismatch.')

    def assertFileIsReset(self, reuploaded_file):
        """Assert the given `ILibraryFileAlias` attributes were reset.

        The expiration date and the hits counter are reset and the
        last access records was on file creation.
        """
        self.assertIs(reuploaded_file.expires, None)
        self.assertEquals(
            reuploaded_file.last_accessed, reuploaded_file.date_created)
        self.assertEquals(reuploaded_file.hits, 0)

    def testReUploadFileToTheSameContext(self):
        # Re-uploading a librarian file to the same privacy/server
        # context results in a new `LibraryFileAlias` object with
        # the same content and empty expiration date and usage counter.
        old = self.factory.makeLibraryFileAlias()
        transaction.commit()

        new = re_upload_file(old)
        transaction.commit()

        self.assertIsNot(old, new)
        self.assertEquals(
            old.restricted, new.restricted, 'New file still private.')
        self.assertSameContent(old, new)
        self.assertFileIsReset(new)

    def testReUploadFileToPublic(self):
        # Re-uploading a private librarian file to the public context
        # results in a new restricted `LibraryFileAlias` object with
        # the same content and empty expiration date and usage counter.
        private_file = self.factory.makeLibraryFileAlias(restricted=True)
        transaction.commit()

        public_file = re_upload_file(private_file)
        transaction.commit()

        self.assertIsNot(private_file, public_file)
        self.assertFalse(
            public_file.restricted, 'New file still private.')
        self.assertSameContent(private_file, public_file)
        self.assertFileIsReset(public_file)

    def testReUploadFileToPrivate(self):
        # Re-uploading a public librarian file to the private context
        # results in a new restricted `LibraryFileAlias` object with
        # the same content and empty expiration date and usage counter.
        public_file = self.factory.makeLibraryFileAlias()
        transaction.commit()

        private_file = re_upload_file(public_file, restricted=True)
        transaction.commit()

        self.assertIsNot(public_file, private_file)
        self.assertTrue(
            private_file.restricted, 'New file still public')
        self.assertSameContent(public_file, private_file)
        self.assertFileIsReset(private_file)

    def test_re_upload_file_does_not_leak_file_descriptors(self):
        # Reuploading a library file doesn't leak file descriptors.
        private_file = self.factory.makeLibraryFileAlias(restricted=True)
        transaction.commit()

        def number_of_open_files():
            return len(os.listdir('/proc/%d/fd/' % os.getpid()))
        previously_open_files = number_of_open_files()

        public_file = re_upload_file(private_file)
        # The above call would've raised an error if the upload failed, but
        # better safe than sorry.
        self.assertIsNot(None, public_file)

        open_files = number_of_open_files() - previously_open_files
        self.assertEqual(0, open_files)


class UpdateFilesPrivacyTestCase(TestCaseWithFactory):
    """Test publication `updateFilesPrivacy` helper.

    When called for a `SourcePackagePublishingHistory` or a
    `BinaryPackagePublishingHistory` ensures all related files
    live in the corresponding librarian server (restricted server
    for private publications, public server for public ones.)

    It's executed in a way we will never have files with mixed or
    mismatching privacy according to the context they are published.
    """
    layer = LaunchpadZopelessLayer

    def setUp(self):
        TestCaseWithFactory.setUp(self)
        self.test_publisher = SoyuzTestPublisher()
        self.test_publisher.prepareBreezyAutotest()

    def testUpdateFilesPrivacyOnlyAcceptsPublishingRecords(self):
        # update_files_privacy only accepts `ISourcePackagePublishingHistory`
        # or `IBinaryPackagePublishingHistory` objects.
        self.assertRaisesWithContent(
            AssertionError,
            'pub_record is not one of SourcePackagePublishingHistory '
            'or BinaryPackagePublishingHistory.',
            update_files_privacy, None)

    def assertNewFiles(self, new_files, result):
        """Check new files created during update_files_privacy."""
        self.assertEquals(
            sorted([new_file.filename for new_file in new_files]),
            result)

    def _checkSourceFilesPrivacy(self, pub_record, restricted,
                                 expected_n_files):
        """Check if sources files match the expected privacy context."""
        n_files = 0
        source = pub_record.sourcepackagerelease
        for source_file in source.files:
            self.assertEquals(
                source_file.libraryfile.restricted, restricted,
                'Privacy mismatch on %s' % source_file.libraryfile.filename)
            n_files += 1
        self.assertEquals(
            source.upload_changesfile.restricted, restricted,
            'Privacy mismatch on %s' % source.upload_changesfile.filename)
        n_files += 1
        for diff in source.package_diffs:
            self.assertEquals(
                diff.diff_content.restricted, restricted,
                'Privacy mismatch on %s' % diff.diff_content.filename)
            n_files += 1
        self.assertEquals(
            n_files, expected_n_files,
            'Expected %d and got %d files' % (expected_n_files, n_files))

    def assertSourceFilesArePrivate(self, pub_record, number_of_files):
        self._checkSourceFilesPrivacy(pub_record, True, number_of_files)

    def assertSourceFilesArePublic(self, pub_record, number_of_files):
        self._checkSourceFilesPrivacy(pub_record, False, number_of_files)

    def makeSource(self, private=False):
        """Create a source publication respecting the given privacy.

        For completeness also add an appropriate `PackageDiff`.
        """
        # Create a brand new PPA.
        archive = self.factory.makeArchive(
            distribution=self.test_publisher.ubuntutest,
            purpose = ArchivePurpose.PPA)

        # Make it private if necessary.
        if private:
            archive.buildd_secret = 'x'
            archive.private = True

        # Create a testing source publication with binaries
        source = self.test_publisher.getPubSource(archive=archive)
        self.test_publisher.getPubBinaries(pub_source=source)

        # Add a package diff file to the source.
        diff_pub = self.test_publisher.getPubSource()
        source_diff = diff_pub.sourcepackagerelease.requestDiffTo(
            self.test_publisher.person, source.sourcepackagerelease)
        source_diff.diff_content = self.factory.makeLibraryFileAlias(
            'foo.diff.gz', restricted=private)

        return source

    def testUpdateFilesPrivacyForSources(self):
        # update_files_privacy() called on a private source
        # publication that  was copied to a public location correctly
        # makes all its related files (source files, upload changesfile
        # and source diffs) public.

        # Create a new private PPA and a private source publication.
        private_source = self.makeSource(private=True)
        self.layer.commit()

        # All 3 files related with the original source are private.
        self.assertSourceFilesArePrivate(private_source, 3)

        # In this scenario update_files_privacy does nothing. The 3 testing
        # source files are still private.
        new_files = update_files_privacy(private_source)
        self.layer.commit()
        self.assertNewFiles(new_files, [])
        self.assertSourceFilesArePrivate(private_source, 3)

        # Copy The original source to a public PPA, at this point all
        # files related to it will remain private.
        public_archive = self.factory.makeArchive(
            distribution=self.test_publisher.ubuntutest,
            purpose = ArchivePurpose.PPA)
        public_source = private_source.copyTo(
            private_source.distroseries, private_source.pocket,
            public_archive)
        self.assertSourceFilesArePrivate(public_source, 3)

        # update_files_privacy on the copied source moves all files from
        # the restricted librarian to the public one.
        new_files = update_files_privacy(public_source)
        self.layer.commit()
        self.assertNewFiles(new_files, [
            'foo.diff.gz',
            'foo_666.dsc',
            'foo_666_source.changes',
            ])
        self.assertSourceFilesArePublic(public_source, 3)

        # Note that the files from the original source are now also public,
        # since they point exactly to the same `ILibraryFileAlias` objects.
        self.assertSourceFilesArePublic(private_source, 3)

    def _checkBinaryFilesPrivacy(self, pub_record, restricted,
                                 expected_n_files):
        """Check if binary files match the expected privacy context."""
        n_files = 0
        binary = pub_record.binarypackagerelease
        for binary_file in binary.files:
            self.assertEquals(
                binary_file.libraryfile.restricted, restricted,
                'Privacy mismatch on %s' % binary_file.libraryfile.filename)
            n_files += 1
        build = binary.build
        self.assertEquals(
            build.upload_changesfile.restricted, restricted,
            'Privacy mismatch on %s' % build.upload_changesfile.filename)
        n_files += 1
        self.assertEquals(
            build.buildlog.restricted, restricted,
            'Privacy mismatch on %s' % build.buildlog.filename)
        n_files += 1
        self.assertEquals(
            n_files, expected_n_files,
            'Expected %d and got %d files' % (expected_n_files, n_files))

    def assertBinaryFilesArePrivate(self, pub_record, number_of_files):
        self._checkBinaryFilesPrivacy(pub_record, True, number_of_files)

    def assertBinaryFilesArePublic(self, pub_record, number_of_files):
        self._checkBinaryFilesPrivacy(pub_record, False, number_of_files)

    def testUpdateFilesPrivacyForBinaries(self):
        # update_files_privacy() called on a private binary
        # publication that was copied to a public location correctly
        # makes all its related files (deb file, upload changesfile
        # and buildlog) public.

        # Create a new private PPA and a private source publication.
        private_source = self.makeSource(private=True)
        private_binary = private_source.getPublishedBinaries()[0]
        self.layer.commit()

        # All 3 files related with the original source are private.
        self.assertBinaryFilesArePrivate(private_binary, 3)

        # In this scenario update_files_privacy does nothing. The 3 testing
        # binary files are still private.
        new_files = update_files_privacy(private_binary)
        self.layer.commit()
        self.assertNewFiles(new_files, [])
        self.assertBinaryFilesArePrivate(private_binary, 3)

        # Copy The original binary to a public PPA, at this point all
        # files related to it will remain private.
        public_archive = self.factory.makeArchive(
            distribution=self.test_publisher.ubuntutest,
            purpose = ArchivePurpose.PPA)
        public_binary = private_binary.copyTo(
            private_source.distroseries, private_source.pocket,
            public_archive)[0]
        self.assertBinaryFilesArePrivate(public_binary, 3)

        # update_files_privacy on the copied binary moves all files from
        # the restricted librarian to the public one.
        new_files = update_files_privacy(public_binary)
        self.layer.commit()
        self.assertNewFiles(
            new_files, [
                'buildlog_ubuntutest-breezy-autotest-i386.'
                    'foo_666_FULLYBUILT.txt.gz',
                'foo-bin_666_all.deb',
                'foo-bin_666_i386.changes',
                ])
        self.assertBinaryFilesArePublic(public_binary, 3)

        # Note that the files from the original binary are now also public,
        # since they point exactly to the same `ILibraryFileAlias` objects.
        self.assertBinaryFilesArePublic(private_binary, 3)

    def testUpdateFilesPrivacyDoesNotPrivatizePublicFiles(self):
        # update_files_privacy is adjusted to *never* turn public files
        # private, because it doesn't fit the way private archive are
        # set. If a public file is copied to a private archive it
        # remains public.

        # Create a new private PPA and a private source publication.
        public_source = self.makeSource()
        public_binary = public_source.getPublishedBinaries()[0]
        self.layer.commit()

        # Copy The original source and binaries to a private PPA.
        private_archive = self.factory.makeArchive(
            distribution=self.test_publisher.ubuntutest,
            purpose = ArchivePurpose.PPA)
        private_archive.buildd_secret = 'x'
        private_archive.private = True

        copied_source = public_source.copyTo(
            public_source.distroseries, public_source.pocket,
            private_archive)
        copied_binary = public_binary.copyTo(
            public_source.distroseries, public_source.pocket,
            private_archive)[0]

        # Both, source and binary, files are still public and will remain
        # public after calling update_files_privacy.
        self.assertSourceFilesArePublic(copied_source, 3)
        self.assertBinaryFilesArePublic(copied_binary, 3)

        new_source_files = update_files_privacy(copied_source)
        new_binary_files = update_files_privacy(copied_binary)
        self.layer.commit()
        self.assertNewFiles(new_source_files, [])
        self.assertSourceFilesArePublic(copied_source, 3)
        self.assertNewFiles(new_binary_files, [])
        self.assertBinaryFilesArePublic(copied_binary, 3)


class CopyCheckerHarness:
    """Basic checks common for all scenarios."""

    def assertCanCopySourceOnly(self, delayed=False):
        """Source-only copy is allowed.

        Initialise a `CopyChecker` and assert a `checkCopy` call returns
        None (more importantly, doesn't raise `CannotCopy`) in the test
        suite context.

        Also assert that:
         * 1 'CheckedCopy' was allowed and stored as so.
         * Since it was source-only, the `CheckedCopy` objects is in
           NEEDSBUILD state.
         * Finally check whether is a delayed-copy or not according to the
           given state.
        """
        copy_checker = CopyChecker(self.archive, include_binaries=False)
        self.assertIs(
            None,
            copy_checker.checkCopy(self.source, self.series, self.pocket))
        checked_copies = list(copy_checker.getCheckedCopies())
        self.assertEquals(1, len(checked_copies))
        [checked_copy] = checked_copies
        self.assertEquals(
            BuildSetStatus.NEEDSBUILD,
            checked_copy.getStatusSummaryForBuilds()['status'])
        self.assertEquals(delayed, checked_copy.delayed)

    def assertCanCopyBinaries(self, delayed=False):
        """Source and binary copy is allowed.

        Initialise a `CopyChecker` and assert a `checkCopy` call returns
        None (more importantly, doesn't raise `CannotCopy`) in the test
        suite context.

        Also assert that:
         * 1 'CheckedCopy' was allowed and stored as so.
         * The `CheckedCopy` objects is in FULLYBUILT_PENDING or FULLYBUILT
           status, so there are binaries to be copied.
         * Finally check whether is a delayed-copy or not according to the
           given state.
        """
        copy_checker = CopyChecker(self.archive, include_binaries=True)
        self.assertIs(
            None,
            copy_checker.checkCopy(self.source, self.series, self.pocket))
        checked_copies = list(copy_checker.getCheckedCopies())
        self.assertEquals(1, len(checked_copies))
        [checked_copy] = checked_copies
        self.assertTrue(
            checked_copy.getStatusSummaryForBuilds()['status'] >=
            BuildSetStatus.FULLYBUILT_PENDING)
        self.assertEquals(delayed, checked_copy.delayed)

    def assertCannotCopySourceOnly(self, msg):
        """`CopyChecker.checkCopy()` for source-only copy raises CannotCopy.

        No `CheckedCopy` is stored.
        """
        copy_checker = CopyChecker(self.archive, include_binaries=False)
        self.assertRaisesWithContent(
            CannotCopy, msg,
            copy_checker.checkCopy, self.source, self.series, self.pocket)
        checked_copies = list(copy_checker.getCheckedCopies())
        self.assertEquals(0, len(checked_copies))

    def assertCannotCopyBinaries(self, msg):
        """`CopyChecker.checkCopy()` including binaries raises CannotCopy.

        No `CheckedCopy` is stored.
        """
        copy_checker = CopyChecker(self.archive, include_binaries=True)
        self.assertRaisesWithContent(
            CannotCopy, msg,
            copy_checker.checkCopy, self.source, self.series, self.pocket)
        checked_copies = list(copy_checker.getCheckedCopies())
        self.assertEquals(0, len(checked_copies))

    def test_cannot_copy_binaries_from_building(self):
        [build] = self.source.createMissingBuilds()
        self.assertCannotCopyBinaries(
            'source has no binaries to be copied')

    def test_cannot_copy_binaries_from_FTBFS(self):
        [build] = self.source.createMissingBuilds()
        build.buildstate = BuildStatus.FAILEDTOBUILD
        self.assertCannotCopyBinaries(
            'source has no binaries to be copied')

    def test_can_copy_only_source_from_FTBFS(self):
        # XXX cprov 2009-06-16: This is not ideal for PPA, since
        # they contain 'rolling' series, any previous build can be
        # retried anytime, but they will fail-to-upload if a copy
        # has built successfully.
        [build] = self.source.createMissingBuilds()
        build.buildstate = BuildStatus.FAILEDTOBUILD
        self.assertCanCopySourceOnly()

    def test_cannot_copy_binaries_from_binaries_pending_publication(self):
        [build] = self.source.createMissingBuilds()
        self.test_publisher.uploadBinaryForBuild(build, 'lazy-bin')
        self.assertCannotCopyBinaries(
            'source has no binaries to be copied')

    def test_can_copy_binaries_from_fullybuilt_and_published(self):
        self.test_publisher.getPubBinaries(
            pub_source=self.source,
            status=PackagePublishingStatus.PUBLISHED)
        self.assertCanCopyBinaries()


class CopyCheckerSameArchiveHarness(TestCaseWithFactory,
                                    CopyCheckerHarness):
    layer = LaunchpadZopelessLayer

    def setUp(self):
        super(CopyCheckerSameArchiveHarness, self).setUp()
        self.test_publisher = SoyuzTestPublisher()
        self.test_publisher.prepareBreezyAutotest()
        self.source = self.test_publisher.getPubSource()

        # Set copy destination to an existing distroseries in the
        # same archive.
        self.archive = self.test_publisher.ubuntutest.main_archive
        self.series = self.test_publisher.ubuntutest.getSeries('hoary-test')
        self.pocket = PackagePublishingPocket.RELEASE

    def test_cannot_copy_only_source_from_building(self):
        [build] = self.source.createMissingBuilds()
        self.assertCannotCopySourceOnly(
            'same version already building in the destination archive '
            'for Breezy Badger Autotest')

    def test_cannot_copy_only_source_from_binaries_pending_publication(self):
        [build] = self.source.createMissingBuilds()
        self.test_publisher.uploadBinaryForBuild(build, 'lazy-bin')
        self.assertCannotCopySourceOnly(
            'same version has unpublished binaries in the destination '
            'archive for Breezy Badger Autotest, please wait for them '
            'to be published before copying')

    def test_cannot_copy_binaries_from_binaries_published_as_pending(self):
        self.test_publisher.getPubBinaries(pub_source=self.source)
        self.assertCannotCopyBinaries(
            'same version has unpublished binaries in the destination '
            'archive for Breezy Badger Autotest, please wait for them '
            'to be published before copying')

    def test_cannot_copy_only_source_from_fullybuilt_and_published(self):
        self.test_publisher.getPubBinaries(
            pub_source=self.source,
            status=PackagePublishingStatus.PUBLISHED)
        self.assertCannotCopySourceOnly(
            'same version already has published binaries in the '
            'destination archive')

    def test_cannot_copy_only_source_from_deleted(self):
        # Deleted sources cannot be resurrected (copied to the same
        # archive/series) without their binaries. Their binaries will
        # be presented in the UI as pending publication but would never
        # be published in the repository, since they remained in DELETED
        # state.
        self.test_publisher.getPubBinaries(pub_source=self.source)

        self.source.requestDeletion(self.test_publisher.person, 'Go!')
        for binary in self.source.getPublishedBinaries():
            binary.requestDeletion(self.test_publisher.person, 'Go!')

        self.series = self.source.distroseries
        self.layer.txn.commit()

        self.assertCannotCopySourceOnly(
            'same version already has published binaries in the '
            'destination archive')


class CopyCheckerDifferentArchiveHarness(TestCaseWithFactory,
                                         CopyCheckerHarness):
    layer = LaunchpadZopelessLayer

    def setUp(self):
        super(CopyCheckerDifferentArchiveHarness, self).setUp()
        self.test_publisher = SoyuzTestPublisher()
        self.test_publisher.prepareBreezyAutotest()
        self.source = self.test_publisher.getPubSource()

        # Set copy destination to a brand new PPA.
        self.archive = self.factory.makeArchive(
            distribution=self.test_publisher.ubuntutest,
            purpose=ArchivePurpose.PPA)
        self.series = self.source.distroseries
        self.pocket = PackagePublishingPocket.RELEASE

    def test_can_copy_only_source_from_building(self):
        [build] = self.source.createMissingBuilds()
        self.assertCanCopySourceOnly()

    def test_can_copy_only_source_from_binaries_pending_publication(self):
        [build] = self.source.createMissingBuilds()
        self.test_publisher.uploadBinaryForBuild(build, 'lazy-bin')
        self.assertCanCopySourceOnly()

    def test_can_copy_binaries_from_binaries_published_as_pending(self):
        self.test_publisher.getPubBinaries(pub_source=self.source)
        self.assertCanCopyBinaries()

    def test_can_copy_only_source_from_fullybuilt_and_published(self):
        self.test_publisher.getPubBinaries(
            pub_source=self.source,
            status=PackagePublishingStatus.PUBLISHED)
        self.assertCanCopySourceOnly()

    def switchToAPrivateSource(self):
        """Override the probing source with a private one."""
        private_archive = self.factory.makeArchive(
            distribution=self.test_publisher.ubuntutest,
            purpose=ArchivePurpose.PPA)
        private_archive.buildd_secret = 'x'
        private_archive.private = True

        self.source = self.test_publisher.getPubSource(
            archive=private_archive)

    def test_can_copy_only_source_from_private_archives(self):
        # Source-only copies from private archives to public ones
        # are allowed and result in a delayed-copy.
        self.switchToAPrivateSource()
        self.assertCanCopySourceOnly(delayed=True)

    def test_can_copy_binaries_from_private_archives(self):
        # Source and binary copies from private archives to public ones
        # are allowed and result in a delayed-copy.
        self.switchToAPrivateSource()
        self.test_publisher.getPubBinaries(
            pub_source=self.source,
            status=PackagePublishingStatus.PUBLISHED)
        self.assertCanCopyBinaries(delayed=True)


class CopyCheckerTestCase(TestCaseWithFactory):

    layer = LaunchpadZopelessLayer

    def setUp(self):
        super(CopyCheckerTestCase, self).setUp()
        self.test_publisher = SoyuzTestPublisher()
        self.test_publisher.prepareBreezyAutotest()

    def test_checkCopy_cannot_copy_expired_binaries(self):
        # checkCopy() raises CannotCopy if the copy includes binaries
        # and the binaries contain expired files. Publications of
        # expired files can't be processed by the publisher since
        # the file is unreachable.

        # Create a testing source and binaries.
        source = self.test_publisher.getPubSource()
        binaries = self.test_publisher.getPubBinaries(pub_source=source)

        # Create a fresh PPA which will be the destination copy.
        archive = self.factory.makeArchive(
            distribution=self.test_publisher.ubuntutest,
            purpose=ArchivePurpose.PPA)
        series = source.distroseries
        pocket = source.pocket

        # At this point copy is allowed with or without binaries.
        copy_checker = CopyChecker(archive, include_binaries=False)
        self.assertIs(
            None, copy_checker.checkCopy(source, series, pocket))
        copy_checker = CopyChecker(archive, include_binaries=True)
        self.assertIs(
            None, copy_checker.checkCopy(source, series, pocket))

        # Set the expiration date of one of the testing binary files.
        utc = pytz.timezone('UTC')
        old_date = datetime.datetime(1970, 1, 1, tzinfo=utc)
        a_binary_file = binaries[0].binarypackagerelease.files[0]
        a_binary_file.libraryfile.expires = old_date

        # Now source-only copies are allowed.
        copy_checker = CopyChecker(archive, include_binaries=False)
        self.assertIs(
            None, copy_checker.checkCopy(source, series, pocket))

        # Copies with binaries are denied.
        copy_checker = CopyChecker(archive, include_binaries=True)
        self.assertRaisesWithContent(
            CannotCopy,
            'source has expired binaries',
            copy_checker.checkCopy, source, series, pocket)

    def test_checkCopy_allows_copies_from_other_distributions(self):
        # It is possible to copy packages between distributions,
        # as long as the target distroseries exists for the target
        # distribution.

        # Create a testing source in ubuntu.
        ubuntu = getUtility(IDistributionSet).getByName('debian')
        sid = ubuntu.getSeries('sid')
        source = self.test_publisher.getPubSource(distroseries=sid)

        # Create a fresh PPA for ubuntutest, which will be the copy
        # destination.
        archive = self.factory.makeArchive(
            distribution=self.test_publisher.ubuntutest,
            purpose=ArchivePurpose.PPA)
        series = self.test_publisher.ubuntutest.getSeries('hoary-test')
        pocket = source.pocket

        # Copy of sources to series in another distribution can be
        # performed.
        copy_checker = CopyChecker(archive, include_binaries=False)
        copy_checker.checkCopy(source, series, pocket)

    def test_checkCopy_forbids_copies_to_unknown_distroseries(self):
        # We currently deny copies to series that are not for the Archive
        # distribution, because they will never be published. And abandoned
        # copies like these keep triggering the PPA publication spending
        # resources.

        # Create a testing source in ubuntu.
        ubuntu = getUtility(IDistributionSet).getByName('debian')
        sid = ubuntu.getSeries('sid')
        source = self.test_publisher.getPubSource(distroseries=sid)

        # Create a fresh PPA for ubuntutest, which will be the copy
        # destination.
        archive = self.factory.makeArchive(
            distribution=self.test_publisher.ubuntutest,
            purpose=ArchivePurpose.PPA)
        pocket = source.pocket

        # Copy of sources to series in another distribution, cannot be
        # performed.
        copy_checker = CopyChecker(archive, include_binaries=False)
        self.assertRaisesWithContent(
            CannotCopy,
            'No such distro series sid in distribution debian.',
            copy_checker.checkCopy, source, sid, pocket)

    def test_checkCopy_respects_sourceformatselection(self):
        # A source copy should be denied if the source's dsc_format is
        # not permitted in the target series.

        # Get hoary, and configure it to accept 3.0 (quilt) uploads.
        ubuntu = getUtility(IDistributionSet).getByName('ubuntu')
        hoary = ubuntu.getSeries('hoary')
        getUtility(ISourcePackageFormatSelectionSet).add(
            hoary, SourcePackageFormat.FORMAT_3_0_QUILT)

        # Create a 3.0 (quilt) source.
        source = self.test_publisher.getPubSource(
            distroseries=hoary, dsc_format='3.0 (quilt)')

        archive = source.archive
        series = ubuntu.getSeries('warty')
        pocket = source.pocket

        # An attempt to copy the source to warty, which only supports
        # 1.0 sources, is rejected.
        copy_checker = CopyChecker(archive, include_binaries=True)
        self.assertRaisesWithContent(
            CannotCopy,
            "Source format '3.0 (quilt)' not supported by target series "
            "warty.", copy_checker.checkCopy, source, series, pocket)

    def test_checkCopy_identifies_conflicting_copy_candidates(self):
        # checkCopy() is able to identify conflicting candidates within
        # the copy batch.

        # Create a source with binaries in ubuntutest/breezy-autotest.
        source = self.test_publisher.getPubSource(
            architecturehintlist='i386')
        binary = self.test_publisher.getPubBinaries(
            pub_source=source)[0]

        # Copy it with binaries to ubuntutest/hoary-test.
        hoary = self.test_publisher.ubuntutest.getSeries('hoary-test')
        self.test_publisher.addFakeChroots(hoary)
        copied_source = source.copyTo(hoary, source.pocket, source.archive)
        binary.copyTo(hoary, source.pocket, source.archive)

        # Create a fresh PPA for ubuntutest, which will be the copy
        # destination and initialise a CopyChecker for it.
        archive = self.factory.makeArchive(
            distribution=self.test_publisher.ubuntutest,
            purpose=ArchivePurpose.PPA)
        copy_checker = CopyChecker(archive, include_binaries=False)

        # The first source-only copy is allowed, thus stored in the
        # copy checker inventory.
        self.assertIs(
            None,
            copy_checker.checkCopy(
                source, source.distroseries, source.pocket))

        # The second source-only copy, for hoary-test, fails, since it
        # conflicts with the just-approved copy.
        self.assertRaisesWithContent(
            CannotCopy,
            'same version already building in the destination archive '
            'for Breezy Badger Autotest',
            copy_checker.checkCopy,
            copied_source, copied_source.distroseries, copied_source.pocket)

    def test_checkCopy_identifies_delayed_copies_conflicts(self):
        # checkCopy() detects copy conflicts in the upload queue for
        # delayed-copies. This is mostly caused by previous delayed-copies
        # that are waiting to be processed.

        # Create a private archive with a restricted source publication.
        private_archive = self.factory.makeArchive(
            distribution=self.test_publisher.ubuntutest,
            purpose=ArchivePurpose.PPA)
        private_archive.buildd_secret = 'x'
        private_archive.private = True
        source = self.test_publisher.createSource(
            private_archive, 'foocomm', '1.0-2')

        archive = self.test_publisher.ubuntutest.main_archive
        series = source.distroseries
        pocket = source.pocket

        # Commit so the just-created files are accessible and perform
        # the delayed-copy.
        self.layer.txn.commit()
        do_copy([source], archive, series, pocket, include_binaries=False)

        # Repeating the copy is denied.
        copy_checker = CopyChecker(archive, include_binaries=False)
        self.assertRaisesWithContent(
            CannotCopy,
            'same version already uploaded and waiting in ACCEPTED queue',
            copy_checker.checkCopy, source, series, pocket)

    def test_checkCopy_suppressing_delayed_copies(self):
        # `CopyChecker` by default will request delayed-copies when it's
        # the case (restricted files being copied to public archives).
        # However this feature can be turned off, and the operation can
        # be performed as a direct-copy by passing 'allow_delayed_copies'
        # as False when initialising `CopyChecker`.
        # This aspect is currently only used in `UnembargoSecurityPackage`
        # script class, because it performs the file privacy fixes in
        # place.

        # Create a private archive with a restricted source publication.
        private_archive = self.factory.makeArchive(
            distribution=self.test_publisher.ubuntutest,
            purpose=ArchivePurpose.PPA)
        private_archive.buildd_secret = 'x'
        private_archive.private = True
        source = self.test_publisher.getPubSource(archive=private_archive)

        archive = self.test_publisher.ubuntutest.main_archive
        series = source.distroseries
        pocket = source.pocket

        # Normally `CopyChecker` would store a delayed-copy representing
        # this operation, since restricted files are being copied to
        # public archives.
        copy_checker = CopyChecker(archive, include_binaries=False)
        copy_checker.checkCopy(source, series, pocket)
        [checked_copy] = list(copy_checker.getCheckedCopies())
        self.assertTrue(checked_copy.delayed)

        # When 'allow_delayed_copies' is off, a direct-copy will be
        # scheduled.
        copy_checker = CopyChecker(
            archive, include_binaries=False, allow_delayed_copies=False)
        copy_checker.checkCopy(source, series, pocket)
        [checked_copy] = list(copy_checker.getCheckedCopies())
        self.assertFalse(checked_copy.delayed)


class DoDirectCopyTestCase(TestCaseWithFactory):

    layer = LaunchpadZopelessLayer

    def setUp(self):
        super(DoDirectCopyTestCase, self).setUp()
        self.test_publisher = SoyuzTestPublisher()
        self.test_publisher.prepareBreezyAutotest()

    def testCanCopyArchIndependentBinariesBuiltInAnUnsupportedArch(self):
        # _do_direct_copy() uses the binary candidate build architecture,
        # instead of the publish one, in other to check if it's
        # suitable for the destination. It avoids skipping the single
        # arch-indep publication returned by SPPH.getBuiltBinaries()
        # if it happens to be published in an unsupportted architecture
        # in the destination series.

        # Setup ubuntutest/hoary-test for building. Note that it doesn't
        # support 'hppa'.
        hoary_test = self.test_publisher.ubuntutest.getSeries('hoary-test')
        hoary_test.nominatedarchindep = hoary_test['i386']
        self.test_publisher.addFakeChroots(hoary_test)
        self.assertNotIn(
            'hppa',
            [arch.architecturetag for arch in hoary_test.architectures])

        # Create an arch-indep testing source with binaries in
        # ubuntutest/breezy-autotest which does support 'hppa'.
        source = self.test_publisher.getPubSource()
        [i386_bin, hppa_bin] = self.test_publisher.getPubBinaries(
            pub_source=source)

        # The creation of an override (newer publication) for the hppa
        # binary will influence ISPPH.getBuiltBinary() results.
        hppa_bin.changeOverride(
            new_component=getUtility(IComponentSet)['universe'])
        self.layer.txn.commit()

        # Copy succeeds.
        copies = _do_direct_copy(
            source, source.archive, hoary_test, source.pocket, True)
        self.assertEquals(
            ['foo 666 in hoary-test',
             'foo-bin 666 in hoary-test amd64',
             'foo-bin 666 in hoary-test i386',
             ],
            [copy.displayname for copy in copies])


class DoDelayedCopyTestCase(TestCaseWithFactory):

    layer = LaunchpadZopelessLayer
    dbuser = config.archivepublisher.dbuser

    def setUp(self):
        super(DoDelayedCopyTestCase, self).setUp()
        self.test_publisher = SoyuzTestPublisher()

        # Setup to copy into the main archive security pocket
        self.test_publisher.prepareBreezyAutotest()
        self.copy_archive = self.test_publisher.ubuntutest.main_archive
        self.copy_series = self.test_publisher.distroseries
        self.copy_pocket = PackagePublishingPocket.SECURITY

        # Make ubuntutest/breezy-autotest CURRENT so uploads to SECURITY
        # pocket can be accepted.
        self.test_publisher.breezy_autotest.status = (
            DistroSeriesStatus.CURRENT)

    def createDelayedCopyContext(self):
        """Create a context to allow delayed-copies test.

        The returned source publication in a private archive with
        binaries and a custom upload.
        """
        ppa = self.factory.makeArchive(
            distribution=self.test_publisher.ubuntutest,
            purpose=ArchivePurpose.PPA)
        ppa.buildd_secret = 'x'
        ppa.private = True

        source = self.test_publisher.createSource(ppa, 'foocomm', '1.0-2')
        self.test_publisher.getPubBinaries(pub_source=source)

        [build] = source.getBuilds()
        custom_file = self.factory.makeLibraryFileAlias(restricted=True)
        build.package_upload.addCustom(
            custom_file, PackageUploadCustomFormat.DIST_UPGRADER)

        # Commit for making the just-create library files available.
        self.layer.txn.commit()

<<<<<<< HEAD
        # Make ubuntutest/breezy-autotest CURRENT so uploads to SECURITY
        # pocket can be accepted.
        self.test_publisher.breezy_autotest.status = (
            SeriesStatus.CURRENT)
=======
        return source
>>>>>>> ec2d66b3

    def do_delayed_copy(self, source):
        """Execute and return the delayed copy."""

        self.layer.switchDbUser(self.dbuser)

        delayed_copy = _do_delayed_copy(
            source, self.copy_archive, self.copy_series, self.copy_pocket,
            True)

        self.layer.txn.commit()
        self.layer.switchDbUser('launchpad')
        return delayed_copy

    def test_do_delayed_copy_simple(self):
        # _do_delayed_copy() return an `IPackageUpload` record configured
        # as a delayed-copy and with the expected contents (source,
        # binaries and custom uploads) in ACCEPTED state.
        source = self.createDelayedCopyContext()

        # Setup and execute the delayed copy procedure.
        delayed_copy = self.do_delayed_copy(source)

        # A delayed-copy `IPackageUpload` record is returned.
        self.assertTrue(delayed_copy.is_delayed_copy)
        self.assertEquals(
            PackageUploadStatus.ACCEPTED, delayed_copy.status)

        # The returned object has a more descriptive 'displayname'
        # attribute than plain `IPackageUpload` instances.
        self.assertEquals(
            'Delayed copy of foocomm - '
            '1.0-2 (source, i386, raw-dist-upgrader)',
            delayed_copy.displayname)

        # It is targeted to the right publishing context.
        self.assertEquals(self.copy_archive, delayed_copy.archive)
        self.assertEquals(self.copy_series, delayed_copy.distroseries)
        self.assertEquals(self.copy_pocket, delayed_copy.pocket)

        # And it contains the source, build and custom files.
        self.assertEquals(
            [source.sourcepackagerelease],
            [pus.sourcepackagerelease for pus in delayed_copy.sources])

        [build] = source.getBuilds()
        self.assertEquals(
            [build],
            [pub.build for pub in delayed_copy.builds])

        [custom_file] = [
            custom.libraryfilealias
            for custom in build.package_upload.customfiles]
        self.assertEquals(
            [custom_file],
            [custom.libraryfilealias for custom in delayed_copy.customfiles])

    def test_do_delayed_copy_wrong_component_no_ancestry(self):
        """An original PPA upload for an invalid component will have been
        overridden when uploaded to the PPA, but when copying it to another
        archive, only the ancestry in the destination archive can be used.
        If that ancestry doesn't exist, an exception is raised."""
        # We'll simulate an upload that was overridden to main in the
        # ppa, by explicitly setting the spr's and bpr's component to
        # something else.
        source = self.createDelayedCopyContext()
        contrib = getUtility(IComponentSet).new('contrib')
        source.sourcepackagerelease.component = contrib
        [build] = source.getBuilds()
        [binary] = build.binarypackages
        binary.override(component=contrib)
        self.layer.txn.commit()

        # Setup and execute the delayed copy procedure. This should
        # raise an exception, as it won't be able to find an ancestor
        # whose component can be used for overriding.
        do_delayed_copy_method = self.do_delayed_copy
        self.assertRaises(
            QueueInconsistentStateError, do_delayed_copy_method, source)

    def test_do_delayed_copy_wrong_component_with_ancestry(self):
        """An original PPA upload for an invalid component will have been
        overridden when uploaded to the PPA, but when copying it to another
        archive, only the ancestry in the destination archive can be used.
        If an ancestor is found in the destination archive, its component
        is assumed for this package upload."""
        # We'll simulate an upload that was overridden to main in the
        # ppa, by explicitly setting the spr's and bpr's component to
        # something else.
        source = self.createDelayedCopyContext()
        contrib = getUtility(IComponentSet).new('contrib')
        source.sourcepackagerelease.component = contrib
        [build] = source.getBuilds()
        [binary] = build.binarypackages
        binary.override(component=contrib)

        # This time, we'll ensure that there is already an ancestor for
        # foocom in the destination archive with binaries.
        ancestor = self.test_publisher.getPubSource(
            'foocomm', '0.9', component='multiverse',
            archive=self.copy_archive,
            status=PackagePublishingStatus.PUBLISHED)
        ancestor_bins = self.test_publisher.getPubBinaries(
            binaryname='foo-bin', archive=self.copy_archive,
            status=PackagePublishingStatus.PUBLISHED, pub_source=ancestor)
        self.layer.txn.commit()

        # Setup and execute the delayed copy procedure. This should
        # now result in an accepted delayed upload.
        delayed_copy = self.do_delayed_copy(source)
        self.assertEquals(
            PackageUploadStatus.ACCEPTED, delayed_copy.status)

        # And it contains the source, build and custom files.
        self.assertEquals(
            [source.sourcepackagerelease],
            [pus.sourcepackagerelease for pus in delayed_copy.sources])

        [build] = source.getBuilds()
        self.assertEquals(
            [build],
            [pub.build for pub in delayed_copy.builds])

        [custom_file] = [
            custom.libraryfilealias
            for custom in build.package_upload.customfiles]
        self.assertEquals(
            [custom_file],
            [custom.libraryfilealias for custom in delayed_copy.customfiles])

    def createPartiallyBuiltDelayedCopyContext(self):
        """Allow tests on delayed-copies of partially built sources.

        Create an architecture-specific source publication in a private PPA
        capable of building for i386 and hppa architectures.

        Upload and publish only the i386 binary, letting the hppa build
        in pending status.
        """
        self.test_publisher.prepareBreezyAutotest()

        ppa = self.factory.makeArchive(
            distribution=self.test_publisher.ubuntutest,
            purpose=ArchivePurpose.PPA)
        ppa.buildd_secret = 'x'
        ppa.private = True
        ppa.require_virtualized = False

        source = self.test_publisher.getPubSource(
            archive=ppa, architecturehintlist='any')

        [build_hppa, build_i386] = source.createMissingBuilds()
        lazy_bin = self.test_publisher.uploadBinaryForBuild(
            build_i386, 'lazy-bin')
        self.test_publisher.publishBinaryInArchive(lazy_bin, source.archive)
        changes_file_name = '%s_%s_%s.changes' % (
            lazy_bin.name, lazy_bin.version, build_i386.arch_tag)
        package_upload = self.test_publisher.addPackageUpload(
            ppa, build_i386.distroarchseries.distroseries,
            build_i386.pocket, changes_file_content='anything',
            changes_file_name=changes_file_name)
        package_upload.addBuild(build_i386)

        # Commit for making the just-create library files available.
        self.layer.txn.commit()

        return source

    def test_do_delayed_copy_of_partially_built_sources(self):
        # delayed-copies of partially built sources are allowed and only
        # the FULLYBUILT builds are copied.
        source = self.createPartiallyBuiltDelayedCopyContext()

        # Perform the delayed-copy including binaries.
        delayed_copy = self.do_delayed_copy(source)

        # Only the i386 build is included in the delayed-copy.
        # For the record, later on, when the delayed-copy gets processed,
        # a new hppa build record will be created in the destination
        # archive context. Also after this point, the same delayed-copy
        # request will be denied by `CopyChecker`.
        [build_hppa, build_i386] = source.getBuilds()
        self.assertEquals(
            [build_i386],
            [pub.build for pub in delayed_copy.builds])


class CopyPackageScriptTestCase(unittest.TestCase):
    """Test the copy-package.py script."""
    layer = LaunchpadZopelessLayer

    def runCopyPackage(self, extra_args=None):
        """Run copy-package.py, returning the result and output.

        Returns a tuple of the process's return code, stdout output and
        stderr output.
        """
        if extra_args is None:
            extra_args = []
        script = os.path.join(
            config.root, "scripts", "ftpmaster-tools", "copy-package.py")
        args = [sys.executable, script, '-y']
        args.extend(extra_args)
        process = subprocess.Popen(
            args, stdout=subprocess.PIPE, stderr=subprocess.PIPE)
        # The subprocess commits to the database so we need to tell the layer
        # to fully tear down and restore the testing database.
        DatabaseLayer.force_dirty_database()
        stdout, stderr = process.communicate()
        return (process.returncode, stdout, stderr)

    def testSimpleRun(self):
        """Try a simple copy-package.py run.

        Uses the default case, copy mozilla-firefox source with binaries
        from warty to hoary.
        """
        # Count the records in SSPPH and SBPPH to check later that they
        # increased by one each.
        num_source_pub = SecureSourcePackagePublishingHistory.select(
            "True").count()
        num_bin_pub = SecureBinaryPackagePublishingHistory.select(
            "True").count()

        # Fill the source package changelog so it can be processed
        # for closing bugs.
        fillLibrarianFile(52, content='Format: 1.7\n')

        returncode, out, err = self.runCopyPackage(
            extra_args=['-s', 'warty', 'mozilla-firefox',
                        '--to-suite', 'hoary', '-b'])
        # Need to print these or you can't see what happened if the
        # return code is bad:
        if returncode != 0:
            print "\nStdout:\n%s\nStderr\n%s\n" % (out, err)
        self.assertEqual(0, returncode)

        # Test that the database has been modified.  We're only checking
        # that the number of rows has increase; content checks are done
        # in other tests.
        self.layer.txn.abort()

        num_source_pub_after = SecureSourcePackagePublishingHistory.select(
            "True").count()
        num_bin_pub_after = SecureBinaryPackagePublishingHistory.select(
            "True").count()

        self.assertEqual(num_source_pub + 1, num_source_pub_after)
        # 'mozilla-firefox' source produced 4 binaries.
        self.assertEqual(num_bin_pub + 4, num_bin_pub_after)


class CopyPackageTestCase(TestCase):
    """Test the CopyPackageHelper class."""
    layer = LaunchpadZopelessLayer
    dbuser = config.archivepublisher.dbuser

    def setUp(self):
        """Anotate pending publishing records provided in the sampledata.

        The records annotated will be excluded during the operation checks,
        see checkCopies().
        """
        pending_sources = SecureSourcePackagePublishingHistory.selectBy(
            status=PackagePublishingStatus.PENDING)
        self.sources_pending_ids = [pub.id for pub in pending_sources]
        pending_binaries = SecureBinaryPackagePublishingHistory.selectBy(
            status=PackagePublishingStatus.PENDING)
        self.binaries_pending_ids = [pub.id for pub in pending_binaries]

        # Run test cases in the production context.
        self.layer.switchDbUser(self.dbuser)

    def getCopier(self, sourcename='mozilla-firefox', sourceversion=None,
                  from_distribution='ubuntu', from_suite='warty',
                  to_distribution='ubuntu', to_suite='hoary',
                  component=None, from_ppa=None, to_ppa=None,
                  from_partner=False, to_partner=False,
                  confirm_all=True, include_binaries=True):
        """Return a PackageCopier instance.

        Allow tests to use a set of default options and pass an
        inactive logger to PackageCopier.
        """
        test_args = ['-s', from_suite,
                     '-d', from_distribution,
                     '--to-suite', to_suite,
                     '--to-distribution', to_distribution]

        if confirm_all:
            test_args.append('-y')

        if include_binaries:
            test_args.append('-b')

        if sourceversion is not None:
            test_args.extend(['-e', sourceversion])

        if component is not None:
            test_args.extend(['-c', component])

        if from_partner:
            test_args.append('-j')

        if to_partner:
            test_args.append('--to-partner')

        if from_ppa is not None:
            test_args.extend(['-p', from_ppa])

        if to_ppa is not None:
            test_args.extend(['--to-ppa', to_ppa])

        test_args.append(sourcename)

        copier = PackageCopier(name='copy-package', test_args=test_args)
        copier.logger = BufferLogger()
        copier.setupLocation()
        return copier

    def checkCopies(self, copied, target_archive, size):
        """Perform overall checks in the copied records list.

         * check if the size is expected,
         * check if all copied records are PENDING,
         * check if the list copied matches the list of PENDING records
           retrieved from the target_archive.
        """
        self.assertEqual(len(copied), size)

        for candidate in copied:
            self.assertEqual(
                candidate.status, PackagePublishingStatus.PENDING)

        def excludeOlds(found, old_pending_ids):
            return [pub.id for pub in found if pub.id not in old_pending_ids]

        sources_pending = target_archive.getPublishedSources(
            status=PackagePublishingStatus.PENDING)
        sources_pending_ids = excludeOlds(
            sources_pending, self.sources_pending_ids)

        binaries_pending = target_archive.getAllPublishedBinaries(
            status=PackagePublishingStatus.PENDING)
        binaries_pending_ids = excludeOlds(
            binaries_pending, self.binaries_pending_ids)

        copied_ids = [pub.id for pub in copied]
        pending_ids = sources_pending_ids + binaries_pending_ids

        self.assertEqual(
            sorted(copied_ids), sorted(pending_ids),
            "The copy did not succeed.\nExpected IDs: %s\nFound IDs: %s" % (
                sorted(copied_ids), sorted(pending_ids))
            )

    def testCopyBetweenDistroSeries(self):
        """Check the copy operation between distroseries."""
        # Fill the source changesfiles, so it can be properly processed
        # for closing bugs.
        fillLibrarianFile(52, content='Format: 1.7\n')

        copy_helper = self.getCopier()
        copied = copy_helper.mainTask()

        # Check locations.  They should be the same as the defaults defined
        # in the getCopier method.
        self.assertEqual(str(copy_helper.location),
                         'Primary Archive for Ubuntu Linux: warty-RELEASE')
        self.assertEqual(str(copy_helper.destination),
                         'Primary Archive for Ubuntu Linux: hoary-RELEASE')

        # Check stored results. The number of copies should be 5
        # (1 source and 2 binaries in 2 architectures).
        target_archive = copy_helper.destination.archive
        self.checkCopies(copied, target_archive, 5)

    def testCopyBetweenPockets(self):
        """Check the copy operation between pockets.

        That's normally how SECURITY publications get propagated to UPDATES
        in order to reduce the burden on ubuntu servers.
        """
        # Fill the source changesfiles, so it can be properly processed
        # for closing bugs.
        fillLibrarianFile(52, content='Format: 1.7\n')

        copy_helper = self.getCopier(
            from_suite='warty', to_suite='warty-updates')
        copied = copy_helper.mainTask()

        self.assertEqual(str(copy_helper.location),
                         'Primary Archive for Ubuntu Linux: warty-RELEASE')
        self.assertEqual(str(copy_helper.destination),
                         'Primary Archive for Ubuntu Linux: warty-UPDATES')

        target_archive = copy_helper.destination.archive
        self.checkCopies(copied, target_archive, 5)

    def testCopyAncestryLookup(self):
        """Check the ancestry lookup used in copy-package.

        This test case exercises the 'ancestry lookup' mechanism used to
        verify if the copy candidate version is higher than the currently
        published version of the same source/binary in the destination
        context.

        We emulate a conflict with a pre-existing version of 'firefox-3.0'
        in hardy-updates, a version of 'firefox' present in hardy and a copy
        copy candidate 'firefox' from hardy-security.

        As described in bug #245416, the ancestry lookup was erroneously
        considering the 'firefox-3.0' as an ancestor to the 'firefox' copy
        candidate. It was caused because the lookup was not restricted to
        'exact_match' names. See `scripts/packagecopier.py`.
        """
        ubuntu = getUtility(IDistributionSet).getByName('ubuntu')
        hoary = ubuntu.getSeries('hoary')
        test_publisher = self.getTestPublisher(hoary)

        # Create the described publishing scenario.
        ancestry_source = test_publisher.getPubSource(
            sourcename='firefox', version='1.0',
            archive=ubuntu.main_archive, distroseries=hoary,
            pocket=PackagePublishingPocket.RELEASE,
            status=PackagePublishingStatus.PUBLISHED)

        noise_source = test_publisher.getPubSource(
            sourcename='firefox-3.0', version='1.2',
            archive=ubuntu.main_archive, distroseries=hoary,
            pocket=PackagePublishingPocket.UPDATES,
            status=PackagePublishingStatus.PUBLISHED)

        candidate_source = test_publisher.getPubSource(
            sourcename='firefox', version='1.1',
            archive=ubuntu.main_archive, distroseries=hoary,
            pocket=PackagePublishingPocket.SECURITY,
            status=PackagePublishingStatus.PUBLISHED)

        # Commit to ensure librarian files are written.
        self.layer.txn.commit()

        # Perform the copy.
        copy_helper = self.getCopier(
            sourcename='firefox', include_binaries=False,
            from_suite='hoary-security', to_suite='hoary-updates')
        copied = copy_helper.mainTask()

        # Check if the copy was performed as expected.
        target_archive = copy_helper.destination.archive
        self.checkCopies(copied, target_archive, 1)

        # Verify the resulting publishing scenario.
        [updates, security,
         release] = ubuntu.main_archive.getPublishedSources(
            name='firefox', exact_match=True)

        # Context publications remain the same.
        self.assertEqual(release, ancestry_source)
        self.assertEqual(security, candidate_source)

        # The copied source is published in the 'updates' pocket as expected.
        self.assertEqual(updates.displayname, 'firefox 1.1 in hoary')
        self.assertEqual(updates.pocket, PackagePublishingPocket.UPDATES)
        self.assertEqual(len(updates.getBuilds()), 1)

    def testWillNotCopyTwice(self):
        """When invoked twice, the script doesn't repeat the copy.

        As reported in bug #237353, duplicates are generally cruft and may
        cause problems when they include architecture-independent binaries.

        That's why PackageCopier refuses to copy publications with versions
        older or equal the ones already present in the destination.

        The script output informs the user that no packages were copied,
        and for repeated source-only copies, the second attempt is actually
        an error since the source previously copied is already building and
        if the copy worked conflicting binaries would have been generated.
        """
        ubuntu = getUtility(IDistributionSet).getByName('ubuntu')
        hoary = ubuntu.getSeries('hoary')
        test_publisher = self.getTestPublisher(hoary)
        test_publisher.getPubBinaries()

        # Repeating the copy of source and it's binaries.
        copy_helper = self.getCopier(
            sourcename='foo', from_suite='hoary', to_suite='hoary',
            to_ppa='mark')
        copied = copy_helper.mainTask()
        target_archive = copy_helper.destination.archive
        self.checkCopies(copied, target_archive, 3)

        # The second copy will fail explicitly because the new BPPH
        # records are not yet published.
        nothing_copied = copy_helper.mainTask()
        self.assertEqual(len(nothing_copied), 0)
        self.assertEqual(
            copy_helper.logger.buffer.getvalue().splitlines()[-1],
            'ERROR: foo 666 in hoary (same version has unpublished binaries '
            'in the destination archive for Hoary, please wait for them to '
            'be published before copying)')

        # If we ensure that the copied binaries are published, the
        # copy won't fail but will simply not copy anything.
        for bin_pub in copied[1:3]:
            bin_pub.secure_record.setPublished()

        nothing_copied = copy_helper.mainTask()
        self.assertEqual(len(nothing_copied), 0)
        self.assertEqual(
            copy_helper.logger.buffer.getvalue().splitlines()[-1],
            'INFO: No packages copied.')

        # Repeating the copy of source only.
        copy_helper = self.getCopier(
            sourcename='foo', from_suite='hoary', to_suite='hoary',
            include_binaries=False, to_ppa='cprov')
        copied = copy_helper.mainTask()
        target_archive = copy_helper.destination.archive
        self.checkCopies(copied, target_archive, 1)

        nothing_copied = copy_helper.mainTask()
        self.assertEqual(len(nothing_copied), 0)
        self.assertEqual(
            copy_helper.logger.buffer.getvalue().splitlines()[-1],
            'ERROR: foo 666 in hoary (same version already building in '
            'the destination archive for Hoary)')

    def testCopyAcrossPartner(self):
        """Check the copy operation across PARTNER archive.

        This operation is required to propagate partner uploads across several
        suites, avoiding to build (and modify) the package multiple times to
        have it available for all supported suites independent of the
        time they were released.
        """
        copy_helper = self.getCopier(
            sourcename='commercialpackage', from_partner=True,
            to_partner=True, from_suite='breezy-autotest', to_suite='hoary')
        copied = copy_helper.mainTask()

        self.assertEqual(
            str(copy_helper.location),
            'Partner Archive for Ubuntu Linux: breezy-autotest-RELEASE')
        self.assertEqual(
            str(copy_helper.destination),
            'Partner Archive for Ubuntu Linux: hoary-RELEASE')

        # 'commercialpackage' has only one binary built for i386.
        # The source and the binary got copied.
        target_archive = copy_helper.destination.archive
        self.checkCopies(copied, target_archive, 2)

    def getTestPublisher(self, distroseries):
        """Return a initialised `SoyuzTestPublisher` object.

        Setup a i386 chroot for the given distroseries, so it can build
        and publish binaries.
        """
        fake_chroot = getUtility(ILibraryFileAliasSet)[1]
        distroseries['i386'].addOrUpdateChroot(fake_chroot)
        test_publisher = SoyuzTestPublisher()
        test_publisher.setUpDefaultDistroSeries(distroseries)
        test_publisher.person = getUtility(IPersonSet).getByName("name16")
        return test_publisher

    def testCopySourceFromPPA(self):
        """Check the copy source operation from PPA to PRIMARY Archive.

        A source package can get copied from PPA to the PRIMARY archive,
        which will immediately result in a build record in the destination
        context.

        That's the preliminary workflow for 'syncing' sources from PPA to
        the ubuntu PRIMARY archive.
        """
        ubuntu = getUtility(IDistributionSet).getByName('ubuntu')
        hoary = ubuntu.getSeries('hoary')
        test_publisher = self.getTestPublisher(hoary)

        cprov = getUtility(IPersonSet).getByName("cprov")
        ppa_source = test_publisher.getPubSource(
            archive=cprov.archive, version='1.0', distroseries=hoary,
            status=PackagePublishingStatus.PUBLISHED)
        ppa_binaries = test_publisher.getPubBinaries(
            pub_source=ppa_source, distroseries=hoary,
            status=PackagePublishingStatus.PUBLISHED)
        # Commit to ensure librarian files are written.
        self.layer.txn.commit()

        copy_helper = self.getCopier(
            sourcename='foo', from_ppa='cprov', include_binaries=False,
            from_suite='hoary', to_suite='hoary')
        copied = copy_helper.mainTask()

        target_archive = copy_helper.destination.archive
        self.checkCopies(copied, target_archive, 1)

        [copy] = copied
        self.assertEqual(copy.displayname, 'foo 1.0 in hoary')
        self.assertEqual(len(copy.getPublishedBinaries()), 0)
        self.assertEqual(len(copy.getBuilds()), 1)

    def testCopySourceAndBinariesFromPPA(self):
        """Check the copy operation from PPA to PRIMARY Archive.

        Source and binaries can be copied from PPA to the PRIMARY archive.

        This action is typically used to copy invariant/harmless packages
        built in PPA context, as language-packs.
        """
        ubuntu = getUtility(IDistributionSet).getByName('ubuntu')
        hoary = ubuntu.getSeries('hoary')
        test_publisher = self.getTestPublisher(hoary)

        # There are no sources named 'boing' in ubuntu primary archive.
        existing_sources = ubuntu.main_archive.getPublishedSources(
            name='boing')
        self.assertEqual(existing_sources.count(), 0)

        cprov = getUtility(IPersonSet).getByName("cprov")
        ppa_source = test_publisher.getPubSource(
            sourcename='boing', version='1.0',
            archive=cprov.archive, distroseries=hoary,
            status=PackagePublishingStatus.PENDING)
        ppa_binaries = test_publisher.getPubBinaries(
            pub_source=ppa_source, distroseries=hoary,
            status=PackagePublishingStatus.PENDING)
        # Commit to ensure librarian files are written.
        self.layer.txn.commit()

        copy_helper = self.getCopier(
            sourcename='boing', from_ppa='cprov', include_binaries=True,
            from_suite='hoary', to_suite='hoary')
        copied = copy_helper.mainTask()

        target_archive = copy_helper.destination.archive
        self.checkCopies(copied, target_archive, 3)

        [copied_source] = ubuntu.main_archive.getPublishedSources(
            name='boing')
        self.assertEqual(copied_source.displayname, 'boing 1.0 in hoary')
        self.assertEqual(len(copied_source.getPublishedBinaries()), 2)
        self.assertEqual(len(copied_source.getBuilds()), 1)

    def _setupArchitectureGrowingScenario(self, architecturehintlist="all"):
        """Prepare distroseries with different sets of architectures.

        Ubuntu/warty has i386 and hppa, but only i386 is supported.
        Ubuntu/hoary has i386 and hppa and both are supported.

        Also create source and binary(ies) publication set called 'boing'
        according to the given 'architecturehintlist'.
        """
        ubuntu = getUtility(IDistributionSet).getByName('ubuntu')

        # Ubuntu/warty only supports i386.
        warty = ubuntu.getSeries('warty')
        test_publisher = self.getTestPublisher(warty)
        active_warty_architectures = [
            arch.architecturetag for arch in warty.architectures
            if arch.getChroot()]
        self.assertEqual(
            active_warty_architectures, ['i386'])

        # Setup ubuntu/hoary supporting i386 and hppa architetures.
        hoary = ubuntu.getSeries('hoary')
        test_publisher.addFakeChroots(hoary)
        active_hoary_architectures = [
            arch.architecturetag for arch in hoary.architectures]
        self.assertEqual(
            sorted(active_hoary_architectures), ['hppa', 'i386'])

        # We will create an architecture-specific source and its binaries
        # for i386 in ubuntu/warty. They will be copied over.
        ppa_source = test_publisher.getPubSource(
            sourcename='boing', version='1.0', distroseries=warty,
            architecturehintlist=architecturehintlist,
            status=PackagePublishingStatus.PUBLISHED)
        ppa_binaries = test_publisher.getPubBinaries(
            pub_source=ppa_source, distroseries=warty,
            status=PackagePublishingStatus.PUBLISHED)
        # Commit to ensure librarian files are written.
        self.layer.txn.commit()

    def testCopyArchitectureIndependentBinaries(self):
        """Architecture independent binaries are propagated in the detination.

        In the case when the destination distroseries supports more
        architectures than the source (distroseries), `copy-package`
        correctly identifies it and propagates architecture independent
        binaries to the new architectures.
        """
        ubuntu = getUtility(IDistributionSet).getByName('ubuntu')

        self._setupArchitectureGrowingScenario()

        # In terms of supported architectures, both warty & hoary supports
        # i386 and hppa. We will create hoary/amd64 so we can verify if
        # architecture independent binaries copied from warty will also
        # end up in the new architecture.
        amd64_family = ProcessorFamily.selectOneBy(name='amd64')
        hoary = ubuntu.getSeries('hoary')
        hoary_amd64 = hoary.newArch('amd64', amd64_family, True, hoary.owner)

        # Copy the source and binaries from warty to hoary.
        copy_helper = self.getCopier(
            sourcename='boing', include_binaries=True,
            from_suite='warty', to_suite='hoary')
        copied = copy_helper.mainTask()

        target_archive = copy_helper.destination.archive
        self.checkCopies(copied, target_archive, 4)

        # The source and the only existing binary were correctly copied.
        # No build was created, but the architecture independent binary
        # was propagated to the new architecture (hoary/amd64).
        [copied_source] = ubuntu.main_archive.getPublishedSources(
            name='boing', distroseries=hoary)
        self.assertEqual(copied_source.displayname, 'boing 1.0 in hoary')

        self.assertEqual(len(copied_source.getBuilds()), 0)

        architectures_with_binaries = [
            binary.distroarchseries.architecturetag
            for binary in copied_source.getPublishedBinaries()]
        self.assertEqual(
            architectures_with_binaries, ['amd64', 'hppa', 'i386'])

    def testCopyCreatesMissingBuilds(self):
        """Copying source and binaries also create missing builds.

        When source and binaries are copied to a distroseries which supports
        more architectures than the one where they were built, copy-package
        should create builds for the new architectures.
        """
        ubuntu = getUtility(IDistributionSet).getByName('ubuntu')

        self._setupArchitectureGrowingScenario(architecturehintlist="any")

        copy_helper = self.getCopier(
            sourcename='boing', include_binaries=True,
            from_suite='warty', to_suite='hoary')
        copied = copy_helper.mainTask()

        # Copy the source and the i386 binary from warty to hoary.
        target_archive = copy_helper.destination.archive
        self.checkCopies(copied, target_archive, 2)

        # The source and the only existing binary were correctly copied.
        hoary = ubuntu.getSeries('hoary')
        [copied_source] = ubuntu.main_archive.getPublishedSources(
            name='boing', distroseries=hoary)
        self.assertEqual(copied_source.displayname, 'boing 1.0 in hoary')

        [copied_binary] = copied_source.getPublishedBinaries()
        self.assertEqual(
            copied_binary.displayname, 'foo-bin 1.0 in hoary i386')

        # A new build was created in the hoary context for the *extra*
        # architecture (hppa).
        [new_build] = copied_source.getBuilds()
        self.assertEqual(
            new_build.title,
            'hppa build of boing 1.0 in ubuntu hoary RELEASE')

    def testVersionConflictInDifferentPockets(self):
        """Copy-package stops copies conflicting in different pocket.

        Copy candidates are checks against all occurrences of the same
        name and version in the destination archive, regardless the series
        and pocket. In practical terms, it denies copies that will end up
        'unpublishable' due to conflicts in the repository filesystem.
        """
        ubuntu = getUtility(IDistributionSet).getByName('ubuntu')
        warty = ubuntu.getSeries('warty')
        test_publisher = self.getTestPublisher(warty)

        # Create a 'probe - 1.1' with a binary in warty-proposed suite
        # in the ubuntu primary archive.
        proposed_source = test_publisher.getPubSource(
            sourcename='probe', version='1.1',
            pocket=PackagePublishingPocket.PROPOSED)
        proposed_binaries = test_publisher.getPubBinaries(
            pub_source=proposed_source,
            pocket=PackagePublishingPocket.PROPOSED)

        # Create a different 'probe - 1.1' in Celso's PPA.
        cprov = getUtility(IPersonSet).getByName("cprov")
        candidate_source = test_publisher.getPubSource(
            sourcename='probe', version='1.1', archive=cprov.archive)
        candidate_binaries = test_publisher.getPubBinaries(
            pub_source=candidate_source, archive=cprov.archive)

        # Perform the copy from the 'probe - 1.1' version from Celso's PPA
        # to the warty-updates in the ubuntu primary archive.
        copy_helper = self.getCopier(
            sourcename='probe', from_ppa='cprov', include_binaries=True,
            from_suite='warty', to_suite='warty-updates')
        copied = copy_helper.mainTask()

        # The copy request was denied and the error message is clear about
        # why it happened.
        self.assertEqual(0, len(copied))
        self.assertEqual(
            copy_helper.logger.buffer.getvalue().splitlines()[-1],
            'ERROR: probe 1.1 in warty (a different source with the '
            'same version is published in the destination archive)')

    def _setupSecurityPropagationContext(self, sourcename):
        """Setup a security propagation publishing context.

        Assert there is no previous publication with the given sourcename
        in the Ubuntu archive.

        Publish a corresponding source in hoary-security context with
        builds for i386 and hppa. Only one i386 binary is published, so the
        hppa build will remain NEEDSBUILD.

        Return the initialized instance of `SoyuzTestPublisher` and the
        security source publication.
        """
        ubuntu = getUtility(IDistributionSet).getByName('ubuntu')

        # There are no previous source publications for the given
        # sourcename.
        existing_sources = ubuntu.main_archive.getPublishedSources(
            name=sourcename, exact_match=True)
        self.assertEqual(existing_sources.count(), 0)

        # Build a SoyuzTestPublisher for ubuntu/hoary and also enable
        # it to build hppa binaries.
        hoary = ubuntu.getSeries('hoary')
        fake_chroot = getUtility(ILibraryFileAliasSet)[1]
        hoary['hppa'].addOrUpdateChroot(fake_chroot)
        test_publisher = self.getTestPublisher(hoary)

        # Ensure hoary/i386 is official and hoary/hppa unofficial before
        # continuing with the test.
        self.assertTrue(hoary['i386'].official)
        self.assertFalse(hoary['hppa'].official)

        # Publish the requested architecture-specific source in
        # ubuntu/hoary-security.
        security_source = test_publisher.getPubSource(
            sourcename=sourcename, version='1.0',
            architecturehintlist="any",
            archive=ubuntu.main_archive, distroseries=hoary,
            pocket=PackagePublishingPocket.SECURITY,
            status=PackagePublishingStatus.PUBLISHED)

        # Create builds and upload and publish one binary package
        # in the i386 architecture.
        [build_hppa, build_i386] = security_source.createMissingBuilds()
        lazy_bin = test_publisher.uploadBinaryForBuild(
            build_i386, 'lazy-bin')
        test_publisher.publishBinaryInArchive(
            lazy_bin, ubuntu.main_archive,
            pocket=PackagePublishingPocket.SECURITY,
            status=PackagePublishingStatus.PUBLISHED)

        # The i386 build is completed and the hppa one pending.
        self.assertEqual(build_hppa.buildstate, BuildStatus.NEEDSBUILD)
        self.assertEqual(build_i386.buildstate, BuildStatus.FULLYBUILT)

        # Commit to ensure librarian files are written.
        self.layer.txn.commit()

        return test_publisher, security_source

    def _checkSecurityPropagationContext(self, archive, sourcename):
        """Verify publishing context after propagating a security update.

        Check if both publications remain active, the newest in UPDATES and
        the oldest in SECURITY.

        Assert that no build was created during the copy, first because
        the copy was 'including binaries'.

        Additionally, check that no builds will be created in future runs of
        `buildd-queue-builder`, because a source version can only be built
        once in a distroarchseries, independent of its targeted pocket.
        """
        sources = archive.getPublishedSources(
            name=sourcename, exact_match=True,
            status=active_publishing_status)

        [copied_source, original_source] = sources

        self.assertEqual(
            copied_source.pocket, PackagePublishingPocket.UPDATES)
        self.assertEqual(
            original_source.pocket, PackagePublishingPocket.SECURITY)

        self.assertEqual(
            copied_source.getBuilds(), original_source.getBuilds())

        new_builds = copied_source.createMissingBuilds()
        self.assertEqual(len(new_builds), 0)

    def testPropagatingSecurityToUpdates(self):
        """Check if copy-packages copes with the ubuntu workflow.

        As mentioned in bug #251492, ubuntu distro-team uses copy-package
        to propagate security updates across the mirrors via the updates
        pocket and reduce the bottle-neck in the only security repository
        we have.

        This procedure should be executed as soon as the security updates are
        published; the sooner the copy happens, the lower will be the impact
        on the security repository.

        Having to wait for the unofficial builds (which are  usually slower
        than official architectures) before propagating security updates
        causes a severe and unaffordable load on the security repository.

        The copy-backend was modified to support 'incremental' copies, i.e.
        when copying a source (and its binaries) only the missing
        publications will be copied across. That fixes the symptoms of bad
        copies (publishing duplications) and avoid reaching the bug we have
        in the 'domination' component when operating on duplicated arch-indep
        binary publications.
        """
        sourcename = 'lazy-building'

        (test_publisher,
         security_source) = self._setupSecurityPropagationContext(sourcename)

        # Source and i386 binary(ies) can be propagated from security to
        # updates pocket.
        copy_helper = self.getCopier(
            sourcename=sourcename, include_binaries=True,
            from_suite='hoary-security', to_suite='hoary-updates')
        copied = copy_helper.mainTask()

        [source_copy, i386_copy] = copied
        self.assertEqual(
            source_copy.displayname, 'lazy-building 1.0 in hoary')
        self.assertEqual(i386_copy.displayname, 'lazy-bin 1.0 in hoary i386')

        target_archive = copy_helper.destination.archive
        self.checkCopies(copied, target_archive, 2)

        self._checkSecurityPropagationContext(
            security_source.archive, sourcename)

        # Upload a hppa binary but keep it unpublished. When attempting
        # to repeat the copy of 'lazy-building' to -updates the copy
        # succeeds but nothing gets copied. Everything built and published
        # from this source is already copied.
        [build_hppa, build_i386] = security_source.getBuilds()
        lazy_bin_hppa = test_publisher.uploadBinaryForBuild(
            build_hppa, 'lazy-bin')

        nothing_copied = copy_helper.mainTask()
        self.assertEqual(len(nothing_copied), 0)
        self.assertEqual(
            copy_helper.logger.buffer.getvalue().splitlines()[-1],
            'INFO: No packages copied.')

        # Publishing the hppa binary and re-issuing the full copy procedure
        # will copy only the new binary.
        test_publisher.publishBinaryInArchive(
            lazy_bin_hppa, security_source.archive,
            pocket=PackagePublishingPocket.SECURITY,
            status=PackagePublishingStatus.PUBLISHED)

        copied_increment = copy_helper.mainTask()
        [hppa_copy] = copied_increment
        self.assertEqual(hppa_copy.displayname, 'lazy-bin 1.0 in hoary hppa')

        # The source and its 2 binaries are now available in both
        # hoary-security and hoary-updates suites.
        currently_copied = copied + copied_increment
        self.checkCopies(currently_copied, target_archive, 3)

        self._checkSecurityPropagationContext(
            security_source.archive, sourcename)

        # At this point, trying to copy stuff from -security to -updates will
        # not copy anything again.
        nothing_copied = copy_helper.mainTask()
        self.assertEqual(len(nothing_copied), 0)
        self.assertEqual(
            copy_helper.logger.buffer.getvalue().splitlines()[-1],
            'INFO: No packages copied.')

    def testCopyAcrossPPAs(self):
        """Check the copy operation across PPAs.

        This operation is useful to propagate dependencies across
        collaborative PPAs without requiring new uploads.
        """
        copy_helper = self.getCopier(
            sourcename='iceweasel', from_ppa='cprov',
            from_suite='warty', to_suite='hoary', to_ppa='mark')
        copied = copy_helper.mainTask()

        self.assertEqual(
            str(copy_helper.location),
            'cprov: warty-RELEASE')
        self.assertEqual(
            str(copy_helper.destination),
            'mark: hoary-RELEASE')

        target_archive = copy_helper.destination.archive
        self.checkCopies(copied, target_archive, 2)

    def testCopyAvoidsBinaryConflicts(self):
        # Creating a source and 2 binary publications in the primary
        # archive for ubuntu/hoary (default name, 'foo').
        ubuntu = getUtility(IDistributionSet).getByName('ubuntu')
        hoary = ubuntu.getSeries('hoary')
        test_publisher = self.getTestPublisher(hoary)
        test_publisher.getPubBinaries()

        # Successfully copy the source from PRIMARY archive to Celso's PPA
        copy_helper = self.getCopier(
            sourcename='foo', to_ppa='cprov', include_binaries=False,
            from_suite='hoary', to_suite='hoary')
        copied = copy_helper.mainTask()
        target_archive = copy_helper.destination.archive
        self.checkCopies(copied, target_archive, 1)

        # Build binaries for the copied source in Celso's PPA domain.
        [copied_source] = copied
        for build in copied_source.getBuilds():
            binary = test_publisher.uploadBinaryForBuild(build, 'foo-bin')
            test_publisher.publishBinaryInArchive(binary, build.archive)

        # Delete the copied source and its local binaries in Celso's PPA.
        copied_source.requestDeletion(target_archive.owner)
        for binary in copied_source.getPublishedBinaries():
            binary.requestDeletion(target_archive.owner)
        self.layer.txn.commit()

        # Refuse to copy new binaries which conflicts with the ones we
        # just deleted. Since the deleted binaries were once published
        # there is a chance that someone has installed them and if we let
        # other files to be published under the same name APT client would
        # be confused.
        copy_helper = self.getCopier(
            sourcename='foo', to_ppa='cprov', include_binaries=True,
            from_suite='hoary', to_suite='hoary')
        nothing_copied = copy_helper.mainTask()
        self.assertEqual(len(nothing_copied), 0)
        self.assertEqual(
            copy_helper.logger.buffer.getvalue().splitlines()[-1],
            'ERROR: foo 666 in hoary (binaries conflicting with the '
            'existing ones)')

    def testSourceLookupFailure(self):
        """Check if it raises when the target source can't be found.

        SoyuzScriptError is raised when a lookup fails.
        """
        copy_helper = self.getCopier(sourcename='zaphod')

        self.assertRaisesWithContent(
            SoyuzScriptError,
            "Could not find source 'zaphod/None' in "
            "Primary Archive for Ubuntu Linux: warty-RELEASE",
            copy_helper.mainTask)

    def testFailIfValidPackageButNotInSpecifiedSuite(self):
        """It fails if the package is not published in the source location.

        SoyuzScriptError is raised when a lookup fails
        """
        copy_helper = self.getCopier(from_suite="breezy-autotest")

        self.assertRaisesWithContent(
            SoyuzScriptError,
            "Could not find source 'mozilla-firefox/None' in "
            "Primary Archive for Ubuntu Linux: breezy-autotest-RELEASE",
            copy_helper.mainTask)

    def testFailIfSameLocations(self):
        """It fails if the source and destination locations are the same.

        SoyuzScriptError is raise when the copy cannot be performed.
        """
        copy_helper = self.getCopier(from_suite='warty', to_suite='warty')

        self.assertRaisesWithContent(
            SoyuzScriptError,
            "Can not sync between the same locations: "
            "'Primary Archive for Ubuntu Linux: warty-RELEASE' to "
            "'Primary Archive for Ubuntu Linux: warty-RELEASE'",
            copy_helper.mainTask)

    def testBadDistributionDestination(self):
        """Check if it raises if the distribution is invalid.

        PackageLocationError is raised for unknown destination distribution.
        """
        copy_helper = self.getCopier(to_distribution="beeblebrox")

        self.assertRaisesWithContent(
            PackageLocationError,
            "Could not find distribution 'beeblebrox'",
            copy_helper.mainTask)

    def testBadSuiteDestination(self):
        """Check that it fails when specifying a bad distroseries.

        PackageLocationError is raised for unknown destination distroseries.
        """
        copy_helper = self.getCopier(to_suite="slatibartfast")

        self.assertRaisesWithContent(
            PackageLocationError,
            "Could not find suite 'slatibartfast'",
            copy_helper.mainTask)

    def testBadPPADestination(self):
        """Check that it fails when specifying a bad PPA destination.

        PackageLocationError is raised for unknown destination PPA.
        """
        copy_helper = self.getCopier(to_ppa="slatibartfast")

        self.assertRaisesWithContent(
            PackageLocationError,
            "Could not find a PPA for slatibartfast named ppa",
            copy_helper.mainTask)

    def testCrossPartnerCopiesFails(self):
        """Check that it fails when cross-PARTNER copies are requested.

        SoyuzScriptError is raised for cross-PARTNER copies, packages
        published in PARTNER archive can only be copied within PARTNER
        archive.
        """
        copy_helper = self.getCopier(from_partner=True)

        self.assertRaisesWithContent(
            SoyuzScriptError,
            "Cross-PARTNER copies are not allowed.",
            copy_helper.mainTask)

        copy_helper = self.getCopier(to_partner=True)

        self.assertRaisesWithContent(
            SoyuzScriptError,
            "Cross-PARTNER copies are not allowed.",
            copy_helper.mainTask)

    def testPpaPartnerInconsistentLocations(self):
        """Check if PARTNER and PPA inconsistent arguments are caught.

        SoyuzScriptError is raised for when inconsistences in the PARTNER
        and PPA location or destination are spotted.
        """
        copy_helper = self.getCopier(
            from_partner=True, from_ppa='cprov', to_partner=True)

        self.assertRaisesWithContent(
            SoyuzScriptError,
            "Cannot operate with location PARTNER and PPA simultaneously.",
            copy_helper.mainTask)

        copy_helper = self.getCopier(
            from_partner=True, to_ppa='cprov', to_partner=True)

        self.assertRaisesWithContent(
            SoyuzScriptError,
            "Cannot operate with destination PARTNER and PPA simultaneously.",
            copy_helper.mainTask)

    def testCopyFromPrivateToPublicPPAs(self):
        """Copies from private to public archives are allowed."""
        # Set up a private PPA.
        cprov = getUtility(IPersonSet).getByName("cprov")
        cprov.archive.buildd_secret = "secret"
        cprov.archive.private = True

        # Create a source and binary private publication.
        ubuntu = getUtility(IDistributionSet).getByName('ubuntu')
        hoary = ubuntu.getSeries('hoary')
        test_publisher = self.getTestPublisher(hoary)
        ppa_source = test_publisher.getPubSource(
            archive=cprov.archive, version='1.0', distroseries=hoary)
        ppa_binaries = test_publisher.getPubBinaries(
            pub_source=ppa_source, distroseries=hoary)
        self.layer.txn.commit()

        # Run the copy package script storing the logged information.
        copy_helper = self.getCopier(
            sourcename='foo', from_ppa='cprov', include_binaries=True,
            from_suite='hoary', to_suite='hoary')
        copied = copy_helper.mainTask()

        # The private files are copied via a delayed-copy request.
        self.assertEqual(len(copied), 1)
        self.assertEqual(
            ['INFO: FROM: cprov: hoary-RELEASE',
             'INFO: TO: Primary Archive for Ubuntu Linux: hoary-RELEASE',
             'INFO: Copy candidates:',
             'INFO: \tfoo 1.0 in hoary',
             'INFO: \tfoo-bin 1.0 in hoary hppa',
             'INFO: \tfoo-bin 1.0 in hoary i386',
             'INFO: Copied:',
             'INFO: \tDelayed copy of foo - 1.0 (source, i386)',
             'INFO: 1 package successfully copied.',
             ],
            copy_helper.logger.buffer.getvalue().splitlines())

    def testUnembargoing(self):
        """Test UnembargoSecurityPackage, which wraps PackagerCopier."""
        # Set up a private PPA.
        cprov = getUtility(IPersonSet).getByName("cprov")
        cprov.archive.buildd_secret = "secret"
        cprov.archive.private = True

        # Setup a SoyuzTestPublisher object, so we can create publication
        # to be unembargoed.
        ubuntu = getUtility(IDistributionSet).getByName('ubuntu')
        warty = ubuntu.getSeries('warty')
        test_publisher = self.getTestPublisher(warty)

        # Create a source and binary pair to be unembargoed from the PPA.
        ppa_source = test_publisher.getPubSource(
            archive=cprov.archive, version='1.1',
            distroseries=warty,
            status=PackagePublishingStatus.PUBLISHED)
        other_source = test_publisher.getPubSource(
            archive=cprov.archive, version='1.1',
            sourcename="sourcefordiff", distroseries=warty,
            status=PackagePublishingStatus.PUBLISHED)
        test_publisher.addFakeChroots(warty)
        ppa_binaries = test_publisher.getPubBinaries(
            pub_source=ppa_source, distroseries=warty,
            status=PackagePublishingStatus.PUBLISHED)

        # Give the new source a private package diff.
        sourcepackagerelease = other_source.sourcepackagerelease
        diff_file = test_publisher.addMockFile("diff_file", restricted=True)
        package_diff = sourcepackagerelease.requestDiffTo(
            cprov, ppa_source.sourcepackagerelease)
        package_diff.diff_content = diff_file

        # Prepare a *restricted* buildlog file for the Build instances.
        fake_buildlog = test_publisher.addMockFile(
            'foo_source.buildlog', restricted=True)

        for build in ppa_source.getBuilds():
            build.buildlog = fake_buildlog

        # Create ancestry environment in the primary archive, so we can
        # test unembargoed overrides.
        ancestry_source = test_publisher.getPubSource(
            version='1.0', distroseries=warty,
            status=PackagePublishingStatus.PUBLISHED)
        ancestry_binaries = test_publisher.getPubBinaries(
            pub_source=ancestry_source, distroseries=warty,
            status=PackagePublishingStatus.SUPERSEDED)

        # Override the published ancestry source to 'universe'
        universe = getUtility(IComponentSet)['universe']
        ancestry_source.secure_record.component = universe

        # Override the copied binarypackagerelease to 'universe'.
        for binary in ppa_binaries:
            binary.binarypackagerelease.component = universe

        self.layer.txn.commit()

        # Now we can invoke the unembargo script and check its results.
        test_args = [
            "--ppa", "cprov",
            "--ppa-name", "ppa",
            "-s", "%s" % ppa_source.distroseries.name + "-security",
            "foo"
            ]

        script = UnembargoSecurityPackage(
            name='unembargo', test_args=test_args)
        script.logger = BufferLogger()

        copied = script.mainTask()

        # Check the results.
        self.checkCopies(copied, script.destination.archive, 3)

        # Check that the librarian files are all unrestricted now.
        # We must commit the txn for SQL object to see the change.
        # Also check that the published records are in universe, which
        # shows that the ancestry override worked.
        self.layer.txn.commit()
        for published in copied:
            self.assertEqual(
                published.component.name, universe.name,
                "%s is in %s" % (published.displayname,
                                 published.component.name))
            for published_file in published.files:
                self.assertFalse(published_file.libraryfilealias.restricted)
            # Also check the sources' changesfiles.
            if ISourcePackagePublishingHistory.providedBy(published):
                source = published.sourcepackagerelease
                self.assertFalse(source.upload_changesfile.restricted)
                # Check the source's package diff.
                [diff] = source.package_diffs
                self.assertFalse(diff.diff_content.restricted)
            # Check the binary changesfile and the buildlog.
            if IBinaryPackagePublishingHistory.providedBy(published):
                build = published.binarypackagerelease.build
                # Check build's upload changesfile
                self.assertFalse(build.upload_changesfile.restricted)
                # Check build's buildlog.
                self.assertFalse(build.buildlog.restricted)
            # Check that the pocket is -security as specified in the
            # script parameters.
            self.assertEqual(
                published.pocket.title, "Security",
                "Expected Security pocket, got %s" % published.pocket.title)

    def testUnembargoSuite(self):
        """Test that passing different suites works as expected."""
        test_args = [
            "--ppa", "cprov",
            "-s", "warty-backports",
            "foo"
            ]

        script = UnembargoSecurityPackage(
            name='unembargo', test_args=test_args)
        self.assertTrue(script.setUpCopierOptions())
        self.assertEqual(
            script.options.to_suite, "warty-backports",
            "Got %s, expected warty-backports")

        # Change the suite to one with the release pocket, it should
        # copy nothing as you're not allowed to unembargo into the
        # release pocket.
        test_args[3] = "hoary"
        script = UnembargoSecurityPackage(
            name='unembargo', test_args=test_args)
        script.logger = BufferLogger()
        self.assertFalse(script.setUpCopierOptions())

    def testCopyClosesBugs(self):
        """Copying packages closes bugs.

        Package copies to primary archive automatically closes
        bugs referenced bugs when target to release, updates
        and security pockets.
        """
        ubuntu = getUtility(IDistributionSet).getByName('ubuntu')
        cprov = getUtility(IPersonSet).getByName("cprov")

        warty = ubuntu.getSeries('warty')
        test_publisher = self.getTestPublisher(warty)
        test_publisher.addFakeChroots(warty)

        hoary = ubuntu.getSeries('hoary')
        test_publisher.addFakeChroots(hoary)

        def create_source(version, archive, pocket, changes_file_content):
            source = test_publisher.getPubSource(
                sourcename='buggy-source', version=version,
                distroseries=warty, archive=archive, pocket=pocket,
                changes_file_content=changes_file_content,
                status=PackagePublishingStatus.PUBLISHED)
            source.sourcepackagerelease.changelog_entry = (
                "Required for close_bugs_for_sourcepublication")
            binaries = test_publisher.getPubBinaries(
                pub_source=source, distroseries=warty, archive=archive,
                pocket=pocket, status=PackagePublishingStatus.PUBLISHED)
            self.layer.txn.commit()
            return source

        def create_bug(summary):
            buggy_in_ubuntu = ubuntu.getSourcePackage('buggy-source')
            bug_params = CreateBugParams(cprov, summary, "booo")
            bug = buggy_in_ubuntu.createBug(bug_params)
            [bug_task] = bug.bugtasks
            self.assertEqual(bug_task.status, BugTaskStatus.NEW)
            return bug.id

        def publish_copies(copies):
            for pub in copies:
                pub.secure_record.status = PackagePublishingStatus.PUBLISHED

        changes_template = (
            "Format: 1.7\n"
            "Launchpad-bugs-fixed: %s\n")

        # Create a dummy first package version so we can file bugs on it.
        dummy_changesfile = "Format: 1.7\n"
        proposed_source = create_source(
            '666', warty.main_archive, PackagePublishingPocket.PROPOSED,
            dummy_changesfile)

        # Copies to -updates close bugs when they exist.
        updates_bug_id = create_bug('bug in -proposed')
        closing_bug_changesfile = changes_template % updates_bug_id
        proposed_source = create_source(
            '667', warty.main_archive, PackagePublishingPocket.PROPOSED,
            closing_bug_changesfile)

        copy_helper = self.getCopier(
            sourcename='buggy-source', include_binaries=True,
            from_suite='warty-proposed', to_suite='warty-updates')
        copied = copy_helper.mainTask()
        target_archive = copy_helper.destination.archive
        self.checkCopies(copied, target_archive, 3)

        updates_bug = getUtility(IBugSet).get(updates_bug_id)
        [updates_bug_task] = updates_bug.bugtasks
        self.assertEqual(updates_bug_task.status, BugTaskStatus.FIXRELEASED)

        publish_copies(copied)

        # Copies to the development distroseries close bugs.
        dev_bug_id = create_bug('bug in development')
        closing_bug_changesfile = changes_template % dev_bug_id
        dev_source = create_source(
            '668', warty.main_archive, PackagePublishingPocket.UPDATES,
            closing_bug_changesfile)

        copy_helper = self.getCopier(
            sourcename='buggy-source', include_binaries=True,
            from_suite='warty-updates', to_suite='hoary')
        copied = copy_helper.mainTask()
        target_archive = copy_helper.destination.archive
        self.checkCopies(copied, target_archive, 3)

        dev_bug = getUtility(IBugSet).get(dev_bug_id)
        [dev_bug_task] = dev_bug.bugtasks
        self.assertEqual(dev_bug_task.status, BugTaskStatus.FIXRELEASED)

        publish_copies(copied)

        # Copies to -proposed do not close bugs
        ppa_bug_id = create_bug('bug in PPA')
        closing_bug_changesfile = changes_template % ppa_bug_id
        ppa_source = create_source(
            '669', cprov.archive, PackagePublishingPocket.RELEASE,
            closing_bug_changesfile)

        copy_helper = self.getCopier(
            sourcename='buggy-source', include_binaries=True,
            from_ppa='cprov', from_suite='warty', to_suite='warty-proposed')
        copied = copy_helper.mainTask()
        target_archive = copy_helper.destination.archive
        self.checkCopies(copied, target_archive, 3)

        ppa_bug = getUtility(IBugSet).get(ppa_bug_id)
        [ppa_bug_task] = ppa_bug.bugtasks
        self.assertEqual(ppa_bug_task.status, BugTaskStatus.NEW)

        publish_copies(copied)

        # Copies to PPA do not close bugs.
        proposed_bug_id = create_bug('bug in PPA')
        closing_bug_changesfile = changes_template % proposed_bug_id
        release_source = create_source(
            '670', warty.main_archive, PackagePublishingPocket.RELEASE,
            closing_bug_changesfile)

        copy_helper = self.getCopier(
            sourcename='buggy-source', include_binaries=True,
            to_ppa='cprov', from_suite='warty', to_suite='warty')
        copied = copy_helper.mainTask()
        target_archive = copy_helper.destination.archive
        self.checkCopies(copied, target_archive, 3)

        proposed_bug = getUtility(IBugSet).get(proposed_bug_id)
        [proposed_bug_task] = proposed_bug.bugtasks
        self.assertEqual(proposed_bug_task.status, BugTaskStatus.NEW)

        publish_copies(copied)


def test_suite():
    return unittest.TestLoader().loadTestsFromName(__name__)<|MERGE_RESOLUTION|>--- conflicted
+++ resolved
@@ -972,14 +972,7 @@
         # Commit for making the just-create library files available.
         self.layer.txn.commit()
 
-<<<<<<< HEAD
-        # Make ubuntutest/breezy-autotest CURRENT so uploads to SECURITY
-        # pocket can be accepted.
-        self.test_publisher.breezy_autotest.status = (
-            SeriesStatus.CURRENT)
-=======
         return source
->>>>>>> ec2d66b3
 
     def do_delayed_copy(self, source):
         """Execute and return the delayed copy."""
