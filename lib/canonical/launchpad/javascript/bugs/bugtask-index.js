/** Copyright (c) 2009, Canonical Ltd. All rights reserved.
 *
 * Form overlay widgets and subscriber handling for bug pages.
 *
 * @module BugtaskIndex
 * @requires base, node, lazr.formoverlay, lazr.anim
 */

YUI.add('bugs.bugtask_index', function(Y) {

var bugs = Y.namespace('bugs');

// lazr.FormOverlay objects.
var duplicate_form_overlay;
var privacy_form_overlay;

// The url of the page used to update bug duplicates.
var update_dupe_url;

// The launchpad js client used.
var lp_client;

// The initially hidden subscription spinner element.
var spinner;

// The launchpad client entry for the current bug.
var lp_bug_entry;

// The bug itself, taken from cache.
var bug_repr;

// The element representing the "Subscribe/Unsubscribe" link.
var subscription_link;

// Below are all pertinent to current user.
var me; // A URI.
var user_name;
var display_name;

// Below are all pertinent to subscribing other people or teams.
var can_be_unsubscribed;
var other_name;
var other_display_name;
var is_team;
var all_subscribers;

// Overlay related vars.
var error_overlay;
var form_load_callbacks = {};
var submit_button_html =
    '<button type="submit" name="field.actions.change" ' +
    'value="Change" class="lazr-pos lazr-btn" >OK</button>';
var cancel_button_html =
    '<button type="button" name="field.actions.cancel" ' +
    'class="lazr-neg lazr-btn" >Cancel</button>';
var privacy_link;
var privacy_spinner;

/*
 * An object representing the bugtask subscribers portlet.
 *
 * Since the portlet loads via XHR and inline subscribing
 * depends on that portlet being loaded, setup a custom
 * event object, to provide a hook for initializing subscription
 * link callbacks after a bugs:portletloaded event.
 *
 * XXX deryck 2009-04-30 bug=369874 Now this object exists,
 * the inline js on bug-portlet-subscribers.pt should be moved here.
*/
var PortletTarget = function() {};
Y.augment(PortletTarget, Y.Event.Target);
Y.bugs.portlet = new PortletTarget();
Y.bugs.portlet.subscribe('bugs:portletloaded', function() {
    setup_subscription_link_handlers();
});
/*
 * If the subscribers portlet fails to load, clear any
 * click handlers, so the normal subscribe page can be reached.
 */
Y.bugs.portlet.subscribe('bugs:portletloadfailed', function(handlers) {
    if (Y.Lang.isArray(handlers)) {
        var click_handler = handlers[0];
        click_handler.detach();
    }
});

/*
 * Subscribing someone else requires loading a grayed out
 * username into the DOM until the subscribe action completes.
 * There are a couple XHR requests in check_can_be_unsubscribed
 * before the subscribe work can be done, so fire a custom event
 * bugs:nameloaded and do the work here when the event fires.
 */
Y.bugs.portlet.subscribe('bugs:nameloaded', function() {
    var error_handler = new LP.client.ErrorHandler();
    error_handler.clearProgressUI = function() {
        var temp_link = Y.get('#temp-username');
        if (temp_link) {
            var temp_parent = temp_link.get('parentNode');
            temp_parent.removeChild(temp_link);
        }
    };
    error_handler.showError = function(error_msg) {
        display_error(Y.get('.menu-link-addsubscriber'), error_msg);
    };

    var config = {
        on: {
            success: function() {
                var temp_link = Y.get('#temp-username');
                var temp_spinner = Y.get('#temp-name-spinner');
                temp_link.removeChild(temp_spinner);
                var anim = Y.lazr.anim.green_flash({ node: temp_link });
                anim.on('end', function() {
                    add_user_name_link();
                    var temp_parent = temp_link.get('parentNode');
                    temp_parent.removeChild(temp_link);
                    // Clear the subscrbe someone else vars to reset.
                    other_name = null;
                    other_display_name = null;
                    is_team = null;
                    can_be_unsubscribed = null;
                });
                anim.run();
            },
            failure: error_handler.getFailureHandler()
        },
        parameters: {
            person: LP.client.get_absolute_uri('/~' + other_name)
        }
    };
    lp_client.named_post(bug_repr.self_link, 'subscribe', config);
});

Y.bugs.setup_bugtask_index = function() {
    /*
     * Check the page for links related to overlay forms and request the HTML
     * for these forms.
     */
    Y.on('load', function() {
        if (Y.UA.ie) {
            return;
        }
        // If the user is not logged in, then we need to defer to the
        // default behaviour.
        if (LP.client.links.me === undefined) {
            return;
        }

        if (lp_client === undefined || bug_repr === undefined) {
            setup_client_and_bug();
        }

        Y.on('io:complete', function(id, response_object) {
            form_load_callbacks[id](response_object.responseText);
        }, this);

        // First look for 'Mark as duplicate' links.
        var update_dupe_links = Y.all('.menu-link-mark-dupe');

        // If there are none, check for any 'change duplicate bug' links.
        if (!update_dupe_links){
            update_dupe_links = Y.all('#change_duplicate_bug');
        }

        if (update_dupe_links) {
            // First things first, pre-load the mark-dupe form.
            update_dupe_url = update_dupe_links.item(0).getAttribute('href');
            var mark_dupe_form_url = update_dupe_url + '/++form++';
            var dupe_form_id = Y.io(mark_dupe_form_url);
            form_load_callbacks[dupe_form_id.id] = createBugDuplicateFormOverlay;

            // Add an on-click handler to any links found that displays
            // the form overlay.
            update_dupe_links.on('click', function(e){
                // Only go ahead if we have received the form content by the
                // time the user clicks:
                if (duplicate_form_overlay){
                    e.preventDefault();
                    duplicate_form_overlay.show();
                }
            });
            // Add a class denoting them as js-action links.
            update_dupe_links.addClass('js-action');
        }

        privacy_link = Y.get('#privacy-link');

        if (privacy_link) {
            var privacy_link_url = privacy_link.getAttribute('href') + '/++form++';
            var privacy_div = Y.get('#privacy-text');
            var privacy_html = privacy_link.get('innerHTML') + ' ';
            privacy_div.set('innerHTML', privacy_html);
            var privacy_text = Y.get('#privacy-text');
            privacy_link = Y.Node.create(
                ' <a href="' + privacy_link_url + '" id="privacy-link"' +
                'class="sprite edit" title="[edit]">' +
                '<span class="invisible-link">edit</span></a>');

            privacy_text.appendChild(privacy_link);
            privacy_spinner = Y.Node.create(
                '<img src="/@@/spinner" style="display: none" />');
            privacy_text.appendChild(privacy_spinner);
            var privacy_form_id = Y.io(privacy_link_url);
            form_load_callbacks[privacy_form_id.id] = create_privacy_form_overlay;

            privacy_link.on('click', function(e) {
                if (privacy_form_overlay) {
                    e.preventDefault();
                    privacy_form_overlay.show();
                    // XXX Abel Deuring 2009-04-23, bug 365462
                    // Y.get('#field.private') returns null.
                    // Seems that YUI does not like IDs containing a '.'
                    document.getElementById('field.private').focus();
                }
            });
            privacy_link.addClass('js-action');
        }
    }, window);
};

/*
 * Clear the subscribe someone else picker.
 *
 * @method clear_picker
 * @param e {Object} The event object.
 */
function clear_picker(e) {
    var input = Y.get('.yui-picker-search-box input');
    input.set('value', '');
    this.set('error', '');
    this.set('results', [{}]);
    this._results_box.set('innerHTML', '');
    this.set('batches', []);
}

/*
 * Initialize click handler for the subscribe someone else link.
 *
 * @method setup_subscribe_someone_else_handler
 */
function setup_subscribe_someone_else_handler() {
    var config = {
        header: 'Subscribe someone else',
        step_title: 'Search'
    };

    var picker = Y.lp.picker.create(
        'ValidPersonOrTeam', subscribe_someone_else, config);
    // Clear results and search terms on cancel or save.
    picker.on('save', clear_picker, picker);
    picker.on('cancel', clear_picker, picker);

    var subscription_link_someone_else = Y.get('.menu-link-addsubscriber');
    subscription_link_someone_else.on('click', function(e) {
        e.halt();
        picker.show();
    });
    subscription_link_someone_else.addClass('js-action');
}

/*
 * Initialize callbacks for subscribe/unsubscribe links.
 *
 * @method setup_subscription_link_handlers
 */
function setup_subscription_link_handlers() {
    if (LP.client.links.me === undefined) {
        return;
    }

    if (lp_client === undefined || bug_repr === undefined) {
        setup_client_and_bug();
    }

    if (me === undefined) {
        setup_names();
    }

    spinner = Y.get('#sub-unsub-spinner');

    subscription_link = Y.get('.menu-link-subscription');

    fix_subscription_link_classes();

    if (subscription_link) {
        subscription_link.on('click', function(e) {
            e.halt();
            var parent = e.target.get('parentNode');
            if (parent.hasClass('subscribed-false') &&
                parent.hasClass('dup-subscribed-false')) {
                // Only subscribe if the current user is not directly
                // subscribed or subscribed via a duplicate.
                subscribe_current_user(e.target);
            }
            else {
                unsubscribe_current_user(e.target);
            }
        });
        subscription_link.addClass('js-action');
    }

    setup_unsubscribe_icon_handlers();
    setup_subscribe_someone_else_handler();
    create_error_overlay();
}

/*
 * Work around the need to know both subscriptions.
 *
 * @method fix_subscription_link_classes
 */
function fix_subscription_link_classes() {
    var me_nodes = Y.all('.subscriber-' + user_name);
    if (Y.Lang.isValue(me_nodes) && me_nodes.size() > 1) {
        set_subscription_link_parent_class(subscription_link, true, true);
        me_nodes.each(function(div) {
            set_subscription_link_parent_class(div.query('img'), true, true);
        });
    }
}

/*
 * Set click handlers for unsubscribe remove icons.
 *
 * @method setup_unsubscribe_icon_handlers
 */
function setup_unsubscribe_icon_handlers() {
    var unsubscribe_icons = Y.all('.unsub-icon');
    if (unsubscribe_icons) {
        unsubscribe_icons.on('click', function(e) {
            e.halt();
            unsubscribe_user_via_icon(e.target);
        });
    }
}

/*
 * Create the lp client and bug entry if we haven't done so already.
 *
 * @method setup_client_and_bug
 */
function setup_client_and_bug() {
    lp_client = new LP.client.Launchpad();

    if (bug_repr === undefined) {
        bug_repr = LP.client.cache.bug;
        lp_bug_entry = new LP.client.Entry(
            lp_client, bug_repr, bug_repr.self_link);
    }
}

/*
 * Initialize the various variables for referring to "me".
 *
 * @method setup_names
 */
function setup_names() {
    me = LP.client.links.me;
    user_name = get_user_name_from_uri(me);

    // There is no need to set display_name if it exists.
    if (display_name !== undefined) {
        return;
    }

    config = {
        on: {
            success: function(person) {
                display_name = person.lookup_value('display_name');
            }
        }
    };
    lp_client.get(me, config);
}

/*
 * Creates the duplicate form overlay using the passed form content.
 *
 * @method createBugDuplicateFormOverlay
 */
function createBugDuplicateFormOverlay(form_content) {
    duplicate_form_overlay = new Y.lazr.FormOverlay({
        headerContent: '<h2>Mark bug report as duplicate</h2>',
        form_header: 'Marking the bug as a duplicate will, by default, ' +
                     'hide it from search results listings.',
        form_content: form_content,
        form_submit_button: Y.Node.create(submit_button_html),
        form_cancel_button: Y.Node.create(cancel_button_html),
        centered: true,
        form_submit_callback: update_bug_duplicate,
        visible: false
    });
    duplicate_form_overlay.render('#duplicate-form-container');
}

/*
 * Update the bug duplicate via the LP API
 */
function update_bug_duplicate(data) {
    // XXX noodles 2009-03-17 bug=336866 It seems the etag
    // returned by lp_save() is incorrect. Remove it for now
    // so that the second save does not result in a '412
    // precondition failed' error.
    //
    // XXX deryck 2009-04-29 bug=369293 Also, this has to
    // happen before *any* call to lp_save now that bug
    // subscribing can be done inline.  Named operations
    // don't return new objects, making the cached bug's
    // etag invalid as well.
    lp_bug_entry.removeAtt('http_etag');

    // Hide the formoverlay:
    duplicate_form_overlay.hide();

    // Add the spinner...
    var dupe_span = Y.get('#mark-duplicate-text');
    dupe_span.addClass('update-in-progress-message');

    // Set the new duplicate link on the bug entry.
    var new_dup_url = null;
    var new_dup_id = data['field.duplicateof'];
    // "make lint" claims the expession operator below should be "!--".
    // If we use this operator, we cannot unset the duplicate number.
    if (new_dup_id != '') {
        var self_link = lp_bug_entry.get('self_link');
        var last_slash_index = self_link.lastIndexOf('/');
        new_dup_url = self_link.slice(0, last_slash_index+1) + new_dup_id;
    }
    var old_dup_url = lp_bug_entry.get('duplicate_of_link');
    lp_bug_entry.set('duplicate_of_link', new_dup_url);

    // Create a config for the lp_save method
    config = {
        on: {
            success: function(updated_entry) {
                dupe_span.removeClass('update-in-progress-message');
                lp_bug_entry = updated_entry;

                if (new_dup_url !== null) {
                    dupe_span.set('innerHTML', [
                        'Duplicate of <a href="/bugs/' + new_dup_id + '">',
                        'bug #' + new_dup_id +'</a> ',
                        '<a class="menu-link-mark-dupe js-action spirte edit" ',
                        'href="' + update_dupe_url + '">',
                        '<span class="invisible-link">edit</span></a>'
                        ].join(''));
                    show_comment_on_duplicate_warning();
                } else {
                    dupe_span.set('innerHTML',
                        '<a class="menu-link-mark-dupe js-action sprite bug-dupe" href="' +
                        update_dupe_url + '">' +
                        'Mark as duplicate</a>');
                    hide_comment_on_duplicate_warning();
                }
                Y.lazr.anim.green_flash({node: dupe_span}).run();
                // ensure the new link is hooked up correctly:
                dupe_span.query('a.menu-link-mark-dupe').on(
                    'click', function(e){
                        e.preventDefault();
                        duplicate_form_overlay.show();
                    });
            },
            failure: function(id, request) {
                dupe_span.removeClass('update-in-progress-message');
                if (request.status == 400) {
                    duplicate_form_overlay.showError(
                        new_dup_id + ' is not a valid bug number or' +
                        ' nickname.');
                } else {
                    duplicate_form_overlay.showError(request.responseText);
                }
                duplicate_form_overlay.show();

                // Reset the lp_bug_entry.duplicate_of_link as it wasn't
                // updated.
                lp_bug_entry.set('duplicate_of_link', old_dup_url);

            }
        }
    };

    // And save the updated entry.
    lp_bug_entry.lp_save(config);
}

/*
 * Ensure that a warning about adding a comment to a duplicate bug
 * is displayed.
 *
 * @method show_comment_on_duplicate_warning
 */
var show_comment_on_duplicate_warning = function() {
    var duplicate_warning = Y.get('#warning-comment-on-duplicate');
    if (duplicate_warning === null) {
        var container = Y.get('#new-comment');
        var first_node = container.get('firstChild');
        duplicate_warning = Y.Node.create(
            ['<div class="warning message" id="warning-comment-on-duplicate">',
             'Remember, this bug report is a duplicate. ',
             'Comment here only if you think the duplicate status is wrong.',
             '</div>'].join(''));
        container.insertBefore(duplicate_warning, first_node);
    }
};

/*
 * Ensure that no warning about adding a comment to a duplicate bug
 * is displayed.
 *
 * @method hide_comment_on_duplicate_warning
 */
var hide_comment_on_duplicate_warning = function() {
    var duplicate_warning = Y.get('#warning-comment-on-duplicate');
    if (duplicate_warning !== null) {
        duplicate_warning.ancestor().removeChild(duplicate_warning);
    }
};


/*
 * Create the privacy settings form overlay.
 *
 * @method create_privacy_form_overlay
 * @param form_content {String} The HTML data of the form overlay.
 */
var create_privacy_form_overlay = function(form_content) {
    privacy_form_overlay = new Y.lazr.FormOverlay({
        headerContent: '<h2>Change privacy settings</h2>',
        form_header: '',
        form_content: form_content,
        form_submit_button: Y.Node.create(submit_button_html),
        form_cancel_button: Y.Node.create(cancel_button_html),
        centered: true,
        form_submit_callback: update_privacy_settings,
        visible: false
    });
    privacy_form_overlay.render('#privacy-form-container');
    var node = Y.get('#form-container');
};

var update_privacy_settings = function(data) {
    // XXX noodles 2009-03-17 bug=336866 It seems the etag
    // returned by lp_save() is incorrect. Remove it for now
    // so that the second save does not result in a '412
    // precondition failed' error.
    //
    // XXX deryck 2009-04-29 bug=369293 Also, this has to
    // happen before *any* call to lp_save now that bug
    // subscribing can be done inline.  Named operations
    // don't return new objects, making the cached bug's
    // etag invalid as well.
    lp_bug_entry.removeAtt('http_etag');

    privacy_form_overlay.hide();

    var privacy_text = Y.get('#privacy-text');
    var privacy_div = Y.get('#privacy');
    privacy_link.setStyle('display', 'none');
    privacy_spinner.setStyle('display', 'inline');

    if (lp_client === undefined) {
        lp_client = new LP.client.Launchpad();
    }

    if (lp_bug_entry === undefined) {
        var bug_repr = LP.client.cache.bug;
        lp_bug_entry = new LP.client.Entry(
            lp_client, bug_repr, bug_repr.self_link);
    }

    var private = data['field.private'] !== undefined;
    var security_related =
        data['field.security_related'] !== undefined;

    lp_bug_entry.set('private', private);
    lp_bug_entry.set('security_related', security_related);
    var error_handler = new LP.client.ErrorHandler();
    error_handler.clearProgressUI = function () {
        privacy_spinner.setStyle('display', 'none');
        privacy_link.setStyle('display', 'inline');
    };
    error_handler.showError = function (error_msg) {
        Y.lazr.anim.red_flash({node: privacy_div}).run();
        privacy_form_overlay.showError(error_msg);
        privacy_form_overlay.show();
    };

    var config = {
        on: {
            success: function (updated_entry) {
                privacy_spinner.setStyle('display', 'none');
                privacy_link.setStyle('display', 'inline');
                lp_bug_entry = updated_entry;

                if (private) {
                    privacy_div.removeClass('public');
                    privacy_div.addClass('private');
                    privacy_text.set(
                        'innerHTML',
                        'This report is <strong>private</strong> ');
                } else {
                    privacy_div.removeClass('private');
                    privacy_div.addClass('public');
                    privacy_text.set(
                        'innerHTML', 'This report is public ');
                }
                privacy_text.appendChild(privacy_link);
                privacy_text.appendChild(privacy_spinner);

                var security_message = Y.get('#security-message');
                if (security_related) {
                    if (security_message === null) {
                        var security_message_html = [
                            '<div style="',
                            '    margin-top: 0.5em;',
                            '    padding-right: 18px;',
                            '    center right no-repeat;"',
                            '    class="sprite security"',
                            '    id="security-message"',
                            '>Security vulnerability</div>'
                        ].join('');
                        security_message = Y.Node.create(security_message_html);
                        privacy_div.appendChild(security_message);
                    }
                } else {
                    if (security_message !== null) {
                        privacy_div.removeChild(security_message);
                    }
                }
                Y.lazr.anim.green_flash({node: privacy_div}).run();
            },
            failure: error_handler.getFailureHandler()
        }
    };
    lp_bug_entry.lp_save(config);
};

/*
 * Create the form overlay to use when encountering errors.
 *
 * @method create_error_overlay
*/
function create_error_overlay() {
    error_overlay = new Y.lazr.FormOverlay({
        headerContent: '<h2>Error</h2>',
        form_header: '',
        form_content:  '',
        form_submit_button: Y.Node.create(
            '<button style="display:none"></button>'),
        form_cancel_button: cancel_form_button(),
        centered: true,
        visible: false
    });
    error_overlay.render();
}

/*
 * Create a form button for canceling an error form
 * that won't reload the page on submit.
 *
 * @method cancel_form_button
 * @return button {Node} The form's cancel button.
*/
function cancel_form_button() {
    var button = Y.Node.create('<button>OK</button>');
    button.on('click', function(e) {
        e.preventDefault();
        error_overlay.hide();
    });
    return button;
}

/*
 * Take an error message and display in an overlay.
 *
 * @method display_error
 * @param flash_node {Node} The node to red flash.
 * @param msg {String} The message to display.
*/
function display_error(flash_node, msg) {
    if (flash_node) {
        var anim = Y.lazr.anim.red_flash({ node: flash_node });
        anim.on('end', function(e) {
            error_overlay.showError(msg);
            error_overlay.show();
        });
        anim.run();
    } else {
        error_overlay.showError(msg);
        error_overlay.show();
    }
}

/*
 * Traverse the DOM of a given remove icon to find
 * the user's link.  Returns a URI of the form "/~username".
 *
 * @method get_user_uri_from_icon
 * @param icon {Node} The node representing a remove icon.
 * @return user_uri {String} The user's uri, without the hostname.
 */
function get_user_uri_from_icon(icon) {
    var parent_div = icon.get('parentNode').get('parentNode');
    // This should be parent_div.firstChild, but because of #text
    // and cross-browser issues, using the YUI query syntax is
    // safer here.
    var user_uri = parent_div.query('a').getAttribute('href');
    return user_uri;
}

/*
 * Take a user_uri of the form "/~username" and return
 * just the username.  Ex., "/~deryck" becomes "deryck".
 *
 * @method get_user_name_from_uri
 * @param user_uri {String} The user's URI, without the hostname.
 * @return name {String} The user's name.
 */
function get_user_name_from_uri(user_uri) {
    var name = user_uri.substring(2);
    return name;
}

/*
 * Build the HTML for a user link for the subscribers list.
 *
 * @method build_user_link_html
 * @param name {String} The username without the URI. "foo" from "/~foo".
 * @param full_name {String} The user's displayname.
 * @param current_user_subscribing {Boolean} Is this the current user?
 * @return html {String} The HTML used for creating a subscriber link.
 */
function build_user_link_html(name, full_name, current_user_subscribing) {
    var terms = {
        name: name,
        full_name: full_name
    };

    if (current_user_subscribing) {
        terms.subscribed_by = 'themselves';
    } else {
        terms.subscribed_by = 'by ' + full_name;
    }

    if (is_team) {
        terms.img_url = '/@@/team';
    } else {
        terms.img_url = '/@@/person';
    }

    var html = Y.Lang.substitute([
        '<div class="subscriber-{name}">',
        '  <a href="/~{name}" name="{full_name}" ',
        '    title="Subscribed {subscribed_by}">',
        '    <img alt="" src="{img_url}" width="14" height="14" />',
        '&nbsp;{full_name}</a>'].join(''), terms);

    // Add remove icon if the current user can unsubscribe the subscriber.
    if (can_be_unsubscribed) {
        var icon_html = Y.Lang.substitute([
            '<a href="+subscribe" id="unsubscribe-{name}"',
            '  title="Unsubscribe {full_name}">',
            '  <img class="unsub-icon" src="/@@/remove"',
            '    id="unsubscribe-icon-{name}" />',
            '</a></div>'].join(''), terms);
        html = html + icon_html;
    } else {
        html = html + '</div>';
    }
    return html;
}

/*
 * Used to remove the user's name from the subscriber's list.
 *
 * @method remove_user_name_link
 * @param user_node {Node} Node representing the user name link.
 */
function remove_user_name_link(user_node) {
    var parent = user_node.get('parentNode');
    parent.removeChild(user_node);
}

/*
 * Returns the next node in alphabetical order after the subscriber
 * node now being added.  No node is returned to append to end of list.
 *
 * The name can appear in one of two different lists. 1) The list of
 * subscribers that can be unsubscribed by the current user, and
 * 2) the list of subscribers that cannont be unsubscribed.
 *
 * @method get_next_subscriber_node
 * @param full_name {String} The displayname of the user, used for sorting.
 * @return {Node} The node appearing next in the subscriber list or
 *          undefined if no node is next.
 */
function get_next_subscriber_node(full_name) {
    var nodes_by_name = {};
    var unsubscribables = [];
    var not_unsubscribables = [];

    // Use the list of subscribers pulled from the DOM to have sortable
    // lists of unsubscribable vs. not unsubscribale person links.
    if (all_subscribers) {
        all_subscribers.each(function(sub_link) {
            if (sub_link.getAttribute('id') != 'temp-username') {
                // User's displayname is found via the link's "name" attribute.
                var sub_link_name = sub_link.query('a').getAttribute('name');
                nodes_by_name[sub_link_name] = sub_link;
                if (sub_link.query('img.unsub-icon')) {
                    unsubscribables.push(sub_link_name);
                } else {
                    not_unsubscribables.push(sub_link_name);
                }
            }
        });

        // Add the current subscription.
        if (can_be_unsubscribed) {
            unsubscribables.push(full_name);
        } else {
            not_unsubscribables.push(full_name);
        }
        unsubscribables.sort();
        not_unsubscribables.sort();
    } else {
        // If there is no all_subscribers, then we're dealing with
        // the printed None, so return.
        return;
    }

    var i;
    if ((!unsubscribables && !not_unsubscribables) ||
        // If A) neither list exists, B) the user belongs in the second
        // list but the second list doesn't exist, or C) user belongs in the
        // first list and the second doesn't exist, return no node to append.
        (!can_be_unsubscribed && !not_unsubscribables) ||
        (can_be_unsubscribed && unsubscribables && !not_unsubscribables)) {
        return;
    } else if (
        // If the user belongs in the first list, and the first list
        // doesn't exist, but the second one does, return the first node
        // in the second list.
        can_be_unsubscribed && !unsubscribables && not_unsubscribables) {
        return nodes_by_name[not_unsubscribables[0]];
    } else if (can_be_unsubscribed) {
        // If the user belongs in the first list, loop the list for position.
        for (i=0; i<unsubscribables.length; i++) {
            if (unsubscribables[i] == full_name) {
                if (i+1 < unsubscribables.length) {
                    return nodes_by_name[unsubscribables[i+1]];
                // If the current link should go at the end of the first
                // list and we're at the end of that list, return the
                // first node of the second list.  Due to earlier checks
                // we can be sure this list exists.
                } else if (i+1 >= unsubscribables.length) {
                    return nodes_by_name[not_unsubscribables[0]];
                }
            }
        }
    } else if (!can_be_unsubscribed) {
        // If user belongs in the second list, loop the list for position.
        for (i=0; i<not_unsubscribables.length; i++) {
            if (not_unsubscribables[i] == full_name) {
                if (i+1 < not_unsubscribables.length) {
                    return nodes_by_name[not_unsubscribables[i+1]];
                } else {
                    return;
                }
            }
        }
    }
}

/*
 * Add the user name to the subscriber's list.
 *
 * @method add_user_name_link
 */
function add_user_name_link() {
    var current_user_subscribing;
    if (other_name) {
        current_user_subscribing = false;
    } else {
        current_user_subscribing = true;
    }

    var name;
    var full_name;
    if (current_user_subscribing) {
        name = user_name;
        full_name = display_name;
    } else {
        name = other_name;
        full_name = other_display_name;
    }

    var html = build_user_link_html(name, full_name, current_user_subscribing);
    var link_node = Y.Node.create(html);
    var subscribers = Y.get('#subscribers-links');

    if (current_user_subscribing) {
        // If this is the current user, then top post the name and be done.
        subscribers.insertBefore(link_node, subscribers.get('firstChild'));
    } else {
        var next = get_next_subscriber_node(full_name);
        if (next) {
            subscribers.insertBefore(link_node, next);
        } else {
            // Handle the case of the displayed "None".
            var none_subscribers = Y.get('#none-subscribers');
            if (none_subscribers) {
                var none_parent = none_subscribers.get('parentNode');
                none_parent.removeChild(none_subscribers);
            }
            subscribers.appendChild(link_node);
        }
    }

    // Set the click handler if adding a remove icon.
    if (can_be_unsubscribed) {
        var remove_icon = Y.get('#unsubscribe-icon-' + name);
        remove_icon.on('click', function(e) {
            e.halt();
            unsubscribe_user_via_icon(e.target);
        });
    }
}

/*
 * Add a grayed out, temporary user name when subscribing
 * someone else.
 *
 * @method add_temp_user_name
 */
function add_temp_user_name() {
    var img_src;
    if (is_team) {
        img_src = '/@@/teamgray';
    } else {
        img_src = '/@@/persongray';
    }

    var html = [
        '<div id="temp-username">',
        '  <img src="' + img_src + '" alt="" width="14" height="14" /> ',
        other_display_name,
        '  <img id="temp-name-spinner" src="/@@/spinner" alt="" ',
        '    style="position:absolute;right:8px" /></div>'].join('');
    var link_node = Y.Node.create(html);

    var subscribers = Y.get('#subscribers-links');
    var next = get_next_subscriber_node(other_display_name);
    if (next) {
        subscribers.insertBefore(link_node, next);
    } else {
        // Handle the case of the displayed "None".
        var none_subscribers = Y.get('#none-subscribers');
        if (none_subscribers) {
            var none_parent = none_subscribers.get('parentNode');
            none_parent.removeChild(none_subscribers);
        }
        subscribers.appendChild(link_node);
    }

    // Fire a custom event to know it's safe to begin
    // any actual subscribing work.
    Y.bugs.portlet.fire('bugs:nameloaded');
}

/*
 * Add the "None" div to the subscribers list if
 * there aren't any subscribers left.
 *
 * @method set_none_for_empty_subscribers
 */
function set_none_for_empty_subscribers() {
    var subscriber_list = Y.get('#subscribers-links');
    // Assume if subscriber_list has no child divs
    // then the list of subscribers is empty.
    if (!Y.Lang.isValue(subscriber_list.query('div')) &&
        !Y.Lang.isValue(Y.get('#none-subscribers'))) {
        var none_div = Y.Node.create('<div id="none-subscribers">None</div>');
        subscriber_list.appendChild(none_div);
    }

    // Clear the empty duplicate subscribers list if it exists.
    var dup_list = Y.get('#subscribers-from-duplicates');
    if (Y.Lang.isValue(dup_list) &&
        !Y.Lang.isValue(dup_list.query('div'))) {
        var parent = dup_list.get('parentNode');
        parent.removeChild(dup_list);
    }
}

/*
 * Set the class on subscription link's parentNode.
 *
 * This is used to reset the class used by the
 * click handler to know which link was clicked.
 *
 * @method set_subscription_link_parent_class
 * @param subscription_link {Node} The sub/unsub link.
 * @param subscribed {Boolean} The sub/unsub'ed flag for the class.
 * @param dupe_subscribed {Boolean} The sub/unsub'ed flag for dupes
 *                                  on the class.
 */
function set_subscription_link_parent_class(
    user_link, subscribed, dupe_subscribed) {

    var parent = user_link.get('parentNode');
    if (subscribed) {
        parent.removeClass('subscribed-false');
        parent.addClass('subscribed-true');
    } else {
        parent.removeClass('subscribed-true');
        parent.addClass('subscribed-false');
    }

    if (dupe_subscribed) {
        parent.removeClass('dup-subscribed-false');
        parent.addClass('dup-subscribed-true');
    } else {
        parent.removeClass('dup-subscribed-true');
        parent.addClass('dup-subscribed-false');
    }
}

/*
 * Unsubscribe a user from this bugtask when a remove icon is clicked.
 *
 * @method unsubscribe_user_via_icon
 * @param icon {Node} The remove icon that was clicked.
*/
function unsubscribe_user_via_icon(icon) {
    icon.set('src', '/@@/spinner');

    // Ensure there is a display name.
    if (display_name === undefined) {
        setup_names();
    }

    var user_uri = get_user_uri_from_icon(icon);
    var icon_user_name = get_user_name_from_uri(user_uri);
    var icon_parent = icon.get('parentNode');

    // Based on whether this is for the current user or not,
    // set a local user name variable and a flag for which
    // user is being unsubscribed.
    var unsubscribe_user;
    var current_user_unsubscribing = false;
    if (icon_user_name == user_name) {
        current_user_unsubscribing = true;
        unsubscribe_user = user_name;
    } else {
        unsubscribe_user = icon_user_name;
    }

    // Determine if this is a dupe.
    var is_dupe;
    var icon_parent_div = icon_parent.get('parentNode');
    var dupe_id = 'dupe-subscriber-' + unsubscribe_user;
    if (icon_parent_div.get('id') == dupe_id) {
        is_dupe = true;
    } else {
        is_dupe = false;
    }

    var error_handler = new LP.client.ErrorHandler();
    error_handler.clearProgressUI = function () {
        icon.set('src', '/@@/remove');
        // Grab the icon again to reset to click handler.
        var unsubscribe_icon = Y.get(
            '#unsubscribe-icon-' + unsubscribe_user);
        unsubscribe_icon.on('click', function(e) {
            e.halt();
            unsubscribe_user_via_icon(e.target, subscription_link);
        });

    };
    error_handler.showError = function (error_msg) {
        var flash_node = Y.get('.subscriber-' + unsubscribe_user);
        display_error(flash_node, error_msg);

    };


    var config = {
        on: {
            success: function(client) {
                icon_parent.removeChild(icon);
                var anim = Y.lazr.anim.green_flash({ node: icon_parent_div });
                anim.on('end', function(e) {
                    remove_user_name_link(icon_parent_div);
                    set_none_for_empty_subscribers();
                    var person_link = Y.get('.subscriber-' + user_name);
                    if (Y.Lang.isNull(person_link)) {
                            subscription_link.set('innerHTML', 'Subscribe');
                            set_subscription_link_parent_class(
                                subscription_link, false, false);
                    } else {
                        if (is_dupe) {
                            set_subscription_link_parent_class(
                                subscription_link, true, false);
                        } else {
                            set_subscription_link_parent_class(
                                subscription_link, false, true);
                        }
                    }
                    subscription_link.setStyle('background',
                        'url(/@@/add) left center no-repeat');
                });
                anim.run();
            },

            failure: error_handler.getFailureHandler()
        }
    };

    if (!current_user_unsubscribing) {
        config.parameters = {
            person: LP.client.get_absolute_uri(user_uri)
        };
    }

<<<<<<< HEAD
    if (is_dupe) {
=======
    var parent = icon.get('parentNode');
    var from_dupes = parent.hasClass('dup-subscribed-true');
    if (from_dupes) {
>>>>>>> 8112d2be
        lp_client.named_post(
            bug_repr.self_link, 'unsubscribeFromDupes', config);
    } else {
        lp_client.named_post(bug_repr.self_link, 'unsubscribe', config);
    }
}

/*
 * Subscribe the current user via the LP API.
 *
 * @method subscribe_current_user
 * @param subscription_link {Node} The subscribe link that was clicked.
 */
function subscribe_current_user(subscription_link) {
    can_be_unsubscribed = true;
    subscription_link.setStyle('display', 'none');
    spinner.set('innerHTML', 'Subscribing...');
    spinner.setStyle('display', 'block');

    // Ensure there is a display name.
    if (display_name === undefined) {
        setup_names();
    }

    var error_handler = new LP.client.ErrorHandler();
    error_handler.clearProgressUI = function () {
        spinner.setStyle('display', 'none');
        subscription_link.setStyle('display', 'block');
    };
    error_handler.showError = function (error_msg) {
        display_error(subscription_link, error_msg);
    };

    var config = {
        on: {
            success: function(client) {
                spinner.setStyle('display', 'none');
                subscription_link.set('innerHTML', 'Unsubscribe');
                subscription_link.setStyle('background',
                    'url(/@@/remove) left center no-repeat');
                subscription_link.setStyle('display', 'block');

                var dupe_subscribed_node = Y.get('.dupe-subscribed-true');
                if (Y.Lang.isValue(dupe_subscribed_node)) {
                    set_subscription_link_parent_class(
                        subscription_link, true, true);
                } else {
                    set_subscription_link_parent_class(
                        subscription_link, true, false);
                }

                // Handle the case where the subscriber's list displays "None".
                var empty_subscribers = Y.get("#none-subscribers");
                if (empty_subscribers) {
                    var parent = empty_subscribers.get('parentNode');
                    parent.removeChild(empty_subscribers);
                }

                add_user_name_link();

                var flash_node = Y.get('.subscriber-' + user_name);
                var anim = Y.lazr.anim.green_flash({ node: flash_node });
                anim.run();
            },

            failure: error_handler.getFailureHandler()
        },

        parameters: {
            person: LP.client.get_absolute_uri(me)
        }
    };
    lp_client.named_post(bug_repr.self_link, 'subscribe', config);
}

/*
 * Unsubscribe the current user via the LP API.
 *
 * @method unsubscribe_current_user
 * @param subscription_link {Node} The unsubscribe link that was clicked.
 */
function unsubscribe_current_user(subscription_link) {
    subscription_link.setStyle('display', 'none');
    spinner.set('innerHTML', 'Unsubscribing...');
    spinner.setStyle('display', 'block');

    // Ensure there is a display name.
    if (display_name === undefined) {
        setup_names();
    }

    var error_handler = new LP.client.ErrorHandler();
    error_handler.clearProgressUI = function () {
        spinner.setStyle('display', 'none');
        subscription_link.setStyle('display', 'block');
    };
    error_handler.showError = function (error_msg) {
        display_error(subscription_link, error_msg);
    };

    var parent = subscription_link.get('parentNode');
    var direct_subscribed = parent.hasClass('subscribed-true');

    var config = {
        on: {
            success: function(client) {
                spinner.setStyle('display', 'none');
                subscription_link.setStyle('background',
                    'url(/@@/add) left center no-repeat');
                subscription_link.setStyle('display', 'block');

                var flash_node = Y.get('.subscriber-' + user_name);
                var anim = Y.lazr.anim.green_flash({ node: flash_node });
                anim.on('end', function(e) {
                    remove_user_name_link(flash_node);
                    set_none_for_empty_subscribers();
                    var person_link = Y.get('.subscriber-' + user_name);
                    if (Y.Lang.isNull(person_link)) {
                        subscription_link.set('innerHTML', 'Subscribe');
                        set_subscription_link_parent_class(
                            subscription_link, false, false);
                    } else {
                        set_subscription_link_parent_class(
                            subscription_link, false, true);
                    }
                });
                anim.run();
            },

            failure: error_handler.getFailureHandler()
        }
    };

    if (direct_subscribed) {
        lp_client.named_post(bug_repr.self_link, 'unsubscribe', config);
    } else {
        lp_client.named_post(
            bug_repr.self_link, 'unsubscribeFromDupes', config);
    }
}

/*
 * Check if the current user can unsubscribe the person
 * being subscribed.
 *
 * This must be done in JavaScript, since the subscription
 * hasn't completed yet, and so, canBeUnsubscribedByUser
 * cannot be used.
 *
 * @method check_can_be_unsubscribed
 */
function check_can_be_unsubscribed() {
    var error_handler = new LP.client.ErrorHandler();
    error_handler.showError = function (error_msg) {
        display_error(Y.get('.menu-link-addsubscriber'), error_msg);
    };

    var config = {
        on: {
            success: function(result) {
                is_team = result.get('is_team');
                var final_config = {
                    on: {
                        success: function(result) {
                            var team_member = false;
                            for (var i=0; i<result.entries.length; i++) {
                                 if (result.entries[i].member_link ==
                                    LP.client.get_absolute_uri(me)) {
                                    team_member = true;
                                }
                            }

                            if (team_member) {
                                can_be_unsubscribed = true;
                                add_temp_user_name();
                            } else {
                                can_be_unsubscribed = false;
                                add_temp_user_name();
                            }
                        },

                        failure: error_handler.getFailureHandler()
                    }
                };

                if (is_team) {
                    // Get a list of members to see if current user
                    // is a team member.
                    var members = result.get('members_details_collection_link');
                    lp_client.get(members, final_config);
                } else {
                    can_be_unsubscribed = false;
                    add_temp_user_name();
                }
            },

            failure: error_handler.getFailureHandler()
        }
    };
    lp_client.get(LP.client.get_absolute_uri('/~' + other_name), config);
}

/*
 * Subscribe a person or team other than the current user.
 * This is a callback for the subscribe someone else picker.
 *
 * @method subscribe_someone_else
 * @result {Object} The object representing a person returned by the API.
 */
function subscribe_someone_else(result) {
    other_name = result.value;
    other_display_name = result.title;
    // For error handling, in case of truncation.
    var raw_name = result.title;

    // Names can only be 20 characters long, including the ending ellipsis.
    if (other_display_name.length > 20) {
        other_display_name = other_display_name.substring(0, 17) + '...';
    }

    var error_handler = new LP.client.ErrorHandler();
    error_handler.showError = function(error_msg) {
        display_error(Y.get('.menu-link-addsubscriber'), error_msg);
    };

    // Pull a list of current subscribers from the DOM and
    // check to see if this "someone else" is already subscribed.
    // We can't rely on an API call here because we have to check
    // this later before the subscribe method is run.
    var subscribers = Y.get('#subscribers-links');
    all_subscribers = subscribers.queryAll('div');
    var already_subscribed;
    if (Y.Lang.isValue(all_subscribers)) {
        all_subscribers.each(function(sub_link) {
            var sub_link_name = sub_link.query('a').getAttribute('name');
            if (sub_link_name == other_display_name ||
                sub_link_name == raw_name) {
                already_subscribed = true;
            }
        });
    }

    if (already_subscribed) {
        error_handler.showError(
            raw_name + ' has already been subscribed');
        raw_name = null;  // Reset for next run.
        other_name = null; // Reset for next run.
        other_display_name = null; // Reset for next run.
    } else {
        check_can_be_unsubscribed();
    }
}

}, '0.1', {requires: ['base', 'oop', 'node', 'event', 'io-base',
                      'lazr.formoverlay', 'lazr.anim', 'lp.picker']});<|MERGE_RESOLUTION|>--- conflicted
+++ resolved
@@ -1124,13 +1124,7 @@
         };
     }
 
-<<<<<<< HEAD
     if (is_dupe) {
-=======
-    var parent = icon.get('parentNode');
-    var from_dupes = parent.hasClass('dup-subscribed-true');
-    if (from_dupes) {
->>>>>>> 8112d2be
         lp_client.named_post(
             bug_repr.self_link, 'unsubscribeFromDupes', config);
     } else {
