# Copyright 2004-2007 Canonical Ltd.  All rights reserved.

__metaclass__ = type
__all__ = ['Distribution', 'DistributionSet']

from operator import attrgetter

from zope.interface import implements
from zope.component import getUtility

from sqlobject import (
    BoolCol, ForeignKey, SQLMultipleJoin, SQLRelatedJoin, StringCol,
    SQLObjectNotFound)
from sqlobject.sqlbuilder import AND, OR, SQLConstant

from canonical.database.sqlbase import quote, quote_like, SQLBase, sqlvalues
from canonical.database.datetimecol import UtcDateTimeCol
from canonical.database.enumcol import EnumCol
from canonical.database.constants import UTC_NOW

from canonical.launchpad.database.bugtarget import BugTargetBase

from canonical.launchpad.database.karma import KarmaContextMixin
from canonical.launchpad.database.answercontact import AnswerContact
from canonical.launchpad.database.bug import (
    BugSet, get_bug_tags, get_bug_tags_open_count)
from canonical.launchpad.database.bugtask import BugTask, BugTaskSet
from canonical.launchpad.database.mentoringoffer import MentoringOffer
from canonical.launchpad.database.milestone import Milestone
from canonical.launchpad.database.question import (
    SimilarQuestionsSearch, Question, QuestionTargetSearch, QuestionSet)
from canonical.launchpad.database.specification import (
    HasSpecificationsMixin, Specification)
from canonical.launchpad.database.sprint import HasSprintsMixin
from canonical.launchpad.database.distroseries import DistroSeries
from canonical.launchpad.database.publishedpackage import PublishedPackage
from canonical.launchpad.database.binarypackagename import (
    BinaryPackageName)
from canonical.launchpad.database.binarypackagerelease import (
    BinaryPackageRelease)
from canonical.launchpad.database.distributionbounty import DistributionBounty
from canonical.launchpad.database.distributionmirror import DistributionMirror
from canonical.launchpad.database.distributionsourcepackage import (
    DistributionSourcePackage)
from canonical.launchpad.database.distributionsourcepackagerelease import (
    DistributionSourcePackageRelease)
from canonical.launchpad.database.distributionsourcepackagecache import (
    DistributionSourcePackageCache)
from canonical.launchpad.database.language import Language
from canonical.launchpad.database.sourcepackagename import (
    SourcePackageName)
from canonical.launchpad.database.sourcepackagerelease import (
    SourcePackageRelease)
from canonical.launchpad.database.publishing import (
    SourcePackageFilePublishing, BinaryPackageFilePublishing,
    SourcePackagePublishingHistory)
from canonical.launchpad.helpers import shortlist
from canonical.launchpad.webapp.url import urlparse

from canonical.lp.dbschema import (
    BugTaskStatus, DistroSeriesStatus, MirrorContent,
    TranslationPermission, SpecificationSort, SpecificationFilter,
    SpecificationStatus, PackagePublishingStatus)

from canonical.launchpad.interfaces import (
    IBuildSet, IDistribution, IDistributionSet, IHasBuildRecords,
    ILaunchpadCelebrities, ISourcePackageName, IQuestionTarget, NotFoundError,
    get_supported_languages, QUESTION_STATUS_DEFAULT_SEARCH,\
    IHasLogo, IHasMugshot, IHasIcon)

from sourcerer.deb.version import Version

from canonical.launchpad.validators.name import valid_name, sanitize_name


class Distribution(SQLBase, BugTargetBase, HasSpecificationsMixin,
                   HasSprintsMixin, KarmaContextMixin):
    """A distribution of an operating system, e.g. Debian GNU/Linux."""
    implements(
        IDistribution, IHasBuildRecords, IQuestionTarget,
        IHasLogo, IHasMugshot, IHasIcon)

    _table = 'Distribution'
    _defaultOrder = 'name'

    name = StringCol(notNull=True, alternateID=True, unique=True)
    displayname = StringCol(notNull=True)
    title = StringCol(notNull=True)
    summary = StringCol(notNull=True)
    description = StringCol(notNull=True)
    homepage_content = StringCol(default=None)
    icon = ForeignKey(
        dbName='icon', foreignKey='LibraryFileAlias', default=None)
    logo = ForeignKey(
        dbName='logo', foreignKey='LibraryFileAlias', default=None)
    mugshot = ForeignKey(
        dbName='mugshot', foreignKey='LibraryFileAlias', default=None)
    domainname = StringCol(notNull=True)
    owner = ForeignKey(dbName='owner', foreignKey='Person', notNull=True)
    bugcontact = ForeignKey(
        dbName='bugcontact', foreignKey='Person', notNull=False, default=None)
    security_contact = ForeignKey(
        dbName='security_contact', foreignKey='Person', notNull=False,
        default=None)
    driver = ForeignKey(
        foreignKey="Person", dbName="driver", notNull=False, default=None)
    members = ForeignKey(dbName='members', foreignKey='Person', notNull=True)
    mirror_admin = ForeignKey(
        dbName='mirror_admin', foreignKey='Person', notNull=True)
    translationgroup = ForeignKey(
        dbName='translationgroup', foreignKey='TranslationGroup', notNull=False,
        default=None)
    translationpermission = EnumCol(
        dbName='translationpermission', notNull=True,
        schema=TranslationPermission, default=TranslationPermission.OPEN)
    lucilleconfig = StringCol(
        dbName='lucilleconfig', notNull=False, default=None)
    upload_sender = StringCol(
        dbName='upload_sender', notNull=False, default=None)
    upload_admin = ForeignKey(
        dbName='upload_admin', foreignKey='Person', default=None, notNull=False)
    bounties = SQLRelatedJoin(
        'Bounty', joinColumn='distribution', otherColumn='bounty',
        intermediateTable='DistributionBounty')
    uploaders = SQLMultipleJoin('DistroComponentUploader',
        joinColumn='distribution', prejoins=["uploader", "component"])
    official_answers = BoolCol(dbName='official_answers', notNull=True,
        default=False)
    official_malone = BoolCol(dbName='official_malone', notNull=True,
        default=False)
    official_rosetta = BoolCol(dbName='official_rosetta', notNull=True,
        default=False)
    translation_focus = ForeignKey(dbName='translation_focus',
        foreignKey='DistroSeries', notNull=False, default=None)
    source_package_caches = SQLMultipleJoin('DistributionSourcePackageCache',
                                            joinColumn="distribution",
                                            orderBy="name",
                                            prejoins=['sourcepackagename'])
    date_created = UtcDateTimeCol(notNull=False, default=UTC_NOW)
    main_archive = ForeignKey(dbName='main_archive',
        foreignKey='Archive', notNull=True)

    @property
    def all_milestones(self):
        """See IDistribution."""
        return Milestone.selectBy(
            distribution=self, orderBy=['dateexpected', 'name'])

    @property
    def milestones(self):
        """See IDistribution."""
        return Milestone.selectBy(
            distribution=self, visible=True, orderBy=['dateexpected', 'name'])

    @property
    def archive_mirrors(self):
        """See canonical.launchpad.interfaces.IDistribution."""
        return DistributionMirror.selectBy(
            distribution=self, content=MirrorContent.ARCHIVE,
            official_approved=True, official_candidate=True, enabled=True)

    @property
    def cdimage_mirrors(self):
        """See canonical.launchpad.interfaces.IDistribution."""
        return DistributionMirror.selectBy(
            distribution=self, content=MirrorContent.RELEASE,
            official_approved=True, official_candidate=True, enabled=True)

    @property
    def disabled_mirrors(self):
        """See canonical.launchpad.interfaces.IDistribution."""
        return DistributionMirror.selectBy(
            distribution=self, official_approved=True,
            official_candidate=True, enabled=False)

    @property
    def unofficial_mirrors(self):
        """See canonical.launchpad.interfaces.IDistribution."""
        query = OR(DistributionMirror.q.official_candidate==False,
                   DistributionMirror.q.official_approved==False)
        return DistributionMirror.select(
            AND(DistributionMirror.q.distributionID==self.id, query))

    @property
    def full_functionality(self):
        """See IDistribution."""
        if self == getUtility(ILaunchpadCelebrities).ubuntu:
            return True
        return False

    @property
    def drivers(self):
        """See IDistribution."""
        if self.driver is not None:
            return [self.driver]
        else:
            return [self.owner]

    @property
    def is_read_only(self):
        """See IDistribution."""
        return self.name in ['debian', 'redhat', 'gentoo']

    @property
    def _sort_key(self):
        """Return something that can be used to sort distributions,
        putting Ubuntu and its major derivatives first.

        This is used to ensure that the list of distributions displayed in
        Soyuz generally puts Ubuntu at the top.
        """
        if self.name == 'ubuntu':
            return (0, 'ubuntu')
        if self.name in ['kubuntu', 'xubuntu', 'edubuntu']:
            return (1, self.name)
        if 'buntu' in self.name:
            return (2, self.name)
        return (3, self.name)

    @property
    def serieses(self):
        """See IDistribution."""
        # This is used in a number of places and given it's already
        # listified, why not spare the trouble of regenerating?
        ret = DistroSeries.selectBy(distribution=self)
        return sorted(ret, key=lambda a: Version(a.version), reverse=True)

    @property
    def mentoring_offers(self):
        """See IDistribution"""
        via_specs = MentoringOffer.select("""
            Specification.distribution = %s AND
            Specification.id = MentoringOffer.specification
            """ % sqlvalues(self.id) + """ AND NOT (
            """ + Specification.completeness_clause + ")",
            clauseTables=['Specification'],
            distinct=True)
        via_bugs = MentoringOffer.select("""
            BugTask.distribution = %s AND
            BugTask.bug = MentoringOffer.bug AND
            BugTask.bug = Bug.id AND
            Bug.private IS FALSE
            """ % sqlvalues(self.id) + """ AND NOT (
            """ + BugTask.completeness_clause +")",
            clauseTables=['BugTask', 'Bug'],
            distinct=True)
        return via_specs.union(via_bugs, orderBy=['-date_created', '-id'])

    @property
    def bugtargetname(self):
        """See IBugTarget."""
        return self.displayname

    def _getBugTaskContextWhereClause(self):
        """See BugTargetBase."""
        return "BugTask.distribution = %d" % self.id

    def searchTasks(self, search_params):
        """See canonical.launchpad.interfaces.IBugTarget."""
        search_params.setDistribution(self)
        return BugTaskSet().search(search_params)

    def getUsedBugTags(self):
        """See IBugTarget."""
        return get_bug_tags("BugTask.distribution = %s" % sqlvalues(self))

    def getUsedBugTagsWithOpenCounts(self, user):
        """See IBugTarget."""
        return get_bug_tags_open_count(
            "BugTask.distribution = %s" % sqlvalues(self), user)

    def getMirrorByName(self, name):
        """See IDistribution."""
        return DistributionMirror.selectOneBy(distribution=self, name=name)

    def newMirror(self, owner, speed, country, content, displayname=None,
                  description=None, http_base_url=None, ftp_base_url=None,
                  rsync_base_url=None, official_candidate=False,
                  enabled=False):
        """See IDistribution."""
        # NB this functionality is only available to distributions that have
        # the full functionality of Launchpad enabled. This is Ubuntu and
        # commercial derivatives that have been specifically given this
        # ability
        if not self.full_functionality:
            return None

        url = http_base_url or ftp_base_url
        assert url is not None, (
            "A mirror must provide either an HTTP or FTP URL (or both).")
        dummy, host, dummy, dummy, dummy, dummy = urlparse(url)
        name = sanitize_name('%s-%s' % (host, content.name.lower()))

        orig_name = name
        count = 1
        while DistributionMirror.selectOneBy(name=name) is not None:
            count += 1
            name = '%s%s' % (orig_name, count)

        return DistributionMirror(
            distribution=self, owner=owner, name=name, speed=speed,
            country=country, content=content, displayname=displayname,
            description=description, http_base_url=http_base_url,
            ftp_base_url=ftp_base_url, rsync_base_url=rsync_base_url,
            official_candidate=official_candidate, enabled=enabled)

    def createBug(self, bug_params):
        """See canonical.launchpad.interfaces.IBugTarget."""
        bug_params.setBugTarget(distribution=self)
        return BugSet().createBug(bug_params)

    def _getBugTaskContextClause(self):
        """See BugTargetBase."""
        return 'BugTask.distribution = %s' % sqlvalues(self)

    @property
    def currentseries(self):
        """See IDistribution."""
        # XXX: this should be just a selectFirst with a case in its
        # order by clause -- kiko, 2006-03-18

        serieses = self.serieses
        # If we have a frozen one, return that.
        for series in serieses:
            if series.status == DistroSeriesStatus.FROZEN:
                return series
        # If we have one in development, return that.
        for series in serieses:
            if series.status == DistroSeriesStatus.DEVELOPMENT:
                return series
        # If we have a stable one, return that.
        for series in serieses:
            if series.status == DistroSeriesStatus.CURRENT:
                return series
        # If we have ANY, return the first one.
        if len(serieses) > 0:
            return serieses[0]
        return None

    def __getitem__(self, name):
        for series in self.serieses:
            if series.name == name:
                return series
        raise NotFoundError(name)

    def __iter__(self):
        return iter(self.serieses)

    @property
    def bugCounter(self):
        """See IDistribution."""
        counts = []

        severities = [BugTaskStatus.UNCONFIRMED,
                      BugTaskStatus.CONFIRMED,
                      BugTaskStatus.REJECTED,
                      BugTaskStatus.FIXRELEASED]

        querystr = ("BugTask.distribution = %s AND "
                 "BugTask.status = %s")

        for severity in severities:
            query = querystr % sqlvalues(self.id, severity.value)
            count = BugTask.select(query).count()
            counts.append(count)

        return counts

    def getSeries(self, name_or_version):
        """See IDistribution."""
        distroseries = DistroSeries.selectOneBy(
            distribution=self, name=name_or_version)
        if distroseries is None:
            distroseries = DistroSeries.selectOneBy(
                distribution=self, version=name_or_version)
            if distroseries is None:
                raise NotFoundError(name_or_version)
        return distroseries

    def getDevelopmentSerieses(self):
        """See IDistribution."""
        return DistroSeries.selectBy(
            distribution=self,
            status=DistroSeriesStatus.DEVELOPMENT)

    def getMilestone(self, name):
        """See IDistribution."""
        return Milestone.selectOne("""
            distribution = %s AND
            name = %s
            """ % sqlvalues(self.id, name))

    def getSourcePackage(self, name):
        """See IDistribution."""
        if ISourcePackageName.providedBy(name):
            sourcepackagename = name
        else:
            try:
                sourcepackagename = SourcePackageName.byName(name)
            except SQLObjectNotFound:
                return None
        return DistributionSourcePackage(self, sourcepackagename)

    def getSourcePackageRelease(self, sourcepackagerelease):
        """See IDistribution."""
        return DistributionSourcePackageRelease(self, sourcepackagerelease)

    @property
    def has_any_specifications(self):
        """See IHasSpecifications."""
        return self.all_specifications.count()

    @property
    def all_specifications(self):
        """See IHasSpecifications."""
        return self.specifications(filter=[SpecificationFilter.ALL])

    def specifications(self, sort=None, quantity=None, filter=None):
        """See IHasSpecifications.

        In the case of distributions, there are two kinds of filtering,
        based on:

          - completeness: we want to show INCOMPLETE if nothing is said
          - informationalness: we will show ANY if nothing is said

        """

        # Make a new list of the filter, so that we do not mutate what we
        # were passed as a filter
        if not filter:
            # it could be None or it could be []
            filter = [SpecificationFilter.INCOMPLETE]

        # now look at the filter and fill in the unsaid bits

        # defaults for completeness: if nothing is said about completeness
        # then we want to show INCOMPLETE
        completeness = False
        for option in [
            SpecificationFilter.COMPLETE,
            SpecificationFilter.INCOMPLETE]:
            if option in filter:
                completeness = True
        if completeness is False:
            filter.append(SpecificationFilter.INCOMPLETE)

        # defaults for acceptance: in this case we have nothing to do
        # because specs are not accepted/declined against a distro

        # defaults for informationalness: we don't have to do anything
        # because the default if nothing is said is ANY

        # sort by priority descending, by default
        if sort is None or sort == SpecificationSort.PRIORITY:
            order = ['-priority', 'Specification.status', 'Specification.name']
        elif sort == SpecificationSort.DATE:
            order = ['-Specification.datecreated', 'Specification.id']

        # figure out what set of specifications we are interested in. for
        # distributions, we need to be able to filter on the basis of:
        #
        #  - completeness. by default, only incomplete specs shown
        #  - informational.
        #
        base = 'Specification.distribution = %s' % self.id
        query = base
        # look for informational specs
        if SpecificationFilter.INFORMATIONAL in filter:
            query += ' AND Specification.informational IS TRUE'

        # filter based on completion. see the implementation of
        # Specification.is_complete() for more details
        completeness =  Specification.completeness_clause

        if SpecificationFilter.COMPLETE in filter:
            query += ' AND ( %s ) ' % completeness
        elif SpecificationFilter.INCOMPLETE in filter:
            query += ' AND NOT ( %s ) ' % completeness

        # Filter for validity. If we want valid specs only then we should
        # exclude all OBSOLETE or SUPERSEDED specs
        if SpecificationFilter.VALID in filter:
            query += ' AND Specification.status NOT IN ( %s, %s ) ' % \
                sqlvalues(SpecificationStatus.OBSOLETE,
                          SpecificationStatus.SUPERSEDED)

        # ALL is the trump card
        if SpecificationFilter.ALL in filter:
            query = base

        # Filter for specification text
        for constraint in filter:
            if isinstance(constraint, basestring):
                # a string in the filter is a text search filter
                query += ' AND Specification.fti @@ ftq(%s) ' % quote(
                    constraint)

        # now do the query, and remember to prejoin to people
        results = Specification.select(query, orderBy=order, limit=quantity)
        return results.prejoin(['assignee', 'approver', 'drafter'])

    def getSpecification(self, name):
        """See ISpecificationTarget."""
        return Specification.selectOneBy(distribution=self, name=name)

    def getSupportedLanguages(self):
        """See IQuestionTarget."""
        return get_supported_languages(self)

    def newQuestion(self, owner, title, description, language=None,
                  datecreated=None):
        """See IQuestionTarget."""
        return QuestionSet.new(
            title=title, description=description, owner=owner,
            distribution=self, datecreated=datecreated, language=language)

    def getQuestion(self, question_id):
        """See IQuestionTarget."""
        try:
            question = Question.get(question_id)
        except SQLObjectNotFound:
            return None
        # Verify that the question is actually for this distribution.
        if question.distribution != self:
            return None
        return question

    def searchQuestions(self, search_text=None,
                        status=QUESTION_STATUS_DEFAULT_SEARCH,
                        language=None, sort=None, owner=None,
                        needs_attention_from=None, unsupported=False):
        """See IQuestionCollection."""
        if unsupported:
            unsupported_target = self
        else:
            unsupported_target = None
            
        return QuestionTargetSearch(
            distribution=self,
            search_text=search_text, status=status,
            language=language, sort=sort, owner=owner,
            needs_attention_from=needs_attention_from,
            unsupported_target=unsupported_target).getResults()


    def findSimilarQuestions(self, title):
        """See IQuestionTarget."""
        return SimilarQuestionsSearch(title, distribution=self).getResults()

    def addAnswerContact(self, person):
        """See IQuestionTarget."""
        if person in self.answer_contacts:
            return False
        AnswerContact(
            product=None, person=person,
            sourcepackagename=None, distribution=self)
        return True

    def removeAnswerContact(self, person):
        """See IQuestionTarget."""
        if person not in self.answer_contacts:
            return False
        answer_contact = AnswerContact.selectOne(
            "distribution = %d AND person = %d"
            " AND sourcepackagename IS NULL" % (self.id, person.id))
        answer_contact.destroySelf()
        return True

    @property
    def answer_contacts(self):
        """See IQuestionTarget."""
        answer_contacts = AnswerContact.select(
            """distribution = %d AND sourcepackagename IS NULL""" % self.id)

        return sorted(
            [answer_contact.person for answer_contact in answer_contacts],
            key=attrgetter('displayname'))

    @property
    def direct_answer_contacts(self):
        """See IQuestionTarget."""
        return self.answer_contacts

    def getQuestionLanguages(self):
        """See IQuestionTarget."""
        return set(Language.select(
            'Language.id = Question.language AND '
            'Question.distribution = %s AND '
            'Question.sourcepackagename IS NULL' % sqlvalues(self.id),
            clauseTables=['Question'], distinct=True))

    def ensureRelatedBounty(self, bounty):
        """See IDistribution."""
        for curr_bounty in self.bounties:
            if bounty.id == curr_bounty.id:
                return None
        DistributionBounty(distribution=self, bounty=bounty)

    def getDistroSeriesAndPocket(self, distroseries_name):
        """See IDistribution."""
        from canonical.archivepublisher.publishing import suffixpocket

        # Get the list of suffixes.
        suffixes = [suffix for suffix, ignored in suffixpocket.items()]
        # Sort it longest string first.
        suffixes.sort(key=len, reverse=True)

        for suffix in suffixes:
            if distroseries_name.endswith(suffix):
                try:
                    left_size = len(distroseries_name) - len(suffix)
                    return (self[distroseries_name[:left_size]],
                            suffixpocket[suffix])
                except KeyError:
                    # Swallow KeyError to continue round the loop.
                    pass

        raise NotFoundError(distroseries_name)

    def getFileByName(self, filename, archive=None, source=True, binary=True):
        """See IDistribution."""
        assert (source or binary), "searching in an explicitly empty " \
               "space is pointless"
        if archive is None:
            archive = self.main_archive

        if source:
            candidate = SourcePackageFilePublishing.selectFirstBy(
                distribution=self, libraryfilealiasfilename=filename,
                archive=archive, orderBy=['id'])

        if binary:
            candidate = BinaryPackageFilePublishing.selectFirstBy(
                distribution=self,
                libraryfilealiasfilename=filename,
                archive=archive, orderBy=["-id"])

        if candidate is not None:
            return candidate.libraryfilealias

        raise NotFoundError(filename)

    def getBuildRecords(self, status=None, name=None, pocket=None):
        """See IHasBuildRecords"""
        # Find out the distroarchseriess in question.
        arch_ids = []
        # concatenate architectures list since they are distinct.
        for series in self.serieses:
            arch_ids += [arch.id for arch in series.architectures]

        # use facility provided by IBuildSet to retrieve the records
        return getUtility(IBuildSet).getBuildsByArchIds(
            arch_ids, status, name, pocket)

    def removeOldCacheItems(self, log):
        """See IDistribution."""

        # Get the set of source package names to deal with.
        spns = set(SourcePackageName.select("""
            SourcePackagePublishingHistory.distrorelease =
                DistroRelease.id AND
            DistroRelease.distribution = %s AND
            SourcePackagePublishingHistory.archive = %s AND
            SourcePackagePublishingHistory.sourcepackagerelease =
                SourcePackageRelease.id AND
            SourcePackagePublishingHistory.status != %s AND
            SourcePackageRelease.sourcepackagename =
                SourcePackageName.id
            """ % sqlvalues(self, self.main_archive,
                            PackagePublishingStatus.REMOVED),
            distinct=True,
            clauseTables=['SourcePackagePublishingHistory', 'DistroRelease',
                'SourcePackageRelease']))

        # Remove the cache entries for packages we no longer publish.
        for cache in self.source_package_caches:
            if cache.sourcepackagename not in spns:
                log.debug(
                    "Removing source cache for '%s' (%s)"
                    % (cache.name, cache.id))
                cache.destroySelf()

    def updateCompleteSourcePackageCache(self, log, ztm):
        """See IDistribution."""
        # Get the set of source package names to deal with.
        spns = list(SourcePackageName.select("""
            SourcePackagePublishingHistory.distrorelease =
                DistroRelease.id AND
            DistroRelease.distribution = %s AND
            SourcePackagePublishingHistory.archive = %s AND
            SourcePackagePublishingHistory.sourcepackagerelease =
                SourcePackageRelease.id AND
            SourcePackagePublishingHistory.status != %s AND
            SourcePackageRelease.sourcepackagename =
                SourcePackageName.id
            """ % sqlvalues(self, self.main_archive,
                            PackagePublishingStatus.REMOVED),
            distinct=True,
            clauseTables=['SourcePackagePublishingHistory', 'DistroRelease',
                'SourcePackageRelease']))

        # Now update, committing every 50 packages.
        counter = 0
        for spn in spns:
            log.debug("Considering source '%s'" % spn.name)
            self.updateSourcePackageCache(spn, log)
            counter += 1
            if counter > 49:
                counter = 0
                log.debug("Committing")
                ztm.commit()

    def updateSourcePackageCache(self, sourcepackagename, log):
        """See IDistribution."""

        # Get the set of published sourcepackage releases.
        sprs = list(SourcePackageRelease.select("""
            SourcePackageRelease.sourcepackagename = %s AND
            SourcePackageRelease.id =
                SourcePackagePublishingHistory.sourcepackagerelease AND
            SourcePackagePublishingHistory.distrorelease =
                DistroRelease.id AND
            DistroRelease.distribution = %s AND
            SourcePackagePublishingHistory.archive = %s AND
            SourcePackagePublishingHistory.status != %s
            """ % sqlvalues(sourcepackagename, self, self.main_archive,
                            PackagePublishingStatus.REMOVED),
            orderBy='id',
            clauseTables=['SourcePackagePublishingHistory', 'DistroRelease'],
            distinct=True))

        if len(sprs) == 0:
            log.debug("No sources releases found.")
            return

        # Find or create the cache entry.
        cache = DistributionSourcePackageCache.selectOne("""
            distribution = %s AND
            sourcepackagename = %s
            """ % sqlvalues(self.id, sourcepackagename.id))
        if cache is None:
            log.debug("Creating new source cache entry.")
            cache = DistributionSourcePackageCache(
                distribution=self,
                sourcepackagename=sourcepackagename)

        # Make sure the name is correct.
        cache.name = sourcepackagename.name

        # Get the sets of binary package names, summaries, descriptions.

        # XXX This bit of code needs fixing up, it is doing stuff that
        # really needs to be done in SQL, such as sorting and uniqueness.
        # This would also improve the performance.
        # Julian 2007-04-03
        binpkgnames = set()
        binpkgsummaries = set()
        binpkgdescriptions = set()
        sprchangelog = set()
        for spr in sprs:
            log.debug("Considering source version %s" % spr.version)
            # changelog may be empty, in which case we don't want to add it
            # to the set as the join would fail below.
            if spr.changelog is not None:
                sprchangelog.add(spr.changelog)
            binpkgs = BinaryPackageRelease.select("""
                BinaryPackageRelease.build = Build.id AND
                Build.sourcepackagerelease = %s
                """ % sqlvalues(spr.id),
                clauseTables=['Build'])
            for binpkg in binpkgs:
                log.debug("Considering binary '%s'" % binpkg.name)
                binpkgnames.add(binpkg.name)
                binpkgsummaries.add(binpkg.summary)
                binpkgdescriptions.add(binpkg.description)

        # Update the caches.
        cache.binpkgnames = ' '.join(sorted(binpkgnames))
        cache.binpkgsummaries = ' '.join(sorted(binpkgsummaries))
        cache.binpkgdescriptions = ' '.join(sorted(binpkgdescriptions))
        cache.changelog = ' '.join(sorted(sprchangelog))

    def searchSourcePackages(self, text):
        """See IDistribution."""
        # The query below tries exact matching on the source package
        # name as well; this is because source package names are
        # notoriously bad for fti matching -- they can contain dots, or
        # be short like "at", both things which users do search for.
        dspcaches = DistributionSourcePackageCache.select("""
            distribution = %s AND
            (fti @@ ftq(%s) OR
             DistributionSourcePackageCache.name ILIKE '%%' || %s || '%%')
            """ % (quote(self.id), quote(text), quote_like(text)),
            orderBy=[SQLConstant('rank(fti, ftq(%s)) DESC' % quote(text))],
            prejoins=["sourcepackagename"])
        return [dspc.distributionsourcepackage for dspc in dspcaches]

    def guessPackageNames(self, pkgname):
        """See IDistribution"""
        assert isinstance(pkgname, basestring), (
            "Expected string. Got: %r" % pkgname)

        pkgname = pkgname.strip().lower()
        if not valid_name(pkgname):
            raise NotFoundError('Invalid package name: %s' % pkgname)

        if self.currentseries is None:
            # Distribution with no series can't have anything
            # published in it.
            raise NotFoundError('%s has no series; %r was never '
                                'published in it'
                                % (self.displayname, pkgname))

<<<<<<< HEAD
        # The way this method works is that is tries to locate a pair
        # of packages related to that name. If it locates a source
        # package it then tries to see if it has been published at any
        # point, and gets the binary package from the publishing
        # record.
        #
        # If that fails (no source package by that name, or not
        # published) then it'll search binary packages, then find the
        # source package most recently associated with it, first in
        # the current distrorelease and then across the whole
=======
        # The way this method works is that is tries to locate a pair of
        # packages related to that name. If it locates a binary package,
        # it then tries to find the source package most recently
        # associated with it, first in the current distroseries and
        # then across the whole distribution. If it doesn't, it tries to
        # find a source package with that name published in the
>>>>>>> 3a0e840c
        # distribution.
        #
        # XXX: note that the strategy of falling back to previous
        # distribution series might be revisited in the future; for
        # instance, when people file bugs, it might actually be bad for
        # us to allow them to be associated with obsolete packages.
        #   -- kiko, 2006-07-28

        sourcepackagename = SourcePackageName.selectOneBy(name=pkgname)
        if sourcepackagename:
            # Note that in the source package case, we don't restrict
            # the search to the distribution release, making a best
            # effort to find a package.
            publishing = SourcePackagePublishingHistory.selectFirst('''
                SourcePackagePublishingHistory.distrorelease =
                    DistroRelease.id AND
                DistroRelease.distribution = %s AND
                SourcePackagePublishingHistory.archive = %s AND
                SourcePackagePublishingHistory.sourcepackagerelease =
                    SourcePackageRelease.id AND
                SourcePackageRelease.sourcepackagename = %s AND
                SourcePackagePublishingHistory.status = %s
                ''' % sqlvalues(self, self.main_archive, sourcepackagename,
                                PackagePublishingStatus.PUBLISHED),
                clauseTables=['SourcePackageRelease', 'DistroRelease'],
                distinct=True,
                orderBy="id")
            if publishing is not None:
                # Attempt to find a published binary package of the
                # same name. Try the current release first.
                publishedpackage = PublishedPackage.selectFirstBy(
                    sourcepackagename=sourcepackagename.name,
                    binarypackagename=sourcepackagename.name,
                    distrorelease=self.currentrelease,
                    orderBy=['-id'])
                if publishedpackage is None:
                    # Try any release next.
                    # XXX could we just do this first? I'm just
                    # following the pattern that was here before
                    # (e.g. see the search for a binary package
                    # below).
                    #   -- Gavin Panella, 2007-04-18
                    publishedpackage = PublishedPackage.selectFirstBy(
                        sourcepackagename=sourcepackagename.name,
                        binarypackagename=sourcepackagename.name,
                        distribution=self,
                        orderBy=['-id'])
                if publishedpackage is not None:
                    binarypackagename = BinaryPackageName.byName(
                        publishedpackage.binarypackagename)
                    return (sourcepackagename, binarypackagename)
                # No binary with a similar name, so just return None
                # rather than returning some arbitrary binary package.
                return (sourcepackagename, None)

        # At this point we don't have a published source package by
        # that name, so let's try to find a binary package and work
        # back from there.
        binarypackagename = BinaryPackageName.selectOneBy(name=pkgname)
        if binarypackagename:
            # Ok, so we have a binarypackage with that name. Grab its
            # latest publication -- first in the distribution series
            # and if that fails, in the distribution (this may be an old
            # package name the end-user is groping for) -- and then get
            # the sourcepackagename from that.
            publishing = PublishedPackage.selectFirstBy(
                binarypackagename=binarypackagename.name,
                distroseries=self.currentseries,
                orderBy=['-id'])
            if publishing is None:
                publishing = PublishedPackage.selectFirstBy(
                    binarypackagename=binarypackagename.name,
                    distribution=self,
                    orderBy=['-id'])
            if publishing is not None:
                sourcepackagename = SourcePackageName.byName(
                                        publishing.sourcepackagename)
                return (sourcepackagename, binarypackagename)

        # We got nothing so signal an error.
        if sourcepackagename is None:
            # Not a binary package name, not a source package name,
            # game over!
            if binarypackagename:
                raise NotFoundError('Binary package %s not published in %s'
                                    % (pkgname, self.displayname))
            else:
                raise NotFoundError('Unknown package: %s' % pkgname)
<<<<<<< HEAD
        else:
=======

        # Note that in the source package case, we don't restrict
        # the search to the distribution series, making a best
        # effort to find a package.
        publishing = SourcePackagePublishingHistory.selectFirst('''
            SourcePackagePublishingHistory.distrorelease =
                DistroRelease.id AND
            DistroRelease.distribution = %s AND
            SourcePackagePublishingHistory.archive = %s AND
            SourcePackagePublishingHistory.sourcepackagerelease =
                SourcePackageRelease.id AND
            SourcePackageRelease.sourcepackagename = %s AND
            SourcePackagePublishingHistory.status = %s
            ''' % sqlvalues(self, self.main_archive, sourcepackagename,
                            PackagePublishingStatus.PUBLISHED),
            clauseTables=['SourcePackageRelease', 'DistroRelease'],
            distinct=True,
            orderBy="id")

        if publishing is None:
>>>>>>> 3a0e840c
            raise NotFoundError('Package %s not published in %s'
                                % (pkgname, self.displayname))


class DistributionSet:
    """This class is to deal with Distribution related stuff"""

    implements(IDistributionSet)

    def __init__(self):
        self.title = "Registered Distributions"

    def __iter__(self):
        """Return all distributions sorted with Ubuntu preferentially
        displayed.
        """
        distroset = Distribution.select()
        return iter(sorted(shortlist(distroset),
                        key=lambda distro: distro._sort_key))

    def __getitem__(self, name):
        """See canonical.launchpad.interfaces.IDistributionSet."""
        distribution = self.getByName(name)
        if distribution is None:
            raise NotFoundError(name)
        return distribution

    def get(self, distributionid):
        """See canonical.launchpad.interfaces.IDistributionSet."""
        return Distribution.get(distributionid)

    def count(self):
        """See IDistributionSet."""
        return Distribution.select().count()

    def getDistros(self):
        """Returns all Distributions available on the database"""
        return Distribution.select()

    def getByName(self, distroname):
        """See canonical.launchpad.interfaces.IDistributionSet."""
        try:
            return Distribution.byName(distroname)
        except SQLObjectNotFound:
            return None

    def new(self, name, displayname, title, description, summary, domainname,
            members, owner, main_archive, mugshot=None, logo=None, icon=None):
        """See IDistributionSet."""
        return Distribution(
            name=name,
            displayname=displayname,
            title=title,
            description=description,
            summary=summary,
            domainname=domainname,
            members=members,
            mirror_admin=owner,
            owner=owner,
            main_archive=main_archive,
            mugshot=mugshot,
            logo=logo,
            icon=icon)<|MERGE_RESOLUTION|>--- conflicted
+++ resolved
@@ -812,7 +812,6 @@
                                 'published in it'
                                 % (self.displayname, pkgname))
 
-<<<<<<< HEAD
         # The way this method works is that is tries to locate a pair
         # of packages related to that name. If it locates a source
         # package it then tries to see if it has been published at any
@@ -822,15 +821,7 @@
         # If that fails (no source package by that name, or not
         # published) then it'll search binary packages, then find the
         # source package most recently associated with it, first in
-        # the current distrorelease and then across the whole
-=======
-        # The way this method works is that is tries to locate a pair of
-        # packages related to that name. If it locates a binary package,
-        # it then tries to find the source package most recently
-        # associated with it, first in the current distroseries and
-        # then across the whole distribution. If it doesn't, it tries to
-        # find a source package with that name published in the
->>>>>>> 3a0e840c
+        # the current distroseries and then across the whole
         # distribution.
         #
         # XXX: note that the strategy of falling back to previous
@@ -919,30 +910,7 @@
                                     % (pkgname, self.displayname))
             else:
                 raise NotFoundError('Unknown package: %s' % pkgname)
-<<<<<<< HEAD
         else:
-=======
-
-        # Note that in the source package case, we don't restrict
-        # the search to the distribution series, making a best
-        # effort to find a package.
-        publishing = SourcePackagePublishingHistory.selectFirst('''
-            SourcePackagePublishingHistory.distrorelease =
-                DistroRelease.id AND
-            DistroRelease.distribution = %s AND
-            SourcePackagePublishingHistory.archive = %s AND
-            SourcePackagePublishingHistory.sourcepackagerelease =
-                SourcePackageRelease.id AND
-            SourcePackageRelease.sourcepackagename = %s AND
-            SourcePackagePublishingHistory.status = %s
-            ''' % sqlvalues(self, self.main_archive, sourcepackagename,
-                            PackagePublishingStatus.PUBLISHED),
-            clauseTables=['SourcePackageRelease', 'DistroRelease'],
-            distinct=True,
-            orderBy="id")
-
-        if publishing is None:
->>>>>>> 3a0e840c
             raise NotFoundError('Package %s not published in %s'
                                 % (pkgname, self.displayname))
 
