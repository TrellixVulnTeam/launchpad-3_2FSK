<html
  xmlns="http://www.w3.org/1999/xhtml"
  xml:lang="en"
  lang="en"
  metal:use-macro="context/@@main_template/master"
  i18n:domain="launchpad">

<body>

<metal:leftportlets fill-slot="portlets_one">
  <div tal:replace="structure context/@@+portlet-supportcontacts" />
  <div tal:condition="context/distribution|nothing"
       tal:replace="structure context/distribution/@@+portlet-supportcontacts" />
</metal:leftportlets>

<metal:rightportlets fill-slot="portlets_two">
  <div tal:replace="structure context/@@+portlet-latesttickets" />
  <div tal:replace="structure context/@@+portlet-details" />
</metal:rightportlets>

<metal:heading fill-slot="pageheading">
  <h3 tal:content="context/title">Context title goes here</h3>
</metal:heading>

<div metal:fill-slot="main">

  <div metal:use-macro="context/@@launchpad_generalform/generalform">

    <p metal:fill-slot="extra_info">
<<<<<<< HEAD
    A <em>support contact</em> gets automatically subscribed to new
    support requests. By checking the box below, you will be subscribed
    to all support requests (written in English or one of your <a
    tal:attributes="href string:${request/lp:person/fmt:url}/+editlanguages"
    >preferred languages</a>) opened on <span
=======
    A <em>support contact</em> is implictely subscribed to new
    support requests. By checking the box below, you will receive changes
    related to all support requests opened on <span
>>>>>>> 51fe818c
    tal:replace="context/displayname">Mozilla Firefox</span>, and thus
    receive mail notifications about them.
    </p>

    <div metal:fill-slot="widgets">
      <div class="row">

        <div class="field">
          <strong>Choose:</strong><br />
          <div tal:replace="structure view/want_to_be_support_contact_widget" />
          <label style="font-weight: normal"
              tal:attributes="for view/want_to_be_support_contact_widget/name">
            I want to be a support contact for
            <span tal:replace="context/displayname">Mozilla Firefox</span>
          </label>
        </div>

      </div>

      <div class="row"
           tal:condition="view/support_contact_teams_widget/vocabulary">

        <div class="field">
          <label>Let the following teams be a support contact for
          <span tal:replace="context/displayname">Mozilla
          Firefox</span>:</label>
          <div tal:content="structure view/support_contact_teams_widget" />
        </div>

      </div>

    </div>

  </div>

</div>

<metal:help fill-slot="help">
  <p>Being a <em>support contact</em> is similar to being subscribed to
    <strong>every</strong> support requests filed against the context
    (product, distribution, or sourcepackage) you are a support contact of.
    You will receive mail notifications about all changes to these requests,
    as well as for every new request created.
  </p>
  <p>You can register yourself, or any of the teams you are a member of as
    support contact. Simply check the appropriate checkbox.
  </p>
  <p>If you don't want to receive notifications anymore, simply remove
    yourself and/or your teams as support contact by unchecking the
    appropriate checkbox.
  </p>
</metal:help>
</body>
</html><|MERGE_RESOLUTION|>--- conflicted
+++ resolved
@@ -27,17 +27,11 @@
   <div metal:use-macro="context/@@launchpad_generalform/generalform">
 
     <p metal:fill-slot="extra_info">
-<<<<<<< HEAD
-    A <em>support contact</em> gets automatically subscribed to new
-    support requests. By checking the box below, you will be subscribed
-    to all support requests (written in English or one of your <a
+    A <em>support contact</em> is implicitely subscribed to new
+    support requests. By checking the box below, you will receive changes 
+    related to all support requests (written in English or one of your <a
     tal:attributes="href string:${request/lp:person/fmt:url}/+editlanguages"
     >preferred languages</a>) opened on <span
-=======
-    A <em>support contact</em> is implictely subscribed to new
-    support requests. By checking the box below, you will receive changes
-    related to all support requests opened on <span
->>>>>>> 51fe818c
     tal:replace="context/displayname">Mozilla Firefox</span>, and thus
     receive mail notifications about them.
     </p>
