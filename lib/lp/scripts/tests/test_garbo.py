--- conflicted
+++ resolved
@@ -16,11 +16,10 @@
 import time
 
 from pytz import UTC
-<<<<<<< HEAD
-from storm.exceptions import LostObjectError
-=======
-from storm.exceptions import NoneError
->>>>>>> e49677db
+from storm.exceptions import (
+    LostObjectError,
+    NoneError,
+    )
 from storm.expr import (
     In,
     Like,
