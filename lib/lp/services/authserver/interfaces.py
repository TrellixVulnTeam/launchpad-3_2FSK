# Copyright 2009-2019 Canonical Ltd.  This software is licensed under the
# GNU Affero General Public License version 3 (see the file LICENSE).

"""Interface for the XML-RPC authentication server."""

__metaclass__ = type
__all__ = [
    'IAuthServer',
    'IAuthServerApplication',
    ]


from zope.interface import Interface

from lp.services.webapp.interfaces import ILaunchpadApplication


class IAuthServer(Interface):
    """A storage for details about users."""

    def getUserAndSSHKeys(name):
        """Get details about a person, including their SSH keys.

        :param name: The username to look up.
        :returns: A dictionary {id: person-id, username: person-name, keys:
            [(key-type, key-text)]}, or NoSuchPersonWithName if there is no
            person with the given name.
        """

<<<<<<< HEAD
    def issueMacaroon(issuer_name, context):
        """Issue a macaroon of type `issuer_name` for `context`.

        :param issuer_name: An `IMacaroonIssuer` name.  Only issuers where
            `issuable_via_authserver` is True are permitted.
        :param context: The context for which to issue the macaroon.  Note
            that this is passed over XML-RPC, so it should be plain data
            (e.g. an ID) rather than a database object.
        :return: A serialised macaroon or a fault.
        """

    def verifyMacaroon(macaroon_raw, context):
=======
    def verifyMacaroon(macaroon_raw, context_type, context):
>>>>>>> 66f0685f
        """Verify that `macaroon_raw` grants access to `context`.

        :param macaroon_raw: A serialised macaroon.
        :param context_type: A string identifying the type of context to
            check.  Currently only 'LibraryFileAlias' is supported.
        :param context: The context to check.  Note that this is passed over
            XML-RPC, so it should be plain data (e.g. an ID) rather than a
            database object.
        :return: True if the macaroon grants access to `context`, otherwise
            an `Unauthorized` fault.
        """


class IAuthServerApplication(ILaunchpadApplication):
    """Launchpad legacy AuthServer application root."""<|MERGE_RESOLUTION|>--- conflicted
+++ resolved
@@ -27,7 +27,6 @@
             person with the given name.
         """
 
-<<<<<<< HEAD
     def issueMacaroon(issuer_name, context):
         """Issue a macaroon of type `issuer_name` for `context`.
 
@@ -39,10 +38,7 @@
         :return: A serialised macaroon or a fault.
         """
 
-    def verifyMacaroon(macaroon_raw, context):
-=======
     def verifyMacaroon(macaroon_raw, context_type, context):
->>>>>>> 66f0685f
         """Verify that `macaroon_raw` grants access to `context`.
 
         :param macaroon_raw: A serialised macaroon.
