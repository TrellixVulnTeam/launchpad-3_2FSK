# Copyright 2004-2005 Canonical Ltd.  All rights reserved.

"""Vocabularies pulling stuff from the database.

You probably don't want to use these classes directly - see the
docstring in __init__.py for details.
"""

__metaclass__ = type

__all__ = [
    'BinaryAndSourcePackageNameVocabulary',
    'BinaryPackageNameVocabulary',
    'BountyVocabulary',
    'BranchVocabulary',
    'BugNominatableReleasesVocabulary',
    'BugVocabulary',
    'BugTrackerVocabulary',
    'BugWatchVocabulary',
    'ComponentVocabulary',
    'CountryNameVocabulary',
    'DistributionVocabulary',
    'DistributionOrProductVocabulary',
    'DistributionOrProductOrProjectVocabulary',
    'DistributionUsingMaloneVocabulary',
    'DistroReleaseVocabulary',
    'FilteredDistroArchReleaseVocabulary',
    'FilteredDistroReleaseVocabulary',
    'FilteredProductSeriesVocabulary',
    'FutureSprintVocabulary',
    'KarmaCategoryVocabulary',
    'LanguageVocabulary',
    'MilestoneVocabulary',
    'NonMergedPeopleAndTeamsVocabulary',
    'PackageReleaseVocabulary',
    'PersonAccountToMergeVocabulary',
    'PersonActiveMembershipVocabulary',
    'POTemplateNameVocabulary',
    'ProcessorVocabulary',
    'ProcessorFamilyVocabulary',
    'ProductReleaseVocabulary',
    'ProductSeriesVocabulary',
    'ProductVocabulary',
    'ProjectVocabulary',
    'project_products_vocabulary_factory',
    'SourcePackageNameVocabulary',
    'SpecificationVocabulary',
    'SpecificationDependenciesVocabulary',
    'SpecificationDepCandidatesVocabulary',
    'SprintVocabulary',
    'TranslationGroupVocabulary',
    'ValidPersonOrTeamVocabulary',
    'ValidTeamMemberVocabulary',
    'ValidTeamOwnerVocabulary',
    ]

import cgi
from operator import attrgetter

from zope.component import getUtility
from zope.interface import implements
from zope.schema.interfaces import IVocabulary, IVocabularyTokenized
from zope.schema.vocabulary import SimpleTerm, SimpleVocabulary
from zope.security.proxy import isinstance as zisinstance

from sqlobject import AND, OR, CONTAINSSTRING, SQLObjectNotFound

from canonical.launchpad.webapp.vocabulary import (
    NamedSQLObjectHugeVocabulary, SQLObjectVocabularyBase,
    NamedSQLObjectVocabulary, IHugeVocabulary)
from canonical.launchpad.helpers import shortlist
from canonical.lp.dbschema import EmailAddressStatus, DistributionReleaseStatus
from canonical.database.sqlbase import SQLBase, quote_like, quote, sqlvalues
from canonical.launchpad.database import (
    Distribution, DistroRelease, Person, SourcePackageRelease, Branch,
    SourcePackageName, BugWatch, Sprint, DistroArchRelease, KarmaCategory,
    BinaryPackageName, Language, Milestone, Product, Project, ProductRelease,
    ProductSeries, TranslationGroup, BugTracker, POTemplateName,
    Bounty, Country, Specification, Bug, Processor, ProcessorFamily,
    BinaryAndSourcePackageName, Component, PillarName)
from canonical.launchpad.interfaces import (
    IBranchSet, IBugTask, IDistribution, IDistributionSourcePackage,
    IDistroBugTask, IDistroRelease, IDistroReleaseBugTask, IEmailAddressSet,
    ILaunchBag, IMilestoneSet, IPerson, IPersonSet, IPillarName, IProduct,
    IProject, ISourcePackage, ISpecification, ITeam, IUpstreamBugTask)


<<<<<<< HEAD
=======
class IHugeVocabulary(IVocabulary, IVocabularyTokenized):
    """Interface for huge vocabularies.

    Items in an IHugeVocabulary should have human readable tokens or the
    default UI will suck.
    """

    displayname = Attribute(
        'A name for this vocabulary, to be displayed in the popup window.')

    def toTerm(obj):
        """Convert the given object into an ITokenizedTerm to be rendered in
        the UI.
        """

    def search(query=None):
        """Return an iterable of objects that match the search string.

        The iterable must have a count() method.

        Note that what is searched and how the match is the choice of the
        IHugeVocabulary implementation.
        """


class SQLObjectVocabularyBase:
    """A base class for widgets that are rendered to collect values
    for attributes that are SQLObjects, e.g. ForeignKey.

    So if a content class behind some form looks like:

    class Foo(SQLObject):
        id = IntCol(...)
        bar = ForeignKey(...)
        ...

    Then the vocabulary for the widget that captures a value for bar
    should derive from SQLObjectVocabularyBase.
    """
    implements(IVocabulary, IVocabularyTokenized)
    _orderBy = None
    _filter = None

    def __init__(self, context=None):
        self.context = context

    def toTerm(self, obj):
        return SimpleTerm(obj, obj.id, obj.title)

    def __iter__(self):
        """Return an iterator which provides the terms from the vocabulary."""
        params = {}
        if self._orderBy:
            params['orderBy'] = self._orderBy
        for obj in self._table.select(self._filter, **params):
            yield self.toTerm(obj)

    def __len__(self):
        return len(list(iter(self)))

    def __contains__(self, obj):
        # Sometimes this method is called with an SQLBase instance, but
        # z3 form machinery sends through integer ids. This might be due
        # to a bug somewhere.
        if zisinstance(obj, SQLBase):
            clause = self._table.q.id == obj.id
            if self._filter:
                clause = AND(clause, _filter)
            found_obj = self._table.selectOne(clause)
            return found_obj is not None and found_obj == obj
        else:
            clause = self._table.q.id == int(obj)
            if self._filter:
                clause = AND(clause, _filter)
            found_obj = self._table.selectOne(clause)
            return found_obj is not None

    def getQuery(self):
        return None

    def getTerm(self, value):
        # Short circuit. There is probably a design problem here since
        # we sometimes get the id and sometimes an SQLBase instance.
        if zisinstance(value, SQLBase):
            return self.toTerm(value)

        try:
            value = int(value)
        except ValueError:
            raise LookupError(value)

        clause = self._table.q.id == value
        if self._filter:
            clause = AND(clause, self._filter)
        try:
            obj = self._table.selectOne(clause)
        except ValueError:
            raise LookupError(value)

        if obj is None:
            raise LookupError(value)

        return self.toTerm(obj)

    def getTermByToken(self, token):
        return self.getTerm(token)

    def emptySelectResults(self):
        """Return a SelectResults object without any elements.

        This is to be used when no search string is given to the search()
        method of subclasses, in order to be consistent and always return
        a SelectResults object.
        """
        return self._table.select('1 = 2')


class NamedSQLObjectVocabulary(SQLObjectVocabularyBase):
    """A SQLObjectVocabulary base for database tables that have a unique
    *and* ASCII name column.

    Provides all methods required by IHugeVocabulary, although it
    doesn't actually specify this interface since it may not actually
    be huge and require the custom widgets.

    May still want to override toTerm to provide a nicer title and
    search to search on titles or descriptions.
    """
    _orderBy = 'name'

    def toTerm(self, obj):
        return SimpleTerm(obj.id, obj.name, obj.name)

    def getTermByToken(self, token):
        clause = self._table.q.name == token
        if self._filter:
            clause = AND(clause, self._filter)
        objs = list(self._table.select(clause))
        if not objs:
            raise LookupError(token)
        return self.toTerm(objs[0])

    def search(self, query):
        """Return terms where query is a subtring of the name"""
        if query:
            clause = CONTAINSSTRING(self._table.q.name, query)
            if self._filter:
                clause = AND(clause, self._filter)
            return self._table.select(clause, orderBy=self._orderBy)
        return self.emptySelectResults()


class NamedSQLObjectHugeVocabulary(NamedSQLObjectVocabulary):
    """A NamedSQLObjectVocabulary that implements IHugeVocabulary."""

    implements(IHugeVocabulary)
    _orderBy = 'name'
    displayname = None

    def __init__(self, context=None):
        NamedSQLObjectVocabulary.__init__(self, context)
        if self.displayname is None:
            self.displayname = 'Select %s' % self.__class__.__name__


>>>>>>> a9ea6cbc
class BasePersonVocabulary:
    """This is a base class to be used by all different Person Vocabularies."""

    _table = Person

    def toTerm(self, obj):
        """Return the term for this object.

        Preference is given to email-based terms, falling back on
        name-based terms when no preferred email exists for the IPerson.
        """
        if obj.preferredemail is not None:
            return SimpleTerm(obj, obj.preferredemail.email, obj.browsername)
        else:
            return SimpleTerm(obj, obj.name, obj.browsername)

    def getTermByToken(self, token):
        """Return the term for the given token.

        If the token contains an '@', treat it like an email. Otherwise,
        treat it like a name.
        """
        if "@" in token:
            # This looks like an email token, so let's do an object
            # lookup based on that.
            email = getUtility(IEmailAddressSet).getByEmail(token)
            if email is None:
                raise LookupError(token)
            return self.toTerm(email.person)
        else:
            # This doesn't look like an email, so let's simply treat
            # it like a name.
            person = getUtility(IPersonSet).getByName(token)
            if person is None:
                raise LookupError(token)
            return self.toTerm(person)


class ComponentVocabulary(SQLObjectVocabularyBase):

    _table = Component
    _orderBy = 'name'

    def toTerm(self, obj):
        return SimpleTerm(obj, obj.id, obj.name)


# Country.name may have non-ASCII characters, so we can't use
# NamedSQLObjectVocabulary here.
class CountryNameVocabulary(SQLObjectVocabularyBase):
    """A vocabulary for country names."""

    _table = Country
    _orderBy = 'name'

    def toTerm(self, obj):
        return SimpleTerm(obj, obj.id, obj.name)


class BinaryAndSourcePackageNameVocabulary(SQLObjectVocabularyBase):
    """A vocabulary for searching for binary and sourcepackage names.

    This is useful for, e.g., reporting a bug on a 'package' when a reporter
    often has no idea about whether they mean a 'binary package' or a 'source
    package'.

    The value returned by a widget using this vocabulary will be either an
    ISourcePackageName or an IBinaryPackageName.
    """
    implements(IHugeVocabulary)

    _table = BinaryAndSourcePackageName
    displayname = 'Select a Package'

    def __contains__(self, name):
        # Is this a source or binary package name?
        return self._table.selectOneBy(name=name)

    def getTermByToken(self, token):
        name = self._table.selectOneBy(name=token)
        if name is None:
            raise LookupError(token)
        return self.toTerm(name)

    def search(self, query):
        """Find matching source and binary package names."""
        if not query:
            return self.emptySelectResults()

        query = "name ILIKE '%%' || %s || '%%'" % quote_like(query)
        return self._table.select(query)

    def toTerm(self, obj):
        return SimpleTerm(obj.name, obj.name, obj.name)


class BinaryPackageNameVocabulary(NamedSQLObjectHugeVocabulary):

    _table = BinaryPackageName
    _orderBy = 'name'
    displayname = 'Select a Binary Package'

    def toTerm(self, obj):
        return SimpleTerm(obj, obj.name, obj.name)

    def search(self, query):
        """Return IBinaryPackageNames matching the query.

        Returns an empty list if query is None or an empty string.
        """
        if not query:
            return self.emptySelectResults()

        query = query.lower()
        return self._table.select(
            "BinaryPackageName.name LIKE '%%' || %s || '%%'"
            % quote_like(query))


class BranchVocabulary(SQLObjectVocabularyBase):
    """A vocabulary for searching branches.

    If the context is a product or the launchbag contains a product,
    then the search results are limited to branches associated with
    that product.
    """

    implements(IHugeVocabulary)

    _table = Branch
    _orderBy = 'name'
    displayname = 'Select a Branch'

    def toTerm(self, obj):
        return SimpleTerm(obj, obj.unique_name, obj.displayname)

    def getTermByToken(self, token):
        branchset = getUtility(IBranchSet)
        branch = branchset.getByUniqueName(token)
        # fall back to interpreting the token as a branch URL
        if branch is None:
            url = token.rstrip('/')
            branch = branchset.getByUrl(url)
        if branch is None:
            raise LookupError(token)
        return self.toTerm(branch)

    def search(self, query):
        """Return terms where query is a subtring of the name or URL."""
        if not query:
            return self.emptySelectResults()

        sql_query = OR(CONTAINSSTRING(Branch.q.name, query),
                       CONTAINSSTRING(Branch.q.url, query))

        # if the context is a product or we have a product in the
        # LaunchBag, narrow the search appropriately.
        if IProduct.providedBy(self.context):
            product = self.context
        else:
            product = getUtility(ILaunchBag).product
        if product is not None:
            sql_query = AND(Branch.q.productID == product.id, sql_query)

        return self._table.select(sql_query, orderBy=self._orderBy)


class BugVocabulary(SQLObjectVocabularyBase):

    _table = Bug
    _orderBy = 'id'


class BountyVocabulary(SQLObjectVocabularyBase):

    _table = Bounty
    # XXX: no _orderBy?


class BugTrackerVocabulary(SQLObjectVocabularyBase):

    _table = BugTracker
    _orderBy = 'title'


class LanguageVocabulary(SQLObjectVocabularyBase):

    _table = Language
    _orderBy = 'englishname'

    def toTerm(self, obj):
        return SimpleTerm(obj, obj.code, obj.displayname)

    def getTerm(self, obj):
        if obj not in self:
            raise LookupError(obj)
        return SimpleTerm(obj, obj.code, obj.displayname)

    def getTermByToken(self, token):
        try:
            found_language = Language.byCode(token)
        except SQLObjectNotFound:
            raise LookupError(token)
        return self.getTerm(found_language)


class KarmaCategoryVocabulary(NamedSQLObjectVocabulary):

    _table = KarmaCategory
    _orderBy = 'name'


class ProductVocabulary(SQLObjectVocabularyBase):
    implements(IHugeVocabulary)

    _table = Product
    _orderBy = 'displayname'
    displayname = 'Select a Product'

    def __contains__(self, obj):
        # Sometimes this method is called with an SQLBase instance, but
        # z3 form machinery sends through integer ids. This might be due
        # to a bug somewhere.
        where = "active='t' AND id=%d"
        if zisinstance(obj, SQLBase):
            product = self._table.selectOne(where % obj.id)
            return product is not None and product == obj
        else:
            product = self._table.selectOne(where % int(obj))
            return product is not None

    def toTerm(self, obj):
        return SimpleTerm(obj, obj.name, obj.title)

    def getTermByToken(self, token):
        product = self._table.selectOneBy(name=token, active=True)
        if product is None:
            raise LookupError(token)
        return self.toTerm(product)

    def search(self, query):
        """Returns products where the product name, displayname, title,
        summary, or description contain the given query. Returns an empty list
        if query is None or an empty string.
        """
        if query:
            query = query.lower()
            like_query = "'%%' || %s || '%%'" % quote_like(query)
            fti_query = quote(query)
            sql = "active = 't' AND (name LIKE %s OR fti @@ ftq(%s))" % (
                    like_query, fti_query
                    )
            return self._table.select(sql, orderBy=self._orderBy)
        return self.emptySelectResults()


class ProjectVocabulary(SQLObjectVocabularyBase):
    implements(IHugeVocabulary)

    _table = Project
    _orderBy = 'displayname'
    displayname = 'Select a Project'

    def __contains__(self, obj):
        where = "active='t' and id=%d"
        if zisinstance(obj, SQLBase):
            project = self._table.selectOne(where % obj.id)
            return project is not None and project == obj
        else:
            project = self._table.selectOne(where % int(obj))
            return project is not None

    def toTerm(self, obj):
        return SimpleTerm(obj, obj.name, obj.title)

    def getTermByToken(self, token):
        project = self._table.selectOneBy(name=token, active=True)
        if project is None:
            raise LookupError(token)
        return self.toTerm(project)

    def search(self, query):
        """Returns projects where the project name, displayname, title,
        summary, or description contain the given query. Returns an empty list
        if query is None or an empty string.
        """
        if query:
            query = query.lower()
            like_query = "'%%' || %s || '%%'" % quote_like(query)
            fti_query = quote(query)
            sql = "active = 't' AND (name LIKE %s OR fti @@ ftq(%s))" % (
                    like_query, fti_query
                    )
            return self._table.select(sql)
        return self.emptySelectResults()


def project_products_vocabulary_factory(context):
    """Return a SimpleVocabulary containing the project's products."""
    assert context is not None
    project = IProject(context)
    return SimpleVocabulary([
        SimpleTerm(product, product.name, title=product.displayname)
        for product in project.products])


class TranslationGroupVocabulary(NamedSQLObjectVocabulary):

    _table = TranslationGroup

    def toTerm(self, obj):
        return SimpleTerm(obj, obj.name, obj.title)


class NonMergedPeopleAndTeamsVocabulary(
        BasePersonVocabulary, SQLObjectVocabularyBase):
    """The set of all non-merged people and teams.

    If you use this vocabulary you need to make sure that any code which uses
    the people provided by it know how to deal with people which don't have
    a preferred email address, that is, unvalidated person profiles.
    """
    implements(IHugeVocabulary)

    _orderBy = ['displayname']
    displayname = 'Select a Person or Team'

    def __contains__(self, obj):
        return obj in self._select()

    def _select(self, text=""):
        return getUtility(IPersonSet).find(text)

    def search(self, text):
        """Return people/teams whose fti or email address match :text."""
        if not text:
            return self.emptySelectResults()

        return self._select(text.lower())


class PersonAccountToMergeVocabulary(
        BasePersonVocabulary, SQLObjectVocabularyBase):
    """The set of all non-merged people with at least one email address.

    This vocabulary is a very specialized one, meant to be used only to choose
    accounts to merge. You *don't* want to use it.
    """
    implements(IHugeVocabulary)

    _orderBy = ['displayname']
    displayname = 'Select a Person to Merge'

    def __contains__(self, obj):
        return obj in self._select()

    def _select(self, text=""):
        return getUtility(IPersonSet).findPerson(text)

    def search(self, text):
        """Return people whose fti or email address match :text."""
        if not text:
            return self.emptySelectResults()

        text = text.lower()
        return self._select(text)


class ValidPersonOrTeamVocabulary(
        BasePersonVocabulary, SQLObjectVocabularyBase):
    """The set of valid Persons/Teams in Launchpad.

    A Person is considered valid if he has a preferred email address,
    a password set and Person.merged is None. Teams have no restrictions
    at all, which means that all teams are considered valid.

    This vocabulary is registered as ValidPersonOrTeam, ValidAssignee,
    ValidMaintainer and ValidOwner, because they have exactly the same
    requisites.
    """
    implements(IHugeVocabulary)

    displayname = 'Select a Person or Team'

    # This is what subclasses must change if they want any extra filtering of
    # results.
    extra_clause = ""

    def __contains__(self, obj):
        return obj in self._doSearch()

    def _doSearch(self, text=""):
        """Return the people/teams whose fti or email address match :text:"""
        if self.extra_clause:
            extra_clause = " AND %s" % self.extra_clause
        else:
            extra_clause = ""

        if not text:
            query = 'Person.id = ValidPersonOrTeamCache.id' + extra_clause
            return Person.select(query, clauseTables=['ValidPersonOrTeamCache'])

        name_match_query = """
            Person.id = ValidPersonOrTeamCache.id
            AND Person.fti @@ ftq(%s)
            """ % quote(text)
        name_match_query += extra_clause
        name_matches = Person.select(
            name_match_query, clauseTables=['ValidPersonOrTeamCache'])

        # Note that we must use lower(email) LIKE rather than ILIKE
        # as ILIKE no longer appears to be hitting the index under PG8.0
        email_match_query = """
            EmailAddress.person = Person.id
            AND EmailAddress.person = ValidPersonOrTeamCache.id
            AND EmailAddress.status IN %s
            AND lower(email) LIKE %s || '%%'
            """ % (sqlvalues(EmailAddressStatus.VALIDATED,
                             EmailAddressStatus.PREFERRED),
                   quote_like(text))
        email_match_query += extra_clause
        email_matches = Person.select(
            email_match_query,
            clauseTables=['ValidPersonOrTeamCache', 'EmailAddress'])

        # XXX: We have to explicitly provide an orderBy here as a workaround
        # for https://launchpad.net/products/launchpad/+bug/30053
        # -- Guilherme Salgado, 2006-01-30
        return name_matches.union(
            email_matches, orderBy=['displayname', 'name'])

    def search(self, text):
        """Return people/teams whose fti or email address match :text."""
        if not text:
            return self.emptySelectResults()

        text = text.lower()
        return self._doSearch(text=text)


class ValidTeamMemberVocabulary(ValidPersonOrTeamVocabulary):
    """The set of valid members of a given team.

    With the exception of all teams that have this team as a member and the
    team itself, all valid persons and teams are valid members.
    """

    def __init__(self, context):
        if not context:
            raise AssertionError('ValidTeamMemberVocabulary needs a context.')
        if ITeam.providedBy(context):
            self.team = context
        else:
            raise AssertionError(
                "ValidTeamMemberVocabulary's context must implement ITeam."
                "Got %s" % str(context))

        ValidPersonOrTeamVocabulary.__init__(self, context)
        self.extra_clause = """
            Person.id NOT IN (
                SELECT team FROM TeamParticipation
                WHERE person = %d
                ) AND Person.id != %d
            """ % (self.team.id, self.team.id)


class ValidTeamOwnerVocabulary(ValidPersonOrTeamVocabulary):
    """The set of Persons/Teams that can be owner of a team.

    With the exception of the team itself and all teams owned by that team,
    all valid persons and teams are valid owners for the team.
    """

    def __init__(self, context):
        if not context:
            raise AssertionError('ValidTeamOwnerVocabulary needs a context.')
        if not ITeam.providedBy(context):
            raise AssertionError(
                    "ValidTeamOwnerVocabulary's context must be a team.")
        ValidPersonOrTeamVocabulary.__init__(self, context)
        self.extra_clause = """
            (person.teamowner != %d OR person.teamowner IS NULL) AND
            person.id != %d""" % (context.id, context.id)


class PersonActiveMembershipVocabulary:
    """All the teams the person is an active member of."""

    implements(IVocabulary, IVocabularyTokenized)

    def __init__(self, context):
        assert IPerson.providedBy(context)
        self.context = context

    def __len__(self):
        return self.context.myactivememberships.count()

    def __iter__(self):
        return iter(
            [self.getTerm(membership.team)
             for membership in self.context.myactivememberships])

    def getTerm(self, team):
        if team not in self:
            raise LookupError(team)
        return SimpleTerm(team, team.name, team.displayname)

    def __contains__(self, obj):
        if not ITeam.providedBy(obj):
            return False
        member_teams = [
            membership.team for membership in self.context.myactivememberships
            ]
        return obj in member_teams

    def getQuery(self):
        return None

    def getTermByToken(self, token):
        for membership in self.context.myactivememberships:
            if membership.team.name == token:
                return self.getTerm(membership.team)
        else:
            raise LookupError(token)


class ProductReleaseVocabulary(SQLObjectVocabularyBase):
    implements(IHugeVocabulary)

    displayname = 'Select a Product Release'
    _table = ProductRelease
    # XXX carlos Perello Marin 2005-05-16:
    # Sorting by version won't give the expected results, because it's just a
    # text field.  e.g. ["1.0", "2.0", "11.0"] would be sorted as ["1.0",
    # "11.0", "2.0"].
    # See https://launchpad.ubuntu.com/malone/bugs/687
    _orderBy = [Product.q.name, ProductSeries.q.name,
                ProductRelease.q.version]
    _clauseTables = ['Product', 'ProductSeries']

    def toTerm(self, obj):
        productrelease = obj
        productseries = productrelease.productseries
        product = productseries.product

        # NB: We use '/' as the seperator because '-' is valid in
        # a product.name or productseries.name
        token = '%s/%s/%s' % (
                    product.name, productseries.name, productrelease.version)
        return SimpleTerm(
            obj.id, token, '%s %s %s' % (
                product.name, productseries.name, productrelease.version))

    def getTermByToken(self, token):
        try:
            productname, productseriesname, productreleaseversion = \
                token.split('/', 2)
        except ValueError:
            raise LookupError(token)

        obj = ProductRelease.selectOne(
            AND(ProductRelease.q.productseriesID == ProductSeries.q.id,
                ProductSeries.q.productID == Product.q.id,
                Product.q.name == productname,
                ProductSeries.q.name == productseriesname,
                ProductRelease.q.version == productreleaseversion
                )
            )
        try:
            return self.toTerm(obj)
        except IndexError:
            raise LookupError(token)

    def search(self, query):
        """Return terms where query is a substring of the version or name"""
        if not query:
            return self.emptySelectResults()

        query = query.lower()
        objs = self._table.select(
            AND(
                ProductSeries.q.id == ProductRelease.q.productseriesID,
                Product.q.id == ProductSeries.q.productID,
                OR(
                    CONTAINSSTRING(Product.q.name, query),
                    CONTAINSSTRING(ProductSeries.q.name, query),
                    CONTAINSSTRING(ProductRelease.q.version, query)
                    )
                ),
            orderBy=self._orderBy
            )

        return objs


class ProductSeriesVocabulary(SQLObjectVocabularyBase):
    implements(IHugeVocabulary)

    displayname = 'Select a Product Series'
    _table = ProductSeries
    _orderBy = [Product.q.name, ProductSeries.q.name]
    _clauseTables = ['Product']

    def toTerm(self, obj):
        # NB: We use '/' as the seperator because '-' is valid in
        # a product.name or productseries.name
        token = '%s/%s' % (obj.product.name, obj.name)
        return SimpleTerm(
            obj, token, '%s %s' % (obj.product.name, obj.name))

    def getTermByToken(self, token):
        try:
            productname, productseriesname = token.split('/', 1)
        except ValueError:
            raise LookupError(token)

        result = ProductSeries.selectOne('''
                    Product.id = ProductSeries.product AND
                    Product.name = %s AND
                    ProductSeries.name = %s
                    ''' % sqlvalues(productname, productseriesname),
                    clauseTables=['Product'])
        if result is not None:
            return self.toTerm(result)
        raise LookupError(token)

    def search(self, query):
        """Return terms where query is a substring of the name"""
        if not query:
            return self.emptySelectResults()

        query = query.lower()
        objs = self._table.select(
                AND(
                    Product.q.id == ProductSeries.q.productID,
                    OR(
                        CONTAINSSTRING(Product.q.name, query),
                        CONTAINSSTRING(ProductSeries.q.name, query)
                        )
                    ),
                orderBy=self._orderBy
                )
        return objs


class FilteredDistroReleaseVocabulary(SQLObjectVocabularyBase):
    """Describes the releases of a particular distribution."""
    _table = DistroRelease
    _orderBy = 'version'

    def toTerm(self, obj):
        return SimpleTerm(
            obj, obj.id, '%s %s' % (obj.distribution.name, obj.name))

    def __iter__(self):
        kw = {}
        if self._orderBy:
            kw['orderBy'] = self._orderBy
        launchbag = getUtility(ILaunchBag)
        if launchbag.distribution:
            distribution = launchbag.distribution
            releases = self._table.selectBy(
                distributionID=distribution.id, **kw)
            for release in sorted(releases, key=lambda x: x.sortkey):
                yield self.toTerm(release)


class FilteredDistroArchReleaseVocabulary(SQLObjectVocabularyBase):
    """All arch releases of a particular distribution."""

    _table = DistroArchRelease
    _orderBy = ['DistroRelease.version', 'architecturetag', 'id']
    _clauseTables = ['DistroRelease']

    def toTerm(self, obj):
        name = "%s %s (%s)" % (obj.distrorelease.distribution.name,
                               obj.distrorelease.name, obj.architecturetag)
        return SimpleTerm(obj, obj.id, name)

    def __iter__(self):
        distribution = getUtility(ILaunchBag).distribution
        if distribution:
            query = """
                DistroRelease.id = distrorelease AND
                DistroRelease.distribution = %s
                """ % sqlvalues(distribution.id)
            results = self._table.select(
                query, orderBy=self._orderBy, clauseTables=self._clauseTables)
            for distroarchrelease in results:
                yield self.toTerm(distroarchrelease)


class FilteredProductSeriesVocabulary(SQLObjectVocabularyBase):
    """Describes ProductSeries of a particular product."""
    _table = ProductSeries
    _orderBy = ['product', 'name']

    def toTerm(self, obj):
        return SimpleTerm(
            obj, obj.id, '%s %s' % (obj.product.name, obj.name))

    def __iter__(self):
        launchbag = getUtility(ILaunchBag)
        if launchbag.product is not None:
            for series in launchbag.product.serieslist:
                yield self.toTerm(series)


class FutureSprintVocabulary(NamedSQLObjectVocabulary):
    """A vocab of all sprints that have not yet finished."""

    _table = Sprint

    def toTerm(self, obj):
        return SimpleTerm(obj, obj.name, obj.title)

    def __iter__(self):
        future_sprints = Sprint.select("time_ends > 'NOW'")
        for sprint in future_sprints:
            yield(self.toTerm(sprint))


class MilestoneVocabulary(SQLObjectVocabularyBase):
    _table = Milestone
    _orderBy = None

    def toTerm(self, obj):
        return SimpleTerm(obj, obj.id, obj.displayname)

    def __iter__(self):
        target = None

        milestone_context = self.context

        if IUpstreamBugTask.providedBy(milestone_context):
            target = milestone_context.product
        elif IDistroBugTask.providedBy(milestone_context):
            target = milestone_context.distribution
        elif IDistroReleaseBugTask.providedBy(milestone_context):
            target = milestone_context.distrorelease
        elif IDistributionSourcePackage.providedBy(milestone_context):
            target = milestone_context.distribution
        elif ISourcePackage.providedBy(milestone_context):
            target = milestone_context.distrorelease
        elif (IProject.providedBy(milestone_context) or
              IProduct.providedBy(milestone_context) or
              IDistribution.providedBy(milestone_context) or
              IDistroRelease.providedBy(milestone_context)):
            target = milestone_context
        else:
            # We didn't find a context that can have milestones attached
            # to it.
            target = None

        # XXX, Brad Bollenbach, 2006-02-24: Listifying milestones is
        # evil, but we need to sort the milestones by a non-database
        # value, for the user to find the milestone they're looking
        # for (particularly when showing *all* milestones on the
        # person pages.)
        #
        # This fixes an urgent bug though, so I think this problem
        # should be revisited after we've unblocked users.
        if target is not None:
            if IProject.providedBy(target):
                milestones = shortlist((milestone
                                        for product in target.products
                                        for milestone in product.milestones),
                                       longest_expected=40)
            else:
                milestones = shortlist(target.milestones, longest_expected=40)
        else:
            # We can't use context to reasonably filter the
            # milestones, so let's just grab all of them.
            milestones = shortlist(
                getUtility(IMilestoneSet), longest_expected=40)

        visible_milestones = [
            milestone for milestone in milestones if milestone.visible]
        if (IBugTask.providedBy(milestone_context) and
            milestone_context.milestone is not None and
            milestone_context.milestone not in visible_milestones):
            # Even if we inactivate a milestone, a bugtask might still be
            # linked to it. Include such milestones in the vocabulary to
            # ensure that the +editstatus page doesn't break.
            visible_milestones.append(milestone_context.milestone)

        for ms in sorted(visible_milestones, key=lambda m: m.displayname):
            yield self.toTerm(ms)


class SpecificationVocabulary(NamedSQLObjectVocabulary):
    """List specifications for the current product or distribution in
    ILaunchBag, EXCEPT for the current spec in LaunchBag if one exists.
    """

    _table = Specification
    _orderBy = 'title'

    def toTerm(self, obj):
        return SimpleTerm(obj, obj.name, obj.name)

    def __iter__(self):
        launchbag = getUtility(ILaunchBag)
        product = launchbag.product
        if product is not None:
            target = product

        distribution = launchbag.distribution
        if distribution is not None:
            target = distribution

        if target is not None:
            for spec in sorted(target.specifications(), key=lambda a: a.title):
                # we will not show the current specification in the
                # launchbag
                if spec == launchbag.specification:
                    continue
                # we will not show a specification that is blocked on the
                # current specification in the launchbag. this is because
                # the widget is currently used to select new dependencies,
                # and we do not want to introduce circular dependencies.
                if launchbag.specification is not None:
                    if spec in launchbag.specification.all_blocked:
                        continue
                yield SimpleTerm(spec, spec.name, spec.title)


class SpecificationDependenciesVocabulary(NamedSQLObjectVocabulary):
    """List specifications on which the current specification depends."""

    _table = Specification
    _orderBy = 'title'

    def toTerm(self, obj):
        return SimpleTerm(obj, obj.name, obj.title)

    def __iter__(self):
        launchbag = getUtility(ILaunchBag)
        curr_spec = launchbag.specification

        if curr_spec is not None:
            for spec in sorted(curr_spec.dependencies, key=lambda a: a.title):
                yield SimpleTerm(spec, spec.name, spec.title)


class SpecificationDepCandidatesVocabulary(NamedSQLObjectVocabulary):
    """Specifications that could be dependencies of this spec.

    This includes only those specs that are not blocked by this spec
    (directly or indirectly), unless they are already dependencies.

    The current spec is not included.
    """

    _table = Specification
    _orderBy = 'title'

    def toTerm(self, obj):
        return SimpleTerm(obj, obj.name, obj.title)

    def __iter__(self):
        assert ISpecification.providedBy(self.context)
        curr_spec = self.context

        if curr_spec is not None:
            target = curr_spec.target
            curr_blocks = set(curr_spec.all_blocked)
            curr_deps = set(curr_spec.dependencies)
            excluded_specs = curr_blocks.union(curr_deps)
            excluded_specs.add(curr_spec)
            for spec in sorted(target.valid_specifications,
                key=lambda spec: spec.title):
                if spec not in excluded_specs:
                    yield SimpleTerm(spec, spec.name, spec.title)


class SprintVocabulary(NamedSQLObjectVocabulary):
    _table = Sprint

    def toTerm(self, obj):
        return SimpleTerm(obj, obj.name, obj.title)


class BugWatchVocabulary(SQLObjectVocabularyBase):
    _table = BugWatch

    def __iter__(self):
        assert IBugTask.providedBy(self.context), (
            "BugWatchVocabulary expects its context to be an IBugTask.")
        bug = self.context.bug

        for watch in bug.watches:
            yield self.toTerm(watch)

    def toTerm(self, watch):
        return SimpleTerm(
            watch, watch.id, '%s <a href="%s">#%s</a>' % (
                cgi.escape(watch.bugtracker.title), watch.url,
                cgi.escape(watch.remotebug)))


class PackageReleaseVocabulary(SQLObjectVocabularyBase):
    _table = SourcePackageRelease
    _orderBy = 'id'

    def toTerm(self, obj):
        return SimpleTerm(
            obj, obj.id, obj.name + " " + obj.version)


class SourcePackageNameVocabulary(NamedSQLObjectHugeVocabulary):

    displayname = 'Select a Source Package'
    _table = SourcePackageName
    _orderBy = 'name'

    def toTerm(self, obj):
        return SimpleTerm(obj, obj.name, obj.name)

    def search(self, query):
        """Returns names where the sourcepackage contains the given
        query. Returns an empty list if query is None or an empty string.

        """
        if not query:
            return self.emptySelectResults()

        query = query.lower()
        return self._table.select(
            "sourcepackagename.name LIKE '%%' || %s || '%%'"
            % quote_like(query))


class DistributionVocabulary(NamedSQLObjectVocabulary):

    _table = Distribution
    _orderBy = 'name'

    def toTerm(self, obj):
        return SimpleTerm(obj, obj.name, obj.title)

    def getTermByToken(self, token):
        obj = Distribution.selectOne("name=%s" % sqlvalues(token))
        if obj is None:
            raise LookupError(token)
        else:
            return self.toTerm(obj)

    def search(self, query):
        """Return terms where query is a substring of the name"""
        if not query:
            return self.emptySelectResults()

        query = query.lower()
        like_query = "'%%' || %s || '%%'" % quote_like(query)
        fti_query = quote(query)
        kw = {}
        if self._orderBy:
            kw['orderBy'] = self._orderBy
        return self._table.select("name LIKE %s" % like_query, **kw)


class DistributionUsingMaloneVocabulary:
    """All the distributions that uses Malone officially."""

    implements(IVocabulary, IVocabularyTokenized)

    _orderBy = 'displayname'

    def __init__(self, context=None):
        self.context = context

    def __iter__(self):
        """Return an iterator which provides the terms from the vocabulary."""
        distributions_using_malone = Distribution.selectBy(
            official_malone=True, orderBy=self._orderBy)
        for distribution in distributions_using_malone:
            yield self.getTerm(distribution)

    def __len__(self):
        return Distribution.selectBy(official_malone=True).count()

    def __contains__(self, obj):
        return IDistribution.providedBy(obj) and obj.official_malone

    def getQuery(self):
        return None

    def getTerm(self, obj):
        if obj not in self:
            raise LookupError(obj)
        return SimpleTerm(obj, obj.name, obj.displayname)

    def getTermByToken(self, token):
        found_dist = Distribution.selectOneBy(name=token, official_malone=True)
        if found_dist is None:
            raise LookupError(token)
        return self.getTerm(found_dist)


class DistroReleaseVocabulary(NamedSQLObjectVocabulary):

    _table = DistroRelease
    _orderBy = [Distribution.q.name, DistroRelease.q.name]
    _clauseTables = ['Distribution']

    def __iter__(self):
        releases = self._table.select(
            DistroRelease.q.distributionID==Distribution.q.id,
            orderBy=self._orderBy, clauseTables=self._clauseTables)
        for release in sorted(releases, key=lambda x: x.sortkey):
            yield self.toTerm(release)

    def toTerm(self, obj):
        # NB: We use '/' as the separator because '-' is valid in
        # a distribution.name
        token = '%s/%s' % (obj.distribution.name, obj.name)
        return SimpleTerm(obj, token, obj.title)

    def getTermByToken(self, token):
        try:
            distroname, distroreleasename = token.split('/', 1)
        except ValueError:
            raise LookupError(token)

        obj = DistroRelease.selectOne('''
                    Distribution.id = DistroRelease.distribution AND
                    Distribution.name = %s AND
                    DistroRelease.name = %s
                    ''' % sqlvalues(distroname, distroreleasename),
                    clauseTables=['Distribution'])
        if obj is None:
            raise LookupError(token)
        else:
            return self.toTerm(obj)

    def search(self, query):
        """Return terms where query is a substring of the name."""
        if not query:
            return self.emptySelectResults()

        query = query.lower()
        objs = self._table.select(
                AND(
                    Distribution.q.id == DistroRelease.q.distributionID,
                    OR(
                        CONTAINSSTRING(Distribution.q.name, query),
                        CONTAINSSTRING(DistroRelease.q.name, query)
                        )
                    ),
                orderBy=self._orderBy
                )
        return objs


class POTemplateNameVocabulary(NamedSQLObjectHugeVocabulary):

    displayname = 'Select a POTemplate'
    _table = POTemplateName
    _orderBy = 'name'

    def toTerm(self, obj):
        return SimpleTerm(obj, obj.name, obj.translationdomain)


class ProcessorVocabulary(NamedSQLObjectHugeVocabulary):

    displayname = 'Select a Processor'
    _table = Processor
    _orderBy = 'name'

    def search(self, query):
        """Return terms where query is a substring of the name"""
        if not query:
            return self.emptySelectResults()

        query = query.lower()
        processors = self._table.select(
            CONTAINSSTRING(Processor.q.name, query),
            orderBy=self._orderBy
            )
        return processors


class ProcessorFamilyVocabulary(NamedSQLObjectVocabulary):
    _table = ProcessorFamily
    _orderBy = 'name'

    def toTerm(self, obj):
        return SimpleTerm(obj, obj.name, obj.title)


def BugNominatableReleasesVocabulary(context=None):
    """Return a nominatable releases vocabulary."""

    if getUtility(ILaunchBag).distribution:
        return BugNominatableDistroReleaseVocabulary(
            context, getUtility(ILaunchBag).distribution)
    else:
        assert getUtility(ILaunchBag).product
        return BugNominatableProductSeriesVocabulary(
            context, getUtility(ILaunchBag).product)


class BugNominatableReleaseVocabularyBase(NamedSQLObjectVocabulary):
    """Base vocabulary class for releases for which a bug can be nominated."""

    def __iter__(self):
        bug = self.context

        releases = self._getNominatableObjects()

        for release in sorted(releases, key=attrgetter("displayname")):
            if bug.canBeNominatedFor(release):
                yield self.toTerm(release)

    def toTerm(self, obj):
        return SimpleTerm(obj, obj.name, obj.name.capitalize())

    def getTermByToken(self, token):
        obj = self._queryNominatableObjectByName(token)
        if obj is None:
            raise LookupError(token)

        return self.toTerm(obj)

    def _getNominatableObjects(self):
        """Return the release objects that the bug can be nominated for."""
        raise NotImplementedError

    def _queryNominatableObjectByName(self, name):
        """Return the release object with the given name."""
        raise NotImplementedError


class BugNominatableProductSeriesVocabulary(BugNominatableReleaseVocabularyBase):
    """The product series for which a bug can be nominated."""

    _table = ProductSeries

    def __init__(self, context, product):
        BugNominatableReleaseVocabularyBase.__init__(self, context)
        self.product = product

    def _getNominatableObjects(self):
        """See BugNominatableReleaseVocabularyBase."""
        return shortlist(self.product.serieslist)

    def _queryNominatableObjectByName(self, name):
        """See BugNominatableReleaseVocabularyBase."""
        return self.product.getSeries(name)


class BugNominatableDistroReleaseVocabulary(BugNominatableReleaseVocabularyBase):
    """The distribution releases for which a bug can be nominated."""

    _table = DistroRelease

    def __init__(self, context, distribution):
        BugNominatableReleaseVocabularyBase.__init__(self, context)
        self.distribution = distribution

    def _getNominatableObjects(self):
        """Return all non-obsolete distribution releases."""
        return [
            release for release in shortlist(self.distribution.releases)
            if release.releasestatus != DistributionReleaseStatus.OBSOLETE]

    def _queryNominatableObjectByName(self, name):
        """See BugNominatableReleaseVocabularyBase."""
        return self.distribution.getRelease(name)


class PillarVocabularyBase(NamedSQLObjectHugeVocabulary):

    displayname = 'Needs to be overridden'
    _table = PillarName
    _orderBy = 'name'

    def toTerm(self, obj):
        if IPillarName.providedBy(obj):
            assert obj.active, 'Inactive object %s %d' % (
                    obj.__class__.__name__, obj.id
                    )
            if obj.product is not None:
                obj = obj.product
            elif obj.distribution is not None:
                obj = obj.distribution
            elif obj.project is not None:
                obj = obj.project
            else:
                raise AssertionError('Broken PillarName')

        # It is a hack using the class name here, but it works
        # fine and avoids an ugly if statement.
        title = '%s (%s)' % (obj.title, obj.__class__.__name__)

        return SimpleTerm(obj, obj.name, title)


class DistributionOrProductVocabulary(PillarVocabularyBase):
    displayname = 'Select a distribution or product'
    _filter = AND(OR(
            PillarName.q.distributionID != None,
            PillarName.q.productID != None
            ), PillarName.q.active == True)

class DistributionOrProductOrProjectVocabulary(PillarVocabularyBase):
    displayname = 'Select a distribution, product or project'
    _filter = PillarName.q.active == True
<|MERGE_RESOLUTION|>--- conflicted
+++ resolved
@@ -85,174 +85,6 @@
     IProject, ISourcePackage, ISpecification, ITeam, IUpstreamBugTask)
 
 
-<<<<<<< HEAD
-=======
-class IHugeVocabulary(IVocabulary, IVocabularyTokenized):
-    """Interface for huge vocabularies.
-
-    Items in an IHugeVocabulary should have human readable tokens or the
-    default UI will suck.
-    """
-
-    displayname = Attribute(
-        'A name for this vocabulary, to be displayed in the popup window.')
-
-    def toTerm(obj):
-        """Convert the given object into an ITokenizedTerm to be rendered in
-        the UI.
-        """
-
-    def search(query=None):
-        """Return an iterable of objects that match the search string.
-
-        The iterable must have a count() method.
-
-        Note that what is searched and how the match is the choice of the
-        IHugeVocabulary implementation.
-        """
-
-
-class SQLObjectVocabularyBase:
-    """A base class for widgets that are rendered to collect values
-    for attributes that are SQLObjects, e.g. ForeignKey.
-
-    So if a content class behind some form looks like:
-
-    class Foo(SQLObject):
-        id = IntCol(...)
-        bar = ForeignKey(...)
-        ...
-
-    Then the vocabulary for the widget that captures a value for bar
-    should derive from SQLObjectVocabularyBase.
-    """
-    implements(IVocabulary, IVocabularyTokenized)
-    _orderBy = None
-    _filter = None
-
-    def __init__(self, context=None):
-        self.context = context
-
-    def toTerm(self, obj):
-        return SimpleTerm(obj, obj.id, obj.title)
-
-    def __iter__(self):
-        """Return an iterator which provides the terms from the vocabulary."""
-        params = {}
-        if self._orderBy:
-            params['orderBy'] = self._orderBy
-        for obj in self._table.select(self._filter, **params):
-            yield self.toTerm(obj)
-
-    def __len__(self):
-        return len(list(iter(self)))
-
-    def __contains__(self, obj):
-        # Sometimes this method is called with an SQLBase instance, but
-        # z3 form machinery sends through integer ids. This might be due
-        # to a bug somewhere.
-        if zisinstance(obj, SQLBase):
-            clause = self._table.q.id == obj.id
-            if self._filter:
-                clause = AND(clause, _filter)
-            found_obj = self._table.selectOne(clause)
-            return found_obj is not None and found_obj == obj
-        else:
-            clause = self._table.q.id == int(obj)
-            if self._filter:
-                clause = AND(clause, _filter)
-            found_obj = self._table.selectOne(clause)
-            return found_obj is not None
-
-    def getQuery(self):
-        return None
-
-    def getTerm(self, value):
-        # Short circuit. There is probably a design problem here since
-        # we sometimes get the id and sometimes an SQLBase instance.
-        if zisinstance(value, SQLBase):
-            return self.toTerm(value)
-
-        try:
-            value = int(value)
-        except ValueError:
-            raise LookupError(value)
-
-        clause = self._table.q.id == value
-        if self._filter:
-            clause = AND(clause, self._filter)
-        try:
-            obj = self._table.selectOne(clause)
-        except ValueError:
-            raise LookupError(value)
-
-        if obj is None:
-            raise LookupError(value)
-
-        return self.toTerm(obj)
-
-    def getTermByToken(self, token):
-        return self.getTerm(token)
-
-    def emptySelectResults(self):
-        """Return a SelectResults object without any elements.
-
-        This is to be used when no search string is given to the search()
-        method of subclasses, in order to be consistent and always return
-        a SelectResults object.
-        """
-        return self._table.select('1 = 2')
-
-
-class NamedSQLObjectVocabulary(SQLObjectVocabularyBase):
-    """A SQLObjectVocabulary base for database tables that have a unique
-    *and* ASCII name column.
-
-    Provides all methods required by IHugeVocabulary, although it
-    doesn't actually specify this interface since it may not actually
-    be huge and require the custom widgets.
-
-    May still want to override toTerm to provide a nicer title and
-    search to search on titles or descriptions.
-    """
-    _orderBy = 'name'
-
-    def toTerm(self, obj):
-        return SimpleTerm(obj.id, obj.name, obj.name)
-
-    def getTermByToken(self, token):
-        clause = self._table.q.name == token
-        if self._filter:
-            clause = AND(clause, self._filter)
-        objs = list(self._table.select(clause))
-        if not objs:
-            raise LookupError(token)
-        return self.toTerm(objs[0])
-
-    def search(self, query):
-        """Return terms where query is a subtring of the name"""
-        if query:
-            clause = CONTAINSSTRING(self._table.q.name, query)
-            if self._filter:
-                clause = AND(clause, self._filter)
-            return self._table.select(clause, orderBy=self._orderBy)
-        return self.emptySelectResults()
-
-
-class NamedSQLObjectHugeVocabulary(NamedSQLObjectVocabulary):
-    """A NamedSQLObjectVocabulary that implements IHugeVocabulary."""
-
-    implements(IHugeVocabulary)
-    _orderBy = 'name'
-    displayname = None
-
-    def __init__(self, context=None):
-        NamedSQLObjectVocabulary.__init__(self, context)
-        if self.displayname is None:
-            self.displayname = 'Select %s' % self.__class__.__name__
-
-
->>>>>>> a9ea6cbc
 class BasePersonVocabulary:
     """This is a base class to be used by all different Person Vocabularies."""
 
