# Copyright 2009 Canonical Ltd.  This software is licensed under the
# GNU Affero General Public License version 3 (see the file LICENSE).

# pylint: disable-msg=E0211,E0213

"""Product series interfaces."""

__metaclass__ = type

__all__ = [
    'IProductSeries',
    'IProductSeriesEditRestricted',
    'IProductSeriesPublic',
    'IProductSeriesSet',
    'NoSuchProductSeries',
    ]

from zope.schema import Bool, Choice, Datetime, Int, TextLine
from zope.interface import Interface, Attribute

<<<<<<< HEAD
from lp.services.fields import (
    ContentNameField, ParticipatingPersonChoice, Title)
=======
from canonical.launchpad.fields import (
    ContentNameField, PersonChoice, Title)
>>>>>>> 36c9073f
from lp.registry.interfaces.structuralsubscription import (
    IStructuralSubscriptionTarget)
from lp.app.errors import NameLookupFailed
from lp.code.interfaces.branch import IBranch
from lp.bugs.interfaces.bugtarget import IBugTarget, IHasOfficialBugTags
from lp.registry.interfaces.series import ISeriesMixin, SeriesStatus
from canonical.launchpad.interfaces.launchpad import IHasAppointedDriver
from lp.registry.interfaces.role import IHasOwner
from lp.registry.interfaces.milestone import (
    IHasMilestones, IMilestone)
from lp.registry.interfaces.productrelease import IProductRelease
from lp.blueprints.interfaces.specificationtarget import (
    ISpecificationGoal)
from lp.translations.interfaces.potemplate import IHasTranslationTemplates
from lp.translations.interfaces.translations import (
    TranslationsBranchImportMode)
from canonical.launchpad.interfaces.validation import validate_url
from canonical.launchpad.validators import LaunchpadValidationError

from canonical.launchpad.validators.name import name_validator
from canonical.launchpad.webapp.url import urlparse
from canonical.launchpad import _

from lazr.restful.fields import CollectionField, Reference, ReferenceChoice

from lazr.restful.declarations import (
    export_as_webservice_entry, export_factory_operation, export_operation_as,
    export_read_operation, exported, operation_parameters,
    rename_parameters_as)


class ProductSeriesNameField(ContentNameField):
    """A class to ensure `IProductSeries` has unique names."""
    errormessage = _("%s is already in use by another series.")

    @property
    def _content_iface(self):
        """See `IField`."""
        return IProductSeries

    def _getByName(self, name):
        """See `IField`."""
        if self._content_iface.providedBy(self.context):
            return self.context.product.getSeries(name)
        else:
            return self.context.getSeries(name)


def validate_release_glob(value):
    """Validate that the URL is supported."""
    parts = urlparse(value)
    if (validate_url(value, ["http", "https", "ftp"])
        and '*' in parts[2]):
        # The product release finder does support the url scheme and
        # can match more than one file to the url's path part.
        return True
    else:
        raise LaunchpadValidationError('Invalid release URL pattern.')


class IProductSeriesEditRestricted(Interface):
    """IProductSeries properties which require launchpad.Edit."""

    @rename_parameters_as(dateexpected='date_targeted')
    @export_factory_operation(
        IMilestone, ['name', 'dateexpected', 'summary', 'code_name'])
    def newMilestone(name, dateexpected=None, summary=None, code_name=None):
        """Create a new milestone for this ProjectSeries."""


class IProductSeriesPublic(
    ISeriesMixin, IHasAppointedDriver, IHasOwner, IBugTarget,
    ISpecificationGoal, IHasMilestones, IHasOfficialBugTags,
    IHasTranslationTemplates):
    """Public IProductSeries properties."""
    # XXX Mark Shuttleworth 2004-10-14: Would like to get rid of id in
    # interfaces, as soon as SQLobject allows using the object directly
    # instead of using object.id.
    id = Int(title=_('ID'))

    product = exported(
        ReferenceChoice(title=_('Project'), required=True,
            vocabulary='Product', schema=Interface), # really IProduct
        exported_as='project')

    status = exported(
        Choice(
            title=_('Status'), required=True, vocabulary=SeriesStatus,
            default=SeriesStatus.DEVELOPMENT))

    parent = Attribute('The structural parent of this series - the product')

    name = exported(
        ProductSeriesNameField(
            title=_('Name'),
            description=_(
                "The name of the series is a short, unique name "
                "that identifies it, being used in URLs. It must be all "
                "lowercase, with no special characters. For example, '2.0' "
                "or 'trunk'."),
            constraint=name_validator))

    datecreated = exported(
        Datetime(title=_('Date Registered'),
                 required=True,
                 readonly=True),
        exported_as='date_created')

    owner = exported(
        PersonChoice(
            title=_('Owner'), required=True, vocabulary='ValidOwner',
            description=_('Project owner, either a valid Person or Team')))

    driver = exported(
        PersonChoice(
            title=_("Release manager"),
            description=_(
                "The person or team responsible for decisions about features "
                "and bugs that will be targeted to this series. If you don't "
                "nominate someone here, then the owner of this series will "
                "automatically have those permissions, as will the project "
                "and project group drivers."),
            required=False, vocabulary='ValidPersonOrTeam'))

    title = exported(
        Title(
            title=_('Title'),
            description=_("The product series title.  "
                          "Should be just a few words.")))

    displayname = exported(
        TextLine(
            title=_('Display Name'),
            description=_('Display name, in this case we have removed the '
                          'underlying database field, and this attribute '
                          'just returns the name.')),
        exported_as='display_name')

    releases = exported(
        CollectionField(
            title=_("An iterator over the releases in this "
                    "Series, sorted with latest release first."),
            readonly=True,
            value_type=Reference(schema=IProductRelease)))

    release_files = Attribute("An iterator over the release files in this "
        "Series, sorted with latest release first.")

    packagings = Attribute("An iterator over the Packaging entries "
        "for this product series.")

    specifications = Attribute("The specifications targeted to this "
        "product series.")

    sourcepackages = Attribute(_("List of distribution packages for this "
        "product series"))

    milestones = exported(
        CollectionField(
            title=_("The visible milestones associated with this "
                    "project series, ordered by date expected."),
            readonly=True,
            value_type=Reference(schema=IMilestone)),
        exported_as='active_milestones')

    all_milestones = exported(
        CollectionField(
            title=_("All milestones associated with this project series, "
                    "ordered by date expected."),
            readonly=True,
            value_type=Reference(schema=IMilestone)))

    branch = exported(
        ReferenceChoice(
            title=_('Branch'),
            vocabulary='BranchRestrictedOnProduct',
            schema=IBranch,
            required=False,
            description=_("The Bazaar branch for this series.  Leave blank "
                          "if this series is not maintained in Bazaar.")))

    translations_autoimport_mode = Choice(
        title=_('Import settings'),
        vocabulary=TranslationsBranchImportMode,
        required=True,
        description=_("Specify which files will be imported from the "
                      "source code branch."))

    potemplate_count = Int(
        title=_("The total number of POTemplates in this series."),
        readonly=True, required=True)

    productserieslanguages = Attribute(
        "The set of ProductSeriesLanguages for this series.")

    translations_branch = ReferenceChoice(
        title=_("Translations export branch"),
        vocabulary='HostedBranchRestrictedOnOwner',
        schema=IBranch,
        required=False,
        description=_(
            "A Bazaar branch to commit translation snapshots to. "
            "Leave blank to disable."))

    translations_branch = ReferenceChoice(
        title=_("Translations export branch"),
        vocabulary='HostedBranchRestrictedOnOwner',
        schema=IBranch,
        required=False,
        description=_(
            "A Bazaar branch to commit translation snapshots to.  "
            "Leave blank to disable."))

    def getRelease(version):
        """Get the release in this series that has the specified version.
        Return None is there is no such release.
        """

    def getPackage(distroseries):
        """Return the SourcePackage for this project series in the supplied
        distroseries. This will use a Packaging record if one exists, but
        it will also work through the ancestry of the distroseries to try
        to find a Packaging entry that may be relevant."""

    def setPackaging(distroseries, sourcepackagename, owner):
        """Create or update a Packaging record for this product series,
        connecting it to the given distroseries and source package name.
        """

    def getPackagingInDistribution(distribution):
        """Return all the Packaging entries for this product series for the
        given distribution. Note that this only returns EXPLICT packaging
        entries, it does not look at distro series ancestry in the same way
        that IProductSeries.getPackage() does.
        """

    def getPOTemplate(name):
        """Return the POTemplate with this name for the series."""

    # where are the tarballs released from this branch placed?
    releasefileglob = exported(
        TextLine(title=_("Release URL pattern"),
        required=False, constraint=validate_release_glob,
        description=_('A URL pattern that matches releases that are part '
                      'of this series.  Launchpad automatically scans this '
                      'site to import new releases.  Example: '
                      'http://ftp.gnu.org/gnu/emacs/emacs-21.*.tar.gz')),
        exported_as='release_finder_url_pattern')

    releaseverstyle = Attribute("The version numbering style for this "
        "series of releases.")

    is_development_focus = Attribute(
        _("Is this series the development focus for the product?"))

    @operation_parameters(
        include_inactive=Bool(title=_("Include inactive"),
                              required=False, default=False))
    @export_read_operation()
    @export_operation_as('get_timeline')
    def getTimeline(include_inactive):
        """Return basic timeline data useful for creating a diagram."""


class IProductSeries(IProductSeriesEditRestricted, IProductSeriesPublic,
                     IStructuralSubscriptionTarget):
    """A series of releases. For example '2.0' or '1.3' or 'dev'."""
    export_as_webservice_entry('project_series')


class IProductSeriesSet(Interface):
    """Interface representing the set of ProductSeries."""

    def __getitem__(series_id):
        """Return the ProductSeries with the given id.

        Raise NotFoundError if there is no such series.
        """

    def get(series_id, default=None):
        """Return the ProductSeries with the given id.

        Return the default value if there is no such series.
        """

    def findByTranslationsImportBranch(
            branch, force_translations_upload=False):
        """Find all series importing translations from the branch.

        Returns all product series that have the given branch set as their
        branch and that have translation imports enabled on it.
        :param branch: The branch to filter for.
        XXX: henninge 2010-03-16 bug=521095: The following parameter should
        go away once force_translations_upload becomes a product series
        instead of a boolean.
        :param force_translations_upload: Actually ignore if translations are
        enabled for this series.
        """


class NoSuchProductSeries(NameLookupFailed):
    """Raised when we try to find a product that doesn't exist."""

    _message_prefix = "No such product series"

    def __init__(self, name, product, message=None):
        NameLookupFailed.__init__(self, name, message)
        self.product = product<|MERGE_RESOLUTION|>--- conflicted
+++ resolved
@@ -18,13 +18,8 @@
 from zope.schema import Bool, Choice, Datetime, Int, TextLine
 from zope.interface import Interface, Attribute
 
-<<<<<<< HEAD
 from lp.services.fields import (
     ContentNameField, ParticipatingPersonChoice, Title)
-=======
-from canonical.launchpad.fields import (
-    ContentNameField, PersonChoice, Title)
->>>>>>> 36c9073f
 from lp.registry.interfaces.structuralsubscription import (
     IStructuralSubscriptionTarget)
 from lp.app.errors import NameLookupFailed
