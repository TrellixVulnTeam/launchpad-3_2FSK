/* Copyright (c) 2010, Canonical Ltd. All rights reserved. */

YUI({
    base: '../../../../canonical/launchpad/icing/yui/',
    filter: 'raw',
    combine: false,
    fetchCSS: false,
    }).use(
        'event', 'event-simulate', 'lazr.testing.mockio',
        'lp.bugs.bug_subscription_wizard', 'lp.client', 'node', 'test',
        'widget-stack', 'console', 'log', function(Y) {

// Local aliases
var Assert = Y.Assert,
    ArrayAssert = Y.ArrayAssert;

var suite = new Y.Test.Suite("Bug subscription widget tests");
var subscribe_node = Y.Node.create(
    '<a href="#" id="subscription-widget-link">Click me</a>');

var subscribe_form_body =
    '<div>' +
    '    <p>Tell me when</p>' +
    '    <table>' +
    '       <tr>' +
    '         <td>' +
    '           <input type="radio" ' +
    '               name="field.bug_notification_level" ' +
    '               id="bug-notification-level-comments"' +
    '               value="Discussion"' +
    '               class="bug-notification-level" />' +
    '         </td>' +
    '         <td>' +
    '           <label for="bug-notification-level-comments">' +
    '             A change is made or a comment is added to ' +
    '             this bug' +
    '           </label>' +
    '         </td>' +
    '     </tr>' +
    '     <tr>' +
    '       <td>' +
    '         <input type="radio"' +
    '             name="field.bug_notification_level" ' +
    '             id="bug-notification-level-metadata"' +
    '             value="Details"' +
    '             class="bug-notification-level" />' +
    '       </td>' +
    '       <td>' +
    '         <label for="bug-notification-level-metadata">' +
    '             A change is made to the bug; do not notify ' +
    '             me about new comments.' +
    '         </label>' +
    '       </td>' +
    '     </tr>' +
    '     <tr>' +
    '       <td>' +
    '         <input type="radio"' +
    '             name="field.bug_notification_level" ' +
    '             id="bug-notifiction-level-lifecycle"' +
    '             value="Lifecycle"' +
    '             class="bug-notification-level" />' +
    '       </td>' +
    '       <td>' +
    '         <label for="bug-notification-level-lifecycle">' +
    '           Changes are made to the bug\'s status.' +
    '         </label>' +
    '       </td>' +
    '     </tr>' +
    '  </table>' +
    '</div>';
var success_response = Y.lazr.testing.MockIo.makeXhrSuccessResponse(
    subscribe_form_body);
var mock_io = new Y.lazr.testing.MockIo();

suite.add(new Y.Test.Case({

    name: 'bug_subscription_wizard_basics',

    setUp: function() {
        // Monkeypatch LP to avoid network traffic and to make
        // some things work as expected.
        window.LP = {
            client: {
<<<<<<< HEAD
                links: {},
                cache: {}
            }
=======
                // Empty client constructor.
                Launchpad: function() {}
            },
            links: {},
            cache: {}
>>>>>>> ad028b05
        };
        LP.cache.bug = {
            self_link: "http://bugs.example.com/bugs/1234"
        };
        Y.lp.client.Launchpad = function() {}
                // Empty client constructor.
        Y.lp.client.Launchpad.prototype.named_post =
          function(url, func, config) {
            config.on.success();
          };

        // Monkeypatch the subscribe_form_body attribute of the
        // wizard module so that the test doesn't cause the wizard to
        // try to load a Launchpad page.
        Y.lp.bugs.bug_subscription_wizard.subscribe_form_body =
            subscribe_form_body;
        Y.lp.bugs.bug_subscription_wizard.create_subscription_wizard();
        this.subscription_wizard =
            Y.lp.bugs.bug_subscription_wizard.subscription_wizard;
    },

    tearDown: function() {
        this.subscription_wizard.destroy();
    },

    test_bug_notification_level_values: function() {
        // The bug_notification_level field will have a value that's one
        // of [Discussion, Details, Lifecycle].
        var form_node = this.subscription_wizard.form_node;
        var notification_level_radio_buttons = form_node.all(
            'input[name=field.bug_notification_level]');
        Y.each(notification_level_radio_buttons, function(obj) {
            var value = obj.getAttribute('value');
            Assert.isTrue(
                value == 'Discussion' ||
                value == 'Details' ||
                value == 'Lifecycle');
        });
    },

    test_wizard_first_step_content: function() {
        // The form content for the first wizard step will have been
        // loaded using the _get_subscribe_form_content function defined
        // above.
        var steps = this.subscription_wizard.steps;
        Assert.areEqual(
            subscribe_form_body,
            this.subscription_wizard.get('steps')[0].get('form_content'));
    },

    test_wizard_is_hidden_on_creation: function() {
        // The wizard is hidden when it is created.
        var bounding_box =
            this.subscription_wizard.get('boundingBox');
        Assert.isFalse(this.subscription_wizard.get('visible'));
        Assert.isTrue(
            bounding_box.hasClass('yui3-lazr-wizard-hidden'),
            "The form is hidden after cancel is clicked.");
    }
}));


suite.add(new Y.Test.Case({

    name: 'bug_subscription_wizard_async',

    setUp: function() {
        // Monkeypatch LP to avoid network traffic and to make
        // some things work as expected.
        window.LP = {
            client: {
<<<<<<< HEAD
                links: {},
                cache: {}
            }
=======
                // Empty client constructor.
                Launchpad: function() {}
            },
            links: {},
            cache: {}
>>>>>>> ad028b05
        };
        Y.lp.client.Launchpad = function() {}
        Y.lp.client.Launchpad.prototype.named_post =
          function(url, func, config) {
            config.on.success();
          };
        LP.cache.bug = {
            self_link: "http://bugs.example.com/bugs/1234"
        };

        // Monkeypatch the subscribe_form_body attribute of the
        // wizard module so that the test doesn't cause the wizard to
        // try to load a Launchpad page.
        Y.lp.bugs.bug_subscription_wizard.subscribe_form_body =
            subscribe_form_body;
    },

    tearDown: function() {
        Y.lp.bugs.bug_subscription_wizard.subscription_wizard.destroy();
    },

    test_create_subscription_wizard_fires_event: function() {
        // The create_subscription_wizard function fires a
        // subscriptionwizard:ready event when it has completed so that
        // the subscription wizard can then be used in a page.
        var subscriptionwizard_ready_fired = false;
        Y.on(
            'subscriptionwizard:ready',
            Y.bind(function(e) { subscriptionwizard_ready_fired = true; }));
        Y.lp.bugs.bug_subscription_wizard.create_subscription_wizard();
        Assert.isTrue(subscriptionwizard_ready_fired);
    },

    test_load_subscription_form_fires_event: function() {
        // The load_subscription_form() function fires a
        // subscriptionform:loaded event.
        var subscriptionform_loaded_fired = false;
        Y.on(
            'subscriptionform:loaded',
            Y.bind(function(e) { subscriptionform_loaded_fired = true; }));
        Y.lp.bugs.bug_subscription_wizard.load_subscription_form(
            'http://example.com', mock_io);
        mock_io.simulateXhr(success_response, false);
        Assert.isTrue(subscriptionform_loaded_fired);
    },

    test_wizard_created_on_subscriptionform_loaded_event: function() {
        // When the subscriptionform:loaded event is fired, the wizard
        // will be created.
        Y.lp.bugs.bug_subscription_wizard.set_up_event_handlers(
            subscribe_node);
        Y.fire('subscriptionform:loaded');
        var subscription_wizard =
            Y.lp.bugs.bug_subscription_wizard.subscription_wizard;
        Assert.areEqual(
            subscribe_form_body,
            subscription_wizard.get('steps')[0].get('form_content'))
    },

    test_load_subscription_form_loads_subscription_form: function() {
        // The load_subscription_form() function loads the body of the
        // subscription form form a remote URL.
        Y.lp.bugs.bug_subscription_wizard.set_up_event_handlers(
            subscribe_node);
        Y.lp.bugs.bug_subscription_wizard.load_subscription_form(
            'http://example.com', mock_io);
        mock_io.simulateXhr(success_response, false);

        // The contents of the subscribe_form_body for the wizard will
        // have been loaded.
        var subscription_wizard =
            Y.lp.bugs.bug_subscription_wizard.subscription_wizard;
        Assert.areEqual(
            subscribe_form_body,
            subscription_wizard.get('steps')[0].get('form_content'));
    },

    test_initialize_subscription_wizard_links_everything: function() {
        // The initialize_subscription_wizard function sets up event
        // handlers and links the wizard, once created, to the node that
        // we pass to it.
        var subscriptionform_loaded_fired = false;
        var subscriptionwizard_ready_fired = false;
        Y.on(
            'subscriptionform:loaded',
            Y.bind(function(e) { subscriptionform_loaded_fired = true; }));
        Y.on(
            'subscriptionwizard:ready',
            Y.bind(function(e) { subscriptionwizard_ready_fired = true; }));
        Y.lp.bugs.bug_subscription_wizard.initialize_subscription_wizard(
            subscribe_node, 'http://example.com', mock_io);
        mock_io.simulateXhr(success_response, false);
        Y.Event.simulate(Y.Node.getDOMNode(subscribe_node), 'click');

        // All the events will have fired and the node will be linked to
        // the wizard via its onClick handler.
        var subscription_wizard =
            Y.lp.bugs.bug_subscription_wizard.subscription_wizard;
        Assert.isTrue(subscriptionform_loaded_fired);
        Assert.isTrue(subscriptionwizard_ready_fired);
        Assert.areEqual(
            subscribe_form_body,
            subscription_wizard.get('steps')[0].get('form_content'));
        Assert.isTrue(subscription_wizard.get('visible'));
    },

    test_submitting_wizard_form_fires_event: function() {
        // When the wizard form is submitted, a
        // subscriptionwizard:save event is fired.
        var subscriptionwizard_save_fired = false;
        Y.on(
            'subscriptionwizard:save',
            Y.bind(function(e) { subscriptionwizard_save_fired = true; }));
        Y.on(
            'subscriptionwizard:ready',
            Y.bind(function(e) {
                var subscription_wizard =
                    Y.lp.bugs.bug_subscription_wizard.subscription_wizard;
                var submit_button =
                    Y.one('input[type=submit]');
                Y.Event.simulate(Y.Node.getDOMNode(submit_button), 'click');
            }));

        Y.lp.bugs.bug_subscription_wizard.initialize_subscription_wizard(
            subscribe_node, 'http://example.com', mock_io);
        mock_io.simulateXhr(success_response, false);
        Y.lp.bugs.bug_subscription_wizard.show_wizard();
        Assert.isTrue(subscriptionwizard_save_fired);
    }
}));


var handle_complete = function(data) {
    status_node = Y.Node.create(
        '<p id="complete">Test status: complete</p>');
    Y.one('body').appendChild(status_node);
    };
Y.Test.Runner.on('complete', handle_complete);
Y.Test.Runner.add(suite);

var yconsole = new Y.Console({
    newestOnTop: false
});
yconsole.render('#log');

Y.on('domready', function() {
    Y.Test.Runner.run();
});

});<|MERGE_RESOLUTION|>--- conflicted
+++ resolved
@@ -80,18 +80,8 @@
         // Monkeypatch LP to avoid network traffic and to make
         // some things work as expected.
         window.LP = {
-            client: {
-<<<<<<< HEAD
-                links: {},
-                cache: {}
-            }
-=======
-                // Empty client constructor.
-                Launchpad: function() {}
-            },
             links: {},
             cache: {}
->>>>>>> ad028b05
         };
         LP.cache.bug = {
             self_link: "http://bugs.example.com/bugs/1234"
@@ -162,18 +152,8 @@
         // Monkeypatch LP to avoid network traffic and to make
         // some things work as expected.
         window.LP = {
-            client: {
-<<<<<<< HEAD
-                links: {},
-                cache: {}
-            }
-=======
-                // Empty client constructor.
-                Launchpad: function() {}
-            },
             links: {},
             cache: {}
->>>>>>> ad028b05
         };
         Y.lp.client.Launchpad = function() {}
         Y.lp.client.Launchpad.prototype.named_post =
