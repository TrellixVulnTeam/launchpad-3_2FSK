--- conflicted
+++ resolved
@@ -10,10 +10,6 @@
     'OpenIDPersistentIdentity',
     ]
 
-<<<<<<< HEAD
-from zope.component import adapter, adapts
-from zope.interface import implementer, implements
-=======
 from zope.component import (
     adapter,
     adapts,
@@ -23,18 +19,13 @@
     implements,
     )
 from zope.security.proxy import removeSecurityProxy
->>>>>>> fc8f3ca5
 
 from canonical.launchpad.interfaces.account import IAccount
 from canonical.launchpad.interfaces.lpstorm import IMasterStore
 from canonical.launchpad.webapp.vhosts import allvhosts
-<<<<<<< HEAD
+from lp.registry.interfaces.person import IPerson
 from lp.services.openid.interfaces.openid import IOpenIDPersistentIdentity
 from lp.services.openid.model.openididentifier import OpenIdIdentifier
-=======
->>>>>>> fc8f3ca5
-from lp.registry.interfaces.person import IPerson
-from lp.services.openid.interfaces.openid import IOpenIDPersistentIdentity
 
 
 class CurrentOpenIDEndPoint:
