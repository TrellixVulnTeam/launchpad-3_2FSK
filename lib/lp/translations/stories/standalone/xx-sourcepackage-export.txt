--- conflicted
+++ resolved
@@ -159,12 +159,7 @@
     ...     'http://translations.launchpad.dev/'
     ...     'ubuntu/hoary/+source/mozilla/+export')
     >>> browser.title
-<<<<<<< HEAD
-    '+export : \xe2\x80\x9cmozilla\xe2\x80\x9d source package : Translations
-    : 5.04 : Ubuntu'
-=======
     'Download : \xe2\x80\x9cmozilla...
->>>>>>> c2bb6950
 
     >>> browser.getControl('Request Download').click()
 
