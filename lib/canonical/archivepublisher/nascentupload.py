# Copyright 2004-2005 Canonical Ltd.  All rights reserved.

"""The processing of nascent uploads.

See the docstring on NascentUpload for more information.
"""

__metaclass__ = type

__all__ = ['NascentUpload']

import os
import sys
import md5
import sha
import tempfile
import re
import errno
import subprocess
import apt_pkg
import apt_inst
import shutil
import time

from canonical.encoding import guess as guess_encoding
from canonical.cachedproperty import cachedproperty

from canonical.archivepublisher.template_messages import (
    rejection_template, new_template, accepted_template, announce_template)

from canonical.archivepublisher.tagfiles import (
    parse_tagfile, TagFileParseError)

from canonical.archivepublisher.utils import (
    safe_fix_maintainer, ParseMaintError, prefix_multi_line_string)

from canonical.lp.dbschema import (
    SourcePackageUrgency, PackagePublishingPriority,
    DistroReleaseQueueCustomFormat, BinaryPackageFormat,
    BuildStatus, DistroReleaseQueueStatus, PackagePublishingPocket)

from canonical.launchpad.interfaces import (
    IGPGHandler, GPGVerificationError, IGPGKeySet, IPersonSet,
    ISourcePackageNameSet, IBinaryPackageNameSet, ILibraryFileAliasSet,
    IComponentSet, ISectionSet, IBuildSet, NotFoundError)

from canonical.config import config
from zope.component import getUtility
from canonical.database.constants import UTC_NOW

# This is a marker as per the comment in dbschema.py: ##CUSTOMFORMAT##
# Essentially if you change anything to do with custom formats, grep for
# the marker in the codebase and make sure the same changes are made
# everywhere which needs them.
custom_sections = {
    'raw-installer': DistroReleaseQueueCustomFormat.DEBIAN_INSTALLER,
    'raw-translations': DistroReleaseQueueCustomFormat.ROSETTA_TRANSLATIONS,
    'raw-dist-upgrader': DistroReleaseQueueCustomFormat.DIST_UPGRADER,
    }

changes_mandatory_fields = set([
    "source", "binary", "architecture", "version", "distribution",
    "maintainer", "files", "changes"
    ])

dsc_mandatory_fields = set([
    "source", "version", "binary", "maintainer", "architecture",
    "files"
    ])

# Capitalised because we extract direct from the deb/udeb where the
# other mandatory fields lists are lowercased by parse_tagfile
deb_mandatory_fields = set([
    "Package", "Architecture", "Version"
    ])

re_no_epoch = re.compile(r"^\d+\:")
re_no_revision = re.compile(r"-[^-]+$")
re_taint_free = re.compile(r"^[-+~/\.\w]+$")

re_isadeb = re.compile(r"(.+?)_(.+?)_(.+)\.u?deb$")
re_issource = re.compile(r"(.+)_(.+?)\.(orig\.tar\.gz|diff\.gz|tar\.gz|dsc)$")
re_strip_revision = re.compile(r"-([^-]+)$")

re_valid_version = re.compile(r"^([0-9]+:)?[0-9A-Za-z\.\-\+~:]+$")
re_valid_pkg_name = re.compile(r"^[\dA-Za-z][\dA-Za-z\+\-\.]+$")

re_extract_src_version = re.compile(r"(\S+)\s*\((.*)\)")

re_changes_file_name = re.compile(r"([^_]+)_([^_]+)_([^\.]+).changes")

# Map urgencies to their dbschema values
# Debian policy only permits low,medium,high,emergency
# Britney also uses critical which it maps to emergency
urgency_map = {
    "low": SourcePackageUrgency.LOW,
    "medium": SourcePackageUrgency.MEDIUM,
    "high": SourcePackageUrgency.HIGH,
    "critical": SourcePackageUrgency.EMERGENCY,
    "emergency": SourcePackageUrgency.EMERGENCY
    }

# Map priorities to their dbschema valuesa
# We treat a priority of '-' as EXTRA since some packages in some distros
# are broken and we can't fix the world.
priority_map = {
    "required": PackagePublishingPriority.REQUIRED,
    "important": PackagePublishingPriority.IMPORTANT,
    "standard": PackagePublishingPriority.STANDARD,
    "optional": PackagePublishingPriority.OPTIONAL,
    "extra": PackagePublishingPriority.EXTRA,
    "-": PackagePublishingPriority.EXTRA
    }

# Files need their content type for creating in the librarian.
# This maps endings of filenames onto content types we may encounter
# in the processing of an upload
filename_ending_content_type_map = {
    ".dsc": "text/x-debian-source-package",
    ".deb": "application/x-debian-package",
    ".udeb": "application/x-micro-debian-package",
    ".diff.gz": "application/gzipped-patch",
    ".tar.gz": "application/gzipped-tar"
    }


def filechunks(file, chunk_size=256*1024):
    """Return an iterator which reads chunks of the given file."""
    return iter(lambda: file.read(chunk_size), '')


class UploadError(Exception):
    """All upload errors are returned in this form."""


class FileNotFound(UploadError):
    """Raised when an upload error is due to a missing file."""


def split_section(section):
    """Split the component out of the section."""
    if "/" not in section:
        return "main", section
    return section.split("/", 1)


class NascentUploadedFile:
    """A nascent uploaded file is a file on disk that is part of an upload.

    The filename, along with information about it, is kept here.
    """

    # This is set in NascentUpload.verify_uploaded_files and the
    # functions it calls
    type = None

    def __init__(self, fsroot, fileline, is_dsc=False):
        if is_dsc:
            # dsc files lines are always of the form:
            # CHECKSUM SIZE FILENAME
            cksum, size, filename = fileline.strip().split()
            section = priority = "-"
        else:
            # files lines from a changes file are always of the form:
            # CHECKSUM SIZE [COMPONENT/]SECTION PRIORITY FILENAME
            cksum, size, section, priority, filename = fileline.strip().split()
        self.fsroot = fsroot
        self.filename = filename
        self.full_filename = os.path.join(fsroot,filename)
        self._digest = cksum
        self._size = int(size)
        self.component, self.section = split_section(section)
        self.priority = priority
        self.new = False
        self._values_checked = False

    @staticmethod
    def _libType(fname):
        """Return a content type for this named file."""
        for ending, content_type in filename_ending_content_type_map.items():
            if fname.endswith(ending):
                return content_type
        return "application/octet-stream"

    @property
    def content_type(self):
        """The content type for this file ready for adding to the librarian.
        """
        return self._libType(self.filename)

    @property
    def custom_type(self):
        """The custom upload type for this file. (None if not custom)."""
        if self.custom:
            return custom_sections[self.section]
        return None

    @property
    def present(self):
        """Whether or not the file is present on disk."""
        return os.path.exists(self.full_filename)

    def checkValues(self):
        """Check the md5sum and size of the nascent file.

        Raise UploadError if the digest or size does not match or if the
        file is not found on the disk.

        Populate self._sha_digest with the calculated sha1 digest of the
        file on disk.
        """
        if self._values_checked:
            return
        if not os.path.exists(os.path.join(self.fsroot,self.filename)):
            raise FileNotFound(
                "File %s as mentioned in the changes file was not found." % (
                self.filename))

        # Read in the file and compute its md5 and sha1 checksums and remember
        # the size of the file as read-in.
        cksum = md5.md5()
        sha_cksum = sha.sha()
        ckfile = open(os.path.join(self.fsroot, self.filename), "r")
        size = 0
        for chunk in filechunks(ckfile):
            cksum.update(chunk)
            sha_cksum.update(chunk)
            size += len(chunk)
        ckfile.close()

        # Check the size and checksum match what we were told in __init__
        if cksum.hexdigest() != self._digest:
            raise UploadError(
                "File %s mentioned in the changes has a checksum mismatch. "
                "%s != %s" % (self.filename, cksum.hexdigest(), self._digest))
        if size != self._size:
            raise UploadError(
                "File %s mentioned in the changes has a size mismatch. "
                "%s != %s" % (self.filename, size, self._size))

        # Record the sha1 digest and note that we have checked things.
        self._sha_digest = sha_cksum.hexdigest()
        self._values_checked = True

    @property
    def digest(self):
        self.checkValues()
        return self._digest

    @property
    def sha_digest(self):
        self.checkValues()
        return self._sha_digest

    @property
    def size(self):
        self.checkValues()
        return self._size

    @property
    def custom(self):
        return self.priority == "-" and self.section in custom_sections


class TarFileDateChecker:
    """Verify all files in a tar in a deb are within a given date range.

    This was taken from jennifer in the DAK suite.
    """
    def __init__(self, future_cutoff, past_cutoff):
        self.reset()
        self.future_cutoff = future_cutoff
        self.past_cutoff = past_cutoff

    def reset(self):
        self.future_files = {}
        self.ancient_files = {}

    def callback(self, Kind, Name, Link, Mode,
                 UID, GID, Size, MTime, Major, Minor):
        if MTime > self.future_cutoff:
            self.future_files[Name] = MTime
        if MTime < self.past_cutoff:
            self.ancient_files[Name] = MTime


class NascentUpload:
    """A nascent upload is a set of files which may or may not comprise an
    upload to a launchpad managed archive.

    The collaborative international dictionary of English defines nascent as:

     1. Commencing, or in process of development; beginning to
        exist or to grow; coming into being; as, a nascent germ.
        [1913 Webster +PJC]

    A nascent upload is thus in the process of coming into being. Specifically
    a nascent upload is something we're trying to get into a shape we can
    insert into the database as a queued upload to be processed.
    """

    def __init__(self, policy, fsroot, changes_filename, logger):
        self.fsroot = fsroot
        self.policy = policy
        self.changes_filename = os.path.join(fsroot, changes_filename)
        if not os.path.exists(self.changes_filename):
            raise FileNotFound(changes_filename)
        self.changes_basename = changes_filename
        self.sender = "%s <%s>" % (
            config.uploader.default_sender_name,
            config.uploader.default_sender_address)
        self.default_recipient = (
            "%s <%s>" % (config.uploader.default_recipient_name,
                         config.uploader.default_recipient_address))
        self.recipients = []

        self.logger = logger
        self.rejection_message = ""
        self.warnings = ""
        self.librarian = getUtility(ILibraryFileAliasSet)
        self.signer = None
        self.permitted_components = self.policy.getDefaultPermittedComponents()
        self._arch_verified = False
        self._native_checked = False

    def reject(self, msg):
        """Add the provided message to the rejection message."""
        if len(self.rejection_message) > 0:
            self.rejection_message += "\n"
        self.rejection_message += msg

    def warn(self, msg):
        """Add the provided message to the warning message."""
        if len(self.warnings) > 0:
            self.warnings += "\n"
        self.warnings += msg

    @cachedproperty("_cached_changes")
    def changes(self):
        """A dict of the parsed changes file."""
        changes = parse_tagfile(
            self.changes_filename,
            allow_unsigned = self.policy.unsigned_changes_ok)

        try:
            format = float(changes["format"])
        except KeyError:
            # If format is missing, pretend it's 1.5
            format = 1.5

        if format < 1.5 or format > 2.0:
            raise UploadError(
                "Format out of acceptable range for changes file. Range "
                "1.5 - 2.0, format %g" % format)
        return changes

    @cachedproperty('_parsed_files')
    def files(self):
        """The set of NascentUploadedFile instances which comprise the Files
        field in the changes file.
        """
        return self._parse_files(self.changes['files'])

    def _parse_files(self, filelist, is_dsc=False):
        """Parse the provided file list and return a list of
        NascentUploadedFile instances.

        If is_dsc is true then we parse the files lines as though they are from
        a .dsc file, otherwise we assume they're from a .changes file.
        The specific fields looked for by NascentUploadedFile's constructor
        varies based on whether or not it is a dsc file line. See the
        __init__ method of NascentUploadedFile for more information about the
        format.

        The filelist itself is assumed to be a string, newline delimited, of
        lines to be converted into NascentUploadedFile instances.
        """
        return [NascentUploadedFile(self.fsroot, line, is_dsc)
                for line in filelist.strip().split("\n")]

    def _verify_architecture(self):
        """Verify the architecture line in the changes file.

        If the architecture line doesn't match the uploaded file set then
        we reject the upload. Because we want to gather as much information
        about an upload as possible when we reject it, we call self.reject
        which accumulates a rejection message rather than raising an exception.

        As a side-effect we also set up various attributes used later by some
        of the properties such as 'sourceful' or 'binaryful'
        """

        if self._arch_verified:
            return

        arch = self.changes['architecture']
        think_sourceful = False
        think_binaryful = False
        think_archindep = False
        think_archdep = False

        arch_contents = set(arch.split())

        if 'source' in arch_contents:
            think_sourceful = True
            arch_contents.remove('source')

        if arch != 'source':
            think_binaryful = True

        if 'all' in arch_contents:
            think_archindep = True
            arch_contents.remove('all')

        if think_binaryful and len(arch_contents) > 0:
            think_archdep = True

        files_sourceful = False
        files_binaryful = False
        files_archindep = False
        files_archdep = False

        # An upload may list 'powerpc' and 'all' in its architecture line
        # and yet only upload 'powerpc' because of being built -B by a buildd.
        # As a result, we use the think_* variables as a screen. If the
        # files_X value is true then think_X must also be true. However nothing
        # useful can be said of the other cases.
 
        for uploaded_file in self.files:
            if uploaded_file.custom or uploaded_file.section == "byhand":
                files_binaryful = True
            else:
                filename = uploaded_file.filename
                if filename.endswith(".deb") or filename.endswith(".udeb"):
                    files_binaryful = True
                    if (filename.endswith("_all.deb") or
                        filename.endswith("_all.udeb")):
                        files_archindep = True
                    else:
                        files_archdep = True
                elif (filename.endswith(".tar.gz") or
                      filename.endswith(".diff.gz") or
                      filename.endswith(".dsc")):
                    files_sourceful = True
                else:
                    raise UploadError("Unable to identify file %s (%s/%s) "
                                      "in changes." % (filename,
                                      uploaded_file.component,
                                      uploaded_file.section))

        if files_sourceful != think_sourceful:
            self.reject(
                "Mismatch in sourcefulness. (arch) %s != (files) %s" % (
                think_sourceful, files_sourceful))
        if files_binaryful != think_binaryful:
            self.reject(
                "Mismatch in binaryfulness. (arch) %s != (files) %s" % (
                think_binaryful, files_binaryful))

        if files_archindep and not think_archindep:
            self.reject("One or more files uploaded with architecture "
                        "'all' but changes file does not list 'all'.")

        if files_archdep and not think_archdep:
            self.reject("One or more files uploaded with specific "
                        "architecture but changes file does not list it.")

        # Remember the information for later use in properties.
        self._sourceful = think_sourceful
        self._binaryful = think_binaryful
        self._archindep = think_archindep
        self._archdep = think_archdep
        # And make a "note-to-self" that we've done this
        self._arch_verified = True

    @cachedproperty
    def sourceful(self):
        self._verify_architecture()
        return self._sourceful

    @cachedproperty
    def binaryful(self):
        self._verify_architecture()
        return self._binaryful

    @cachedproperty
    def archindep(self):
        self._verify_architecture()
        return self._archindep

    @cachedproperty
    def archdep(self):
        self._verify_architecture()
        return self._archdep

    @cachedproperty
    def single_custom(self):
        """Identify single custom uploads.

        Return True if the current upload is a single custom file.
        It is necessary to identify dist-upgrade section uploads.
        """
        return len(self.files) == 1 and self.files[0].custom

    @property
    def archs(self):
        """Return the architecture tag set.

        For example, if the changes file had "source i386" then we return
        a list: ['source', 'i386']
        """
        return set(self.changes['architecture'].strip().split())

    @cachedproperty
    def native(self):
        self._check_native()
        return self._native

    @cachedproperty
    def hasorig(self):
        self._check_native()
        return self._has_orig

    def _check_native(self):
        """Check if this sourceful upload is native or not, remembering if
        we have an orig.tar.gz or not.

        Raise UploadError if an attempt to check a non-sourceful upload is
        made.
        """
        if self._native_checked:
            return True

        if not self.sourceful:
            raise UploadError("Attempted to ask a non-sourceful upload "
                              "if it is native or not.")

        dsc = 0
        diff = 0
        orig = 0
        tar = 0

        for uploaded_file in self.files:
            if uploaded_file.filename.endswith(".dsc"):
                dsc += 1
            elif uploaded_file.filename.endswith(".diff.gz"):
                diff += 1
            elif uploaded_file.filename.endswith(".orig.tar.gz"):
                orig += 1
            elif (uploaded_file.filename.endswith(".tar.gz")
                  and not uploaded_file.custom):
                tar += 1

        # Okay, let's check the sanity of the upload.

        if dsc > 1:
            self.reject("Changes file lists more than one .dsc")
        if diff > 1:
            self.reject("Changes file lists more than one .diff.gz")
        if orig > 1:
            self.reject("Changes file lists more than one orig.tar.gz")
        if tar > 1:
            self.reject("Changes file lists more than one native tar.gz")

        if dsc == 0:
            self.reject("Sourceful upload without a .dsc")
        if diff == 0 and tar == 0:
            self.reject("Sourceful upload without a diff or native tar")

        self._native = tar != 0
        self._has_orig = orig != 0
        self._native_checked = True

    def verify_sig(self, filename):
        """Verify the signature on the filename.

        We return both the fingerprint and the Person record if the key is
        found and the signature verified. If the signature is bad, we raise
        a failure to verify which will end up translated into a rejection
        of the upload.

        Raise UploadError if the signing key cannot be found in launchpad
        or if the GPG verification failed for any other reason.

        Returns the key owner (person object), the key (gpgkey object) and
        the pyme signature as a three-tuple
        """
        try:
            self.logger.debug("Verifying signature on %s" % filename)
            sig = getUtility(IGPGHandler).getVerifiedSignature(
                file(os.path.join(self.fsroot, filename), "rb").read())

            key = getUtility(IGPGKeySet).getByFingerprint(sig.fingerprint)

            if key is None:
                raise UploadError("Signing key not found within launchpad.")

            if key.active == False:
                raise UploadError(
                    "File %s is signed with a deactivated key %s"
                    % (filename, key.keyid))

            return key.owner, key, sig

        except GPGVerificationError, e:
            raise UploadError("GPG verification of %s failed: %s" % (filename,
                                                                    str(e)))

    def _find_signer(self):
        """Find the signer and signing key for the .changes file.

        While this returns nothing itself, it has the side effect of setting
        self.signer and self.signingkey (and if availabile,
        self.signer_address also)

        If on exit from this, self.signer is None, you cannot trust the rest
        of the values about the signer of the changes file. This is the case
        when the policy permits unsigned changes. Policies such as the buildd
        policy do this.
        """
        if self.policy.unsigned_changes_ok:
            self.logger.debug("Changes file can be unsigned, storing None")
            self.signer = None
            self.signingkey = None
        else:
            self.logger.debug("Checking signature on changes file.")
            self.signer, self.signingkey, unwanted_sig = self.verify_sig(
                self.changes_basename)
            self.signer_address = self.parse_address("%s <%s>" % (
                self.signer.displayname, self.signer.preferredemail.email))
            assert self.signer_address['person'] == self.signer

    def parse_address(self, addr, fieldname="Maintainer"):
        """Parse an address, using the policy to decide if we should add a
        non-existent person or not.

        Raise an UploadError if the parsing of the maintainer string fails
        for any reason, or if the email address then cannot be found within
        the launchpad database.

        Return a dict containing the rfc822 and rfc2047 formatted forms of
        the address, the person's name, email address and person record within
        the launchpad database.
        """
        try:
            (rfc822, rfc2047, name, email) = safe_fix_maintainer(
                addr, fieldname)
        except ParseMaintError, e:
            raise UploadError(str(e))

        if self.policy.create_people:
            person = getUtility(IPersonSet).ensurePerson(email, name)
        else:
            person = getUtility(IPersonSet).getByEmail(email)

        if person is None:
            raise UploadError("Unable to identify %s <%s> in launchpad" % (
                name, email))

        return {
            "rfc822": rfc822,
            "rfc2047": rfc2047,
            "name": name,
            "email": email,
            "person": person
            }

    @cachedproperty
    def closes(self):
        """A list of the bug numbers closed (if any) by this upload.

        Raise UploadErorr if any of the entries in the Closes line do
        not parse as numbers.
        """
        bugs = []
        if 'closes' in self.changes:
            for elem in self.changes['closes'].strip().split():
                if not elem.isdigit():
                    raise UploadError("'%s' is not a number when parsing "
                                      "Closes line in the changes." % elem)
                bugs.append(int(elem))
        return bugs

    @property
    def binaries(self):
        """Extract the list of binaries and return them as a set."""
        return set(self.changes['binary'].strip().split())

    def verify_changes(self):
        """Run all the verification checks on the changes data.

        This may raise UploadError if something very bad is wrong with the
        changes file. Otherwise self.reject will have been called with
        what could be termed non-fatal errors.
        """

        self.logger.debug("Verifying the changes file.")

        # Prove we can parse.
        changes = self.changes
        # And extract the files
        files = self.files
        # And that there's > 0 files
        if len(files) == 0:
            raise UploadError("No files found in the changes")
        # Verify that the mandatory fields are present.
        for mandatory_field in changes_mandatory_fields:
            if mandatory_field not in changes:
                raise UploadError(
                    "Unable to find mandatory field '%s' in the changes "
                    "file." % mandatory_field)
        # Verify we can parse the maintainer.
        self.changes_maintainer = self.parse_address(changes['maintainer'])
        # Verify we can parse the changed-by
        self.changed_by = self.parse_address(changes['changed-by'])
        # Confirm that the 'closes' line is valid
        closes = self.closes
        # Prepare the no-epoch and no-epoch-no-revision version numbers
        changes["chopversion"] = re_no_epoch.sub('', changes["version"])
        changes["chopversion2"] = re_no_revision.sub(
            '', changes["chopversion"])
        # Verify we can translate the urgency.
        if not urgency_map.has_key(changes['urgency'].lower()):
            self.warn("Unable to grok urgency %s, overriding it with 'low'" % (
                changes['urgency']))
            changes['urgency'] = "low"
        # Store the architecture of the changes file away for later.
        m = re_changes_file_name.match(self.changes_basename)
        if m is None:
            raise UploadError(
                '%s -> missapplied changesfile name, '
                'should follow "<pkg>_<version>_<arch>.changes" format'
                % self.changes_basename)
        self.changes_filename_archtag = m.group(3)
        # If this upload is purely a custom upload then we never interrogate
        # the distrorelease and so the policy never gets initialised. Thus
        # here we ask the policy to initialise itself given our changes file.
        # This has the side-effect of checking that the distrorelease is valid
        # and causing a reject nice and early if it isn't.
        self.policy.setDistroReleaseAndPocket(changes["distribution"])

    @cachedproperty
    def distro(self):
        """Simply propogate the distro of the policy."""
        return self.policy.distro

    @cachedproperty
    def distrorelease(self):
        """The distrorelease pertaining to this upload.

        If the policy has not yet had its distrorelease set, resolving this
        property will set it.
        """
        dr_name = self.changes['distribution']
        try:
            self.policy.setDistroReleaseAndPocket(dr_name)
        except NotFoundError:
            raise UploadError("Unable to find distrorelease: %s" % dr_name)
        return self.policy.distrorelease

    @cachedproperty
    def pocket(self):
        """The pocket pertaining to this upload.

        If the policy has not yet had its distrorelease set, resolving this
        property will set it.
        """
        dr_name = self.changes['distribution']
        try:
            self.policy.setDistroReleaseAndPocket(dr_name)
        except NotFoundError:
            raise UploadError("Unable to find distrorelease: %s" % dr_name)
        return self.policy.pocket

    def verify_uploaded_deb_or_udeb(self, uploaded_file):
        """Verify the contents of the .deb or .udeb as best we can.

        Should not raise anything itself but makes little effort to catch
        exceptions raised in anything it calls apart from where apt_pkg or
        apt_inst may go bonkers. Those are generally caught and swallowed.
        """
        self.logger.debug("Verifying binary %s" % uploaded_file.filename)
        if not self.binaryful:
            self.reject("Found %s in an allegedly non-binaryful upload." % (
                uploaded_file.filename))
        deb_file = open(uploaded_file.full_filename, "r")
        # Extract the control information
        try:
            control_file = apt_inst.debExtractControl(deb_file)
            control = apt_pkg.ParseSection(control_file)
        except:
            # Swallow everything apt_pkg and apt_inst throw at us because they
            # are not desperately pythonic and can raise odd or confusing
            # exceptions at times and are out of our control.
            deb_file.close();
            self.reject("%s: debExtractControl() raised %s." % (
                uploaded_file.filename, sys.exc_type));
            return

        # Check for mandatory control fields
        for mandatory_field in deb_mandatory_fields:
            if control.Find(mandatory_field) is None:
                self.reject("%s: control file lacks %s field." % (
                    uploaded_file.filename, mandatory_field))

        # Ensure the package name matches one in the changes file
        if control.Find("Package", "") not in self.binaries:
            self.reject(
                "%s: control file lists name as `%s', which isn't in changes "
                "file." % (uploaded_file.filename,
                           control.Find("Package", "")))

        # Cache the control information for later.
        uploaded_file.control = {}
        for key in control.keys():
            uploaded_file.control[key] = control.Find(key)

        # Validate the package field
        package = control.Find("Package");
        if not re_valid_pkg_name.match(package):
            self.reject("%s: invalid package name '%s'." % (
                uploaded_file.filename, package));

        # Validate the version field
        version = control.Find("Version");
        if not re_valid_version.match(version):
            self.reject("%s: invalid version number '%s'." % (
                uploaded_file.filename, version));

        # Ensure the architecture of the .deb is valid in the target
        # distrorelease
        arch = control.Find('Architecture', "")
        valid_archs = self.distrorelease.architectures
        found_arch = False
        for valid_arch in valid_archs:
            if valid_arch.architecturetag == arch:
                found_arch = True
        if not found_arch and arch != "all":
            self.reject("%s: Unknown architecture: '%s'." % (
                uploaded_file.filename, arch))

        # Ensure the arch of the .deb is listed in the changes file
        if arch not in self.archs:
            self.reject("%s: control file lists arch as '%s' which isn't "
                        "in the changes file." % (uploaded_file.filename,
                                                  arch))

        # Sanity check the depends field.
        depends = control.Find('Depends')
        if depends == '':
            self.reject("%s: Depends field present and empty." % (
                uploaded_file.filename))

        # XXX cprov 20060118: For god sake ! the next statement is such a
        # piece of crap, I'm sorry.

        # Check the section & priority match those in the .changes Files entry
        control_component, control_section = split_section(
            control.Find("Section"))
        if ((control_component, control_section) !=
            (uploaded_file.component, uploaded_file.section)):
            self.reject(
                "%s control file lists section as %s/%s but changes file "
                "has %s/%s." % (uploaded_file.filename, control_component,
                                control_section, uploaded_file.component,
                                uploaded_file.section))

        if (control.Find("Priority") and
            uploaded_file.priority != "" and
            uploaded_file.priority != control.Find("Priority")):
            self.reject("%s control file lists priority as %s but changes file"
                        " has %s." % (uploaded_file.filename,
                                      control.Find("Priority"),
                                      uploaded_file.priority))

        # Check the filename ends with .deb or .udeb
        if not (uploaded_file.filename.endswith(".deb") or
                uploaded_file.filename.endswith(".udeb")):
            self.reject(
                "%s is neither a .deb or a .udeb" % uploaded_file.filename)

        uploaded_file.package = package
        uploaded_file.architecture = arch
        uploaded_file.version = version
        uploaded_file.maintainer = control.Find("Maintainer", "")
        uploaded_file.source = control.Find("Source", package)

        # Find the source version for the package.
        source = uploaded_file.source
        source_version = ""
        if "(" in source:
            src_match = re_extract_src_version.match(source)
            source = src_match.group(1)
            source_version = src_match.group(2)
        if not source_version:
            source_version = version

        uploaded_file.source_package = source
        uploaded_file.source_version = source_version
        if uploaded_file.filename.endswith(".udeb"):
            uploaded_file.type = "udeb"
        else:
            uploaded_file.type = "deb"

        # Ensure the filename matches the contents of the .deb
        deb_match = re_isadeb.match(uploaded_file.filename)
        # First check the file package name matches the deb contents.
        file_package = deb_match.group(1)
        if package != file_package:
            self.reject(
                "%s: package part of filename (%s) does not match "
                "package name in the control fields (%s)." % (
                uploaded_file.filename,
                file_package,
                package))

        # Next check the version matches.
        epochless_version = re_no_epoch.sub('', version)
        file_version = deb_match.group(2)
        if epochless_version != file_version:
            self.reject(
                "%s: version part of the filename (%s) does not match "
                "the version in the control fields (%s)." % (
                uploaded_file.filename,
                file_version,
                epochless_version))

        # Verify that the source versions match if present.
        if 'source' in self.archs:
            if source_version != self.changes['version']:
                self.reject(
                    "source version (%s) for %s does not match changes "
                    "version %s" % (
                    source_version,
                    uploaded_file.filename,
                    self.changes['version']))
        else:
            found = False

            # Try and find the source in the distrorelease.
            dr = self.policy.distrorelease
            spn = getUtility(ISourcePackageNameSet).getOrCreateByName(source)
            # Check published source in any pocket
            releases = dr.getPublishedReleases(spn, include_pending=True)
            for spr in releases:
                if spr.sourcepackagerelease.version == source_version:
                    self.policy.sourcepackagerelease = spr.sourcepackagerelease
                    found = True

            # If we didn't find it, try to find it in the queues...
            if not found:
                # Obtain the ACCEPTED queue
                self.logger.debug("Checking in the ACCEPTED queue")
                q = dr.getQueueItems(status=DistroReleaseQueueStatus.ACCEPTED)
                for qitem in q:
                    self.logger.debug("Looking at qitem %s/%s" % (
                        qitem.sourcepackagename.name,
                        qitem.sourceversion))
                    if (qitem.sourcepackagename == spn and
                        qitem.sourceversion == source_version):
                        self.policy.sourcepackagerelease = (
                            qitem.sourcepackagerelease )
                        found = True

            if not found:
                # XXX: dsilvers: 20051012: Perhaps check the NEW queue too?
                # bug 3138
                self.reject("Unable to find source package %s/%s in %s" % (
                    source, source_version, dr.name))

        # Debian packages are in fact 'ar' files. Thus we run '/usr/bin/ar'
        # to look at the contents of the deb files to confirm they make sense.
        ar_process = subprocess.Popen(
            ["/usr/bin/ar", "t", uploaded_file.full_filename],
            stdout=subprocess.PIPE)
        output = ar_process.stdout.read()
        result = ar_process.wait()
        if result != 0:
            self.reject("%s: 'ar t' invocation failed." % (
                uploaded_file.filename))
            self.reject(prefix_multi_line_string(output, " [ar output:] "))
        chunks = output.strip().split("\n")
        if len(chunks) != 3:
            self.reject("%s: found %d chunks, expecting 3. %r" % (
                uploaded_file.filename, len(chunks), chunks))

        debian_binary, control_tar, data_tar = chunks
        if debian_binary != "debian-binary":
            self.reject("%s: first chunk is %s, expected debian-binary" % (
                uploaded_file.filename, debian_binary))
        if control_tar != "control.tar.gz":
            self.reject("%s: second chunk is %s, expected control.tar.gz" % (
                uploaded_file.filename, control_tar))
        if data_tar == "data.tar.bz2":
            # Packages using bzip2 must Pre-Depend on dpkg >= 1.10.24
            apt_pkg.InitSystem()
            found = False
            for parsed_dep in apt_pkg.ParseDepends(
                control.Find("Pre-Depends", "")):
                if len(parsed_dep) > 1:
                    continue
                for dep, version, constraint in parsed_dep:
                    if dep != "dpkg" or (constraint not in ('>=', '>>')):
                        continue
                    if ((constraint == ">=" and
                         apt_pkg.VersionCompare(version, "1.10.24") < 0) or
                        (constraint == ">>" and
                         apt_pkg.VersionCompare(version, "1.10.23") < 0)):
                        continue
                    found = True
            if not found:
                self.reject("%s uses bzip2 compression but doesn't Pre-Depend "
                            "on dpkg (>= 1.10.24)" % uploaded_file.filename)
        elif data_tar != "data.tar.gz":
            self.reject("%s: third chunk is %s, expected data.tar.gz or "
                        "data.tar.bz2" % (uploaded_file.filename, data_tar))

        # That's all folks.

    def verify_uploaded_source_file(self, uploaded_file):
        """Verify the uploaded source file.

        Should not raise anything unless something unexpected happens. All
        errors should be accumulated in the rejection message.
        """
        self.logger.debug("Verifying source file %s" % uploaded_file.filename)
        if not self.sourceful:
            self.reject("Found file %s but upload allegedly non-sourceful" % (
                uploaded_file.filename))

        source_match = re_issource.match(uploaded_file.filename)
        uploaded_file.package = source_match.group(1)
        uploaded_file.version = source_match.group(2)
        uploaded_file.type = source_match.group(3)

        if self.changes['source'] != uploaded_file.package:
            self.reject("%s: changes file doesn't say %s for Source" % (
                uploaded_file.filename, uploaded_file.package))

        if uploaded_file.type == "orig.tar.gz":
            changes_version = self.changes['chopversion2']
        else:
            changes_version = self.changes['chopversion']
        if changes_version != uploaded_file.version:
            self.reject("%s: should be %s according to changes file." % (
                uploaded_file.filename, changes_version))

        if 'source' not in self.archs:
            self.reject("%s: changes file doesn't list 'source' in "
                        "Architecture field." % (uploaded_file.filename))

        self.dsc_signing_key=None
        if uploaded_file.type == 'dsc' and not self.policy.unsigned_dsc_ok:
            try:
                who, key, sig = self.verify_sig(uploaded_file.full_filename)
                uploaded_file.fingerprint = sig.fingerprint
                self.dsc_signing_key = key
            except UploadError, e:
                self.reject("%s: %s" % (uploaded_file.filename, str(e)))

    def verify_uploaded_files(self):
        """Verify each file provided in the upload passes some checks.

        No exceptions should be raised unless something unexpected happens.
        All errors should be accumulated in the rejection message.

        As a side effect, various attributes are set on the uploaded files
        such as whether or not they are sourceful, what their type is (deb,
        dsc, udeb, tar.gz, byhand etc) and also priorities are mapped to
        dbschemas.
        """
        self.logger.debug("Verifying files in upload.")
        for uploaded_file in self.files:
            # Verify the filename doesn't contain invalid chars.
            if not re_taint_free.match(uploaded_file.filename):
                self.reject("!!WARNING!! tainted filename: '%s'." % (file));
            # Can we read the file, does its md5/size match?
            uploaded_file.checkValues()

            if uploaded_file.section == "byhand":
                uploaded_file.is_source = False
                uploaded_file.type = "byhand"
            elif uploaded_file.custom:
                # Don't verify custom packages -- they aren't normal
                uploaded_file.is_source = False
            elif re_isadeb.match(uploaded_file.filename):
                uploaded_file.is_source = False
                self.verify_uploaded_deb_or_udeb(uploaded_file)
            elif re_issource.match(uploaded_file.filename):
                uploaded_file.is_source = True
                self.verify_uploaded_source_file(uploaded_file)
            else:
                # Don't know how to handle this thing -- consider it
                # byhand.
                uploaded_file.is_source = False
                uploaded_file.type = "byhand"

        self.logger.debug("Performing overall file verification checks.")
        for uploaded_file in self.files:

            if uploaded_file.custom or uploaded_file.type == "byhand":
                # dismiss for special upload types
                continue

            if uploaded_file.priority is None:
                # reject upload if priority is missing
                self.reject("%s: Priority is 'None'" % uploaded_file.filename)

            # XXX cprov 20051205: this chunk of code is used in several place
            # in the entire file, reusing it is mandatory for first release
            spn = getUtility(ISourcePackageNameSet).getOrCreateByName(
                uploaded_file.package)
            old = self.distrorelease.getPublishedReleases(spn)

            if uploaded_file.priority in priority_map:
                # map priority tag to dbschema
                uf = uploaded_file
                uf.priority = priority_map[uf.priority]
            elif not old:
                # map unknown priority tags to "extra" if the file is new
                uploaded_file.priority = priority_map['extra']
            else:
                # REJECT unknown tag & known file
                self.reject("Unable to map priority %r for file %s" % (
                    uploaded_file.priority, uploaded_file.filename))

            self.verify_components_and_sections(uploaded_file)

        # Identify single file CustomUpload, refuse further checks
        if self.single_custom:
            self.logger.debug("Single Custom Upload detected.")
            return

        # Finally verify that sourceful/binaryful match the policy
        if self.sourceful and not self.policy.can_upload_source:
            self.reject(
                "Upload is sourceful, but policy refuses sourceful uploads.")

        if self.binaryful and not self.policy.can_upload_binaries:
            self.reject(
                "Upload is binaryful, but policy refuses binaryful uploads.")

        if (self.sourceful and self.binaryful and
            not self.policy.can_upload_mixed):
            self.reject(
                "Upload is source/binary but policy refuses mixed uploads.")

    def verify_components_and_sections(self, uploaded_file):
        """Check presence of the component and section from an uploaded_file.

        They need to satisfy at least the NEW queue constraints that includes
        SourcePackageRelease creation, so component and section need to exist.
        Even if they might be overriden in the future.
        """
        valid_components = [component.name for component in
                            getUtility(IComponentSet)]
        valid_sections = [section.name for section in getUtility(ISectionSet)]

        if uploaded_file.component not in valid_components:
            self.reject("%s: Component %s is not valid" % (
                uploaded_file.filename, uploaded_file.component))

        if uploaded_file.section not in valid_sections:
            self.warn("Unable to grok section %s, overriding it with "
                      % uploaded_file.section)
            uploaded_file.section = 'misc'
            # XXX cprov 20060119: we used to reject missaplied sections
            # But when testing stuff in soyuz backend we got forced to
            # accept the package linux-meta_2.6.12.16_i386.
            # Result: packages with missapplied section goes into
            # main/misc ...
            #self.reject("%s: Section %s is not valid" % (
            #    uploaded_file.filename, uploaded_file.section))

    def _find_dsc(self):
        """Return the .dsc file from the files list."""
        for uploaded_file in self.files:
            if uploaded_file.type == "dsc":
                return uploaded_file
        return None

    def verify_uploaded_dsc(self):
        """Verify the uploaded .dsc file.

        Should raise no exceptions unless unforseen issues occur. Errors will
        be accumulated in the rejection message.
        """
        self.logger.debug("Performing DSC verification.")
        dsc_file = self._find_dsc()
        if dsc_file is None:
            self.reject("Unable to find the dsc file in the sourceful upload?")
            return False

        # Try to parse the dsc
        dsc = {}
        try:
            dsc.update(parse_tagfile(
                dsc_file.full_filename, dsc_whitespace_rules=1,
                allow_unsigned=self.policy.unsigned_dsc_ok))
        except TagFileParseError, e:
            self.reject("Unable to parse the dsc %s: %s" % (
                dsc_file.filename, e))

        # Mandatory fields.
        for mandatory_field in dsc_mandatory_fields:
            if mandatory_field not in dsc:
                self.reject("Unable to find mandatory field %s in %s" % (
                    mandatory_field, dsc_file.filename))
                return False

        self.dsc_contents = dsc
        self.dsc_files = self._parse_files(dsc['files'], is_dsc=True)
        dsc_files = self.dsc_files

        # Validate the 'Source' and 'Version' fields
        if not re_valid_pkg_name.match(dsc['source']):
            self.reject("%s: invalid source name %s" % (
                dsc_file.filename, dsc['source']))
        if not re_valid_version.match(dsc['version']):
            self.reject("%s: invalid version %s" % (
                dsc_file.filename, dsc['version']))

        # XXX cprov 20051207: assume DSC "1.0" format for missing value
        if 'format' not in dsc.keys():
            dsc['format'] = "1.0"

        # .dsc files must be version 1.0
        if dsc['format'] != "1.0":
            self.reject("%s: Format is not 1.0. This is incompatible with "
                        "dpkg-source." % dsc_file.filename)

        # Attempt to validate the maintainer.
        try:
            self.dsc_maintainer = self.parse_address(dsc['maintainer'])
        except UploadError, e:
            self.reject("%s: unable to parse maintainer field %s: %s" % (
                dsc_file.filename, dsc['maintainer'], e))

        # Validate the build dependencies
        for field_name in ['build-depends', 'build-depends-indep']:
            field = dsc.get(field_name)
            if field:
                if field.startswith("ARRAY"):
                    self.reject(
                        "%s: invalid %s field produced by a broken version of "
                        "dpkg-dev (1.10.11)" % (
                        dsc_file.filename,
                        field_name.title()))

                try:
                    apt_pkg.ParseSrcDepends(field)
                except:
                    # XXX: untested code
                    # Swallow everything apt_pkg throws at us because
                    # it is not desperately pythonic and can raise odd
                    # or confusing exceptions at times and is out of
                    # our control.
                    self.reject("%s: invalid %s field; cannot be parsed "
                                "by apt." % (dsc_file.filename,
                                             field_name.title()))

        # Verify the filename matches appropriately
        epochless_dsc_version = re_no_epoch.sub('', dsc["version"]);
        changes_version = dsc_file.version
        if epochless_dsc_version != changes_version:
            self.reject("%s: version ('%s') in .dsc does not match version "
                        "('%s') in .changes." % (
                dsc_file.filename, epochless_dsc_version, changes_version));

        # Verify the file list.
        has_tar = False
        for sub_dsc_file in dsc_files:
            source_match = re_issource.match(sub_dsc_file.filename)
            if not source_match:
                self.reject("%s: File %s does not look sourceful." % (
                    dsc_file.filename, sub_dsc_file.filename))
                dsc_file_type = "UNKNOWN"
            else:
                dsc_file_type = source_match.group(3)
            if dsc_file_type == "orig.tar.gz" or dsc_file_type == "tar.gz":
                has_tar = True
        if not has_tar:
            self.reject("%s: does not mention any tar.gz or orig.tar.gz." % (
                        dsc_file.filename))

        self.spn = getUtility(ISourcePackageNameSet).getOrCreateByName(
            dsc['source'])

        # For any file mentioned in the upload which does not exist in the
        # upload, go ahead and find it from the database.
        for sub_dsc_file in dsc_files:
            if not sub_dsc_file.present:
                try:
                    # The file is not present on disk, try downloading it.
                    library_file = self.distro.getFileByName(
                        sub_dsc_file.filename, source=True, binary=False)
                except NotFoundError, info:
                    self.reject("Unable to find %s in the distribution."
                                % (sub_dsc_file.filename))
                    # dismiss the source verification, it's already rejected
                    return
                else:
                    # Pump the file through.
                    self.logger.debug("Pumping %s out of the librarian" % (
                        sub_dsc_file.filename))
                    library_file.open()
                    target_file = open(sub_dsc_file.full_filename, "wb")
                    for chunk in filechunks(library_file):
                        target_file.write(chunk)
                    target_file.close()
                    library_file.close()
            try:
                sub_dsc_file.checkValues()
            except UploadError, e:
                self.reject("Unable to validate %s from %s: %s" % (
                    sub_dsc_file.filename, dsc_file.filename, e))

        # Since we verified the dsc okay, we can have a go at the source itself
        self.verify_uploaded_source()

    def verify_uploaded_source(self):
        """Verify that the source itself is unpackable etc.

        Should not raise any exceptions. Errors are logged in the rejection
        message.
        """
        self.logger.debug("Verifying uploaded source package by unpacking it.")
        # We can do nothing if not sourceful.
        if not self.sourceful:
            return

        # Nor indeed if we lack a dsc file
        dsc_file = self._find_dsc()
        if dsc_file is None:
            return

        # Get a temporary dir together.
        tmpdir = tempfile.mkdtemp(dir=self.fsroot)

        # chdir into it
        cwd = os.getcwd()
        os.chdir(tmpdir)

        self.dsc_files.append(dsc_file)

        try:
            for source_file in self.dsc_files:
                os.symlink(source_file.full_filename,
                           os.path.join(tmpdir, source_file.filename))
            args = ["dpkg-source", "-sn", "-x",
                    os.path.join(tmpdir,dsc_file.filename)]
            dpkg_source = subprocess.Popen(args, stdout=subprocess.PIPE,
                                           stderr=subprocess.PIPE)
            output, garbage = dpkg_source.communicate()
            result = dpkg_source.wait()
            if result != 0:
                self.reject("dpkg-source failed for %s [return: %s]" % (
                    dsc_file.filename, result))
                self.reject(prefix_multi_line_string(
                    output, " [dpkg-source output:] "))
        finally:
            # When all is said and done, chdir out again so that we can
            # clean up the tree with shutil.rmtree without leaving the
            # process in a directory we're trying to remove.
            os.chdir(cwd)

        self.logger.debug("Cleaning up source tree.")
        # Now we've run it through, clean up.
        try:
            shutil.rmtree(tmpdir)
        except OSError, e:
            # XXX: dsilvers: 20060315: We currently lack a test for this.
            if errno.errorcode[e.errno] != 'EACCES':
                raise UploadError("%s: couldn't remove tmp dir %s" % (
                    dsc_file.filename, tmpdir))
            self.reject("%s: source tree could not be cleanly removed." % (
                dsc_file.filename))
            result = os.system("chmod -R u+rwx " + tmpdir)
            if result != 0:
                raise UploadError("chmod failed with %s" % result)
            shutil.rmtree(tmpdir)
        self.logger.debug("Done")

    def verify_deb_timestamps(self):
        """Verify that the data tarballs in the debs are in-range for time."""

        future_cutoff = time.time() + self.policy.future_time_grace
        past_cutoff = time.mktime(
            time.strptime(str(self.policy.earliest_year), "%Y"))
        tar_checker = TarFileDateChecker(future_cutoff, past_cutoff)

        for uploaded_file in self.files:
            if uploaded_file.type == "deb":
                self.logger.debug("Verifying timestamps in %s" % (
                    uploaded_file.filename))
                tar_checker.reset()
                try:
                    deb_file = open(uploaded_file.full_filename, "rb")
                    apt_inst.debExtract(deb_file, tar_checker.callback,
                                        "control.tar.gz")
                    deb_file.seek(0)
                    try:
                        apt_inst.debExtract(deb_file,tar_checker.callback,
                                            "data.tar.gz")
                    except SystemError, e:
                        # If we can't find a data.tar.gz,
                        # look for data.tar.bz2 instead.
                        if not re.match(r"Cannot f[ui]nd chunk data.tar.gz$",
                                        str(e)):
                            raise
                        deb_file.seek(0)
                        apt_inst.debExtract(deb_file,tar_checker.callback,
                                            "data.tar.bz2")
                    deb_file.close();

                    future_files = tar_checker.future_files.keys()
                    if future_files:
                        self.reject("%s: has %s file(s) with a time stamp too "
                                    "far into the future (e.g. %s [%s])." % (
                            uploaded_file.filename, len(future_files),
                            future_files[0],
                            time.ctime(
                            tar_checker.future_files[future_files[0]])))

                    ancient_files = tar_checker.ancient_files.keys()
                    if ancient_files:
                        self.reject("%s: has %s file(s) with a time stamp too "
                                    "far into the future (e.g. %s [%s])." % (
                            uploaded_file.filename, len(ancient_files),
                            ancient_files[0],
                            time.ctime(
                            tar_checker.ancient_files[ancient_files[0]])))

                except:
                    # There is a very large number of places where we
                    # might get an exception while checking the timestamps.
                    # Many of them come from apt_inst/apt_pkg and they are
                    # terrible in giving sane exceptions. We thusly capture
                    # them all and make them into rejection messages instead
                    self.reject("%s: deb contents timestamp check failed "
                                "[%s: %s]" % (
                        uploaded_file.filename, sys.exc_type, sys.exc_value));

    def _components_valid_for(self, person):
        """Return the set of components this person could upload to."""

        possible_components = set()
        for acl in self.distro.uploaders:
            if person in acl:
                self.logger.debug("%s (%d) is in %s's uploaders." % (
                    person.displayname, person.id, acl.component.name))
                possible_components.add(acl.component.name)

        return possible_components

    def is_person_in_keyring(self, person):
        """Return whether or not the specified person is in the keyring."""
        self.logger.debug("Attempting to decide if %s is in the keyring." % (
            person.displayname))
        in_keyring = len(self._components_valid_for(person)) > 0
        self.logger.debug("Decision: %s" % in_keyring)
        return in_keyring

    def process_signer_acl(self):
        """Work out what components the signer is permitted to upload to and
        verify that all files are either NEW or are targetted at those
        components only.
        """

        # If we have no signer, there's no ACL we can apply
        if self.signer is None:
            self.logger.debug("No signer, therefore ACL not processed")
            return

        possible_components = self._components_valid_for(self.signer)

        if not possible_components:
            self.reject("Signer has no upload rights at all to this "
                        "distribution.")

        self.permitted_components = possible_components

    def _checkVersion(self, proposed_version, archive_version,
                      filename=None):
        """Check if the proposed version is higher than that in the archive."""
        if apt_pkg.VersionCompare(proposed_version, archive_version) <= 0:
            self.reject("%s: Version older than that in the archive. %s <= %s"
                        % (filename, proposed_version, archive_version))

    def _getPublishedSources(self, uploaded_file, target_pocket):
        """Return the published sources (parents) for a given file."""
        sourcename = getUtility(ISourcePackageNameSet).getOrCreateByName(
            uploaded_file.package)
        # XXX cprov 20060309: exclude BACKPORTS records for non-BACKPORTS
        # uploads and in other hand include only BACKPORTS records for
        # BACKPORTS uploads. See bug 34089
        if target_pocket is not PackagePublishingPocket.BACKPORTS:
            exclude_pocket = PackagePublishingPocket.BACKPORTS
            pocket = None
        else:
            exclude_pocket = None
            pocket = PackagePublishingPocket.BACKPORTS

        candidates = self.distrorelease.getPublishedReleases(
            sourcename, include_pending=True, pocket=pocket,
            exclude_pocket=exclude_pocket)

        return candidates

    def _getPublishedBinaries(self, uploaded_file, archtag, target_pocket):
        """Return the published binaries (parents) for given file & pocket."""
        # Look up the binary package overrides in the relevant
        # distroarchrelease
        binaryname = getUtility(IBinaryPackageNameSet).getOrCreateByName(
            uploaded_file.package)

        # XXX cprov 20060308: For god sake !!!!
        # Cache the bpn for later.
        uploaded_file.bpn = binaryname

        try:
            dar = self.distrorelease[archtag]
        except NotFoundError:
            self.reject(
                "%s: Unable to find arch: %s" % (uploaded_file.package,
                                                 archtag))
            return None
        # XXX cprov 20060309: exclude BACKPORTS records for non-BACKPORTS
        # uploads and in other hand include only BACKPORTS records for
        # BACKPORTS uploads. See bug 34089
        if target_pocket is not PackagePublishingPocket.BACKPORTS:
            exclude_pocket = PackagePublishingPocket.BACKPORTS
            pocket = None
        else:
            pocket = PackagePublishingPocket.BACKPORTS
            exclude_pocket = None

        candidates = dar.getReleasedPackages(
            binaryname, include_pending=True, pocket=pocket,
            exclude_pocket=exclude_pocket)

        if not candidates:
            # Try the other architectures...
            for dar in self.distrorelease.architectures:
                candidates = dar.getReleasedPackages(
                    binaryname, include_pending=True, pocket=pocket,
                    exclude_pocket=exclude_pocket)
                if candidates:
                    break

        return candidates

    def _checkSourceBackports(self, uploaded_file):
        """ """
        backports = self._getPublishedSources(
            uploaded_file, PackagePublishingPocket.BACKPORTS)

        if not backports:
            return

        first_backport = backports[-1].sourcepackagerelease.version
        proposed_version = uploaded_file.version

        if apt_pkg.VersionCompare(proposed_version, first_backport) >= 0:
            self.reject("%s: Version newer than that in BACKPORTS. %s >= %s"
                        % (uploaded_file.package, proposed_version,
                           first_backport))


    def _checkBinaryBackports(self, uploaded_file, archtag):
        """ """
        backports = self._getPublishedBinaries(
            uploaded_file, archtag, PackagePublishingPocket.BACKPORTS)

        if not backports:
            return

        first_backport = backports[-1].binarypackagerelease.version
        proposed_version = uploaded_file.version

        if apt_pkg.VersionCompare(proposed_version, first_backport) >= 0:
            self.reject("%s: Version newer than that in BACKPORTS. %s >= %s"
                        % (uploaded_file.package, proposed_version,
                           first_backport))


    def find_and_apply_overrides(self):
        """Look in the db for each part of the upload to see if it's overridden
        or not.

        Anything not yet in the DB gets tagged as 'new' and won't count
        towards the permission check.
        """

        self.logger.debug("Finding and applying overrides.")

        for uploaded_file in self.files:
            if uploaded_file.custom or uploaded_file.section == "byhand":
                # handled specially in insert_into_queue -- it goes
                # into a custom queue, no overrides applied.

                # XXX cprov 20060308: since the ftpmaster can't yet verify
                # the content of custom uploads via the queue tool, moving
                # them to NEW only makes it more confused. bug # 34070
                # Single_Custom uploads should be NEW.
                #if self.single_custom:
                #    uploaded_file.new = True
                continue

            if uploaded_file.is_source and uploaded_file.type == "dsc":
                # Look up the source package overrides in the distrorelease
                # (any pocket would be enough)
                self.logger.debug("getPublishedReleases()")

                candidates = self._getPublishedSources(
                    uploaded_file, self.pocket)

                if candidates:
                    self.logger.debug("%d possible source(s)"
                                      % len(candidates))
                    self.logger.debug("%s: (source) exists" % (
                        uploaded_file.package))
                    override = candidates[0]
                    proposed_version = self.changes['version']
                    archive_version = override.sourcepackagerelease.version
                    self._checkVersion(proposed_version, archive_version,
                                       filename=uploaded_file.filename)
                    uploaded_file.component = override.component.name
                    uploaded_file.section = override.section.name
                    uploaded_file.new = False
                else:
                    self.logger.debug("%s: (source) NEW" % (
                        uploaded_file.package))
                    uploaded_file.new = True

                self._checkSourceBackports(uploaded_file)

            elif not uploaded_file.is_source:
                self.logger.debug("getPublishedReleases()")

                archtag = uploaded_file.architecture
                if archtag == "all":
                    archtag = self.changes_filename_archtag

                self.logger.debug("Checking against %s for %s"
                                  %(archtag, uploaded_file.package))

                candidates = self._getPublishedBinaries(
                    uploaded_file, archtag, self.pocket)

                if candidates:
                    self.logger.debug("%d possible binar{y,ies}"
                                      % len(candidates))
                    self.logger.debug("%s: (binary) exists" % (
                        uploaded_file.package))
                    override = candidates[0]
                    proposed_version = uploaded_file.version
                    archive_version = override.binarypackagerelease.version
                    archtag = uploaded_file.architecture
                    if archtag == "all":
<<<<<<< HEAD
                        archindep = self.distrorelease.nominatedarchindep
                        archtag = archindep.architecturetag
=======
                        arch_indep = self.distrorelease.nominatedarchindep
                        archtag = arch_indep.architecturetag
>>>>>>> 661c8bd1
                    if (override.distroarchrelease ==
                        self.distrorelease[archtag]):
                        self._checkVersion(
                            proposed_version, archive_version,
                            filename=uploaded_file.filename)

                    uploaded_file.component = override.component.name
                    uploaded_file.section = override.section.name
                    uploaded_file.priority = override.priority
                    uploaded_file.new = False
                else:
                    self.logger.debug("%s: (binary) NEW" % (
                        uploaded_file.package))
                    uploaded_file.new = True

                self._checkBinaryBackports(uploaded_file, archtag)

    def verify_acl(self):
        """Verify that the uploaded files are okay for their named components
        by the provided signer.
        """
        if self.signer is None:
            self.logger.debug("No signer, therefore no point verifying signer "
                              "against ACL")
            return

        for uploaded_file in self.files:
            if uploaded_file.is_source and uploaded_file.type != "dsc":
                # We don't do overrides on diff/tar
                continue
            if (uploaded_file.component not in self.permitted_components and
                uploaded_file.new == False):
                self.reject("Signer is not permitted to upload to the "
                            "component '%s' of file '%s'" % (
                    uploaded_file.component, uploaded_file.filename))

    def process(self):
        """Process this upload, checking it against policy, loading it into
        the database if it seems okay.

        No exceptions should be raised. In a few very unlikely events, an
        UploadError will be raised and sent up to the caller. If this happens
        the caller should call the reject method and process a rejection.
        """
        self.logger.debug("Beginning processing.")

        # Verify the changes information.
        self._find_signer()
        if self.signer is not None:
            self.policy.considerSigner(self.signer, self.signingkey)

        self.verify_changes()
        self.verify_uploaded_files()

        if self.sourceful:
            self.verify_uploaded_dsc()

        if self.binaryful:
            self.verify_deb_timestamps()

        # Apply the overrides from the database.
        self.find_and_apply_overrides()

        # If there are no possible components, then this uploader simply does
        # not have any rights on this distribution so stop now before we
        # go processing crap.
        if not self.permitted_components:
            self.reject("Unable to find a component acl OK for the uploader")
            return

        # check rights for OLD packages, the NEW ones goes straight to queue
        self.process_signer_acl()
        if not self.is_new():
            self.verify_acl()

        # And finally, check that the policy is happy overall
        self.policy.policySpecificChecks(self)

        # That's all folks.
        self.logger.debug("Finished checking upload.")

    @property
    def rejected(self):
        """Returns whether or not this upload was rejected."""
        return len(self.rejection_message) > 0

    def build_recipients(self):
        """Build self.recipients up to include every address we trust."""
        recipients = []
        self.logger.debug("Building recipients list.")
        if self.signer:
            recipients.append(self.signer_address['rfc2047'])

            maintainer = self.changes_maintainer['person']
            maintainer_email = self.changes_maintainer['rfc2047']
            changer = self.changed_by['person']
            changer_email = self.changed_by['rfc2047']

            if (maintainer != self.signer and
                self.is_person_in_keyring(maintainer)):
                self.logger.debug("Adding maintainer to recipients")
                recipients.append(maintainer_email)

            if (changer != self.signer and changer != maintainer
                and self.is_person_in_keyring(changer)):
                self.logger.debug("Adding changed-by to recipients")
                recipients.append(changer_email)
        else:
            self.logger.debug("Changes file is unsigned, skipping mails")

        recipients = self.policy.filterRecipients(self, recipients)
        for r in recipients:
            # We should only actually send mail to people that are
            # registered Launchpad user with preferred email;
            # this is a sanity check to avoid spamming the innocent.
            # Not that we do that sort of thing.
            try:
                parsed_address = self.parse_address(r)
                person = parsed_address['person']
            except UploadError:
                person = None
            if person is not None and person.preferredemail is not None:
                self.recipients.append(r)
            else:
                self.logger.debug("Could not find a person for <%s> or that "
                                  "person has no preferred email address set "
                                  "in launchpad" % r)

    def do_reject(self, template=rejection_template):
        """Reject the current upload given the reason provided."""
        assert self.rejected

        interpolations = {
            "SENDER": self.sender,
            "CHANGES": self.changes_basename,
            "SUMMARY": self.rejection_message,
            "CHANGESFILE": guess_encoding(self.changes['filecontents'])
            }
        self.build_recipients()
        interpolations['RECIPIENT'] = ", ".join(self.recipients)
        interpolations['DEFAULT_RECIPIENT'] = self.default_recipient
        interpolations = self.policy.filterInterpolations(self,
                                                          interpolations)
        outgoing_msg = template % interpolations

        return [outgoing_msg]

    def build_summary(self):
        """List the files and build a summary as needed."""
        summary = []
        for uploaded_file in self.files:
            if uploaded_file.new:
                summary.append("NEW: %s" % uploaded_file.filename)
            else:
                summary.append(" OK: %s" % uploaded_file.filename)
                if uploaded_file.type == 'dsc':
                    summary.append("     -> Component: %s Section: %s" % (
                        uploaded_file.component,
                        uploaded_file.section))
                
        return "\n".join(summary)

    def is_new(self):
        """Return true if any portion of the upload is NEW."""
        for uploaded_file in self.files:
            if uploaded_file.new:
                return True
        return False

    def insert_source_into_db(self):
        """Insert the source into the database and inform the policy."""
        arg_sourcepackagename = self.spn
        arg_version = self.changes['version']
        arg_maintainer = self.dsc_maintainer['person']
        arg_dateuploaded = UTC_NOW
        arg_builddepends = guess_encoding(
            self.dsc_contents.get('build-depends', ''))
        arg_builddependsindep = guess_encoding(
            self.dsc_contents.get('build-depends-indep', ''))
        arg_architecturehintlist = guess_encoding(
            self.dsc_contents.get('architecture', ''))
        component_name = self._find_dsc().component
        arg_component = getUtility(IComponentSet)[component_name]
        section_name = self._find_dsc().section
        arg_section = getUtility(ISectionSet)[section_name]
        arg_creator = self.changed_by['person'].id
        arg_urgency = urgency_map[self.changes['urgency'].lower()]
        # rebuild the changes author line as specified in bug # 30621,
        # new line containing:
        # ' -- <CHANGED-BY>  <DATE>'
        changes_author = ('\n -- %s   %s' % (self.changes['changed-by'],
                                             self.changes['date']))
        changes_content = self.changes['changes'] + changes_author
        arg_changelog = guess_encoding(changes_content)

        arg_dsc = guess_encoding(self.dsc_contents['filecontents'])
        arg_dscsigningkey = self.dsc_signing_key
        arg_manifest = None
        self.policy.sourcepackagerelease = (
            self.distrorelease.createUploadedSourcePackageRelease(
            sourcepackagename=arg_sourcepackagename,
            version=arg_version,
            maintainer=arg_maintainer,
            dateuploaded=arg_dateuploaded,
            builddepends=arg_builddepends,
            builddependsindep=arg_builddependsindep,
            architecturehintlist=arg_architecturehintlist,
            component=arg_component,
            creator=arg_creator,
            urgency=arg_urgency,
            changelog=arg_changelog,
            dsc=arg_dsc,
            dscsigningkey=arg_dscsigningkey,
            section=arg_section,
            manifest=arg_manifest
            ))

        for uploaded_file in self.dsc_files:
            library_file = self.librarian.create(
                uploaded_file.filename,
                uploaded_file.size,
                open(uploaded_file.full_filename, "rb"),
                uploaded_file.content_type)

            self.policy.sourcepackagerelease.addFile(library_file)

    def find_build(self, archtag):
        """Find and return a build for the given archtag."""
        if getattr(self.policy, 'build', None) is not None:
            return self.policy.build

        build_id = getattr(self.policy.options, 'buildid', None)
        if build_id is None:
            spr = self.policy.sourcepackagerelease
            build = spr.createBuild(self.distrorelease[archtag],
                                    status=BuildStatus.FULLYBUILT,
                                    pocket=self.pocket)
            self.policy.build = build
            self.logger.debug("Build %s created" % build.id)
        else:
            self.policy.build = getUtility(IBuildSet).getByBuildID(build_id)
            self.logger.debug("Build %s found" % self.policy.build.id)

        return self.policy.build

    def insert_binary_into_db(self):
        """Insert this nascent upload's builds into the database."""
        for uploaded_file in self.files:
            if uploaded_file.is_source or uploaded_file.custom:
                continue
            desclines = uploaded_file.control['Description'].split("\n")
            summary = desclines[0]
            description = "\n".join(desclines[1:])
            format=BinaryPackageFormat.DEB
            if uploaded_file.type == "udeb":
                format=BinaryPackageFormat.UDEB
            archtag = uploaded_file.architecture
            if archtag == 'all':
                archtag = self.changes_filename_archtag
            build = self.find_build(archtag)
            component = getUtility(IComponentSet)[uploaded_file.component].id
            section = getUtility(ISectionSet)[uploaded_file.section].id
            # Also remember the control data for the uploaded file
            control = uploaded_file.control
            binary = build.createBinaryPackageRelease(
                binarypackagename=uploaded_file.bpn.id,
                version=uploaded_file.control['Version'],
                summary=guess_encoding(summary),
                description=guess_encoding(description),
                binpackageformat=format,
                component=component,
                section=section,
                priority=uploaded_file.priority,
                # XXX: dsilvers: 20051014: erm, need to work this out
                # bug 3160
                shlibdeps='',
                depends=guess_encoding(control.get('Depends', '')),
                recommends=guess_encoding(control.get('Recommends', '')),
                suggests=guess_encoding(control.get('Suggests', '')),
                conflicts=guess_encoding(control.get('Conflicts', '')),
                replaces=guess_encoding(control.get('Replaces', '')),
                provides=guess_encoding(control.get('Provides', '')),
                essential=uploaded_file.control.get('Essential',
                                                    '').lower()=='yes',
                installedsize=int(control.get('Installed-Size','0')),
                # XXX: dsilvers: 20051014: erm, source should have a copyright
                # but not binaries. bug 3161
                copyright='',
                licence='',
                architecturespecific=control.get("Architecture",
                                                 "").lower()!='all'
                ) # the binarypackagerelease constructor

            library_file = self.librarian.create(
                uploaded_file.filename,
                uploaded_file.size,
                open(uploaded_file.full_filename, "rb"),
                uploaded_file.content_type)
            binary.addFile(library_file)

    def insert_into_queue(self):
        """Insert this nascent upload into the database."""
        if self.sourceful:
            self.insert_source_into_db()
        if self.binaryful and not self.single_custom:
            self.insert_binary_into_db()

        # create a DRQ entry in new state
        self.logger.debug("Creating a New queue entry")
        queue_root = self.distrorelease.createQueueEntry(self.policy.pocket,
            self.changes_basename, self.changes["filecontents"])

        # Next, if we're sourceful, add a source to the queue
        if self.sourceful:
            queue_root.addSource(self.policy.sourcepackagerelease)
        # If we're binaryful, add the build
        if self.binaryful and not self.single_custom:
            # We cannot rely on the distrorelease coming in for a binary
            # release because it is always set to 'autobuild' by the builder.
            # We instead have to take it from the policy which gets instructed
            # by the buildd master during the upload.
            queue_root.pocket = self.policy.build.pocket
            queue_root.addBuild(self.policy.build)
        # Finally, add any custom files.
        for uploaded_file in self.files:
            if uploaded_file.custom:
                queue_root.addCustom(
                    self.librarian.create(
                    uploaded_file.filename, uploaded_file.size,
                    open(uploaded_file.full_filename, "rb"),
                    uploaded_file.content_type),
                    uploaded_file.custom_type)

        # Stuff the queue item away in case we want it later
        self.queue_root = queue_root

        # if it is known (already overridden properly), move it
        # to ACCEPTED state automatically
        if not self.is_new():
            if self.policy.autoApprove(self):
                self.logger.debug("Setting it to ACCEPTED")
                queue_root.setAccepted()
            else:
                self.logger.debug("Setting it to UNAPPROVED")
                queue_root.setUnapproved()

    def do_accept(self, new_msg=new_template, accept_msg=accepted_template,
                  announce_msg=announce_template):
        """Accept the upload into the queue.

        This *MAY* in extreme cases cause a database error and thus
        actually end up with a rejection being issued. This could
        occur, for example, if we have failed to validate the input
        sufficiently and something trips a database validation
        constraint.
        """
        if self.rejected:
            self.reject("Alas, someone called do_accept when we're rejected")
            return False, self.do_reject()
        try:
            interpolations = {
                "MAINTAINERFROM": self.sender,
                "SENDER": self.sender,
                "CHANGES": self.changes_basename,
                "SUMMARY": self.build_summary(),
                "CHANGESFILE": guess_encoding(self.changes['filecontents']),
                "DISTRO": self.distro.name,
                "DISTRORELEASE": self.policy.distroreleasename,
                "ANNOUNCE": self.policy.announcelist,
                "SOURCE": self.changes['source'],
                "VERSION": self.changes['version'],
                "ARCH": self.changes['architecture'],
                }
            if self.signer:
                interpolations['MAINTAINERFROM'] = self.changed_by['rfc2047']

            if interpolations['ANNOUNCE'] is None:
                interpolations['ANNOUNCE'] = 'nowhere'

            self.build_recipients()

            interpolations['RECIPIENT'] = ", ".join(self.recipients)

            interpolations['DEFAULT_RECIPIENT'] = self.default_recipient

            interpolations = self.policy.filterInterpolations(
                self, interpolations)

            self.insert_into_queue()

            if self.is_new():
                return True, [new_msg % interpolations]
            else:
                if self.policy.autoApprove(self):
                    return True, [accept_msg % interpolations,
                                  announce_msg % interpolations]
                else:
                    interpolations["SUMMARY"] += ("\nThis upload awaits "
                                                  "approval by a distro "
                                                  "manager\n")
                    return True, [accept_msg % interpolations]

        except Exception, e:
            # Any exception which occurs while processing an accept will
            # cause a rejection to occur. The exception is logged in the
            # reject message rather than being swallowed up.
            self.reject("Exception while accepting: %s" % e)
            return False, self.do_reject()<|MERGE_RESOLUTION|>--- conflicted
+++ resolved
@@ -1658,13 +1658,8 @@
                     archive_version = override.binarypackagerelease.version
                     archtag = uploaded_file.architecture
                     if archtag == "all":
-<<<<<<< HEAD
-                        archindep = self.distrorelease.nominatedarchindep
-                        archtag = archindep.architecturetag
-=======
                         arch_indep = self.distrorelease.nominatedarchindep
                         archtag = arch_indep.architecturetag
->>>>>>> 661c8bd1
                     if (override.distroarchrelease ==
                         self.distrorelease[archtag]):
                         self._checkVersion(
