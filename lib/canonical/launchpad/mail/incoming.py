--- conflicted
+++ resolved
@@ -121,112 +121,6 @@
     mailbox = getUtility(IMailBox)
     log.info("Opening the mail box.")
     mailbox.open()
-<<<<<<< HEAD
-    for mail_id, raw_mail in mailbox.items():
-        trans.begin()
-        try:
-            mail = signed_message_from_string(raw_mail)
-        except email.Errors.MessageError, error:
-            mailbox.delete(mail_id)
-            log = getLogger('canonical.launchpad.mail')
-            log.warn("Couldn't convert email to email.Message", exc_info=True)
-            continue
-
-        # File the raw_mail in the Librarian
-        file_name = get_filename_from_message_id(mail['Message-Id'])
-        file_alias = getUtility(ILibraryFileAliasSet).create(
-                file_name, len(raw_mail),
-                cStringIO(raw_mail), 'message/rfc822')
-        # Let's save the url of the file alias, otherwise we might not
-        # be able to access it later if we get a DB exception.
-        file_alias_url = file_alias.url
-
-        # If something goes wrong when handling the mail, the
-        # transaction will be aborted. Therefore we need to commit the
-        # transaction now, to ensure that the mail gets stored in the
-        # Librarian.
-        trans.commit()
-        trans.begin()
-
-        # If the Return-Path header is '<>', it probably means that it's
-        # a bounce from a message we sent.
-        if mail['Return-Path'] == '<>':
-            _handle_error("Message had an empty Return-Path.", file_alias_url)
-            continue
-
-        try:
-            principal = authenticateEmail(mail)
-        except InvalidSignature, error:
-            _handle_error(
-                "Invalid signature for %s:\n    %s" % (mail['From'],
-                                                       str(error)),
-                file_alias_url)
-            continue
-
-        if principal is None:
-            _handle_error('Unknown user: %s ' % mail['From'], file_alias_url)
-            continue
-
-        # Extract the domain the mail was sent to. Mails sent to
-        # Launchpad should have an X-Original-To header.
-        if mail.has_key('X-Original-To'):
-            addresses = [mail['X-Original-To']]
-        else:
-            log = getLogger('canonical.launchpad.mail')
-            log.warn(
-                "No X-Original-To header was present in email: %s" %
-                 file_alias_url)
-            # Process all addresses found as a fall back.
-            cc = mail.get_all('cc') or []
-            to = mail.get_all('to') or []
-            names_addresses = getaddresses(to + cc)
-            addresses = [addr for name, addr in names_addresses]
-
-        handler = None
-        for email_addr in addresses:
-            user, domain = email_addr.split('@')
-            handler = mail_handlers.get(domain)
-            if handler is not None:
-                break
-
-        if handler is None:
-            _handle_error(
-                "No handler registered for '%s' " % (', '.join(addresses)),
-                file_alias_url)
-            continue
-
-        try:
-            handled = handler.process(mail, email_addr, file_alias)
-        except:
-            # The handler shouldn't raise any exceptions. If it
-            # does, it's a programming error. We log the error instead
-            # of sending an email in order to keep it as simple as
-            # possible, we don't want any new exceptions raised here.
-            mailbox.delete(mail_id)
-            log = getLogger('canonical.launchpad.mail')
-            log.error(
-                "An exception was raised inside the handler: %s" % (
-                    file_alias_url),
-                exc_info=True)
-            continue
-
-
-        if not handled:
-            _handle_error(
-                "Handler found, but message was not handled: %s" % (
-                    mail['From'], ),
-                file_alias_url) 
-            continue
-
-        # Let's commit the transaction before we delete the mail, since
-        # we're favouring receiving the same mail twice in the case of
-        # an error, over loosing the processing of a message by deleting
-        # the message before committing.
-        trans.commit()
-        mailbox.delete(mail_id)
-
-    mailbox.close()
-=======
     try:
         for mail_id, raw_mail in mailbox.items():
             log.info("Processing mail %s" % mail_id)
@@ -310,7 +204,7 @@
                 handler = None
                 for email_addr in addresses:
                     user, domain = email_addr.split('@')
-                    handler = queryUtility(IMailHandler, name=domain)
+                    handler = mail_handlers.get(domain)
                     if handler is not None:
                         break
 
@@ -358,5 +252,4 @@
                     exc_info=True)
     finally:
         log.info("Closing the mail box.")
-        mailbox.close()
->>>>>>> 32ee6dd0
+        mailbox.close()