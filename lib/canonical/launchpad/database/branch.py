--- conflicted
+++ resolved
@@ -136,15 +136,6 @@
 
     @property
     def pull_url(self):
-<<<<<<< HEAD
-        if self.url is None:
-            # XXX spiv 20060120: Perhaps the path prefix should be configurable
-            # rather than hardcoded, but it doesn't vary and only occurs once in
-            # the code.
-            return '/srv/sm-ng/pushsftp-hosted/' + split_branch_id(self.id)
-        else:
-            return self.url
-=======
         vcs_imports = getUtility(ILaunchpadCelebrities).vcs_imports
         if self.url is not None:
             # This is a pull branch, hosted externally.
@@ -159,7 +150,6 @@
             # users via SFTP).
             prefix = config.launchpad.bzr_push_root_url
             return urljoin(prefix, split_branch_id(self.id))
->>>>>>> 70434178
 
 
 class BranchSet:
@@ -198,15 +188,9 @@
 
     def get_supermirror_pull_queue(self):
         """See IBranchSet.get_supermirror_pull_queue."""
-<<<<<<< HEAD
-        return Branch.select(
-            "(last_mirror_attempt is NULL "
-            " OR (%s - last_mirror_attempt > '1 day')) " % UTC_NOW)
-=======
         return Branch.select("(last_mirror_attempt is NULL "
                              " OR (%s - last_mirror_attempt > '1 day'))"
                              % UTC_NOW)
->>>>>>> 70434178
 
 
 class BranchRelationship(SQLBase):
