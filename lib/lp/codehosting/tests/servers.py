# Copyright 2009 Canonical Ltd.  This software is licensed under the
# GNU Affero General Public License version 3 (see the file LICENSE).

"""Server used in codehosting acceptance tests."""

__metaclass__ = type

__all__ = [
    'CodeHostingTac',
    'SSHCodeHostingServer',
    ]


import os
import shutil
import tempfile

from bzrlib.transport import (
    get_transport,
    Server,
    )
from twisted.python.util import sibpath
from zope.component import getUtility

from canonical.config import config
from canonical.database.sqlbase import commit
from canonical.launchpad.daemons.tachandler import TacTestSetup
<<<<<<< HEAD
from canonical.launchpad.interfaces import (
    IPersonSet,
    ISSHKeySet,
    SSHKeyType,
    TeamSubscriptionPolicy,
    )
=======
from lp.registry.interfaces.person import IPersonSet, TeamSubscriptionPolicy
from lp.registry.interfaces.ssh import ISSHKeySet, SSHKeyType
>>>>>>> 37edc189


def set_up_test_user(test_user, test_team):
    """Configure a user called 'test_user' with SSH keys.

    Also make sure that 'test_user' belongs to 'test_team'.
    """
    person_set = getUtility(IPersonSet)
    testUser = person_set.getByName('no-priv')
    testUser.name = test_user
    testTeam = person_set.newTeam(
        testUser, test_team, test_team,
        subscriptionpolicy=TeamSubscriptionPolicy.OPEN)
    testUser.join(testTeam)
    ssh_key_set = getUtility(ISSHKeySet)
    ssh_key_set.new(
        testUser, 
        'ssh-dss AAAAB3NzaC1kc3MAAABBAL5VoWG5sy3CnLYeOw47L8m9A15hA/PzdX2u'
        '0B7c2Z1ktFPcEaEuKbLqKVSkXpYm7YwKj9y88A9Qm61CdvI0c50AAAAVAKGY0YON'
        '9dEFH3DzeVYHVEBGFGfVAAAAQCoe0RhBcefm4YiyQVwMAxwTlgySTk7FSk6GZ95E'
        'Z5Q8/OTdViTaalvGXaRIsBdaQamHEBB+Vek/VpnF1UGGm8YAAABAaCXDl0r1k93J'
        'hnMdF0ap4UJQ2/NnqCyoE8Xd5KdUWWwqwGdMzqB1NOeKN6ladIAXRggLc2E00Usn'
        'UXh3GE3Rgw== testuser')
    commit()


class CodeHostingTac(TacTestSetup):

    def __init__(self, hosted_area, mirrored_area):
        super(CodeHostingTac, self).__init__()
        # The hosted area.
        self._hosted_root = hosted_area
        # The mirrored area.
        self._mirror_root = mirrored_area
        # Where the pidfile, logfile etc will go.
        self._server_root = tempfile.mkdtemp()

    def clear(self):
        """Clear the branch areas."""
        if os.path.isdir(self._hosted_root):
            shutil.rmtree(self._hosted_root)
        os.makedirs(self._hosted_root, 0700)
        if os.path.isdir(self._mirror_root):
            shutil.rmtree(self._mirror_root)
        os.makedirs(self._mirror_root, 0700)

    def setUpRoot(self):
        self.clear()

    def tearDownRoot(self):
        shutil.rmtree(self._hosted_root)
        shutil.rmtree(self._server_root)

    @property
    def root(self):
        return self._server_root

    @property
    def tacfile(self):
        return os.path.abspath(
            os.path.join(config.root, 'daemons', 'sftp.tac'))

    @property
    def logfile(self):
        return os.path.join(self.root, 'codehosting.log')

    @property
    def pidfile(self):
        return os.path.join(self.root, 'codehosting.pid')


class SSHCodeHostingServer(Server):

    def __init__(self, schema, tac_server):
        Server.__init__(self)
        self._schema = schema
        # XXX: JonathanLange 2008-10-08: This is used by createBazaarBranch in
        # test_acceptance.
        self._mirror_root = tac_server._mirror_root
        self._tac_server = tac_server

    def setUpFakeHome(self):
        user_home = os.path.abspath(tempfile.mkdtemp())
        os.makedirs(os.path.join(user_home, '.ssh'))
        shutil.copyfile(
            sibpath(__file__, 'id_dsa'),
            os.path.join(user_home, '.ssh', 'id_dsa'))
        shutil.copyfile(
            sibpath(__file__, 'id_dsa.pub'),
            os.path.join(user_home, '.ssh', 'id_dsa.pub'))
        os.chmod(os.path.join(user_home, '.ssh', 'id_dsa'), 0600)
        real_home, os.environ['HOME'] = os.environ['HOME'], user_home
        return real_home, user_home

    def getTransport(self, path=None):
        if path is None:
            path = ''
        transport = get_transport(self.get_url()).clone(path)
        return transport

    def start_server(self):
        self._real_home, self._fake_home = self.setUpFakeHome()

    def stop_server(self):
        os.environ['HOME'] = self._real_home
        shutil.rmtree(self._fake_home)

    def get_url(self, user=None):
        if user is None:
            user = 'testuser'
        return '%s://%s@bazaar.launchpad.dev:22222/' % (self._schema, user)<|MERGE_RESOLUTION|>--- conflicted
+++ resolved
@@ -25,17 +25,11 @@
 from canonical.config import config
 from canonical.database.sqlbase import commit
 from canonical.launchpad.daemons.tachandler import TacTestSetup
-<<<<<<< HEAD
-from canonical.launchpad.interfaces import (
+from lp.registry.interfaces.person import (
     IPersonSet,
-    ISSHKeySet,
-    SSHKeyType,
     TeamSubscriptionPolicy,
     )
-=======
-from lp.registry.interfaces.person import IPersonSet, TeamSubscriptionPolicy
-from lp.registry.interfaces.ssh import ISSHKeySet, SSHKeyType
->>>>>>> 37edc189
+from lp.registry.interfaces.ssh import ISSHKeySet
 
 
 def set_up_test_user(test_user, test_team):
