--- conflicted
+++ resolved
@@ -2,27 +2,23 @@
 
 import _pythonpath
 
+import gc
 import logging
-import gc
 from optparse import OptionParser
 
 from zope.component import getUtility
 
-<<<<<<< HEAD
-=======
 from canonical.archivepublisher.diskpool import DiskPool
->>>>>>> f24c9932
 from canonical.archivepublisher.config import Config, LucilleConfigError
-from canonical.archivepublisher.diskpool import (
-    DiskPool, Poolifier, POOL_DEBIAN)
 from canonical.archivepublisher.publishing import Publisher
 from canonical.database.sqlbase import (
     flush_database_updates, clear_current_connection_cache)
 from canonical.launchpad.interfaces import (
-    NotFoundError, IDistributionSet)
+    IDistributionSet, NotFoundError)
 from canonical.launchpad.scripts import (
     execute_zcml_for_scripts, logger, logger_options)
 from canonical.lp import initZopeless
+
 
 def parse_options():
     parser = OptionParser()
@@ -48,9 +44,9 @@
                       dest="distribution", metavar="DISTRO", default="ubuntu",
                       help="The distribution to publish.")
 
-    parser.add_option("-s", "--suite",
-                      dest="suite", metavar="SUITE", default=None,
-                      help="The suite to publish.")
+    parser.add_option('-s', '--suite', metavar='SUITE', dest='suite',
+                      action='append', type='string', default=[],
+                      help='The suite to publish')
 
     parser.add_option("-R", "--distsroot",
                       dest="distsroot", metavar="SUFFIX", default=None,
@@ -63,17 +59,15 @@
     log.debug("Finding distribution object.")
 
     try:
-        distro = getUtility(IDistributionSet)[options.distribution]
+        distro = getUtility(IDistributionSet).getByName(options.distribution)
     except NotFoundError, info:
         log.error(info)
         raise
 
     allowed_suites = set()
-    if options.suite is not None:
-        # XXX cprov 20061018: extend this for multiple suites publication.
+    for suite in options.suite:
         try:
-            distrorelease, pocket = distro.getDistroReleaseAndPocket(
-                options.suite)
+            distrorelease, pocket = distro.getDistroReleaseAndPocket(suite)
         except NotFoundError, info:
             log.error(info)
             raise
