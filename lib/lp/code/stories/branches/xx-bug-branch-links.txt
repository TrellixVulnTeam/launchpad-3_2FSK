= Bug branch links =

It is possible to link bugs and branches from both the bug page and the branch
page.


== From the branch page ==

There is a "Link to a bug report" item in the actions menu that is visible
to everybody but which links to a page restricted with the
launchpad.AnyPerson permission.

There is an action link to "Link to bug report" that is visible to all bug
if the user is not logged in, they will be asked to log in.

    >>> anon_browser.open(
    ...     'http://code.launchpad.dev/~name12/gnome-terminal/klingon')
    >>> anon_browser.getLink('Link to a bug report').click()
    Traceback (most recent call last):
    ...
    Unauthorized: (...launchpad.AnyPerson')

    >>> def printBugBranchLinks(browser):
    ...     tags = find_tags_by_class(browser.contents, 'bug-branch-summary')
    ...     if len(tags) == 0:
    ...         print 'No bug branch links'
    ...     else:
    ...         for tag in tags:
    ...             print extract_text(tag)

    >>> def print_notifications(browser):
    ...     tags = find_tags_by_class(
    ...         browser.contents, 'informational message')
    ...     if len(tags) == 0:
    ...         print 'No messages.'
    ...     else:
    ...         for tag in tags:
    ...             print extract_text(tag)

    >>> browser = setupBrowser(auth="Basic test@canonical.com:test")
    >>> browser.open(
    ...     'http://code.launchpad.dev/~name12/gnome-terminal/klingon')
    >>> printBugBranchLinks(browser)
    No bug branch links

    >>> browser.getLink('Link to a bug report').click()
    >>> browser.title
    'Link branch \xe2\x80\x9clp://dev/~name12/gnome-terminal/klingon\xe2\x80\x9d to a bug report'

When linking from a branch to a bug, the bug widget is used.  This
requires the user to enter a bug number.

    >>> browser.getControl('The bug that is linked to.').value = "9"
    >>> browser.getControl('Continue').click()
    >>> printBugBranchLinks(browser)
    Bug #9: Thunderbird crashes (Unknown &ndash; Unknown)

Attempting to link to the same bug again gives an error.

    >>> browser.getLink('Link to another bug report').click()
    >>> browser.getControl('The bug that is linked to.').value = "9"
    >>> browser.getControl('Continue').click()
    >>> for message in get_feedback_messages(browser.contents):
    ...     print message
    There is 1 error.
    Bug #9 is already linked to this branch

The bug-branch link is also shown on the bug page.

    >>> browser.open(
    ...     'http://code.launchpad.dev/~name12/gnome-terminal/klingon')
    >>> browser.getLink('Thunderbird crashes').click()

    >>> printBugBranchLinks(browser)
    lp://dev/~name12/gnome-terminal/klingon (Experimental)

If the bug is private, then the bug branch link isn't shows on the
branch page for people that are not able to see it.  Get an admin
to mark the bug private.

    >>> admin_browser.open('http://launchpad.dev/bugs/9')
    >>> admin_browser.getLink('This report is public').click()
    >>> admin_browser.getControl('This bug report should be private').click()
    >>> admin_browser.getControl('Change').click()
    >>> print extract_text(find_tag_by_id(admin_browser.contents, 'privacy'))
    This report is private

Sample person can see it...

    >>> browser.open(
    ...     'http://code.launchpad.dev/~name12/gnome-terminal/klingon')
    >>> printBugBranchLinks(browser)
    Bug #9: Thunderbird crashes (Unknown &ndash; Unknown)

... but an anonymous user cannot.

    >>> anon_browser.open(
    ...     'http://code.launchpad.dev/~name12/gnome-terminal/klingon')
    >>> printBugBranchLinks(anon_browser)
    No bug branch links


== From the bug page ==

The action link on the bug page is "Link a related branch".  Again this
links to a page restricted with the launchpad.AnyPerson permission.

    >>> anon_browser.open(
    ...     'http://launchpad.dev/bugs/11')
    >>> anon_browser.getLink('Link a related branch').click()
    Traceback (most recent call last):
    ...
    Unauthorized: (...launchpad.AnyPerson')

    >>> browser.open(
    ...     'http://launchpad.dev/bugs/11')
    >>> printBugBranchLinks(browser)
    No bug branch links

    >>> browser.getLink('Link a related branch').click()

    >>> browser.getControl('Branch').value = (
    ...     "~name12/gnome-terminal/scanned")
    >>> browser.getControl('Continue').click()

    >>> printBugBranchLinks(browser)
    lp://dev/~name12/gnome-terminal/scanned (Development)

    >>> browser.getLink('~name12/gnome-terminal/scanned').click()
    >>> printBugBranchLinks(browser)
    Bug #11: Make Jokosher use autoaudiosink (Undecided &ndash; New)


=== Quick branch registration ===

You can also register a branch at the same time as registering a bug-branch
link. Instead of entering the unique name of a branch, you can enter a URL:

    >>> browser.open('http://bugs.launchpad.dev/thunderbird/+bug/15')
    >>> printBugBranchLinks(browser)
    No bug branch links

If we go to register a branch and change our mind, there is a cancel
link that points back to the bug page:

    >>> browser.getLink('Link a related branch').click()
    >>> cancel_link = browser.getLink('Cancel')
    >>> cancel_link.url
    'http://bugs.launchpad.dev/thunderbird/+bug/15'

But we're here to register a branch:

    >>> browser.getControl('Branch').value = (
    ...     "http://example.org/branch")
    >>> browser.getControl('Continue').click()

This registers a branch and links it to the bug:

    >>> print_notifications(browser)
    Registered lp://dev/~name12/thunderbird/branch
    ...
    >>> printBugBranchLinks(browser)
    lp://dev/~name12/thunderbird/branch (Development)

However, if the bug isn't on a project, we don't (can't!) register a branch.

    >>> browser.open('http://launchpad.dev/bugs/10')
    >>> printBugBranchLinks(browser)
    No bug branch links

Here we use 'http://example.org/branch2' as the URL. We have to use a
different URL, since using an already-registered URL will just find that
branch.

    >>> browser.getLink('Link a related branch').click()
    >>> browser.getControl('Branch').value = (
    ...     "http://example.org/branch2")
    >>> browser.getControl('Continue').click()

No bug-branch link is registered:

    >>> browser.open('http://launchpad.dev/bugs/10')
    >>> printBugBranchLinks(browser)
    No bug branch links


<<<<<<< HEAD
=======
== Editing the bug-branch link ==

Each bug-branch link has a whiteboard to give more details about the link.

    >>> browser.open(
    ...     'http://launchpad.dev/bugs/11')
    >>> printBugBranchLinks(browser)
    lp://dev/~name12/gnome-terminal/scanned (Development)

The whiteboard contents are available on the (bug|branch) page.

    >>> browser.getControl('Whiteboard').value = (
    ...     'This is a fix for the problem and involved:\n'
    ...     ' * Fixing the doodad\n'
    ...     ' * Adjusting the lambda probe')
    >>> browser.getControl('Update').click()
    >>> printBugBranchLinks(browser)
    lp://dev/~name12/gnome-terminal/scanned (Development)
      This is a fix for the problem and involved:
       * Fixing the doodad
       * Adjusting the lambda probe

    >>> browser.getLink('~name12/gnome-terminal/scanne').click()
    >>> printBugBranchLinks(browser)
    Bug #11: Make Jokosher use autoaudiosink (Undecided &ndash; New)


>>>>>>> 618b3fba
== Deleting bug branch links ==

The edit view for the bug branch also now has a delete button to unlink
the bug from the branch.

    >>> browser.open('http://bugs.launchpad.dev/thunderbird/+bug/15')

    >>> browser.getControl('Delete').click()
    >>> printBugBranchLinks(browser)
    No bug branch links<|MERGE_RESOLUTION|>--- conflicted
+++ resolved
@@ -184,36 +184,6 @@
     No bug branch links
 
 
-<<<<<<< HEAD
-=======
-== Editing the bug-branch link ==
-
-Each bug-branch link has a whiteboard to give more details about the link.
-
-    >>> browser.open(
-    ...     'http://launchpad.dev/bugs/11')
-    >>> printBugBranchLinks(browser)
-    lp://dev/~name12/gnome-terminal/scanned (Development)
-
-The whiteboard contents are available on the (bug|branch) page.
-
-    >>> browser.getControl('Whiteboard').value = (
-    ...     'This is a fix for the problem and involved:\n'
-    ...     ' * Fixing the doodad\n'
-    ...     ' * Adjusting the lambda probe')
-    >>> browser.getControl('Update').click()
-    >>> printBugBranchLinks(browser)
-    lp://dev/~name12/gnome-terminal/scanned (Development)
-      This is a fix for the problem and involved:
-       * Fixing the doodad
-       * Adjusting the lambda probe
-
-    >>> browser.getLink('~name12/gnome-terminal/scanne').click()
-    >>> printBugBranchLinks(browser)
-    Bug #11: Make Jokosher use autoaudiosink (Undecided &ndash; New)
-
-
->>>>>>> 618b3fba
 == Deleting bug branch links ==
 
 The edit view for the bug branch also now has a delete button to unlink
