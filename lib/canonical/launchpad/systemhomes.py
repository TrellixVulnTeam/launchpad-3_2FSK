--- conflicted
+++ resolved
@@ -24,15 +24,8 @@
     ICodeImportSchedulerApplication, IDistroSeriesSet, IFeedsApplication,
     IHWDBApplication, ILanguageSet, ILaunchBag, ILaunchpadStatisticSet,
     IMailingListApplication, IMaloneApplication,
-<<<<<<< HEAD
-    IOpenIdApplication, IProductSet, IRegistryApplication,
-    IRosettaApplication, IShipItApplication, ITranslationGroupSet,
-    ITranslationsOverview, IWebServiceApplication)
-=======
-    IOpenIdApplication, IPersonSet, IProductSet, IRosettaApplication,
-    IShipItApplication, ITranslationGroupSet, ITranslationsOverview,
-    IWebServiceApplication)
->>>>>>> a2204c82
+    IOpenIdApplication, IProductSet, IRosettaApplication, IShipItApplication,
+    ITranslationGroupSet, ITranslationsOverview, IWebServiceApplication)
 from canonical.lazr.rest import ServiceRootResource
 
 class AuthServerApplication:
@@ -194,15 +187,4 @@
 
 class WebServiceApplication(ServiceRootResource):
     """See IWebServiceApplication."""
-<<<<<<< HEAD
-    implements(IWebServiceApplication)
-=======
-    implements(IWebServiceApplication)
-
-    # See ServiceRootResource for more on top_level_collections.
-    @property
-    def top_level_collections(self):
-        return {'bugtasks': getUtility(IBugTaskSet),
-                'bugs': getUtility(IBugSet),
-                'people': getUtility(IPersonSet)}
->>>>>>> a2204c82
+    implements(IWebServiceApplication)