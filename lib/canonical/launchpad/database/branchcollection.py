--- conflicted
+++ resolved
@@ -131,13 +131,13 @@
     def relatedTo(self, person):
         """See `IBranchCollection`."""
         return self._filterBy(
-<<<<<<< HEAD
-            [Or(Branch.owner == person,
-                Branch.registrant == person,
-                BranchSubscription.person == person)],
-            [LeftJoin(
-                BranchSubscription,
-                BranchSubscription.branch == Branch.id)])
+            [Branch.id.is_in(
+                Union(
+                    Select(Branch.id, Branch.owner == person),
+                    Select(Branch.id, Branch.registrant == person),
+                    Select(Branch.id,
+                           And(BranchSubscription.person == person,
+                               BranchSubscription.branch == Branch.id))))])
 
     def _getExactMatch(self, search_term):
         """Return the exact branch that 'search_term' matches, or None."""
@@ -191,16 +191,6 @@
         collection = self._filterBy([Branch.id.is_in(Union(*queries))])
         results = collection.getBranches().order_by(Branch.name, Branch.id)
         return CountableIterator(results.count(), results)
-=======
-            [],
-            Branch.id.is_in(
-                Union(
-                    Select(Branch.id, Branch.owner == person),
-                    Select(Branch.id, Branch.registrant == person),
-                    Select(Branch.id,
-                           And(BranchSubscription.person == person,
-                               BranchSubscription.branch == Branch.id)))))
->>>>>>> b9493b14
 
     def subscribedBy(self, person):
         """See `IBranchCollection`."""
