# Copyright 2009 Canonical Ltd.  This software is licensed under the
# GNU Affero General Public License version 3 (see the file LICENSE).

# pylint: disable-msg=E0611,W0212

"""Classes that implement IBugTask and its related interfaces."""

__metaclass__ = type

__all__ = [
    'BugTaskDelta',
    'BugTaskToBugAdapter',
    'BugTaskMixin',
    'BugTask',
    'BugTaskSet',
    'NullBugTask',
    'bugtask_sort_key',
    'get_bug_privacy_filter',
    'get_related_bugtasks_search_params',
    'search_value_to_where_condition',
    ]


import datetime
from operator import attrgetter

from lazr.enum import DBItem
import pytz
from sqlobject import (
    ForeignKey,
    SQLObjectNotFound,
    StringCol,
    )
from sqlobject.sqlbuilder import SQLConstant
from storm.expr import (
    Alias,
    And,
    AutoTables,
    Desc,
    In,
    Join,
    LeftJoin,
    Or,
    SQL,
    )
from storm.store import EmptyResultSet
from storm.zope.interfaces import (
    IResultSet,
    ISQLObjectResultSet,
    )
from zope.component import getUtility
from zope.interface import (
    alsoProvides,
    implements,
    )
from zope.interface.interfaces import IMethod
from zope.security.proxy import (
    isinstance as zope_isinstance,
    removeSecurityProxy,
    )

from canonical.cachedproperty import cache_property
from canonical.config import config
from canonical.database.constants import UTC_NOW
from canonical.database.datetimecol import UtcDateTimeCol
from canonical.database.enumcol import EnumCol
from canonical.database.nl_search import nl_phrase_search
from canonical.database.sqlbase import (
    block_implicit_flushes,
    convert_storm_clause_to_string,
    cursor,
    quote,
    quote_like,
    SQLBase,
    sqlvalues,
    )
from canonical.launchpad.components.decoratedresultset import (
    DecoratedResultSet,
    )
from canonical.launchpad.helpers import shortlist
from canonical.launchpad.interfaces.launchpad import ILaunchpadCelebrities
from canonical.launchpad.interfaces.lpstorm import IStore
from canonical.launchpad.searchbuilder import (
    all,
    any,
    greater_than,
    not_equals,
    NULL,
    )
from canonical.launchpad.webapp.interfaces import (
    DEFAULT_FLAVOR,
    ILaunchBag,
    IStoreSelector,
    MAIN_STORE,
    )
from lp.app.enums import ServiceUsage
from lp.app.errors import NotFoundError
from lp.bugs.interfaces.bug import IBugSet
from lp.bugs.interfaces.bugattachment import BugAttachmentType
from lp.bugs.interfaces.bugnomination import BugNominationStatus
from lp.bugs.interfaces.bugtask import (
    BUG_SUPERVISOR_BUGTASK_STATUSES,
    BugBranchSearch,
    BugTaskImportance,
    BugTaskSearchParams,
    BugTaskStatus,
    BugTaskStatusSearch,
    ConjoinedBugTaskEditError,
    IBugTask,
    IBugTaskDelta,
    IBugTaskSet,
    IDistroBugTask,
    IDistroSeriesBugTask,
    IllegalRelatedBugTasksParams,
    IllegalTarget,
    INullBugTask,
    IProductSeriesBugTask,
    IUpstreamBugTask,
    RESOLVED_BUGTASK_STATUSES,
    UNRESOLVED_BUGTASK_STATUSES,
    UserCannotEditBugTaskAssignee,
    UserCannotEditBugTaskImportance,
    UserCannotEditBugTaskMilestone,
    UserCannotEditBugTaskStatus,
    )
from lp.bugs.model.bugnomination import BugNomination
from lp.bugs.model.bugsubscription import BugSubscription
from lp.registry.interfaces.distribution import (
    IDistribution,
    IDistributionSet,
    )
from lp.registry.interfaces.distributionsourcepackage import (
    IDistributionSourcePackage,
    )
from lp.registry.interfaces.distroseries import (
    IDistroSeries,
    IDistroSeriesSet,
    )
from lp.registry.interfaces.milestone import IProjectGroupMilestone
from lp.registry.interfaces.person import (
    IPerson,
    validate_person,
    validate_public_person,
    )
from lp.registry.interfaces.product import (
    IProduct,
    IProductSet,
    )
from lp.registry.interfaces.productseries import (
    IProductSeries,
    IProductSeriesSet,
    )
from lp.registry.interfaces.projectgroup import IProjectGroup
from lp.registry.interfaces.sourcepackage import ISourcePackage
from lp.registry.interfaces.sourcepackagename import ISourcePackageNameSet
from lp.registry.model.pillar import pillar_sort_key
from lp.registry.model.sourcepackagename import SourcePackageName
from lp.soyuz.enums import PackagePublishingStatus
from lp.soyuz.model.publishing import SourcePackagePublishingHistory
from lp.soyuz.model.sourcepackagerelease import SourcePackageRelease

<<<<<<< HEAD

=======
>>>>>>> e8de621c
debbugsseveritymap = {
    None: BugTaskImportance.UNDECIDED,
    'wishlist': BugTaskImportance.WISHLIST,
    'minor': BugTaskImportance.LOW,
    'normal': BugTaskImportance.MEDIUM,
    'important': BugTaskImportance.HIGH,
    'serious': BugTaskImportance.HIGH,
    'grave': BugTaskImportance.HIGH,
    'critical': BugTaskImportance.CRITICAL,
    }


def bugtask_sort_key(bugtask):
    """A sort key for a set of bugtasks. We want:

          - products first, followed by their productseries tasks
          - distro tasks, followed by their distroseries tasks
          - ubuntu first among the distros
    """
    if bugtask.product:
        product_name = bugtask.product.name
        productseries_name = None
    elif bugtask.productseries:
        productseries_name = bugtask.productseries.name
        product_name = bugtask.productseries.product.name
    else:
        product_name = None
        productseries_name = None

    if bugtask.distribution:
        distribution_name = bugtask.distribution.name
    else:
        distribution_name = None

    if bugtask.distroseries:
        distroseries_name = bugtask.distroseries.version
        distribution_name = bugtask.distroseries.distribution.name
    else:
        distroseries_name = None

    if bugtask.sourcepackagename:
        sourcepackage_name = bugtask.sourcepackagename.name
    else:
        sourcepackage_name = None

    # Move ubuntu to the top.
    if distribution_name == 'ubuntu':
        distribution_name = '-'

    return (
        bugtask.bug.id, distribution_name, product_name, productseries_name,
        distroseries_name, sourcepackage_name)


def get_related_bugtasks_search_params(user, context, **kwargs):
    """Returns a list of `BugTaskSearchParams` which can be used to
    search for all tasks related to a user given by `context`.

    Which tasks are related to a user?
      * the user has to be either assignee or owner of this task
        OR
      * the user has to be subscriber or commenter to the underlying bug
        OR
      * the user is reporter of the underlying bug, but this condition
        is automatically fulfilled by the first one as each new bug
        always get one task owned by the bug reporter
    """
    assert IPerson.providedBy(context), "Context argument needs to be IPerson"
    relevant_fields = ('assignee', 'bug_subscriber', 'owner', 'bug_commenter',
                       'structural_subscriber')
    search_params = []
    for key in relevant_fields:
        # all these parameter default to None
        user_param = kwargs.get(key)
        if user_param is None or user_param == context:
            # we are only creating a `BugTaskSearchParams` object if
            # the field is None or equal to the context
            arguments = kwargs.copy()
            arguments[key] = context
            if key == 'owner':
                # Specify both owner and bug_reporter to try to
                # prevent the same bug (but different tasks)
                # being displayed.
                # see `PersonRelatedBugTaskSearchListingView.searchUnbatched`
                arguments['bug_reporter'] = context
            search_params.append(
                BugTaskSearchParams.fromSearchForm(user, **arguments))
    if len(search_params) == 0:
        # unable to search for related tasks to user_context because user
        # modified the query in an invalid way by overwriting all user
        # related parameters
        raise IllegalRelatedBugTasksParams(
            ('Cannot search for related tasks to \'%s\', at least one '
             'of these parameter has to be empty: %s'
                %(context.name, ", ".join(relevant_fields))))
    return search_params


class BugTaskDelta:
    """See `IBugTaskDelta`."""

    implements(IBugTaskDelta)

    def __init__(self, bugtask, status=None, importance=None,
                 assignee=None, milestone=None, statusexplanation=None,
                 bugwatch=None, target=None):
        self.bugtask = bugtask

        self.assignee = assignee
        self.bugwatch = bugwatch
        self.importance = importance
        self.milestone = milestone
        self.status = status
        self.statusexplanation = statusexplanation
        self.target = target


class BugTaskMixin:
    """Mix-in class for some property methods of IBugTask implementations."""

    @property
    def bug_subscribers(self):
        """See `IBugTask`."""
        indirect_subscribers = self.bug.getIndirectSubscribers()
        return self.bug.getDirectSubscribers() + indirect_subscribers

    @property
    def bugtargetdisplayname(self):
        """See `IBugTask`."""
        return self.target.bugtargetdisplayname

    @property
    def bugtargetname(self):
        """See `IBugTask`."""
        return self.target.bugtargetname

    @property
    def target(self):
        """See `IBugTask`."""
        # We explicitly reference attributes here (rather than, say,
        # IDistroBugTask.providedBy(self)), because we can't assume this
        # task has yet been marked with the correct interface.
        if self.product:
            return self.product
        elif self.productseries:
            return self.productseries
        elif self.distribution:
            if self.sourcepackagename:
                return self.distribution.getSourcePackage(
                    self.sourcepackagename)
            else:
                return self.distribution
        elif self.distroseries:
            if self.sourcepackagename:
                return self.distroseries.getSourcePackage(
                    self.sourcepackagename)
            else:
                return self.distroseries
        else:
            raise AssertionError("Unable to determine bugtask target.")

    @property
    def related_tasks(self):
        """See `IBugTask`."""
        other_tasks = [
            task for task in self.bug.bugtasks if task != self]

        return other_tasks

    @property
    def pillar(self):
        """See `IBugTask`."""
        if self.product is not None:
            return self.product
        elif self.productseries is not None:
            return self.productseries.product
        elif self.distribution is not None:
            return self.distribution
        else:
            return self.distroseries.distribution

    @property
    def other_affected_pillars(self):
        """See `IBugTask`."""
        result = set()
        this_pillar = self.pillar
        for task in self.bug.bugtasks:
            that_pillar = task.pillar
            if that_pillar != this_pillar:
                result.add(that_pillar)
        return sorted(result, key=pillar_sort_key)

    @property
    def mentoring_offers(self):
        """See `IHasMentoringOffers`."""
        # mentoring is on IBug as a whole, not on a specific task, so we
        # pass through to the bug
        return self.bug.mentoring_offers

    def canMentor(self, user):
        """See `ICanBeMentored`."""
        # mentoring is on IBug as a whole, not on a specific task, so we
        # pass through to the bug
        return self.bug.canMentor(user)

    def isMentor(self, user):
        """See `ICanBeMentored`."""
        # mentoring is on IBug as a whole, not on a specific task, so we
        # pass through to the bug
        return self.bug.isMentor(user)

    def offerMentoring(self, user, team):
        """See `ICanBeMentored`."""
        # mentoring is on IBug as a whole, not on a specific task, so we
        # pass through to the bug
        return self.bug.offerMentoring(user, team)

    def retractMentoring(self, user):
        """See `ICanBeMentored`."""
        # mentoring is on IBug as a whole, not on a specific task, so we
        # pass through to the bug
        return self.bug.retractMentoring(user)


class NullBugTask(BugTaskMixin):
    """A null object for IBugTask.

    This class is used, for example, to be able to render a URL like:

      /products/evolution/+bug/5

    when bug #5 isn't yet reported in evolution.
    """
    implements(INullBugTask)

    def __init__(self, bug, product=None, productseries=None,
                 sourcepackagename=None, distribution=None,
                 distroseries=None):
        """Initialize a NullBugTask."""
        self.bug = bug
        self.product = product
        self.productseries = productseries
        self.sourcepackagename = sourcepackagename
        self.distribution = distribution
        self.distroseries = distroseries

        # Mark the task with the correct interface, depending on its
        # context.
        if self.product:
            alsoProvides(self, IUpstreamBugTask)
        elif self.distribution:
            alsoProvides(self, IDistroBugTask)
        elif self.distroseries:
            alsoProvides(self, IDistroSeriesBugTask)
        elif self.productseries:
            alsoProvides(self, IProductSeriesBugTask)
        else:
            raise AssertionError('Unknown NullBugTask: %r.' % self)

        # Make us provide the interface by setting all required attributes
        # to None, and define the methods as raising NotImplementedError.
        # The attributes are set to None because it doesn't make
        # sense for these attributes to have a value when there is no
        # real task there. (In fact, it may make sense for these
        # values to be non-null, but I haven't yet found a use case
        # for it, and I don't think there's any point on designing for
        # that until we've encountered one.)
        def this_is_a_null_bugtask_method(*args, **kwargs):
            raise NotImplementedError

        for name, spec in INullBugTask.namesAndDescriptions(True):
            if not hasattr(self, name):
                if IMethod.providedBy(spec):
                    value = this_is_a_null_bugtask_method
                else:
                    value = None
                setattr(self, name, value)

    @property
    def title(self):
        """See `IBugTask`."""
        return 'Bug #%s is not in %s: "%s"' % (
            self.bug.id, self.bugtargetdisplayname, self.bug.title)


def BugTaskToBugAdapter(bugtask):
    """Adapt an IBugTask to an IBug."""
    return bugtask.bug


@block_implicit_flushes
def validate_target_attribute(self, attr, value):
    """Update the targetnamecache."""
    # Don't update targetnamecache during _init().
    if self._SO_creating:
        return value
    # Determine the new target attributes.
    target_params = dict(
        product=self.product,
        productseries=self.productseries,
        sourcepackagename=self.sourcepackagename,
        distribution=self.distribution,
        distroseries=self.distroseries)
    utility_iface_dict = {
        'productID': IProductSet,
        'productseriesID': IProductSeriesSet,
        'sourcepackagenameID': ISourcePackageNameSet,
        'distributionID': IDistributionSet,
        'distroseriesID': IDistroSeriesSet,
<<<<<<< HEAD
        }
    utility_iface = utility_iface_dict[attr]
=======
        }[attr]
>>>>>>> e8de621c
    if value is None:
        target_params[attr[:-2]] = None
    else:
        target_params[attr[:-2]] = getUtility(utility_iface).get(value)

    # Use a NullBugTask to determine the new target.
    nulltask = NullBugTask(self.bug, **target_params)
    self.updateTargetNameCache(nulltask.target)

    return value


class PassthroughValue:
    """A wrapper to allow setting values on conjoined bug tasks."""

    def __init__(self, value):
        self.value = value


@block_implicit_flushes
def validate_conjoined_attribute(self, attr, value):
    # If the value has been wrapped in a _PassthroughValue instance,
    # then we are being updated by our conjoined master: pass the
    # value through without any checking.
    if isinstance(value, PassthroughValue):
        return value.value

    # If this bugtask has no bug yet, then we are probably being
    # instantiated.
    if self.bug is None:
        return value

    if self._isConjoinedBugTask():
        raise ConjoinedBugTaskEditError(
            "This task cannot be edited directly, it should be"
            " edited through its conjoined_master.")
    # The conjoined slave is updated before the master one because,
    # for distro tasks, conjoined_slave does a comparison on
    # sourcepackagename, and the sourcepackagenames will not match
    # if the conjoined master is altered before the conjoined slave!
    conjoined_bugtask = self.conjoined_slave
    if conjoined_bugtask:
        setattr(conjoined_bugtask, attr, PassthroughValue(value))

    return value


def validate_status(self, attr, value):
    if value not in self._NON_CONJOINED_STATUSES:
        return validate_conjoined_attribute(self, attr, value)
    else:
        return value


def validate_assignee(self, attr, value):
    value = validate_conjoined_attribute(self, attr, value)
    # Check if this person is valid and not None.
    return validate_person(self, attr, value)


@block_implicit_flushes
def validate_sourcepackagename(self, attr, value):
    is_passthrough = isinstance(value, PassthroughValue)
    value = validate_conjoined_attribute(self, attr, value)
    if not is_passthrough:
        self._syncSourcePackages(value)
    return validate_target_attribute(self, attr, value)


class BugTask(SQLBase, BugTaskMixin):
    """See `IBugTask`."""
    implements(IBugTask)
    _table = "BugTask"
    _defaultOrder = ['distribution', 'product', 'productseries',
                     'distroseries', 'milestone', 'sourcepackagename']
    _CONJOINED_ATTRIBUTES = (
        "status", "importance", "assigneeID", "milestoneID",
        "date_assigned", "date_confirmed", "date_inprogress",
        "date_closed", "date_incomplete", "date_left_new",
        "date_triaged", "date_fix_committed", "date_fix_released",
        "date_left_closed")
    _NON_CONJOINED_STATUSES = (BugTaskStatus.WONTFIX, )

    bug = ForeignKey(dbName='bug', foreignKey='Bug', notNull=True)
    product = ForeignKey(
        dbName='product', foreignKey='Product',
        notNull=False, default=None,
        storm_validator=validate_target_attribute)
    productseries = ForeignKey(
        dbName='productseries', foreignKey='ProductSeries',
        notNull=False, default=None,
        storm_validator=validate_target_attribute)
    sourcepackagename = ForeignKey(
        dbName='sourcepackagename', foreignKey='SourcePackageName',
        notNull=False, default=None,
        storm_validator=validate_sourcepackagename)
    distribution = ForeignKey(
        dbName='distribution', foreignKey='Distribution',
        notNull=False, default=None,
        storm_validator=validate_target_attribute)
    distroseries = ForeignKey(
        dbName='distroseries', foreignKey='DistroSeries',
        notNull=False, default=None,
        storm_validator=validate_target_attribute)
    milestone = ForeignKey(
        dbName='milestone', foreignKey='Milestone',
        notNull=False, default=None,
        storm_validator=validate_conjoined_attribute)
    status = EnumCol(
        dbName='status', notNull=True,
        schema=BugTaskStatus,
        default=BugTaskStatus.NEW,
        storm_validator=validate_status)
    statusexplanation = StringCol(dbName='statusexplanation', default=None)
    importance = EnumCol(
        dbName='importance', notNull=True,
        schema=BugTaskImportance,
        default=BugTaskImportance.UNDECIDED,
        storm_validator=validate_conjoined_attribute)
    assignee = ForeignKey(
        dbName='assignee', foreignKey='Person',
        storm_validator=validate_assignee,
        notNull=False, default=None)
    bugwatch = ForeignKey(dbName='bugwatch', foreignKey='BugWatch',
        notNull=False, default=None)
    date_assigned = UtcDateTimeCol(notNull=False, default=None,
        storm_validator=validate_conjoined_attribute)
    datecreated = UtcDateTimeCol(notNull=False, default=UTC_NOW)
    date_confirmed = UtcDateTimeCol(notNull=False, default=None,
        storm_validator=validate_conjoined_attribute)
    date_inprogress = UtcDateTimeCol(notNull=False, default=None,
        storm_validator=validate_conjoined_attribute)
    date_closed = UtcDateTimeCol(notNull=False, default=None,
        storm_validator=validate_conjoined_attribute)
    date_incomplete = UtcDateTimeCol(notNull=False, default=None,
        storm_validator=validate_conjoined_attribute)
    date_left_new = UtcDateTimeCol(notNull=False, default=None,
        storm_validator=validate_conjoined_attribute)
    date_triaged = UtcDateTimeCol(notNull=False, default=None,
        storm_validator=validate_conjoined_attribute)
    date_fix_committed = UtcDateTimeCol(notNull=False, default=None,
        storm_validator=validate_conjoined_attribute)
    date_fix_released = UtcDateTimeCol(notNull=False, default=None,
        storm_validator=validate_conjoined_attribute)
    date_left_closed = UtcDateTimeCol(notNull=False, default=None,
        storm_validator=validate_conjoined_attribute)
    owner = ForeignKey(
        dbName='owner', foreignKey='Person',
        storm_validator=validate_public_person, notNull=True)
    # The targetnamecache is a value that is only supposed to be set
    # when a bugtask is created/modified or by the
    # update-bugtask-targetnamecaches cronscript. For this reason it's
    # not exposed in the interface, and client code should always use
    # the bugtargetname and bugtargetdisplayname properties.
    #
    # This field is actually incorrectly named, since it currently
    # stores the bugtargetdisplayname.
    targetnamecache = StringCol(
        dbName='targetnamecache', notNull=False, default=None)

    @property
    def title(self):
        """See `IBugTask`."""
        return 'Bug #%s in %s: "%s"' % (
            self.bug.id, self.bugtargetdisplayname, self.bug.title)

    @property
    def bugtargetdisplayname(self):
        """See `IBugTask`."""
        return self.targetnamecache

    @property
    def age(self):
        """See `IBugTask`."""
        UTC = pytz.timezone('UTC')
        now = datetime.datetime.now(UTC)

        return now - self.datecreated

    @property
    def task_age(self):
        """See `IBugTask`."""
        return self.age.seconds

    # Several other classes need to generate lists of bug tasks, and
    # one thing they often have to filter for is completeness. We maintain
    # this single canonical query string here so that it does not have to be
    # cargo culted into Product, Distribution, ProductSeries etc
    completeness_clause = """
        BugTask.status IN ( %s )
        """ % ','.join([str(a.value) for a in RESOLVED_BUGTASK_STATUSES])

    @property
    def is_complete(self):
        """See `IBugTask`.

        Note that this should be kept in sync with the completeness_clause
        above.
        """
        return self.status in RESOLVED_BUGTASK_STATUSES

    def findSimilarBugs(self, user, limit=10):
        """See `IBugTask`."""
        if self.product is not None:
            context_params = {'product': self.product}
        elif (self.sourcepackagename is not None and
            self.distribution is not None):
            context_params = {
                'distribution': self.distribution,
                'sourcepackagename': self.sourcepackagename,
                }
        elif self.distribution is not None:
            context_params = {'distribution': self.distribution}
        else:
            raise AssertionError("BugTask doesn't have a searchable target.")

        matching_bugtasks = getUtility(IBugTaskSet).findSimilar(
            user, self.bug.title, **context_params)

        # Make sure to exclude the current BugTask from the list of
        # matching tasks. We use 4*limit as an arbitrary value here to
        # make sure we select more than :limit: bugtasks.
        matching_bugtasks = [
            bug_task for bug_task in matching_bugtasks[:4*limit]
            if bug_task != self]

        matching_bugs = getUtility(IBugSet).getDistinctBugsForBugTasks(
            matching_bugtasks, user, limit)
        return matching_bugs

    def subscribe(self, person, subscribed_by):
        """See `IBugTask`."""
        return self.bug.subscribe(person, subscribed_by)

    def isSubscribed(self, person):
        """See `IBugTask`."""
        return self.bug.isSubscribed(person)

    def _syncSourcePackages(self, new_spnid):
        """Synchronize changes to source packages with other distrotasks.

        If one distroseriestask's source package is changed, all the
        other distroseriestasks with the same distribution and source
        package has to be changed, as well as the corresponding
        distrotask.
        """
        if self.bug is None:
            # The validator is being called on an incomplete bug task.
            return
        if self.distroseries is not None:
            distribution = self.distroseries.distribution
        else:
            distribution = self.distribution
        if distribution is not None:
            for bugtask in self.related_tasks:
                if bugtask.distroseries:
                    related_distribution = bugtask.distroseries.distribution
                else:
                    related_distribution = bugtask.distribution
                if (related_distribution == distribution and
                    bugtask.sourcepackagenameID == self.sourcepackagenameID):
                    bugtask.sourcepackagenameID = PassthroughValue(new_spnid)

    def getConjoinedMaster(self, bugtasks, bugtasks_by_package=None):
        """See `IBugTask`."""
        conjoined_master = None
        if IDistroBugTask.providedBy(self):
            if bugtasks_by_package is None:
                bugtasks_by_package = (
                    self.bug.getBugTasksByPackageName(bugtasks))
            bugtasks = bugtasks_by_package[self.sourcepackagename]
            possible_masters = [
                bugtask for bugtask in bugtasks
                if (bugtask.distroseries is not None and
                    bugtask.sourcepackagename == self.sourcepackagename)]
            # Return early, so that we don't have to get currentseries,
            # which is expensive.
            if len(possible_masters) == 0:
                return None
            current_series = self.distribution.currentseries
            for bugtask in possible_masters:
                if bugtask.distroseries == current_series:
                    conjoined_master = bugtask
                    break
        elif IUpstreamBugTask.providedBy(self):
            assert self.product.development_focus is not None, (
                'A product should always have a development series.')
            devel_focus = self.product.development_focus
            for bugtask in bugtasks:
                if bugtask.productseries == devel_focus:
                    conjoined_master = bugtask
                    break

        if (conjoined_master is not None and
            conjoined_master.status in self._NON_CONJOINED_STATUSES):
            conjoined_master = None
        return conjoined_master

    @property
    def conjoined_master(self):
        """See `IBugTask`."""
        return self.getConjoinedMaster(shortlist(self.bug.bugtasks))

    @property
    def conjoined_slave(self):
        """See `IBugTask`."""
        conjoined_slave = None
        if IDistroSeriesBugTask.providedBy(self):
            distribution = self.distroseries.distribution
            if self.distroseries != distribution.currentseries:
                # Only current series tasks are conjoined.
                return None
            for bugtask in shortlist(self.bug.bugtasks):
                if (bugtask.distribution == distribution and
                    bugtask.sourcepackagename == self.sourcepackagename):
                    conjoined_slave = bugtask
                    break
        elif IProductSeriesBugTask.providedBy(self):
            product = self.productseries.product
            if self.productseries != product.development_focus:
                # Only development focus tasks are conjoined.
                return None
            for bugtask in shortlist(self.bug.bugtasks):
                if bugtask.product == product:
                    conjoined_slave = bugtask
                    break

        if (conjoined_slave is not None and
            self.status in self._NON_CONJOINED_STATUSES):
            conjoined_slave = None
        return conjoined_slave

    def _isConjoinedBugTask(self):
        """Return True when conjoined_master is not None, otherwise False."""
        return self.conjoined_master is not None

    def _syncFromConjoinedSlave(self):
        """Ensure the conjoined master is synched from its slave.

        This method should be used only directly after when the
        conjoined master has been created after the slave, to ensure
        that they are in sync from the beginning.
        """
        conjoined_slave = self.conjoined_slave

        for synched_attr in self._CONJOINED_ATTRIBUTES:
            slave_attr_value = getattr(conjoined_slave, synched_attr)
            # Bypass our checks that prevent setting attributes on
            # conjoined masters by calling the underlying sqlobject
            # setter methods directly.
            setattr(self, synched_attr, PassthroughValue(slave_attr_value))

    def _init(self, *args, **kw):
        """Marks the task when it's created or fetched from the database."""
        SQLBase._init(self, *args, **kw)

        # We check both the foreign key column and the reference so we
        # can detect unflushed references.  The reference check will
        # only be made if the FK is None, so no additional queries
        # will be executed.
        if self.productID is not None or self.product is not None:
            alsoProvides(self, IUpstreamBugTask)
        elif (self.productseriesID is not None or
              self.productseries is not None):
            alsoProvides(self, IProductSeriesBugTask)
        elif self.distroseriesID is not None or self.distroseries is not None:
            alsoProvides(self, IDistroSeriesBugTask)
        elif self.distributionID is not None or self.distribution is not None:
            # If nothing else, this is a distro task.
            alsoProvides(self, IDistroBugTask)
        else:
            raise AssertionError("Task %d is floating." % self.id)

    @property
    def target_uses_malone(self):
        """See `IBugTask`"""
        # XXX sinzui 2007-10-04 bug=149009:
        # This property is not needed. Code should inline this implementation.
        return (self.pillar.bug_tracking_usage == ServiceUsage.LAUNCHPAD)

    def transitionToMilestone(self, new_milestone, user):
        """See `IBugTask`."""
        if not self.userCanEditMilestone(user):
            raise UserCannotEditBugTaskMilestone(
                "User does not have sufficient permissions "
                "to edit the bug task milestone.")
        else:
            self.milestone = new_milestone

    def transitionToImportance(self, new_importance, user):
        """See `IBugTask`."""
        if not self.userCanEditImportance(user):
            raise UserCannotEditBugTaskImportance(
                "User does not have sufficient permissions "
                "to edit the bug task importance.")
        else:
            self.importance = new_importance

    def setImportanceFromDebbugs(self, severity):
        """See `IBugTask`."""
        try:
            self.importance = debbugsseveritymap[severity]
        except KeyError:
            raise ValueError('Unknown debbugs severity "%s".' % severity)
        return self.importance

    def canTransitionToStatus(self, new_status, user):
        """See `IBugTask`."""
        celebrities = getUtility(ILaunchpadCelebrities)
        if (user.inTeam(self.pillar.bug_supervisor) or
            user.inTeam(self.pillar.owner) or
            user.id == celebrities.bug_watch_updater.id or
            user.id == celebrities.bug_importer.id or
            user.id == celebrities.janitor.id):
            return True
        else:
            return (self.status is not BugTaskStatus.WONTFIX and
                    new_status not in BUG_SUPERVISOR_BUGTASK_STATUSES)

    def transitionToStatus(self, new_status, user, when=None):
        """See `IBugTask`."""
        if not new_status:
            # This is mainly to facilitate tests which, unlike the
            # normal status form, don't always submit a status when
            # testing the edit form.
            return

        if not self.canTransitionToStatus(new_status, user):
            raise UserCannotEditBugTaskStatus(
                "Only Bug Supervisors may change status to %s." % (
                    new_status.title,))

        if self.status == new_status:
            # No change in the status, so nothing to do.
            return

        old_status = self.status
        self.status = new_status

        if new_status == BugTaskStatus.UNKNOWN:
            # Ensure that all status-related dates are cleared,
            # because it doesn't make sense to have any values set for
            # date_confirmed, date_closed, etc. when the status
            # becomes UNKNOWN.
            self.date_confirmed = None
            self.date_inprogress = None
            self.date_closed = None
            self.date_incomplete = None
            self.date_triaged = None
            self.date_fix_committed = None
            self.date_fix_released = None

            return

        if when is None:
            UTC = pytz.timezone('UTC')
            when = datetime.datetime.now(UTC)

        # Record the date of the particular kinds of transitions into
        # certain states.
        if ((old_status < BugTaskStatus.CONFIRMED) and
            (new_status >= BugTaskStatus.CONFIRMED)):
            # Even if the bug task skips the Confirmed status
            # (e.g. goes directly to Fix Committed), we'll record a
            # confirmed date at the same time anyway, otherwise we get
            # a strange gap in our data, and potentially misleading
            # reports.
            self.date_confirmed = when

        if ((old_status < BugTaskStatus.INPROGRESS) and
            (new_status >= BugTaskStatus.INPROGRESS)):
            # Same idea with In Progress as the comment above about
            # Confirmed.
            self.date_inprogress = when

        if (old_status == BugTaskStatus.NEW and
            new_status > BugTaskStatus.NEW and
            self.date_left_new is None):
            # This task is leaving the NEW status for the first time
            self.date_left_new = when

        # If the new status is equal to or higher
        # than TRIAGED, we record a `date_triaged`
        # to mark the fact that the task has passed
        # through this status.
        if (old_status < BugTaskStatus.TRIAGED and
            new_status >= BugTaskStatus.TRIAGED):
            # This task is now marked as TRIAGED
            self.date_triaged = when

        # If the new status is equal to or higher
        # than FIXCOMMITTED, we record a `date_fixcommitted`
        # to mark the fact that the task has passed
        # through this status.
        if (old_status < BugTaskStatus.FIXCOMMITTED and
            new_status >= BugTaskStatus.FIXCOMMITTED):
            # This task is now marked as FIXCOMMITTED
            self.date_fix_committed = when

        # If the new status is equal to or higher
        # than FIXRELEASED, we record a `date_fixreleased`
        # to mark the fact that the task has passed
        # through this status.
        if (old_status < BugTaskStatus.FIXRELEASED and
            new_status >= BugTaskStatus.FIXRELEASED):
            # This task is now marked as FIXRELEASED
            self.date_fix_released = when

        # Bugs can jump in and out of 'incomplete' status
        # and for just as long as they're marked incomplete
        # we keep a date_incomplete recorded for them.
        if new_status == BugTaskStatus.INCOMPLETE:
            self.date_incomplete = when
        else:
            self.date_incomplete = None

        if ((old_status in UNRESOLVED_BUGTASK_STATUSES) and
            (new_status in RESOLVED_BUGTASK_STATUSES)):
            self.date_closed = when

        if ((old_status in RESOLVED_BUGTASK_STATUSES) and
            (new_status in UNRESOLVED_BUGTASK_STATUSES)):
            self.date_left_closed = when

        # Ensure that we don't have dates recorded for state
        # transitions, if the bugtask has regressed to an earlier
        # workflow state. We want to ensure that, for example, a
        # bugtask that went New => Confirmed => New
        # has a dateconfirmed value of None.
        if new_status in UNRESOLVED_BUGTASK_STATUSES:
            self.date_closed = None

        if new_status < BugTaskStatus.CONFIRMED:
            self.date_confirmed = None

        if new_status < BugTaskStatus.INPROGRESS:
            self.date_inprogress = None

        if new_status < BugTaskStatus.TRIAGED:
            self.date_triaged = None

        if new_status < BugTaskStatus.FIXCOMMITTED:
            self.date_fix_committed = None

        if new_status < BugTaskStatus.FIXRELEASED:
            self.date_fix_released = None

    def _userCanSetAssignee(self, user):
        """Used by methods to check if user can assign or unassign bugtask."""
        celebrities = getUtility(ILaunchpadCelebrities)
        return (
            user.inTeam(self.pillar.bug_supervisor) or
            user.inTeam(self.pillar.owner) or
            user.inTeam(self.pillar.driver) or
            (self.distroseries is not None and
             user.inTeam(self.distroseries.driver)) or
            (self.productseries is not None and
             user.inTeam(self.productseries.driver)) or
            user.inTeam(celebrities.admin)
            or user == celebrities.bug_importer)

    def userCanSetAnyAssignee(self, user):
        """See `IBugTask`."""
        if user is None:
            return False
        elif self.pillar.bug_supervisor is None:
            return True
        else:
            return self._userCanSetAssignee(user)

    def userCanUnassign(self, user):
        """True if user can set the assignee to None.

        This option not shown for regular users unless they or their teams
        are the assignees. Project owners, drivers, bug supervisors and
        Launchpad admins can always unassign.
        """
        return user is not None and (
            user.inTeam(self.assignee) or self._userCanSetAssignee(user))

    def canTransitionToAssignee(self, assignee):
        """See `IBugTask`."""
        # All users can assign and unassign themselves and their teams,
        # but only project owners, bug supervisors, project/distribution
        # drivers and Launchpad admins can assign others.
        user = getUtility(ILaunchBag).user
        return (
            user is not None and (
                user.inTeam(assignee) or
                (assignee is None and self.userCanUnassign(user)) or
                self.userCanSetAnyAssignee(user)))

    def transitionToAssignee(self, assignee):
        """See `IBugTask`."""
        if assignee == self.assignee:
            # No change to the assignee, so nothing to do.
            return

        if not self.canTransitionToAssignee(assignee):
            raise UserCannotEditBugTaskAssignee(
                'Regular users can assign and unassign only themselves and '
                'their teams. Only project owners, bug supervisors, drivers '
                'and release managers can assign others.')

        now = datetime.datetime.now(pytz.UTC)
        if self.assignee and not assignee:
            # The assignee is being cleared, so clear the date_assigned
            # value.
            self.date_assigned = None
        if not self.assignee and assignee:
            # The task is going from not having an assignee to having
            # one, so record when this happened
            self.date_assigned = now

        self.assignee = assignee

    def transitionToTarget(self, target):
        """See `IBugTask`.

        This method allows changing the target of some bug
        tasks. The rules it follows are similar to the ones
        enforced implicitly by the code in
        lib/canonical/launchpad/browser/bugtask.py#BugTaskEditView.
        """

        target_before_change = self.target

        if (self.milestone is not None and
            self.milestone.target != target):
            # If the milestone for this bugtask is set, we
            # have to make sure that it's a milestone of the
            # current target, or reset it to None
            self.milestone = None

        if IUpstreamBugTask.providedBy(self):
            if IProduct.providedBy(target):
                self.product = target
            else:
                raise IllegalTarget(
                    "Upstream bug tasks may only be re-targeted "
                    "to another project.")
        else:
            if (IDistributionSourcePackage.providedBy(target) and
                (target.distribution == self.target or
                 target.distribution == self.target.distribution)):
                self.sourcepackagename = target.sourcepackagename
            else:
                raise IllegalTarget(
                    "Distribution bug tasks may only be re-targeted "
                    "to a package in the same distribution.")

        # After the target has changed, we need to recalculate the maximum bug
        # heat for the new and old targets.
        if self.target != target_before_change:
            target_before_change.recalculateBugHeatCache()
            self.target.recalculateBugHeatCache()

    def updateTargetNameCache(self, newtarget=None):
        """See `IBugTask`."""
        if newtarget is None:
            newtarget = self.target
        targetname = newtarget.bugtargetdisplayname
        if self.targetnamecache != targetname:
            self.targetnamecache = targetname

    def getPackageComponent(self):
        """See `IBugTask`."""
        if ISourcePackage.providedBy(self.target):
            return self.target.latest_published_component
        if IDistributionSourcePackage.providedBy(self.target):
            spph = self.target.latest_overall_publication
            if spph:
                return spph.component
        return None

    def asEmailHeaderValue(self):
        """See `IBugTask`."""
        # Calculate an appropriate display value for the assignee.
        if self.assignee:
            if self.assignee.preferredemail:
                assignee_value = self.assignee.preferredemail.email
            else:
                # There is an assignee with no preferredemail, so we'll
                # "degrade" to the assignee.name. This might happen for teams
                # that don't have associated emails or when a bugtask was
                # imported from an external source and had its assignee set
                # automatically, even though the assignee may not even know
                # they have an account in Launchpad. :)
                assignee_value = self.assignee.name
        else:
            assignee_value = 'None'

        # Calculate an appropriate display value for the sourcepackage.
        if self.sourcepackagename:
            sourcepackagename_value = self.sourcepackagename.name
        else:
            # There appears to be no sourcepackagename associated with this
            # task.
            sourcepackagename_value = 'None'

        # Calculate an appropriate display value for the component, if the
        # target looks like some kind of source package.
        component = self.getPackageComponent()
        if component is None:
            component_name = 'None'
        else:
            component_name = component.name

        if IUpstreamBugTask.providedBy(self):
            header_value = 'product=%s;' % self.target.name
        elif IProductSeriesBugTask.providedBy(self):
            header_value = 'product=%s; productseries=%s;' % (
                self.productseries.product.name, self.productseries.name)
        elif IDistroBugTask.providedBy(self):
            header_value = ((
                'distribution=%(distroname)s; '
                'sourcepackage=%(sourcepackagename)s; '
                'component=%(componentname)s;') %
                {'distroname': self.distribution.name,
                 'sourcepackagename': sourcepackagename_value,
                 'componentname': component_name})
        elif IDistroSeriesBugTask.providedBy(self):
            header_value = ((
                'distribution=%(distroname)s; '
                'distroseries=%(distroseriesname)s; '
                'sourcepackage=%(sourcepackagename)s; '
                'component=%(componentname)s;') %
                {'distroname': self.distroseries.distribution.name,
                 'distroseriesname': self.distroseries.name,
                 'sourcepackagename': sourcepackagename_value,
                 'componentname': component_name})
        else:
            raise AssertionError('Unknown BugTask context: %r.' % self)

        # We only want to have a milestone field in the header if there's
        # a milestone set for the bug.
        if self.milestone:
            header_value += ' milestone=%s;' % self.milestone.name

        header_value += ((
            ' status=%(status)s; importance=%(importance)s; '
            'assignee=%(assignee)s;') %
            {'status': self.status.title,
             'importance': self.importance.title,
             'assignee': assignee_value})

        return header_value

    def getDelta(self, old_task):
        """See `IBugTask`."""
        valid_interfaces = [
            IUpstreamBugTask,
            IProductSeriesBugTask,
            IDistroBugTask,
            IDistroSeriesBugTask,
            ]

        # This tries to find a matching pair of bug tasks, i.e. where
        # both provide IUpstreamBugTask, or both IDistroBugTask.
        # Failing that, it drops off the bottom of the loop and raises
        # the TypeError.
        for interface in valid_interfaces:
            if interface.providedBy(self) and interface.providedBy(old_task):
                break
        else:
            raise TypeError(
                "Can't calculate delta on bug tasks of incompatible types: "
                "[%s, %s]." % (repr(old_task), repr(self)))

        # calculate the differences in the fields that both types of tasks
        # have in common
        changes = {}
        for field_name in ("target", "status", "importance",
                           "assignee", "bugwatch", "milestone"):
            old_val = getattr(old_task, field_name)
            new_val = getattr(self, field_name)
            if old_val != new_val:
                changes[field_name] = {}
                changes[field_name]["old"] = old_val
                changes[field_name]["new"] = new_val

        if changes:
            changes["bugtask"] = self
            return BugTaskDelta(**changes)
        else:
            return None

    def _userIsPillarEditor(self, user):
        """Can the user edit this tasks's pillar?"""
        if user is None:
            return False
        if IUpstreamBugTask.providedBy(self):
            pillar = self.product
        elif IProductSeriesBugTask.providedBy(self):
            pillar = self.productseries.product
        elif IDistroBugTask.providedBy(self):
            pillar = self.distribution
        else:
            pillar = self.distroseries.distribution
        return ((pillar.bug_supervisor is not None and
                 user.inTeam(pillar.bug_supervisor)) or
                pillar.userCanEdit(user))

    def userCanEditMilestone(self, user):
        """See `IBugTask`."""
        return self._userIsPillarEditor(user)

    def userCanEditImportance(self, user):
        """See `IBugTask`."""
        celebs = getUtility(ILaunchpadCelebrities)
        return (self._userIsPillarEditor(user) or
                user == celebs.bug_watch_updater or
                user == celebs.bug_importer)


def search_value_to_where_condition(search_value):
    """Convert a search value to a WHERE condition.

        >>> search_value_to_where_condition(any(1, 2, 3))
        'IN (1,2,3)'
        >>> search_value_to_where_condition(any()) is None
        True
        >>> search_value_to_where_condition(not_equals('foo'))
        "!= 'foo'"
        >>> search_value_to_where_condition(greater_than('foo'))
        "> 'foo'"
        >>> search_value_to_where_condition(1)
        '= 1'
        >>> search_value_to_where_condition(NULL)
        'IS NULL'

    """
    if zope_isinstance(search_value, any):
        # When an any() clause is provided, the argument value
        # is a list of acceptable filter values.
        if not search_value.query_values:
            return None
        return "IN (%s)" % ",".join(sqlvalues(*search_value.query_values))
    elif zope_isinstance(search_value, not_equals):
        return "!= %s" % sqlvalues(search_value.value)
    elif zope_isinstance(search_value, greater_than):
        return "> %s" % sqlvalues(search_value.value)
    elif search_value is not NULL:
        return "= %s" % sqlvalues(search_value)
    else:
        # The argument value indicates we should match
        # only NULL values for the column named by
        # arg_name.
        return "IS NULL"


def get_bug_privacy_filter(user):
    """An SQL filter for search results that adds privacy-awareness."""
    return get_bug_privacy_filter_with_decorator(user)[0]


def _nocache_bug_decorator(obj):
    """A pass through decorator for consistency.

    :seealso: get_bug_privacy_filter_with_decorator
    """
    return obj


def _make_cache_user_can_view_bug(user):
    """Curry a decorator for bugtask queries to cache permissions.

    :seealso: get_bug_privacy_filter_with_decorator
    """
    userid = user.id
    def cache_user_can_view_bug(bugtask):
        cache_property(bugtask.bug, '_cached_viewers', set([userid]))
        return bugtask
    return cache_user_can_view_bug


def get_bug_privacy_filter_with_decorator(user):
    """Return a SQL filter to limit returned bug tasks.

    :return: A SQL filter, a decorator to cache visibility in a resultset that
        returns BugTask objects.
    """
    if user is None:
        return "Bug.private = FALSE", _nocache_bug_decorator
    admin_team = getUtility(ILaunchpadCelebrities).admin
    if user.inTeam(admin_team):
        return "", _nocache_bug_decorator
    # A subselect is used here because joining through
    # TeamParticipation is only relevant to the "user-aware"
    # part of the WHERE condition (i.e. the bit below.) The
    # other half of this condition (see code above) does not
    # use TeamParticipation at all.
    return ("""
        (Bug.private = FALSE OR EXISTS (
             SELECT BugSubscription.bug
             FROM BugSubscription, TeamParticipation
             WHERE TeamParticipation.person = %(personid)s AND
                   BugSubscription.person = TeamParticipation.team AND
                   BugSubscription.bug = Bug.id))
                     """ % sqlvalues(personid=user.id),
        _make_cache_user_can_view_bug(user))


def build_tag_set_query(joiner, tags):
    """Return an SQL snippet to find bugs matching the given tags.

    The tags are sorted so that testing the generated queries is
    easier and more reliable.

    :param joiner: The SQL set term used to join the individual tag
        clauses, typically "INTERSECT" or "UNION".
    :param tags: An iterable of valid tag names (not prefixed minus
        signs, not wildcards).
    """
    joiner = " %s " % joiner
    return joiner.join(
        "SELECT bug FROM BugTag WHERE tag = %s" % quote(tag)
        for tag in sorted(tags))


def build_tag_search_clause(tags_spec):
    """Return a tag search clause.

    :param tags_spec: An instance of `any` or `all` containing tag
        "specifications". A tag specification is a valid tag name
        optionally prefixed by a minus sign (denoting "not"), or an
        asterisk (denoting "any tag"), again optionally prefixed by a
        minus sign (and thus denoting "not any tag").
    """
    tags = set(tags_spec.query_values)
    wildcards = [tag for tag in tags if tag in ('*', '-*')]
    tags.difference_update(wildcards)
    include = [tag for tag in tags if not tag.startswith('-')]
    exclude = [tag[1:] for tag in tags if tag.startswith('-')]

    # Should we search for all specified tags or any of them?
    find_all = zope_isinstance(tags_spec, all)

    if find_all:
        # How to combine an include clause and an exclude clause when
        # both are generated.
        combine_with = 'AND'
        # The set of bugs that have *all* of the tags requested for
        # *inclusion*.
        include_clause = build_tag_set_query("INTERSECT", include)
        # The set of bugs that have *any* of the tags requested for
        # *exclusion*.
        exclude_clause = build_tag_set_query("UNION", exclude)
    else:
        # How to combine an include clause and an exclude clause when
        # both are generated.
        combine_with = 'OR'
        # The set of bugs that have *any* of the tags requested for
        # inclusion.
        include_clause = build_tag_set_query("UNION", include)
        # The set of bugs that have *all* of the tags requested for
        # exclusion.
        exclude_clause = build_tag_set_query("INTERSECT", exclude)

    # Search for the *presence* of any tag.
    if '*' in wildcards:
        # Only clobber the clause if not searching for all tags.
        if len(include_clause) == 0 or not find_all:
            include_clause = "SELECT bug FROM BugTag"

    # Search for the *absence* of any tag.
    if '-*' in wildcards:
        # Only clobber the clause if searching for all tags.
        if len(exclude_clause) == 0 or find_all:
            exclude_clause = "SELECT bug FROM BugTag"

    # Combine the include and exclude sets.
    if len(include_clause) > 0 and len(exclude_clause) > 0:
        return "(BugTask.bug IN (%s) %s BugTask.bug NOT IN (%s))" % (
            include_clause, combine_with, exclude_clause)
    elif len(include_clause) > 0:
        return "BugTask.bug IN (%s)" % include_clause
    elif len(exclude_clause) > 0:
        return "BugTask.bug NOT IN (%s)" % exclude_clause
    else:
        # This means that there were no tags (wildcard or specific) to
        # search for (which is allowed, even if it's a bit weird).
        return None


class BugTaskSet:
    """See `IBugTaskSet`."""
    implements(IBugTaskSet)

    _ORDERBY_COLUMN = None

    _open_resolved_upstream = """
                EXISTS (
                    SELECT TRUE FROM BugTask AS RelatedBugTask
                    WHERE RelatedBugTask.bug = BugTask.bug
                        AND RelatedBugTask.id != BugTask.id
                        AND ((
                            RelatedBugTask.bugwatch IS NOT NULL AND
                            RelatedBugTask.status %s)
                            OR (
                            RelatedBugTask.product IS NOT NULL AND
                            RelatedBugTask.bugwatch IS NULL AND
                            RelatedBugTask.status %s))
                    )
                """

    title = "A set of bug tasks"

    def get(self, task_id):
        """See `IBugTaskSet`."""
        # XXX: JSK: 2007-12-19: This method should probably return
        # None when task_id is not present. See:
        # https://bugs.edge.launchpad.net/launchpad/+bug/123592
        try:
            bugtask = BugTask.get(task_id)
        except SQLObjectNotFound:
            raise NotFoundError("BugTask with ID %s does not exist." %
                                str(task_id))
        return bugtask

    def getBugTasks(self, bug_ids):
        """See `IBugTaskSet`."""
        from lp.bugs.model.bug import Bug
        store = getUtility(IStoreSelector).get(MAIN_STORE, DEFAULT_FLAVOR)
        origin = [BugTask, Join(Bug, BugTask.bug == Bug.id)]
        columns = (Bug, BugTask)
        result = store.using(*origin).find(columns, Bug.id.is_in(bug_ids))
        bugs_and_tasks = {}
        for bug, task in result:
            if bug not in bugs_and_tasks:
                bugs_and_tasks[bug] = []
            bugs_and_tasks[bug].append(task)
        return bugs_and_tasks

    def getBugTaskBadgeProperties(self, bugtasks):
        """See `IBugTaskSet`."""
        # Import locally to avoid circular imports.
        from lp.blueprints.model.specificationbug import SpecificationBug
        from lp.bugs.model.bug import Bug
        from lp.bugs.model.bugbranch import BugBranch
        from lp.registry.model.mentoringoffer import MentoringOffer

        bug_ids = list(set(bugtask.bugID for bugtask in bugtasks))
        bug_ids_with_mentoring_offers = set(IStore(MentoringOffer).find(
                MentoringOffer.bugID, In(MentoringOffer.bugID, bug_ids)))
        bug_ids_with_specifications = set(IStore(SpecificationBug).find(
                SpecificationBug.bugID, In(SpecificationBug.bugID, bug_ids)))
        bug_ids_with_branches = set(IStore(BugBranch).find(
                BugBranch.bugID, In(BugBranch.bugID, bug_ids)))

        # Cache all bugs at once to avoid one query per bugtask. We
        # could rely on the Storm cache, but this is explicit.
        bugs = dict(IStore(Bug).find((Bug.id, Bug), In(Bug.id, bug_ids)))

        badge_properties = {}
        for bugtask in bugtasks:
            bug = bugs[bugtask.bugID]
            badge_properties[bugtask] = {
                'has_mentoring_offer':
                    bug.id in bug_ids_with_mentoring_offers,
                'has_specification':
                    bug.id in bug_ids_with_specifications,
                'has_branch':
                    bug.id in bug_ids_with_branches,
                'has_patch':
                    bug.latest_patch_uploaded is not None,
                }

        return badge_properties

    def getMultiple(self, task_ids):
        """See `IBugTaskSet`."""
        # Ensure we have a sequence of bug task IDs:
        task_ids = [int(task_id) for task_id in task_ids]
        # Query the database, returning the results in a dictionary:
        if len(task_ids) > 0:
            tasks = BugTask.select('id in %s' % sqlvalues(task_ids))
            return dict([(task.id, task) for task in tasks])
        else:
            return {}

    def findSimilar(self, user, summary, product=None, distribution=None,
                    sourcepackagename=None):
        """See `IBugTaskSet`."""
        if not summary:
            return EmptyResultSet()
        # Avoid circular imports.
        from lp.bugs.model.bug import Bug
        search_params = BugTaskSearchParams(user)
        constraint_clauses = ['BugTask.bug = Bug.id']
        if product:
            search_params.setProduct(product)
            constraint_clauses.append(
                'BugTask.product = %s' % sqlvalues(product))
        elif distribution:
            search_params.setDistribution(distribution)
            constraint_clauses.append(
                'BugTask.distribution = %s' % sqlvalues(distribution))
            if sourcepackagename:
                search_params.sourcepackagename = sourcepackagename
                constraint_clauses.append(
                    'BugTask.sourcepackagename = %s' % sqlvalues(
                        sourcepackagename))
        else:
            raise AssertionError('Need either a product or distribution.')

        search_params.fast_searchtext = nl_phrase_search(
            summary, Bug, ' AND '.join(constraint_clauses), ['BugTask'])
        return self.search(search_params, _noprejoins=True)

    def _buildStatusClause(self, status):
        """Return the SQL query fragment for search by status.

        Called from `buildQuery` or recursively."""
        if zope_isinstance(status, any):
            return '(' + ' OR '.join(
                self._buildStatusClause(dbitem)
                for dbitem
                in status.query_values) + ')'
        elif zope_isinstance(status, not_equals):
            return '(NOT %s)' % self._buildStatusClause(status.value)
        elif zope_isinstance(status, DBItem):
            with_response = (
                status == BugTaskStatusSearch.INCOMPLETE_WITH_RESPONSE)
            without_response = (
                status == BugTaskStatusSearch.INCOMPLETE_WITHOUT_RESPONSE)
            if with_response or without_response:
                status_clause = (
                    '(BugTask.status = %s) ' %
                    sqlvalues(BugTaskStatus.INCOMPLETE))
                if with_response:
                    status_clause += ("""
                        AND (Bug.date_last_message IS NOT NULL
                             AND BugTask.date_incomplete <=
                                 Bug.date_last_message)
                        """)
                elif without_response:
                    status_clause += ("""
                        AND (Bug.date_last_message IS NULL
                             OR BugTask.date_incomplete >
                                Bug.date_last_message)
                        """)
                else:
                    assert with_response != without_response
                return status_clause
            else:
                return '(BugTask.status = %s)' % sqlvalues(status)
        else:
            raise AssertionError(
                'Unrecognized status value: %s' % repr(status))

    def buildQuery(self, params):
        """Build and return an SQL query with the given parameters.

        Also return the clauseTables and orderBy for the generated query.

        :return: A query, the tables to query, ordering expression and a
            decorator to call on each returned row.
        """
        assert isinstance(params, BugTaskSearchParams)
        from lp.bugs.model.bug import Bug
        extra_clauses = ['Bug.id = BugTask.bug']
        clauseTables = [BugTask, Bug]
        decorators = []

        # These arguments can be processed in a loop without any other
        # special handling.
        standard_args = {
            'bug': params.bug,
            'importance': params.importance,
            'product': params.product,
            'distribution': params.distribution,
            'distroseries': params.distroseries,
            'productseries': params.productseries,
            'assignee': params.assignee,
            'sourcepackagename': params.sourcepackagename,
            'owner': params.owner,
            'date_closed': params.date_closed,
        }

        # Loop through the standard, "normal" arguments and build the
        # appropriate SQL WHERE clause. Note that arg_value will be one
        # of:
        #
        # * a searchbuilder.any object, representing a set of acceptable
        #   filter values
        # * a searchbuilder.NULL object
        # * an sqlobject
        # * a dbschema item
        # * None (meaning no filter criteria specified for that arg_name)
        #
        # XXX: kiko 2006-03-16:
        # Is this a good candidate for becoming infrastructure in
        # canonical.database.sqlbase?
        for arg_name, arg_value in standard_args.items():
            if arg_value is None:
                continue
            where_cond = search_value_to_where_condition(arg_value)
            if where_cond is not None:
                extra_clauses.append("BugTask.%s %s" % (arg_name, where_cond))

        if params.status is not None:
            extra_clauses.append(self._buildStatusClause(params.status))

        if params.milestone:
            if IProjectGroupMilestone.providedBy(params.milestone):
                where_cond = """
                    IN (SELECT Milestone.id
                        FROM Milestone, Product
                        WHERE Milestone.product = Product.id
                            AND Product.project = %s
                            AND Milestone.name = %s)
                """ % sqlvalues(params.milestone.target,
                                params.milestone.name)
            else:
                where_cond = search_value_to_where_condition(params.milestone)
            extra_clauses.append("BugTask.milestone %s" % where_cond)

        if params.project:
            # Circular.
            from lp.registry.model.product import Product
            clauseTables.append(Product)
            extra_clauses.append("BugTask.product = Product.id")
            if isinstance(params.project, any):
                extra_clauses.append("Product.project IN (%s)" % ",".join(
                    [str(proj.id) for proj in params.project.query_values]))
            elif params.project is NULL:
                extra_clauses.append("Product.project IS NULL")
            else:
                extra_clauses.append("Product.project = %d" %
                                     params.project.id)

        if params.omit_dupes:
            extra_clauses.append("Bug.duplicateof is NULL")

        if params.omit_targeted:
            extra_clauses.append("BugTask.distroseries is NULL AND "
                                 "BugTask.productseries is NULL")

        if params.has_cve:
            extra_clauses.append("BugTask.bug IN "
                                 "(SELECT DISTINCT bug FROM BugCve)")

        if params.attachmenttype is not None:
            if params.attachmenttype == BugAttachmentType.PATCH:
                extra_clauses.append("Bug.latest_patch_uploaded IS NOT NULL")
            else:
                attachment_clause = (
                    "Bug.id IN (SELECT bug from BugAttachment WHERE %s)")
                if isinstance(params.attachmenttype, any):
                    where_cond = "BugAttachment.type IN (%s)" % ", ".join(
                        sqlvalues(*params.attachmenttype.query_values))
                else:
                    where_cond = "BugAttachment.type = %s" % sqlvalues(
                        params.attachmenttype)
                extra_clauses.append(attachment_clause % where_cond)

        if params.searchtext:
            extra_clauses.append(self._buildSearchTextClause(params))

        if params.fast_searchtext:
            extra_clauses.append(self._buildFastSearchTextClause(params))

        if params.subscriber is not None:
            clauseTables.append(BugSubscription)
            extra_clauses.append("""Bug.id = BugSubscription.bug AND
                    BugSubscription.person = %(personid)s""" %
                    sqlvalues(personid=params.subscriber.id))

        if params.structural_subscriber is not None:
            structural_subscriber_clause = ("""BugTask.id IN (
                SELECT BugTask.id FROM BugTask, StructuralSubscription
                WHERE BugTask.product = StructuralSubscription.product
                  AND StructuralSubscription.subscriber = %(personid)s
                UNION ALL
                SELECT BugTask.id FROM BugTask, StructuralSubscription
                WHERE
                  BugTask.distribution = StructuralSubscription.distribution
                  AND BugTask.sourcepackagename =
                      StructuralSubscription.sourcepackagename
                  AND StructuralSubscription.subscriber = %(personid)s
                UNION ALL
                SELECT BugTask.id FROM BugTask, StructuralSubscription
                WHERE
                  BugTask.distroseries = StructuralSubscription.distroseries
                  AND StructuralSubscription.subscriber = %(personid)s
                UNION ALL
                SELECT BugTask.id FROM BugTask, StructuralSubscription
                WHERE
                  BugTask.milestone = StructuralSubscription.milestone
                  AND StructuralSubscription.subscriber = %(personid)s
                UNION ALL
                SELECT BugTask.id FROM BugTask, StructuralSubscription
                WHERE
                  BugTask.productseries = StructuralSubscription.productseries
                  AND StructuralSubscription.subscriber = %(personid)s
                UNION ALL
                SELECT BugTask.id FROM BugTask, StructuralSubscription, Product
                WHERE
                  BugTask.product = Product.id
                  AND Product.project = StructuralSubscription.project
                  AND StructuralSubscription.subscriber = %(personid)s
                UNION ALL
                SELECT BugTask.id FROM BugTask, StructuralSubscription
                WHERE
                  BugTask.distribution = StructuralSubscription.distribution
                  AND StructuralSubscription.sourcepackagename is NULL
                  AND StructuralSubscription.subscriber = %(personid)s)""" %
                sqlvalues(personid=params.structural_subscriber))
            extra_clauses.append(structural_subscriber_clause)

        if params.component:
            clauseTables += [SourcePackagePublishingHistory,
                             SourcePackageRelease]
            distroseries = None
            if params.distribution:
                distroseries = params.distribution.currentseries
            elif params.distroseries:
                distroseries = params.distroseries
            assert distroseries, (
                "Search by component requires a context with a distribution "
                "or distroseries.")

            if zope_isinstance(params.component, any):
                component_ids = sqlvalues(*params.component.query_values)
            else:
                component_ids = sqlvalues(params.component)

            distro_archive_ids = [
                archive.id
                for archive in distroseries.distribution.all_distro_archives]
            extra_clauses.extend(["""
            BugTask.sourcepackagename =
                SourcePackageRelease.sourcepackagename AND
            SourcePackageRelease.id =
                SourcePackagePublishingHistory.sourcepackagerelease AND
            SourcePackagePublishingHistory.distroseries = %s AND
            SourcePackagePublishingHistory.archive IN %s AND
            SourcePackagePublishingHistory.component IN %s AND
            SourcePackagePublishingHistory.status = %s
            """ % sqlvalues(distroseries,
                            distro_archive_ids,
                            component_ids,
                            PackagePublishingStatus.PUBLISHED)])

        upstream_clause = self._buildUpstreamClause(params)
        if upstream_clause:
            extra_clauses.append(upstream_clause)

        if params.tag:
            tag_clause = build_tag_search_clause(params.tag)
            if tag_clause is not None:
                extra_clauses.append(tag_clause)

        # XXX Tom Berger 2008-02-14:
        # We use StructuralSubscription to determine
        # the bug supervisor relation for distribution source
        # packages, following a conversion to use this object.
        # We know that the behaviour remains the same, but we
        # should change the terminology, or re-instate
        # PackageBugSupervisor, since the use of this relation here
        # is not for subscription to notifications.
        # See bug #191809
        if params.bug_supervisor:
            bug_supervisor_clause = """BugTask.id IN (
                SELECT BugTask.id FROM BugTask, Product
                WHERE BugTask.product = Product.id
                    AND Product.bug_supervisor = %(bug_supervisor)s
                UNION ALL
                SELECT BugTask.id
                FROM BugTask, StructuralSubscription
                WHERE
                  BugTask.distribution = StructuralSubscription.distribution
                    AND BugTask.sourcepackagename =
                        StructuralSubscription.sourcepackagename
                    AND StructuralSubscription.subscriber = %(bug_supervisor)s
                UNION ALL
                SELECT BugTask.id FROM BugTask, Distribution
                WHERE BugTask.distribution = Distribution.id
                    AND Distribution.bug_supervisor = %(bug_supervisor)s
                )""" % sqlvalues(bug_supervisor=params.bug_supervisor)
            extra_clauses.append(bug_supervisor_clause)

        if params.bug_reporter:
            bug_reporter_clause = (
                "BugTask.bug = Bug.id AND Bug.owner = %s" % sqlvalues(
                    params.bug_reporter))
            extra_clauses.append(bug_reporter_clause)

        if params.bug_commenter:
            bug_commenter_clause = """
            BugTask.id IN (
                SELECT BugTask.id FROM BugTask, BugMessage, Message
                WHERE Message.owner = %(bug_commenter)s
                    AND Message.id = BugMessage.message
                    AND BugTask.bug = BugMessage.bug
                    AND Message.id NOT IN (
                        SELECT BugMessage.message FROM BugMessage
                        WHERE BugMessage.bug = BugTask.bug
                        ORDER BY BugMessage.id
                        LIMIT 1
                    )
            )
            """ % sqlvalues(bug_commenter=params.bug_commenter)
            extra_clauses.append(bug_commenter_clause)

        if params.affects_me:
            params.affected_user = params.user
        if params.affected_user:
            affected_user_clause = """
            BugTask.id IN (
                SELECT BugTask.id FROM BugTask, BugAffectsPerson
                WHERE BugTask.bug = BugAffectsPerson.bug
                AND BugAffectsPerson.person = %(affected_user)s
                AND BugAffectsPerson.affected = TRUE
            )
            """ % sqlvalues(affected_user=params.affected_user)
            extra_clauses.append(affected_user_clause)

        if params.nominated_for:
            mappings = sqlvalues(
                target=params.nominated_for,
                nomination_status=BugNominationStatus.PROPOSED)
            if IDistroSeries.providedBy(params.nominated_for):
                mappings['target_column'] = 'distroseries'
            elif IProductSeries.providedBy(params.nominated_for):
                mappings['target_column'] = 'productseries'
            else:
                raise AssertionError(
                    'Unknown nomination target: %r.' % params.nominated_for)
            nominated_for_clause = """
                BugNomination.bug = BugTask.bug AND
                BugNomination.%(target_column)s = %(target)s AND
                BugNomination.status = %(nomination_status)s
                """ % mappings
            extra_clauses.append(nominated_for_clause)
            clauseTables.append(BugNomination)

        clause, decorator = get_bug_privacy_filter_with_decorator(params.user)
        if clause:
            extra_clauses.append(clause)
            decorators.append(decorator)

        hw_clause = self._buildHardwareRelatedClause(params)
        if hw_clause is not None:
            extra_clauses.append(hw_clause)

        if params.linked_branches == BugBranchSearch.BUGS_WITH_BRANCHES:
            extra_clauses.append(
                """EXISTS (
                    SELECT id FROM BugBranch WHERE BugBranch.bug=Bug.id)
                """)
        elif params.linked_branches == BugBranchSearch.BUGS_WITHOUT_BRANCHES:
            extra_clauses.append(
                """NOT EXISTS (
                    SELECT id FROM BugBranch WHERE BugBranch.bug=Bug.id)
                """)
        else:
            # If no branch specific search restriction is specified,
            # we don't need to add any clause.
            pass

        if params.modified_since:
            extra_clauses.append(
                "Bug.date_last_updated > %s" % (
                    sqlvalues(params.modified_since,)))

        orderby_arg = self._processOrderBy(params)

        query = " AND ".join(extra_clauses)

        if not decorators:
            decorator = lambda x:x
        else:
            def decorator(obj):
                for decor in decorators:
                    obj = decor(obj)
                return obj
        return query, clauseTables, orderby_arg, decorator

    def _buildUpstreamClause(self, params):
        """Return an clause for returning upstream data if the data exists.

        This method will handles BugTasks that do not have upstream BugTasks
        as well as thoses that do.
        """
        upstream_clauses = []
        if params.pending_bugwatch_elsewhere:
            if params.product:
                # Include only bugtasks that do no have bug watches that
                # belong to a product that does not use Malone.
                pending_bugwatch_elsewhere_clause = """
                    EXISTS (
                        SELECT TRUE
                        FROM BugTask AS RelatedBugTask
                            LEFT OUTER JOIN Product AS OtherProduct
                                ON RelatedBugTask.product = OtherProduct.id
                        WHERE RelatedBugTask.bug = BugTask.bug
                            AND RelatedBugTask.id = BugTask.id
                            AND RelatedBugTask.bugwatch IS NULL
                            AND OtherProduct.official_malone IS FALSE
                            AND RelatedBugTask.status != %s)
                    """ % sqlvalues(BugTaskStatus.INVALID)
            else:
                # Include only bugtasks that have other bugtasks on targets
                # not using Malone, which are not Invalid, and have no bug
                # watch.
                pending_bugwatch_elsewhere_clause = """
                    EXISTS (
                        SELECT TRUE
                        FROM BugTask AS RelatedBugTask
                            LEFT OUTER JOIN Distribution AS OtherDistribution
                                ON RelatedBugTask.distribution =
                                    OtherDistribution.id
                            LEFT OUTER JOIN Product AS OtherProduct
                                ON RelatedBugTask.product = OtherProduct.id
                        WHERE RelatedBugTask.bug = BugTask.bug
                            AND RelatedBugTask.id != BugTask.id
                            AND RelatedBugTask.bugwatch IS NULL
                            AND (
                                OtherDistribution.official_malone IS FALSE
                                OR OtherProduct.official_malone IS FALSE)
                            AND RelatedBugTask.status != %s)
                    """ % sqlvalues(BugTaskStatus.INVALID)

            upstream_clauses.append(pending_bugwatch_elsewhere_clause)

        if params.has_no_upstream_bugtask:
            # Find all bugs that has no product bugtask. We limit the
            # SELECT by matching against BugTask.bug to make the query
            # faster.
            has_no_upstream_bugtask_clause = """
                NOT EXISTS (SELECT TRUE
                            FROM BugTask AS OtherBugTask
                            WHERE OtherBugTask.bug = BugTask.bug
                                AND OtherBugTask.product IS NOT NULL)
            """
            upstream_clauses.append(has_no_upstream_bugtask_clause)

        # Our definition of "resolved upstream" means:
        #
        # * bugs with bugtasks linked to watches that are invalid,
        #   fixed committed or fix released
        #
        # * bugs with upstream bugtasks that are fix committed or fix released
        #
        # This definition of "resolved upstream" should address the use
        # cases we gathered at UDS Paris (and followup discussions with
        # seb128, sfllaw, et al.)
        if params.resolved_upstream:
            statuses_for_watch_tasks = [
                BugTaskStatus.INVALID,
                BugTaskStatus.FIXCOMMITTED,
                BugTaskStatus.FIXRELEASED]
            statuses_for_upstream_tasks = [
                BugTaskStatus.FIXCOMMITTED,
                BugTaskStatus.FIXRELEASED]

            only_resolved_upstream_clause = self._open_resolved_upstream % (
                    search_value_to_where_condition(
                        any(*statuses_for_watch_tasks)),
                    search_value_to_where_condition(
                        any(*statuses_for_upstream_tasks)))
            upstream_clauses.append(only_resolved_upstream_clause)
        if params.open_upstream:
            statuses_for_open_tasks = [
                BugTaskStatus.NEW,
                BugTaskStatus.INCOMPLETE,
                BugTaskStatus.CONFIRMED,
                BugTaskStatus.INPROGRESS,
                BugTaskStatus.UNKNOWN]
            only_open_upstream_clause = self._open_resolved_upstream % (
                    search_value_to_where_condition(
                        any(*statuses_for_open_tasks)),
                    search_value_to_where_condition(
                        any(*statuses_for_open_tasks)))
            upstream_clauses.append(only_open_upstream_clause)

        if upstream_clauses:
            upstream_clause = " OR ".join(upstream_clauses)
            return '(%s)' % upstream_clause
        return None

    def _buildSearchTextClause(self, params):
        """Build the clause for searchtext."""
        assert params.fast_searchtext is None, (
            'Cannot use fast_searchtext at the same time as searchtext.')

        searchtext_quoted = quote(params.searchtext)
        searchtext_like_quoted = quote_like(params.searchtext)

        if params.orderby is None:
            # Unordered search results aren't useful, so sort by relevance
            # instead.
            params.orderby = [
                SQLConstant("-rank(Bug.fti, ftq(%s))" % searchtext_quoted),
                SQLConstant(
                    "-rank(BugTask.fti, ftq(%s))" % searchtext_quoted)]

        comment_clause = """BugTask.id IN (
            SELECT BugTask.id
            FROM BugTask, BugMessage,Message, MessageChunk
            WHERE BugMessage.bug = BugTask.bug
                AND BugMessage.message = Message.id
                AND Message.id = MessageChunk.message
                AND MessageChunk.fti @@ ftq(%s))""" % searchtext_quoted
        text_search_clauses = [
            "Bug.fti @@ ftq(%s)" % searchtext_quoted,
            "BugTask.fti @@ ftq(%s)" % searchtext_quoted,
            "BugTask.targetnamecache ILIKE '%%' || %s || '%%'" % (
                searchtext_like_quoted)]
        # Due to performance problems, whether to search in comments is
        # controlled by a config option.
        if config.malone.search_comments:
            text_search_clauses.append(comment_clause)
        return "(%s)" % " OR ".join(text_search_clauses)

    def _buildFastSearchTextClause(self, params):
        """Build the clause to use for the fast_searchtext criteria."""
        assert params.searchtext is None, (
            'Cannot use searchtext at the same time as fast_searchtext.')

        fast_searchtext_quoted = quote(params.fast_searchtext)

        if params.orderby is None:
            # Unordered search results aren't useful, so sort by relevance
            # instead.
            params.orderby = [
                SQLConstant("-rank(Bug.fti, ftq(%s))" %
                fast_searchtext_quoted)]

        return "Bug.fti @@ ftq(%s)" % fast_searchtext_quoted

    def _buildHardwareRelatedClause(self, params):
        """Hardware related SQL expressions and tables for bugtask searches.

        :return: (tables, clauses) where clauses is a list of SQL expressions
            which limit a bugtask search to bugs related to a device or
            driver specified in search_params. If search_params contains no
            hardware related data, empty lists are returned.
        :param params: A `BugTaskSearchParams` instance.

        Device related WHERE clauses are returned if
        params.hardware_bus, params.hardware_vendor_id,
        params.hardware_product_id are all not None.
        """
        # Avoid cyclic imports.
        from lp.hardwaredb.model.hwdb import (
            HWSubmission, HWSubmissionBug, HWSubmissionDevice,
            _userCanAccessSubmissionStormClause,
            make_submission_device_statistics_clause)
        from lp.bugs.model.bug import Bug, BugAffectsPerson

        bus = params.hardware_bus
        vendor_id = params.hardware_vendor_id
        product_id = params.hardware_product_id
        driver_name = params.hardware_driver_name
        package_name = params.hardware_driver_package_name

        if (bus is not None and vendor_id is not None and
            product_id is not None):
            tables, clauses = make_submission_device_statistics_clause(
                bus, vendor_id, product_id, driver_name, package_name, False)
        elif driver_name is not None or package_name is not None:
            tables, clauses = make_submission_device_statistics_clause(
                None, None, None, driver_name, package_name, False)
        else:
            return None

        tables.append(HWSubmission)
        tables.append(Bug)
        clauses.append(HWSubmissionDevice.submission == HWSubmission.id)
        bug_link_clauses = []
        if params.hardware_owner_is_bug_reporter:
            bug_link_clauses.append(
                HWSubmission.ownerID == Bug.ownerID)
        if params.hardware_owner_is_affected_by_bug:
            bug_link_clauses.append(
                And(BugAffectsPerson.personID == HWSubmission.ownerID,
                    BugAffectsPerson.bug == Bug.id,
                    BugAffectsPerson.affected))
            tables.append(BugAffectsPerson)
        if params.hardware_owner_is_subscribed_to_bug:
            bug_link_clauses.append(
                And(BugSubscription.personID == HWSubmission.ownerID,
                    BugSubscription.bugID == Bug.id))
            tables.append(BugSubscription)
        if params.hardware_is_linked_to_bug:
            bug_link_clauses.append(
                And(HWSubmissionBug.bugID == Bug.id,
                    HWSubmissionBug.submissionID == HWSubmission.id))
            tables.append(HWSubmissionBug)

        if len(bug_link_clauses) == 0:
            return None

        clauses.append(Or(*bug_link_clauses))
        clauses.append(_userCanAccessSubmissionStormClause(params.user))

        tables = [convert_storm_clause_to_string(table) for table in tables]
        clauses = ['(%s)' % convert_storm_clause_to_string(clause)
                   for clause in clauses]
        clause = 'Bug.id IN (SELECT DISTINCT Bug.id from %s WHERE %s)' % (
            ', '.join(tables), ' AND '.join(clauses))
        return clause

    def search(self, params, *args, **kwargs):
        """See `IBugTaskSet`.

        :param _noprejoins: Private internal parameter to BugTaskSet which
            disables all use of prejoins : consolidated from code paths that
            claim they were inefficient and unwanted.
        """
        # Circular.
        from lp.registry.model.product import Product
        from lp.bugs.model.bug import Bug
        _noprejoins = kwargs.get('_noprejoins', False)
        store = IStore(BugTask)
        query, clauseTables, orderby, bugtask_decorator = self.buildQuery(
            params)
        if len(args) == 0:
            if _noprejoins:
                resultset = store.find(BugTask,
                    AutoTables(SQL("1=1"), clauseTables),
                    query)
                decorator = bugtask_decorator
            else:
                tables = clauseTables + [Product, SourcePackageName]
                origin = [
                    BugTask,
                    LeftJoin(Bug, BugTask.bug == Bug.id),
                    LeftJoin(Product, BugTask.product == Product.id),
                    LeftJoin(
                        SourcePackageName,
                        BugTask.sourcepackagename == SourcePackageName.id),
                    ]
                # NB: these may work with AutoTables, but its hard to tell,
                # this way is known to work.
                if BugNomination in tables:
                    # The relation is already in query.
                    origin.append(BugNomination)
                if BugSubscription in tables:
                    # The relation is already in query.
                    origin.append(BugSubscription)
                if SourcePackageRelease in tables:
                    origin.append(SourcePackageRelease)
                if SourcePackagePublishingHistory in tables:
                    origin.append(SourcePackagePublishingHistory)
                resultset = store.using(*origin).find(
                    (BugTask, Product, SourcePackageName, Bug),
                    AutoTables(SQL("1=1"), tables),
                    query)
                decorator=lambda row: bugtask_decorator(row[0])
            resultset.order_by(orderby)
            return DecoratedResultSet(resultset, result_decorator=decorator)

        bugtask_fti = SQL('BugTask.fti')
        result = store.find((BugTask, bugtask_fti), query,
                            AutoTables(SQL("1=1"), clauseTables))
        decorators = [bugtask_decorator]
        for arg in args:
            query, clauseTables, dummy, decorator = self.buildQuery(arg)
            result = result.union(
                store.find((BugTask, bugtask_fti), query,
                           AutoTables(SQL("1=1"), clauseTables)))
            # NB: assumes the decorators are all compatible.
            # This may need revisiting if e.g. searches on behalf of different
            # users are combined.
            decorators.append(decorator)
        def decorator(row):
            bugtask = row[0]
            for decorator in decorators:
                bugtask = decorator(bugtask)
            return bugtask

        # Build up the joins.
        # TODO: implement _noprejoins for this code path: as of 20100818 it
        # has been silently disabled because clients of the API were setting
        # prejoins=[] which had no effect; this TODO simply notes the reality
        # already existing when it was added.
        joins = Alias(result._get_select(), "BugTask")
        joins = Join(joins, Bug, BugTask.bug == Bug.id)
        joins = LeftJoin(joins, Product, BugTask.product == Product.id)
        joins = LeftJoin(joins, SourcePackageName,
                         BugTask.sourcepackagename == SourcePackageName.id)

        result = store.using(joins).find(
            (BugTask, Bug, Product, SourcePackageName))
        result.order_by(orderby)
        return DecoratedResultSet(result, result_decorator=decorator)

    def searchBugIds(self, params):
        """See `IBugTaskSet`."""
        query, clauseTables, orderby, decorator = self.buildQuery(
            params)
        store = IStore(BugTask)
        resultset = store.find(BugTask.bugID,
            AutoTables(SQL("1=1"), clauseTables), query)
        resultset.order_by(orderby)
        return resultset

    def getAssignedMilestonesFromSearch(self, search_results):
        """See `IBugTaskSet`."""
        # XXX: Gavin Panella 2009-03-05 bug=338184: There is currently
        # no clean way to get the underlying Storm ResultSet from an
        # SQLObjectResultSet, so we must remove the security proxy for
        # a moment.
        if ISQLObjectResultSet.providedBy(search_results):
            search_results = removeSecurityProxy(search_results)._result_set
        # Check that we have a Storm result set before we start doing
        # things with it.
        assert IResultSet.providedBy(search_results), (
            "search_results must provide IResultSet or ISQLObjectResultSet")
        # Remove ordering and make distinct.
        search_results = search_results.order_by().config(distinct=True)
        # Get milestone IDs.
        milestone_ids = [
            milestone_id for milestone_id in (
                search_results.values(BugTask.milestoneID))
            if milestone_id is not None]
        # Query for milestones.
        if len(milestone_ids) == 0:
            return []
        else:
            # Import here because of cyclic references.
            from lp.registry.model.milestone import (
                Milestone, milestone_sort_key)
            # We need the store that was used, we have no objects to key off
            # of other than the search result, and Store.of() doesn't
            # currently work on result sets. Additionally it may be a
            # DecoratedResultSet.
            if zope_isinstance(search_results, DecoratedResultSet):
                store = removeSecurityProxy(search_results).result_set._store
            else:
                store = search_results._store
            milestones = store.find(
                Milestone, In(Milestone.id, milestone_ids))
            return sorted(milestones, key=milestone_sort_key, reverse=True)

    def createTask(self, bug, owner, product=None, productseries=None,
                   distribution=None, distroseries=None,
                   sourcepackagename=None,
                   status=IBugTask['status'].default,
                   importance=IBugTask['importance'].default,
                   assignee=None, milestone=None):
        """See `IBugTaskSet`."""
        if not status:
            status = IBugTask['status'].default
        if not importance:
            importance = IBugTask['importance'].default
        if not assignee:
            assignee = None
        if not milestone:
            milestone = None

        if not bug.private and bug.security_related:
            if product and product.security_contact:
                bug.subscribe(product.security_contact, owner)
            elif distribution and distribution.security_contact:
                bug.subscribe(distribution.security_contact, owner)

        assert (product or productseries or distribution or distroseries), (
            'Got no bugtask target.')

        non_target_create_params = dict(
            bug=bug,
            status=status,
            importance=importance,
            assignee=assignee,
            owner=owner,
            milestone=milestone)
        bugtask = BugTask(
            product=product,
            productseries=productseries,
            distribution=distribution,
            distroseries=distroseries,
            sourcepackagename=sourcepackagename,
            **non_target_create_params)

        if distribution:
            # Create tasks for accepted nominations if this is a source
            # package addition.
            accepted_nominations = [
                nomination for nomination in bug.getNominations(distribution)
                if nomination.isApproved()]
            for nomination in accepted_nominations:
                accepted_series_task = BugTask(
                    distroseries=nomination.distroseries,
                    sourcepackagename=sourcepackagename,
                    **non_target_create_params)
                accepted_series_task.updateTargetNameCache()

        if bugtask.conjoined_slave:
            bugtask._syncFromConjoinedSlave()

        bugtask.updateTargetNameCache()

        return bugtask

    def getStatusCountsForProductSeries(self, user, product_series):
        """See `IBugTaskSet`."""
        bug_privacy_filter = get_bug_privacy_filter(user)
        if bug_privacy_filter != "":
            bug_privacy_filter = 'AND ' + bug_privacy_filter
        cur = cursor()

        # The union is actually much faster than a LEFT JOIN with the
        # Milestone table, since postgres optimizes it to perform index
        # scans instead of sequential scans on the BugTask table.
        query = """
            SELECT status, count(*)
            FROM (
                SELECT BugTask.status
                FROM BugTask
                    JOIN Bug ON BugTask.bug = Bug.id
                WHERE
                    BugTask.productseries = %(series)s
                    %(privacy)s

                UNION ALL

                SELECT BugTask.status
                FROM BugTask
                    JOIN Bug ON BugTask.bug = Bug.id
                    JOIN Milestone ON BugTask.milestone = Milestone.id
                WHERE
                    BugTask.productseries IS NULL
                    AND Milestone.productseries = %(series)s
                    %(privacy)s
                ) AS subquery
            GROUP BY status
            """ % dict(series=quote(product_series),
                       privacy=bug_privacy_filter)

        cur.execute(query)
        return cur.fetchall()

    def findExpirableBugTasks(self, min_days_old, user,
                              bug=None, target=None):
        """See `IBugTaskSet`.

        The list of Incomplete bugtasks is selected from products and
        distributions that use Launchpad to track bugs. To qualify for
        expiration, the bug and its bugtasks meet the follow conditions:

        1. The bug is inactive; the last update of the is older than
            Launchpad expiration age.
        2. The bug is not a duplicate.
        3. The bug does not have any other valid bugtasks.
        4. The bugtask belongs to a project with enable_bug_expiration set
           to True.
        5. The bugtask has the status Incomplete.
        6. The bugtask is not assigned to anyone.
        7. The bugtask does not have a milestone.

        Bugtasks cannot transition to Invalid automatically unless they meet
        all the rules stated above.

        This implementation returns the master of the master-slave conjoined
        pairs of bugtasks. Slave conjoined bugtasks are not included in the
        list because they can only be expired by calling the master bugtask's
        transitionToStatus() method. See 'Conjoined Bug Tasks' in
        c.l.doc/bugtasks.txt.

        Only bugtasks the specified user has permission to view are
        returned. The Janitor celebrity has permission to view all bugs.
        """
        if bug is None:
            bug_clause = ''
        else:
            bug_clause = 'AND Bug.id = %s' % sqlvalues(bug)

        if user == getUtility(ILaunchpadCelebrities).janitor:
            # The janitor needs access to all bugs.
            bug_privacy_filter = ''
        else:
            bug_privacy_filter = get_bug_privacy_filter(user)
            if bug_privacy_filter != '':
                bug_privacy_filter = "AND " + bug_privacy_filter
        unconfirmed_bug_condition = self._getUnconfirmedBugCondition()
        (target_join, target_clause) = self._getTargetJoinAndClause(target)
        expirable_bugtasks = BugTask.select("""
            BugTask.bug = Bug.id
            AND BugTask.id IN (
                SELECT BugTask.id
                FROM BugTask
                    JOIN Bug ON BugTask.bug = Bug.id
                    LEFT JOIN BugWatch on Bug.id = BugWatch.bug
                """ + target_join + """
                WHERE
                """ + target_clause + """
                """ + bug_clause + """
                """ + bug_privacy_filter + """
                    AND BugTask.status = %s
                    AND BugTask.assignee IS NULL
                    AND BugTask.milestone IS NULL
                    AND Bug.duplicateof IS NULL
                    AND Bug.date_last_updated < CURRENT_TIMESTAMP
                        AT TIME ZONE 'UTC' - interval '%s days'
                    AND BugWatch.id IS NULL
            )""" % sqlvalues(BugTaskStatus.INCOMPLETE, min_days_old) +
            unconfirmed_bug_condition,
            clauseTables=['Bug'],
            orderBy='Bug.date_last_updated')

        return expirable_bugtasks

    def _getUnconfirmedBugCondition(self):
        """Return the SQL to filter out BugTasks that has been confirmed

        A bugtasks cannot expire if the bug is, has been, or
        will be, confirmed to be legitimate. Once the bug is considered
        valid for one target, it is valid for all targets.
        """
        statuses_not_preventing_expiration = [
            BugTaskStatus.INVALID, BugTaskStatus.INCOMPLETE,
            BugTaskStatus.WONTFIX]

        unexpirable_status_list = [
            status for status in BugTaskStatus.items
            if status not in statuses_not_preventing_expiration]

        return """
             AND NOT EXISTS (
                SELECT TRUE
                FROM BugTask AS RelatedBugTask
                WHERE RelatedBugTask.bug = BugTask.bug
                    AND RelatedBugTask.status IN %s)
            """ % sqlvalues(unexpirable_status_list)

    def _getTargetJoinAndClause(self, target):
        """Return a SQL join clause to a `BugTarget`.

        :param target: A supported BugTarget or None. The target param must
            be either a Distribution, DistroSeries, Product, or ProductSeries.
            If target is None, the clause joins BugTask to all the supported
            BugTarget tables.
        :raises NotImplementedError: If the target is an IProjectGroup,
            ISourcePackage, or an IDistributionSourcePackage.
        :raises AssertionError: If the target is not a known implementer of
            `IBugTarget`
        """
        target_join = """
            JOIN (
                -- We create this rather bizarre looking structure
                -- because we must replicate the behaviour of BugTask since
                -- we are joining to it. So when distroseries is set,
                -- distribution should be NULL. The two pillar columns will
                -- be used in the WHERE clause.
                SELECT 0 AS distribution, 0 AS distroseries,
                       0 AS product , 0 AS productseries,
                       0 AS distribution_pillar, 0 AS product_pillar
                UNION
                    SELECT Distribution.id, NULL, NULL, NULL,
                        Distribution.id, NULL
                    FROM Distribution
                    WHERE Distribution.enable_bug_expiration IS TRUE
                UNION
                    SELECT NULL, DistroSeries.id, NULL, NULL,
                        Distribution.id, NULL
                    FROM DistroSeries
                        JOIN Distribution
                            ON DistroSeries.distribution = Distribution.id
                    WHERE Distribution.enable_bug_expiration IS TRUE
                UNION
                    SELECT NULL, NULL, Product.id, NULL,
                        NULL, Product.id
                    FROM Product
                    WHERE Product.enable_bug_expiration IS TRUE
                UNION
                    SELECT NULL, NULL, NULL, ProductSeries.id,
                        NULL, Product.id
                    FROM ProductSeries
                        JOIN Product
                            ON ProductSeries.Product = Product.id
                    WHERE Product.enable_bug_expiration IS TRUE) target
                ON (BugTask.distribution = target.distribution
                    OR BugTask.distroseries = target.distroseries
                    OR BugTask.product = target.product
                    OR BugTask.productseries = target.productseries)"""
        if target is None:
            target_clause = "TRUE IS TRUE"
        elif IDistribution.providedBy(target):
            target_clause = "target.distribution_pillar = %s" % sqlvalues(
                target)
        elif IDistroSeries.providedBy(target):
            target_clause = "BugTask.distroseries = %s" % sqlvalues(target)
        elif IProduct.providedBy(target):
            target_clause = "target.product_pillar = %s" % sqlvalues(target)
        elif IProductSeries.providedBy(target):
            target_clause = "BugTask.productseries = %s" % sqlvalues(target)
        elif (IProjectGroup.providedBy(target)
              or ISourcePackage.providedBy(target)
              or IDistributionSourcePackage.providedBy(target)):
            raise NotImplementedError(
                "BugTarget %s is not supported by ." % target)
        else:
            raise AssertionError("Unknown BugTarget type.")

        return (target_join, target_clause)

    def maintainedBugTasks(self, person, minimportance=None,
                           showclosed=False, orderBy=None, user=None):
        """See `IBugTaskSet`."""
        filters = ['BugTask.bug = Bug.id',
                   'BugTask.product = Product.id',
                   'Product.owner = TeamParticipation.team',
                   'TeamParticipation.person = %s' % person.id]

        if not showclosed:
            committed = BugTaskStatus.FIXCOMMITTED
            filters.append('BugTask.status < %s' % sqlvalues(committed))

        if minimportance is not None:
            filters.append(
                'BugTask.importance >= %s' % sqlvalues(minimportance))

        privacy_filter = get_bug_privacy_filter(user)
        if privacy_filter:
            filters.append(privacy_filter)

        # We shouldn't show duplicate bug reports.
        filters.append('Bug.duplicateof IS NULL')

        return BugTask.select(" AND ".join(filters),
            clauseTables=['Product', 'TeamParticipation', 'BugTask', 'Bug'])

    def getOpenBugTasksPerProduct(self, user, products):
        """See `IBugTaskSet`."""
        # Local import of Bug to avoid import loop.
        from lp.bugs.model.bug import Bug
        store = getUtility(IStoreSelector).get(MAIN_STORE, DEFAULT_FLAVOR)
        origin = [
            Bug,
            Join(BugTask, BugTask.bug == Bug.id),
            ]

        product_ids = [product.id for product in products]
        conditions = And(BugTask.status.is_in(UNRESOLVED_BUGTASK_STATUSES),
                         Bug.duplicateof == None,
                         BugTask.productID.is_in(product_ids))

        privacy_filter = get_bug_privacy_filter(user)
        if privacy_filter != '':
            conditions = And(conditions, privacy_filter)
        result = store.using(*origin).find(
            (BugTask.productID, SQL('COUNT(*)')),
            conditions)

        result = result.group_by(BugTask.productID)
        # The result will return a list of product ids and counts,
        # which will be converted into key-value pairs in the dictionary.
        return dict(result)

    def getOrderByColumnDBName(self, col_name):
        """See `IBugTaskSet`."""
        if BugTaskSet._ORDERBY_COLUMN is None:
            # Local import of Bug to avoid import loop.
            from lp.bugs.model.bug import Bug
            BugTaskSet._ORDERBY_COLUMN = {
                "id": BugTask.bugID,
                "importance": BugTask.importance,
                # TODO: sort by their name?
                "assignee": BugTask.assigneeID,
                "targetname": BugTask.targetnamecache,
                "status": BugTask.status,
                "title": Bug.title,
                "milestone": BugTask.milestoneID,
                "dateassigned": BugTask.date_assigned,
                "datecreated": BugTask.datecreated,
                "date_last_updated": Bug.date_last_updated,
                "date_closed": BugTask.date_closed,
                "number_of_duplicates": Bug.number_of_duplicates,
                "message_count": Bug.message_count,
                "users_affected_count": Bug.users_affected_count,
                "heat": Bug.heat,
                "latest_patch_uploaded": Bug.latest_patch_uploaded,
                }
        return BugTaskSet._ORDERBY_COLUMN[col_name]

    def _processOrderBy(self, params):
        """Process the orderby parameter supplied to search().

        This method ensures the sort order will be stable, and converting
        the string supplied to actual column names.

        :return: A Storm order_by tuple.
        """
        # Local import of Bug to avoid import loop.
        from lp.bugs.model.bug import Bug
        orderby = params.orderby
        if orderby is None:
            orderby = []
        elif not zope_isinstance(orderby, (list, tuple)):
            orderby = [orderby]

        orderby_arg = []
        # This set contains columns which are, in practical terms,
        # unique. When these columns are used as sort keys, they ensure
        # the sort will be consistent. These columns will be used to
        # decide whether we need to add the BugTask.bug and BugTask.id
        # columns to make the sort consistent over runs -- which is good
        # for the user and essential for the test suite.
        unambiguous_cols = set([
            BugTask.date_assigned,
            BugTask.datecreated,
            Bug.datecreated,
            Bug.date_last_updated])
        # Bug ID is unique within bugs on a product or source package.
        if (params.product or
            (params.distribution and params.sourcepackagename) or
            (params.distroseries and params.sourcepackagename)):
            in_unique_context = True
        else:
            in_unique_context = False

        if in_unique_context:
            unambiguous_cols.add(BugTask.bug)

        # Translate orderby keys into corresponding Table.attribute
        # strings.
        ambiguous = True
        for orderby_col in orderby:
            if isinstance(orderby_col, SQLConstant):
                orderby_arg.append(orderby_col)
                continue
            if orderby_col.startswith("-"):
                col = self.getOrderByColumnDBName(orderby_col[1:])
                order_clause = Desc(col)
            else:
                col = self.getOrderByColumnDBName(orderby_col)
                order_clause = col
            if col in unambiguous_cols:
                ambiguous = False
            orderby_arg.append(order_clause)

        if ambiguous:
            if in_unique_context:
                orderby_arg.append(BugTask.bugID)
            else:
                orderby_arg.append(BugTask.id)

        return tuple(orderby_arg)

    def dangerousGetAllTasks(self):
        """DO NOT USE THIS METHOD. For details, see `IBugTaskSet`"""
        return BugTask.select(orderBy='id')

    def getBugCountsForPackages(self, user, packages):
        """See `IBugTaskSet`."""
        distributions = sorted(
            set(package.distribution for package in packages),
            key=attrgetter('name'))
        counts = []
        for distribution in distributions:
            counts.extend(self._getBugCountsForDistribution(
                user, distribution, packages))
        return counts

    def _getBugCountsForDistribution(self, user, distribution, packages):
        """Get bug counts by package, belonging to the given distribution.

        See `IBugTask.getBugCountsForPackages` for more information.
        """
        packages = [
            package for package in packages
            if package.distribution == distribution]
        package_name_ids = [
            package.sourcepackagename.id for package in packages]

        open_bugs_cond = (
            'BugTask.status %s' % search_value_to_where_condition(
                any(*UNRESOLVED_BUGTASK_STATUSES)))

        sum_template = "SUM(CASE WHEN %s THEN 1 ELSE 0 END) AS %s"
        sums = [
            sum_template % (open_bugs_cond, 'open_bugs'),
            sum_template % (
                'BugTask.importance %s' % search_value_to_where_condition(
                    BugTaskImportance.CRITICAL), 'open_critical_bugs'),
            sum_template % (
                'BugTask.assignee IS NULL', 'open_unassigned_bugs'),
            sum_template % (
                'BugTask.status %s' % search_value_to_where_condition(
                    BugTaskStatus.INPROGRESS), 'open_inprogress_bugs'),
            sum_template % (
                'BugTask.importance %s' % search_value_to_where_condition(
                    BugTaskImportance.HIGH), 'open_high_bugs'),
            ]

        conditions = [
            'Bug.id = BugTask.bug',
            open_bugs_cond,
            'BugTask.sourcepackagename IN %s' % sqlvalues(package_name_ids),
            'BugTask.distribution = %s' % sqlvalues(distribution),
            'Bug.duplicateof is NULL',
            ]
        privacy_filter = get_bug_privacy_filter(user)
        if privacy_filter:
            conditions.append(privacy_filter)

        query = """SELECT BugTask.distribution,
                          BugTask.sourcepackagename,
                          %(sums)s
                   FROM BugTask, Bug
                   WHERE %(conditions)s
                   GROUP BY BugTask.distribution, BugTask.sourcepackagename"""
        cur = cursor()
        cur.execute(query % dict(
            sums=', '.join(sums), conditions=' AND '.join(conditions)))
        distribution_set = getUtility(IDistributionSet)
        sourcepackagename_set = getUtility(ISourcePackageNameSet)
        packages_with_bugs = set()
        counts = []
        for (distro_id, spn_id, open_bugs,
             open_critical_bugs, open_unassigned_bugs,
             open_inprogress_bugs,
             open_high_bugs) in shortlist(cur.fetchall()):
            distribution = distribution_set.get(distro_id)
            sourcepackagename = sourcepackagename_set.get(spn_id)
            source_package = distribution.getSourcePackage(sourcepackagename)
            # XXX: Bjorn Tillenius 2006-12-15:
            # Add a tuple instead of the distribution package
            # directly, since DistributionSourcePackage doesn't define a
            # __hash__ method.
            packages_with_bugs.add((distribution, sourcepackagename))
            package_counts = dict(
                package=source_package,
                open=open_bugs,
                open_critical=open_critical_bugs,
                open_unassigned=open_unassigned_bugs,
                open_inprogress=open_inprogress_bugs,
                open_high=open_high_bugs,
                )
            counts.append(package_counts)

        # Only packages with open bugs were included in the query. Let's
        # add the rest of the packages as well.
        all_packages = set(
            (distro_package.distribution, distro_package.sourcepackagename)
            for distro_package in packages)
        for distribution, sourcepackagename in all_packages.difference(
                packages_with_bugs):
            package_counts = dict(
                package=distribution.getSourcePackage(sourcepackagename),
                open=0, open_critical=0, open_unassigned=0,
                open_inprogress=0, open_high=0)
            counts.append(package_counts)

        return counts<|MERGE_RESOLUTION|>--- conflicted
+++ resolved
@@ -159,10 +159,6 @@
 from lp.soyuz.model.publishing import SourcePackagePublishingHistory
 from lp.soyuz.model.sourcepackagerelease import SourcePackageRelease
 
-<<<<<<< HEAD
-
-=======
->>>>>>> e8de621c
 debbugsseveritymap = {
     None: BugTaskImportance.UNDECIDED,
     'wishlist': BugTaskImportance.WISHLIST,
@@ -472,12 +468,8 @@
         'sourcepackagenameID': ISourcePackageNameSet,
         'distributionID': IDistributionSet,
         'distroseriesID': IDistroSeriesSet,
-<<<<<<< HEAD
         }
     utility_iface = utility_iface_dict[attr]
-=======
-        }[attr]
->>>>>>> e8de621c
     if value is None:
         target_params[attr[:-2]] = None
     else:
