--- conflicted
+++ resolved
@@ -81,8 +81,7 @@
         new_translation_id = u'msgset_152_pt_BR_translation_0_new'
         new_translation_select_id = (u'msgset_152_pt_BR'
                                        '_translation_0_new_select')
-<<<<<<< HEAD
-        self._check_translation_autoselect(
+        self._checkTranslationAutoselect(
             start_url, new_translation_id, new_translation_select_id)
 
 
@@ -228,9 +227,6 @@
         self.client.asserts.assertElemJS(
             id=force_suggestion_id, js=u'element.disabled')
         self.client.asserts.assertNotChecked(id=force_suggestion_id)
-=======
-        self._checkTranslationAutoselect(
-            start_url, new_translation_id, new_translation_select_id)
 
     def _checkResetTranslationSelect(
         self, client, checkbox, singular_new_select, singular_current_select,
@@ -338,7 +334,8 @@
         checkbox = u'msgset_144_force_suggestion'
         singular_new_select = u'msgset_144_pt_BR_translation_0_new_select'
         singular_new_field = u'msgset_144_pt_BR_translation_0_new'
-        singular_current_select = u'msgset_144_pt_BR_translation_0_radiobutton'
+        singular_current_select = (
+            u'msgset_144_pt_BR_translation_0_radiobutton')
         plural_new_select = u'msgset_144_pt_BR_translation_1_new_select'
         self._checkResetTranslationSelect(
             client,
@@ -398,5 +395,4 @@
         client.asserts.assertNotChecked(
             id=u'msgset_138_es_translation_0_new_select')
         client.asserts.assertNotChecked(
-            id=u'msgset_139_es_translation_0_new_select')
->>>>>>> bccefd16
+            id=u'msgset_139_es_translation_0_new_select')