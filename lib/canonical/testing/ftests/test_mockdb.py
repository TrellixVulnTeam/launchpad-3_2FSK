# Copyright 2009 Canonical Ltd.  This software is licensed under the
# GNU Affero General Public License version 3 (see the file LICENSE).

"""Functional tests for the mockdb module."""

__metaclass__ = type
__all__ = []

import os
import re
import unittest

import psycopg2
# from zope.testing.testrunner import dont_retry, RetryTest

from canonical.config import config
from canonical.testing import mockdb, DatabaseLayer
from canonical.testing.mockdb import ScriptPlayer, ScriptRecorder


class MockDbTestCase(unittest.TestCase):
    layer = DatabaseLayer
    script = None
    connections = None

    def setUp(self):
        """Setup the test environment, defaulting to 'record' mode."""
        # Turn off automatic use of the infrastructure we need to test
        DatabaseLayer.uninstallMockDb()

        self.test_key = '_mockdb_unittest'
        self.script_filename = mockdb.script_filename(self.test_key)
        self.connections = []
        self.switchToRecordMode()

    def tearDown(self):
        if os.path.exists(self.script_filename):
            os.unlink(self.script_filename)
        self.switchToDirectMode()

    def closeConnections(self):
        for con in self.connections:
            try:
                con.close()
            except:
                pass
        self.connections = []

    mode = None

    def switchToDirectMode(self):
        self.closeConnections()
        self.script = None
        self.mode = 'direct'

    def switchToRecordMode(self):
        self.closeConnections()
        self.script = ScriptRecorder(self.test_key)
        self.mode = 'record'

    def switchToReplayMode(self):
        # Can't enter replay mode unless we have already recorded something.
        self.failUnless(self.mode in ('record', 'replay'))

        if self.mode != 'replay':
            # If we are already in replay mode don't close connections,
            # as these close events won't be in the script and will fail.
            self.closeConnections()

        self.script = ScriptPlayer(self.test_key)
        self.mode = 'replay'

    def modes(self):
        """This generator allows a test to run the same block under
        the three different modes - original, record & replay.
        """
        # Do things three times, first in direct mode using a real
        # database connection...
        self.switchToDirectMode()
        yield 'direct'

        # Then in mock db mode, recording.
        self.switchToRecordMode()
        yield 'record'

        # And finally, after storing the previous run, in replay mode.
        self.script.store()
        self.switchToReplayMode()
        yield 'replay'

    def connect(self, connection_string=None):
        """Open a connection to the (possibly fake) database."""
        if connection_string is None:
            connection_string = "%s user=%s" % (
                    config.database.main_master, config.launchpad.dbuser)
        if self.mode == 'direct':
            con = psycopg2.connect(connection_string)
            #con = canonical.ftests.pgsql._org_connect(connection_string)
        else:
            con = self.script.connect(psycopg2.connect, connection_string)
        self.connections.append(con)
        return con

    # @dont_retry
    #def testIncorrectReplay(self):
    #    # Record nothing but a close on a single connection.
    #    con = self.connect()
    #    con.close()
    #    self.script.store()

    #    # Replay correctly.
    #    self.switchToReplayMode()
    #    con = self.connect()
    #    con.close()

    #    # Replay incorrectly.
    #    self.switchToReplayMode()
    #    con = self.connect()
    #    self.assertRaises(RetryTest, con.rollback)

    # @dont_retry
    #def testMultipleConnections(self):
        # Ensure that commands issued via different connections
        # maintain their global order.
    #    con1 = self.connect()
    #    con2 = self.connect()
    #    con1.close()
    #    con2.close()
    #    self.script.store()

    #    # Replay correctly.
    #    self.switchToReplayMode()
    #    con1 = self.connect()
    #    con2 = self.connect()
    #    con1.close()
    #    con2.close()

    #    # Replay in the wrong order.
    #    self.switchToReplayMode()
    #    con1 = self.connect()
    #    con2 = self.connect()
    #    self.assertRaises(RetryTest, con2.close)

    # @dont_retry
    #def testConnectionParams(self):
        # Make sure we can correctly connect with different connection parms.
    #    for mode in self.modes():
    #        for dbuser in ['launchpad', 'testadmin']:
    #            connection_string = "%s user=%s" % (
    #                    config.database.main_master, dbuser)
    #            con = self.connect(connection_string)
    #            cur = con.cursor()
    #            cur.execute("SHOW session authorization")
    #            self.failUnlessEqual(cur.fetchone()[0], dbuser)

        # Confirm that unexpected connection parameters raises a RetryTest.
    #    self.switchToReplayMode()
    #    self.assertRaises(RetryTest, self.connect, "whoops")

    # @dont_retry
    def testFailedConnection(self):
        # Ensure failed database connections are reproducable.
        for mode in self.modes():
            connection_string = config.database.main_master
            connection_string = re.sub(
                    r"dbname=\S*", r"dbname=not_a_sausage", connection_string)
            self.assertRaises(
                psycopg2.OperationalError, self.connect, connection_string)

    # @dont_retry
    def testNoopSession(self):
        # Minimal do-nothing case.
        for mode in self.modes():
            con = self.connect()

    # @dont_retry
    def testSimpleQuery(self):
        # Ensure that we can script and replay a simple query.
        for mode in self.modes():
            con = self.connect()
            cur = con.cursor()

            # Query without parameters.
            cur.execute("SELECT name FROM Person WHERE name='stub'")
            name = cur.fetchone()[0]
            self.assertEqual(name, 'stub')

            # Query with list parameters.
            cur.execute("SELECT name FROM Person WHERE name=%s", ('mark',))
            name = cur.fetchone()[0]
            self.assertEqual(name, 'mark')

            # Query with dictionary parameters.
            cur.execute(
                    "SELECT name FROM Person WHERE name=%(name)s",
                    {'name': 'carlos'}
                    )
            name = cur.fetchone()[0]
            self.assertEqual(name, 'carlos')

    # @dont_retry
    def testExceptions(self):
        # Confirm that expected exceptions are raised correctly.
        for mode in self.modes():
            con = self.connect()
            cur = con.cursor()
            self.assertRaises(
                    psycopg2.ProgrammingError,
                    cur.execute, "SELECT blood FROM Stone"
                    )

<<<<<<< HEAD
    # @dont_retry
    #def testUnexpectedQuery(self):
    #    for mode in self.modes():
    #        con = self.connect()
    #        cur = con.cursor()
    #        if mode != 'replay':
    #            cur.execute("SELECT name FROM Person WHERE name='sabdfl'")
    #        else:
                # Issue an unexpected query in replay mode. A RetryTest
                # exception should be raised.
    #            self.assertRaises(
    #                    RetryTest, cur.execute,
    #                    "SELECT name FROM Person WHERE name='stub'"
    #                    )

    # @dont_retry
    #def testUnexpectedQueryParameters(self):
    #    for mode in self.modes():
    #        con = self.connect()
    #        cur = con.cursor()
    #        query = "SELECT name FROM Person WHERE name=%s"
    #        if mode != 'replay':
    #            cur.execute(query, ('sabdfl',))
    #        else:
=======
    @dont_retry
    def testUnexpectedQuery(self):
        for mode in self.modes():
            con = self.connect()
            cur = con.cursor()
            if mode != 'replay':
                cur.execute("SELECT name FROM Person WHERE name='mark'")
            else:
                # Issue an unexpected query in replay mode. A RetryTest
                # exception should be raised.
                self.assertRaises(
                        RetryTest, cur.execute,
                        "SELECT name FROM Person WHERE name='stub'"
                        )

    @dont_retry
    def testUnexpectedQueryParameters(self):
        for mode in self.modes():
            con = self.connect()
            cur = con.cursor()
            query = "SELECT name FROM Person WHERE name=%s"
            if mode != 'replay':
                cur.execute(query, ('mark',))
            else:
>>>>>>> 705270b3
                # Issue a query with unexpected bound parameters in replay
                # mode. A RetryTest should be raised.
    #            self.assertRaises(
    #                    RetryTest, cur.execute,
    #                    query, ('stub',)
    #                    )

    # @dont_retry
    def testCommit(self):
        # Confirm commit behavior.
        for mode in self.modes():
            con = self.connect()
            cur = con.cursor()

            # Ensure we have a known value.
            cur.execute("SELECT displayname FROM Person WHERE name='stub'")
            self.failUnlessEqual(cur.fetchone()[0], "Stuart Bishop")

            # Change the known value...
            cur.execute(
                    "UPDATE Person SET displayname='Foo' WHERE name='stub'"
                    )

            # Ensure it isn't visible to other connetions...
            con2 = self.connect()
            cur2 = con2.cursor()
            cur2.execute("SELECT displayname FROM Person WHERE name='stub'")
            self.failUnlessEqual(cur2.fetchone()[0], "Stuart Bishop")

            # And commit.
            con.commit()

            # Confirm that the changed value is visible from a
            # fresh connection.
            con = self.connect()
            cur = con.cursor()
            cur.execute("SELECT displayname FROM Person WHERE name='stub'")
            self.failUnlessEqual(
                    cur.fetchone()[0], "Foo",
                    "Commit not seen by subsequent transaction"
                    )

            # Put back the known value for the next loop.
            cur.execute("""
                UPDATE Person SET displayname='Stuart Bishop'
                WHERE name='stub'
                """)
            con.commit()

    # @dont_retry
    def testRollback(self):
        # Confirm rollback behavior.
        for mode in self.modes():
            con1 = self.connect()
            cur1 = con1.cursor()

            # Ensure known state
            cur1.execute("SELECT displayname FROM Person WHERE name='stub'")
            self.failUnlessEqual(cur1.fetchone()[0], "Stuart Bishop")

            # Update a row and confirm the change stuck.
            cur1.execute(
                "UPDATE Person SET displayname='Foo' WHERE name='stub'"
                )
            cur1.execute("SELECT displayname FROM Person WHERE name='stub'")
            self.failUnlessEqual(cur1.fetchone()[0], "Foo")

            # And confirm that the change isn't visible to another connection
            # yet.
            con2 = self.connect()
            cur2 = con2.cursor()
            cur2.execute("SELECT displayname FROM Person WHERE name='stub'")
            self.failUnlessEqual(cur2.fetchone()[0], "Stuart Bishop")

            # Rollback and confirm the change was undone.
            con1.rollback()
            cur1 = con1.cursor()
            cur1.execute("SELECT displayname FROM Person WHERE name='stub'")
            self.failUnlessEqual(cur1.fetchone()[0], "Stuart Bishop")

            # Confirm change wasn't committed.
            con2 = self.connect()
            cur2 = con2.cursor()
            cur2.execute("SELECT displayname FROM Person WHERE name='stub'")
            self.failUnlessEqual(
                    cur2.fetchone()[0], "Stuart Bishop",
                    "Rollback did not roll back changes."
                    )

    # @dont_retry
    def testFailedCommit(self):
        # Confirm exeptions raised on commit are recorded and replayed.
        for mode in self.modes():
            con = self.connect()
            con.close()
            self.assertRaises(psycopg2.InterfaceError, con.commit)

    def testFailedRollback(self):
        # Confirm exeptions raised on commit are recorded and replayed.
        for mode in self.modes():
            con = self.connect()
            con.close()
            if mode == 'direct':
                # canonical.ftests.pgsql's ConnectionWrapper
                # swallows exceptions in Rollback, which is wrong
                # but will likely need to stay until we switch to Storm.
                con.rollback()
            else:
                self.assertRaises(psycopg2.InterfaceError, con.rollback)

    # @dont_retry
    def testFailedSetIsolationLevel(self):
        # Confirm exeptions raised on commit are recorded and replayed.
        for mode in self.modes():
            con = self.connect()
            con.close()
            self.assertRaises(
                    psycopg2.InterfaceError, con.set_isolation_level, 666
                    )

    # @dont_retry
    def testClose(self):
        # Confirm and record close behavior.
        for mode in self.modes():
            con = self.connect()
            cur = con.cursor()
            con.close()
            self.assertRaises(
                    psycopg2.InterfaceError, cur.execute,
                    "SELECT name FROM Person WHERE name='stub'"
                    )
            # Should raise an exception according to the DB-API, but
            # psycopg doesn't do this. It would be nice if our wrapper
            # works according to the DB-API so we can enforce nice
            # behavior and ensure future compatibility, but unfortunately
            # the sqlobject/sqlos combination relies on this behavior.
            try:
                con.close()
            except psycopg2.Error:
                self.fail(
                        "Connection.close() now DB-API compliant. Fix test.")

    # @dont_retry
    def testCursorDescription(self):
        # Confirm cursor.description behavior.
        for mode in self.modes():
            con = self.connect()
            cur = con.cursor()
            cur.execute(
                    "UPDATE Person SET displayname='Foo' WHERE name='stub'"
                    )
            self.failUnless(cur.description is None)

            cur.execute("SELECT name FROM Person WHERE name='stub'")
            desc = cur.description
            self.failIf(desc is None, "description should be set")
            self.failUnlessEqual(len(desc), 1) # One column retrieved.
            self.failUnlessEqual(len(desc[0]), 7) # And it must be a 7-tuple.
            self.failUnlessEqual(desc[0][0], "name")
            self.failUnlessEqual(desc[0][1], psycopg2.STRING)

            # Make sure our record and replay descriptions are identical to
            # the direct description.
            if mode == 'direct':
                direct_description = cur.description
            else:
                self.failUnlessEqual(direct_description, cur.description)

    # @dont_retry
    def testCursorRowcount(self):
        # Confirm and record cursor.rowcount behavior.
        for mode in self.modes():
            con = self.connect()
            cur = con.cursor()
            self.failUnlessEqual(cur.rowcount, -1)

            # Confirm fetchone() behavior.
            cur.execute(
                    "SELECT name FROM Person WHERE name IN ('stub', 'mark')"
                    )
            self.failUnless(cur.rowcount in (-1, 2)) # Ambiguous state.
            cur.fetchone()
            self.failUnless(cur.rowcount in (-1, 2)) # Ambiguous state.
            cur.fetchone()
            self.failUnlessEqual(cur.rowcount, 2)

            # Confirm fetchall() behavior.
            cur.execute("""
                    SELECT name FROM Person
                    WHERE name IN ('stub', 'mark', 'carlos')
                    """)
            cur.fetchall()
            self.failUnlessEqual(cur.rowcount, 3)

            # Confirm no results behavior.
            cur.execute("SELECT name FROM Person WHERE FALSE")
            cur.fetchall()
            self.failUnlessEqual(cur.rowcount, 0)

            # Confirm update behavior.
            cur.execute("SELECT COUNT(*) FROM Person")
            expected_rowcount = cur.fetchone()[0]
            cur.execute("UPDATE Person SET displayname='Fnord'")
            self.failUnlessEqual(cur.rowcount, expected_rowcount)

            # Confirm delete behavior
            cur.execute("DELETE FROM WikiName WHERE person=1")
            self.failUnlessEqual(cur.rowcount, 1)

    # @dont_retry
    def testCursorClose(self):
        # Confirm and record cursor.close behavior.
        for mode in self.modes():
            con = self.connect()
            cur = con.cursor()
            cur.close()
            self.failUnlessRaises(
                    psycopg2.Error, cur.execute,
                    "SELECT name FROM Person WHERE name='stub'"
                    )
            cur = con.cursor()
            cur.execute("SELECT name FROM Person WHERE name='stub'")

    # @dont_retry
    def testFetchOne(self):
        for mode in self.modes():
            con = self.connect()
            cur = con.cursor()

            # This should raise an exception because no query has
            # been issued yet.
            # Dapper's psycopg1 doesn't do this, so we only test the
            # wrapper's behavior.
            if mode != 'direct':
                self.failUnlessRaises(psycopg2.Error, cur.fetchone)

            cur.execute("""
                UPDATE Person SET displayname='Foo' WHERE name='stub'
                """)
            # This should raise an exception because an UPDATE query
            # returns no results.
            self.assertRaises(psycopg2.Error, cur.fetchone)

            # Now test that a query that returns results returns the correct
            # number of correct results in the correct order.
            cur.execute("""
                SELECT generate_series FROM generate_series(0, 9)
                ORDER BY generate_series
                """)
            for i in range(0, 10):
                row = cur.fetchone()
                self.failIf(row is None,
                        "Not enough results - only %d rows" % i)
                self.failUnlessEqual(len(row), 1, "Should be a single column")
                self.failUnlessEqual(row[0], i, "Bad result %s" % repr(row))
            self.failUnless(cur.fetchone() is None, "Too many results")

    # @dont_retry
    def testCursorIteration(self):
        # psycopg1 does not support this extension.
        for mode in self.modes():
            con = self.connect()
            cur = con.cursor()
            # XXX jamesh 2008-05-20: psycopg2 actually does support
            # iteration.  We don't actually use it though.
            ## self.failIf(
            ##         hasattr(cur, '__iter__'), "Cursor supports __iter__()")
            ## self.failIf(hasattr(cur, 'next'), "Cursor supports next()")
        ##  con = self.connect()
        ##  cur = con.cursor()
        ##  cur.execute("SELECT 1 FROM generate_series(1, 10)")
        ##  row_count = 0
        ##  for row in cur:
        ##      row_count += 1
        ##      self.failIfEqual(row_count, 11, "Too many results")
        ##      self.failIf(row is None,
        ##          "Not enough results - only %d rows" % row_count)
        ##      self.failUnlessEqual(
        ##          len(row), 1, "Should be a single column"
        ##          )
        ##      self.failUnlessEqual(row[0], 1, "Bad result %s" % repr(row))

    # @dont_retry
    def testFetchAll(self):
        for mode in self.modes():
            con = self.connect()
            cur = con.cursor()
            if mode != 'direct':
                # We only do this test against our mock db. psycopg1 gives
                # a SystemError if fetchall is called before a query issued!
                # No query yet.
                self.assertRaises(psycopg2.Error, cur.fetchall)

            # This should raise an exeption as an UPDATE query returns no
            # results.
            cur.execute(
                    "UPDATE Person SET displayname='Foo' WHERE name='stub'"
                    )
            self.assertRaises(psycopg2.Error, cur.fetchall) # Not a SELECT.

            # Ensure that cur.fetchall() returns the correct number of
            # correct results in the correct order.
            cur.execute("""
                SELECT generate_series FROM generate_series(1, 4)
                ORDER BY generate_series
                """)
            rows = list(cur.fetchall())
            self.failUnlessEqual(rows, [(1,), (2,), (3,), (4,)])

            # Now the results are exhausted, fetchall() should return an
            # empty list.
            self.failUnlessEqual(cur.fetchall(), [])


def test_suite():
    suite = unittest.TestSuite()
    suite.addTest(unittest.makeSuite(MockDbTestCase))
    return suite<|MERGE_RESOLUTION|>--- conflicted
+++ resolved
@@ -209,14 +209,13 @@
                     cur.execute, "SELECT blood FROM Stone"
                     )
 
-<<<<<<< HEAD
     # @dont_retry
     #def testUnexpectedQuery(self):
     #    for mode in self.modes():
     #        con = self.connect()
     #        cur = con.cursor()
     #        if mode != 'replay':
-    #            cur.execute("SELECT name FROM Person WHERE name='sabdfl'")
+    #            cur.execute("SELECT name FROM Person WHERE name='mark'")
     #        else:
                 # Issue an unexpected query in replay mode. A RetryTest
                 # exception should be raised.
@@ -232,34 +231,8 @@
     #        cur = con.cursor()
     #        query = "SELECT name FROM Person WHERE name=%s"
     #        if mode != 'replay':
-    #            cur.execute(query, ('sabdfl',))
+    #            cur.execute(query, ('mark',))
     #        else:
-=======
-    @dont_retry
-    def testUnexpectedQuery(self):
-        for mode in self.modes():
-            con = self.connect()
-            cur = con.cursor()
-            if mode != 'replay':
-                cur.execute("SELECT name FROM Person WHERE name='mark'")
-            else:
-                # Issue an unexpected query in replay mode. A RetryTest
-                # exception should be raised.
-                self.assertRaises(
-                        RetryTest, cur.execute,
-                        "SELECT name FROM Person WHERE name='stub'"
-                        )
-
-    @dont_retry
-    def testUnexpectedQueryParameters(self):
-        for mode in self.modes():
-            con = self.connect()
-            cur = con.cursor()
-            query = "SELECT name FROM Person WHERE name=%s"
-            if mode != 'replay':
-                cur.execute(query, ('mark',))
-            else:
->>>>>>> 705270b3
                 # Issue a query with unexpected bound parameters in replay
                 # mode. A RetryTest should be raised.
     #            self.assertRaises(
