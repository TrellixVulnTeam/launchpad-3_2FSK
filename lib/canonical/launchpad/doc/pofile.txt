--- conflicted
+++ resolved
@@ -562,13 +562,8 @@
 
 Now, just to be sure that this entry doesn't exist yet:
 
-<<<<<<< HEAD
     >>> pofile_sr.getCurrentTranslationMessage(msgid).translations
     [None, None, None]
-=======
-    >>> pofile_sr.getCurrentTranslationMessage(msgid) is None
-    True
->>>>>>> 727e700e
 
 Is time to create it.
 
@@ -679,21 +674,12 @@
     >>> from canonical.launchpad.database import Person
     >>> person = Person.get(1)
     >>> msgid = u"Failed to authenticate with LDAP server."
-<<<<<<< HEAD
 
 Right now, there is no translation existing for this message.
 
     >>> print pofile.getCurrentTranslationMessage(msgid).translations
     [None]
 
-=======
-
-Right now, there is no translation existing for this message.
-
-    >>> print pofile.getCurrentTranslationMessage(msgid)
-    None
-
->>>>>>> 727e700e
 So adding an empty one produces that...
 
     >>> potmsgset = pofile.potemplate.getPOTMsgSetByMsgIDText(msgid)
