/* Column definitions */

#portal-columns {
  width: 100% !important;
}

#portal-column-one {
  padding: 0 0 0 1em;
  vertical-align: top;
  width: 16em;
}

#portal-column-content {
  vertical-align: top;
  padding: 0 1em;
}

#portal-column-two {
  padding: 0 1em 0 0;
  vertical-align: top;
  width: 16em;
}

/* Launchpad classes */

.rosettaTile {
  display: block;
  width: 40%;
  padding: 1em;
  margin: 1em;
  background-color: #93bee2;
  border: 1px solid #364970;
  text-decoration: none;
}

.rosettaDashboardElement {
  width: 30%;
  float: left;
  margin: 1em;
}

.interpolation {
  background-color: #7090a0;
}

.collapsed {
  border-style: dashed none none none;
}

fieldset.message-strings {

}

table.data input[type='text'] {
  width: 100%;
}

fieldset.message-strings input[type=checkbox] { width: auto !important; }

fieldset.two-column {
  width: 45%;
  float: left;
  display: block;
  margin-right: 1em;
}



/* Plone elements that should be changed */

h1, h2, h3, h4, h5, h6 {
  border-bottom: none;
}

h3 {
  list-style-image: url(/++resource++bullet.gif);
}

label {
  font-weight: bold;    
}


.listingBar a,
#portal-personaltools a,
#portal-breadcrumbs a,
#portal-footer a {
  text-decoration: none;
  text-transform: lowercase;
  font-size: 80%;
}

#portal-logo {
  background: url(/++resource++rosetta.png) no-repeat;
}

#portal-personaltools {
  clear: both;
}

#portal-personaltools .portalUser {
  background: transparent url(/++resource++user.gif) center left no-repeat;
}

#portal-personaltools li {
  background: transparent url(/++resource++linkOpaque.gif) center left no-repeat;
}

.contentActions {
  background-image: url(/++resource++arrowDownAlternative.gif);
}

.portalMessage,
.system-message,  /* These two last ones are reST error indicators */
#error-handling {
  background-image: url(/++resource++info_icon.gif);
}

.standalone,
.documentEditable * .standalone {
  background: #8fb3d9 url(/++resource++linkOpaque.gif) 9px 1px no-repeat;
}

.context,
.documentEditable * .context {
  background: transparent url(/++resource++linkTransparent.gif) 9px 1px no-repeat;
}

.destructive,
.documentEditable * .context {
  background: #ffce7b url(/++resource++linkTransparent.gif) 9px 1px no-repeat;
}

input.searchButton {
  background: White url(/++resource++search_icon.gif) 2px 1px no-repeat;
}

.fieldRequired {
  background: url(/++resource++required.gif) center left no-repeat;
}

.link-parent {
  background: transparent url(/++resource++arrowUp.gif) 4px 5px no-repeat;
}

.link-user {
  background: transparent url(/++resource++user.gif) 0px 1px no-repeat;
}

.link-https {
  background: transparent url(/++resource++lock_icon.gif) 0px 1px no-repeat;
}

.link-mailto {
  background: transparent url(/++resource++mail_icon.gif) 0px 1px no-repeat;
}

.link-news {
  background: transparent url(/++resource++topic_icon.gif) 0px 1px no-repeat;
}

.link-ftp {
  background: transparent url(/++resource++file_icon.gif) 0px 1px no-repeat;
}

.link-irc {
  background: transparent url(/++resource++discussionitem_icon.gif) 0px 1px no-repeat;
}

.link-callto {
  background: transparent url(/++resource++phone_icon.gif) 0px 1px no-repeat;
}

.link-comment {
  background: transparent url(/++resource++discussionitem_icon.gif) 0px 1px no-repeat;
}



/* XXX Just setting a fixed width until the rest of the layout is in place */

#portal-column-content {
  width: 600px;
}

#portal-columns {
  margin: auto;
}

/* Explanatory elements, just until the correct mechanisms are in place */

.authenticated {
  border: 2px dashed green;
  padding: 2px;
  margin: 2px;
}

.anonymous {
  border: 2px dashed red;
  padding: 2px;
  margin: 2px;
}

/* highlight on hover in table */

table.rowNavigation tr:hover {
  background-color: #93bee2 !important;
  cursor:pointer;
}
table.rowNavigation>thead>tr:hover {
  background-color: #dee7ec !important;
  cursor: default;
}

/* Display links as blocks, so we can make the whole row clickable */

tr.rowLinkified a {
  text-decoration: none;
  display: block;
}

/* Overwride values from 'listing' class */
.lpListing td {
  padding: 0em 0em;
}

.lpListing td a {
  padding: 0em 1em;
}

.lpListing a:hover {
  text-decoration: none;
}


/* batch navigation links */

.batchnav tr:hover {
  background-color: white;
}

.batchnav td:hover {
  background-color: white;
}

.batchnav td {
  text-align: center;
  border-top: 1px solid #364970;
  vertical-align: bottom;>
}

/* Bug status markers */

.bug-confirmed {
  color: white;
  background-color: red;
  border: 1px solid #990000;
  padding: 0 0.25em;
}

.bug-pending {
  color: black;
  background-color: yellow;
  border: 1px dashed #999900;
  padding: 0 0.25em;
}

/* Bug Severity markers */
.severityCritical { color: Red; }
.severityMajor    { color: Orange; }
.severityNormal   { color: Green; }
.severityMinor    { color: Black; }
.severityWishlist { color: Blue; }

.severityCriticalRow { background-color: #E1A1A1; }
.severityMajorRow { background-color: #D9C08F; }
.severityNormalRow { background-color: #9FD98F; }
.severityMinorRow { background-color: #A5AFC8; }
.severityWishlistRow { background-color: #8FA9D9; }

/* Priority markers */
.priorityHigh    { color: Red; }
.priorityMedium  { color: Orange; }
.priorityLow     { color: Black; }
.priorityWontFix { color: Gray; }

/* Board-like comment CSS */

.boardComment {
  border: 1px solid #364970;
  margin-bottom: 1.5em;
  position: relative;
}

/* Fix for IE float bug */
* html .boardComment {
  float: left;
  clear: both;
  width: 99%;
}

.boardCommentDetails {
  font-size: 80%;
  border: 1px solid #364970;
  border-style: none none solid none;
  background-color: #f7f9fa;
  padding: 0.5em 1em;
}

.boardCommentBody {
  padding: 0.5em 1em;
}

.boardCommentContent {
  line-height: 1.5em;
}

.boardCommentContent pre {
  background-color: white;
  border: none;
  padding: 0;
  margin: 0;
}

.boardCommentActions {
  border: 1px solid #364970;
  border-style: solid none none none;
  background-color: #93bee2;
  padding: 0.5em 1em 0 1em;
  text-align: right;
}

.boardCommentActions {
  right: 1em:
}

.boardCommentPortrait {
  float: right; 
  margin-bottom: 1em;
}

.portrait {
  float: right;
  clear: both;
}

/* used to mark dummy data with div entity */
.dummy {
  background-color: #cccccc;
}

/* Various custom list formats: */

ul.add>li, li.add {
  list-style-image: url(/++resource++add.gif);
}
ul.download>li, li.download {
  list-style-image: url(/++resource++download.png);
}
ul.edit>li, li.edit {
  list-style-image: url(/++resource++edit.gif);
}
ul.info>li, li.info {
  list-style-image: url(/++resource++info_icon.gif);
}
ul.languages>li, li.languages {
  list-style-image: url(/++resource++languages.gif);
}
ul.locked>li, li.locked {
  list-style-image: url(/++resource++lock_icon.gif);
}
ul.people>li, li.people {
  list-style-image: url(/++resource++user.gif);
}
ul.products>li {
  list-style-image: url(/++resource++product_icon.gif);
}
dl.products>dt:before {
  content: url(/++resource++product_icon.gif);
}
ul.search>li, li.search {
  list-style-image: url(/++resource++search_icon.gif);
}

ul.architecture>li, li.architecture {
    list-style-image: url(/++resource++document_icon.gif);
}

/* Translation template stuff: */

.messageSourceString {
  padding: 0.5em 1em;
  background-color: #93bee2;
  border: 1px solid #364970;
}

.language-label {
  float: left;
}

/* Used for source and translator comments on the translation page. */

.po-comment {
  background-color: #efe;
  border: thin solid #8a8;
  margin: 0.5em 0;
  padding: 0.5em;
}

.po-message-special {
  color: white;
  background-color: #93bee2;
}

/* Used in default-error.pt so people actually notice exceptions */

.exception {
  color: #cc0000;
}

/* === Undo bugs in plone.css === */

/* -- Stop accessing resources on plone.org: -- */
/* XXX mpt 20050407 change http://plone.org/ to /@@/ eventually */

ul {
  list-style-image: none;
}
#portal-logo {
  background-image: url(http://plone.org/logo.jpg);
}
#portal-personaltools .portalUser, .link-user {
  background-image: url(/@@/user.gif);
}
#portal-personaltools li {
  background-image: url(http://plone.org/linkOpaque.gif);
}
.contentActions li {
  background-image: url(/@@/arrowDownAlternative.gif);
}
#error-handling {
  background-image: url(/@@/info_icon.gif);
}
.standalone, .documentEditable * .standalone {
  background-image: url(http://plone.org/linkOpaque.gif);
}
.context, .documentEditable * .context, .destructive,
.documentEditable * .destructive {
  background-image: url(/@@/linkTransparent.gif);
}
input.searchButton {
  background-image: url(/@@/search_icon.gif);
}
.fieldRequired {
  background-image: url(/@@/required.gif);
}
.link-parent {
  background-image: url(/@@/arrowUp.gif);
}
.link-external {
  background-image: url(/@@/link_icon.gif);
}
.link-https {
  background-image: url(/@@/lock_icon.gif);
}
.link-mailto {
  background-image: url(http://plone.org/mail_icon.gif);
}
.link-news {
  background-image: url(http://plone.org/topic_icon.gif);
}
.link-ftp {
  background-image: url(http://plone.org/file_icon.gif);
}
.link-irc, .link-comment {
  background-image: url(http://plone.org/discussionitem_icon.gif);
}
.link-callto {
  background-image: url(http://plone.org/phone_icon.gif);
}

/* -- "Links must look like links." -- SteveA */

a, #portal-footer a {
  text-decoration: underline;
}
/* -- ... except in portlets for now -- */
a[name], .portlet :link, .portlet :visited {
  text-decoration: none;
}

/* -- Don't stomp on people's preferred font sizes: -- */

body {
  font-size: 100%;
}
code {
  font-family: monospace;
  font-size: 100%;
  color: inherit;
  background: transparent;
  border: none;
  padding: inherit;
}
pre {
  font-family: monospace;
  font-size: 100%;
}

/* -- Fix icon alignment in notes and error messages: -- */

.portalMessage, .system-message, #error-handling {
  background-position: 5px 0.5em;
  padding-left: 30px;
} /* need a px value because the image has a pixel size */

/* -- Make headings lay out properly -- */

h1 {
  margin-bottom: 0.5em;
  padding-right: 0;
}

/* Fix listing tables: */

table.listing {
  border: none;
}
table.listing, table.listing tbody {
  border-bottom: 1px solid #8cacbb;
}
table.listing th, table.listing td {
  padding: 0.125em 0.25em;
}
table.listing th {
  white-space: nowrap;
}
table.listing>tr>td, table.listing>tbody>tr>td {
  border: dotted #8cacbb;
  border-width: 1px 0;
}
table.listing>thead>tr>th, table.listing>thead>tr>td {
  border: 1px solid #8cacbb;
}
table.listing>thead>tr>td {
  border: none;
}

/* Not all of a <dt> should be bold: -- */

dt {
  font-weight: inherit;
}

dt dfn {
  font-style: inherit;
  font-weight: bold;
}

/* -- Other bugs: -- */

.formHelp, .formHelp:hover {
  color: #666666;
  cursor: inherit;
}

.portlet, #portal-top, #portal-footer {
  font-size: smaller;
}

li {
  margin-bottom: 0 !important;
}

#portal-personaltools .portalUser {
  background: transparent url(/++resource++user.gif)
}

.portlet li a {
  text-decoration: none
}

/* === New design === */

/* -- Stuff browsers should do, but don't -- */

abbr, address {
	font-style: inherit;
}

label {
  font: caption;
  font-weight: normal;
}

caption {
  text-align: left;
  color: #666666;
  margin-top: 0;
  margin-bottom: 0;
}

th {
  text-align: right;
}
thead th {
  text-align: center;
}
thead {
  vertical-align: bottom;
}

/* -- Launchpad-wide -- */

#body {
  padding: 0 1em;
}
.personal {
  clear: left;
  float: left;
  margin-right: 2%;
  width: 48%;
}
.statistical {
  clear: right;
  float: right;
  margin-left: 2%;
  width: 48%;
}
.sidebar {
  background-color: #f7f9fa;
  border: 1px solid #8cacbb;
  clear: right;
  float: right;
  font-size: smaller;
  margin-left: 1em;
  width: 25%;
  min-width: 8em;
  max-width: 50%;
  padding: 0.25em 0.5em;
}
.debug {
  background-color: #ffddee;
}
.debug th, .debug td {
  border: 1px dotted red;
}
.debug th th, .debug th td, .debug td th, .debug td td {
  border: 1px dotted green;
}
.fixme {
  color: #ff6699;
  background-color: #ffff00;
}
.actions {
  margin: 0.5em 0;
}
.form {
  text-align: right;
}
.list {
  text-align: left;
}

h1, h2, h3, h4, h5, h6 {
  clear: left;
	color: #000066;
	font-family: "Lucida Grande", sans-serif;
	font-weight: normal;
	margin-top: 0;
	text-align: left;
}
h2 {
  font-size: 1.25em;
	margin: 0.5em 0;
}
h3, h4, h5, h6 {
	font-size: 1em;
}
/* temporary while page-header exists: */
.page-header h2 {
  clear: none;
  margin: 0;
  text-transform: none;
  font-size: 1.5em;
}
h3, h4, h5, h6 {
	margin-bottom: 0;
}
ul {
  margin-left: 24px;
}
table {
	border-collapse: collapse;
}
table table {
  width: 100%;
}
table.data, table.data>thead, table.data>tfoot {
	border: solid #999;
	border-width: 1pt 0;
}
table.data>thead>tr, table.data>tbody>tr, table.data>tfoot>tr {
	border: dotted #999;
	border-width: 1pt 0;
}
table.data>tr>th, table.data>tr>td,
table.data>thead>tr>th, table.data>thead>tr>td,
table.data>tbody>tr>th, table.data>tbody>tr>td, table.data>tfoot>tr>th,table.data>tfoot>tr>td {
  padding: 0.25em 0.125em 0.25em;
}
td p:first-child, td ol:first-child, td blockquote:first-child {
	margin-top: 0;
}
th {
	text-align: right;
}
thead th {
	text-align: center;
}
tr {
	vertical-align: top;
}

.results {
  background-color: #dee7ec;
  font-family: sans-serif;
  font-size: small;
  padding: 0.25em;
  margin: 1em 0em;
  clear: both;
}
.results .navigation {
  float: right;
  text-align: right;
}

.user {
	float: right;
}

address.app, .apps {
	font-family: "Lucida Grande", sans-serif;
}
address.app {
	font-size: 2em;
}
.apps {
	clear: right;
	float: right;
	margin-top: 0.5em;
}
.page-header {
	width: 100%;
}
.page-header img {
	float: left;
}
.page-header h2 {
    padding-top: 0.75em;
}

.navigation li {
	display: inline;
	padding: 0.25em 0.5em;
}
.navigation li:before {
	content: '\2022';
	margin-right: 0.25em;
}

#main {
	border-top: 2pt solid black;
	clear: both;
	margin: 0;
	padding-top: 1em;
	width: 100%;
}

.page-header-ribbon {
  /* Bar with personalized menu (user preferences, favorites etc) */
  background-color: #dee7ec;
  border-top-color: #8cacbb;
  border-top-style: solid;
  border-top-width: 1px;
  border-bottom-color: #8cacbb;
  border-bottom-style: solid;
  border-bottom-width: 1px;
  line-height: 1.3em;
  color: Black;
  padding: 0em 1em 0em 0em;
  margin: 0;
  list-style: none;
}

.page-header-ribbon address {
  width: 75%;
}

.launchpad-apps {
  float: right;
}
.launchpad-apps td {
}

/* -- Malone: -- */

.bugid {
  text-align: left;
  width: 50%;
  float: left;
}
.created {
  text-align: right;
  width: 50%;
  float: right;
}

td.plain {
  border: 1px dotted #8cacbb;
}
td.plain:hover {
  background-color: #dee7ec;
  color: #436976;
  border: 1px solid #8cacbb;
}
td.selected {
  background-color: #dee7ec;
  color: #436976;
  border: 1px solid #8cacbb;
}

/* from richard braine for the series source forms */
/* otherwise inputs don't disappear along with surrounding layer */
input {
  visibility:inherit
}
/* this lines up text inputs so they don't look a mess */
.textinput {
  position: absolute; 
  left: 250px;
} 
/* radios had 1px left and right borders - don't know if intended
  but looked shit imo */
.radios {
  border:none;
}
/* this style was making the text '(Required)' invisible:
   same colour as background */
.fieldRequired {
  color: #999999
}

<<<<<<< HEAD
/*
Calendar stuff.
*/
.cal-navigation {
  width: 100%;
  margin: 1em;
}

.cal-table {
  width: 100%;
  border-collapse: collapse;
}

.cal-table th {
  text-align: center;
  color: black;
  background-color: #eee;
  border: 1px solid black;
}

.cal-daycell {
  border: 1px solid black;
}

.cal-dayhead {
  text-align: right;
  border-bottom: 1px dashed #999;

}
.cal-dayhead a {
  display: block;
  color: black;
  text-decoration: none;
  font-weight: bold;
}

.cal-freeday, .cal-busyday {
  display: block;
  text-align: right;
}
.cal-busyday {
  font-weight: bold;
  background-color: #ff9;
}

.cal-addlink {
  text-align: right;
  font-size: smaller;
}

.cal-event-list {
  margin: 0px;
  padding: 0px;
}

.cal-event-list li {
  list-style: none;
  border: 1px solid #4b6982;
  background: #9db8d2;
  margin: 0.24em;
}

#calendar-view-day {
  border: #aaaaaa 1px solid;
  border-top: none;
  position: relative;
  padding: 0;
}

#calendar-view-day .hour {
  border-top: #4b6983 1px solid;
  border-top: 1px #bab5ab solid;
  width: 100%;
  position: absolute;
  height: 4em;
  margin: 0 !important;
  padding: 0 !important;
}

#calendar-view-day .even {
  background: #eae8e3;
}

#calendar-view-day .events {
    position: absolute;
    margin-left: 5em;
    left: 0;
    top: 0;
    width: 100%;
}

#calendar-view-day .event {
  display: block;
  position: absolute;
  margin-left: 5em;
  width: 20em;
  min-width: 20em;
  border: 1px #4b6983 solid;
  background: #9db8d2;
  opacity: 0.85;
  z-index: 1;
}

#calendar-view-day .other {
  background: #e0b6af;
  border: 1px #884631 solid;
}
=======
/* 
This style is used for multi-select widgets. These get a scrollbar if they
expand above a certain size. The box is floated in order to allow it to shrink
to the smallest appropriate width; this may mean that it will be necessary to
use the 'clear' attribute on other elemtens surrounding the multi-select box.
*/

.multi_select {
    max-height: 20em;
    overflow: auto;
    float: left;
    padding: 0 1em;
}
>>>>>>> 8af608de
<|MERGE_RESOLUTION|>--- conflicted
+++ resolved
@@ -851,7 +851,20 @@
   color: #999999
 }
 
-<<<<<<< HEAD
+/* 
+This style is used for multi-select widgets. These get a scrollbar if they
+expand above a certain size. The box is floated in order to allow it to shrink
+to the smallest appropriate width; this may mean that it will be necessary to
+use the 'clear' attribute on other elemtens surrounding the multi-select box.
+*/
+
+.multi_select {
+    max-height: 20em;
+    overflow: auto;
+    float: left;
+    padding: 0 1em;
+}
+
 /*
 Calendar stuff.
 */
@@ -958,19 +971,4 @@
 #calendar-view-day .other {
   background: #e0b6af;
   border: 1px #884631 solid;
-}
-=======
-/* 
-This style is used for multi-select widgets. These get a scrollbar if they
-expand above a certain size. The box is floated in order to allow it to shrink
-to the smallest appropriate width; this may mean that it will be necessary to
-use the 'clear' attribute on other elemtens surrounding the multi-select box.
-*/
-
-.multi_select {
-    max-height: 20em;
-    overflow: auto;
-    float: left;
-    padding: 0 1em;
-}
->>>>>>> 8af608de
+}