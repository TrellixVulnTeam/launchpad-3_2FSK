+portlet-packages
-----------------

When the product is not linked to a source package in Ubuntu the
+portlet-packages will show suggestions on potential matches and ask
the user to make the connection.

Create a helper to update the distribution source package cache, which
does not happen automatically.

    >>> from canonical.launchpad.testing.pages import find_tag_by_id
    >>> from canonical.launchpad.testing.pages import extract_text
    >>> from canonical.launchpad.interfaces.launchpad import (
    ...     ILaunchpadCelebrities)
    >>> from lp.registry.interfaces.product import IProductSet
    >>> from lp.registry.interfaces.sourcepackagename import (
    ...     ISourcePackageNameSet)

    >>> import transaction
    >>> from canonical.launchpad.scripts import QuietFakeLogger
    >>> logger = QuietFakeLogger()
    >>> from canonical.testing.layers import reconnect_stores
    >>> from canonical.config import config
    >>> def updateCache():
    ...     # Switch to the statistician user who is the only user with
    ...     # write permission to the source package cache tables.
    ...     transaction.commit()
    ...     reconnect_stores(config.statistician.dbuser)
    ...     ubuntu = getUtility(ILaunchpadCelebrities).ubuntu
    ...     ignore = ubuntu.updateCompleteSourcePackageCache(
    ...         archive=ubuntu.main_archive, log=logger, ztm=transaction)
    ...     transaction.commit()
    ...     reconnect_stores('launchpad')
    ...     # Get ubuntu, our product, and the sourcepackage name again
    ...     # since the transaction changed.
    ...     ubuntu = getUtility(ILaunchpadCelebrities).ubuntu
    ...     product = getUtility(IProductSet)['bingo']
    ...     spn = getUtility(ISourcePackageNameSet)['bingo']
    ...     login(ANONYMOUS)
    ...     return (ubuntu, product, spn)

Let's create a test project.

    >>> product = factory.makeProduct(name="bingo")
    >>> login_person(product.owner)
    >>> view = create_initialized_view(
    ...     product, name="+portlet-packages",
    ...     principal=product.owner)
    >>> print view.suggestions
    []

No distribution source packages match so the user is shown an
appropriate message asking to suggest a match.

    >>> content = find_tag_by_id(view.render(), 'portlet-packages')
    >>> print extract_text(content)
    All packages
    Packages in Ubuntu
    Launchpad doesn't know which Ubuntu packages this project
    provides. Links from distribution packages to upstream projects
    let distribution and upstream maintainers share bugs, patches, and
    translations efficiently.
    There are no unlinked source packages that are a good match. Can you
    suggest one?
    Ubuntu Hoary packages:
    An unlisted package

A distribution source package in a distribution other than ubuntu will
not be suggested.

    >>> spn = factory.makeSourcePackageName(name="bingo")
    >>> distro_package = factory.makeDistributionSourcePackage(
    ...     sourcepackagename=spn)
    >>> spph = factory.makeSourcePackagePublishingHistory(
    ...     sourcepackagename=spn)
    >>> (ubuntu, product, spn) = updateCache()
    >>> view = create_initialized_view(
    ...     product, name="+portlet-packages",
    ...     principal=product.owner)
    >>> print view.suggestions
    []

A source package that does NOT have a publishing history
for the current Ubuntu series will NOT be suggested.

    >>> warty = ubuntu.getSeries('warty')
    >>> warty == ubuntu.currentseries
    False
    >>> spph = factory.makeSourcePackagePublishingHistory(
    ...     sourcepackagename=spn, distroseries=warty)
    >>> (ubuntu, product, spn) = updateCache()
    >>> view = create_initialized_view(
    ...     product, name="+portlet-packages",
    ...     principal=product.owner)
    >>> view.suggestions
    []

<<<<<<< HEAD
A source package that does have a publishing history for the current
Ubuntu series will be suggested. The view as a distributionsourcepackage
field.
=======
A source package that does NOT have a publishing history in the PENDING
or PUBLISHED statuses will NOT be suggested.
>>>>>>> 705e69f5

    >>> from lp.soyuz.interfaces.publishing import PackagePublishingStatus
    >>> spph = factory.makeSourcePackagePublishingHistory(
    ...     sourcepackagename=spn, distroseries=ubuntu.currentseries,
    ...     status=PackagePublishingStatus.DELETED)
    >>> (ubuntu, product, spn) = updateCache()
    >>> view = create_initialized_view(
    ...     product, name="+portlet-packages",
    ...     principal=product.owner)
    >>> for dsp in view.suggestions:
    ...     print dsp.name

A source package that does have a publishing history for the current
Ubuntu series in the PUBLISHED status will be suggested.

    >>> spph = factory.makeSourcePackagePublishingHistory(
    ...     sourcepackagename=spn, distroseries=ubuntu.currentseries,
    ...     status=PackagePublishingStatus.PUBLISHED)
    >>> view = create_initialized_view(
    ...     product, name="+portlet-packages",
    ...     principal=product.owner)
    >>> for dsp in view.suggestions:
    ...     print dsp.name
    bingo

    >>> for field in view.form_fields:
    ...     print field.__name__
    distributionsourcepackage

And the user is presented with a form to select the distribution
source package.

    >>> login_person(product.owner)
    >>> content = find_tag_by_id(view.render(), 'portlet-packages')

    >>> print extract_text(content)
    All packages
    Packages in Ubuntu
    Launchpad doesn't know which Ubuntu packages this project
    provides. Links from distribution packages to upstream projects
    let distribution and upstream maintainers share bugs, patches, and
    translations efficiently.
    Ubuntu Hoary packages:
    bingo...

A distribution series with a matching name in the Ubuntu current
series will be suggested.

    >>> distro_package = factory.makeDistributionSourcePackage(
    ...     sourcepackagename=spn, distribution=ubuntu)
    >>> spph = factory.makeSourcePackagePublishingHistory(
    ...     sourcepackagename=spn, distroseries=ubuntu.currentseries)
    >>> (ubuntu, product, spn) = updateCache()
    >>> view = create_initialized_view(
    ...     product, name="+portlet-packages",
    ...     principal=product.owner)
    >>> for dsp in view.suggestions:
    ...     print dsp.name
    bingo

If multiple source packages match they will all be displayed.

    >>> spn = factory.makeSourcePackageName(name="ba-bingo")
    >>> distro_package = factory.makeDistributionSourcePackage(
    ...     sourcepackagename=spn, distribution=ubuntu)
    >>> spph = factory.makeSourcePackagePublishingHistory(
    ...     sourcepackagename=spn, distroseries=ubuntu.currentseries)
    >>> (ubuntu, product, spn) = updateCache()
    >>> login_person(product.owner)
    >>> view = create_initialized_view(
    ...     product, name="+portlet-packages",
    ...     principal=product.owner)
    >>> for dsp in view.suggestions:
    ...     print dsp.name
    bingo
    ba-bingo

    >>> content = find_tag_by_id(view.render(), 'portlet-packages')
    >>> print extract_text(content)
    All packages
    Packages in Ubuntu
    Launchpad doesn't know which Ubuntu packages this project
    provides. Links from distribution packages to upstream projects
    let distribution and upstream maintainers share bugs, patches, and
    translations efficiently.
    Ubuntu Hoary packages:
    bingo
    ba-bingo...

If a package matches by name but is already linked to an Ubuntu
package then it will not be shown as one of the suggestions.

    >>> new_product = factory.makeProduct(name="not-bingo")
    >>> product_series = new_product.development_focus
    >>> babingo_spn = getUtility(ISourcePackageNameSet)['ba-bingo']
    >>> pkg = product_series.setPackaging(
    ...     ubuntu.currentseries,
    ...     babingo_spn, product.owner)
    >>> (ubuntu, product, spn) = updateCache()
    >>> view = create_initialized_view(
    ...     product, name="+portlet-packages",
    ...     principal=product.owner)
    >>> for dsp in view.suggestions:
    ...     print dsp.name
    bingo

The view is not rendered when there are no source packages and the user is
anonymous.

    >>> login(ANONYMOUS)
    >>> view = create_initialized_view(
    ...     product, name="+portlet-packages", principal=product.owner)
    >>> view.sourcepackages
    []
    >>> view.can_show_portlet
    False

The can_show_portlet property indicates that the portlet can be rendered. The
portlet is not rendered if there are no source packages and the environment
is lpnet.

    >>> config.launchpad.is_lpnet
    False

    >>> login_person(product.owner)
    >>> view = create_initialized_view(
    ...     product, name="+portlet-packages", principal=product.owner)
    >>> view.sourcepackages
    []

    >>> view.can_show_portlet
    True

    >>> print extract_text(view.render())
    All packages
    Packages in Ubuntu ...

    >>> test_data = """
    ...     [launchpad]
    ...     is_lpnet: True
    ...     """
    >>> config.push('test_data', test_data)
    >>> config.launchpad.is_lpnet
    True

    >>> view = create_initialized_view(
    ...     product, name="+portlet-packages", principal=product.owner)
    >>> view.can_show_portlet
    False

    >>> print extract_text(view.render())
    <BLANKLINE>

    >>> ignore = config.pop('test_data')

The can_show_portlet property is False when product.date_last_packaging_check
is None or the date is more than one year ago.

    >>> from datetime import datetime, timedelta
    >>> import pytz

    >>> print product.date_last_packaging_check
    None

    >>> view = create_initialized_view(
    ...     product, name="+portlet-packages", principal=product.owner)
    >>> view.can_show_portlet
    True

    >>> now = datetime.now(tz=pytz.UTC)
    >>> product.date_last_packaging_check = now
    >>> view = create_initialized_view(
    ...     product, name="+portlet-packages", principal=product.owner)
    >>> view.can_show_portlet
    False


    >>> product.date_last_packaging_check = now - timedelta(days=366)
    >>> view = create_initialized_view(
    ...     product, name="+portlet-packages", principal=product.owner)
    >>> view.can_show_portlet
    True

The +portlet-packages view can set the product date_last_packaging_check
attribute so that suggestions are disabled.

    >>> product.date_last_packaging_check = None

    >>> form = {
    ...     'field.actions.not-packaged': 'This is Not Packaged in Ubuntu',
    ...     }
    >>> view = create_initialized_view(
    ...     product, name="+portlet-packages", form=form)
    >>> view.errors
    []

    >>> print product.date_last_packaging_check is not None
    True

The +portlet-packages view can create a Packaging link.

    >>> product.sourcepackages
    []

    >>> form = {
    ...     'field.distributionsourcepackage': 'bingo',
    ...     'field.actions.link': 'Link to this Ubuntu Package',
    ...     }
    >>> view = create_initialized_view(
    ...     product, name="+portlet-packages", form=form)
    >>> view.errors
    []

    >>> for sp in product.sourcepackages:
    ...     print sp.name
    bingo

    >>> from lp.registry.interfaces.packaging import (
    ...     IPackagingUtil, PackagingType)

    >>> packaging_util = getUtility(IPackagingUtil)
    >>> packaging_util.deletePackaging(
    ...     product.development_focus,
    ...     getUtility(ISourcePackageNameSet)['bingo'],
    ...     ubuntu.currentseries)

Choosing the other_package option issues a redirect to the +ubuntupkg.

    >>> form = {
    ...     'field.distributionsourcepackage': 'OTHER_PACKAGE',
    ...     'field.actions.link': 'Link to this Ubuntu Package',
    ...     }
    >>> view = create_initialized_view(
    ...     product, name="+portlet-packages", form=form)
    >>> view.errors
    []

    >>> product.sourcepackages
    []

    >>> print view.next_url
    http://launchpad.dev/bingo/trunk/+ubuntupkg

The view's sourcepackages property filters out obsolete packages and
reverses the order so that the latest packages for the current ubuntu
series are shown first.

    >>> spn = factory.makeSourcePackageName(name="a-obsolete-package")
    >>> packaging_util.createPackaging(
    ...     product.development_focus, spn, ubuntu.currentseries,
    ...     PackagingType.PRIME, owner=product.owner)
    >>> spn = factory.makeSourcePackageName(name="b-recent-package")
    >>> spph = factory.makeSourcePackagePublishingHistory(
    ...     sourcepackagename=spn, distroseries=ubuntu.currentseries)
    >>> packaging_util.createPackaging(
    ...     product.development_focus, spn, ubuntu.currentseries,
    ...     PackagingType.PRIME, owner=product.owner)
    >>> spn = factory.makeSourcePackageName(name="c-current-package")
    >>> spph = factory.makeSourcePackagePublishingHistory(
    ...     sourcepackagename=spn, distroseries=ubuntu.currentseries)
    >>> packaging_util.createPackaging(
    ...     product.development_focus, spn, ubuntu.currentseries,
    ...     PackagingType.PRIME, owner=product.owner)
    >>> for package in product.sourcepackages:
    ...     print package.name
    a-obsolete-package
    b-recent-package
    c-current-package

    >>> view = create_initialized_view(product, name="+portlet-packages")
    >>> for package in view.sourcepackages:
    ...     print package.name
    c-current-package
    b-recent-package<|MERGE_RESOLUTION|>--- conflicted
+++ resolved
@@ -95,28 +95,24 @@
     >>> view.suggestions
     []
 
-<<<<<<< HEAD
+
+A source package that does NOT have a publishing history in the PENDING
+or PUBLISHED statuses will NOT be suggested.
+
+    >>> from lp.soyuz.interfaces.publishing import PackagePublishingStatus
+    >>> spph = factory.makeSourcePackagePublishingHistory(
+    ...     sourcepackagename=spn, distroseries=ubuntu.currentseries,
+    ...     status=PackagePublishingStatus.DELETED)
+    >>> (ubuntu, product, spn) = updateCache()
+    >>> view = create_initialized_view(
+    ...     product, name="+portlet-packages",
+    ...     principal=product.owner)
+    >>> for dsp in view.suggestions:
+    ...     print dsp.name
+
 A source package that does have a publishing history for the current
 Ubuntu series will be suggested. The view as a distributionsourcepackage
 field.
-=======
-A source package that does NOT have a publishing history in the PENDING
-or PUBLISHED statuses will NOT be suggested.
->>>>>>> 705e69f5
-
-    >>> from lp.soyuz.interfaces.publishing import PackagePublishingStatus
-    >>> spph = factory.makeSourcePackagePublishingHistory(
-    ...     sourcepackagename=spn, distroseries=ubuntu.currentseries,
-    ...     status=PackagePublishingStatus.DELETED)
-    >>> (ubuntu, product, spn) = updateCache()
-    >>> view = create_initialized_view(
-    ...     product, name="+portlet-packages",
-    ...     principal=product.owner)
-    >>> for dsp in view.suggestions:
-    ...     print dsp.name
-
-A source package that does have a publishing history for the current
-Ubuntu series in the PUBLISHED status will be suggested.
 
     >>> spph = factory.makeSourcePackagePublishingHistory(
     ...     sourcepackagename=spn, distroseries=ubuntu.currentseries,
