# Copyright 2007 Canonical Ltd.  All rights reserved.
# pylint: disable-msg=E0211,E0213

"""Code import interfaces."""

__metaclass__ = type

__all__ = [
    'ICodeImport',
    'ICodeImportSet',
    ]

import re

from zope.interface import Attribute, Interface
from zope.schema import Datetime, Choice, Int, TextLine, Timedelta
from CVS.protocol import CVSRoot, CvsRootError

from canonical.launchpad import _
from canonical.launchpad.fields import PublicPersonChoice, URIField
from canonical.launchpad.validators import LaunchpadValidationError
<<<<<<< HEAD


class RevisionControlSystems(DBEnumeratedType):
    """Revision Control Systems

    Bazaar brings code from a variety of upstream revision control
    systems into bzr. This schema documents the known and supported
    revision control systems.
    """

    CVS = DBItem(1, """
        Concurrent Versions System

        Imports from CVS via CSCVS.
        """)

    SVN = DBItem(2, """
        Subversion

        Imports from SVN using CSCVS.
        """)

    BZR_SVN = DBItem(3, """
        Subversion via bzr-svn

        Imports from SVN using bzr-svn.
        """)

    GIT = DBItem(4, """
        Git

        Imports from Git using bzr-git.
        """)


class CodeImportReviewStatus(DBEnumeratedType):
    """CodeImport review status.

    Before a code import is performed, it is reviewed. Only reviewed imports
    are processed.
    """

    NEW = DBItem(1, """Pending Review

        This code import request has recently been filed and has not
        been reviewed yet.
        """)

    INVALID = DBItem(10, """Invalid

        This code import will not be processed.
        """)

    REVIEWED = DBItem(20, """Reviewed

        This code import has been approved and will be processed.
        """)

    SUSPENDED = DBItem(30, """Suspended

        This code import has been approved, but it has been suspended
        and is not processed.""")

    FAILING = DBItem(40, """Failed

        The code import is failing for some reason and is no longer being
        attempted.""")
=======
from lp.code.enums import CodeImportReviewStatus, RevisionControlSystems
>>>>>>> bd87c0ba


def validate_cvs_root(cvsroot):
    try:
        root = CVSRoot(cvsroot)
    except CvsRootError, e:
        raise LaunchpadValidationError(e)
    if root.method == 'local':
        raise LaunchpadValidationError('Local CVS roots are not allowed.')
    if root.hostname.count('.') == 0:
        raise LaunchpadValidationError(
            'Please use a fully qualified host name.')
    return True


def validate_cvs_module(cvsmodule):
    valid_module = re.compile('^[a-zA-Z][a-zA-Z0-9_/.+-]*$')
    if not valid_module.match(cvsmodule):
        raise LaunchpadValidationError(
            'The CVS module contains illegal characters.')
    if cvsmodule == 'CVS':
        raise LaunchpadValidationError(
            'A CVS module can not be called "CVS".')
    return True


def validate_cvs_branch(branch):
    if branch and re.match('^[a-zA-Z][a-zA-Z0-9_-]*$', branch):
        return True
    else:
        raise LaunchpadValidationError('Your CVS branch name is invalid.')


class ICodeImport(Interface):
    """A code import to a Bazaar Branch."""

    id = Int(readonly=True, required=True)
    date_created = Datetime(
        title=_("Date Created"), required=True, readonly=True)

    branch = Choice(
        title=_('Branch'), required=True, readonly=True, vocabulary='Branch',
        description=_("The Bazaar branch produced by the import system."))

    registrant = PublicPersonChoice(
        title=_('Registrant'), required=True, readonly=True,
        vocabulary='ValidPersonOrTeam',
        description=_("The person who initially requested this import."))

    owner = PublicPersonChoice(
        title=_('Owner'), required=True, readonly=False,
        vocabulary='ValidPersonOrTeam',
        description=_("The community contact for this import."))

    assignee = PublicPersonChoice(
        title=_('Assignee'), required=False, readonly=False,
        vocabulary='ValidPersonOrTeam',
        description=_("The person in charge of handling this import."))

    product = Choice(
        title=_("Project"), required=True,
        readonly=True, vocabulary='Product',
        description=_("The project this code import belongs to."))

    series = Choice(
        title=_("Series"),
        readonly=True, vocabulary='ProductSeries',
        description=_("The series this import is registered as the "
                      "code for, or None if there is no such series."))

    review_status = Choice(
        title=_("Review Status"), vocabulary=CodeImportReviewStatus,
        default=CodeImportReviewStatus.NEW,
        description=_("Before a code import is performed, it is reviewed."
            " Only reviewed imports are processed."))

    rcs_type = Choice(title=_("Type of RCS"),
        required=True, vocabulary=RevisionControlSystems,
        description=_(
            "The version control system to import from. "
            "Can be CVS or Subversion."))

    svn_branch_url = URIField(title=_("Branch URL"), required=False,
        description=_(
            "The URL of a Subversion branch, starting with svn:// or"
            " http(s)://. Only trunk branches are imported."),
        allowed_schemes=["http", "https", "svn"],
        allow_userinfo=False, # Only anonymous access is supported.
        allow_port=True,
        allow_query=False,    # Query makes no sense in Subversion.
        allow_fragment=False, # Fragment makes no sense in Subversion.
        trailing_slash=False) # See http://launchpad.net/bugs/56357.

    git_repo_url = URIField(title=_("Repo URL"), required=False,
        description=_(
            "The URL of the git repository.  The MASTER branch will be "
            "imported."),
        allowed_schemes=["git"],
        allow_userinfo=False, # Only anonymous access is supported.
        allow_port=True,
        allow_query=False,    # Query makes no sense in Subversion.
        allow_fragment=False, # Fragment makes no sense in Subversion.
        trailing_slash=False) # See http://launchpad.net/bugs/56357.

    cvs_root = TextLine(title=_("Repository"), required=False,
        constraint=validate_cvs_root,
        description=_("The CVSROOT. "
            "Example: :pserver:anonymous@anoncvs.gnome.org:/cvs/gnome"))

    cvs_module = TextLine(title=_("Module"), required=False,
        constraint=validate_cvs_module,
        description=_("The path to import within the repository."
            " Usually, it is the name of the project."))

    date_last_successful = Datetime(
        title=_("Last successful"), required=False)

    update_interval = Timedelta(
        title=_("Update interval"), required=False, description=_(
        "The user-specified time between automatic updates of this import. "
        "If this is unspecified, the effective update interval is a default "
        "value selected by Launchpad administrators."))

    effective_update_interval = Timedelta(
        title=_("Effective update interval"), required=True, readonly=True,
        description=_(
        "The effective time between automatic updates of this import. "
        "If the user did not specify an update interval, this is a default "
        "value selected by Launchpad administrators."))

    def getImportDetailsForDisplay():
        """Get a one-line summary of the location this import is from."""

    import_job = Choice(
        title=_("Current job"),
        readonly=True, vocabulary='CodeImportJob',
        description=_(
            "The current job for this import, either pending or running."))

    results = Attribute("The results for this code import.")

    consecutive_failure_count = Attribute(
        "How many times in a row this import has failed.")

    def updateFromData(data, user):
        """Modify attributes of the `CodeImport`.

        Creates and returns a MODIFY `CodeImportEvent` if changes were made.

        This method preserves the invariant that a `CodeImportJob` exists for
        a given import if and only if its review_status is REVIEWED, creating
        and deleting jobs as necessary.

        :param data: dictionary whose keys are attribute names and values are
            attribute values.
        :param user: user who made the change, to record in the
            `CodeImportEvent`.  May be ``None``.
        :return: The MODIFY `CodeImportEvent`, if any changes were made, or
            None if no changes were made.
        """

    def tryFailingImportAgain(user):
        """Try a failing import again.

        This method sets the review_status back to REVIEWED and requests the
        import be attempted as soon as possible.

        The import must be in the FAILING state.

        :param user: the user who is requesting the import be tried again.
        """


class ICodeImportSet(Interface):
    """Interface representing the set of code imports."""

    def new(registrant, product, branch_name, rcs_type, svn_branch_url=None,
            cvs_root=None, cvs_module=None, git_repo_url=None,
            review_status=None):
        """Create a new CodeImport."""

    def getAll():
        """Return an iterable of all CodeImport objects."""

    def getActiveImports(text=None):
        """Return an iterable of all 'active' CodeImport objects.

        Active is defined, somewhat arbitrarily, as having
        review_status==REVIEWED and having completed at least once.

        :param text: If specifed, limit to the results to those that contain
            ``text`` in the product or project titles and descriptions.
        """

    def get(id):
        """Get a CodeImport by its id.

        Raises `NotFoundError` if no such import exists.
        """

    def getByBranch(branch):
        """Get the CodeImport, if any, associated to a Branch."""

    def getByCVSDetails(cvs_root, cvs_module):
        """Get the CodeImport with the specified CVS details."""

    def getByGitDetails(git_repo_url):
        """Get the CodeImport with the specified Git details."""

    def getBySVNDetails(svn_branch_url):
        """Get the CodeImport with the specified SVN details."""

    def delete(id):
        """Delete a CodeImport given its id."""

    def search(review_status):
        """Find the CodeImports of the given status.

        :param review_status: An entry from the `CodeImportReviewStatus`
                              schema.
        """<|MERGE_RESOLUTION|>--- conflicted
+++ resolved
@@ -19,77 +19,7 @@
 from canonical.launchpad import _
 from canonical.launchpad.fields import PublicPersonChoice, URIField
 from canonical.launchpad.validators import LaunchpadValidationError
-<<<<<<< HEAD
-
-
-class RevisionControlSystems(DBEnumeratedType):
-    """Revision Control Systems
-
-    Bazaar brings code from a variety of upstream revision control
-    systems into bzr. This schema documents the known and supported
-    revision control systems.
-    """
-
-    CVS = DBItem(1, """
-        Concurrent Versions System
-
-        Imports from CVS via CSCVS.
-        """)
-
-    SVN = DBItem(2, """
-        Subversion
-
-        Imports from SVN using CSCVS.
-        """)
-
-    BZR_SVN = DBItem(3, """
-        Subversion via bzr-svn
-
-        Imports from SVN using bzr-svn.
-        """)
-
-    GIT = DBItem(4, """
-        Git
-
-        Imports from Git using bzr-git.
-        """)
-
-
-class CodeImportReviewStatus(DBEnumeratedType):
-    """CodeImport review status.
-
-    Before a code import is performed, it is reviewed. Only reviewed imports
-    are processed.
-    """
-
-    NEW = DBItem(1, """Pending Review
-
-        This code import request has recently been filed and has not
-        been reviewed yet.
-        """)
-
-    INVALID = DBItem(10, """Invalid
-
-        This code import will not be processed.
-        """)
-
-    REVIEWED = DBItem(20, """Reviewed
-
-        This code import has been approved and will be processed.
-        """)
-
-    SUSPENDED = DBItem(30, """Suspended
-
-        This code import has been approved, but it has been suspended
-        and is not processed.""")
-
-    FAILING = DBItem(40, """Failed
-
-        The code import is failing for some reason and is no longer being
-        attempted.""")
-=======
 from lp.code.enums import CodeImportReviewStatus, RevisionControlSystems
->>>>>>> bd87c0ba
 
 
 def validate_cvs_root(cvsroot):
