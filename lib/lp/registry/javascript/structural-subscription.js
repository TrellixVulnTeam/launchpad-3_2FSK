--- conflicted
+++ resolved
@@ -1526,11 +1526,7 @@
     // Modify the menu-link-subscribe-to-bug-mail link to be visible.
     var link = Y.one(link_id);
     if (!Y.Lang.isValue(link)) {
-<<<<<<< HEAD
-        throw new Error('Link to set as the pop-up link not found.');
-=======
         Y.error('Link to set as the pop-up link not found.');
->>>>>>> 8cfd07d9
     }
     link.removeClass('invisible-link');
     link.addClass('visible-link');
@@ -1561,13 +1557,6 @@
 }; // setup
 
 }, '0.1', {requires: [
-<<<<<<< HEAD
     'dom', 'node', 'lazr.anim', 'lazr.formoverlay', 'lazr.overlay',
     'lazr.effects', 'lp.app.errors', 'lp.client', 'gallery-accordion'
-]});
-=======
-        'dom', 'node', 'lazr.anim', 'lazr.formoverlay',
-        'lazr.overlay','lazr.effects', 'lp.app.errors', 'lp.client',
-        'gallery-accordion'
-    ]});
->>>>>>> 8cfd07d9
+]});