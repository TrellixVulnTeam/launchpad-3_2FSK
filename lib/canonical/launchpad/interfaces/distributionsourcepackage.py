--- conflicted
+++ resolved
@@ -35,16 +35,10 @@
     # XXX sabdfl 16/10/2005
     distro = Attribute("The distribution.")
 
-<<<<<<< HEAD
-    by_distroreleases = Attribute("Return a list of SourcePackage "
-        "objects, each representing this same source package in the "
-        "releases of this distribution.")
-=======
     by_distroreleases = Attribute(
         "Return a list of DistroReleaseSourcePackage objects, each "
         "representing this same source package in the releases of this "
         "distribution.")
->>>>>>> 2a526fc0
 
     subscribers = Attribute("The subscribers to this package.")
 
