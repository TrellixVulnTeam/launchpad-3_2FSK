# Copyright 2004-2008 Canonical Ltd.  All rights reserved.

"""The Launchpad code hosting file system.

The way Launchpad presents branches is very different from the way it stores
them. Externally, branches are reached using URLs that look like
<schema>://launchpad.net/~owner/product/branch-name. Internally, they are
stored by branch ID. Branch 1 is stored at 00/00/00/01 and branch 10 is stored
at 00/00/00/0A. Further, these branches might not be stored on the same
physical machine.

This means that our services need to translate the external paths into
internal paths.

We also want to let users create new branches on Launchpad simply by pushing
them up. We want Launchpad to detect when a branch has been changed and update
our internal mirror.

This means our services must detect events like "make directory" and "unlock
branch", translate them into Launchpad operations like "create branch" and
"request mirror" and then actually perform those operations.

So, we have a `LaunchpadServer` which implements the core operations --
translate a path, make a branch and request a mirror -- in terms of virtual
paths.

This server does most of its work by delegating to a `LaunchpadBranch` object.
This object can be constructed from a virtual path and then operated on. It in
turn delegates to the "authserver", an internal XML-RPC server that actually
talks to the database. We cache requests to the authserver using
`CachingAuthserverClient`, in order to speed things up a bit.

We hook the `LaunchpadServer` into Bazaar by implementing a
`AsyncVirtualTransport`, a `bzrlib.transport.Transport` that wraps all of its
operations so that they are translated by an object that implements
`translateVirtualPath`.  See transport.py for more information.

This virtual transport isn't quite enough, since it only does dumb path
translation. We also need to be able to interpret filesystem events in terms
of Launchpad branches. To do this, we provide a `LaunchpadTransport` that
hooks into operations like `mkdir` and ask the `LaunchpadServer` to make a
branch if appropriate.
"""


__metaclass__ = type
__all__ = [
    'AsyncLaunchpadTransport',
    'get_puller_server',
    'get_scanner_server',
    'LaunchpadInternalServer',
    'LaunchpadServer',
    ]

import xmlrpclib

from bzrlib.bzrdir import BzrDirFormat
from bzrlib.errors import (
    BzrError, NoSuchFile, PermissionDenied, TransportNotPossible)
from bzrlib import urlutils
from bzrlib.transport import (
    get_transport, register_transport, Server, unregister_transport)
from bzrlib.transport.memory import MemoryServer

from twisted.internet import defer
from twisted.python import failure
from twisted.web.xmlrpc import Fault

from canonical.codehosting import branch_id_to_path
from canonical.codehosting.branchfsclient import (
    BlockingProxy, CachingAuthserverClient)
from canonical.codehosting.bzrutils import ensure_base
from canonical.codehosting.transport import (
    AsyncVirtualTransport, _MultiServer, get_chrooted_transport,
    get_readonly_transport, SynchronousAdapter, TranslationError)
from canonical.config import config
from canonical.launchpad.interfaces.codehosting import (
    BRANCH_TRANSPORT, CONTROL_TRANSPORT, LAUNCHPAD_SERVICES,
    NOT_FOUND_FAULT_CODE, PERMISSION_DENIED_FAULT_CODE, READ_ONLY, WRITABLE)
from canonical.launchpad.xmlrpc import faults


# The directories allowed directly beneath a branch directory. These are the
# directories that Bazaar creates as part of regular operation.
ALLOWED_DIRECTORIES = ('.bzr', '.bzr.backup', 'backup.bzr')
FORBIDDEN_DIRECTORY_ERROR = (
    "Cannot create '%s'. Only Bazaar branches are allowed.")


def get_path_segments(path, maximum_segments=-1):
    """Break up the given path into segments.

    If 'path' ends with a trailing slash, then the final empty segment is
    ignored.
    """
    return path.strip('/').split('/', maximum_segments)


def is_lock_directory(absolute_path):
    """Is 'absolute_path' a Bazaar branch lock directory?"""
    return absolute_path.endswith('/.bzr/branch/lock/held')


class TransportFactory:

    def __init__(self, hosted_transport, mirrored_transport):
        self.hosted_transport = hosted_transport
        self.mirrored_transport = mirrored_transport
        self._transport_factories = {
            BRANCH_TRANSPORT: self.make_branch_transport,
            CONTROL_TRANSPORT: self.make_control_transport,
            }

    def make_transport(self, transport_tuple):
        transport_type, data, trailing_path = transport_tuple
        factory = self._transport_factories[transport_type]
        return factory(**data), trailing_path

    def make_branch_transport(self, id, writable):
        if writable:
            transport = self.hosted_transport
        else:
            transport = self.mirrored_transport
        transport = transport.clone(branch_id_to_path(id))
        ensure_base(transport)
        if not writable:
            transport = get_transport('readonly+' + transport.base)
        return transport

    def make_control_transport(self, default_stack_on):
        memory_server = MemoryServer()
        memory_server.setUp()
        transport = get_transport(memory_server.get_url())
        if default_stack_on == '':
            return transport
        format = BzrDirFormat.get_default_format()
        bzrdir = format.initialize_on_transport(transport)
        bzrdir.get_config().set_default_stack_on(default_stack_on)
        return get_transport('readonly+' + transport.base)


class BranchNotFound(BzrError):
    """Raised when on translating a virtual path for a non-existent branch."""

    _fmt = ("Could not find id for branch ~%(owner)s/%(product)s/%(name)s.")


class NotABranchPath(TranslationError):
    """Raised when we cannot translate a virtual URL fragment to a branch.

    In particular, this is raised when there is some intrinsic deficiency in
    the path itself.
    """

    _fmt = ("Could not translate %(virtual_url_fragment)r to branch. "
            "%(reason)s")


class NotEnoughInformation(NotABranchPath):
    """Raised when there's not enough information in the path."""

    reason = "Not enough information."


class InvalidOwnerDirectory(NotABranchPath):
    """Raised when the owner directory is invalid.

    This generally means that it doesn't start with a tilde (~).
    """

    reason = "Path must start with a user or team directory."


class InvalidControlDirectory(BzrError):
    """Raised when we try to parse an invalid control directory."""


class LaunchpadBranch:
    """A branch on Launchpad.

    This abstractly represents a branch on Launchpad without exposing details
    of the naming of Launchpad branches. It contains and maintains the
    knowledge of how a virtual path, such as '~owner/product/branch' is
    translated into the underlying storage systems.

    It also exposes operations on Launchpad branches that we in turn expose
    via the codehosting system. Namely, creating a branch and requesting that
    a branch be mirrored.
    """

    @classmethod
    def from_virtual_path(cls, authserver, virtual_url_fragment):
        """Construct a LaunchpadBranch from a virtual URL fragment.

        :param authserver: An XML-RPC client to the Launchpad authserver.
            This is used to get information about the branch and to perform
            database operations on the branch. This XML-RPC client should
            implement 'callRemote'.
        :param virtual_path: A public path to a branch, or to a file or
            directory within a branch. This path is required to be URL
            escaped.

        :raise NotABranchPath: If `virtual_path` cannot be translated into a
            (potential) path to a branch. See also `NotEnoughInformation`
            and `InvalidOwnerDirectory`.

        :return: (launchpad_branch, rest_of_path), where `launchpad_branch`
            is an instance of LaunchpadBranch that represents the branch at
            the virtual path, and `rest_of_path` is a URL fragment within
            that branch.
        """
        deferred = authserver.translatePath('/' + virtual_url_fragment)

        def path_translated(result):
            (transport_type, data, trailing_path) = result
            if transport_type != BRANCH_TRANSPORT:
                raise NotEnoughInformation(virtual_url_fragment)
            return (
                cls(authserver, virtual_url_fragment, data['id'],
                    data['writable']),
                trailing_path)

        def path_not_translated(failure):
            failure.trap(Fault)
            fault = failure.value
            if fault.faultCode == faults.PathTranslationError.error_code:
                raise BranchNotFound(virtual_url_fragment)
            else:
                failure.raiseException()

        return deferred.addCallbacks(path_translated, path_not_translated)

    def __init__(self, authserver, branch_path, branch_id, can_write):
        """Construct a LaunchpadBranch object.

        In general, don't call this directly, use
        `LaunchpadBranch.from_virtual_path` instead. This prevents assumptions
        about branch naming spreading throughout the code.

        :param authserver: An XML-RPC client to the Launchpad authserver.
            This is used to get information about the branch and to perform
            database operations on the branch. The client should implement
            `callRemote`.
        :param owner: The owner of the branch. A string that is the name of a
            Launchpad `IPerson`.
        :param product: The project that the branch belongs to. A string that
            is either '+junk' or the name of a Launchpad `IProduct`.
        :param branch: The name of the branch.
        """
        self._authserver = authserver
        self._branch_path = branch_path
        self._branch_id = branch_id
        self._can_write = can_write

    def checkPath(self, path_on_branch):
        """Raise an error if `path_on_branch` is not valid.

        This allows us to enforce a certain level of policy about what goes
        into a branch directory on Launchpad. Specifically, we do not allow
        arbitrary files at the top-level, we only allow Bazaar control
        directories, and backups of same.

        :raise PermissionDenied: if `path_on_branch` is forbidden.
        """
        if path_on_branch == '':
            return
        segments = get_path_segments(path_on_branch)
        if segments[0] not in ALLOWED_DIRECTORIES:
            raise PermissionDenied(
                FORBIDDEN_DIRECTORY_ERROR % (segments[0],))

    def create(self):
        """Create a branch in the database.

        :raise TransportNotPossible: If the branch owner or product does not
            exist.
        :raise PermissionDenied: If the branch cannot be created in the
            database. This might indicate that the branch already exists, or
            that its creation is forbidden by a policy.
        """
        try:
            owner, product, branch = self._branch_path.strip('/').split('/')
        except ValueError:
            raise PermissionDenied(self._branch_path)
        deferred = self._authserver.createBranch(owner[1:], product, branch)

        def convert_fault(failure):
            failure.trap(Fault)
            fault = failure.value
            if fault.faultCode == NOT_FOUND_FAULT_CODE:
                # One might think that it would make sense to raise
                # NoSuchFile here, but that makes the client do "clever"
                # things like say "Parent directory of
                # bzr+ssh://bazaar.launchpad.dev/~noone/firefox/branch
                # does not exist.  You may supply --create-prefix to
                # create all leading parent directories."  Which is just
                # misleading.
                raise PermissionDenied(fault.faultString)
            elif fault.faultCode == PERMISSION_DENIED_FAULT_CODE:
                raise PermissionDenied(fault.faultString)
            else:
                raise

        return deferred.addErrback(convert_fault)

    def ensureUnderlyingPath(self, transport):
        """Ensure that the directory for the branch exists on the transport.
        """
        deferred = self.getRealPath('')
        deferred.addErrback(lambda failure: failure.trap(BranchNotFound))
        deferred.addCallback(
            lambda real_path: ensure_base(transport.clone(real_path)))
        return deferred

    def getRealPath(self, url_fragment_on_branch):
        """Return the 'real' URL-escaped path to a path within this branch.

        :param path_on_branch: A URL fragment referring to a path within this
             branch.

        :raise BranchNotFound: if the branch does not exist.
        :raise PermissionDenied: if `url_fragment_on_branch` is forbidden.

        :return: A path relative to the base directory where all branches
            are stored. This path will look like '00/AB/02/43/.bzr/foo', where
            'AB0243' is the database ID of the branch expressed in hex and
            '.bzr/foo' is `path_on_branch`.
        """
        try:
            self.checkPath(url_fragment_on_branch)
        except PermissionDenied:
            return defer.fail(failure.Failure())
        branch_path = branch_id_to_path(self._branch_id)
        return defer.succeed('/'.join([branch_path, url_fragment_on_branch]))

    def getID(self):
        """Return the database ID of this branch.

        :raise BranchNotFound: if the branch does not exist.
        :return: the database ID of the branch, an integer.
        """
        return defer.succeed(self._branch_id)

    def getPermissions(self):
        """Return the permissions that the current user has for this branch.

        :raise BranchNotFound: if the branch does not exist.
        :return: WRITABLE if the user can write to the branch, READ_ONLY
            otherwise.
        """
        if self._can_write:
            return defer.succeed(WRITABLE)
        else:
            return defer.succeed(READ_ONLY)

    def requestMirror(self):
        """Request that the branch be mirrored as soon as possible.

        :raise BranchNotFound: if the branch does not exist.
        """
        deferred = self.getID()
        deferred.addCallback(self._authserver.requestMirror)
        return deferred


class _BaseLaunchpadServer(Server):
    """Bazaar Server for Launchpad branches.

    This server provides facilities for transports that use a virtual
    filesystem, backed by an XML-RPC server.

    For more information, see the module docstring.
    """

    def __init__(self, scheme, authserver, user_id):
        """Construct a LaunchpadServer.

        :param scheme: The URL scheme to use.
        :param authserver: An XML-RPC client that implements callRemote.
        :param user_id: The database ID for the user who is accessing
            branches.
        """
        # bzrlib's Server class does not have a constructor, so we cannot
        # safely upcall it.
        # pylint: disable-msg=W0231
        self._scheme = scheme
        self._authserver = CachingAuthserverClient(authserver, user_id)
        self._is_set_up = False

    def _transportFactory(self, url):
        """Create a transport for this server pointing at `url`.

        Override this in subclasses.
        """
        raise NotImplementedError("Override this in subclasses.")

    def _getLaunchpadBranch(self, virtual_path):
        return defer.maybeDeferred(
            LaunchpadBranch.from_virtual_path, self._authserver, virtual_path)

    def _getTransportForLaunchpadBranch(self, lp_branch):
        """Return the transport for accessing `lp_branch`."""
        raise NotImplementedError("Override this in subclasses.")

    def translateVirtualPath(self, virtual_url_fragment):
        """Translate 'virtual_url_fragment' into a transport and sub-fragment.

        :param virtual_url_fragment: A virtual URL fragment to be translated.

        :raise NotABranchPath: If `virtual_url_fragment` does not have at
            least a valid path to a branch.
        :raise BranchNotFound: If `virtual_path` looks like a path to a
            branch, but there is no branch in the database that matches.
        :raise NoSuchFile: If `virtual_path` is *inside* a non-existing
            branch.
        :raise PermissionDenied: if the path on the branch is forbidden.

        :return: (transport, path_on_transport)
        """
<<<<<<< HEAD
        deferred = self._getLaunchpadBranch(virtual_url_fragment)

        def branch_not_found(failure):
            failure.trap(BranchNotFound)
            raise NoSuchFile(virtual_url_fragment)

        deferred.addErrback(branch_not_found)

        def couldnt_get_branch(failure):
            failure.trap(NotEnoughInformation)
            deferred = defer.maybeDeferred(
                self._translateControlPath, virtual_url_fragment)
            deferred.addErrback(lambda ignored: failure)
            return deferred

        def got_branch((lp_branch, path)):
            virtual_path_deferred = lp_branch.getRealPath(path)

            def get_transport(real_path):
                deferred = self._getTransportForLaunchpadBranch(lp_branch)
                deferred.addCallback(lambda transport: (transport, real_path))
                return deferred

            return virtual_path_deferred.addCallback(get_transport)

        return deferred.addCallbacks(got_branch, couldnt_get_branch)
=======
        deferred = defer.maybeDeferred(
            self._getLaunchpadBranch, virtual_url_fragment)

        def got_lp_branch((lp_branch, path)):
            """Got the Launchpad branch."""
            virtual_path_deferred = lp_branch.getRealPath(path)

            def branch_not_found(failure):
                failure.trap(BranchNotFound)
                if path == '':
                    # We are trying to translate a branch path that doesn't exist.
                    return failure
                else:
                    # We are trying to translate a path within a branch that
                    # doesn't exist.
                    raise NoSuchFile(virtual_url_fragment)

            virtual_path_deferred.addErrback(branch_not_found)

            def get_transport(real_path):
                deferred = self._getTransportForLaunchpadBranch(lp_branch)
                deferred.addCallback(lambda transport: (transport, real_path))
                return deferred

            return virtual_path_deferred.addCallback(get_transport)

        return deferred.addCallback(got_lp_branch)
>>>>>>> 20e26c7a

    def get_url(self):
        """Return the URL of this server."""
        return self._scheme

    def setUp(self):
        """See Server.setUp."""
        register_transport(self.get_url(), self._transportFactory)
        self._is_set_up = True

    def tearDown(self):
        """See Server.tearDown."""
        if not self._is_set_up:
            return
        self._is_set_up = False
        unregister_transport(self.get_url(), self._transportFactory)


class LaunchpadServer(_BaseLaunchpadServer):
    """The Server used for codehosting services.

    This server provides a VFS that backs onto two transports: a 'hosted'
    transport and a 'mirrored' transport. When users push up 'hosted'
    branches, the branches are written to the hosted transport. Similarly,
    whenever users access branches that they can write to, they are accessed
    from the hosted transport. The mirrored transport is used for branches
    that the user can only read.

    In addition to basic VFS operations, this server provides operations for
    creating a branch and requesting for a branch to be mirrored. The
    associated transport, `AsyncLaunchpadTransport`, has hooks in certain
    filesystem-level operations to trigger these.
    """

    def __init__(self, authserver, user_id, hosted_transport,
                 mirror_transport):
        scheme = 'lp-%d:///' % id(self)
        super(LaunchpadServer, self).__init__(scheme, authserver, user_id)
        self._hosted_transport = hosted_transport
        self._mirror_transport = get_transport(
            'readonly+' + mirror_transport.base)

    def _buildControlDirectory(self, stack_on_url):
        """Return a MemoryTransport that has '.bzr/control.conf' in it."""
        return TransportFactory(
            None, None).make_control_transport(stack_on_url)

    def _parseProductControlDirectory(self, virtual_path):
        """Parse `virtual_path` and return a product and path in that product.

        If we can't parse `virtual_path`, raise `InvalidControlDirectory`.
        """
        segments = get_path_segments(virtual_path, 3)
        if len(segments) < 3:
            raise InvalidControlDirectory(virtual_path)
        user, product, control = segments[:3]
        if not user.startswith('~'):
            raise InvalidControlDirectory(virtual_path)
        if control != '.bzr':
            raise InvalidControlDirectory(virtual_path)
        return product, '/'.join([control] + segments[3:])

    def _translateControlPath(self, virtual_url_fragment):
        virtual_path = urlutils.unescape(virtual_url_fragment).encode('utf-8')
        product, path = self._parseProductControlDirectory(virtual_path)
        deferred = self._authserver.getDefaultStackedOnBranch(product)
        deferred.addCallback(self._buildControlDirectory)
        return deferred.addCallback(
            lambda transport: (transport, urlutils.escape(path)))

    def _transportFactory(self, url):
        """Construct a transport for the given URL. Used by the registry."""
        assert url.startswith(self.get_url())
        return SynchronousAdapter(AsyncLaunchpadTransport(self, url))

    def _getTransportForPermissions(self, permissions, lp_branch):
        """Get the appropriate transport for `permissions` on `lp_branch`."""
        if permissions == READ_ONLY:
            return self._mirror_transport
        else:
            transport = self._hosted_transport
            deferred = lp_branch.ensureUnderlyingPath(transport)
            deferred.addCallback(lambda ignored: transport)
            return deferred

    def _getTransportForLaunchpadBranch(self, lp_branch):
        """Return the transport for accessing `lp_branch`."""
        permissions_deferred = lp_branch.getPermissions()
        return permissions_deferred.addCallback(
            self._getTransportForPermissions, lp_branch)

    def translateVirtualPath(self, virtual_url_fragment):
        deferred = super(LaunchpadServer, self).translateVirtualPath(
            virtual_url_fragment)

        def not_a_branch(failure):
            """Called when the path simply could not point to a branch."""
            failure.trap(NotEnoughInformation)
            deferred = defer.maybeDeferred(
                self._translateControlPath, virtual_url_fragment)
            deferred.addErrback(lambda ignored: failure)
            return deferred

        return deferred.addErrback(not_a_branch)

    def createBranch(self, virtual_url_fragment):
        """Make a new directory for the given virtual URL fragment.

        If `virtual_url_fragment` is a branch directory, create the branch in
        the database, then create a matching directory on the backing
        transport.

        :param virtual_url_fragment: A virtual path to be translated.

        :raise NotABranchPath: If `virtual_path` does not have at least a
            valid path to a branch.
        :raise TransportNotPossible: If the branch owner or product does not
            exist.
        :raise PermissionDenied: If the branch cannot be created in the
            database. This might indicate that the branch already exists, or
            that its creation is forbidden by a policy.
        """
        lp_branch = LaunchpadBranch(
            self._authserver, virtual_url_fragment, None, None)
        return lp_branch.create()

    def requestMirror(self, virtual_url_fragment):
        """Mirror the branch that owns 'virtual_url_fragment'.

        :param virtual_path: A virtual URL fragment to be translated.

        :raise NotABranchPath: If `virtual_url_fragment` does not have at
            least a valid path to a branch.
        """
        deferred = self._getLaunchpadBranch(virtual_url_fragment)

        def got_branch((lp_branch, ignored)):
            return lp_branch.requestMirror()

        return deferred.addCallback(got_branch)


class LaunchpadInternalServer(_BaseLaunchpadServer):
    """Server for Launchpad internal services.

    This server provides access to a transport using the Launchpad virtual
    filesystem. Unlike the `LaunchpadServer`, it backs onto a single transport
    and doesn't do any permissions work.

    Intended for use with the branch puller and scanner.
    """

    def __init__(self, scheme, authserver, branch_transport):
        super(LaunchpadInternalServer, self).__init__(
            scheme, authserver, LAUNCHPAD_SERVICES)
        self._branch_transport = branch_transport

    def _getTransportForLaunchpadBranch(self, lp_branch):
        """Return the transport for accessing `lp_branch`."""
        deferred = lp_branch.ensureUnderlyingPath(self._branch_transport)
        # We try to make the branch's directory on the underlying transport.
        # If the transport is read-only, then we just continue silently.
        def if_not_readonly(failure):
            failure.trap(TransportNotPossible)
            return self._branch_transport
        deferred.addCallback(lambda ignored: self._branch_transport)
        deferred.addErrback(if_not_readonly)
        return deferred

    def _transportFactory(self, url):
        """Construct a transport for the given URL. Used by the registry."""
        assert url.startswith(self.get_url())
        return SynchronousAdapter(AsyncVirtualTransport(self, url))


def get_scanner_server():
    """Get a Launchpad internal server for scanning branches."""
    proxy = xmlrpclib.ServerProxy(config.codehosting.branchfs_endpoint)
    authserver = BlockingProxy(proxy)
    branch_transport = get_transport(
        'readonly+' + config.supermirror.warehouse_root_url)
    return LaunchpadInternalServer(
        'lp-mirrored:///', authserver, branch_transport)


def get_puller_server():
    """Get a server for the Launchpad branch puller.

    The server wraps up two `LaunchpadInternalServer`s. One of them points to
    the hosted branch area and is read-only, the other points to the mirrored
    area and is read/write.
    """
    proxy = xmlrpclib.ServerProxy(config.codehosting.branchfs_endpoint)
    authserver = BlockingProxy(proxy)
    hosted_transport = get_readonly_transport(
        get_chrooted_transport(config.codehosting.branches_root))
    mirrored_transport = get_chrooted_transport(
        config.supermirror.branchesdest)
    hosted_server = LaunchpadInternalServer(
        'lp-hosted:///', authserver,
        get_readonly_transport(hosted_transport))
    mirrored_server = LaunchpadInternalServer(
        'lp-mirrored:///', authserver, mirrored_transport)
    return _MultiServer(hosted_server, mirrored_server)


class AsyncLaunchpadTransport(AsyncVirtualTransport):
    """Virtual transport to implement the Launchpad VFS for branches.

    This implements a few hooks to translate filesystem operations (such as
    making a certain kind of directory) into Launchpad operations (such as
    creating a branch in the database).

    It also converts the Launchpad-specific translation errors (such as 'not a
    valid branch path') into Bazaar errors (such as 'no such file').
    """

    def _getUnderylingTransportAndPath(self, relpath):
        """Return the underlying transport and path for `relpath`."""
        deferred = AsyncVirtualTransport._getUnderylingTransportAndPath(
            self, relpath)
        def convert_failure(failure):
            failure.trap(NotABranchPath)
            # If a virtual path doesn't point to a branch, then we cannot
            # translate it to an underlying transport. For almost all
            # purposes, this is as good as not existing at all.
            exception = failure.value
            raise NoSuchFile(
                exception.virtual_url_fragment, exception.reason)
        return deferred.addErrback(convert_failure)

    def mkdir(self, relpath, mode=None):
        # We hook into mkdir so that we can request the creation of a branch
        # and so that we can provide useful errors in the special case where
        # the user tries to make a directory like "~foo/bar". That is, a
        # directory that has too little information to be translated into a
        # Launchpad branch.
        deferred = AsyncVirtualTransport._getUnderylingTransportAndPath(
            self, relpath)
        def maybe_make_branch_in_db(failure):
            # Looks like we are trying to make a branch.
            failure.trap(NoSuchFile)
            return self.server.createBranch(self._abspath(relpath))
        def check_permission_denied(failure):
            # You can't ever create a directory that's not even a valid branch
            # name. That's strictly forbidden.
            failure.trap(NotABranchPath)
            exc_object = failure.value
            raise PermissionDenied(
                exc_object.virtual_url_fragment, exc_object.reason)
        def real_mkdir((transport, path)):
            return getattr(transport, 'mkdir')(path, mode)

        deferred.addCallback(real_mkdir)
        deferred.addErrback(maybe_make_branch_in_db)
        deferred.addErrback(check_permission_denied)
        return deferred

    def rename(self, rel_from, rel_to):
        # We hook into rename to catch the "unlock branch" event, so that we
        # can request a mirror once a branch is unlocked.
        abs_from = self._abspath(rel_from)
        if is_lock_directory(abs_from):
            deferred = self.server.requestMirror(abs_from)
        else:
            deferred = defer.succeed(None)
        deferred = deferred.addCallback(
            lambda ignored: AsyncVirtualTransport.rename(
                self, rel_from, rel_to))
        return deferred

    def rmdir(self, relpath):
        # We hook into rmdir in order to prevent users from deleting branches,
        # products and people from the VFS.
        virtual_url_fragment = self._abspath(relpath)
        path_segments = virtual_url_fragment.lstrip('/').split('/')
        if len(path_segments) <= 3:
            return defer.fail(
                failure.Failure(PermissionDenied(virtual_url_fragment)))
        return AsyncVirtualTransport.rmdir(self, relpath)<|MERGE_RESOLUTION|>--- conflicted
+++ resolved
@@ -417,7 +417,6 @@
 
         :return: (transport, path_on_transport)
         """
-<<<<<<< HEAD
         deferred = self._getLaunchpadBranch(virtual_url_fragment)
 
         def branch_not_found(failure):
@@ -425,13 +424,6 @@
             raise NoSuchFile(virtual_url_fragment)
 
         deferred.addErrback(branch_not_found)
-
-        def couldnt_get_branch(failure):
-            failure.trap(NotEnoughInformation)
-            deferred = defer.maybeDeferred(
-                self._translateControlPath, virtual_url_fragment)
-            deferred.addErrback(lambda ignored: failure)
-            return deferred
 
         def got_branch((lp_branch, path)):
             virtual_path_deferred = lp_branch.getRealPath(path)
@@ -443,36 +435,7 @@
 
             return virtual_path_deferred.addCallback(get_transport)
 
-        return deferred.addCallbacks(got_branch, couldnt_get_branch)
-=======
-        deferred = defer.maybeDeferred(
-            self._getLaunchpadBranch, virtual_url_fragment)
-
-        def got_lp_branch((lp_branch, path)):
-            """Got the Launchpad branch."""
-            virtual_path_deferred = lp_branch.getRealPath(path)
-
-            def branch_not_found(failure):
-                failure.trap(BranchNotFound)
-                if path == '':
-                    # We are trying to translate a branch path that doesn't exist.
-                    return failure
-                else:
-                    # We are trying to translate a path within a branch that
-                    # doesn't exist.
-                    raise NoSuchFile(virtual_url_fragment)
-
-            virtual_path_deferred.addErrback(branch_not_found)
-
-            def get_transport(real_path):
-                deferred = self._getTransportForLaunchpadBranch(lp_branch)
-                deferred.addCallback(lambda transport: (transport, real_path))
-                return deferred
-
-            return virtual_path_deferred.addCallback(get_transport)
-
-        return deferred.addCallback(got_lp_branch)
->>>>>>> 20e26c7a
+        return deferred.addCallback(got_branch)
 
     def get_url(self):
         """Return the URL of this server."""
