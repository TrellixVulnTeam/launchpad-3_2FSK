[buildout]
versions = versions

[versions]
CherryPy = 3.1.2
# We use a version of feedvalidator that has been changed to not
# change the default socket timeout on import.
feedvalidator = 0.0.0DEV-r1049-hacked
functest = 0.8.7
httplib2 = 0.4.0
ipython = 0.9.1
launchpadlib = 1.0.1
lazr.uri = 1.0.1
mozrunner = 1.3.3
mocker = 0.10.1
oauth = 1.0
Paste = 1.7.2
PasteDeploy = 1.3.3
python-openid = 2.2.1
setuptools = 0.6c9
simplejson = 1.9.3
simplesettings = 0.4
SimpleTal = 4.1
<<<<<<< HEAD
storm = 0.14
=======
storm = 0.14stub-storm-launchpad-20090701
>>>>>>> 3768b2e3
wadllib = 0.1
windmill = 1.1.1
wsgi-fileserver = 0.2.7
wsgi-jsonrpc = 0.2.8
wsgi-xmlrpc = 0.2.7
z3c.recipe.filetemplate = 2.0.2
z3c.recipe.i18n = 0.5.3
z3c.recipe.tag = 0.2.0
zc.buildout = 1.2.1
zc.lockfile = 1.0.0
zc.recipe.egg = 1.2.2
ZConfig = 2.6.1
zope.app.locales = 3.5.1
zope.configuration = 3.6.0
zope.event = 3.4.1
zope.i18nmessageid = 3.4.3
zope.interface = 3.5.1
zope.schema = 3.5.4
zope.testing = 3.7.4

zope.component = 3.5.1
zope.contentprovider = 3.5.0
zope.deferredimport = 3.4.0
zope.deprecation = 3.4.0
zope.dottedname = 3.4.5
zope.exceptions = 3.5.2
zope.hookable = 3.4.0
zope.i18n = 3.6.0
zope.location = 3.5.2
zope.proxy = 3.5.0
zope.publisher = 3.5.6
zope.security = 3.6.0
zope.tal = 3.4.0
zope.traversing = 3.5.2
zc.recipe.testrunner = 1.1.0

elementtree = 1.2.6-20050316
pytz = 2009j

z3c.ptcompat = 0.5.3
z3c.pt = 1.0b16
chameleon.zpt = 1.0b17
chameleon.core = 1.0b35
sourcecodegen = 0.6.9
<|MERGE_RESOLUTION|>--- conflicted
+++ resolved
@@ -21,11 +21,7 @@
 simplejson = 1.9.3
 simplesettings = 0.4
 SimpleTal = 4.1
-<<<<<<< HEAD
-storm = 0.14
-=======
 storm = 0.14stub-storm-launchpad-20090701
->>>>>>> 3768b2e3
 wadllib = 0.1
 windmill = 1.1.1
 wsgi-fileserver = 0.2.7
