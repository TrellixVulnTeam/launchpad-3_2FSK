# Copyright 2009-2010 Canonical Ltd.  This software is licensed under the
# GNU Affero General Public License version 3 (see the file LICENSE).

"""Common views for objects that implement `IPillar`."""

__metaclass__ = type

__all__ = [
<<<<<<< HEAD
    'InvolvedMenu',
    'PillarAuditSharingView',
    'PillarBugsMenu',
    'PillarView',
=======
    'InvolvedMenu', 'PillarBugsMenu', 'PillarView',
>>>>>>> 518d4a0e
    'PillarNavigationMixin',
    'PillarPersonSharingView',
    'PillarSharingInformationView',
    ]


from operator import attrgetter

from lazr.restful import ResourceJSONEncoder
from lazr.restful.interfaces import IJSONRequestCache
import simplejson
from zope.component import getUtility
from zope.interface import (
    implements,
    Interface,
    )
from zope.schema.interfaces import IVocabulary
from zope.schema.vocabulary import getVocabularyRegistry
from zope.security.interfaces import Unauthorized

from lp.app.browser.launchpad import iter_view_registrations
from lp.app.browser.tales import MenuAPI
from lp.app.browser.vocabulary import vocabulary_filters
from lp.app.enums import (
    service_uses_launchpad,
    ServiceUsage,
    )
from lp.app.interfaces.launchpad import IServiceUsage
from lp.app.interfaces.services import IService
from lp.bugs.browser.structuralsubscription import (
    StructuralSubscriptionMenuMixin,
    )
from lp.bugs.interfaces.bug import IBug
from lp.code.interfaces.branch import IBranch
from lp.registry.interfaces.accesspolicy import (
    IAccessPolicyGrantFlatSource,
    IAccessPolicySource,
    )
from lp.registry.interfaces.distributionsourcepackage import (
    IDistributionSourcePackage,
    )
from lp.registry.interfaces.distroseries import IDistroSeries
from lp.registry.interfaces.person import IPersonSet
from lp.registry.interfaces.pillar import IPillar
from lp.registry.interfaces.projectgroup import IProjectGroup
from lp.registry.model.pillar import PillarPerson
from lp.services.config import config
from lp.services.features import getFeatureFlag
from lp.services.propertycache import cachedproperty
from lp.services.webapp.authorization import check_permission
from lp.services.webapp.batching import (
    BatchNavigator,
    StormRangeFactory,
    )
from lp.services.webapp.menu import (
    ApplicationMenu,
    enabled_with_permission,
    Link,
    NavigationMenu,
    )
from lp.services.webapp.publisher import (
    canonical_url,
    LaunchpadView,
    nearest,
    stepthrough,
    )


class PillarNavigationMixin:

    @stepthrough('+sharingdetails')
    def traverse_details(self, name):
        """Traverse to the sharing details for a given person."""
        person = getUtility(IPersonSet).getByName(name)
        if person is None:
            return None
        policies = getUtility(IAccessPolicySource).findByPillar([self.context])
        source = getUtility(IAccessPolicyGrantFlatSource)
        artifacts = source.findArtifactsByGrantee(person, policies)
        if artifacts.is_empty():
            return None
        return PillarPerson.create(self.context, person)


class IInvolved(Interface):
    """A marker interface for getting involved."""


class InvolvedMenu(NavigationMenu):
    """The get involved menu."""
    usedfor = IInvolved
    links = [
        'report_bug', 'ask_question', 'help_translate', 'register_blueprint']

    @property
    def pillar(self):
        return self.context

    def report_bug(self):
        return Link(
            '+filebug', 'Report a bug', site='bugs', icon='bugs',
            enabled=self.pillar.official_malone)

    def ask_question(self):
        return Link(
            '+addquestion', 'Ask a question', site='answers', icon='answers',
            enabled=service_uses_launchpad(self.pillar.answers_usage))

    def help_translate(self):
        return Link(
            '', 'Help translate', site='translations', icon='translations',
            enabled=service_uses_launchpad(self.pillar.translations_usage))

    def register_blueprint(self):
        return Link(
            '+addspec',
            'Register a blueprint',
            site='blueprints',
            icon='blueprints',
            enabled=service_uses_launchpad(self.pillar.blueprints_usage))


class PillarView(LaunchpadView):
    """A view for any `IPillar`."""
    implements(IInvolved)

    configuration_links = []
    visible_disabled_link_names = []

    def __init__(self, context, request):
        super(PillarView, self).__init__(context, request)
        self.official_malone = False
        self.answers_usage = ServiceUsage.UNKNOWN
        self.blueprints_usage = ServiceUsage.UNKNOWN
        self.translations_usage = ServiceUsage.UNKNOWN
        self.codehosting_usage = ServiceUsage.UNKNOWN
        pillar = nearest(self.context, IPillar)

        self._set_official_launchpad(pillar)
        if IDistroSeries.providedBy(self.context):
            distribution = self.context.distribution
            self.codehosting_usage = distribution.codehosting_usage
            self.answers_usage = ServiceUsage.NOT_APPLICABLE
        elif IDistributionSourcePackage.providedBy(self.context):
            self.blueprints_usage = ServiceUsage.UNKNOWN
            self.translations_usage = ServiceUsage.UNKNOWN
        elif IProjectGroup.providedBy(pillar):
            # XXX: 2010-10-07 EdwinGrubbs bug=656292
            # Fix _set_official_launchpad().

            # Project groups do not support submit code, override the
            # default.
            self.codehosting_usage = ServiceUsage.NOT_APPLICABLE
        else:
            # The context is used by all apps.
            pass

    def _set_official_launchpad(self, pillar):
        """Does the pillar officially use launchpad."""
        # XXX: 2010-10-07 EdwinGrubbs bug=656292
        # Fix _set_official_launchpad().
        # This if structure is required because it may be called many
        # times to build the complete set of official applications.
        if service_uses_launchpad(IServiceUsage(pillar).bug_tracking_usage):
            self.official_malone = True
        if service_uses_launchpad(IServiceUsage(pillar).answers_usage):
            self.answers_usage = ServiceUsage.LAUNCHPAD
        if service_uses_launchpad(IServiceUsage(pillar).blueprints_usage):
            self.blueprints_usage = ServiceUsage.LAUNCHPAD
        if service_uses_launchpad(pillar.translations_usage):
            self.translations_usage = ServiceUsage.LAUNCHPAD
        if service_uses_launchpad(IServiceUsage(pillar).codehosting_usage):
            self.codehosting_usage = ServiceUsage.LAUNCHPAD

    @property
    def has_involvement(self):
        """This `IPillar` uses Launchpad."""
        return (self.official_malone
            or service_uses_launchpad(self.answers_usage)
            or service_uses_launchpad(self.blueprints_usage)
            or service_uses_launchpad(self.translations_usage)
            or service_uses_launchpad(self.codehosting_usage))

    @property
    def enabled_links(self):
        """The enabled involvement links."""
        menuapi = MenuAPI(self)
        return sorted([
            link for link in menuapi.navigation.values() if link.enabled],
            key=attrgetter('sort_key'))

    @cachedproperty
    def visible_disabled_links(self):
        """Important disabled links.

        These are displayed to notify the user to provide configuration
        info to enable the links.

        Override the visible_disabled_link_names attribute to change
        the results.
        """
        involved_menu = MenuAPI(self).navigation
        important_links = [
            involved_menu[name]
            for name in self.visible_disabled_link_names]
        return sorted([
            link for link in important_links if not link.enabled],
            key=attrgetter('sort_key'))

    @property
    def registration_completeness(self):
        """The percent complete for registration.

        Not used by all pillars.
        """
        return None


class PillarBugsMenu(ApplicationMenu, StructuralSubscriptionMenuMixin):
    """Base class for pillar bugs menus."""

    facet = 'bugs'
    configurable_bugtracker = False

    @enabled_with_permission('launchpad.Edit')
    def bugsupervisor(self):
        text = 'Change bug supervisor'
        return Link('+bugsupervisor', text, icon='edit')

    def cve(self):
        text = 'CVE reports'
        return Link('+cve', text, icon='cve')

    def filebug(self):
        text = 'Report a bug'
        return Link('+filebug', text, icon='bug')

    @enabled_with_permission('launchpad.Edit')
    def securitycontact(self):
        text = 'Change security contact'
        return Link('+securitycontact', text, icon='edit')


class BasePillarSharingView(LaunchpadView):

    related_features = (
        'disclosure.enhanced_sharing.enabled',
        'disclosure.enhanced_sharing.writable',
        )

    _batch_navigator = None

    @property
    def show_sharing_information_link(self):
        return False

    @property
    def show_audit_sharing_link(self):
        return False

    def _getSharingService(self):
        return getUtility(IService, 'sharing')

    @property
    def information_types(self):
        return self._getSharingService().getInformationTypes(self.context)

    @property
    def sharing_permissions(self):
        return self._getSharingService().getSharingPermissions()

    @cachedproperty
    def sharing_vocabulary(self):
        registry = getVocabularyRegistry()
        return registry.get(
            IVocabulary, 'ValidPillarOwner')

    @cachedproperty
    def sharing_vocabulary_filters(self):
        return vocabulary_filters(self.sharing_vocabulary)

    @property
    def sharing_picker_config(self):
        return dict(
            vocabulary='NewPillarSharee',
            vocabulary_filters=self.sharing_vocabulary_filters,
            header='Share with a user or team')

    @property
    def json_sharing_picker_config(self):
        return simplejson.dumps(
            self.sharing_picker_config, cls=ResourceJSONEncoder)

    def _getBatchNavigator(self, sharees):
        """Return the batch navigator to be used to batch the sharees."""
        return BatchNavigator(
            sharees, self.request,
            hide_counts=True,
            size=config.launchpad.default_batch_size,
            range_factory=StormRangeFactory(sharees))

    def sharees(self):
        """An `IBatchNavigator` for sharees."""
        if self._batch_navigator is None:
            unbatchedSharees = self.unbatched_sharees()
            self._batch_navigator = self._getBatchNavigator(unbatchedSharees)
        return self._batch_navigator

    def initialize(self):
        super(BasePillarSharingView, self).initialize()
        enabled_readonly_flag = 'disclosure.enhanced_sharing.enabled'
        enabled_writable_flag = (
            'disclosure.enhanced_sharing.writable')
        enabled = bool(getFeatureFlag(enabled_readonly_flag))
        write_flag_enabled = bool(getFeatureFlag(enabled_writable_flag))
        if not enabled and not write_flag_enabled:
            raise Unauthorized("This feature is not yet available.")
        cache = IJSONRequestCache(self.request)
        cache.objects['sharing_write_enabled'] = (write_flag_enabled
            and check_permission('launchpad.Edit', self.context))
        cache.objects['information_types'] = self.information_types
        cache.objects['sharing_permissions'] = self.sharing_permissions

        view_names = set(reg.name for reg
            in iter_view_registrations(self.__class__))
        if len(view_names) != 1:
            raise AssertionError("Ambiguous view name.")
        cache.objects['view_name'] = view_names.pop()
        batch_navigator = self.sharees()
        cache.objects['sharee_data'] = (
            self._getSharingService().jsonShareeData(batch_navigator.batch))

        def _getBatchInfo(batch):
            if batch is None:
                return None
            return {'memo': batch.range_memo,
                    'start': batch.startNumber() - 1}

        next_batch = batch_navigator.batch.nextBatch()
        cache.objects['next'] = _getBatchInfo(next_batch)
        prev_batch = batch_navigator.batch.prevBatch()
        cache.objects['prev'] = _getBatchInfo(prev_batch)
        cache.objects['total'] = batch_navigator.batch.total()
        cache.objects['forwards'] = batch_navigator.batch.range_forwards
        last_batch = batch_navigator.batch.lastBatch()
        cache.objects['last_start'] = last_batch.startNumber() - 1
        cache.objects.update(_getBatchInfo(batch_navigator.batch))


class PillarSharingInformationView(BasePillarSharingView):

    page_title = "Sharing Information"
    label = "Sharing information"

    @property
    def show_audit_sharing_link(self):
        return True

    def unbatched_sharees(self):
        """All the sharees for a pillar."""
        return self._getSharingService().getPillarSharees(self.context)


class PillarAuditSharingView(BasePillarSharingView):

    page_title = "Audit Sharing"
    label = "Audit sharing"

    @property
    def show_sharing_information_link(self):
        return True

    def unbatched_sharees(self):
        """All the sharees for a pillar."""
        return self._getSharingService().getPillarSharees(self.context)


class PillarPersonSharingView(LaunchpadView):

    page_title = "Person or team"
    label = "Information shared with person or team"

    def initialize(self):
        enabled_flag = 'disclosure.enhanced_sharing_details.enabled'
        enabled = bool(getFeatureFlag(enabled_flag))
        if not enabled:
            raise Unauthorized("This feature is not yet available.")

        self.pillar = self.context.pillar
        self.person = self.context.person

        self.label = "Information shared with %s" % self.person.displayname
        self.page_title = "%s" % self.person.displayname
        self.sharing_service = getUtility(IService, 'sharing')

        self._loadSharedArtifacts()

        cache = IJSONRequestCache(self.request)
        branch_data = self._build_branch_template_data(self.branches)
        bug_data = self._build_bug_template_data(self.bugs)
        cache.objects['bugs'] = bug_data
        cache.objects['branches'] = branch_data

    def _loadSharedArtifacts(self):
        bugs = []
        branches = []
        for artifact in self.sharing_service.getSharedArtifacts(
                            self.pillar, self.person):
            concrete = artifact.concrete_artifact
            if IBug.providedBy(concrete):
                bugs.append(concrete)
            elif IBranch.providedBy(concrete):
                branches.append(concrete)

        self.bugs = bugs
        self.branches = branches
        self.shared_bugs_count = len(bugs)
        self.shared_branches_count = len(branches)

    def _build_branch_template_data(self, branches):
        branch_data = []
        for branch in branches:
            branch_data.append(dict(
                branch_link=canonical_url(branch),
                branch_name=branch.unique_name,
                branch_id=branch.id))
        return branch_data

    def _build_bug_template_data(self, bugs):
        bug_data = []
        for bug in bugs:
            [bugtask] = [task for task in bug.bugtasks if
                            task.target == self.pillar]
            if bugtask is not None:
                url = canonical_url(bugtask, path_only_if_possible=True)
                importance = bugtask.importance.title.lower()
            else:
                # This shouldn't ever happen, but if it does there's no reason
                # to crash.
                url = canonical_url(bug, path_only_if_possible=True)
                importance = bug.default_bugtask.importance.title.lower()

            bug_data.append(dict(
                bug_link=url,
                bug_summary=bug.title,
                bug_id=bug.id,
                bug_importance=importance))
        return bug_data<|MERGE_RESOLUTION|>--- conflicted
+++ resolved
@@ -6,14 +6,9 @@
 __metaclass__ = type
 
 __all__ = [
-<<<<<<< HEAD
     'InvolvedMenu',
-    'PillarAuditSharingView',
     'PillarBugsMenu',
     'PillarView',
-=======
-    'InvolvedMenu', 'PillarBugsMenu', 'PillarView',
->>>>>>> 518d4a0e
     'PillarNavigationMixin',
     'PillarPersonSharingView',
     'PillarSharingInformationView',
