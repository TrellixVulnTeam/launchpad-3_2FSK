--- conflicted
+++ resolved
@@ -1478,26 +1478,6 @@
             os.kill(cls.appserver.pid, signal.SIGTERM)
             cls.appserver = None
 
-<<<<<<< HEAD
-    @classmethod
-    @profiled
-    def tearDown(cls):
-        """Kills a started app server."""
-        if cls.appserver is None:
-            return
-        if cls.appserver.poll() is None:
-            os.kill(cls.appserver.pid, signal.SIGTERM)
-            cls.appserver.wait()
-        cls.appserver = None
-        cls.smtp_controller.reset()
-        cls.smtp_controller.stop()
-
-    @classmethod
-    @profiled
-    def testSetUp(cls):
-        LaunchpadLayer.resetSessionDb()
-=======
->>>>>>> 7d162434
 
 class AppServerLayer(LaunchpadFunctionalLayer):
     """Layer for tests that run in the webapp environment with an app server.
@@ -1518,7 +1498,7 @@
     @classmethod
     @profiled
     def testSetUp(cls):
-        pass
+        LaunchpadLayer.resetSessionDb()
 
     @classmethod
     @profiled
@@ -1545,7 +1525,7 @@
     @classmethod
     @profiled
     def testSetUp(cls):
-        pass
+        LaunchpadLayer.resetSessionDb()
 
     @classmethod
     @profiled
@@ -1572,7 +1552,7 @@
     @classmethod
     @profiled
     def testSetUp(cls):
-        pass
+        LaunchpadLayer.resetSessionDb()
 
     @classmethod
     @profiled
