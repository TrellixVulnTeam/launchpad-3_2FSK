--- conflicted
+++ resolved
@@ -24,14 +24,9 @@
 from canonical.launchpad import _
 from canonical.launchpad.interfaces import (
     BranchSubscriptionDiffSize, BranchSubscriptionNotificationLevel,
-<<<<<<< HEAD
-    branch_name_validator, CodeImportReviewStatus, IBranchSet, ICodeImport,
+    branch_name_validator, CodeImportReviewStatus,
+    CodeReviewNotificationLevel, IBranchSet, ICodeImport,
     ICodeImportSet, ILaunchpadCelebrities, RevisionControlSystems)
-=======
-    branch_name_validator, CodeImportReviewStatus,
-    CodeReviewNotificationLevel, IBranchSet, ICodeImport, ICodeImportSet,
-    ILaunchpadCelebrities, RevisionControlSystems)
->>>>>>> 912ceb44
 from canonical.launchpad.webapp import (
     action, canonical_url, custom_widget, LaunchpadFormView, LaunchpadView)
 from canonical.launchpad.webapp.batching import BatchNavigator
