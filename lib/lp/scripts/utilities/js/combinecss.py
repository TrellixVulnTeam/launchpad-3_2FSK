# Copyright 2009-2017 Canonical Ltd.  This software is licensed under the
# GNU Affero General Public License version 3 (see the file LICENSE).

import os

from lp.scripts.utilities.js.jsbuild import ComboFile
from lp.scripts.utilities.js.combo import combine_files
from lp.services.config import config


# It'd probably be nice to have this script find all the CSS files we might
# need and combine them together, but if we do that we'd certainly end up
# including lots of styles that we don't need/want, so keeping this hard-coded
# list seems like the best option for now.
names = [
    'ubuntu-webfonts.css',
    'style.css',
    'yui/cssreset/cssreset.css',
<<<<<<< HEAD
    'yui/calendar-base/assets/skins/sam/calendar-base.css',
    'yui/calendar/assets/skins/sam/calendar.css',
    'yui/calendarnavigator/assets/skins/sam/calendarnavigator.css',
=======
    'yui/assets/skins/sam/autocomplete-list.css',
    'yui/assets/skins/sam/calendar-base.css',
    'yui/assets/skins/sam/calendar.css',
    'yui/assets/skins/sam/calendarnavigator.css',
>>>>>>> b3a8a9f0
    # Since the old cssgrids uses yui-, and the new uses yui3-, it is only
    # used for the calendar.
    'yui/cssgrids/cssgrids.css',
    # Use the old cssgrids instead of the new cssgrids.
    'cssgrids/grids.css',
    'build/ui/assets/skins/sam/lazr.css',
    'build/ui/assets/skins/sam/banner.css',
    'build/inlineedit/assets/skins/sam/editor.css',
    'build/overlay/assets/skins/sam/pretty-overlay.css',
    'build/formoverlay/assets/formoverlay-core.css',
    'build/inlinehelp/assets/inlinehelp-core.css',
    'build/indicator/assets/indicator-core.css',
    'build/confirmationoverlay/assets/confirmationoverlay-core.css',
    'build/picker/assets/skins/sam/picker.css',
    'build/activator/assets/skins/sam/activator.css',
    'build/choiceedit/assets/choiceedit-core.css',
    'build/ordering/assets/ordering-core.css',
    'build/gallery-accordion/assets/gallery-accordion-core.css',
    'build/gallery-accordion/assets/skins/sam/gallery-accordion-skin.css',
    'build/inline-sprites-1.css',
    'build/inline-sprites-2.css',
    'build/block-sprites-1.css',
    # Include our main stylesheets at the end so they
    # take precedence over the others.
    'css/base.css',
    'css/typography.css',
    'css/colours.css',
    'css/forms.css',
    'css/layout.css',
    'css/modifiers.css']


def main():
    icing = os.path.join(config.root, 'lib/canonical/launchpad/icing')
    target = os.path.join(icing, 'combo.css')

    # Get all the component css files so we don't have to edit this file
    # every time a new component is added.
    component_dir = 'css/components'
    component_path = os.path.abspath(os.path.join(icing, component_dir))
    for root, dirs, files in os.walk(component_path):
        for file in files:
            if file.endswith('.css'):
                names.append('%s/%s' % (component_dir, file))

    absolute_names = []
    for name in names:
        full_path_name = os.path.abspath(os.path.join(icing, name))
        absolute_names.append(full_path_name)

    combo = ComboFile(absolute_names, target)
    if combo.needs_update():
        result = ''
        for content in combine_files(names, icing):
            result += content

        with open(target, 'w') as f:
            f.write(result)<|MERGE_RESOLUTION|>--- conflicted
+++ resolved
@@ -16,16 +16,10 @@
     'ubuntu-webfonts.css',
     'style.css',
     'yui/cssreset/cssreset.css',
-<<<<<<< HEAD
+    'yui/autocomplete-list/assets/skins/sam/autocomplete-list.css',
     'yui/calendar-base/assets/skins/sam/calendar-base.css',
     'yui/calendar/assets/skins/sam/calendar.css',
     'yui/calendarnavigator/assets/skins/sam/calendarnavigator.css',
-=======
-    'yui/assets/skins/sam/autocomplete-list.css',
-    'yui/assets/skins/sam/calendar-base.css',
-    'yui/assets/skins/sam/calendar.css',
-    'yui/assets/skins/sam/calendarnavigator.css',
->>>>>>> b3a8a9f0
     # Since the old cssgrids uses yui-, and the new uses yui3-, it is only
     # used for the calendar.
     'yui/cssgrids/cssgrids.css',
