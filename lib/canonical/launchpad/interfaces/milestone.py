# Copyright 2004-2005 Canonical Ltd.  All rights reserved.

"""Milestone interfaces."""

__metaclass__ = type

__all__ = [
    'IMilestone',
    'IMilestoneSet',
    ]

from zope.interface import Interface, Attribute
from zope.schema import Choice, TextLine, Int, Date, Bool
from zope.component import getUtility

from canonical.launchpad.interfaces import IHasProduct
from canonical.launchpad.interfaces.product import IProduct
from canonical.launchpad import _ 
from canonical.launchpad.fields import ContentNameField 
from canonical.launchpad.validators.name import name_validator
<<<<<<< HEAD
from canonical.launchpad import _
=======


class MilestoneNameField(ContentNameField):

    @property
    def _content_iface(self):
        return IMilestone
    
    def _getByName(self, name):
        context = self.context
        milestoneset = getUtility(IMilestoneSet)
        if IMilestone.providedBy(context):
            if self.context.product is not None:
                context = context.product
                milestone = milestoneset.getByNameAndProduct(name, context)
            else:
                context = context.distribution
                milestone = milestoneset.getByNameAndDistribution(name,
                        context)
        elif IProduct.providedBy(context):
            milestone = milestoneset.getByNameAndProduct(name, context)
        else:
            milestone = milestoneset.getByNameAndDistribution(name, context)    
        if milestone is not None:
              self.errormessage = _(
                  "The name %%s is already used by a milestone in %s."
                  % context.displayname)  
        return milestone
>>>>>>> 3f146629

class IMilestone(IHasProduct):
    """A milestone, or a targeting point for bugs and other release-related
    items that need coordination.
    """
    id = Int(title=_("Id"))
    name = MilestoneNameField(
        title=_("Name"),
        description=_(
            "Only letters, numbers, and simple punctuation are allowed."),
        required=True,
        constraint=name_validator)
    product = Choice(
        title=_("Product"),
        description=_("The product to which this milestone is associated"),
        vocabulary="Product")
    distribution = Choice(title=_("Distribution"),
        description=_("The distribution to which this milestone belongs."),
        vocabulary="Distribution")
    dateexpected = Date(title=_("Date Targeted"), required=False,
        description=_("Example: 2005-11-24"))
    visible = Bool(title=_("Active"), description=_("Whether or not this "
        "milestone should be shown in web forms for bug targeting."))
    target = Attribute("The product or distribution of this milestone.")
    displayname = Attribute("A displayname for this milestone, constructed "
        "from the milestone name.")
    title = Attribute("A milestone context title for pages.")
    bugtasks = Attribute("A list of the bug tasks targeted to this "
        "milestone.")
    specifications = Attribute("A list of the specifications targeted to "
        "this milestone.")


class IMilestoneSet(Interface):
    def __iter__():
        """Return an iterator over all the milestones for a thing."""

    def get(milestoneid):
        """Get a milestone by its id.

        If the milestone with that ID is not found, a
        zope.exceptions.NotFoundError will be raised.
        """

    def getByNameAndProduct(self, name, product, default=None):
        """Get a milestone by its name and product.

        If no milestone is found, default will be returned. 
        """

    def getByNameAndDistribution(self, name, distribution, default=None):
        """Get a milestone by its name and distribution.

        If no milestone is found, default will be returned.
        """

    def new(product, name, title):
        """Create a new milestone for a product.

        name and title are (currently) required."""<|MERGE_RESOLUTION|>--- conflicted
+++ resolved
@@ -15,12 +15,9 @@
 
 from canonical.launchpad.interfaces import IHasProduct
 from canonical.launchpad.interfaces.product import IProduct
-from canonical.launchpad import _ 
-from canonical.launchpad.fields import ContentNameField 
+from canonical.launchpad import _
+from canonical.launchpad.fields import ContentNameField
 from canonical.launchpad.validators.name import name_validator
-<<<<<<< HEAD
-from canonical.launchpad import _
-=======
 
 
 class MilestoneNameField(ContentNameField):
@@ -43,13 +40,13 @@
         elif IProduct.providedBy(context):
             milestone = milestoneset.getByNameAndProduct(name, context)
         else:
-            milestone = milestoneset.getByNameAndDistribution(name, context)    
+            milestone = milestoneset.getByNameAndDistribution(name, context)
         if milestone is not None:
               self.errormessage = _(
                   "The name %%s is already used by a milestone in %s."
-                  % context.displayname)  
+                  % context.displayname)
         return milestone
->>>>>>> 3f146629
+
 
 class IMilestone(IHasProduct):
     """A milestone, or a targeting point for bugs and other release-related
