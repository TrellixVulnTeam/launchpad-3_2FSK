--- conflicted
+++ resolved
@@ -335,36 +335,23 @@
 Once Anne joins the team, she may post to it, though until she subscribes to
 the mailing list, she will not get a copy of the message.
 
-<<<<<<< HEAD
-    >>> helpers.subscribe('Anne', 'itest-one')
-    >>> helpers.ensure_addresses_are_enabled(
-    ...     'itest-one', 'anne.person@example.com')
-
-=======
-    # Subscribe Anne with her preferred address.
     >>> from zope.component import getUtility
     >>> from canonical.launchpad.interfaces import IPersonSet
     >>> login('foo.bar@canonical.com')
     >>> team_one = getUtility(IPersonSet).getByName('itest-one')
     >>> anne.join(team_one)
-
-    >>> serial_watcher.resync()
-    >>> transaction.commit()
-    >>> serial_watcher.wait()
-    >>> archive_watcher = logwatcher.LogWatcher('mhonarc')
-
-    >>> print anne.preferredemail.email, anne.preferredemail.status.title
-    anne.person@example.com Preferred Email Address
-
-    >>> inject('itest-one', """\
-    ... From: anne.person@example.com
+    >>> transaction.commit()
+    >>> helpers.ensure_membership('itest-one', anne)
+
+    >>> inject('itest-one', """\
+    ... From: %s
     ... To: itest-one@lists.launchpad.dev
     ... Subject: A member post
     ... Message-ID: <otter>
     ...
     ... Hi, I have just joined this team.
-    ... """)
-    >>> smtp_watcher.wait()
+    ... """ % anne.preferredemail.email)
+    >>> smtpd_watcher.wait_for_mbox_delivery('otter')
 
 Only the archiver gets the message delivery.
 
@@ -405,12 +392,10 @@
 Anne now subscribes to the team's mailing list.  She gets a copy of each
 message posted to the mailing list.
 
-    >>> list_one.subscribe(anne)
-    >>> serial_watcher.resync()
-    >>> transaction.commit()
-    >>> serial_watcher.wait()
-
->>>>>>> 92dc5186
+    >>> helpers.subscribe('Anne', 'itest-one')
+    >>> helpers.ensure_addresses_are_enabled(
+    ...     'itest-one', 'anne.person@example.com')
+
     >>> inject('itest-one', """\
     ... From: anne.person@example.com
     ... To: itest-one@lists.launchpad.dev
@@ -481,8 +466,8 @@
     >>> helpers.collect_archive_message_ids('itest-one')
     ['elephant', 'falcon', 'otter']
 
-Anne cannot post from her alternative email address because it has still not
-been validated yet.
+Anne cannot post from her alternative email address because it has not been
+validated yet.
 
     >>> inject('itest-one', """\
     ... From: aperson@example.org
@@ -569,8 +554,6 @@
 Anne now leaves the team, but she does not unsubscribe from the mailing list.
 
     >>> login('foo.bar@canonical.com')
-    >>> from zope.component import getUtility
-    >>> from canonical.launchpad.interfaces.person import IPersonSet
     >>> team_one = getUtility(IPersonSet).getByName('itest-one')
     >>> anne.leave(team_one)
     >>> logout()
