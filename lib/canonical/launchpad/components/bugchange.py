--- conflicted
+++ resolved
@@ -155,36 +155,6 @@
         return {'text': "** Visibility changed to: %s" % visibility_string}
 
 
-<<<<<<< HEAD
-class BugTagsChange(AttributeChange):
-    """Used to represent a change to an `IBug`s tags."""
-
-    def getBugActivity(self):
-        # Convert the new and old values into space-separated strings of
-        # tags.
-        new_value = " ".join(sorted(set(self.new_value)))
-        old_value = " ".join(sorted(set(self.old_value)))
-
-        return {
-            'newvalue': new_value,
-            'oldvalue': old_value,
-            'whatchanged': self.what_changed,
-            }
-
-    def getBugNotification(self):
-        new_tags = set(self.new_value)
-        old_tags = set(self.old_value)
-        added_tags = " ".join(sorted(new_tags.difference(old_tags)))
-        removed_tags = " ".join(sorted(old_tags.difference(new_tags)))
-
-        messages = []
-        if added_tags:
-            messages.append("** Tags added: %s" % added_tags)
-        if removed_tags:
-            messages.append("** Tags removed: %s" % removed_tags)
-
-        return {'text': "\n".join(messages)}
-=======
 class BugSecurityChange(AttributeChange):
     """Describes a change to a bug's security setting."""
 
@@ -201,9 +171,6 @@
         }
 
     def getBugActivity(self):
-        # Use _getVisibilityString() to set old and new values
-        # correctly. We lowercase them for UI consistency in the
-        # activity log.
         old_value, new_value = self.activity_mapping[
             (self.old_value, self.new_value)]
         return {
@@ -217,7 +184,36 @@
             'text': self.notification_mapping[
                 (self.old_value, self.new_value)]
             }
->>>>>>> 29e485db
+
+
+class BugTagsChange(AttributeChange):
+    """Used to represent a change to an `IBug`s tags."""
+
+    def getBugActivity(self):
+        # Convert the new and old values into space-separated strings of
+        # tags.
+        new_value = " ".join(sorted(set(self.new_value)))
+        old_value = " ".join(sorted(set(self.old_value)))
+
+        return {
+            'newvalue': new_value,
+            'oldvalue': old_value,
+            'whatchanged': self.what_changed,
+            }
+
+    def getBugNotification(self):
+        new_tags = set(self.new_value)
+        old_tags = set(self.old_value)
+        added_tags = " ".join(sorted(new_tags.difference(old_tags)))
+        removed_tags = " ".join(sorted(old_tags.difference(new_tags)))
+
+        messages = []
+        if added_tags:
+            messages.append("** Tags added: %s" % added_tags)
+        if removed_tags:
+            messages.append("** Tags removed: %s" % removed_tags)
+
+        return {'text': "\n".join(messages)}
 
 
 BUG_CHANGE_LOOKUP = {
