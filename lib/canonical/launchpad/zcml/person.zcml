<configure
    xmlns="http://namespaces.zope.org/zope"
    xmlns:browser="http://namespaces.zope.org/browser"
    xmlns:lp="http://launchpad.canonical.com"
    xmlns:i18n="http://namespaces.zope.org/i18n"
    i18n_domain="launchpad">

<<<<<<< HEAD
  <content class="canonical.launchpad.database.Person">
    <allow interface="canonical.launchpad.interfaces.IPerson"/>
    <allow interface="canonical.launchpad.interfaces.ICalendarOwner"/>
    <implements interface="zope.app.container.interfaces.IItemContainer"/>
    <require
     permission="zope.Public"
     set_attributes="displayname givenname familyname teamowner
     teamdescription password karma karmatimestamp"
    />
=======
  <content class="canonical.launchpad.database.PersonSet">
      <allow interface="canonical.launchpad.interfaces.IPersonSet" />
>>>>>>> 28fa8c7f
  </content>

  <utility provides="canonical.launchpad.interfaces.IPersonSet"
           factory="canonical.launchpad.database.PersonSet"
           permission="zope.Public" />

  <browser:defaultView
      for="canonical.launchpad.interfaces.IPersonSet"
      name="+index" />

  <browser:traverse
      for="canonical.launchpad.interfaces.IPersonSet"
      getter="getByName" />

  <browser:pages
      for="canonical.launchpad.interfaces.IPersonSet"
      permission="zope.Public"
      class="canonical.launchpad.browser.PeopleListView">
      <browser:page
          name="+peoplelist"
          template="../templates/people-list.pt"
          lp:url="foaf/people/+peoplelist" />
  </browser:pages>

  <browser:pages
      for="canonical.launchpad.interfaces.IPersonSet"
      permission="zope.Public"
      class="canonical.launchpad.browser.TeamListView">
      <browser:page
          name="+teamlist"
          template="../templates/people-list.pt"
          lp:url="foaf/people/+teamlist" />
  </browser:pages>

  <browser:pages
      for="canonical.launchpad.interfaces.IPersonSet"
      permission="zope.Public"
      class="canonical.launchpad.browser.FOAFSearchView">
      <browser:page
          name="+index"
          template="../templates/people-index.pt"
          lp:url="foaf/people/+index" />
  </browser:pages>

  <browser:addform
      name="+new"
      for="canonical.launchpad.interfaces.IPersonSet"
      schema="canonical.launchpad.interfaces.IPerson"
      label="Create a new Person"
      fields="displayname givenname familyname email password password2"
      content_factory="canonical.launchpad.database.Person"
      class="canonical.launchpad.browser.PeopleAddView"
      permission="zope.Public"
      template="../templates/launchpad-addform.pt"
      lp:url="foaf/people/+new">
  </browser:addform>

  <browser:addform
      name="+newteam"
      for="canonical.launchpad.interfaces.IPersonSet"
      schema="canonical.launchpad.interfaces.ITeam"
      label="Create a new Team"
      fields="displayname teamdescription email"
      content_factory="canonical.launchpad.database.Person"
      class="canonical.launchpad.browser.TeamAddView"
      permission="zope.Public"
      template="../templates/launchpad-addform.pt"
      lp:url="foaf/people/+newteam">
  </browser:addform>

  <content class="canonical.launchpad.database.Person">
      <allow interface="canonical.launchpad.interfaces.IPerson" />
      <require permission="zope.Public"
               set_schema="canonical.launchpad.interfaces.IPerson" />
  </content>

  <browser:defaultView
      for="canonical.launchpad.interfaces.IPerson"
      name="+index" />

  <browser:pages
      for="canonical.launchpad.interfaces.IPerson"
      permission="zope.Public"
      class="canonical.launchpad.browser.PersonView">
      <browser:page
          name="+index"
          template="../templates/person-index.pt"
          lp:url="foaf/people/$person.id/index" />
      <browser:page
          name="+packages"
          template="../templates/person-packages.pt"
          lp:url="foaf/people/$person.id/packages" />
      <browser:page
          name="+bugs"
          template="../templates/person-bugs.pt"
          lp:url="foaf/people/$person.id/bugs" />
      <browser:page
          name="+karma"
          template="../templates/person-karma.pt"
          lp:url="foaf/people/$person.id/karma" />
      <browser:page
          name="+translations"
          template="../templates/person-translations.pt"
          lp:url="foaf/people/$person.id/translations" />
  </browser:pages>

  <browser:pages
      for="canonical.launchpad.interfaces.IPerson"
      permission="zope.Public"
      class="canonical.launchpad.browser.GPGKeyView">
      <browser:page
          name="+gpg"
          attribute="show"
          lp:url="foaf/people/$person.id/+gpg" />
  </browser:pages>

  <browser:pages
      for="canonical.launchpad.interfaces.IPerson"
      permission="launchpad.Edit"
      class="canonical.launchpad.browser.PersonEditView">
      <browser:page
          name="+edit"
          template="../templates/person-edit.pt"
          lp:url="foaf/people/$person.id/edit" />
  </browser:pages>

  <browser:pages
      for="canonical.launchpad.interfaces.IPerson"
      permission="launchpad.Edit"
      class="canonical.launchpad.browser.PersonEditView">
      <browser:page
          name="+emails"
          template="../templates/person-emails.pt"
          lp:url="foaf/people/$person.id/emails" />
  </browser:pages>

</configure><|MERGE_RESOLUTION|>--- conflicted
+++ resolved
@@ -5,20 +5,8 @@
     xmlns:i18n="http://namespaces.zope.org/i18n"
     i18n_domain="launchpad">
 
-<<<<<<< HEAD
-  <content class="canonical.launchpad.database.Person">
-    <allow interface="canonical.launchpad.interfaces.IPerson"/>
-    <allow interface="canonical.launchpad.interfaces.ICalendarOwner"/>
-    <implements interface="zope.app.container.interfaces.IItemContainer"/>
-    <require
-     permission="zope.Public"
-     set_attributes="displayname givenname familyname teamowner
-     teamdescription password karma karmatimestamp"
-    />
-=======
   <content class="canonical.launchpad.database.PersonSet">
       <allow interface="canonical.launchpad.interfaces.IPersonSet" />
->>>>>>> 28fa8c7f
   </content>
 
   <utility provides="canonical.launchpad.interfaces.IPersonSet"
