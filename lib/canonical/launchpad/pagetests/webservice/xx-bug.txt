= Introduction =

Bugs are some of the more complex objects in Launchpad. They have a
lot of state and many relationships to other objects.


== Bugs themselves ==

At the top level we provide a collection of bugs.

  >>> import operator
  >>> bugs = webservice.get("/beta/bugs").jsonBody()
  >>> bugs['total_size']
  15
  >>> bug_entries = sorted(bugs['entries'], key=operator.itemgetter('id'))
  >>> from pprint import pprint
  >>> pprint(sorted(bug_entries[0].items()))
<<<<<<< HEAD
  [(u'bug_watches_collection_link',
    u'http://api.launchpad.dev/beta/bugs/11/bug_watches'),
   (u'bugtasks_collection_link',
    u'http://api.launchpad.dev/beta/bugs/11/bugtasks'),
=======
  [(u'bug_tasks_collection_link',
    u'http://api.launchpad.dev/beta/bugs/11/bug_tasks'),
>>>>>>> 1110fd81
   (u'can_expire', False),
   (u'date_created', u'2007-03-15T20:33:56.678930+00:00'),
   (u'date_last_message', None),
   (u'date_last_updated', u'2007-03-15T20:37:51.603369+00:00'),
   (u'date_made_private', None),
   (u'description', u"I've had problems when switching..."),
   (u'duplicate_of_link', None),
   (u'duplicates_collection_link',
    u'http://api.launchpad.dev/beta/bugs/11/duplicates'),
   (u'id', 11),
   (u'is_complete', False),
   (u'messages_collection_link',
    u'http://api.launchpad.dev/beta/bugs/11/messages'),
   (u'name', None),
   (u'owner_link', u'http://api.launchpad.dev/beta/~name16'),
   (u'permits_expiration', False),
   (u'private', False),
   (u'resource_type_link', u'http://api.launchpad.dev/beta/#BugEntryAdapter'),
   (u'security_related', False),
   (u'self_link', u'http://api.launchpad.dev/beta/bugs/11'),
   (u'tags', []),
   (u'title', u'Make Jokosher use autoaudiosink'),
   (u'who_made_private_link', None)]

Bugs are indexed by number beneath the top-level collection.

  >>> bug_one = webservice.get("/beta/bugs/1").jsonBody()
  >>> bug_one['id']
  1

Bugs have relationships to other bugs, like "duplicate_of".

  >>> duplicates_of_five = webservice.get(
  ...     "/beta/bugs/5/duplicates").jsonBody()['entries']
  >>> len(duplicates_of_five)
  1
  >>> duplicates_of_five[0]['id']
  6

  >>> from urlparse import urlsplit
  >>> def get_path(url):
  ...     scheme, netloc, path, query, fragment = urlsplit(url)
  ...     return path

  >>> bug_six_url = get_path(duplicates_of_five[0]['self_link'])
  >>> bug_six = webservice.get(bug_six_url).jsonBody()
  >>> bug_six['duplicate_of_link']
  u'http://api.launchpad.dev/beta/bugs/5'


== Bugs as message targets ==

Each bug has a collection of messages.

  >>> messages = webservice.get("/beta/bugs/5/messages").jsonBody()['entries']
  >>> sorted(messages[0].items())
  [(u'content',
      u'All ways of downloading firefox should provide...'),
   (u'datecreated', u'2005-01-14T17:27:03.702622+00:00'),
   (u'owner_link', u'http://api.launchpad.dev/beta/~name12'),
   (u'parent_link', None),
   (u'resource_type_link',
    u'http://api.launchpad.dev/beta/#MessageEntryAdapter'),
   (u'self_link', u'http://api.launchpad.dev/beta/firefox/+bug/5/comments/0'),
   (u'subject', u'Firefox install instructions should be complete')]

The messages are stored beneath the bug-specific collection. Their
URLs are based on their position with respect to the
bug. /firefox/+bug/5/comments/0 is the first message for bug 5, and it's
different from /firefox/+bug/1/comments/0.

  >>> message_path = get_path(messages[0]['self_link'])
  >>> message_path
  u'/beta/firefox/+bug/5/comments/0'

  >>> message = webservice.get(message_path).jsonBody()
  >>> message == messages[0]
  True

There is no top-level collection of messages; they only exist in
relation to some bug.

  >>> webservice.get("/beta/messages").getStatus()
  404


== Bug tasks ==

Each bug may be associated with one or more bug tasks. Much of the
data in a bug task is derived from the bug.

<<<<<<< HEAD
  >>> bug_one_bugtasks_url = get_path(bug_one['bugtasks_collection_link'])
=======
  >>> bug_one_bugtasks_url = urlsplit(bug_one['bug_tasks_collection_link'])[2]
>>>>>>> 1110fd81
  >>> bug_one_bugtasks = sorted(webservice.get(
  ...     bug_one_bugtasks_url).jsonBody()['entries'])
  >>> len(bug_one_bugtasks)
  3

  >>> pprint(sorted(bug_one_bugtasks[0].items()))
  [(u'assignee_link', None),
   (u'bug_link', u'http://api.launchpad.dev/beta/bugs/1'),
   (u'bug_target_display_name', u'mozilla-firefox (Debian)'),
   (u'bug_target_name', u'mozilla-firefox (Debian)'),
   (u'date_assigned', u'2005-01-04T11:07:20.584746+00:00'),
   (u'date_closed', None),
   (u'date_confirmed', None),
   (u'date_created', u'2004-01-04T03:49:22.790240+00:00'),
   (u'date_fix_committed', None),
   (u'date_fix_released', None),
   (u'date_in_progress', None),
   (u'date_left_new', None),
   (u'date_triaged', None),
   (u'importance', u'Low'),
   (u'is_complete', False),
   (u'owner_link', u'http://api.launchpad.dev/beta/~name12'),
   (u'related_tasks_collection_link',
    u'http://api.../debian/+source/mozilla-firefox/+bug/1/related_tasks'),
   (u'resource_type_link',
    u'http://api.launchpad.dev/beta/#BugTaskEntryAdapter'),
   (u'self_link',
    u'http://api.../debian/+source/mozilla-firefox/+bug/1'),
   (u'status', u'Confirmed'),
   (u'title',
    u'Bug #1 in mozilla-firefox (Debian): "Firefox does not support SVG"')]

<<<<<<< HEAD
  >>> bugtask_path = get_path(bug_one_bugtasks[0]['self_link'])
=======
  >>> bugtask_path = str(urlsplit(bug_one_bugtasks[0]['self_link'])[2])
>>>>>>> 1110fd81
  >>> bugtask = webservice.get(bugtask_path).jsonBody()
  >>> bugtask == bug_one_bugtasks[0]
  True

The collection of bug tasks is not exposed as a resource:

  >>> webservice.get("/beta/bug_tasks").getStatus()
  404

<<<<<<< HEAD

== Bug Watches ==

Bugs can have bug watches associated with them. Each bugwatch can also
be optionally associated with one of the bugtasks in a bug, in which
case aspects of the bugtask (like status) are slaved to the remote bug
report described by the bugwatch.

  >>> bug_one_bug_watches_url = get_path(
  ...     bug_one['bug_watches_collection_link'])
  >>> bug_one_bug_watches = sorted(webservice.get(
  ...     bug_one_bug_watches_url).jsonBody()['entries'])
  >>> len(bug_one_bug_watches)
  4

  >>> pprint(sorted(bug_one_bug_watches[0].items()))
  [(u'bug_link', u'http://api.launchpad.dev/beta/bugs/1'),
   (u'bugtasks_collection_link',
    u'http://api.launchpad.dev/beta/bugs/1/+watch/2/bugtasks'),
   (u'date_created', u'2004-10-04T01:00:00+00:00'),
   (u'date_last_changed', u'2004-10-04T01:00:00+00:00'),
   (u'date_last_checked', u'2004-10-04T01:00:00+00:00'),
   (u'last_error_type', None),
   (u'owner_link', u'http://api.launchpad.dev/beta/~sabdfl'),
   (u'remote_bug', u'2000'),
   (u'remote_importance', None),
   (u'remote_status', u''),
   (u'resource_type_link',
    u'http://api.launchpad.dev/beta/#BugWatchEntryAdapter'),
   (u'self_link', u'http://api.launchpad.dev/beta/bugs/1/+watch/2'),
   (u'title', u'The Mozilla.org Bug Tracker #2000'),
   (u'url', u'https://bugzilla.mozilla.org/show_bug.cgi?id=2000')]

  >>> bug_watch_path = get_path(bug_one_bug_watches[0]['self_link'])
  >>> bug_watch = webservice.get(bug_watch_path).jsonBody()
  >>> bug_watch == bug_one_bug_watches[0]
  True

The collection of bug watches is not exposed as a resource:

  >>> webservice.get("/beta/bug_watches").getStatus()
  404

We can modify the remote bug.

  >>> from simplejson import dumps

  >>> bug_watch['remote_bug']
  u'2000'

  >>> patch = {u'remote_bug': u'1234'}
  >>> response = webservice.patch(
  ...     bug_watch_path, 'application/json', dumps(patch))

  >>> bug_watch = webservice.get(bug_watch_path).jsonBody()
  >>> bug_watch['remote_bug']
  u'1234'

But we can't change other things, like the URL.

  >>> patch = {u'url': u'http://www.example.com/'}
  >>> response = webservice.patch(
  ...     bug_watch_path, 'application/json', dumps(patch))
  >>> print response.getOutput()
  HTTP/1.1 400 Bad Request
  Content-Length: 47
  Content-Type: text/plain
  <BLANKLINE>
  url: You tried to modify a read-only attribute.
=======
It's possible to change the task's assignee.

  >>> print webservice.named_post(
  ...     bugtask_path, 'transitionToAssignee', assignee='http://api.launchpad.dev/beta/~cprov')
  HTTP/1.1 200 Ok
  ...
  Content-Type: application/json
  <BLANKLINE>
  null

  >>> print webservice.get(bugtask_path).jsonBody()['assignee_link']
  http://api.launchpad.dev/beta/~cprov

Let's try modifying the importance of a task.

  >>> body = webservice.get(bugtask_path).jsonBody()
  >>> body['importance']
  u'Low'
  >>> body = {'importance': 'High'}
  >>> from simplejson import dumps
  >>> response = webservice.patch(
  ...     bugtask_path, 'application/json', dumps(body))
  >>> body = webservice.get(bugtask_path).jsonBody()
  >>> body['importance']
  u'High'
>>>>>>> 1110fd81
<|MERGE_RESOLUTION|>--- conflicted
+++ resolved
@@ -15,15 +15,10 @@
   >>> bug_entries = sorted(bugs['entries'], key=operator.itemgetter('id'))
   >>> from pprint import pprint
   >>> pprint(sorted(bug_entries[0].items()))
-<<<<<<< HEAD
-  [(u'bug_watches_collection_link',
-    u'http://api.launchpad.dev/beta/bugs/11/bug_watches'),
-   (u'bugtasks_collection_link',
-    u'http://api.launchpad.dev/beta/bugs/11/bugtasks'),
-=======
   [(u'bug_tasks_collection_link',
     u'http://api.launchpad.dev/beta/bugs/11/bug_tasks'),
->>>>>>> 1110fd81
+   (u'bug_watches_collection_link',
+    u'http://api.launchpad.dev/beta/bugs/11/bug_watches'),
    (u'can_expire', False),
    (u'date_created', u'2007-03-15T20:33:56.678930+00:00'),
    (u'date_last_message', None),
@@ -115,11 +110,7 @@
 Each bug may be associated with one or more bug tasks. Much of the
 data in a bug task is derived from the bug.
 
-<<<<<<< HEAD
-  >>> bug_one_bugtasks_url = get_path(bug_one['bugtasks_collection_link'])
-=======
-  >>> bug_one_bugtasks_url = urlsplit(bug_one['bug_tasks_collection_link'])[2]
->>>>>>> 1110fd81
+  >>> bug_one_bugtasks_url = get_path(bug_one['bug_tasks_collection_link'])
   >>> bug_one_bugtasks = sorted(webservice.get(
   ...     bug_one_bugtasks_url).jsonBody()['entries'])
   >>> len(bug_one_bugtasks)
@@ -152,11 +143,7 @@
    (u'title',
     u'Bug #1 in mozilla-firefox (Debian): "Firefox does not support SVG"')]
 
-<<<<<<< HEAD
   >>> bugtask_path = get_path(bug_one_bugtasks[0]['self_link'])
-=======
-  >>> bugtask_path = str(urlsplit(bug_one_bugtasks[0]['self_link'])[2])
->>>>>>> 1110fd81
   >>> bugtask = webservice.get(bugtask_path).jsonBody()
   >>> bugtask == bug_one_bugtasks[0]
   True
@@ -166,7 +153,34 @@
   >>> webservice.get("/beta/bug_tasks").getStatus()
   404
 
-<<<<<<< HEAD
+It's possible to change the task's assignee.
+
+  >>> print webservice.named_post(
+  ...     bugtask_path, 'transitionToAssignee', assignee='http://api.launchpad.dev/beta/~cprov')
+  HTTP/1.1 200 Ok
+  ...
+  Content-Type: application/json
+  <BLANKLINE>
+  null
+
+  >>> print webservice.get(bugtask_path).jsonBody()['assignee_link']
+  http://api.launchpad.dev/beta/~cprov
+
+Let's try modifying the importance of a task.
+
+  >>> body = webservice.get(bugtask_path).jsonBody()
+  >>> body['importance']
+  u'Low'
+  >>> body = {'importance': 'High'}
+
+  >>> from simplejson import dumps
+
+  >>> response = webservice.patch(
+  ...     bugtask_path, 'application/json', dumps(body))
+  >>> body = webservice.get(bugtask_path).jsonBody()
+  >>> body['importance']
+  u'High'
+
 
 == Bug Watches ==
 
@@ -212,8 +226,6 @@
 
 We can modify the remote bug.
 
-  >>> from simplejson import dumps
-
   >>> bug_watch['remote_bug']
   u'2000'
 
@@ -235,31 +247,4 @@
   Content-Length: 47
   Content-Type: text/plain
   <BLANKLINE>
-  url: You tried to modify a read-only attribute.
-=======
-It's possible to change the task's assignee.
-
-  >>> print webservice.named_post(
-  ...     bugtask_path, 'transitionToAssignee', assignee='http://api.launchpad.dev/beta/~cprov')
-  HTTP/1.1 200 Ok
-  ...
-  Content-Type: application/json
-  <BLANKLINE>
-  null
-
-  >>> print webservice.get(bugtask_path).jsonBody()['assignee_link']
-  http://api.launchpad.dev/beta/~cprov
-
-Let's try modifying the importance of a task.
-
-  >>> body = webservice.get(bugtask_path).jsonBody()
-  >>> body['importance']
-  u'Low'
-  >>> body = {'importance': 'High'}
-  >>> from simplejson import dumps
-  >>> response = webservice.patch(
-  ...     bugtask_path, 'application/json', dumps(body))
-  >>> body = webservice.get(bugtask_path).jsonBody()
-  >>> body['importance']
-  u'High'
->>>>>>> 1110fd81
+  url: You tried to modify a read-only attribute.