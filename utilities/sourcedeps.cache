{
    "bzr-builder": [
        68, 
        "launchpad@pqm.canonical.com-20101123183213-777lz46xgagn1deg"
    ], 
    "testresources": [
        16, 
        "robertc@robertcollins.net-20050911111209-ee5da49011cf936a"
    ], 
    "mailman": [
        976, 
        "launchpad@pqm.canonical.com-20091021010617-prbs2ay6nhxx515v"
    ], 
    "cscvs": [
        432, 
        "launchpad@pqm.canonical.com-20100414131608-cf6jatd9zk6l6wpk"
    ], 
    "pygpgme": [
        49, 
        "launchpad@pqm.canonical.com-20100325120516-q8to5dx3gga4wlvi"
    ], 
    "subvertpy": [
        2046, 
        "launchpad@pqm.canonical.com-20110810142738-q1w4ukw9r0z8q2nz"
    ], 
    "python-debian": [
        186, 
        "launchpad@pqm.canonical.com-20110329053617-irncjfr14k0m00zp"
    ], 
    "pygettextpo": [
        24, 
        "launchpad@pqm.canonical.com-20100601182722-wo7h2fh0fvyw3aaq"
    ], 
<<<<<<< HEAD
    "bzr-git": [
        261, 
        "launchpad@pqm.canonical.com-20110818195215-bdxw09lp94p4p26o"
    ], 
    "loggerhead": [
        456, 
        "danilo@canonical.com-20110902102252-phc11upmjw8tz1mg"
=======
    "lpreview": [
        23, 
        "launchpad@pqm.canonical.com-20090720061538-euyh68ifavhy0pi8"
>>>>>>> 73e7041f
    ], 
    "bzr-git": [
        262, 
        "launchpad@pqm.canonical.com-20110903235714-uj1z05kc9h9mwihl"
    ], 
    "bzr-loom": [
        50, 
        "launchpad@pqm.canonical.com-20110722102404-hl1z8uzhhwiol34l"
    ], 
    "old_xmlplus": [
        4, 
        "sinzui-20090526164636-1swugzupwvjgomo4"
    ], 
    "loggerhead": [
        456, 
        "danilo@canonical.com-20110902102252-phc11upmjw8tz1mg"
    ], 
    "difftacular": [
        6, 
        "aaron@aaronbentley.com-20100715135013-uoi3q430urx9gwb8"
    ], 
    "bzr-svn": [
        2717, 
        "launchpad@pqm.canonical.com-20110819140025-1a6tgsdwtjx3plii"
    ], 
    "bzr-hg": [
        291, 
        "launchpad@pqm.canonical.com-20110822162405-m5xrb9p3ahzddmcm"
    ], 
    "dulwich": [
<<<<<<< HEAD
        428, 
        "launchpad@pqm.canonical.com-20110818211213-mnz3lehaoxyyys7x"
=======
        429, 
        "launchpad@pqm.canonical.com-20110903234617-a6boia6fufrjl7a0"
>>>>>>> 73e7041f
    ]
}<|MERGE_RESOLUTION|>--- conflicted
+++ resolved
@@ -3,83 +3,68 @@
         68, 
         "launchpad@pqm.canonical.com-20101123183213-777lz46xgagn1deg"
     ], 
-    "testresources": [
-        16, 
-        "robertc@robertcollins.net-20050911111209-ee5da49011cf936a"
+    "bzr-git": [
+        263, 
+        "launchpad@pqm.canonical.com-20110913014617-hugx0qzhu7opzdzt"
+    ], 
+    "bzr-hg": [
+        291, 
+        "launchpad@pqm.canonical.com-20110822162405-m5xrb9p3ahzddmcm"
+    ], 
+    "bzr-loom": [
+        50, 
+        "launchpad@pqm.canonical.com-20110722102404-hl1z8uzhhwiol34l"
+    ], 
+    "bzr-svn": [
+        2717, 
+        "launchpad@pqm.canonical.com-20110819140025-1a6tgsdwtjx3plii"
+    ], 
+    "cscvs": [
+        432, 
+        "launchpad@pqm.canonical.com-20100414131608-cf6jatd9zk6l6wpk"
+    ], 
+    "difftacular": [
+        6, 
+        "aaron@aaronbentley.com-20100715135013-uoi3q430urx9gwb8"
+    ], 
+    "dulwich": [
+        430, 
+        "launchpad@pqm.canonical.com-20110913014713-3l8j2zva6pgor5uw"
+    ], 
+    "loggerhead": [
+        456, 
+        "danilo@canonical.com-20110902102252-phc11upmjw8tz1mg"
+    ], 
+    "lpreview": [
+        23, 
+        "launchpad@pqm.canonical.com-20090720061538-euyh68ifavhy0pi8"
     ], 
     "mailman": [
         976, 
         "launchpad@pqm.canonical.com-20091021010617-prbs2ay6nhxx515v"
     ], 
-    "cscvs": [
-        432, 
-        "launchpad@pqm.canonical.com-20100414131608-cf6jatd9zk6l6wpk"
+    "old_xmlplus": [
+        4, 
+        "sinzui-20090526164636-1swugzupwvjgomo4"
+    ], 
+    "pygettextpo": [
+        24, 
+        "launchpad@pqm.canonical.com-20100601182722-wo7h2fh0fvyw3aaq"
     ], 
     "pygpgme": [
         49, 
         "launchpad@pqm.canonical.com-20100325120516-q8to5dx3gga4wlvi"
     ], 
+    "python-debian": [
+        186, 
+        "launchpad@pqm.canonical.com-20110329053617-irncjfr14k0m00zp"
+    ], 
     "subvertpy": [
         2046, 
         "launchpad@pqm.canonical.com-20110810142738-q1w4ukw9r0z8q2nz"
     ], 
-    "python-debian": [
-        186, 
-        "launchpad@pqm.canonical.com-20110329053617-irncjfr14k0m00zp"
-    ], 
-    "pygettextpo": [
-        24, 
-        "launchpad@pqm.canonical.com-20100601182722-wo7h2fh0fvyw3aaq"
-    ], 
-<<<<<<< HEAD
-    "bzr-git": [
-        261, 
-        "launchpad@pqm.canonical.com-20110818195215-bdxw09lp94p4p26o"
-    ], 
-    "loggerhead": [
-        456, 
-        "danilo@canonical.com-20110902102252-phc11upmjw8tz1mg"
-=======
-    "lpreview": [
-        23, 
-        "launchpad@pqm.canonical.com-20090720061538-euyh68ifavhy0pi8"
->>>>>>> 73e7041f
-    ], 
-    "bzr-git": [
-        262, 
-        "launchpad@pqm.canonical.com-20110903235714-uj1z05kc9h9mwihl"
-    ], 
-    "bzr-loom": [
-        50, 
-        "launchpad@pqm.canonical.com-20110722102404-hl1z8uzhhwiol34l"
-    ], 
-    "old_xmlplus": [
-        4, 
-        "sinzui-20090526164636-1swugzupwvjgomo4"
-    ], 
-    "loggerhead": [
-        456, 
-        "danilo@canonical.com-20110902102252-phc11upmjw8tz1mg"
-    ], 
-    "difftacular": [
-        6, 
-        "aaron@aaronbentley.com-20100715135013-uoi3q430urx9gwb8"
-    ], 
-    "bzr-svn": [
-        2717, 
-        "launchpad@pqm.canonical.com-20110819140025-1a6tgsdwtjx3plii"
-    ], 
-    "bzr-hg": [
-        291, 
-        "launchpad@pqm.canonical.com-20110822162405-m5xrb9p3ahzddmcm"
-    ], 
-    "dulwich": [
-<<<<<<< HEAD
-        428, 
-        "launchpad@pqm.canonical.com-20110818211213-mnz3lehaoxyyys7x"
-=======
-        429, 
-        "launchpad@pqm.canonical.com-20110903234617-a6boia6fufrjl7a0"
->>>>>>> 73e7041f
+    "testresources": [
+        16, 
+        "robertc@robertcollins.net-20050911111209-ee5da49011cf936a"
     ]
 }