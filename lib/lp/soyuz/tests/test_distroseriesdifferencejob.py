--- conflicted
+++ resolved
@@ -52,13 +52,8 @@
         return getUtility(IDistroSeriesDifferenceJobSource)
 
     def makeDerivedDistroSeries(self):
-<<<<<<< HEAD
         dsp = self.factory.makeDistroSeriesParent()
         return dsp.derived_series
-=======
-        return self.factory.makeDistroSeries(
-            previous_series=self.factory.makeDistroSeries())
->>>>>>> 4cb4ad8c
 
     def test_baseline(self):
         verifyObject(IDistroSeriesDifferenceJobSource, self.getJobSource())
@@ -152,42 +147,23 @@
             [], find_waiting_jobs(distroseries, sourcepackagename))
 
     def test_createForPackagedPublication_creates_jobs_for_its_child(self):
-<<<<<<< HEAD
         dsp = self.factory.makeDistroSeriesParent()
         parent_dsp = self.factory.makeDistroSeriesParent(
             derived_series=dsp.parent_series)
-=======
-        derived_series = self.factory.makeDistroSeries(
-            previous_series=self.makeDerivedDistroSeries())
->>>>>>> 4cb4ad8c
         package = self.factory.makeSourcePackageName()
         # Create a job for the derived_series parent, which should create
         # two jobs. One for derived_series, and the other for its child.
         self.getJobSource().createForPackagePublication(
-<<<<<<< HEAD
             dsp.parent_series, package,
             PackagePublishingPocket.RELEASE)
         jobs = (list(
             find_waiting_jobs(dsp.parent_series, package)) +
             list(find_waiting_jobs(dsp.derived_series, package)))
-=======
-            derived_series.previous_series, package,
-            PackagePublishingPocket.RELEASE)
-        jobs = (list(
-            find_waiting_jobs(derived_series.previous_series, package)) +
-            list(find_waiting_jobs(derived_series, package)))
->>>>>>> 4cb4ad8c
         self.assertEqual(2, len(jobs))
         self.assertEqual(package.id, jobs[0].metadata['sourcepackagename'])
         self.assertEqual(package.id, jobs[1].metadata['sourcepackagename'])
         # Lastly, a job was not created for the grandparent.
-        jobs = list(
-<<<<<<< HEAD
-            find_waiting_jobs(parent_dsp.parent_series,
-=======
-            find_waiting_jobs(derived_series.previous_series.previous_series,
->>>>>>> 4cb4ad8c
-                package))
+        jobs = list(find_waiting_jobs(parent_dsp.parent_series, package))
         self.assertEqual(0, len(jobs))
 
     def test_createForPackagePublication_creates_job_for_derived_series(self):
@@ -265,41 +241,23 @@
         self.assertEqual(1, ds_diff.count())
 
     def test_packageset_filter_passes_inherited_packages(self):
-<<<<<<< HEAD
         dsp = self.factory.makeDistroSeriesParent()
         # Parent must have a packageset or the filter will pass anyway.
         self.factory.makePackageset(distroseries=dsp.parent_series)
-=======
-        derived_series = self.makeDerivedDistroSeries()
-        previous_series = derived_series.previous_series
-        # Parent must have a packageset or the filter will pass anyway.
-        self.factory.makePackageset(distroseries=previous_series)
->>>>>>> 4cb4ad8c
         package = self.factory.makeSourcePackageName()
         # Package is not in the packageset _but_ both the parent and
         # derived series have it.
         self.factory.makeSourcePackagePublishingHistory(
-<<<<<<< HEAD
             distroseries=dsp.parent_series, sourcepackagename=package)
-=======
-            distroseries=previous_series, sourcepackagename=package)
->>>>>>> 4cb4ad8c
         self.factory.makeSourcePackagePublishingHistory(
             distroseries=dsp.derived_series, sourcepackagename=package)
         job = create_job(dsp.derived_series, package)
         self.assertTrue(job.passesPackagesetFilter())
 
     def test_packageset_filter_passes_packages_unique_to_derived_series(self):
-<<<<<<< HEAD
         dsp = self.factory.makeDistroSeriesParent()
         # Parent must have a packageset or the filter will pass anyway.
         self.factory.makePackageset(distroseries=dsp.parent_series)
-=======
-        derived_series = self.makeDerivedDistroSeries()
-        previous_series = derived_series.previous_series
-        # Parent must have a packageset or the filter will pass anyway.
-        self.factory.makePackageset(distroseries=previous_series)
->>>>>>> 4cb4ad8c
         package = self.factory.makeSourcePackageName()
         # Package exists in the derived series but not in the parent
         # series.
@@ -311,20 +269,11 @@
     def test_packageset_filter_passes_all_if_parent_has_no_packagesets(self):
         # Debian in particular has no packagesets.  If the parent series
         # has no packagesets, the packageset filter passes all packages.
-<<<<<<< HEAD
         dsp = self.factory.makeDistroSeriesParent()
         package = self.factory.makeSourcePackageName()
         self.factory.makeSourcePackagePublishingHistory(
             distroseries=dsp.parent_series, sourcepackagename=package)
         job = create_job(dsp.derived_series, package)
-=======
-        derived_series = self.makeDerivedDistroSeries()
-        previous_series = derived_series.previous_series
-        package = self.factory.makeSourcePackageName()
-        self.factory.makeSourcePackagePublishingHistory(
-            distroseries=previous_series, sourcepackagename=package)
-        job = create_job(derived_series, package)
->>>>>>> 4cb4ad8c
         self.assertTrue(job.passesPackagesetFilter())
 
     def makeInheritedPackageSet(self, distro_series_parent, packages=()):
@@ -333,27 +282,16 @@
         Creates a packageset in the parent that has an equivalent in
         `derived_series`.
         """
-<<<<<<< HEAD
         parent_packageset = self.factory.makePackageset(
             distroseries=distro_series_parent.parent_series,
             packages=packages)
-=======
-        previous_series = derived_series.previous_series
-        parent_packageset = self.factory.makePackageset(
-            distroseries=previous_series, packages=packages)
->>>>>>> 4cb4ad8c
         derived_packageset = self.factory.makePackageset(
             distroseries=distro_series_parent.derived_series,
             packages=packages, name=parent_packageset.name,
             owner=parent_packageset.owner, related_set=parent_packageset)
 
     def test_packageset_filter_passes_package_in_inherited_packageset(self):
-<<<<<<< HEAD
-        dsp = self.factory.makeDistroSeriesParent()
-=======
-        derived_series = self.makeDerivedDistroSeries()
-        previous_series = derived_series.previous_series
->>>>>>> 4cb4ad8c
+        dsp = self.factory.makeDistroSeriesParent()
         # Package is in a packageset on the parent that the derived
         # series also has.
         package = self.factory.makeSourcePackageName()
@@ -361,7 +299,6 @@
         # Package is in parent series and in a packageset that the
         # derived series inherited.
         self.factory.makeSourcePackagePublishingHistory(
-<<<<<<< HEAD
             distroseries=dsp.parent_series, sourcepackagename=package)
         job = create_job(dsp.derived_series, package)
         self.assertTrue(job.passesPackagesetFilter())
@@ -369,27 +306,12 @@
     def test_packageset_filter_blocks_unwanted_parent_package(self):
         dsp = self.factory.makeDistroSeriesParent()
         self.makeInheritedPackageSet(dsp)
-=======
-            distroseries=previous_series, sourcepackagename=package)
-        job = create_job(derived_series, package)
-        self.assertTrue(job.passesPackagesetFilter())
-
-    def test_packageset_filter_blocks_unwanted_parent_package(self):
-        derived_series = self.makeDerivedDistroSeries()
-        previous_series = derived_series.previous_series
-        self.makeInheritedPackageSet(derived_series)
->>>>>>> 4cb4ad8c
         package = self.factory.makeSourcePackageName()
         # Package is in the parent series but not in a packageset shared
         # between the derived series and the parent series.
         self.factory.makeSourcePackagePublishingHistory(
-<<<<<<< HEAD
             distroseries=dsp.parent_series, sourcepackagename=package)
         job = create_job(dsp.derived_series, package)
-=======
-            distroseries=previous_series, sourcepackagename=package)
-        job = create_job(derived_series, package)
->>>>>>> 4cb4ad8c
         self.assertFalse(job.passesPackagesetFilter())
 
 
@@ -406,13 +328,8 @@
         return getUtility(IDistroSeriesDifferenceJobSource)
 
     def makeDerivedDistroSeries(self):
-<<<<<<< HEAD
         dsp = self.factory.makeDistroSeriesParent()
         return dsp
-=======
-        return self.factory.makeDistroSeries(
-            previous_series=self.factory.makeDistroSeries())
->>>>>>> 4cb4ad8c
 
     def createPublication(self, source_package_name, versions, distroseries,
                           archive=None):
@@ -456,11 +373,7 @@
         self.createPublication(
             source_package_name, ['1.0-1derived1', '1.0-1'], derived_series)
         self.createPublication(
-<<<<<<< HEAD
             source_package_name, ['1.0-1'], dsp.parent_series)
-=======
-            source_package_name, ['1.0-1'], derived_series.previous_series)
->>>>>>> 4cb4ad8c
         # Creating the SPPHs has created jobs for us, so grab it off the
         # queue.
         jobs = find_waiting_jobs(derived_series, source_package_name)
@@ -473,11 +386,7 @@
         # Now create a 1.0-2 upload to the parent.
         self.createPublication(
             source_package_name, ['1.0-2', '1.0-1'],
-<<<<<<< HEAD
             dsp.parent_series)
-=======
-            derived_series.previous_series)
->>>>>>> 4cb4ad8c
         jobs = find_waiting_jobs(derived_series, source_package_name)
         self.runJob(jobs[0])
         # And the DSD we have a hold of will have updated.
@@ -494,11 +403,7 @@
         self.createPublication(
             source_package_name, ['1.0-1'], derived_series)
         self.createPublication(
-<<<<<<< HEAD
             source_package_name, ['1.0-1'], dsp.parent_series)
-=======
-            source_package_name, ['1.0-1'], derived_series.previous_series)
->>>>>>> 4cb4ad8c
         jobs = find_waiting_jobs(derived_series, source_package_name)
         self.runJob(jobs[0])
         ds_diff = self.findDSD(derived_series, source_package_name)
@@ -521,12 +426,7 @@
         self.createPublication(
             source_package_name, ['1.0-1derived1', '1.0-1'], derived_series)
         self.createPublication(
-<<<<<<< HEAD
             source_package_name, ['1.0-2', '1.0-1'], dsp.parent_series)
-=======
-            source_package_name, ['1.0-2', '1.0-1'],
-            derived_series.previous_series)
->>>>>>> 4cb4ad8c
         jobs = find_waiting_jobs(derived_series, source_package_name)
         self.runJob(jobs[0])
         ds_diff = self.findDSD(derived_series, source_package_name)
@@ -560,12 +460,7 @@
         derived_series = dsp.derived_series
         source_package_name = self.factory.makeSourcePackageName()
         self.createPublication(
-<<<<<<< HEAD
             source_package_name, ['1.0-1'], dsp.parent_series)
-=======
-            source_package_name, ['1.0-1'],
-            derived_series.previous_series)
->>>>>>> 4cb4ad8c
         jobs = find_waiting_jobs(derived_series, source_package_name)
         self.runJob(jobs[0])
         ds_diff = self.findDSD(derived_series, source_package_name)
@@ -582,11 +477,7 @@
         self.createPublication(
             source_package_name, ['1.0-1'], derived_series)
         spph = self.createPublication(
-<<<<<<< HEAD
             source_package_name, ['1.0-1'], dsp.parent_series)
-=======
-            source_package_name, ['1.0-1'], derived_series.previous_series)
->>>>>>> 4cb4ad8c
         jobs = find_waiting_jobs(derived_series, source_package_name)
         self.runJob(jobs[0])
         ds_diff = self.findDSD(derived_series, source_package_name)
@@ -608,11 +499,7 @@
         spph = self.createPublication(
             source_package_name, ['1.0-1'], derived_series)
         self.createPublication(
-<<<<<<< HEAD
             source_package_name, ['1.0-1'], dsp.parent_series)
-=======
-            source_package_name, ['1.0-1'], derived_series.previous_series)
->>>>>>> 4cb4ad8c
         jobs = find_waiting_jobs(derived_series, source_package_name)
         self.runJob(jobs[0])
         ds_diff = self.findDSD(derived_series, source_package_name)
@@ -656,23 +543,13 @@
         self.createPublication(
             source_package_name, ['1.0-1derived1', '1.0-1'], derived_series)
         self.createPublication(
-<<<<<<< HEAD
             source_package_name, ['1.0-2', '1.0-1'], dsp.parent_series)
-=======
-            source_package_name, ['1.0-2', '1.0-1'],
-            derived_series.previous_series)
->>>>>>> 4cb4ad8c
         spr = self.factory.makeSourcePackageRelease(
             sourcepackagename=source_package_name, version='1.0-1')
         self.factory.makeSourcePackagePublishingHistory(
             sourcepackagerelease=spr,
-<<<<<<< HEAD
             archive=dsp.parent_series.main_archive,
             distroseries=dsp.parent_series,
-=======
-            archive=derived_series.previous_series.main_archive,
-            distroseries=derived_series.previous_series,
->>>>>>> 4cb4ad8c
             status=PackagePublishingStatus.SUPERSEDED)
         jobs = find_waiting_jobs(derived_series, source_package_name)
         self.runJob(jobs[0])
@@ -682,11 +559,7 @@
         self.assertIsNot(None, ds_diff[0].parent_package_diff)
         self.createPublication(
             source_package_name, ['1.0-3', '1.0-2', '1.0-1'],
-<<<<<<< HEAD
             dsp.parent_series)
-=======
-            derived_series.previous_series)
->>>>>>> 4cb4ad8c
         jobs = find_waiting_jobs(derived_series, source_package_name)
         self.runJob(jobs[0])
         # Since the diff showing the changes from 1.0-1 to 1.0-1derived1 is
