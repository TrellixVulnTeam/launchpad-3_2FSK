--- conflicted
+++ resolved
@@ -108,11 +108,7 @@
 COMMENT ON COLUMN Bug.description IS 'A detailed description of the bug. Initially this will be set to the contents of the initial email or bug filing comment, but later it can be edited to give a more accurate description of the bug itself rather than the symptoms observed by the reporter.';
 COMMENT ON COLUMN Bug.date_last_message IS 'When the last BugMessage was attached to this Bug. Maintained by a trigger on the BugMessage table.';
 COMMENT ON COLUMN Bug.number_of_duplicates IS 'The number of bugs marked as duplicates of this bug, populated by a trigger after setting the duplicateof of bugs.';
-<<<<<<< HEAD
-COMMENT ON COLUMN Bug.number_of_comments IS 'The number of comments for this bug, populated by a trigger after inserting or deleting BugMessage records.';
-=======
 COMMENT ON COLUMN Bug.message_count IS 'The number of messages (currently just comments) on this bugbug, maintained by the set_bug_message_count_t trigger.';
->>>>>>> a09aefac
 
 -- BugBranch
 COMMENT ON TABLE BugBranch IS 'A branch related to a bug, most likely a branch for fixing the bug.';
