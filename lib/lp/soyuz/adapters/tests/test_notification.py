# -*- coding: utf-8 -*-
# NOTE: The first line above must stay first; do not move the copyright
# notice to the top.  See http://www.python.org/dev/peps/pep-0263/.
#
# Copyright 2011 Canonical Ltd.  This software is licensed under the
# GNU Affero General Public License version 3 (see the file LICENSE).

from email.utils import formataddr
from storm.store import Store
from textwrap import dedent
from zope.component import getUtility
from zope.security.proxy import removeSecurityProxy

from canonical.launchpad.webapp.publisher import canonical_url
from canonical.testing.layers import (
    LaunchpadZopelessLayer,
    ZopelessDatabaseLayer,
    )
from lp.archivepublisher.utils import get_ppa_reference
from lp.registry.interfaces.pocket import PackagePublishingPocket
from lp.services.mail.sendmail import format_address_for_person
from lp.services.log.logger import BufferLogger
from lp.soyuz.adapters.notification import (
    assemble_body,
    calculate_subject,
    get_recipients,
    fetch_information,
    is_auto_sync_upload,
    reject_changes_file,
    person_to_email,
    notify,
    )
from lp.soyuz.interfaces.component import IComponentSet
from lp.soyuz.model.component import ComponentSelection
from lp.soyuz.enums import (
    ArchivePurpose,
    PackageUploadCustomFormat,
    )
from lp.soyuz.model.distroseriessourcepackagerelease import (
    DistroSeriesSourcePackageRelease,
    )
from lp.testing import (
    person_logged_in,
    TestCaseWithFactory,
    )
from lp.testing.mail_helpers import pop_notifications


class TestNotificationRequiringLibrarian(TestCaseWithFactory):

    layer = LaunchpadZopelessLayer

    def test_notify_from_unicode_names(self):
        # People with unicode in their names should appear correctly in the
        # email and not get smashed to ASCII or otherwise transliterated.
        RANDOM_UNICODE = u"Loïc"
        creator = self.factory.makePerson(displayname=RANDOM_UNICODE)
        spr = self.factory.makeSourcePackageRelease(creator=creator)
        self.factory.makeSourcePackageReleaseFile(sourcepackagerelease=spr)
        archive = self.factory.makeArchive(purpose=ArchivePurpose.PRIMARY)
        pocket = PackagePublishingPocket.RELEASE
        distroseries = self.factory.makeDistroSeries()
        distroseries.changeslist = "blah@example.com"
        blamer = self.factory.makePerson()
        notify(
            blamer, spr, [], [], archive, distroseries, pocket,
            action='accepted')
        notifications = pop_notifications()
        self.assertEqual(2, len(notifications))
        msg = notifications[1].get_payload(0)
        body = msg.get_payload(decode=True)
        self.assertIn("Loïc", body)

    def test_calculate_subject_customfile(self):
        lfa = self.factory.makeLibraryFileAlias()
        package_upload = self.factory.makePackageUpload()
        customfile = package_upload.addCustom(
            lfa, PackageUploadCustomFormat.DEBIAN_INSTALLER)
        archive = self.factory.makeArchive()
        pocket = self.factory.getAnyPocket()
        distroseries = self.factory.makeDistroSeries()
        expected_subject = '[PPA %s] [%s/%s] %s - (Accepted)' % (
            get_ppa_reference(archive), distroseries.distribution.name,
            distroseries.getSuite(pocket), lfa.filename)
        subject = calculate_subject(
            None, [], [customfile], archive, distroseries, pocket,
            'accepted')
        self.assertEqual(expected_subject, subject)

    def _setup_notification(self, from_person=None, distroseries=None,
                            spr=None):
        if spr is None:
            spr = self.factory.makeSourcePackageRelease()
        self.factory.makeSourcePackageReleaseFile(sourcepackagerelease=spr)
        archive = self.factory.makeArchive(purpose=ArchivePurpose.PRIMARY)
        pocket = PackagePublishingPocket.RELEASE
        if distroseries is None:
            distroseries = self.factory.makeDistroSeries()
        distroseries.changeslist = "blah@example.com"
        blamer = self.factory.makePerson()
        if from_person is None:
            from_person = self.factory.makePerson()
        notify(
            blamer, spr, [], [], archive, distroseries, pocket,
            action='accepted', announce_from_person=from_person)

    def test_notify_from_person_override(self):
        # notify() takes an optional from_person to override the calculated
        # From: address in announcement emails.
        spr = self.factory.makeSourcePackageRelease()
        self.factory.makeSourcePackageReleaseFile(sourcepackagerelease=spr)
        archive = self.factory.makeArchive(purpose=ArchivePurpose.PRIMARY)
        pocket = PackagePublishingPocket.RELEASE
        distroseries = self.factory.makeDistroSeries()
        distroseries.changeslist = "blah@example.com"
        blamer = self.factory.makePerson()
        from_person = self.factory.makePerson(
            email="lemmy@example.com", displayname="Lemmy Kilmister")
        notify(
            blamer, spr, [], [], archive, distroseries, pocket,
            action='accepted', announce_from_person=from_person)
        notifications = pop_notifications()
        self.assertEqual(2, len(notifications))
        # The first notification is to the blamer, the second notification is
        # to the announce list, which is the one that gets the overridden
        # From:
        self.assertEqual(
            "Lemmy Kilmister <lemmy@example.com>",
            notifications[1]["From"])

    def test_notify_from_person_override_with_unicode_names(self):
        # notify() takes an optional from_person to override the calculated
        # From: address in announcement emails. Non-ASCII real names should be
        # correctly encoded in the From heade.
        spr = self.factory.makeSourcePackageRelease()
        self.factory.makeSourcePackageReleaseFile(sourcepackagerelease=spr)
        archive = self.factory.makeArchive(purpose=ArchivePurpose.PRIMARY)
        pocket = PackagePublishingPocket.RELEASE
        distroseries = self.factory.makeDistroSeries()
        distroseries.changeslist = "blah@example.com"
        blamer = self.factory.makePerson()
        from_person = self.factory.makePerson(
            email="loic@example.com", displayname=u"Loïc Motörhead")
        notify(
            blamer, spr, [], [], archive, distroseries, pocket,
            action='accepted', announce_from_person=from_person)
        notifications = pop_notifications()
        self.assertEqual(2, len(notifications))
        # The first notification is to the blamer, the second notification is
        # to the announce list, which is the one that gets the overridden
        # From:
        self.assertEqual(
            "=?utf-8?q?Lo=C3=AFc_Mot=C3=B6rhead?= <loic@example.com>",
            notifications[1]["From"])

<<<<<<< HEAD
    def test_notify_bcc_to_derivatives_list(self):
        # notify() will BCC the announcement email to the address defined in
        # Distribution.package_derivatives_email if it's defined.
        email = "{package_name}_thing@foo.com"
        distroseries = self.factory.makeDistroSeries()
        with person_logged_in(distroseries.distribution.owner):
            distroseries.distribution.package_derivatives_email = email
        spr = self.factory.makeSourcePackageRelease()
        self._setup_notification(distroseries=distroseries, spr=spr)

        notifications = pop_notifications()
        self.assertEqual(2, len(notifications))
        bcc_address = notifications[1]["Bcc"]
        expected_email = email.format(package_name=spr.sourcepackagename.name)
        self.assertIn(expected_email, bcc_address)
=======
    def test_fetch_information_spr_multiple_changelogs(self):
        # If previous_version is passed the "changelog" entry in the
        # returned dict should contain the changelogs for all SPRs *since*
        # that version and up to and including the passed SPR.
        changelog = self.factory.makeChangelog(
            spn="foo", versions=["1.2",  "1.1",  "1.0"])
        spph = self.factory.makeSourcePackagePublishingHistory(
            sourcepackagename="foo", version="1.3", changelog=changelog)
        self.layer.txn.commit()  # Yay, librarian.

        spr = spph.sourcepackagerelease
        info = fetch_information(spr, None, None, previous_version="1.0")

        self.assertIn("foo (1.1)", info['changelog'])
        self.assertIn("foo (1.2)", info['changelog'])

    def test_notify_bpr_rejected(self):
        # If we notify about a rejected bpr with no source, a notification is
        # sent.
        bpr = self.factory.makeBinaryPackageRelease()
        changelog = self.factory.makeChangelog(spn="foo", versions=["1.1"])
        removeSecurityProxy(
            bpr.build.source_package_release).changelog = changelog
        self.layer.txn.commit()
        archive = self.factory.makeArchive()
        pocket = self.factory.getAnyPocket()
        distroseries = self.factory.makeDistroSeries()
        person = self.factory.makePerson()
        notify(
            person, None, [bpr], [], archive, distroseries, pocket,
            action='rejected')
        [notification] = pop_notifications()
        body = notification.get_payload()[0].get_payload()
        self.assertEqual(person_to_email(person), notification['To'])
        expected_body = dedent("""\
            Rejected:
            Rejected by archive administrator.

            foo (1.1) unstable; urgency=3Dlow

              * 1.1.

            =3D=3D=3D

            If you don't understand why your files were rejected please send an email
            to launchpad-users@lists.launchpad.net for help (requires membership).

            -- =

            You are receiving this email because you are the uploader of the above
            PPA package.
            """)
        self.assertEqual(expected_body, body)
>>>>>>> b404583d


class TestNotification(TestCaseWithFactory):

    layer = ZopelessDatabaseLayer

    def test_fetch_information_changes(self):
        changes = {
            'Date': '2001-01-01',
            'Changed-By': 'Foo Bar <foo.bar@canonical.com>',
            'Maintainer': 'Foo Bar <foo.bar@canonical.com>',
            'Changes': ' * Foo!',
            }
        info = fetch_information(
            None, None, changes)
        self.assertEqual('2001-01-01', info['date'])
        self.assertEqual(' * Foo!', info['changelog'])
        fields = [
            info['changedby'],
            info['maintainer'],
            info['changedby_displayname'],
            info['maintainer_displayname'],
            ]
        for field in fields:
            self.assertEqual('Foo Bar <foo.bar@canonical.com>', field)

    def test_fetch_information_spr(self):
        creator = self.factory.makePerson(displayname=u"foø")
        maintainer = self.factory.makePerson(displayname=u"bær")
        spr = self.factory.makeSourcePackageRelease(
            creator=creator, maintainer=maintainer)
        info = fetch_information(spr, None, None)
        self.assertEqual(info['date'], spr.dateuploaded)
        self.assertEqual(info['changelog'], spr.changelog_entry)
        self.assertEqual(
            info['changedby'], format_address_for_person(spr.creator))
        self.assertEqual(
            info['maintainer'], format_address_for_person(spr.maintainer))
        self.assertEqual(
            u"foø <%s>" % spr.creator.preferredemail.email,
            info['changedby_displayname'])
        self.assertEqual(
            u"bær <%s>" % spr.maintainer.preferredemail.email,
            info['maintainer_displayname'])

    def test_fetch_information_bprs(self):
        bpr = self.factory.makeBinaryPackageRelease()
        info = fetch_information(None, [bpr], None)
        spr = bpr.build.source_package_release
        self.assertEqual(info['date'], spr.dateuploaded)
        self.assertEqual(info['changelog'], spr.changelog_entry)
        self.assertEqual(
            info['changedby'], format_address_for_person(spr.creator))
        self.assertEqual(
            info['maintainer'], format_address_for_person(spr.maintainer))
        self.assertEqual(
            info['changedby_displayname'],
            formataddr((spr.creator.displayname,
                        spr.creator.preferredemail.email)))
        self.assertEqual(
            info['maintainer_displayname'],
            formataddr((spr.maintainer.displayname,
                        spr.maintainer.preferredemail.email)))

    def test_calculate_subject_spr(self):
        spr = self.factory.makeSourcePackageRelease()
        archive = self.factory.makeArchive()
        pocket = self.factory.getAnyPocket()
        distroseries = self.factory.makeDistroSeries()
        expected_subject = '[PPA %s] [%s/%s] %s %s (Accepted)' % (
            get_ppa_reference(archive), distroseries.distribution.name,
            distroseries.getSuite(pocket), spr.name, spr.version)
        subject = calculate_subject(
            spr, [], [], archive, distroseries, pocket, 'accepted')
        self.assertEqual(expected_subject, subject)

    def test_calculate_subject_bprs(self):
        bpr = self.factory.makeBinaryPackageRelease()
        archive = self.factory.makeArchive()
        pocket = self.factory.getAnyPocket()
        distroseries = self.factory.makeDistroSeries()
        expected_subject = '[PPA %s] [%s/%s] %s %s (Accepted)' % (
            get_ppa_reference(archive), distroseries.distribution.name,
            distroseries.getSuite(pocket),
            bpr.build.source_package_release.name, bpr.version)
        subject = calculate_subject(
            None, [bpr], [], archive, distroseries, pocket, 'accepted')
        self.assertEqual(expected_subject, subject)

    def test_notify_bpr(self):
        # If we notify about an accepted bpr with no source, it is from a
        # build, and no notification is sent.
        bpr = self.factory.makeBinaryPackageRelease()
        archive = self.factory.makeArchive()
        pocket = self.factory.getAnyPocket()
        distroseries = self.factory.makeDistroSeries()
        person = self.factory.makePerson()
        notify(
            person, None, [bpr], [], archive, distroseries, pocket,
            action='accepted')
        notifications = pop_notifications()
        self.assertEqual(0, len(notifications))

    def test_reject_changes_file_no_email(self):
        # If we are rejecting a mail, and the person to notify has no
        # preferred email, we should return early.
        archive = self.factory.makeArchive()
        distroseries = self.factory.makeDistroSeries()
        uploader = self.factory.makePerson()
        removeSecurityProxy(uploader).preferredemail = None
        email = '%s <foo@example.com>' % uploader.displayname
        changes = {'Changed-By': email, 'Maintainer': email}
        logger = BufferLogger()
        reject_changes_file(
            uploader, '/tmp/changes', changes, archive, distroseries, '',
            logger=logger)
        self.assertIn(
            'No recipients have a preferred email.', logger.getLogBuffer())

    def test_reject_with_no_changes(self):
        # If we don't have any files and no changes content, nothing happens.
        archive = self.factory.makeArchive()
        distroseries = self.factory.makeDistroSeries()
        pocket = self.factory.getAnyPocket()
        notify(None, None, (), (), archive, distroseries, pocket)
        notifications = pop_notifications()
        self.assertEqual(0, len(notifications))

    def _run_recipients_test(self, changes, blamer, maintainer, changer):
        distribution = self.factory.makeDistribution()
        archive = self.factory.makeArchive(
            distribution=distribution, purpose=ArchivePurpose.PRIMARY)
        distroseries = self.factory.makeDistroSeries(
            distribution=distribution)
        # Now set the uploaders.
        component = getUtility(IComponentSet).ensure('main')
        if component not in distroseries.components:
            store = Store.of(distroseries)
            store.add(
                ComponentSelection(
                    distroseries=distroseries, component=component))
        archive.newComponentUploader(maintainer, component)
        archive.newComponentUploader(changer, component)
        return get_recipients(
            blamer, archive, distroseries, logger=None, changes=changes)

    def test_get_recipients_good_emails(self):
        # Test get_recipients with good email addresses..
        blamer = self.factory.makePerson()
        maintainer = self.factory.makePerson(
            'maintainer@canonical.com', displayname='Maintainer')
        changer = self.factory.makePerson(
            'changer@canonical.com', displayname='Changer')
        changes = {
            'Date': '2001-01-01',
            'Changed-By': 'Changer <changer@canonical.com>',
            'Maintainer': 'Maintainer <maintainer@canonical.com>',
            'Changes': ' * Foo!',
            }
        recipients = self._run_recipients_test(
            changes, blamer, maintainer, changer)
        expected = [format_address_for_person(p)
                    for p in (blamer, maintainer, changer)]
        self.assertEqual(expected, recipients)

    def test_get_recipients_bad_maintainer_email(self):
        blamer = self.factory.makePerson()
        maintainer = self.factory.makePerson(
            'maintainer@canonical.com', displayname='Maintainer')
        changer = self.factory.makePerson(
            'changer@canonical.com', displayname='Changer')
        changes = {
            'Date': '2001-01-01',
            'Changed-By': 'Changer <changer@canonical.com>',
            'Maintainer': 'Maintainer <maintainer at canonical.com>',
            'Changes': ' * Foo!',
            }
        recipients = self._run_recipients_test(
            changes, blamer, maintainer, changer)
        expected = [format_address_for_person(p)
                    for p in (blamer, changer)]
        self.assertEqual(expected, recipients)

    def test_get_recipients_bad_changedby_email(self):
        # Test get_recipients with invalid changedby email address.
        blamer = self.factory.makePerson()
        maintainer = self.factory.makePerson(
            'maintainer@canonical.com', displayname='Maintainer')
        changer = self.factory.makePerson(
            'changer@canonical.com', displayname='Changer')
        changes = {
            'Date': '2001-01-01',
            'Changed-By': 'Changer <changer at canonical.com>',
            'Maintainer': 'Maintainer <maintainer@canonical.com>',
            'Changes': ' * Foo!',
            }
        recipients = self._run_recipients_test(
            changes, blamer, maintainer, changer)
        expected = [format_address_for_person(p)
                    for p in (blamer, maintainer)]
        self.assertEqual(expected, recipients)

    def test_assemble_body_handles_no_preferred_email_for_changer(self):
        # If changer has no preferred email address,
        # assemble_body should still work.
        spr = self.factory.makeSourcePackageRelease()
        blamer = self.factory.makePerson()
        archive = self.factory.makeArchive()
        series = self.factory.makeDistroSeries()

        spr.creator.setPreferredEmail(None)

        body = assemble_body(blamer, spr, [], archive, series, "",
                             None, "unapproved")
        self.assertIn("Waiting for approval", body)

    def test_assemble_body_inserts_package_url_for_distro_upload(self):
        # The email body should contain the canonical url to the package
        # page in the target distroseries.
        spr = self.factory.makeSourcePackageRelease()
        blamer = self.factory.makePerson()
        archive = self.factory.makeArchive(purpose=ArchivePurpose.PRIMARY)
        series = self.factory.makeDistroSeries()

        body = assemble_body(blamer, spr, [], archive, series, "",
                             None, "unapproved")
        dsspr = DistroSeriesSourcePackageRelease(series, spr)
        url = canonical_url(dsspr)
        self.assertIn(url, body)

    def test__is_auto_sync_upload__no_preferred_email_for_changer(self):
        # If changer has no preferred email address,
        # is_auto_sync_upload should still work.
        result = is_auto_sync_upload(
            spr=None, bprs=None, pocket=None, changed_by_email=None)
        self.assertFalse(result)<|MERGE_RESOLUTION|>--- conflicted
+++ resolved
@@ -153,7 +153,6 @@
             "=?utf-8?q?Lo=C3=AFc_Mot=C3=B6rhead?= <loic@example.com>",
             notifications[1]["From"])
 
-<<<<<<< HEAD
     def test_notify_bcc_to_derivatives_list(self):
         # notify() will BCC the announcement email to the address defined in
         # Distribution.package_derivatives_email if it's defined.
@@ -169,7 +168,7 @@
         bcc_address = notifications[1]["Bcc"]
         expected_email = email.format(package_name=spr.sourcepackagename.name)
         self.assertIn(expected_email, bcc_address)
-=======
+
     def test_fetch_information_spr_multiple_changelogs(self):
         # If previous_version is passed the "changelog" entry in the
         # returned dict should contain the changelogs for all SPRs *since*
@@ -223,7 +222,6 @@
             PPA package.
             """)
         self.assertEqual(expected_body, body)
->>>>>>> b404583d
 
 
 class TestNotification(TestCaseWithFactory):
