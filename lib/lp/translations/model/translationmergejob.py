--- conflicted
+++ resolved
@@ -32,13 +32,9 @@
     )
 from lp.services.job.model.job import Job
 from lp.services.job.runner import BaseRunnableJob
-<<<<<<< HEAD
 from lp.translations.interfaces.translationmergejob import (
     ITranslationMergeJobSource,
     )
-from lp.translations.model.potemplate import POTemplate, POTemplateSubset
-=======
->>>>>>> 65522b21
 from lp.translations.translationmerger import (
     TransactionManager,
     TranslationMerger,
