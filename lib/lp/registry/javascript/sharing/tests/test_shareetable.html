<!DOCTYPE html>
<!--
Copyright 2012 Canonical Ltd.  This software is licensed under the
GNU Affero General Public License version 3 (see the file LICENSE).
-->

<html>
  <head>
      <title>Sharee Table Widget Tests</title>

      <!-- YUI and test setup -->
      <script type="text/javascript"
              src="../../../../../../build/js/yui/yui/yui.js">
      </script>
      <link rel="stylesheet"
      href="../../../../../../build/js/yui/console/assets/console-core.css" />
      <link rel="stylesheet"
      href="../../../../../../build/js/yui/console/assets/skins/sam/console.css" />
      <link rel="stylesheet"
      href="../../../../../../build/js/yui/test/assets/skins/sam/test.css" />

      <script type="text/javascript"
              src="../../../../../../build/js/lp/app/testing/testrunner.js"></script>

      <link rel="stylesheet" href="../../../../app/javascript/testing/test.css" />

      <!-- Dependencies -->
      <script type="text/javascript"
          src="../../../../../../build/js/lp/app/client.js"></script>
      <script type="text/javascript"
          src="../../../../../../build/js/lp/app/lp.js"></script>
      <script type="text/javascript"
          src="../../../../../../build/js/lp/app/mustache.js"></script>
      <script type="text/javascript"
          src="../../../../../../build/js/lp/app/activator/activator.js"></script>
      <script type="text/javascript"
          src="../../../../../../build/js/lp/app/indicator/indicator.js"></script>
      <script type="text/javascript"
          src="../../../../../../build/js/lp/app/choiceedit/choiceedit.js"></script>
      <script type="text/javascript"
          src="../../../../../../build/js/lp/app/overlay/overlay.js"></script>
      <script type="text/javascript"
          src="../../../../../../build/js/lp/app/picker/picker.js"></script>
      <script type="text/javascript"
          src="../../../../../../build/js/lp/app/picker/person_picker.js"></script>
      <script type="text/javascript"
          src="../../../../../../build/js/lp/registry/sharing/shareepicker.js"></script>
      <script type="text/javascript"
          src="../../../../../../build/js/lp/registry/sharing/shareelisting_navigator.js"></script>
       <script type="text/javascript"
               src="../../../../../../build/js/lp/app/picker/picker_patcher.js"></script>
      <script type="text/javascript"
          src="../../../../../../build/js/lp/app/expander.js"></script>
      <script type="text/javascript"
          src="../../../../../../build/js/lp/app/anim/anim.js"></script>
      <script type="text/javascript"
          src="../../../../../../build/js/lp/app/effects/effects.js"></script>
      <script type="text/javascript"
          src="../../../../../../build/js/lp/app/lazr/lazr.js"></script>
      <script type="text/javascript"
          src="../../../../../../build/js/lp/app/extras/extras.js"></script>
      <script type="text/javascript"
          src="../../../../../../build/js/lp/app/listing_navigator.js"></script>

      <!-- The module under test. -->
      <script type="text/javascript" src="../shareetable.js"></script>

      <!-- The test suite -->
      <script type="text/javascript" src="test_shareetable.js"></script>

    </head>
    <body class="yui3-skin-sam">
        <ul id="suites">
            <li>lp.registry.sharing.shareetable.test</li>
        </ul>
        <div id="fixture"></div>
        <script type="text/x-template" id="sharee-table-template">
            <table id='sharee-table'>
<<<<<<< HEAD
                <tr id='sharee-table-loading'><td>
=======
                <tr id='sharee-table-not-shared'><td>
>>>>>>> 16adf4c2
                    Loading...
                </td></tr>
            </table>
        </script>
    </body>
</html><|MERGE_RESOLUTION|>--- conflicted
+++ resolved
@@ -76,11 +76,7 @@
         <div id="fixture"></div>
         <script type="text/x-template" id="sharee-table-template">
             <table id='sharee-table'>
-<<<<<<< HEAD
-                <tr id='sharee-table-loading'><td>
-=======
                 <tr id='sharee-table-not-shared'><td>
->>>>>>> 16adf4c2
                     Loading...
                 </td></tr>
             </table>
