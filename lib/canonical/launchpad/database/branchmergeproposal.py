--- conflicted
+++ resolved
@@ -30,16 +30,11 @@
     BRANCH_MERGE_PROPOSAL_FINAL_STATES,
     BranchMergeProposalStatus, IBranchMergeProposal,
     ILaunchpadCelebrities,
-<<<<<<< HEAD
-    UserNotBranchReviewer)
-from canonical.launchpad.validators.person import validate_public_person
-=======
     UserNotBranchReviewer,
     WrongBranchMergeProposal,)
 from canonical.launchpad.mailout.notificationrecipientset import \
     NotificationRecipientSet
-from canonical.launchpad.validators.person import public_person_validator
->>>>>>> 3660b8f5
+from canonical.launchpad.validators.person import validate_public_person
 
 
 VALID_TRANSITION_GRAPH = {
