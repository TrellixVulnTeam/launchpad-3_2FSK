--- conflicted
+++ resolved
@@ -205,14 +205,9 @@
     usedfor = IProduct
     facet = 'overview'
     links = [
-<<<<<<< HEAD
-        'edit', 'driver', 'reassign', 'top_contributors',
-        'mentorship',
-=======
         'edit', 'branding', 'driver', 'reassign', 'top_contributors',
->>>>>>> 9e1cb4ad
-        'distributions', 'packages', 'branch_add', 'series_add',
-        'launchpad_usage', 'administer', 'rdf']
+        'mentorship', 'distributions', 'packages', 'branch_add',
+        'series_add', 'launchpad_usage', 'administer', 'rdf']
 
     @enabled_with_permission('launchpad.Edit')
     def edit(self):
