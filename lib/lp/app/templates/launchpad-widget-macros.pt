<tal:root
  xmlns:tal="http://xml.zope.org/namespaces/tal"
  xmlns:metal="http://xml.zope.org/namespaces/metal"
  xmlns:i18n="http://xml.zope.org/namespaces/i18n"
  omit-tag=""> 
  <tal:comment condition="nothing">
    This is a customised version of lib/zope/form/browser/widget_macros.pt
    for Launchpad use.
  </tal:comment>
<html
  xmlns="http://www.w3.org/1999/xhtml"
  xmlns:tal="http://xml.zope.org/namespaces/tal"
  xmlns:metal="http://xml.zope.org/namespaces/metal"
  xmlns:i18n="http://xml.zope.org/namespaces/i18n"
  xml:lang="en"
  lang="en"
  dir="ltr"
  i18n:domain="launchpad"
>
  <body>
    <metal:block define-macro="launchpad_widget_rows">
      <div class="row" tal:define="widgets widgets|view/widgets"
                       tal:repeat="widget widgets">
        <metal:block define-macro="launchpad_widget_row">

          <div class="field">

            <div tal:attributes="class python:error and 'error' or None"
                 tal:define="error widget/error">

              <label tal:attributes="for widget/name"
                     tal:content="widget/label">Label</label>

              <span tal:condition="widget/required"
                    class="fieldRequired"
                    title="Required">(Required)</span>

              <div tal:content="structure widget">
                  <input type="text" style="width:100%"/>
              </div>

              <div
                tal:condition="error"
                class="message"
                tal:content="structure error"
              >An error message.</div>

            </div>

            <p class="formHelp"
                tal:condition="widget/hint"
                tal:content="widget/hint">Some Help Text
            </p>

          </div>

        </metal:block>

      </div>

    </metal:block>

  </body>

</html>

<metal:display_raw_widget define-macro="display_raw_widget">
  <tal:comment replace="nothing">
    This macro expects the following variables defined:
        :widget: The widget that's going to be rendered.
        :omit_required: Omit the required message
  </tal:comment>

  <div tal:attributes="class python:error and 'error' or None"
       tal:define="error widget/error">
    <span tal:replace="structure widget" />
    <tal:display_required condition="not: omit_required|nothing">
      <span tal:condition="widget/required"
            class="fieldRequired"
            title="Required">(Required)</span>
    </tal:display_required>
    <div tal:condition="error" tal:content="structure error" />
  </div>
</metal:display_raw_widget>

<metal:yui2calendar-dependencies define-macro="yui2calendar-dependencies">
    <tal:comment replace="nothing">
        Javascript and CSS needed for using the yui2calendar-based
        Date and DateTime widgets.
    </tal:comment>
    <tal:yui2resources
      tal:define="yui2 string:${icingroot}/yui_2.7.0b/build;">

        <link rel="stylesheet" type="text/css"
            tal:attributes="href
            string:${yui2}/calendar/assets/skins/sam/calendar.css" />
    </tal:yui2resources>

    <script type="text/javascript">
<<<<<<< HEAD
        YUI.use('lang', 'node', 'lp.app.calendar', function(Y) {
=======
        YUI().use('node', 'lp.app.calendar', function(Y) {
>>>>>>> ca81c15d
            Y.lp.app.calendar.setup_calendar_widgets();
        });
    </script>
</metal:yui2calendar-dependencies>

</tal:root>
<|MERGE_RESOLUTION|>--- conflicted
+++ resolved
@@ -97,11 +97,7 @@
     </tal:yui2resources>
 
     <script type="text/javascript">
-<<<<<<< HEAD
-        YUI.use('lang', 'node', 'lp.app.calendar', function(Y) {
-=======
-        YUI().use('node', 'lp.app.calendar', function(Y) {
->>>>>>> ca81c15d
+        YUI().use('lang', 'node', 'lp.app.calendar', function(Y) {
             Y.lp.app.calendar.setup_calendar_widgets();
         });
     </script>
