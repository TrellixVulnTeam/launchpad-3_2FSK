# Copyright 2008 Canonical Ltd.  All rights reserved.
# pylint: disable-msg=W0401,C0301

import unittest

import zope.event
<<<<<<< HEAD
from zope.security.proxy import isinstance as zope_isinstance
=======
from zope.security.proxy import removeSecurityProxy
>>>>>>> 5140f6ff

from canonical.database.sqlbase import sqlvalues
from canonical.launchpad.ftests import ANONYMOUS, login, logout
from canonical.launchpad.testing.factory import *


class TestCase(unittest.TestCase):
    """Provide Launchpad-specific test facilities."""

    def assertNotifies(self, event_type, callable_obj, *args, **kwargs):
        """Assert that a callable performs a given notification.

        :param event_type: The type of event that notification is expected
            for.
        :param callable_obj: The callable to call.
        :param *args: The arguments to pass to the callable.
        :param **kwargs: The keyword arguments to pass to the callable.
        :return: (result, event), where result was the return value of the
            callable, and event is the event emitted by the callable.
        """
        result, events = capture_events(callable_obj, *args, **kwargs)
        if len(events) == 0:
            raise AssertionError('No notification was performed.')
        elif len(events) > 1:
            raise AssertionError('Too many (%d) notifications performed.'
                % len(events))
        elif not isinstance(events[0], event_type):
            raise AssertionError('Wrong event type: %r (expected %r).' %
                (events[0], event_type))
        return result, events[0]

    def assertSqlAttributeEqualsDate(self, sql_object, attribute_name, date):
        """Fail unless the value of the attribute is equal to the date.

        Use this method to test that date value that may be UTC_NOW is equal
        to another date value. Trickery is required because SQLBuilder truth
        semantics cause UTC_NOW to appear equal to all dates.

        :param sql_object: a security-proxied SQLObject instance.
        :param attribute_name: the name of a database column in the table
            associated to this object.
        :param date: `datetime.datetime` object or `UTC_NOW`.
        """
        # XXX Probably does not belong here, but better location not clear.
        # Used primarily for testing ORM objects, which ought to use factory.
        sql_object = removeSecurityProxy(sql_object)
        sql_object.syncUpdate()
        sql_class = type(sql_object)
        found_object = sql_class.selectOne(
            ('id=%s AND ' + attribute_name + '=%s')
            % sqlvalues(sql_object.id, date))
        if found_object is None:
            self.fail(
                "Expected %s to be %s, but it was %s."
                % (attribute_name, date, getattr(sql_object, attribute_name)))

    def assertIsInstance(self, instance, assert_class):
        """Assert that an instance is an instance of assert_class.

        instance and assert_class have the same semantics as the parameters
        to isinstance.
        """
        self.assertTrue(zope_isinstance(instance, assert_class),
            '%r is not an instance of %r' % (instance, assert_class))


class TestCaseWithFactory(TestCase):

    def setUp(self, user=ANONYMOUS):
        login(user)
        self.factory = LaunchpadObjectFactory()

    def tearDown(self):
        logout()


def capture_events(callable_obj, *args, **kwargs):
    """Capture the events emitted by a callable.

    :param event_type: The type of event that notification is expected
        for.
    :param callable_obj: The callable to call.
    :param *args: The arguments to pass to the callable.
    :param **kwargs: The keyword arguments to pass to the callable.
    :return: (result, events), where result was the return value of the
        callable, and events are the events emitted by the callable.
    """
    events = []
    def on_notify(event):
        events.append(event)
    old_subscribers = zope.event.subscribers[:]
    try:
        zope.event.subscribers[:] = [on_notify]
        result = callable_obj(*args, **kwargs)
        return result, events
    finally:
        zope.event.subscribers[:] = old_subscribers<|MERGE_RESOLUTION|>--- conflicted
+++ resolved
@@ -4,11 +4,8 @@
 import unittest
 
 import zope.event
-<<<<<<< HEAD
-from zope.security.proxy import isinstance as zope_isinstance
-=======
-from zope.security.proxy import removeSecurityProxy
->>>>>>> 5140f6ff
+from zope.security.proxy import (
+    isinstance as zope_isinstance, removeSecurityProxy)
 
 from canonical.database.sqlbase import sqlvalues
 from canonical.launchpad.ftests import ANONYMOUS, login, logout
