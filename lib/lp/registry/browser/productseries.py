# Copyright 2004-2009 Canonical Ltd.  All rights reserved.
"""View classes for `IProductSeries`."""

__metaclass__ = type

__all__ = [
    'get_series_branch_error',
    'LinkTranslationsBranchView',
    'ProductSeriesBreadcrumbBuilder',
    'ProductSeriesBugsMenu',
    'ProductSeriesDeleteView',
    'ProductSeriesEditView',
    'ProductSeriesFacets',
    'ProductSeriesFileBugRedirect',
    'ProductSeriesLinkBranchView',
    'ProductSeriesLinkBranchFromCodeView',
    'ProductSeriesNavigation',
    'ProductSeriesOverviewMenu',
    'ProductSeriesOverviewNavigationMenu',
    'ProductSeriesRdfView',
    'ProductSeriesReviewView',
    'ProductSeriesSourceListView',
    'ProductSeriesSpecificationsMenu',
    'ProductSeriesView',
    ]

import cgi

from bzrlib.revision import NULL_REVISION

from zope.component import getUtility
from zope.app.form.browser import TextAreaWidget, TextWidget

from z3c.ptcompat import ViewPageTemplateFile

from canonical.cachedproperty import cachedproperty
from canonical.launchpad import _
from lp.code.browser.branchref import BranchRef
from lp.bugs.browser.bugtask import BugTargetTraversalMixin
from canonical.launchpad.helpers import browserLanguages
from lp.code.interfaces.branchjob import IRosettaUploadJobSource
from lp.code.interfaces.codeimport import (
    ICodeImportSet)
from lp.services.worlddata.interfaces.country import ICountry
from lp.bugs.interfaces.bugtask import BugTaskSearchParams, IBugTaskSet
from canonical.launchpad.interfaces.launchpad import ILaunchpadCelebrities
from lp.translations.interfaces.potemplate import IPOTemplateSet
from lp.translations.interfaces.productserieslanguage import (
    IProductSeriesLanguageSet)
from lp.services.worlddata.interfaces.language import ILanguageSet
from canonical.launchpad.searchbuilder import any
from canonical.launchpad.webapp import (
    action, ApplicationMenu, canonical_url, custom_widget,
    enabled_with_permission, LaunchpadEditFormView,
    LaunchpadView, Link, Navigation, NavigationMenu, StandardLaunchpadFacets,
    stepthrough, stepto)
from canonical.launchpad.webapp.authorization import check_permission
from canonical.launchpad.webapp.batching import BatchNavigator
from canonical.launchpad.webapp.breadcrumb import BreadcrumbBuilder
from canonical.launchpad.webapp.interfaces import NotFoundError
from canonical.launchpad.webapp.menu import structured
from canonical.widgets.textwidgets import StrippedTextWidget

from lp.registry.browser import (
    get_status_counts, MilestoneOverlayMixin, RegistryDeleteViewMixin)
from lp.registry.interfaces.productseries import IProductSeries
from lp.registry.interfaces.sourcepackagename import (
    ISourcePackageNameSet)


def quote(text):
    """Escape and quite text."""
    return cgi.escape(text, quote=True)


class ProductSeriesNavigation(Navigation, BugTargetTraversalMixin):
    """A class to navigate `IProductSeries` URLs."""
    usedfor = IProductSeries

    @stepto('.bzr')
    def dotbzr(self):
        """Return the series branch."""
        if self.context.branch:
            return BranchRef(self.context.branch)
        else:
            return None

    @stepto('+pots')
    def pots(self):
        """Return the series templates."""
        potemplateset = getUtility(IPOTemplateSet)
        return potemplateset.getSubset(productseries=self.context)

    @stepthrough('+lang')
    def traverse_lang(self, langcode):
        """Retrieve the ProductSeriesLanguage or a dummy if it is None."""
        # We do not want users to see the 'en' pofile because
        # we store the messages we want to translate as English.
        if langcode == 'en':
            raise NotFoundError(langcode)

        langset = getUtility(ILanguageSet)
        try:
            lang = langset[langcode]
        except IndexError:
            # Unknown language code.
            raise NotFoundError
        psl_set = getUtility(IProductSeriesLanguageSet)
        psl = psl_set.getProductSeriesLanguage(self.context, lang)

        return psl

    def traverse(self, name):
        """See `INavigation`."""
        return self.context.getRelease(name)


class ProductSeriesBreadcrumbBuilder(BreadcrumbBuilder):
    """Builds a breadcrumb for an `IProductSeries`."""
    @property
    def text(self):
        """See `IBreadcrumbBuilder`."""
        return 'Series ' + self.context.name


class ProductSeriesFacets(StandardLaunchpadFacets):
    """A class that provides the series facets."""
    usedfor = IProductSeries
    enable_only = [
        'overview', 'branches', 'bugs', 'specifications', 'translations']

    def branches(self):
        """Return a link to view the branches related to this series."""
        # Override to go to the branches for the product.
        text = 'Code'
        summary = 'View related branches of code'
        link = canonical_url(self.context.product, rootsite='code')
        return Link(link, text, summary=summary)


class ProductSeriesOverviewMenu(ApplicationMenu):
    """The overview menu."""
    usedfor = IProductSeries
    facet = 'overview'
    links = [
        'edit', 'delete', 'driver', 'link_branch', 'ubuntupkg',
        'add_package', 'create_milestone', 'create_release',
        'rdf', 'subscribe'
        ]

    @enabled_with_permission('launchpad.Edit')
    def edit(self):
        """Return a link to edit this series."""
        text = 'Change details'
        summary = 'Edit this series'
        return Link('+edit', text, summary, icon='edit')

    @enabled_with_permission('launchpad.Edit')
    def delete(self):
        """Return a link to delete this series."""
        text = 'Delete series'
        summary = "Delete this series and all it's dependent items."
        return Link('+delete', text, summary, icon='trash-icon')

    @enabled_with_permission('launchpad.Edit')
    def driver(self):
        """Return a link to set the release manager."""
        text = 'Appoint release manager'
        summary = 'Someone with permission to set goals this series'
        return Link('+driver', text, summary, icon='edit')

    @enabled_with_permission('launchpad.Edit')
    def link_branch(self):
        """Return a link to set the bazaar branch for this series."""
        if self.context.branch is None:
            text = 'Link to branch'
            icon = 'add'
        else:
            text = "Change branch"
            icon = 'edit'
        summary = 'The code branch that for this series.'
        return Link('+linkbranch', text, summary, icon=icon)

    def ubuntupkg(self):
        """Return a link to link this series to an ubuntu sourcepackage."""
        text = 'Link to Ubuntu package'
        return Link('+ubuntupkg', text, icon='add')

    def add_package(self):
        """Return a link to link this series to a sourcepackage."""
        text = 'Link to other package'
        return Link('+addpackage', text, icon='add')

    @enabled_with_permission('launchpad.Edit')
    def create_milestone(self):
        """Return a link to create a milestone."""
        text = 'Create milestone'
        summary = 'Register a new milestone for this series'
        return Link('+addmilestone', text, summary, icon='add')

    @enabled_with_permission('launchpad.Edit')
    def create_release(self):
        """Return a link to create a release."""
        text = 'Create release'
        return Link('+addrelease', text, icon='add')

    def rdf(self):
        """Return a link to download the series RDF data."""
        text = 'Download RDF metadata'
        return Link('+rdf', text, icon='download')

    def subscribe(self):
        """Return a link to subscribe to bug mail."""
        text = 'Subscribe to bug mail'
        return Link('+subscribe', text, icon='edit')


class ProductSeriesBugsMenu(ApplicationMenu):
    """The bugs menu."""
    usedfor = IProductSeries
    facet = 'bugs'
    links = (
        'new',
        'nominations',
        'subscribe',
        )

    def new(self):
        """Return a link to report a bug in this series."""
        return Link('+filebug', 'Report a bug', icon='add')

    def nominations(self):
        """Return a link to review bugs nominated for this series."""
        return Link('+nominations', 'Review nominations', icon='bug')

    def subscribe(self):
        """Return a link to subscribe to bug mail."""
        return Link('+subscribe', 'Subscribe to bug mail')


class ProductSeriesSpecificationsMenu(ApplicationMenu):
    """Specs menu for ProductSeries.

    This menu needs to keep track of whether we are showing all the
    specs, or just those that are approved/declined/proposed. It should
    allow you to change the set your are showing while keeping the basic
    view intact.
    """

    usedfor = IProductSeries
    facet = 'specifications'
    links = ['listall', 'table', 'setgoals', 'listdeclined', 'new']

    def listall(self):
        """Return a link to show all blueprints."""
        text = 'List all blueprints'
        return Link('+specs?show=all', text, icon='info')

    def listaccepted(self):
        """Return a link to show the approved goals."""
        text = 'List approved blueprints'
        return Link('+specs?acceptance=accepted', text, icon='info')

    def listproposed(self):
        """Return a link to show the proposed goals."""
        text = 'List proposed blueprints'
        return Link('+specs?acceptance=proposed', text, icon='info')

    def listdeclined(self):
        """Return a link to show the declined goals."""
        text = 'List declined blueprints'
        summary = 'Show the goals which have been declined'
        return Link('+specs?acceptance=declined', text, summary, icon='info')

    def setgoals(self):
        """Return a link to set the series goals."""
        text = 'Set series goals'
        summary = 'Approve or decline feature goals that have been proposed'
        return Link('+setgoals', text, summary, icon='edit')

    def table(self):
        """Return a link to show the people assigned to the blueprint."""
        text = 'Assignments'
        summary = 'Show the assignee, drafter and approver of these specs'
        return Link('+assignments', text, summary, icon='info')

    def new(self):
        """Return a link to register a blueprint."""
        text = 'Register a blueprint'
        summary = 'Register a new blueprint for %s' % self.context.title
        return Link('+addspec', text, summary, icon='add')


class ProductSeriesOverviewNavigationMenu(NavigationMenu):
    """Overview navigation menus for `IProductSeries` objects."""
    # Suppress the ProductOverviewNavigationMenu from showing on series,
    # release, and milestone pages.
    usedfor = IProductSeries
    facet = 'overview'
    links = ()


<<<<<<< HEAD
class ProductSeriesTranslationsMenu(NavigationMenu,
                                    ProductSeriesTranslationsMenuMixIn):
    """Translations navigation menus for `IProductSeries` objects."""
    usedfor = IProductSeries
    facet = 'translations'
    links = ('overview', 'templates', 'settings', 'requestbzrimport',
             'translationupload', 'translationdownload', 'imports')


class ProductSeriesTranslationsExportView(BaseExportView):
    """Request tarball export of productseries' complete translations.

    Only complete downloads are supported for now; there is no option to
    select languages, and templates are always included.
    """
    pass


=======
>>>>>>> 4e6171d0
def get_series_branch_error(product, branch):
    """Check if the given branch is suitable for the given product.

    Returns an HTML error message on error, and None otherwise.
    """
    if branch.product != product:
        return structured(
            '<a href="%s">%s</a> is not a branch of <a href="%s">%s</a>.',
            canonical_url(branch),
            branch.unique_name,
            canonical_url(product),
            product.displayname)
    return None


# A View Class for ProductSeries
#
# XXX: StuartBishop 2005-05-02:
# We should be using autogenerated add forms and edit forms so that
# this becomes maintainable and form validation handled for us.
# Currently, the pages just return 'System Error' as they trigger database
# constraints.
class ProductSeriesView(LaunchpadView, MilestoneOverlayMixin):
    """A view to show a series with translations."""
    def initialize(self):
        """See `LaunchpadFormView`."""
        self.form = self.request.form
        self.has_errors = False

        # Let's find out what source package is associated with this
        # productseries in the current release of ubuntu.
        ubuntu = getUtility(ILaunchpadCelebrities).ubuntu
        self.curr_ubuntu_series = ubuntu.currentseries
        self.setUpPackaging()

        # Check the form submission.
        self.processForm()

    def processForm(self):
        """Process a form if it was submitted."""
        if not self.request.method == "POST":
            # The form was not posted, we don't do anything.
            return
        assert 'set_ubuntu_pkg' in self.form, (
            "This can handle POST requests only for 'set_ubuntu_pkg' form.")
        self.setCurrentUbuntuPackage()

    def setUpPackaging(self):
        """Ensure that the View class correctly reflects the packaging of
        its product series context."""
        self.curr_ubuntu_package = None
        self.curr_ubuntu_pkgname = ''
        try:
            cr = self.curr_ubuntu_series
            self.curr_ubuntu_package = self.context.getPackage(cr)
            cp = self.curr_ubuntu_package
            self.curr_ubuntu_pkgname = cp.sourcepackagename.name
        except NotFoundError:
            pass
        ubuntu = self.curr_ubuntu_series.distribution
        self.ubuntu_history = self.context.getPackagingInDistribution(ubuntu)

    def setCurrentUbuntuPackage(self):
        """Set the Packaging record for this product series in the current
        Ubuntu distroseries to be for the source package name that is given
        in the form.
        """
        ubuntupkg = self.form.get('ubuntupkg', '')
        if ubuntupkg == '':
            # No package was selected.
            self.request.response.addWarningNotification(
                'Request ignored. You need to select a source package.')
            return
        # make sure we have a person to work with
        if self.user is None:
            self.request.response.addErrorNotification('Please log in first!')
            self.has_errors = True
            return
        # see if the name that is given is a real source package name
        spns = getUtility(ISourcePackageNameSet)
        try:
            spn = spns[ubuntupkg]
        except NotFoundError:
            self.request.response.addErrorNotification(
                'Invalid source package name %s' % ubuntupkg)
            self.has_errors = True
            return
        # set the packaging record for this productseries in the current
        # ubuntu series. if none exists, one will be created
        self.context.setPackaging(self.curr_ubuntu_series, spn, self.user)
        self.setUpPackaging()

    def requestCountry(self):
        """The country associated with the IP of the request."""
        return ICountry(self.request, None)

    def browserLanguages(self):
        """The languages the user's browser requested."""
        return browserLanguages(self.request)

    @property
    def request_import_link(self):
        """A link to the page for requesting a new code import."""
        return canonical_url(getUtility(ICodeImportSet), view_name='+new')

    @property
    def user_branch_visible(self):
        """Can the logged in user see the user branch."""
        branch = self.context.branch
        return (branch is not None and
                check_permission('launchpad.View', branch))

    @cachedproperty
    def released_and_active_milestones(self):
        """Milestones that are active or have releases."""
        return [
            milestone
            for milestone in self.context.all_milestones
            if milestone.active or milestone.product_release is not None]

    @cachedproperty
    def bugtask_status_counts(self):
        """A list StatusCounts summarising the targeted bugtasks."""
        bugtaskset = getUtility(IBugTaskSet)
        # Nominated to be fixes in this series.
        params = BugTaskSearchParams(self.user)
        params.setProductSeries(self.context)
        all_bugtasks = set(
            list(bugtaskset.search(params)))
        # Targeted to be fixed in this series.
        milestones = [
            milestone.id for milestone in self.released_and_active_milestones]
        if len(milestones) > 0:
            params = BugTaskSearchParams(
                self.user, milestone=any(*milestones))
            all_bugtasks = all_bugtasks.union(
                list(bugtaskset.search(params)))
        return get_status_counts(all_bugtasks, 'status')

    @cachedproperty
    def specification_status_counts(self):
        """A list StatusCounts summarising the targeted specification."""
        # Series goals.
        all_specifications = set(
            list(self.context.all_specifications))
        # Targeted to be fixed in this series.
        for milestone in self.released_and_active_milestones:
            all_specifications = all_specifications.union(
                list(milestone.specifications))
        return get_status_counts(all_specifications, 'implementation_status')

    @property
    def milestone_table_class(self):
        """The milestone table will be unseen if there are no milestones."""
        if len(self.released_and_active_milestones) > 0:
            return 'listing'
        else:
            # The page can remove the 'unseen' class to make the table
            # visible.
            return 'listing unseen'

    @property
    def milestone_row_uri_template(self):
        return (
            '%s/+milestone/{name}/+productseries-table-row' %
            canonical_url(self.context.product, path_only_if_possible=True))


class ProductSeriesEditView(LaunchpadEditFormView):
    """A View to edit the attributes of a series."""
    schema = IProductSeries
    field_names = [
        'name', 'summary', 'status', 'branch', 'releasefileglob']
    custom_widget('summary', TextAreaWidget, height=7, width=62)
    custom_widget('releasefileglob', StrippedTextWidget, displayWidth=40)

    def validate(self, data):
        """See `LaunchpadFormView`."""
        branch = data.get('branch')
        if branch is not None:
            message = get_series_branch_error(self.context.product, branch)
            if message:
                self.setFieldError('branch', message)

    @action(_('Change'), name='change')
    def change_action(self, action, data):
        """Update the series."""
        self.updateContextFromData(data)

    @property
    def next_url(self):
        """See `LaunchpadFormView`."""
        return canonical_url(self.context)


class ProductSeriesDeleteView(RegistryDeleteViewMixin, LaunchpadEditFormView):
    """A view to remove a productseries from a product."""
    schema = IProductSeries
    field_names = []

    @property
    def label(self):
        """The form label."""
        return 'Delete %s series %s' % (
            self.context.product.displayname, self.context.name)

    @cachedproperty
    def milestones(self):
        """A list of all the series `IMilestone`s."""
        return self.context.all_milestones

    @cachedproperty
    def bugtasks(self):
        """A list of all `IBugTask`s targeted to this series."""
        all_bugtasks = []
        for milestone in self.milestones:
            all_bugtasks.extend(self._getBugtasks(milestone))
        return all_bugtasks

    @cachedproperty
    def specifications(self):
        """A list of all `ISpecification`s targeted to this series."""
        all_specifications = []
        for milestone in self.milestones:
            all_specifications.extend(self._getSpecifications(milestone))
        return all_specifications

    @cachedproperty
    def has_bugtasks_and_specifications(self):
        """Does the series have any targeted bugtasks or specifications."""
        return len(self.bugtasks) > 0 or len(self.specifications) > 0

    @cachedproperty
    def product_release_files(self):
        """A list of all `IProductReleaseFile`s that belong to this series."""
        all_files = []
        for milestone in self.milestones:
            all_files.extend(self._getProductReleaseFiles(milestone))
        return all_files

    @cachedproperty
    def can_delete(self):
        """Can this series be delete."""
        return not self.context.is_development_focus

    def canDeleteAction(self, action):
        """Is the delete action available."""
        if not self.can_delete:
            self.addError(
                "You cannot delete a series that is the focus of "
                "development. Make another series the focus of development "
                "before deleting this one.")
        return self.can_delete

    @action('Delete this Series', name='delete', condition=canDeleteAction)
    def delete_action(self, action, data):
        """Detach and delete associated objects and remove the series."""
        product = self.context.product
        name = self.context.name
        self._deleteProductSeries(self.context)
        self.request.response.addInfoNotification(
            "Series %s deleted." % name)
        self.next_url = canonical_url(product)


class ProductSeriesLinkBranchView(LaunchpadEditFormView):
    """View to set the bazaar branch for a product series."""

    schema = IProductSeries
    field_names = ['branch']

    @property
    def next_url(self):
        """See `LaunchpadFormView`."""
        return canonical_url(self.context)

    @action(_('Update'), name='update')
    def update_action(self, action, data):
        """Update the branch attribute."""
        if data['branch'] != self.context.branch:
            self.updateContextFromData(data)
            # Request an initial upload of translation files.
            getUtility(IRosettaUploadJobSource).create(
                self.context.branch, NULL_REVISION)
        else:
            self.updateContextFromData(data)
        self.request.response.addInfoNotification(
            'Series code location updated.')

    @action('Cancel', name='cancel', validator='validate_cancel')
    def cancel_action(self, action, data):
        """Do nothing and go back to the product series page."""


class LinkTranslationsBranchView(LaunchpadEditFormView):
    """View to set the series' translations export branch."""

    schema = IProductSeries
    field_names = ['translations_branch']

    @property
    def next_url(self):
        return canonical_url(self.context) + '/+translations-settings'

    @action(_('Update'), name='update')
    def update_action(self, action, data):
        self.updateContextFromData(data)
        self.request.response.addInfoNotification(
            'Translations export branch updated.')

    @action('Cancel', name='cancel', validator='validate_cancel')
    def cancel_action(self, action, data):
        """Do nothing and go back to the settings page."""


class ProductSeriesLinkBranchFromCodeView(ProductSeriesLinkBranchView):
    """Set the branch link from the code overview page."""

    @property
    def next_url(self):
        """Take the user back to the code overview page."""
        return canonical_url(self.context.product, rootsite="code")


class ProductSeriesReviewView(LaunchpadEditFormView):
    """A view to review and change the series `IProduct` and name."""
    schema = IProductSeries
    field_names = ['product', 'name']
    label = 'Review product series details'
    custom_widget('name', TextWidget, width=20)

    @action(_('Change'), name='change')
    def change_action(self, action, data):
        """Update the series."""
        self.updateContextFromData(data)
        self.request.response.addInfoNotification(
            _('This Series has been changed'))
        self.next_url = canonical_url(self.context)


class ProductSeriesRdfView(object):
    """A view that sets its mime-type to application/rdf+xml"""

    template = ViewPageTemplateFile(
        '../templates/productseries-rdf.pt')

    def __init__(self, context, request):
        self.context = context
        self.request = request

    def __call__(self):
        """Render RDF output, and return it as a string encoded in UTF-8.

        Render the page template to produce RDF output.
        The return value is string data encoded in UTF-8.

        As a side-effect, HTTP headers are set for the mime type
        and filename for download."""
        self.request.response.setHeader('Content-Type', 'application/rdf+xml')
        self.request.response.setHeader('Content-Disposition',
                                        'attachment; filename=%s-%s.rdf' % (
                                            self.context.product.name,
                                            self.context.name))
        unicodedata = self.template()
        encodeddata = unicodedata.encode('utf-8')
        return encodeddata


class ProductSeriesSourceListView(LaunchpadView):
    """A listing of all the running imports.

    See `ICodeImportSet.getActiveImports` for our definition of running.
    """

    def initialize(self):
        """See `LaunchpadFormView`."""
        self.text = self.request.get('text')
        results = getUtility(ICodeImportSet).getActiveImports(text=self.text)

        self.batchnav = BatchNavigator(results, self.request)


class ProductSeriesFileBugRedirect(LaunchpadView):
    """Redirect to the product's +filebug page."""

    def initialize(self):
        """See `LaunchpadFormView`."""
        filebug_url = "%s/+filebug" % canonical_url(self.context.product)
        self.request.response.redirect(filebug_url)<|MERGE_RESOLUTION|>--- conflicted
+++ resolved
@@ -300,27 +300,6 @@
     links = ()
 
 
-<<<<<<< HEAD
-class ProductSeriesTranslationsMenu(NavigationMenu,
-                                    ProductSeriesTranslationsMenuMixIn):
-    """Translations navigation menus for `IProductSeries` objects."""
-    usedfor = IProductSeries
-    facet = 'translations'
-    links = ('overview', 'templates', 'settings', 'requestbzrimport',
-             'translationupload', 'translationdownload', 'imports')
-
-
-class ProductSeriesTranslationsExportView(BaseExportView):
-    """Request tarball export of productseries' complete translations.
-
-    Only complete downloads are supported for now; there is no option to
-    select languages, and templates are always included.
-    """
-    pass
-
-
-=======
->>>>>>> 4e6171d0
 def get_series_branch_error(product, branch):
     """Check if the given branch is suitable for the given product.
 
