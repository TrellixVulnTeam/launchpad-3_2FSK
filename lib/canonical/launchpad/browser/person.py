# Copyright 2004 Canonical Ltd

__metaclass__ = type

__all__ = [
    'PersonNavigation',
    'TeamNavigation',
    'PersonSetNavigation',
    'PeopleContextMenu',
    'PersonFacets',
    'PersonBranchesMenu',
    'PersonBugsMenu',
    'PersonSpecsMenu',
    'PersonOverviewMenu',
    'TeamOverviewMenu',
    'BaseListView',
    'PeopleListView',
    'TeamListView',
    'UbunteroListView',
    'FOAFSearchView',
    'PersonClaimView',
    'PersonSpecWorkLoadView',
    'PersonSpecFeedbackView',
    'PersonChangePasswordView',
    'PersonEditView',
    'PersonEmblemView',
    'PersonHackergotchiView',
    'PersonAssignedBugTaskSearchListingView',
    'ReportedBugTaskSearchListingView',
    'BugContactPackageBugsSearchListingView',
    'SubscribedBugTaskSearchListingView',
    'PersonRdfView',
    'PersonView',
    'PersonGPGView',
    'TeamJoinView',
    'TeamLeaveView',
    'PersonEditEmailsView',
    'RequestPeopleMergeView',
    'AdminRequestPeopleMergeView',
    'FinishedPeopleMergeRequestView',
    'RequestPeopleMergeMultipleEmailsView',
    'ObjectReassignmentView',
    'TeamReassignmentView',
    'RedirectToAssignedBugsView',
<<<<<<< HEAD
    'PersonAddView',
=======
    'PersonLatestTicketsView',
    'PersonSearchTicketsView',
    'PersonSupportMenu',
    'SearchAnsweredTicketsView',
    'SearchAssignedTicketsView',
    'SearchCommentedTicketsView',
    'SearchCreatedTicketsView',
    'SearchSubscribedTicketsView',
>>>>>>> 6ab69fcb
    ]

import cgi
import urllib
from StringIO import StringIO

from zope.event import notify
from zope.app.form.browser import TextAreaWidget
from zope.app.form.browser.add import AddView
from zope.app.form.utility import setUpWidgets
from zope.app.content_types import guess_content_type
from zope.app.form.interfaces import (
        IInputWidget, ConversionError, WidgetInputError)
from zope.app.pagetemplate.viewpagetemplatefile import ViewPageTemplateFile
from zope.component import getUtility

from canonical.database.sqlbase import flush_database_updates
from canonical.launchpad.searchbuilder import any, NULL
from canonical.lp.dbschema import (
    LoginTokenType, SSHKeyType, EmailAddressStatus, TeamMembershipStatus,
<<<<<<< HEAD
    TeamSubscriptionPolicy, SpecificationFilter, PersonCreationRationale)
=======
    TeamSubscriptionPolicy, SpecificationFilter, TicketParticipation)
>>>>>>> 6ab69fcb

from canonical.widgets import PasswordChangeWidget
from canonical.cachedproperty import cachedproperty

from canonical.launchpad.interfaces import (
    ISSHKeySet, IPersonSet, IEmailAddressSet, IWikiNameSet, INewPerson,
    IJabberIDSet, IIrcIDSet, ILaunchBag, ILoginTokenSet, IPasswordEncryptor,
    ISignedCodeOfConductSet, IGPGKeySet, IGPGHandler, UBUNTU_WIKI_URL,
    ITeamMembershipSet, IObjectReassignment, ITeamReassignment, IPollSubset,
    IPerson, ICalendarOwner, ITeam, ILibraryFileAliasSet, IPollSet,
    IAdminRequestPeopleMerge, NotFoundError, UNRESOLVED_BUGTASK_STATUSES,
    IPersonChangePassword, GPGKeyNotFoundError, UnexpectedFormData,
    IPersonClaim)

from canonical.launchpad.browser.bugtask import BugTaskSearchListingView
from canonical.launchpad.browser.specificationtarget import (
    HasSpecificationsView)
from canonical.launchpad.browser.editview import SQLObjectEditView
from canonical.launchpad.browser.cal import CalendarTraversalMixin
from canonical.launchpad.browser.tickettarget import SearchTicketsView

from canonical.launchpad.helpers import obfuscateEmail, convertToHtmlCode

from canonical.launchpad.validators.email import valid_email
from canonical.launchpad.validators.name import valid_name

from canonical.launchpad.webapp.publisher import LaunchpadView
from canonical.launchpad.webapp.batching import BatchNavigator
from canonical.launchpad.webapp import (
    StandardLaunchpadFacets, Link, canonical_url, ContextMenu, ApplicationMenu,
    enabled_with_permission, Navigation, stepto, stepthrough, smartquote,
    GeneralFormView, LaunchpadFormView, action, custom_widget)

from canonical.launchpad.event.team import JoinTeamRequestEvent

from canonical.launchpad import _


class BranchTraversalMixin:

    @stepto('+branch')
    def traverse_branch(self):
        """Branch of this person or team for the specified product and
        branch names.

        For example:

        * '/people/ddaa/+branch/bazaar/devel' points to the branch whose owner
          name is 'ddaa', whose product name is 'bazaar', and whose branch name
          is 'devel'.

        * '/people/sabdfl/+branch/+junk/junkcode' points to the branch whose
          owner name is 'sabdfl', with no associated product, and whose branch
          name is 'junkcode'.
        """
        stepstogo = self.request.stepstogo
        product_name = stepstogo.consume()
        branch_name = stepstogo.consume()
        if product_name is not None and branch_name is not None:
            if product_name == '+junk':
                return self.context.getBranch(None, branch_name)
            else:
                return self.context.getBranch(product_name, branch_name)
        raise NotFoundError


class PersonNavigation(Navigation, CalendarTraversalMixin,
                       BranchTraversalMixin):

    usedfor = IPerson

    def breadcrumb(self):
        return self.context.displayname


class TeamNavigation(Navigation, CalendarTraversalMixin,
                     BranchTraversalMixin):

    usedfor = ITeam

    def breadcrumb(self):
        return smartquote('"%s" team') % self.context.displayname

    @stepthrough('+poll')
    def traverse_poll(self, name):
        return getUtility(IPollSet).getByTeamAndName(self.context, name)

    @stepthrough('+member')
    def traverse_member(self, name):
        person = getUtility(IPersonSet).getByName(name)
        if person is None:
            return None
        return getUtility(ITeamMembershipSet).getByPersonAndTeam(
            person, self.context)


class PersonSetNavigation(Navigation):

    usedfor = IPersonSet

    def breadcrumb(self):
        return 'People'

    @stepto('+me')
    def me(self):
        return getUtility(ILaunchBag).user

    def traverse(self, name):
        return self.context.getByName(name)


class PeopleContextMenu(ContextMenu):

    usedfor = IPersonSet

    links = ['peoplelist', 'teamlist', 'ubunterolist', 'newteam',
             'adminrequestmerge']

    def peoplelist(self):
        text = 'All People'
        return Link('+peoplelist', text, icon='people')

    def teamlist(self):
        text = 'All Teams'
        return Link('+teamlist', text, icon='people')

    def ubunterolist(self):
        text = 'All Ubunteros'
        return Link('+ubunterolist', text, icon='people')

    def newteam(self):
        text = 'Register a Team'
        return Link('+newteam', text, icon='add')

    @enabled_with_permission('launchpad.Admin')
    def adminrequestmerge(self):
        text = 'Admin Merge Accounts'
        return Link('+adminrequestmerge', text, icon='edit')


class PersonFacets(StandardLaunchpadFacets):
    """The links that will appear in the facet menu for an IPerson."""

    usedfor = IPerson

    enable_only = ['overview', 'bugs', 'support', 'specifications',
                   'branches', 'translations']

    def overview(self):
        text = 'Overview'
        summary = 'General information about %s' % self.context.browsername
        return Link('', text, summary)

    def bugs(self):
        text = 'Bugs'
        summary = (
            'Bug reports that %s is involved with' % self.context.browsername)
        return Link('+assignedbugs', text, summary)

    def specifications(self):
        text = 'Features'
        summary = (
            'Feature specifications that %s is involved with' %
            self.context.browsername)
        return Link('+specs', text, summary)

    def bounties(self):
        text = 'Bounties'
        summary = (
            'Bounty offers that %s is involved with' % self.context.browsername
            )
        return Link('+bounties', text, summary)

    def branches(self):
        text = 'Code'
        summary = ('Bazaar Branches and revisions registered and authored '
                   'by %s' % self.context.browsername)
        return Link('+branches', text, summary)

    def support(self):
        text = 'Support'
        summary = (
            'Support requests that %s is involved with' %
            self.context.browsername)
        return Link('+tickets', text, summary)

    def translations(self):
        target = '+translations'
        text = 'Translations'
        summary = (
            'Software that %s is involved in translating' %
            self.context.browsername)
        return Link(target, text, summary)

    def calendar(self):
        text = 'Calendar'
        summary = (
            u'%s\N{right single quotation mark}s scheduled events' %
            self.context.browsername)
        # only link to the calendar if it has been created
        enabled = ICalendarOwner(self.context).calendar is not None
        return Link('+calendar', text, summary, enabled=enabled)


class PersonBranchesMenu(ApplicationMenu):

    usedfor = IPerson

    facet = 'branches'

    links = ['authored', 'registered', 'subscribed', 'addbranch']

    def authored(self):
        text = 'Branches Authored'
        return Link('+authoredbranches', text, icon='branch')

    def registered(self):
        text = 'Branches Registered'
        return Link('+registeredbranches', text, icon='branch')

    def subscribed(self):
        text = 'Branches Subscribed'
        return Link('+subscribedbranches', text, icon='branch')

    def addbranch(self):
        text = 'Register Branch'
        return Link('+addbranch', text, icon='add')



class PersonBugsMenu(ApplicationMenu):

    usedfor = IPerson

    facet = 'bugs'

    links = ['assignedbugs', 'reportedbugs', 'subscribedbugs', 'softwarebugs']

    def assignedbugs(self):
        text = 'Assigned'
        return Link('+assignedbugs', text, icon='bugs')

    def softwarebugs(self):
        text = 'Package Reports'
        return Link('+packagebugs', text, icon='bugs')

    def reportedbugs(self):
        text = 'Reported'
        return Link('+reportedbugs', text, icon='bugs')

    def subscribedbugs(self):
        text = 'Subscribed'
        return Link('+subscribedbugs', text, icon='bugs')


class TeamBugsMenu(PersonBugsMenu):

    usedfor = ITeam
    facet = 'bugs'
    links = ['assignedbugs', 'softwarebugs', 'subscribedbugs']


class PersonSpecsMenu(ApplicationMenu):

    usedfor = IPerson
    facet = 'specifications'
    links = ['assignee', 'drafter', 'approver',
             'subscriber', 'registrant', 'feedback',
             'workload', 'roadmap']

    def registrant(self):
        text = 'Registrant'
        summary = 'List specs registered by %s' % self.context.browsername
        return Link('+specs?role=registrant', text, summary, icon='spec')

    def approver(self):
        text = 'Approver'
        summary = 'List specs with %s is supposed to approve' % (
            self.context.browsername)
        return Link('+specs?role=approver', text, summary, icon='spec')

    def assignee(self):
        text = 'Assignee'
        summary = 'List specs for which %s is the assignee' % (
            self.context.browsername)
        return Link('+specs?role=assignee', text, summary, icon='spec')

    def drafter(self):
        text = 'Drafter'
        summary = 'List specs drafted by %s' % self.context.browsername
        return Link('+specs?role=drafter', text, summary, icon='spec')

    def subscriber(self):
        text = 'Subscriber'
        return Link('+specs?role=subscriber', text, icon='spec')

    def feedback(self):
        text = 'Feedback requests'
        summary = 'List specs where feedback has been requested from %s' % (
            self.context.browsername)
        return Link('+specfeedback', text, summary, icon='info')

    def workload(self):
        text = 'Workload'
        summary = 'Show all specification work assigned'
        return Link('+specworkload', text, summary, icon='info')

    def roadmap(self):
        text = 'Roadmap'
        summary = 'Show recommended sequence of feature implementation'
        return Link('+roadmap', text, summary, icon='info')


class CommonMenuLinks:

    @enabled_with_permission('launchpad.Edit')
    def common_edithomepage(self):
        target = '+edithomepage'
        text = 'Home Page'
        return Link(target, text, icon='edit')

    def common_packages(self):
        target = '+packages'
        text = 'Packages'
        summary = 'Packages assigned to %s' % self.context.browsername
        return Link(target, text, summary, icon='packages')


class PersonOverviewMenu(ApplicationMenu, CommonMenuLinks):

    usedfor = IPerson
    facet = 'overview'
    links = ['karma', 'edit', 'common_edithomepage', 'editemailaddresses',
             'editwikinames', 'editircnicknames', 'editjabberids',
             'editpassword', 'edithackergotchi', 'editsshkeys', 'editpgpkeys',
             'codesofconduct', 'administer', 'common_packages',]

    @enabled_with_permission('launchpad.Edit')
    def edit(self):
        target = '+edit'
        text = 'Personal Details'
        return Link(target, text, icon='edit')

    @enabled_with_permission('launchpad.Edit')
    def editemailaddresses(self):
        target = '+editemails'
        text = 'E-mail Addresses'
        return Link(target, text, icon='edit')

    @enabled_with_permission('launchpad.Edit')
    def editwikinames(self):
        target = '+editwikinames'
        text = 'Wiki Names'
        return Link(target, text, icon='edit')

    @enabled_with_permission('launchpad.Edit')
    def editircnicknames(self):
        target = '+editircnicknames'
        text = 'IRC Nicknames'
        return Link(target, text, icon='edit')

    @enabled_with_permission('launchpad.Edit')
    def editjabberids(self):
        target = '+editjabberids'
        text = 'Jabber IDs'
        return Link(target, text, icon='edit')

    @enabled_with_permission('launchpad.Edit')
    def editpassword(self):
        target = '+changepassword'
        text = 'Change Password'
        return Link(target, text, icon='edit')

    def karma(self):
        target = '+karma'
        text = 'Karma'
        summary = (
            u'%s\N{right single quotation mark}s activities '
            u'in Launchpad' % self.context.browsername)
        return Link(target, text, summary, icon='info')

    @enabled_with_permission('launchpad.Edit')
    def editsshkeys(self):
        target = '+editsshkeys'
        text = 'SSH Keys'
        summary = (
            'Used if %s stores code on the Supermirror' %
            self.context.browsername)
        return Link(target, text, summary, icon='edit')

    @enabled_with_permission('launchpad.Edit')
    def editpgpkeys(self):
        target = '+editpgpkeys'
        text = 'OpenPGP Keys'
        summary = 'Used for the Supermirror, and when maintaining packages'
        return Link(target, text, summary, icon='edit')

    @enabled_with_permission('launchpad.Edit')
    def edithackergotchi(self):
        target = '+edithackergotchi'
        text = 'Hackergotchi'
        return Link(target, text, icon='edit')

    @enabled_with_permission('launchpad.Edit')
    def codesofconduct(self):
        target = '+codesofconduct'
        text = 'Codes of Conduct'
        summary = (
            'Agreements to abide by the rules of a distribution or project')
        return Link(target, text, summary, icon='edit')

    @enabled_with_permission('launchpad.Admin')
    def administer(self):
        target = '+review'
        text = 'Administer'
        return Link(target, text, icon='edit')


class TeamOverviewMenu(ApplicationMenu, CommonMenuLinks):

    usedfor = ITeam
    facet = 'overview'
    links = ['edit', 'common_edithomepage', 'editemblem', 'members',
             'editemail', 'polls', 'joinleave', 'reassign', 'common_packages']

    @enabled_with_permission('launchpad.Edit')
    def edit(self):
        target = '+edit'
        text = 'Change Team Details'
        return Link(target, text, icon='edit')

    @enabled_with_permission('launchpad.Admin')
    def reassign(self):
        target = '+reassign'
        text = 'Change Owner'
        summary = 'Change the owner of the team'
        # alt="(Change owner)"
        return Link(target, text, summary, icon='edit')

    @enabled_with_permission('launchpad.Edit')
    def editemblem(self):
        target = '+editemblem'
        text = 'Change Emblem'
        return Link(target, text, icon='edit')

    def members(self):
        target = '+members'
        text = 'Members'
        return Link(target, text, icon='people')

    def polls(self):
        target = '+polls'
        text = 'Polls'
        return Link(target, text, icon='info')

    @enabled_with_permission('launchpad.Edit')
    def editemail(self):
        target = '+editemail'
        text = 'Edit Contact Address'
        summary = (
            'The address Launchpad uses to contact %s' %
            self.context.browsername)
        return Link(target, text, summary, icon='mail')

    def joinleave(self):
        if userIsActiveTeamMember(self.context):
            target = '+leave'
            text = 'Leave the Team' # &#8230;
            icon = 'remove'
        else:
            target = '+join'
            text = 'Join the Team' # &#8230;
            icon = 'add'
        return Link(target, text, icon=icon)


class BaseListView:

    header = ""

    def __init__(self, context, request):
        self.context = context
        self.request = request

    def _getBatchNavigator(self, results):
        return BatchNavigator(results, self.request)

    def getTeamsList(self):
        results = getUtility(IPersonSet).getAllTeams()
        return self._getBatchNavigator(results)

    def getPeopleList(self):
        results = getUtility(IPersonSet).getAllPersons()
        return self._getBatchNavigator(results)

    def getUbunterosList(self):
        results = getUtility(IPersonSet).getUbunteros()
        return self._getBatchNavigator(results)


class PeopleListView(BaseListView):

    header = "People Launchpad knows about"

    def getList(self):
        return self.getPeopleList()


class TeamListView(BaseListView):

    header = "Teams registered in Launchpad"

    def getList(self):
        return self.getTeamsList()


class UbunteroListView(BaseListView):

    header = "Ubunteros registered in Launchpad"

    def getList(self):
        return self.getUbunterosList()


class FOAFSearchView:

    def __init__(self, context, request):
        self.context = context
        self.request = request
        self.results = []

    def teamsCount(self):
        return getUtility(IPersonSet).teamsCount()

    def peopleCount(self):
        return getUtility(IPersonSet).peopleCount()

    def topPeople(self):
        return getUtility(IPersonSet).topPeople()

    def searchPeopleBatchNavigator(self):
        name = self.request.get("name")

        if not name:
            return None

        searchfor = self.request.get("searchfor")
        if searchfor == "peopleonly":
            results = getUtility(IPersonSet).findPerson(name)
        elif searchfor == "teamsonly":
            results = getUtility(IPersonSet).findTeam(name)
        else:
            results = getUtility(IPersonSet).find(name)

        return BatchNavigator(results, self.request)


class PersonAddView(LaunchpadFormView):
    """The page where users can create new Launchpad profiles."""

    label = "Create a new Launchpad profile"
    schema = INewPerson
    custom_widget('creation_comment', TextAreaWidget, height=5, width=60)

    @action(_("Create Profile"), name="create")
    def create_action(self, action, data):
        emailaddress = data['emailaddress']
        displayname = data['displayname']
        creation_comment = data['creation_comment']
        person = getUtility(IPersonSet).ensurePerson(
            emailaddress, displayname, PersonCreationRationale.USER_CREATED,
            creation_comment, registrant=self.user)
        self.next_url = canonical_url(person)
        logintokenset = getUtility(ILoginTokenSet)
        token = logintokenset.new(
            requester=self.user, requesteremail=self.user.preferredemail.email,
            email=emailaddress, tokentype=LoginTokenType.NEWPROFILE)
        token.sendProfileCreatedEmail(person, creation_comment)


class PersonClaimView(LaunchpadFormView):
    """The page where a user can claim an unvalidated profile."""

    schema = IPersonClaim

    def validate(self, data):
        emailaddress = data.get('emailaddress')
        if emailaddress is None:
            self.setFieldError(
                'emailaddress', 'Please enter the email address')
            return

        email = getUtility(IEmailAddressSet).getByEmail(emailaddress)
        error = ""
        if email is None:
            # Email not registered in launchpad, ask the user to try another
            # one.
            error = ("We couldn't find this email address. Please try another "
                     "one that could possibly be associated with this profile. "
                     "Note that this profile's name (%s) was generated based "
                     "on the email address it's associated with."
                     % self.context.name)
        elif email.person != self.context:
            if email.person.is_valid_person:
                error = ("This email address is associated with yet another "
                         "Launchpad profile, which you seem to have used at "
                         "some point. If that's the case, you can "
                         '<a href="/people/+requestmerge?field.dupeaccount=%s">'
                         "combine this profile with the other one</a> (you'll "
                         "have to log in with the other profile first, "
                         "though). If that's not the case, please try with a "
                         "different email address."
                         % self.context.name)
            else:
                # There seems to be another unvalidated profile for you!
                error = ("Although this email address is not associated with "
                         "this profile, it's associated with yet another one. "
                         'You can <a href="%s/+claim">claim that other '
                         'profile</a> and then later '
                         '<a href="/people/+requestmerge">combine</a> both of '
                         'them into a single one.'
                         % canonical_url(email.person))
        else:
            # Yay! You got the right email this time.
            pass
        if error:
            self.setFieldError('emailaddress', error)

    @property
    def next_url(self):
        return canonical_url(self.context)

    @action(_("E-mail Me"), name="confirm")
    def confirm_action(self, action, data):
        email = data['emailaddress']
        token = getUtility(ILoginTokenSet).new(
            requester=None, requesteremail=None, email=email,
            tokentype=LoginTokenType.PROFILECLAIM)
        token.sendClaimProfileEmail()
        self.request.response.addInfoNotification(_(
            "An email message was sent to '%(email)s'. Follow the "
            "instructions in that message to finish claiming this "
            "profile."), email=email)


class PersonRdfView:
    """A view that sets its mime-type to application/rdf+xml"""

    template = ViewPageTemplateFile(
        '../templates/person-foaf.pt')

    def __init__(self, context, request):
        self.context = context
        self.request = request

    def __call__(self):
        """Render RDF output, and return it as a string encoded in UTF-8.

        Render the page template to produce RDF output.
        The return value is string data encoded in UTF-8.

        As a side-effect, HTTP headers are set for the mime type
        and filename for download."""
        self.request.response.setHeader('content-type',
                                        'application/rdf+xml')
        self.request.response.setHeader('Content-Disposition',
                                        'attachment; filename=%s.rdf' %
                                            self.context.name)
        unicodedata = self.template()
        encodeddata = unicodedata.encode('utf-8')
        return encodeddata


def userIsActiveTeamMember(team):
    """Return True if the user is an active member of this team."""
    user = getUtility(ILaunchBag).user
    if user is None:
        return False
    return user in team.activemembers


class PersonSpecWorkLoadView(LaunchpadView):
    """View used to render the specification workload for a particular person.

    It shows the set of specifications with which this person has a role.
    """

    def initialize(self):
        assert IPerson.providedBy(self.context), (
            'PersonSpecWorkLoadView should be used only on an IPerson.')

    class PersonSpec:
        """One record from the workload list."""

        def __init__(self, spec, person):
            self.spec = spec
            self.assignee = spec.assignee == person
            self.drafter = spec.drafter == person
            self.approver = spec.approver == person

    @cachedproperty
    def workload(self):
        """This code is copied in large part from browser/sprint.py. It may
        be worthwhile refactoring this to use a common code base.

        Return a structure that lists the specs for which this person is the
        approver, the assignee or the drafter.
        """
        return [PersonSpecWorkLoadView.PersonSpec(spec, self.context)
                for spec in self.context.specifications()]


class PersonSpecFeedbackView(HasSpecificationsView):

    @cachedproperty
    def feedback_specs(self):
        filter = [SpecificationFilter.FEEDBACK]
        return self.context.specifications(filter=filter)


class ReportedBugTaskSearchListingView(BugTaskSearchListingView):
    """All bugs reported by someone."""

    columns_to_show = ["id", "summary", "targetname", "importance", "status"]

    def search(self):
        return BugTaskSearchListingView.search(
            self, extra_params={'owner': self.context})

    def getSearchPageHeading(self):
        """The header for the search page."""
        return "Bugs reported by %s" % self.context.displayname

    def getAdvancedSearchPageHeading(self):
        """The header for the advanced search page."""
        return "Bugs Reported by %s: Advanced Search" % (
            self.context.displayname)

    def getAdvancedSearchButtonLabel(self):
        """The Search button for the advanced search page."""
        return "Search bugs reported by %s" % self.context.displayname

    def getSimpleSearchURL(self):
        """Return a URL that can be used as an href to the simple search."""
        return canonical_url(self.context) + "/+reportedbugs"

    def shouldShowReporterWidget(self):
        """Should the reporter widget be shown on the advanced search page?"""
        return False


class BugContactPackageBugsSearchListingView(BugTaskSearchListingView):
    """Bugs reported on packages for a bug contact."""

    columns_to_show = ["id", "summary", "importance", "status"]

    @property
    def current_package(self):
        """Get the package whose bugs are currently being searched."""
        if not (
            self.distribution_widget.hasInput() and
            self.distribution_widget.getInputValue()):
            raise UnexpectedFormData("A distribution is required")
        if not (
            self.sourcepackagename_widget.hasInput() and
            self.sourcepackagename_widget.getInputValue()):
            raise UnexpectedFormData("A sourcepackagename is required")

        distribution = self.distribution_widget.getInputValue()
        return distribution.getSourcePackage(
            self.sourcepackagename_widget.getInputValue())

    def search(self, searchtext=None):
        distrosourcepackage = self.current_package
        return BugTaskSearchListingView.search(
            self, searchtext=searchtext, context=distrosourcepackage)

    def getPackageBugCounts(self):
        """Return a list of dicts used for rendering the package bug counts."""
        package_bug_counts = []

        for package in self.context.getBugContactPackages():
            package_bug_counts.append({
                'package_name': package.displayname,
                'package_search_url':
                    self.getBugContactPackageSearchURL(package),
                'open_bugs_count': package.open_bugtasks.count(),
                'open_bugs_url': self.getOpenBugsURL(package),
                'critical_bugs_count': package.critical_bugtasks.count(),
                'critical_bugs_url': self.getCriticalBugsURL(package),
                'unassigned_bugs_count': package.unassigned_bugtasks.count(),
                'unassigned_bugs_url': self.getUnassignedBugsURL(package),
                'inprogress_bugs_count': package.inprogress_bugtasks.count(),
                'inprogress_bugs_url': self.getInProgressBugsURL(package)
            })

        return package_bug_counts

    def getOtherBugContactPackageLinks(self):
        """Return a list of the other packages for a bug contact.

        This excludes the current package.
        """
        current_package = self.current_package

        other_packages = [
            package for package in self.context.getBugContactPackages()
            if package != current_package]

        package_links = []
        for other_package in other_packages:
            package_links.append({
                'title': other_package.displayname,
                'url': self.getBugContactPackageSearchURL(other_package)})

        return package_links

    def getExtraSearchParams(self):
        """Overridden from BugTaskSearchListingView, to filter the search."""
        search_params = {}

        if self.status_widget.hasInput():
            search_params['status'] = any(*self.status_widget.getInputValue())
        if self.unassigned_widget.hasInput():
            search_params['assignee'] = NULL

        return search_params

    def getBugContactPackageSearchURL(self, distributionsourcepackage=None,
                                      advanced=False, extra_params=None):
        """Construct a default search URL for a distributionsourcepackage.

        Optional filter parameters can be specified as a dict with the
        extra_params argument.
        """
        if distributionsourcepackage is None:
            distributionsourcepackage = self.current_package

        params = {
            "field.distribution": distributionsourcepackage.distribution.name,
            "field.sourcepackagename": distributionsourcepackage.name,
            "search": "Search"}

        if extra_params is not None:
            # We must UTF-8 encode searchtext to play nicely with
            # urllib.urlencode, because it may contain non-ASCII characters.
            if extra_params.has_key("field.searchtext"):
                extra_params["field.searchtext"] = \
                    extra_params["field.searchtext"].encode("utf8")

            params.update(extra_params)

        person_url = canonical_url(self.context)
        query_string = urllib.urlencode(sorted(params.items()), doseq=True)

        if advanced:
            return person_url + '/+packagebugs-search?advanced=1&%s' % query_string
        else:
            return person_url + '/+packagebugs-search?%s' % query_string

    def getBugContactPackageAdvancedSearchURL(self,
                                              distributionsourcepackage=None):
        """Construct the advanced search URL for a distributionsourcepackage."""
        return self.getBugContactPackageSearchURL(advanced=True)

    def getOpenBugsURL(self, distributionsourcepackage):
        """Return the URL for open bugs on distributionsourcepackage."""
        status_params = {'field.status': []}

        for status in UNRESOLVED_BUGTASK_STATUSES:
            status_params['field.status'].append(status.title)

        return self.getBugContactPackageSearchURL(
            distributionsourcepackage=distributionsourcepackage,
            extra_params=status_params)

    def getCriticalBugsURL(self, distributionsourcepackage):
        """Return the URL for critical bugs on distributionsourcepackage."""
        critical_bugs_params = {
            'field.status': [], 'field.importance': "Critical"}

        for status in UNRESOLVED_BUGTASK_STATUSES:
            critical_bugs_params["field.status"].append(status.title)

        return self.getBugContactPackageSearchURL(
            distributionsourcepackage=distributionsourcepackage,
            extra_params=critical_bugs_params)

    def getUnassignedBugsURL(self, distributionsourcepackage):
        """Return the URL for unassigned bugs on distributionsourcepackage."""
        unassigned_bugs_params = {
            "field.status": [], "field.unassigned": "on"}

        for status in UNRESOLVED_BUGTASK_STATUSES:
            unassigned_bugs_params["field.status"].append(status.title)

        return self.getBugContactPackageSearchURL(
            distributionsourcepackage=distributionsourcepackage,
            extra_params=unassigned_bugs_params)

    def getInProgressBugsURL(self, distributionsourcepackage):
        """Return the URL for unassigned bugs on distributionsourcepackage."""
        inprogress_bugs_params = {"field.status": "In Progress"}

        return self.getBugContactPackageSearchURL(
            distributionsourcepackage=distributionsourcepackage,
            extra_params=inprogress_bugs_params)

    def shouldShowSearchWidgets(self):
        # XXX: It's not possible to search amongst the bugs on maintained
        # software, so for now I'll be simply hiding the search widgets.
        # -- Guilherme Salgado, 2005-11-05
        return False

    # Methods that customize the advanced search form.
    def getAdvancedSearchPageHeading(self):
        return "Bugs in %s: Advanced Search" % self.current_package.displayname

    def getAdvancedSearchButtonLabel(self):
        return "Search bugs in %s" % self.current_package.displayname

    def getSimpleSearchURL(self):
        return self.getBugContactPackageSearchURL()


class PersonAssignedBugTaskSearchListingView(BugTaskSearchListingView):
    """All bugs assigned to someone."""

    context_parameter = 'assignee'

    columns_to_show = ["id", "summary", "targetname", "importance", "status"]

    def search(self):
        """Return the open bugs assigned to a person."""
        return BugTaskSearchListingView.search(
            self, extra_params={'assignee': self.context})

    def shouldShowAssigneeWidget(self):
        """Should the assignee widget be shown on the advanced search page?"""
        return False

    def shouldShowAssignedToTeamPortlet(self):
        """Should the team assigned bugs portlet be shown?"""
        return True

    def getSearchPageHeading(self):
        """The header for the search page."""
        return "Bugs assigned to %s" % self.context.displayname

    def getAdvancedSearchPageHeading(self):
        """The header for the advanced search page."""
        return "Bugs Assigned to %s: Advanced Search" % (
            self.context.displayname)

    def getAdvancedSearchButtonLabel(self):
        """The Search button for the advanced search page."""
        return "Search bugs assigned to %s" % self.context.displayname

    def getSimpleSearchURL(self):
        """Return a URL that can be usedas an href to the simple search."""
        return canonical_url(self.context) + "/+assignedbugs"


class RedirectToAssignedBugsView:

    def __call__(self):
        self.request.response.redirect(
            canonical_url(self.context) + "/+assignedbugs")


class SubscribedBugTaskSearchListingView(BugTaskSearchListingView):
    """All bugs someone is subscribed to."""

    columns_to_show = ["id", "summary", "targetname", "importance", "status"]

    def search(self):
        return BugTaskSearchListingView.search(
            self, extra_params={'subscriber': self.context})

    def getSearchPageHeading(self):
        """The header for the search page."""
        return "Bugs %s is subscribed to" % self.context.displayname

    def getAdvancedSearchPageHeading(self):
        """The header for the advanced search page."""
        return "Bugs %s is Cc'd to: Advanced Search" % (
            self.context.displayname)

    def getAdvancedSearchButtonLabel(self):
        """The Search button for the advanced search page."""
        return "Search bugs %s is Cc'd to" % self.context.displayname

    def getSimpleSearchURL(self):
        """Return a URL that can be used as an href to the simple search."""
        return canonical_url(self.context) + "/+subscribedbugs"


class PersonView(LaunchpadView):
    """A View class used in almost all Person's pages."""

    def initialize(self):
        self.info_message = None
        self.error_message = None
        self._karma_categories = None

    @cachedproperty
    def openpolls(self):
        assert self.context.isTeam()
        return IPollSubset(self.context).getOpenPolls()

    @cachedproperty
    def closedpolls(self):
        assert self.context.isTeam()
        return IPollSubset(self.context).getClosedPolls()

    @cachedproperty
    def notyetopenedpolls(self):
        assert self.context.isTeam()
        return IPollSubset(self.context).getNotYetOpenedPolls()

    def viewingOwnPage(self):
        return self.user == self.context

    def hasCurrentPolls(self):
        """Return True if this team has any non-closed polls."""
        assert self.context.isTeam()
        return bool(self.openpolls) or bool(self.notyetopenedpolls)

    def no_bounties(self):
        return not (self.context.ownedBounties or
            self.context.reviewerBounties or
            self.context.subscribedBounties or
            self.context.claimedBounties)

    def userIsOwner(self):
        """Return True if the user is the owner of this Team."""
        if self.user is None:
            return False

        return self.user.inTeam(self.context.teamowner)

    def userHasMembershipEntry(self):
        """Return True if the logged in user has a TeamMembership entry for
        this Team."""
        return bool(self._getMembershipForUser())

    def userIsActiveMember(self):
        """Return True if the user is an active member of this team."""
        return userIsActiveTeamMember(self.context)

    def membershipStatusDesc(self):
        tm = self._getMembershipForUser()
        assert tm is not None, (
            'This method is not meant to be called for users which are not '
            'members of this team.')

        description = tm.status.description
        if (tm.status == TeamMembershipStatus.DEACTIVATED and
            tm.reviewercomment):
            description += ("The reason for the deactivation is: '%s'"
                            % tm.reviewercomment)
        return description

    def userCanRequestToLeave(self):
        """Return true if the user can request to leave this team.

        A given user can leave a team only if he's an active member.
        """
        return self.userIsActiveMember()

    def userCanRequestToJoin(self):
        """Return true if the user can request to join this team.

        The user can request if this is not a RESTRICTED team or if he never
        asked to join this team, if he already asked and the subscription
        status is DECLINED.
        """
        if (self.context.subscriptionpolicy ==
            TeamSubscriptionPolicy.RESTRICTED):
            return False

        tm = self._getMembershipForUser()
        if tm is None:
            return True

        adminOrApproved = [TeamMembershipStatus.APPROVED,
                           TeamMembershipStatus.ADMIN]
        if (tm.status == TeamMembershipStatus.DECLINED or
            (tm.status not in adminOrApproved and
             tm.team.subscriptionpolicy == TeamSubscriptionPolicy.OPEN)):
            return True
        else:
            return False

    def _getMembershipForUser(self):
        if self.user is None:
            return None
        return getUtility(ITeamMembershipSet).getByPersonAndTeam(
            self.user, self.context)

    def joinAllowed(self):
        """Return True if this is not a restricted team."""
        restricted = TeamSubscriptionPolicy.RESTRICTED
        return self.context.subscriptionpolicy != restricted

    def obfuscatedEmail(self):
        if self.context.preferredemail is not None:
            return obfuscateEmail(self.context.preferredemail.email)
        else:
            return None

    def htmlEmail(self):
        if self.context.preferredemail is not None:
            return convertToHtmlCode(self.context.preferredemail.email)
        else:
            return None

    def showSSHKeys(self):
        """Return a data structure used for display of raw SSH keys"""
        self.request.response.setHeader('Content-Type', 'text/plain')
        keys = []
        for key in self.context.sshkeys:
            if key.keytype == SSHKeyType.DSA:
                type_name = 'ssh-dss'
            elif key.keytype == SSHKeyType.RSA:
                type_name = 'ssh-rsa'
            else:
                type_name = 'Unknown key type'
            keys.append("%s %s %s" % (type_name, key.keytext, key.comment))
        return "\n".join(keys)

    def performCoCChanges(self):
        """Make changes to code-of-conduct signature records for this
        person."""
        sig_ids = self.request.form.get("DEACTIVATE_SIGNATURE")

        if sig_ids is not None:
            sCoC_util = getUtility(ISignedCodeOfConductSet)

            # verify if we have multiple entries to deactive
            if not isinstance(sig_ids, list):
                sig_ids = [sig_ids]

            for sig_id in sig_ids:
                sig_id = int(sig_id)
                # Deactivating signature
                comment = 'Deactivated by Owner'
                sCoC_util.modifySignature(sig_id, self.user, comment, False)

            return True

    def processIRCForm(self):
        """Process the IRC nicknames form."""
        if self.request.method != "POST":
            # Nothing to do
            return ""

        form = self.request.form
        for ircnick in self.context.ircnicknames:
            # XXX: We're exposing IrcID IDs here because that's the only
            # unique column we have, so we don't have anything else that we
            # can use to make field names that allow us to uniquely identify
            # them. -- GuilhermeSalgado 25/08/2005
            if form.get('remove_%d' % ircnick.id):
                ircnick.destroySelf()
            else:
                nick = form.get('nick_%d' % ircnick.id)
                network = form.get('network_%d' % ircnick.id)
                if not (nick and network):
                    return "Neither Nickname nor Network can be empty."
                ircnick.nickname = nick
                ircnick.network = network

        nick = form.get('newnick')
        network = form.get('newnetwork')
        if nick or network:
            if nick and network:
                getUtility(IIrcIDSet).new(self.context, network, nick)
            else:
                self.newnick = nick
                self.newnetwork = network
                return "Neither Nickname nor Network can be empty."

        return ""

    def processJabberForm(self):
        """Process the Jabber ID form."""
        if self.request.method != "POST":
            # Nothing to do
            return ""

        form = self.request.form
        for jabber in self.context.jabberids:
            if form.get('remove_%s' % jabber.jabberid):
                jabber.destroySelf()
            else:
                jabberid = form.get('jabberid_%s' % jabber.jabberid)
                if not jabberid:
                    return "You cannot save an empty Jabber ID."
                jabber.jabberid = jabberid

        jabberid = form.get('newjabberid')
        if jabberid:
            jabberset = getUtility(IJabberIDSet)
            existingjabber = jabberset.getByJabberID(jabberid)
            if existingjabber is None:
                jabberset.new(self.context, jabberid)
            elif existingjabber.person != self.context:
                return ('The Jabber ID %s is already registered by '
                        '<a href="%s">%s</a>.'
                        % (jabberid, canonical_url(existingjabber.person),
                           cgi.escape(existingjabber.person.browsername)))
            else:
                return 'The Jabber ID %s already belongs to you.' % jabberid

        return ""

    def _sanitizeWikiURL(self, url):
        """Strip whitespaces and make sure :url ends in a single '/'."""
        if not url:
            return url
        return '%s/' % url.strip().rstrip('/')

    def processWikiForm(self):
        """Process the WikiNames form."""
        if self.request.method != "POST":
            # Nothing to do
            return ""

        form = self.request.form
        context = self.context
        wikinameset = getUtility(IWikiNameSet)
        ubuntuwikiname = form.get('ubuntuwikiname')
        existingwiki = wikinameset.getByWikiAndName(
            UBUNTU_WIKI_URL, ubuntuwikiname)

        if not ubuntuwikiname:
            return "Your Ubuntu WikiName cannot be empty."
        elif existingwiki is not None and existingwiki.person != context:
            return ('The Ubuntu WikiName %s is already registered by '
                    '<a href="%s">%s</a>.'
                    % (ubuntuwikiname, canonical_url(existingwiki.person),
                       cgi.escape(existingwiki.person.browsername)))
        context.ubuntuwiki.wikiname = ubuntuwikiname

        for w in context.otherwikis:
            # XXX: We're exposing WikiName IDs here because that's the only
            # unique column we have. If we don't do this we'll have to
            # generate the field names using the WikiName.wiki and
            # WikiName.wikiname columns (because these two columns make
            # another unique identifier for WikiNames), but that's tricky and
            # not worth the extra work. -- GuilhermeSalgado 25/08/2005
            if form.get('remove_%d' % w.id):
                w.destroySelf()
            else:
                wiki = self._sanitizeWikiURL(form.get('wiki_%d' % w.id))
                wikiname = form.get('wikiname_%d' % w.id)
                if not (wiki and wikiname):
                    return "Neither Wiki nor WikiName can be empty."
                # Try to make sure people will have only a single Ubuntu
                # WikiName registered. Although this is almost impossible
                # because they can do a lot of tricks with the URLs to make
                # them look different from UBUNTU_WIKI_URL but still point to
                # the same place.
                elif wiki == UBUNTU_WIKI_URL:
                    return "You cannot have two Ubuntu WikiNames."
                w.wiki = wiki
                w.wikiname = wikiname

        wiki = self._sanitizeWikiURL(form.get('newwiki'))
        wikiname = form.get('newwikiname')
        if wiki or wikiname:
            if wiki and wikiname:
                existingwiki = wikinameset.getByWikiAndName(wiki, wikiname)
                if existingwiki and existingwiki.person != context:
                    return ('The WikiName %s%s is already registered by '
                            '<a href="%s">%s</a>.'
                            % (wiki, wikiname,
                               canonical_url(existingwiki.person),
                               cgi.escape(existingwiki.person.browsername)))
                elif existingwiki:
                    return ('The WikiName %s%s already belongs to you.'
                            % (wiki, wikiname))
                elif wiki == UBUNTU_WIKI_URL:
                    return "You cannot have two Ubuntu WikiNames."
                wikinameset.new(context, wiki, wikiname)
            else:
                self.newwiki = wiki
                self.newwikiname = wikiname
                return "Neither Wiki nor WikiName can be empty."

        return ""

    # restricted set of methods to be proxied by form_action()
    permitted_actions = ['add_ssh', 'remove_ssh']

    def form_action(self):
        if self.request.method != "POST":
            # Nothing to do
            return ''

        action = self.request.form.get('action')

        if action and (action not in self.permitted_actions):
            raise UnexpectedFormData("Action was not defined")

        getattr(self, action)()

    def add_ssh(self):
        sshkey = self.request.form.get('sshkey')
        try:
            kind, keytext, comment = sshkey.split(' ', 2)
        except ValueError:
            self.error_message = 'Invalid public key'
            return

        if not (kind and keytext and comment):
            self.error_message = 'Invalid public key'
            return

        if kind == 'ssh-rsa':
            keytype = SSHKeyType.RSA
        elif kind == 'ssh-dss':
            keytype = SSHKeyType.DSA
        else:
            self.error_message = 'Invalid public key'
            return

        getUtility(ISSHKeySet).new(self.user, keytype, keytext, comment)
        self.info_message = 'SSH public key added.'

    def remove_ssh(self):
        key_id = self.request.form.get('key')
        if not key_id:
            raise UnexpectedFormData('SSH Key was not defined')

        sshkey = getUtility(ISSHKeySet).getByID(key_id)
        if sshkey is None:
            self.error_message = "Cannot remove a key that doesn't exist"
            return

        if sshkey.person != self.user:
            raise UnexpectedFormData("Cannot remove someone else's key")

        comment = sshkey.comment
        sshkey.destroySelf()
        self.info_message = 'Key "%s" removed' % comment


class PersonGPGView(LaunchpadView):
    """View for the GPG-related actions for a Person

    Supports claiming (importing) a key, validating it and deactivating
    it. Also supports removing the token generated for validation (in
    the case you want to give up on importing the key).
    """
    key = None
    fingerprint = None

    key_ok = False
    invalid_fingerprint = False
    key_retrieval_failed = False
    key_already_imported = False

    error_message = None
    info_message = None

    def keyserver_url(self):
        assert self.fingerprint
        return getUtility(IGPGHandler).getURLForKeyInServer(self.fingerprint)

    def form_action(self):
        permitted_actions = [
            'claim_gpg', 'deactivate_gpg', 'remove_gpgtoken', 'reactivate_gpg']
        if self.request.method != "POST":
            return ''
        action = self.request.form.get('action')
        if action and (action not in permitted_actions):
            raise UnexpectedFormData("Action was not defined")
        getattr(self, action)()

    def claim_gpg(self):
        # XXX cprov 20050401 As "Claim GPG key" takes a lot of time, we
        # should process it throught the NotificationEngine.
        gpghandler = getUtility(IGPGHandler)
        fingerprint = self.request.form.get('fingerprint')
        self.fingerprint = gpghandler.sanitizeFingerprint(fingerprint)

        if not self.fingerprint:
            self.invalid_fingerprint = True
            return

        gpgkeyset = getUtility(IGPGKeySet)
        if gpgkeyset.getByFingerprint(self.fingerprint):
            self.key_already_imported = True
            return

        try:
            key = gpghandler.retrieveKey(self.fingerprint)
        except GPGKeyNotFoundError:
            self.key_retrieval_failed = True
            return

        self.key = key
        if not key.expired and not key.revoked:
            self._validateGPG(key)
            self.key_ok = True

    def deactivate_gpg(self):
        key_ids = self.request.form.get('DEACTIVATE_GPGKEY')

        if key_ids is None:
            self.error_message = 'No Key(s) selected for deactivation.'
            return

        # verify if we have multiple entries to deactive
        if not isinstance(key_ids, list):
            key_ids = [key_ids]

        gpgkeyset = getUtility(IGPGKeySet)

        deactivated_keys = []
        for key_id in key_ids:
            gpgkey = gpgkeyset.get(key_id)
            if gpgkey is None:
                continue
            if gpgkey.owner != self.user:
                self.error_message = "Cannot deactivate someone else's key"
                return
            gpgkey.active = False
            deactivated_keys.append(gpgkey.displayname)

        flush_database_updates()
        self.info_message = (
            'Deactivated key(s): %s' % ", ".join(deactivated_keys))

    def remove_gpgtoken(self):
        token_fingerprints = self.request.form.get('REMOVE_GPGTOKEN')

        if token_fingerprints is None:
            self.error_message = 'No key(s) pending validation selected.'
            return

        logintokenset = getUtility(ILoginTokenSet)
        if not isinstance(token_fingerprints, list):
            token_fingerprints = [token_fingerprints]

        cancelled_fingerprints = []
        for fingerprint in token_fingerprints:
            logintokenset.deleteByFingerprintRequesterAndType(
                fingerprint, self.user, LoginTokenType.VALIDATEGPG)
            logintokenset.deleteByFingerprintRequesterAndType(
                fingerprint, self.user, LoginTokenType.VALIDATESIGNONLYGPG)
            cancelled_fingerprints.append(fingerprint)

        self.info_message = ('Cancelled validation of key(s): %s'
                             % ", ".join(cancelled_fingerprints))

    def reactivate_gpg(self):
        key_ids = self.request.form.get('REACTIVATE_GPGKEY')

        if key_ids is None:
            self.error_message = 'No Key(s) selected for reactivation.'
            return

        found = []
        notfound = []
        # verify if we have multiple entries to deactive
        if not isinstance(key_ids, list):
            key_ids = [key_ids]

        gpghandler = getUtility(IGPGHandler)
        keyset = getUtility(IGPGKeySet)

        for key_id in key_ids:
            gpgkey = keyset.get(key_id)
            try:
                key = gpghandler.retrieveKey(gpgkey.fingerprint)
            except GPGKeyNotFoundError:
                notfound.append(gpgkey.fingerprint)
            else:
                found.append(key.displayname)
                self._validateGPG(key)

        comments = []
        if len(found) > 0:
            comments.append(
                'An email was sent to %s with instructions to reactivate '
                'the following key(s): %s'
                % (self.context.preferredemail.email, ', '.join(found)))
        if len(notfound) > 0:
            if len(notfound) == 1:
                comments.append(
                    'Launchpad failed to retrieve the following key from '
                    'the keyserver: %s. Please make sure this key is '
                    'published in a keyserver (such as '
                    '<a href="http://pgp.mit.edu">pgp.mit.edu</a>) before '
                    'trying to reactivate it again.' % (', '.join(notfound)))
            else:
                comments.append(
                    'Launchpad failed to retrieve the following keys from '
                    'the keyserver: %s. Please make sure these keys '
                    'are published in a keyserver (such as '
                    '<a href="http://pgp.mit.edu">pgp.mit.edu</a>) before '
                    'trying to reactivate them again.' % (', '.join(notfound)))

        self.info_message = '\n<br>\n'.join(comments)

    def _validateGPG(self, key):
        logintokenset = getUtility(ILoginTokenSet)
        bag = getUtility(ILaunchBag)

        preferredemail = bag.user.preferredemail.email
        login = bag.login

        if key.can_encrypt:
            tokentype = LoginTokenType.VALIDATEGPG
        else:
            tokentype = LoginTokenType.VALIDATESIGNONLYGPG

        token = logintokenset.new(self.context, login,
                                  preferredemail,
                                  tokentype,
                                  fingerprint=key.fingerprint)

        token.sendGPGValidationRequest(key)


class PersonChangePasswordView(LaunchpadFormView):

    label = "Change your password"
    schema = IPersonChangePassword
    field_names = ['currentpassword', 'password']
    custom_widget('password', PasswordChangeWidget)

    @property
    def next_url(self):
        return canonical_url(self.context)

    def validate(self, form_values):
        currentpassword = form_values.get('currentpassword')
        encryptor = getUtility(IPasswordEncryptor)
        if not encryptor.validate(currentpassword, self.context.password):
            self.setFieldError('currentpassword', _(
                "The provided password doesn't match your current password."))

    @action(_("Change Password"), name="submit")
    def submit_action(self, action, data):
        password = data['password']
        self.context.password = password
        self.request.response.addInfoNotification(_(
            "Password changed successfully"))


class PersonEditView(SQLObjectEditView):

    def changed(self):
        """Redirect to the person page.

        We need this because people can now change their names, and this will
        make their canonical_url to change too.
        """
        self.request.response.redirect(canonical_url(self.context))


class PersonEmblemView(GeneralFormView):

    def process(self, emblem=None):
        # XXX use Bjorn's nice file upload widget when he writes it
        if emblem is not None:
            filename = self.request.get('field.emblem').filename
            content_type, encoding = guess_content_type(
                name=filename, body=emblem)
            self.context.emblem = getUtility(ILibraryFileAliasSet).create(
                name=filename, size=len(emblem), file=StringIO(emblem),
                contentType=content_type)
        self._nextURL = canonical_url(self.context)
        return 'Success'


class PersonHackergotchiView(GeneralFormView):

    def process(self, hackergotchi=None):
        # XXX use Bjorn's nice file upload widget when he writes it
        if hackergotchi is not None:
            filename = self.request.get('field.hackergotchi').filename
            content_type, encoding = guess_content_type(
                name=filename, body=hackergotchi)
            hkg = getUtility(ILibraryFileAliasSet).create(
                name=filename, size=len(hackergotchi),
                file=StringIO(hackergotchi),
                contentType=content_type)
            self.context.hackergotchi = hkg
        self._nextURL = canonical_url(self.context)
        return 'Success'


class TeamJoinView(PersonView):

    def processForm(self):
        if self.request.method != "POST":
            # Nothing to do
            return

        user = self.user

        if self.request.form.get('join') and self.userCanRequestToJoin():
            user.join(self.context)
            notify(JoinTeamRequestEvent(user, self.context))
            if (self.context.subscriptionpolicy ==
                TeamSubscriptionPolicy.MODERATED):
                self.request.response.addInfoNotification(
                    _('Subscription request pending approval.'))
            else:
                self.request.response.addInfoNotification(_(
                    'Successfully joined %s.' % self.context.displayname))
        self.request.response.redirect('./')


class TeamLeaveView(PersonView):

    def processForm(self):
        if self.request.method != "POST" or not self.userCanRequestToLeave():
            # Nothing to do
            return

        if self.request.form.get('leave'):
            self.user.leave(self.context)

        self.request.response.redirect('./')


class PersonEditEmailsView:

    def __init__(self, context, request):
        self.context = context
        self.request = request
        self.errormessage = None
        self.message = None
        self.badlyFormedEmail = None
        self.user = getUtility(ILaunchBag).user

    def unvalidatedAndGuessedEmails(self):
        """Return a Set containing all unvalidated and guessed emails."""
        emailset = set()
        emailset = emailset.union(e.email for e in self.context.guessedemails)
        emailset = emailset.union(e for e in self.context.unvalidatedemails)
        return emailset

    def emailFormSubmitted(self):
        """Check if the user submitted the form and process it.

        Return True if the form was submitted or False if it was not.
        """
        form = self.request.form
        if "REMOVE_VALIDATED" in form:
            self._deleteValidatedEmail()
        elif "SET_PREFERRED" in form:
            self._setPreferred()
        elif "REMOVE_UNVALIDATED" in form:
            self._deleteUnvalidatedEmail()
        elif "VALIDATE" in form:
            self._validateEmail()
        elif "ADD_EMAIL" in form:
            self._addEmail()
        else:
            return False

        # Any self-posting page that updates the database and want to display
        # these updated values have to call flush_database_updates().
        flush_database_updates()
        return True

    def _validateEmail(self):
        """Send a validation url to the selected email address."""
        email = self.request.form.get("UNVALIDATED_SELECTED")
        if email is None:
            self.message = (
                "You must select the email address you want to confirm.")
            return

        token = getUtility(ILoginTokenSet).new(
                    self.context, getUtility(ILaunchBag).login, email,
                    LoginTokenType.VALIDATEEMAIL)
        token.sendEmailValidationRequest(self.request.getApplicationURL())

        self.message = ("A new email was sent to '%s' with instructions on "
                        "how to confirm that it belongs to you." % email)

    def _deleteUnvalidatedEmail(self):
        """Delete the selected email address, which is not validated.

        This email address can be either on the EmailAddress table marked with
        status new, or in the LoginToken table.
        """
        email = self.request.form.get("UNVALIDATED_SELECTED")
        if email is None:
            self.message = (
                "You must select the email address you want to remove.")
            return

        emailset = getUtility(IEmailAddressSet)
        logintokenset = getUtility(ILoginTokenSet)
        if email in [e.email for e in self.context.guessedemails]:
            emailaddress = emailset.getByEmail(email)
            # These asserts will fail only if someone poisons the form.
            assert emailaddress.person.id == self.context.id
            assert self.context.preferredemail.id != emailaddress.id
            emailaddress.destroySelf()

        if email in self.context.unvalidatedemails:
            logintokenset.deleteByEmailRequesterAndType(
                email, self.context, LoginTokenType.VALIDATEEMAIL)

        self.message = "The email address '%s' has been removed." % email

    def _deleteValidatedEmail(self):
        """Delete the selected email address, which is already validated."""
        email = self.request.form.get("VALIDATED_SELECTED")
        if email is None:
            self.message = (
                "You must select the email address you want to remove.")
            return

        emailset = getUtility(IEmailAddressSet)
        emailaddress = emailset.getByEmail(email)
        # These asserts will fail only if someone poisons the form.
        assert emailaddress.person.id == self.context.id
        assert self.context.preferredemail is not None
        if self.context.preferredemail == emailaddress:
            # This will happen only if a person is submitting a stale page.
            self.message = (
                "You can't remove %s because it's your contact email "
                "address." % self.context.preferredemail.email)
            return
        emailaddress.destroySelf()
        self.message = "The email address '%s' has been removed." % email

    def _addEmail(self):
        """Register a new email for the person in context.

        Check if the email is "well formed" and if it's not yet in our
        database and then register it to the person in context.
        """
        person = self.context
        emailset = getUtility(IEmailAddressSet)
        logintokenset = getUtility(ILoginTokenSet)
        newemail = self.request.form.get("newemail", "").strip().lower()
        if not valid_email(newemail):
            self.message = (
                "'%s' doesn't seem to be a valid email address." % newemail)
            self.badlyFormedEmail = newemail
            return

        email = emailset.getByEmail(newemail)
        if email is not None and email.person.id == person.id:
            self.message = (
                    "The email address '%s' is already registered as your "
                    "email address. This can be either because you already "
                    "added this email address before or because it have "
                    "been detected by our system as being yours. In case "
                    "it was detected by our systeam, it's probably shown "
                    "on this page and is waiting to be confirmed as being "
                    "yours." % email.email)
            return
        elif email is not None:
            # self.message is rendered using 'structure' on the page template,
            # so it's better to escape browsername because people can put
            # whatever they want in their name/displayname. On the other hand,
            # we don't need to escape email addresses because they are always
            # validated (which means they can't have html tags) before being
            # inserted in the database.
            owner = email.person
            browsername = cgi.escape(owner.browsername)
            owner_name = urllib.quote(owner.name)
            merge_url = ('%s/+requestmerge?field.dupeaccount=%s'
                         % (canonical_url(getUtility(IPersonSet)), owner_name))
            self.message = (
                    "The email address '%s' is already registered by "
                    "<a href=\"%s\">%s</a>. If you think that is a "
                    "duplicated account, you can <a href=\"%s\">merge it</a> "
                    "into your account. "
                    % (email.email, canonical_url(owner), browsername,
                       merge_url))
            return

        token = logintokenset.new(
                    person, getUtility(ILaunchBag).login, newemail,
                    LoginTokenType.VALIDATEEMAIL)
        token.sendEmailValidationRequest(self.request.getApplicationURL())

        self.message = (
                "An email message was sent to '%s'. Follow the "
                "instructions in that message to confirm that the "
                "address is yours." % newemail)

    def _setPreferred(self):
        """Set the selected email as preferred for the person in context."""
        email = self.request.form.get("VALIDATED_SELECTED")
        if email is None:
            self.message = (
                "To set your contact address you have to choose an address "
                "from the list of confirmed addresses and click on Set as "
                "Contact Address.")
            return
        elif isinstance(email, list):
            self.message = (
                    "Only one email address can be set as your contact "
                    "address. Please select the one you want and click on "
                    "Set as Contact Address.")
            return

        emailset = getUtility(IEmailAddressSet)
        emailaddress = emailset.getByEmail(email)
        assert emailaddress.person.id == self.context.id, \
                "differing ids in emailaddress.person.id(%s,%d) == " \
                "self.context.id(%s,%d) (%s)" % \
                (emailaddress.person.name, emailaddress.person.id,
                 self.context.name, self.context.id, emailaddress.email)

        if emailaddress.status != EmailAddressStatus.VALIDATED:
            self.message = "%s is already set as your contact address." % email
            return
        self.context.setPreferredEmail(emailaddress)
        self.message = "Your contact address has been changed to: %s" % email


class RequestPeopleMergeView(AddView):
    """The view for the page where the user asks a merge of two accounts.

    If the dupe account have only one email address we send a message to that
    address and then redirect the user to other page saying that everything
    went fine. Otherwise we redirect the user to another page where we list
    all email addresses owned by the dupe account and the user selects which
    of those (s)he wants to claim.
    """

    _nextURL = '.'

    def nextURL(self):
        return self._nextURL

    def createAndAdd(self, data):
        user = getUtility(ILaunchBag).user
        dupeaccount = data['dupeaccount']
        if dupeaccount == user:
            # Please, don't try to merge you into yourself.
            return

        emails = getUtility(IEmailAddressSet).getByPerson(dupeaccount)
        emails_count = emails.count()
        if emails_count > 1:
            # The dupe account have more than one email address. Must redirect
            # the user to another page to ask which of those emails (s)he
            # wants to claim.
            self._nextURL = '+requestmerge-multiple?dupe=%d' % dupeaccount.id
            return

        assert emails_count == 1
        email = emails[0]
        login = getUtility(ILaunchBag).login
        logintokenset = getUtility(ILoginTokenSet)
        token = logintokenset.new(user, login, email.email,
                                  LoginTokenType.ACCOUNTMERGE)

        # XXX: SteveAlexander: an experiment to see if this improves
        #      problems with merge people tests.  2006-03-07
        import canonical.database.sqlbase
        canonical.database.sqlbase.flush_database_updates()
        token.sendMergeRequestEmail()
        self._nextURL = './+mergerequest-sent?dupe=%d' % dupeaccount.id


class AdminRequestPeopleMergeView(LaunchpadView):
    """The view for the page where an admin can merge two accounts."""

    def initialize(self):
        self.errormessages = []
        self.shouldShowConfirmationPage = False
        setUpWidgets(self, IAdminRequestPeopleMerge, IInputWidget)

    def processForm(self):
        form = self.request.form
        if 'continue' in form:
            # get data from the form
            self.dupe_account = self._getInputValue(self.dupe_account_widget)
            self.target_account = self._getInputValue(
                self.target_account_widget)
            if self.errormessages:
                return

            if self.dupe_account == self.target_account:
                self.errormessages.append(_(
                    "You can't merge %s into itself."
                    % self.dupe_account.name))
                return

            emailset = getUtility(IEmailAddressSet)
            self.emails = emailset.getByPerson(self.dupe_account)
            # display dupe_account email addresses and confirmation page
            self.shouldShowConfirmationPage = True

        elif 'merge' in form:
            self._performMerge()
            self.request.response.addInfoNotification(_(
                'Merge completed successfully.'))
            self.request.response.redirect(canonical_url(self.target_account))

    def _getInputValue(self, widget):
        name = self.request.get(widget.name)
        try:
            account = widget.getInputValue()
        except WidgetInputError:
            self.errormessages.append(_("You must choose an account."))
            return
        except ConversionError:
            self.errormessages.append(_("%s is an invalid account." % name))
            return
        return account

    def _performMerge(self):
        personset = getUtility(IPersonSet)
        emailset = getUtility(IEmailAddressSet)

        dupe_name = self.request.form.get('dupe_name')
        target_name = self.request.form.get('target_name')

        self.dupe_account = personset.getByName(dupe_name)
        self.target_account = personset.getByName(target_name)

        emails = emailset.getByPerson(self.dupe_account)
        if emails:
            for email in emails:
                # transfer all emails from dupe to targe account
                email.person = self.target_account
                email.status = EmailAddressStatus.NEW

        getUtility(IPersonSet).merge(self.dupe_account, self.target_account)


class FinishedPeopleMergeRequestView(LaunchpadView):
    """A simple view for a page where we only tell the user that we sent the
    email with further instructions to complete the merge.

    This view is used only when the dupe account has a single email address.
    """
    def initialize(self):
        user = getUtility(ILaunchBag).user
        try:
            dupe_id = int(self.request.get('dupe'))
        except (ValueError, TypeError):
            self.request.response.redirect(canonical_url(user))
            return

        dupe_account = getUtility(IPersonSet).get(dupe_id)
        results = getUtility(IEmailAddressSet).getByPerson(dupe_account)

        result_count = results.count()
        if not result_count:
            # The user came back to visit this page with nothing to
            # merge, so we redirect him away to somewhere useful.
            self.request.response.redirect(canonical_url(user))
            return
        assert result_count == 1
        self.dupe_email = results[0].email

    def render(self):
        if self.dupe_email:
            return LaunchpadView.render(self)
        else:
            return ''


class RequestPeopleMergeMultipleEmailsView:
    """A view for the page where the user asks a merge and the dupe account
    have more than one email address."""

    def __init__(self, context, request):
        self.context = context
        self.request = request
        self.form_processed = False
        self.dupe = None
        self.notified_addresses = []

    def processForm(self):
        dupe = self.request.form.get('dupe')
        if dupe is None:
            # We just got redirected to this page and we don't have the dupe
            # hidden field in request.form.
            dupe = self.request.get('dupe')
            if dupe is None:
                return

        self.dupe = getUtility(IPersonSet).get(int(dupe))
        emailaddrset = getUtility(IEmailAddressSet)
        self.dupeemails = emailaddrset.getByPerson(self.dupe)

        if self.request.method != "POST":
            return

        self.form_processed = True
        user = getUtility(ILaunchBag).user
        login = getUtility(ILaunchBag).login
        logintokenset = getUtility(ILoginTokenSet)

        emails = self.request.form.get("selected")
        if emails is not None:
            # We can have multiple email adressess selected, and in this case
            # emails will be a list. Otherwise it will be a string and we need
            # to make a list with that value to use in the for loop.
            if not isinstance(emails, list):
                emails = [emails]

            for email in emails:
                emailaddress = emailaddrset.getByEmail(email)
                assert emailaddress in self.dupeemails
                token = logintokenset.new(
                    user, login, emailaddress.email,
                    LoginTokenType.ACCOUNTMERGE)
                token.sendMergeRequestEmail()
                self.notified_addresses.append(emailaddress.email)


class ObjectReassignmentView:
    """A view class used when reassigning an object that implements IHasOwner.

    By default we assume that the owner attribute is IHasOwner.owner and the
    vocabulary for the owner widget is ValidPersonOrTeam (which is the one
    used in IObjectReassignment). If any object has special needs, it'll be
    necessary to subclass ObjectReassignmentView and redefine the schema
    and/or ownerOrMaintainerAttr attributes.

    Subclasses can also specify a callback to be called after the reassignment
    takes place. This callback must accept three arguments (in this order):
    the object whose owner is going to be changed, the old owner and the new
    owner.

    Also, if the object for which you're using this view doesn't have a
    displayname or name attribute, you'll have to subclass it and define the
    contextName property in your subclass.
    """

    ownerOrMaintainerAttr = 'owner'
    schema = IObjectReassignment
    callback = None

    def __init__(self, context, request):
        self.context = context
        self.request = request
        self.user = getUtility(ILaunchBag).user
        self.errormessage = ''
        setUpWidgets(self, self.schema, IInputWidget)

    @property
    def ownerOrMaintainer(self):
        return getattr(self.context, self.ownerOrMaintainerAttr)

    @property
    def contextName(self):
        return self.context.displayname or self.context.name

    nextUrl = '.'

    def processForm(self):
        if self.request.method == 'POST':
            self.changeOwner()

    def changeOwner(self):
        """Change the owner of self.context to the one choosen by the user."""
        newOwner = self._getNewOwner()
        if newOwner is None:
            return

        if not self.isValidOwner(newOwner):
            return

        oldOwner = getattr(self.context, self.ownerOrMaintainerAttr)
        setattr(self.context, self.ownerOrMaintainerAttr, newOwner)
        if callable(self.callback):
            self.callback(self.context, oldOwner, newOwner)
        self.request.response.redirect(self.nextUrl)

    def isValidOwner(self, newOwner):
        """Check whether the new owner is acceptable for the context object.

        If it not acceptable, return False and assign an error message to
        self.errormessage to inform the user.
        """
        return True

    def _getNewOwner(self):
        """Return the new owner for self.context, as specified by the user.

        If anything goes wrong, return None and assign an error message to
        self.errormessage to inform the user about what happened.
        """
        personset = getUtility(IPersonSet)
        request = self.request
        owner_name = request.form.get(self.owner_widget.name)
        if not owner_name:
            self.errormessage = (
                "You have to specify the name of the person/team that's "
                "going to be the new %s." % self.ownerOrMaintainerAttr)
            return None

        if request.form.get('existing') == 'existing':
            try:
                # By getting the owner using getInputValue() we make sure
                # it's valid according to the vocabulary of self.schema's
                # owner widget.
                owner = self.owner_widget.getInputValue()
            except WidgetInputError:
                self.errormessage = (
                    "The person/team named '%s' is not a valid owner for %s."
                    % (owner_name, self.contextName))
                return None
            except ConversionError:
                self.errormessage = (
                    "There's no person/team named '%s' in Launchpad."
                    % owner_name)
                return None
        else:
            if personset.getByName(owner_name):
                self.errormessage = (
                    "There's already a person/team with the name '%s' in "
                    "Launchpad. Please choose a different name or select "
                    "the option to make that person/team the new owner, "
                    "if that's what you want." % owner_name)
                return None

            if not valid_name(owner_name):
                self.errormessage = (
                    "'%s' is not a valid name for a team. Please make sure "
                    "it contains only the allowed characters and no spaces."
                    % owner_name)
                return None

            owner = personset.newTeam(
                self.user, owner_name, owner_name.capitalize())

        return owner


class TeamReassignmentView(ObjectReassignmentView):

    ownerOrMaintainerAttr = 'teamowner'
    schema = ITeamReassignment

    def __init__(self, context, request):
        ObjectReassignmentView.__init__(self, context, request)
        self.callback = self._addOwnerAsMember

    @property
    def contextName(self):
        return self.context.browsername

    def _addOwnerAsMember(self, team, oldOwner, newOwner):
        """Add the new and the old owners as administrators of the team.

        When a user creates a new team, he is added as an administrator of
        that team. To be consistent with this, we must make the new owner an
        administrator of the team. This rule is ignored only if the new owner
        is an inactive member of the team, as that means he's not interested
        in being a member. The same applies to the old owner.
        """
        # Both new and old owners won't be added as administrators of the team
        # only if they're inactive members. If they're either active or
        # proposed members they'll be made administrators of the team.
        if newOwner not in team.inactivemembers:
            team.addMember(newOwner)
        if oldOwner not in team.inactivemembers:
            team.addMember(oldOwner)

        # Need to flush all database updates, otherwise we won't see the
        # updated membership statuses in the rest of this method.
        flush_database_updates()
        if newOwner not in team.inactivemembers:
            team.setMembershipStatus(newOwner, TeamMembershipStatus.ADMIN)

        if oldOwner not in team.inactivemembers:
            team.setMembershipStatus(oldOwner, TeamMembershipStatus.ADMIN)


class PersonLatestTicketsView(LaunchpadView):
    """View used by the porlet displaying the latest requests made by
    a person.
    """

    @cachedproperty
    def getLatestTickets(self, quantity=5):
        """Return <quantity> latest tickets created for this target. """
        return self.context.searchTickets(
            participation=TicketParticipation.OWNER)[:quantity]


class PersonSearchTicketsView(SearchTicketsView):
    """View used to search and display tickets in which an IPerson is
    involved.
    """

    displayTargetColumn = True

    @property
    def pageheading(self):
        """See SearchTicketsView."""
        return _('Support requests involving $name',
                 mapping=dict(name=self.context.displayname))

    @property
    def empty_listing_message(self):
        """See SearchTicketsView."""
        return _('No support requests involving $name found with the '
                 'requested statuses.',
                 mapping=dict(name=self.context.displayname))


class SearchAnsweredTicketsView(SearchTicketsView):
    """View used to search and display tickets answered by an IPerson."""

    displayTargetColumn = True

    def getDefaultFilter(self):
        """See SearchTicketsView."""
        return dict(participation=TicketParticipation.ANSWERER)

    @property
    def pageheading(self):
        """See SearchTicketsView."""
        return _('Support requests answered by $name',
                 mapping=dict(name=self.context.displayname))

    @property
    def empty_listing_message(self):
        """See SearchTicketsView."""
        return _('No support requests answered by $name found with the '
                 'requested statuses.',
                 mapping=dict(name=self.context.displayname))


class SearchAssignedTicketsView(SearchTicketsView):
    """View used to search and display tickets assigned to an IPerson."""

    displayTargetColumn = True

    def getDefaultFilter(self):
        """See SearchTicketsView."""
        return dict(participation=TicketParticipation.ASSIGNEE)

    @property
    def pageheading(self):
        """See SearchTicketsView."""
        return _('Support requests assigned to $name',
                 mapping=dict(name=self.context.displayname))

    @property
    def empty_listing_message(self):
        """See SearchTicketsView."""
        return _('No support requests assigned to $name found with the '
                 'requested statuses.',
                 mapping=dict(name=self.context.displayname))


class SearchCommentedTicketsView(SearchTicketsView):
    """View used to search and display tickets commented on by an IPerson."""

    displayTargetColumn = True

    def getDefaultFilter(self):
        """See SearchTicketsView."""
        return dict(participation=TicketParticipation.COMMENTER)

    @property
    def pageheading(self):
        """See SearchTicketsView."""
        return _('Support requests commented on by $name ',
                 mapping=dict(name=self.context.displayname))

    @property
    def empty_listing_message(self):
        """See SearchTicketsView."""
        return _('No support requests commented on by $name found with the '
                 'requested statuses.',
                 mapping=dict(name=self.context.displayname))


class SearchCreatedTicketsView(SearchTicketsView):
    """View used to search and display tickets created by an IPerson."""

    displayTargetColumn = True

    def getDefaultFilter(self):
        """See SearchTicketsView."""
        return dict(participation=TicketParticipation.OWNER)

    @property
    def pageheading(self):
        """See SearchTicketsView."""
        return _('Support requests created by $name',
                 mapping=dict(name=self.context.displayname))

    @property
    def empty_listing_message(self):
        """See SearchTicketsView."""
        return _('No support requests created by $name found with the '
                 'requested statuses.',
                 mapping=dict(name=self.context.displayname))


class SearchSubscribedTicketsView(SearchTicketsView):
    """View used to search and display tickets subscribed to by an IPerson."""

    displayTargetColumn = True

    def getDefaultFilter(self):
        """See SearchTicketsView."""
        return dict(participation=TicketParticipation.SUBSCRIBER)

    @property
    def pageheading(self):
        """See SearchTicketsView."""
        return _('Support requests $name is subscribed to',
                 mapping=dict(name=self.context.displayname))

    @property
    def empty_listing_message(self):
        """See SearchTicketsView."""
        return _('No support requests subscribed to by $name found with the '
                 'requested statuses.',
                 mapping=dict(name=self.context.displayname))

class PersonSupportMenu(ApplicationMenu):

    usedfor = IPerson
    facet = 'support'
    links = ['answered', 'assigned', 'created', 'commented', 'subscribed']

    def answered(self):
        summary = 'Support requests answered by %s' % self.context.displayname
        return Link('+answeredtickets', 'Answered', summary, icon='ticket')

    def assigned(self):
        summary = 'Support requests assigned to %s' % self.context.displayname
        return Link('+assignedtickets', 'Assigned', summary, icon='ticket')

    def created(self):
        summary = 'Support requests created by %s' % self.context.displayname
        return Link('+createdtickets', 'Created', summary, icon='ticket')

    def commented(self):
        summary = 'Support requests commented on by %s' % (
            self.context.displayname)
        return Link('+commentedtickets', 'Commented', summary, icon='ticket')

    def subscribed(self):
        text = 'Subscribed'
        summary = 'Support requests subscribed to by %s' % (
                self.context.displayname)
        return Link('+subscribedtickets', text, summary, icon='ticket')<|MERGE_RESOLUTION|>--- conflicted
+++ resolved
@@ -42,9 +42,7 @@
     'ObjectReassignmentView',
     'TeamReassignmentView',
     'RedirectToAssignedBugsView',
-<<<<<<< HEAD
     'PersonAddView',
-=======
     'PersonLatestTicketsView',
     'PersonSearchTicketsView',
     'PersonSupportMenu',
@@ -53,7 +51,6 @@
     'SearchCommentedTicketsView',
     'SearchCreatedTicketsView',
     'SearchSubscribedTicketsView',
->>>>>>> 6ab69fcb
     ]
 
 import cgi
@@ -74,11 +71,8 @@
 from canonical.launchpad.searchbuilder import any, NULL
 from canonical.lp.dbschema import (
     LoginTokenType, SSHKeyType, EmailAddressStatus, TeamMembershipStatus,
-<<<<<<< HEAD
-    TeamSubscriptionPolicy, SpecificationFilter, PersonCreationRationale)
-=======
-    TeamSubscriptionPolicy, SpecificationFilter, TicketParticipation)
->>>>>>> 6ab69fcb
+    TeamSubscriptionPolicy, SpecificationFilter, TicketParticipation,
+    PersonCreationRationale)
 
 from canonical.widgets import PasswordChangeWidget
 from canonical.cachedproperty import cachedproperty
