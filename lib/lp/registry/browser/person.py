--- conflicted
+++ resolved
@@ -902,15 +902,9 @@
              'editemailaddresses', 'editlanguages', 'editwikinames',
              'editircnicknames', 'editjabberids', 'editpassword',
              'editsshkeys', 'editpgpkeys', 'editlocation', 'memberships',
-<<<<<<< HEAD
-             'mentoringoffers', 'codesofconduct', 'karma',
-             'administer', 'projects', 'activate_ppa', 'maintained',
-             'view_ppa_subscriptions', 'ppa', 'oauth_tokens',
-             'related_software_summary']
-=======
              'codesofconduct', 'karma', 'administer', 'projects',
-            'activate_ppa', 'maintained', 'view_ppa_subscriptions']
->>>>>>> 7d6cb9da
+             'activate_ppa', 'maintained', 'view_ppa_subscriptions',
+             'ppa', 'oauth_tokens', 'related_software_summary']
 
     def related_software_summary(self):
         target = '+related-software'
