--- conflicted
+++ resolved
@@ -50,12 +50,8 @@
     {
         "entries": [
             {
-<<<<<<< HEAD
+                "api_uri": "/~guadamen",
                 "image": "/@@/team",
-=======
-                "api_uri": "\/~guadamen",
-                "image": "\/@@\/team",
->>>>>>> 7a55fd7b
                 "title": "GuadaMen",
                 "value": "guadamen"
             }
@@ -82,12 +78,8 @@
     {
         "entries": [
             {
-<<<<<<< HEAD
+                "api_uri": "/~commercial-admins",
                 "image": "/@@/team",
-=======
-                "api_uri": "\/~commercial-admins",
-                "image": "\/@@\/team",
->>>>>>> 7a55fd7b
                 "title": "Commercial Subscription Admins",
                 "value": "commercial-admins"
             }
