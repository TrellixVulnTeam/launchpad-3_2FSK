# Copyright 2009 Canonical Ltd.  This software is licensed under the
# GNU Affero General Public License version 3 (see the file LICENSE).

"""Browser views for archive."""

__metaclass__ = type

__all__ = [
    'ArchiveAdminView',
    'ArchiveActivateView',
    'ArchiveBadges',
    'ArchiveBuildsView',
    'ArchiveDeleteView',
    'ArchiveEditDependenciesView',
    'ArchiveEditView',
    'ArchiveIndexActionsMenu',
    'ArchiveNavigation',
    'ArchiveNavigationMenu',
    'ArchivePackageCopyingView',
    'ArchivePackageDeletionView',
    'ArchivePackagesActionMenu',
    'ArchivePackagesView',
    'ArchiveView',
    'ArchiveViewBase',
    'make_archive_vocabulary',
    'traverse_named_ppa',
    ]


from datetime import datetime, timedelta
import pytz
from urlparse import urlparse

from zope.app.form.browser import TextAreaWidget
from zope.component import getUtility
from zope.formlib import form
from zope.interface import implements, Interface
from zope.security.interfaces import Unauthorized
from zope.security.proxy import removeSecurityProxy
from zope.schema import Choice, List, TextLine
from zope.schema.interfaces import IContextSourceBinder
from zope.schema.vocabulary import SimpleVocabulary, SimpleTerm
from storm.zope.interfaces import IResultSet

from sqlobject import SQLObjectNotFound

from canonical.cachedproperty import cachedproperty
from canonical.launchpad import _
from canonical.launchpad.components.tokens import create_token
from canonical.launchpad.helpers import english_list
from canonical.lazr.utils import smartquote
from lp.buildmaster.interfaces.buildbase import BuildStatus
from lp.services.browser_helpers import get_user_agent_distroseries
from lp.services.worlddata.interfaces.country import ICountrySet
from lp.soyuz.browser.build import BuildRecordsView
from lp.soyuz.browser.sourceslist import (
    SourcesListEntries, SourcesListEntriesView)
from canonical.launchpad.browser.librarian import FileNavigationMixin
from lp.soyuz.adapters.archivedependencies import (
    default_component_dependency_name, default_pocket_dependency)
from lp.soyuz.adapters.archivesourcepublication import (
    ArchiveSourcePublications)
from lp.soyuz.interfaces.archive import (
    ArchivePurpose, ArchiveStatus, CannotCopy, IArchive,
    IArchiveEditDependenciesForm, IArchiveSet, IPPAActivateForm, NoSuchPPA)
from lp.soyuz.interfaces.archivepermission import (
    ArchivePermissionType, IArchivePermissionSet)
from lp.soyuz.interfaces.archivesubscriber import IArchiveSubscriberSet
from lp.soyuz.interfaces.binarypackagename import IBinaryPackageNameSet
from lp.soyuz.interfaces.binarypackagebuild import (
    BuildSetStatus, IBinaryPackageBuildSet)
from lp.soyuz.interfaces.buildrecords import IHasBuildRecords
from lp.soyuz.interfaces.component import IComponentSet
from lp.registry.interfaces.series import SeriesStatus
from canonical.launchpad.interfaces.launchpad import (
    ILaunchpadCelebrities, NotFoundError)
from lp.soyuz.interfaces.packagecopyrequest import (
    IPackageCopyRequestSet)
from lp.soyuz.interfaces.packageset import IPackagesetSet
from lp.registry.interfaces.person import IPersonSet, PersonVisibility
from lp.registry.interfaces.pocket import PackagePublishingPocket
from lp.soyuz.interfaces.processor import IProcessorFamilySet
from lp.soyuz.interfaces.publishing import (
    active_publishing_status, inactive_publishing_status, IPublishingSet,
    PackagePublishingStatus)
from lp.registry.interfaces.sourcepackagename import (
    ISourcePackageNameSet)
from canonical.launchpad.webapp import (
    action, canonical_url, custom_widget, enabled_with_permission,
    stepthrough, LaunchpadEditFormView,
    LaunchpadFormView, LaunchpadView, Link, Navigation)
from lp.soyuz.scripts.packagecopier import do_copy
from canonical.launchpad.webapp.authorization import check_permission
from canonical.launchpad.webapp.badge import HasBadgeBase
from canonical.launchpad.webapp.batching import BatchNavigator
from canonical.launchpad.webapp.interfaces import ICanonicalUrlData
from canonical.launchpad.webapp.menu import structured, NavigationMenu
from lp.app.browser.stringformatter import FormattersAPI
from canonical.widgets import (
    LabeledMultiCheckBoxWidget, PlainMultiCheckBoxWidget)
from canonical.widgets.itemswidgets import (
    LaunchpadDropdownWidget, LaunchpadRadioWidget)
from canonical.widgets.lazrjs import (
    TextAreaEditorWidget, TextLineEditorWidget)
from canonical.widgets.textwidgets import StrippedTextWidget


class ArchiveBadges(HasBadgeBase):
    """Provides `IHasBadges` for `IArchive`."""

    def getPrivateBadgeTitle(self):
        """Return private badge info useful for a tooltip."""
        return "This archive is private."


def traverse_named_ppa(person_name, ppa_name):
    """For PPAs, traverse the right place.

    :param person_name: The person part of the URL
    :param ppa_name: The PPA name part of the URL
    """
    # For now, all PPAs are assumed to be Ubuntu-related.  This will
    # change when we start doing PPAs for other distros.
    ubuntu = getUtility(ILaunchpadCelebrities).ubuntu
    archive_set = getUtility(IArchiveSet)
    archive = archive_set.getPPAByDistributionAndOwnerName(
            ubuntu, person_name, ppa_name)
    if archive is None:
        raise NotFoundError("%s/%s", (person_name, ppa_name))

    return archive


class DistributionArchiveURL:
    """Dynamic URL declaration for `IDistributionArchive`.

    When dealing with distribution archives we want to present them under
    IDistribution as /<distro>/+archive/<name>, for example:
    /ubuntu/+archive/partner
    """
    implements(ICanonicalUrlData)
    rootsite = None

    def __init__(self, context):
        self.context = context

    @property
    def inside(self):
        return self.context.distribution

    @property
    def path(self):
        return u"+archive/%s" % self.context.name


class PPAURL:
    """Dynamic URL declaration for named PPAs."""
    implements(ICanonicalUrlData)
    rootsite = None

    def __init__(self, context):
        self.context = context

    @property
    def inside(self):
        return self.context.owner

    @property
    def path(self):
        return u"+archive/%s" % self.context.name


class ArchiveNavigation(Navigation, FileNavigationMixin):
    """Navigation methods for IArchive."""

    usedfor = IArchive

    @stepthrough('+build')
    def traverse_build(self, name):
        try:
            build_id = int(name)
        except ValueError:
            return None
        try:
            return getUtility(IBinaryPackageBuildSet).getByBuildID(build_id)
        except NotFoundError:
            return None

    @stepthrough('+sourcepub')
    def traverse_sourcepub(self, name):
        return self._traverse_publication(name, source=True)

    @stepthrough('+binarypub')
    def traverse_binarypub(self, name):
        return self._traverse_publication(name, source=False)

    def _traverse_publication(self, name, source):
        try:
            pub_id = int(name)
        except ValueError:
            return None

        # The ID is not enough on its own to identify the publication,
        # we need to make sure it matches the context archive as well.
        results = getUtility(IPublishingSet).getByIdAndArchive(
            pub_id, self.context, source)
        if results.count() == 1:
            return results[0]

        return None

    @stepthrough('+binaryhits')
    def traverse_binaryhits(self, name_str):
        """Traverse to an `IBinaryPackageReleaseDownloadCount`.

        A matching path is something like this:

          +binaryhits/foopkg/1.0/i386/2010-03-11/AU

        To reach one where the country is None, use:

          +binaryhits/foopkg/1.0/i386/2010-03-11/unknown
        """

        if len(self.request.stepstogo) < 4:
            return None

        version = self.request.stepstogo.consume()
        archtag = self.request.stepstogo.consume()
        date_str = self.request.stepstogo.consume()
        country_str = self.request.stepstogo.consume()

        try:
            name = getUtility(IBinaryPackageNameSet)[name_str]
        except NotFoundError:
            return None

        # This will return None if there are multiple BPRs with the same
        # name in the archive's history, but in that case downloads
        # won't be counted either.
        bpr = self.context.getBinaryPackageRelease(name, version, archtag)
        if bpr is None:
            return None

        try:
            date = datetime.strptime(date_str, '%Y-%m-%d').date()
        except ValueError:
            return None

        # 'unknown' should always be safe, since the key is the two letter
        # ISO code, and 'unknown' has more than two letters.
        if country_str == 'unknown':
            country = None
        else:
            try:
                country = getUtility(ICountrySet)[country_str]
            except NotFoundError:
                return None

        return self.context.getPackageDownloadCount(bpr, date, country)

    @stepthrough('+subscriptions')
    def traverse_subscription(self, person_name):
        try:
            person = getUtility(IPersonSet).getByName(person_name)
        except NotFoundError:
            return None

        subscriptions = getUtility(IArchiveSubscriberSet).getBySubscriber(
            person, archive=self.context)

        # If a person is subscribed with a direct subscription as well as
        # via a team, subscriptions will contain both, so need to grab
        # the direct subscription:
        for subscription in subscriptions:
            if subscription.subscriber == person:
                return subscription

        return None

    @stepthrough('+upload')
    def traverse_upload_permission(self, name):
        """Traverse the data part of the URL for upload permissions."""
        return self._traverse_permission(name, ArchivePermissionType.UPLOAD)

    @stepthrough('+queue-admin')
    def traverse_queue_admin_permission(self, name):
        """Traverse the data part of the URL for queue admin permissions."""
        return self._traverse_permission(
            name, ArchivePermissionType.QUEUE_ADMIN)

    def _traverse_permission(self, name, permission_type):
        """Traversal helper function.

        The data part ("name") is a compound value of the format:
        user.item
        where item is a component or a source package name,
        """
        def get_url_param(param_name):
            """Return the URL parameter with the given name or None."""
            param_seq = self.request.query_string_params.get(param_name)
            if param_seq is None or len(param_seq) == 0:
                return None
            else:
                # Return whatever value was specified last in the URL.
                return param_seq.pop()

        # Look up the principal first.
        user = getUtility(IPersonSet).getByName(name)
        if user is None:
            return None

        # Obtain the item type and name from the URL parameters.
        item_type = get_url_param('type')
        item = get_url_param('item')

        if item_type is None or item is None:
            return None

        if item_type == 'component':
            # See if "item" is a component name.
            try:
                the_item = getUtility(IComponentSet)[item]
            except NotFoundError:
                pass
        elif item_type == 'packagename':
            # See if "item" is a source package name.
            the_item = getUtility(ISourcePackageNameSet).queryByName(item)
        elif item_type == 'packageset':
            the_item = None
            # Was a 'series' URL param passed?
            series = get_url_param('series')
            if series is not None:
                # Get the requested distro series.
                try:
                    series = self.context.distribution[series]
                except NotFoundError:
                    series = None
            if series is not None:
                the_item = getUtility(IPackagesetSet).getByName(
                    item, distroseries=series)
        else:
            the_item = None

        if the_item is not None:
            result_set = getUtility(IArchivePermissionSet).checkAuthenticated(
                user, self.context, permission_type, the_item)
            if result_set.count() > 0:
                return result_set[0]
            else:
                return None
        else:
            return None

    @stepthrough('+dependency')
    def traverse_dependency(self, id):
        """Traverse to an archive dependency by archive ID.

        We use IArchive.getArchiveDependency here, which is protected by
        launchpad.View, so you cannot get to a dependency of a private
        archive that you can't see.
        """
        try:
            id = int(id)
        except ValueError:
            # Not a number.
            return None

        try:
            archive = getUtility(IArchiveSet).get(id)
        except SQLObjectNotFound:
            return None

        return self.context.getArchiveDependency(archive)


class ArchiveMenuMixin:
    def ppa(self):
        text = 'View PPA'
        return Link(canonical_url(self.context), text, icon='info')

    @enabled_with_permission('launchpad.Commercial')
    def admin(self):
        text = 'Administer archive'
        return Link('+admin', text, icon='edit')

    @enabled_with_permission('launchpad.Append')
    def manage_subscribers(self):
        text = 'Manage access'
        link = Link('+subscriptions', text, icon='edit')

        # This link should only be available for private archives:
        view = self.context
        archive = view.context
        if not archive.private or not archive.is_active:
            link.enabled = False
        return link

    @enabled_with_permission('launchpad.Edit')
    def edit(self):
        text = 'Change details'
        view = self.context
        return Link(
            '+edit', text, icon='edit', enabled=view.context.is_active)

    @enabled_with_permission('launchpad.Edit')
    def delete_ppa(self):
        text = 'Delete PPA'
        view = self.context
        return Link(
            '+delete', text, icon='trash-icon',
            enabled=view.context.is_active)

    def builds(self):
        text = 'View all builds'
        return Link('+builds', text, icon='info')

    def builds_successful(self):
        text = 'View successful builds'
        return Link('+builds?build_state=built', text, icon='info')

    def builds_pending(self):
        text = 'View pending builds'
        return Link('+builds?build_state=pending', text, icon='info')

    def builds_building(self):
        text = 'View in-progress builds'
        return Link('+builds?build_state=building', text, icon='info')

    def packages(self):
        text = 'View package details'
        link = Link('+packages', text, icon='info')
        # Disable the link for P3As if they don't have upload rights.
        if self.context.private:
            if not check_permission('launchpad.Append', self.context):
                link.enabled = False
        return link

    @enabled_with_permission('launchpad.Edit')
    def delete(self):
        """Display a delete menu option for non-copy archives."""
        text = 'Delete packages'
        link = Link('+delete-packages', text, icon='edit')

        # This link should not be available for copy archives or
        # archives without any sources.
        if self.context.is_copy or not self.context.has_sources:
            link.enabled = False
        view = self.context
        if not view.context.is_active:
            link.enabled = False
        return link

    @enabled_with_permission('launchpad.AnyPerson')
    def copy(self):
        """Display a copy menu option for non-copy archives."""
        text = 'Copy packages'
        link = Link('+copy-packages', text, icon='edit')

        # This link should not be available for copy archives.
        if self.context.is_copy:
            link.enabled = False
        return link

    @enabled_with_permission('launchpad.Edit')
    def edit_dependencies(self):
        text = 'Edit PPA dependencies'
        view = self.context
        return Link(
            '+edit-dependencies', text, icon='edit',
            enabled=view.context.is_active)


class ArchiveNavigationMenu(NavigationMenu, ArchiveMenuMixin):
    """Overview Menu for IArchive."""

    usedfor = IArchive
    facet = 'overview'
    links = ['admin', 'builds', 'builds_building',
             'builds_pending', 'builds_successful',
             'packages', 'ppa']


class IArchiveIndexActionsMenu(Interface):
    """A marker interface for the ppa index actions menu."""


class ArchiveIndexActionsMenu(NavigationMenu, ArchiveMenuMixin):
    """Archive index navigation menu."""
    usedfor = IArchiveIndexActionsMenu
    facet = 'overview'
    links = ['admin', 'edit', 'edit_dependencies',
             'manage_subscribers', 'packages', 'delete_ppa']


class IArchivePackagesActionMenu(Interface):
    """A marker interface for the packages action menu."""


class ArchivePackagesActionMenu(NavigationMenu, ArchiveMenuMixin):
    """An action menu for archive package-related actions."""
    usedfor = IArchivePackagesActionMenu
    facet = 'overview'
    links = ['copy', 'delete']


class ArchiveViewBase(LaunchpadView):
    """Common features for Archive view classes."""

    @cachedproperty
    def private(self):
        return self.context.private

    @cachedproperty
    def has_sources(self):
        """Whether or not this PPA has any sources for the view.

        This can be overridden by subclasses as necessary. It allows
        the view to determine whether to display "This PPA does not yet
        have any published sources" or "No sources matching 'blah'."
        """
        # XXX cprov 20080708 bug=246200: use bool() when it gets fixed
        # in storm.
        return self.context.getPublishedSources().count() > 0

    @cachedproperty
    def repository_usage(self):
        """Return a dictionary with usage details of this repository."""
        def package_plural(control):
            if control == 1:
                return 'package'
            return 'packages'

        # Calculate the label for the package counters respecting
        # singular/plural forms.
        number_of_sources = self.context.number_of_sources
        source_label = '%s source %s' % (
            number_of_sources, package_plural(number_of_sources))

        number_of_binaries = self.context.number_of_binaries
        binary_label = '%s binary %s' % (
            number_of_binaries, package_plural(number_of_binaries))

        # Quota is stored in MiB, convert it to bytes.
        quota = self.context.authorized_size * (2 ** 20)
        used = self.context.estimated_size

        # Calculate the usage factor and limit it to 100%.
        used_factor = (float(used) / quota)
        if used_factor > 1:
            used_factor = 1

        # Calculate the appropriate CSS class to be used with the usage
        # factor. Highlight it (in red) if usage is over 90% of the quota.
        if used_factor > 0.90:
            used_css_class = 'red'
        else:
            used_css_class = 'green'

        # Usage percentage with 2 degrees of precision (more than enough
        # for humans).
        used_percentage = "%0.2f" % (used_factor * 100)

        return dict(
            source_label=source_label,
            sources_size=self.context.sources_size,
            binary_label=binary_label,
            binaries_size=self.context.binaries_size,
            used=used,
            used_percentage=used_percentage,
            used_css_class=used_css_class,
            quota=quota)

    @property
    def archive_url(self):
        """Return an archive_url where available, or None."""
        if self.has_sources and not self.context.is_copy:
            return self.context.archive_url
        else:
            return None

    @property
    def archive_label(self):
        """Return either 'PPA' or 'Archive' as the label for archives.

        It is desired to use the name 'PPA' for branding reasons where
        appropriate, even though the template logic is the same (and hence
        not worth splitting off into a separate template or macro)
        """
        if self.context.is_ppa:
            return 'PPA'
        else:
            return 'archive'

    @cachedproperty
    def build_counters(self):
        """Return a dict representation of the build counters."""
        return self.context.getBuildCounters()

    @cachedproperty
    def dependencies(self):
        return list(self.context.dependencies)

    @property
    def show_dependencies(self):
        """Whether or not to present the archive-dependencies section.

        The dependencies section is presented if there are any dependency set
        or if the user has permission to change it.
        """
        can_edit = check_permission('launchpad.Edit', self.context)
        return can_edit or len(self.dependencies) > 0

    @property
    def has_disabled_dependencies(self):
        """Whether this archive has disabled archive dependencies or not.

        Although, it will be True only if the requester has permission
        to edit the context archive (i.e. if the user can do something
        about it).
        """
        disabled_dependencies = [
            archive_dependency
            for archive_dependency in self.dependencies
            if not archive_dependency.dependency.enabled]
        can_edit = check_permission('launchpad.Edit', self.context)
        return can_edit and len(disabled_dependencies) > 0

    @cachedproperty
    def package_copy_requests(self):
        """Return any package copy requests associated with this archive."""
        copy_requests = getUtility(
            IPackageCopyRequestSet).getByTargetArchive(self.context)
        return list(copy_requests)


    @property
    def disabled_warning_message(self):
        """Return an appropriate message if the archive is disabled."""
        if self.context.enabled:
            return None

        if self.context.status in (
            ArchiveStatus.DELETED, ArchiveStatus.DELETING):
            return "This %s has been deleted." % self.archive_label
        else:
            return "This %s has been disabled." % self.archive_label


class ArchiveSeriesVocabularyFactory:
    """A factory for generating vocabularies of an archive's series."""

    implements(IContextSourceBinder)

    def __call__(self, context):
        """Return a vocabulary created dynamically from the context archive.

        :param context: The context used to generate the vocabulary. This
            is passed automatically by the zope machinery. Therefore
            this factory can only be used in a class where the context is
            an IArchive.
        """
        series_terms = []
        for distroseries in context.series_with_sources:
            series_terms.append(
                SimpleTerm(distroseries, token=distroseries.name,
                           title=distroseries.displayname))
        return SimpleVocabulary(series_terms)


class SeriesFilterWidget(LaunchpadDropdownWidget):
    """Redefining default display value as 'Any series'."""
    _messageNoValue = _("any", "Any series")


class StatusFilterWidget(LaunchpadDropdownWidget):
    """Redefining default display value as 'Any status'."""
    _messageNoValue = _("any", "Any status")


class IPPAPackageFilter(Interface):
    """The interface used as the schema for the package filtering form."""
    name_filter = TextLine(
        title=_("Package name contains"), required=False)

    series_filter = Choice(
        source=ArchiveSeriesVocabularyFactory(), required=False)

    status_filter = Choice(vocabulary=SimpleVocabulary((
        SimpleTerm(active_publishing_status, 'published', 'Published'),
        SimpleTerm(inactive_publishing_status, 'superseded', 'Superseded'),
        )), required=False)


class ArchiveSourcePackageListViewBase(ArchiveViewBase, LaunchpadFormView):
    """A Form view for filtering and batching source packages."""

    schema = IPPAPackageFilter
    custom_widget('series_filter', SeriesFilterWidget)
    custom_widget('status_filter', StatusFilterWidget)

    # By default this view will not display the sources with selectable
    # checkboxes, but subclasses can override as needed.
    selectable_sources = False

    @cachedproperty
    def series_with_sources(self):
        """Cache the context's series with sources."""
        return self.context.series_with_sources

    @property
    def specified_name_filter(self):
        """Return the specified name filter if one was specified """
        requested_name_filter = self.request.query_string_params.get(
            'field.name_filter')

        if requested_name_filter is not None:
            return requested_name_filter[0]
        else:
            return None

    def getSelectedFilterValue(self, filter_name):
        """Return the selected filter or the default, given a filter name.

        This is needed because zope's form library does not consider
        query string params (GET params) during a post request.
        """
        field_name = 'field.' + filter_name
        requested_filter = self.request.query_string_params.get(field_name)

        # If an empty filter was specified, then it's explicitly
        # been set to empty - so we use None.
        if requested_filter == ['']:
            return None

        # If the requested filter is none, then we use the default.
        default_filter_attr = 'default_' + filter_name
        if requested_filter is None:
            return getattr(self, default_filter_attr)

        # If the request included a filter, try to use it - if it's
        # invalid we use the default instead.
        vocab = self.widgets[filter_name].vocabulary
        if vocab.by_token.has_key(requested_filter[0]):
            return vocab.getTermByToken(requested_filter[0]).value
        else:
            return getattr(self, default_filter_attr)

    @property
    def plain_status_filter_widget(self):
        """Render a <select> control with no <div>s around it."""
        return self.widgets['status_filter'].renderValue(
            self.getSelectedFilterValue('status_filter'))

    @property
    def plain_series_filter_widget(self):
        """Render a <select> control with no <div>s around it."""
        return self.widgets['series_filter'].renderValue(
            self.getSelectedFilterValue('series_filter'))

    @property
    def filtered_sources(self):
        """Return the source results for display after filtering."""
        return self.context.getPublishedSources(
            name=self.specified_name_filter,
            status=self.getSelectedFilterValue('status_filter'),
            distroseries=self.getSelectedFilterValue('series_filter'))

    @property
    def default_status_filter(self):
        """Return the default status_filter value.

        Subclasses of ArchiveViewBase can override this when required.
        """
        return self.widgets['status_filter'].vocabulary.getTermByToken(
            'published').value

    @property
    def default_series_filter(self):
        """Return the default series_filter value.

        Subclasses of ArchiveViewBase can override this when required.
        """
        return None

    @cachedproperty
    def batchnav(self):
        """Return a batch navigator of the filtered sources."""
        return BatchNavigator(self.filtered_sources, self.request)

    @cachedproperty
    def batched_sources(self):
        """Return the current batch of archive source publications."""
        results = list(self.batchnav.currentBatch())
        return ArchiveSourcePublications(results)

    @cachedproperty
    def has_sources_for_display(self):
        """Whether or not the PPA has any source packages for display.

        This is after any filtering or overriding of the sources() method.
        """
        # XXX cprov 20080708 bug=246200: use bool() when it gets fixed
        # in storm.
        return self.filtered_sources.count() > 0


class ArchiveView(ArchiveSourcePackageListViewBase):
    """Default Archive view class.

    Implements useful actions and collects useful sets for the page template.
    """

    __used_for__ = IArchive
    implements(IArchiveIndexActionsMenu)

    def initialize(self):
        """Redirect if our context is a main archive."""
        if self.context.is_main:
            self.request.response.redirect(
                canonical_url(self.context.distribution))
            return
        super(ArchiveView, self).initialize()

    @property
    def displayname_edit_widget(self):
        widget = TextLineEditorWidget(
            self.context, 'displayname',
            canonical_url(self.context, view_name='+edit'),
            id="displayname", title="Edit the displayname")
        return widget

    @property
    def sources_list_entries(self):
        """Setup and return the source list entries widget."""
        entries = SourcesListEntries(
            self.context.distribution, self.archive_url,
            self.context.series_with_sources)
        return SourcesListEntriesView(entries, self.request)

    @property
    def default_series_filter(self):
        """Return the distroseries identified by the user-agent."""
        version_number = get_user_agent_distroseries(
            self.request.getHeader('HTTP_USER_AGENT'))

        # Check if this version is one of the available
        # distroseries for this archive:
        vocabulary = self.widgets['series_filter'].vocabulary
        for term in vocabulary:
            if (term.value is not None and
                term.value.version == version_number):
                return term.value

        # Otherwise we default to 'any'
        return None

    @property
    def archive_description_html(self):
        """The archive's description as HTML."""
        formatter = FormattersAPI

        description = self.context.description
        if description is not None:
            description = formatter(description).obfuscate_email()
        else:
            description = ''

        if not (self.context.owner.is_probationary and self.context.is_ppa):
            description = formatter(description).text_to_html()

        return TextAreaEditorWidget(
            self.context,
            'description',
            canonical_url(self.context, view_name='+edit'),
            id="edit-description",
            title=self.archive_label + " description",
            value=description)

    @property
    def latest_updates(self):
        """Return the last five published sources for this archive."""
        sources = self.context.getPublishedSources(
            status=PackagePublishingStatus.PUBLISHED)

        # We adapt the ISQLResultSet into a normal storm IResultSet so we
        # can re-order and limit the results (orderBy is not included on
        # the ISQLResultSet interface). Because this query contains
        # pre-joins, the result of the adaption is a set of tuples.
        result_tuples = IResultSet(sources)
        result_tuples = result_tuples.order_by('datepublished DESC')[:5]

        # We want to return a list of dicts for easy template rendering.
        latest_updates_list = []

        # The status.title is not presentable and the description for
        # each status is too long for use here, so define a dict of
        # concise status descriptions that will fit in a small area.
        status_names = {
            'FULLYBUILT': 'Successfully built',
            'FULLYBUILT_PENDING': 'Successfully built',
            'NEEDSBUILD': 'Waiting to build',
            'FAILEDTOBUILD': 'Failed to build:',
            'BUILDING': 'Currently building',
            }

        now = datetime.now(tz=pytz.UTC)
        for result_tuple in result_tuples:
            source_pub = result_tuple[0]
            status_summary = source_pub.getStatusSummaryForBuilds()
            current_status = status_summary['status']
            duration = now - source_pub.datepublished

            # We'd like to include the builds in the latest updates
            # iff the build failed.
            builds = []
            if current_status == BuildSetStatus.FAILEDTOBUILD:
                builds = status_summary['builds']

            latest_updates_list.append({
                'title': source_pub.source_package_name,
                'status': status_names[current_status.title],
                'status_class': current_status.title,
                'duration': duration,
                'builds': builds
                })

        return latest_updates_list

    def num_updates_over_last_days(self, num_days=30):
        """Return the number of updates over the past days."""
        now = datetime.now(tz=pytz.UTC)
        created_since = now - timedelta(num_days)

        sources = self.context.getPublishedSources(
            created_since_date=created_since)

        return sources.count()

    @property
    def num_pkgs_building(self):
        """Return the number of building/waiting to build packages."""

        sprs_building = self.context.getSourcePackageReleases(
            build_status = BuildStatus.BUILDING)
        sprs_waiting = self.context.getSourcePackageReleases(
            build_status = BuildStatus.NEEDSBUILD)

        pkgs_building_count = sprs_building.count()

        # A package is not counted as waiting if it already has at least
        # one build building.
        # XXX Michael Nelson 20090917 bug 431203. Because neither the
        # 'difference' method or the '_find_spec' property are exposed via
        # storm.zope.interfaces.IResultSet, we need to remove the proxy for
        # both results to use the difference method.
        naked_sprs_waiting = removeSecurityProxy(sprs_waiting)
        naked_sprs_building = removeSecurityProxy(sprs_building)

        pkgs_waiting_count = naked_sprs_waiting.difference(
            naked_sprs_building).count()

        # The total is just used for conditionals in the template.
        return {
            'building': pkgs_building_count,
            'waiting': pkgs_waiting_count,
            'total': pkgs_building_count + pkgs_waiting_count,
            }


class ArchivePackagesView(ArchiveSourcePackageListViewBase):
    """Detailed packages view for an archive."""
    implements(IArchivePackagesActionMenu)

    def initialize(self):
        super(ArchivePackagesView, self).initialize()
        if self.context.private:
            if not check_permission('launchpad.Append', self.context):
                raise Unauthorized

    @property
    def page_title(self):
        return smartquote('Packages in "%s"' % self.context.displayname)

    @property
    def label(self):
        return self.page_title

    @property
    def series_list_string(self):
        """Return an English string of the distroseries."""
        return english_list(
            series.displayname for series in self.series_with_sources)

    @property
    def is_copy(self):
        """Return whether the context of this view is a copy archive."""
        # This property enables menu items to be shared between
        # context and view menues.
        return self.context.is_copy


class ArchiveSourceSelectionFormView(ArchiveSourcePackageListViewBase):
    """Base class to implement a source selection widget for PPAs."""

    custom_widget('selected_sources', LabeledMultiCheckBoxWidget)

    selectable_sources = True

    def setNextURL(self):
        """Set self.next_url based on current context.

        This should be called during actions of subclasses.
        """
        query_string = self.request.get('QUERY_STRING', '')
        if query_string:
            self.next_url = "%s?%s" % (self.request.URL, query_string)
        else:
            self.next_url = self.request.URL

    def setUpWidgets(self, context=None):
        """Setup our custom widget which depends on the filter widget values.
        """
        # To create the selected sources field, we need to define a
        # vocabulary based on the currently selected sources (using self
        # batched_sources) but this itself requires the current values of
        # the filtering widgets. So we setup the widgets, then add the
        # extra field and create its widget too.
        super(ArchiveSourceSelectionFormView, self).setUpWidgets()

        self.form_fields += self.createSelectedSourcesField()

        self.widgets += form.setUpWidgets(
            self.form_fields.select('selected_sources'),
            self.prefix, self.context, self.request,
            data=self.initial_values, ignore_request=False)

    def focusedElementScript(self):
        """Override `LaunchpadFormView`.

        Ensure focus is only set if there are sources actually presented.
        """
        if not self.has_sources_for_display:
            return ''
        return LaunchpadFormView.focusedElementScript(self)

    def createSelectedSourcesField(self):
        """Creates the 'selected_sources' field.

        'selected_sources' is a list of elements of a vocabulary based on
        the source publications that will be presented. This way zope
        infrastructure will do the validation for us.
        """
        terms = []

        for pub in self.batched_sources:
            terms.append(SimpleTerm(pub, str(pub.id), pub.displayname))
        return form.Fields(
            List(__name__='selected_sources',
                 title=_('Available sources'),
                 value_type=Choice(vocabulary=SimpleVocabulary(terms)),
                 required=False,
                 default=[],
                 description=_('Select one or more sources to be submitted '
                               'to an action.')))

    @property
    def action_url(self):
        """The forms should post to themselves, including GET params."""
        return "%s?%s" % (self.request.getURL(), self.request['QUERY_STRING'])


class IArchivePackageDeletionForm(IPPAPackageFilter):
    """Schema used to delete packages within an archive."""

    deletion_comment = TextLine(
        title=_("Deletion comment"), required=False,
        description=_("The reason why the package is being deleted."))


class ArchivePackageDeletionView(ArchiveSourceSelectionFormView):
    """Archive package deletion view class.

    This view presents a package selection slot in a POST form implementing
    a deletion action that can be performed upon a set of selected packages.
    """

    schema = IArchivePackageDeletionForm

    custom_widget('deletion_comment', StrippedTextWidget, displayWidth=50)

    @property
    def default_status_filter(self):
        """Present records in any status by default."""
        return None

    @cachedproperty
    def filtered_sources(self):
        """Return the filtered results of publishing records for deletion.

        This overrides ArchiveViewBase.filtered_sources to use a
        different method on the context specific to deletion records.
        """
        return self.context.getSourcesForDeletion(
            name=self.specified_name_filter,
            status=self.getSelectedFilterValue('status_filter'),
            distroseries=self.getSelectedFilterValue('series_filter'))

    @cachedproperty
    def has_sources(self):
        """Whether or not this PPA has any sources before filtering.

        Overrides the ArchiveViewBase.has_sources
        to ensure that it only returns true if there are sources
        that can be deleted in this archive.
        """
        # XXX cprov 20080708 bug=246200: use bool() when it gets fixed
        # in storm.
        return self.context.getSourcesForDeletion().count() > 0

    def validate_delete(self, action, data):
        """Validate deletion parameters.

        Ensure we have, at least, one source selected and deletion_comment
        is given.
        """
        form.getWidgetsData(self.widgets, 'field', data)

        if len(data.get('selected_sources', [])) == 0:
            self.setFieldError('selected_sources', 'No sources selected.')

    @action(_("Request Deletion"), name="delete", validator="validate_delete")
    def delete_action(self, action, data):
        """Perform the deletion of the selected packages.

        The deletion will be performed upon the 'selected_sources' contents
        storing the given 'deletion_comment'.
        """
        if len(self.errors) != 0:
            return

        comment = data.get('deletion_comment')
        selected_sources = data.get('selected_sources')

        # Perform deletion of the source and its binaries.
        publishing_set = getUtility(IPublishingSet)
        publishing_set.requestDeletion(selected_sources, self.user, comment)

        # Present a page notification describing the action.
        messages = []
        messages.append(
            '<p>Source and binaries deleted by %s request:'
            % self.user.displayname)
        for source in selected_sources:
            messages.append('<br/>%s' % source.displayname)
        messages.append('</p>')
        # Replace the 'comment' content added by the user via structured(),
        # so it will be quoted appropriately.
        messages.append("<p>Deletion comment: %(comment)s</p>")

        notification = "\n".join(messages)
        self.request.response.addNotification(
            structured(notification, comment=comment))

        self.setNextURL()

class DestinationArchiveDropdownWidget(LaunchpadDropdownWidget):
    """Redefining default display value as 'This PPA'."""
    _messageNoValue = _("vocabulary-copy-to-context-ppa", "This PPA")


class DestinationSeriesDropdownWidget(LaunchpadDropdownWidget):
    """Redefining default display value as 'The same series'."""
    _messageNoValue = _("vocabulary-copy-to-same-series", "The same series")


def make_archive_vocabulary(archives):
    terms = []
    for archive in archives:
        token = '%s/%s' % (archive.owner.name, archive.name)
        label = '%s (%s)' % (archive.displayname, token)
        terms.append(SimpleTerm(archive, token, label))
    return SimpleVocabulary(terms)


class ArchivePackageCopyingView(ArchiveSourceSelectionFormView):
    """Archive package copying view class.

    This view presents a package selection slot in a POST form implementing
    a copying action that can be performed upon a set of selected packages.
    """
    schema = IPPAPackageFilter

    custom_widget('destination_archive', DestinationArchiveDropdownWidget)
    custom_widget('destination_series', DestinationSeriesDropdownWidget)
    custom_widget('include_binaries', LaunchpadRadioWidget)

    default_pocket = PackagePublishingPocket.RELEASE

    @property
    def default_status_filter(self):
        """Present published records by default."""
        return self.widgets['status_filter'].vocabulary.getTermByToken(
            'published').value

    def setUpFields(self):
        """Override `ArchiveSourceSelectionFormView`.

        See `createDestinationFields` method.
        """
        ArchiveSourceSelectionFormView.setUpFields(self)
        self.form_fields = (
            self.createDestinationArchiveField() +
            self.createDestinationSeriesField() +
            self.createIncludeBinariesField() +
            self.form_fields)

    @cachedproperty
    def ppas_for_user(self):
        """Return all PPAs for which the user accessing the page can copy."""
        return list(
            ppa
            for ppa in getUtility(IArchiveSet).getPPAsForUser(self.user)
            if check_permission('launchpad.Append', ppa))

    @cachedproperty
    def can_copy(self):
        """Whether or not the current user can copy packages to any PPA."""
        return len(self.ppas_for_user) > 0

    @cachedproperty
    def can_copy_to_context_ppa(self):
        """Whether or not the current user can copy to the context PPA.

        It's always False for non-PPA archives, copies to non-PPA archives
        are explicitly denied in the UI.
        """
        # XXX cprov 2009-07-17 bug=385503: copies cannot be properly traced
        # that's why we explicitly don't allow them do be done via the UI
        # in main archives, only PPAs.
        return (self.context.is_ppa and
                self.context.checkArchivePermission(self.user))

    def createDestinationArchiveField(self):
        """Create the 'destination_archive' field."""
        # Do not include the context PPA in the dropdown widget.
        ppas = [ppa for ppa in self.ppas_for_user if self.context != ppa]
        return form.Fields(
            Choice(__name__='destination_archive',
                   title=_('Destination PPA'),
                   vocabulary=make_archive_vocabulary(ppas),
                   description=_("Select the destination PPA."),
                   missing_value=self.context,
                   required=not self.can_copy_to_context_ppa))

    def createDestinationSeriesField(self):
        """Create the 'destination_series' field."""
        terms = []
        # XXX cprov 20080408: this code uses the context PPA series instead
        # of targeted or all series available in Launchpad. It might become
        # a problem when we support PPAs for other distribution. If we do
        # it will be probably simpler to use the DistroSeries vocabulary
        # and validate the selected value before copying.
        for series in self.context.distribution.series:
            if series.status == SeriesStatus.OBSOLETE:
                continue
            terms.append(
                SimpleTerm(series, str(series.name), series.displayname))
        return form.Fields(
            Choice(__name__='destination_series',
                   title=_('Destination series'),
                   vocabulary=SimpleVocabulary(terms),
                   description=_("Select the destination series."),
                   required=False))

    def createIncludeBinariesField(self):
        """Create the 'include_binaries' field.

        'include_binaries' widget is a choice, rendered as radio-buttons,
        with two options that provides a Boolean as its value:

         ||      Option     || Value ||
         || REBUILD_SOURCES || False ||
         || COPY_BINARIES   || True  ||

        When omitted in the form, this widget defaults for REBUILD_SOURCES
        option when rendered.
        """
        rebuild_sources = SimpleTerm(
                False, 'REBUILD_SOURCES', _('Rebuild the copied sources'))
        copy_binaries = SimpleTerm(
            True, 'COPY_BINARIES', _('Copy existing binaries'))
        terms = [rebuild_sources, copy_binaries]

        return form.Fields(
            Choice(__name__='include_binaries',
                   title=_('Copy options'),
                   vocabulary=SimpleVocabulary(terms),
                   description=_("How the selected sources should be copied "
                                 "to the destination archive."),
                   missing_value=rebuild_sources,
                   default=False,
                   required=True))

    @action(_("Update"), name="update")
    def update_action(self, action, data):
        """Simply re-issue the form with the new values."""
        pass

    @action(_("Copy Packages"), name="copy")
    def copy_action(self, action, data):
        """Perform the copy of the selected packages.

        Ensure that at least one source is selected. Executes `do_copy`
        for all the selected sources.

        If `do_copy` raises `CannotCopy` the error content is set as
        the 'selected_sources' field error.

        if `do_copy` succeeds, an informational messages is set containing
        the copied packages.
        """
        selected_sources = data.get('selected_sources')
        destination_archive = data.get('destination_archive')
        destination_series = data.get('destination_series')
        include_binaries = data.get('include_binaries')
        destination_pocket = self.default_pocket

        if len(selected_sources) == 0:
            self.setFieldError('selected_sources', 'No sources selected.')
            return

        try:
            copies = do_copy(
                selected_sources, destination_archive, destination_series,
                destination_pocket, include_binaries)
        except CannotCopy, error:
            messages = []
            error_lines = str(error).splitlines()
            if len(error_lines) == 1:
                messages.append(
                    "<p>The following source cannot be copied:</p>")
            else:
                messages.append(
                    "<p>The following sources cannot be copied:</p>")
            messages.append('<ul>')
            messages.append(
                "\n".join('<li>%s</li>' % line for line in error_lines))
            messages.append('</ul>')

            self.setFieldError(
                'selected_sources', structured('\n'.join(messages)))
            return

        # Present a page notification describing the action.
        messages = []
        destination_url = canonical_url(destination_archive) + '/+packages'
        if len(copies) == 0:
            messages.append(
                '<p>All packages already copied to '
                '<a href="%s">%s</a>.</p>' % (
                    destination_url,
                    destination_archive.displayname))
        else:
            messages.append(
                '<p>Packages copied to <a href="%s">%s</a>:</p>' % (
                    destination_url,
                    destination_archive.displayname))
            messages.append('<ul>')
            messages.append(
                "\n".join(['<li>%s</li>' % copy.displayname
                           for copy in copies]))
            messages.append('</ul>')

        notification = "\n".join(messages)
        self.request.response.addNotification(structured(notification))

        self.setNextURL()


class ArchiveEditDependenciesView(ArchiveViewBase, LaunchpadFormView):
    """Archive dependencies view class."""

    schema = IArchiveEditDependenciesForm

    custom_widget('selected_dependencies', PlainMultiCheckBoxWidget,
                  cssClass='line-through-when-checked ppa-dependencies')
    custom_widget('primary_dependencies', LaunchpadRadioWidget,
                  cssClass='highlight-selected')
    custom_widget('primary_components', LaunchpadRadioWidget,
                  cssClass='highlight-selected')

    label = "Edit PPA dependencies"
    page_title = label

    def initialize(self):
        self.cancel_url = canonical_url(self.context)
        self._messages = []
        LaunchpadFormView.initialize(self)

    def setUpFields(self):
        """Override `LaunchpadFormView`.

        In addition to setting schema fields, also initialize the
        'selected_dependencies' field.

        See `createSelectedSourcesField` method.
        """
        LaunchpadFormView.setUpFields(self)

        self.form_fields = (
            self.createSelectedDependenciesField() +
            self.createPrimaryDependenciesField() +
            self.createPrimaryComponentsField() +
            self.form_fields)

    def focusedElementScript(self):
        """Override `LaunchpadFormView`.

        Move focus to the 'dependency_candidate' input field when there is
        no recorded dependency to present. Otherwise it will default to
        the first recorded dependency checkbox.
        """
        if not self.has_dependencies:
            self.initial_focus_widget = "dependency_candidate"
        return LaunchpadFormView.focusedElementScript(self)

    def createSelectedDependenciesField(self):
        """Creates the 'selected_dependencies' field.

        'selected_dependencies' is a list of elements of a vocabulary
        containing all the current recorded dependencies for the context
        PPA.
        """
        terms = []
        for archive_dependency in self.context.dependencies:
            dependency = archive_dependency.dependency
            if not dependency.is_ppa:
                continue
            if check_permission('launchpad.View', dependency):
                dependency_label = '<a href="%s">%s</a>' % (
                    canonical_url(dependency), archive_dependency.title)
            else:
                dependency_label = archive_dependency.title
            dependency_token = '%s/%s' % (
                dependency.owner.name, dependency.name)
            term = SimpleTerm(
                dependency, dependency_token, dependency_label)
            terms.append(term)
        return form.Fields(
            List(__name__='selected_dependencies',
                 title=_('Extra dependencies'),
                 value_type=Choice(vocabulary=SimpleVocabulary(terms)),
                 required=False,
                 default=[],
                 description=_(
                    'Select one or more dependencies to be removed.')))

    def createPrimaryDependenciesField(self):
        """Create the 'primary_dependencies' field.

        'primary_dependency' widget is a choice, rendered as radio-buttons,
        with 5 options that provides `PackagePublishingPocket` as result:

         || Option    || Value     ||
         || Release   || RELEASE   ||
         || Security  || SECURITY  ||
         || Default   || UPDATES   ||
         || Proposed  || PROPOSED  ||
         || Backports || BACKPORTS ||

        When omitted in the form, this widget defaults for 'Default'
        option when rendered.
        """
        release = SimpleTerm(
            PackagePublishingPocket.RELEASE, 'RELEASE',
            _('Basic (only released packages).'))
        security = SimpleTerm(
            PackagePublishingPocket.SECURITY, 'SECURITY',
            _('Security (basic dependencies and important security '
              'updates).'))
        updates = SimpleTerm(
            PackagePublishingPocket.UPDATES, 'UPDATES',
            _('Default (security dependencies and recommended updates).'))
        proposed = SimpleTerm(
            PackagePublishingPocket.PROPOSED, 'PROPOSED',
            _('Proposed (default dependencies and proposed updates).'))
        backports = SimpleTerm(
            PackagePublishingPocket.BACKPORTS, 'BACKPORTS',
            _('Backports (default dependencies and unsupported updates).'))

        terms = [release, security, updates, proposed, backports]

        primary_dependency = self.context.getArchiveDependency(
            self.context.distribution.main_archive)
        if primary_dependency is None:
            default_value = default_pocket_dependency
        else:
            default_value = primary_dependency.pocket

        primary_dependency_vocabulary = SimpleVocabulary(terms)
        current_term = primary_dependency_vocabulary.getTerm(
            default_value)

        return form.Fields(
            Choice(__name__='primary_dependencies',
                   title=_(
                    "%s dependencies"
                    % self.context.distribution.displayname),
                   vocabulary=primary_dependency_vocabulary,
                   description=_(
                    "Select which packages of the %s primary archive "
                    "should be used as build-dependencies when building "
                    "sources in this PPA."
                    % self.context.distribution.displayname),
                   missing_value=current_term,
                   default=default_value,
                   required=True))

    def createPrimaryComponentsField(self):
        """Create the 'primary_components' field.

        'primary_components' widget is a choice, rendered as radio-buttons,
        with two options that provides an IComponent as its value:

         ||      Option    ||   Value    ||
         || ALL_COMPONENTS || multiverse ||
         || FOLLOW_PRIMARY ||    None    ||

        When omitted in the form, this widget defaults to 'All ubuntu
        components' option when rendered.
        """
        multiverse = getUtility(IComponentSet)['multiverse']

        all_components = SimpleTerm(
            multiverse, 'ALL_COMPONENTS',
            _('Use all %s components available.' %
              self.context.distribution.displayname))
        follow_primary = SimpleTerm(
            None, 'FOLLOW_PRIMARY',
            _('Use the same components used for each source in the %s '
              'primary archive.' % self.context.distribution.displayname))

        primary_dependency = self.context.getArchiveDependency(
            self.context.distribution.main_archive)
        if primary_dependency is None:
            default_value = getUtility(IComponentSet)[
                default_component_dependency_name]
        else:
            default_value = primary_dependency.component

        terms = [all_components, follow_primary]
        primary_components_vocabulary = SimpleVocabulary(terms)
        current_term = primary_components_vocabulary.getTerm(default_value)

        return form.Fields(
            Choice(__name__='primary_components',
                   title=_('%s components' %
                           self.context.distribution.displayname),
                   vocabulary=primary_components_vocabulary,
                   description=_("Which %s components of the archive pool "
                                 "should be used when fetching build "
                                 "dependencies." %
                                 self.context.distribution.displayname),
                   missing_value=current_term,
                   default=default_value,
                   required=True))

    @cachedproperty
    def has_dependencies(self):
        """Whether or not the PPA has recorded dependencies."""
        # XXX cprov 20080708 bug=246200: use bool() when it gets fixed
        # in storm.
        return self.context.dependencies.count() > 0

    @property
    def messages(self):
        return '\n'.join(self._messages)

    def _remove_dependencies(self, data):
        """Perform the removal of the selected dependencies."""
        selected_dependencies = data.get('selected_dependencies', [])

        if len(selected_dependencies) == 0:
            return

        # Perform deletion of the source and its binaries.
        for dependency in selected_dependencies:
            self.context.removeArchiveDependency(dependency)

        # Present a page notification describing the action.
        self._messages.append('<p>Dependencies removed:')
        for dependency in selected_dependencies:
            self._messages.append('<br/>%s' % dependency.displayname)
        self._messages.append('</p>')

    def _add_ppa_dependencies(self, data):
        """Record the selected dependency."""
        dependency_candidate = data.get('dependency_candidate')
        if dependency_candidate is None:
            return

        self.context.addArchiveDependency(
            dependency_candidate, PackagePublishingPocket.RELEASE,
            getUtility(IComponentSet)['main'])

        self._messages.append(
            '<p>Dependency added: %s</p>' % dependency_candidate.displayname)

    def _add_primary_dependencies(self, data):
        """Record the selected dependency."""
        # Received values.
        dependency_pocket = data.get('primary_dependencies')
        dependency_component = data.get('primary_components')

        # Check if the given values correspond to the default scenario
        # for the context archive.
        default_component_dependency = getUtility(IComponentSet)[
            default_component_dependency_name]
        is_default_dependency = (
            dependency_pocket == default_pocket_dependency and
            dependency_component == default_component_dependency)

        primary_dependency = self.context.getArchiveDependency(
            self.context.distribution.main_archive)

        # No action is required if there is no primary_dependency
        # override set and the given values match it.
        if primary_dependency is None and is_default_dependency:
            return

        # Similarly, no action is required if the given values match
        # the existing primary_dependency override.
        if (primary_dependency is not None and
            primary_dependency.pocket == dependency_pocket and
            primary_dependency.component == dependency_component):
            return

        # Remove any primary dependencies overrides.
        if primary_dependency is not None:
            self.context.removeArchiveDependency(
                self.context.distribution.main_archive)

        if is_default_dependency:
            self._messages.append(
                '<p>Default primary dependencies restored.</p>')
            return

        # Install the required primary archive dependency override.
        primary_dependency = self.context.addArchiveDependency(
            self.context.distribution.main_archive, dependency_pocket,
            dependency_component)
        self._messages.append(
            '<p>Primary dependency added: %s</p>' % primary_dependency.title)

    def validate(self, data):
        """Validate dependency configuration changes.

        Skip checks if no dependency candidate was sent in the form.

        Validate if the requested PPA dependency is sane (different than
        the context PPA and not yet registered).

        Also check if the dependency candidate is private, if so, it can
        only be set if the user has 'launchpad.View' permission on it and
        the context PPA is also private (this way P3A credentials will be
        sanitized from buildlogs).
        """
        dependency_candidate = data.get('dependency_candidate')

        if dependency_candidate is None:
            return

        if dependency_candidate == self.context:
            self.setFieldError('dependency_candidate',
                               "An archive should not depend on itself.")
            return

        if self.context.getArchiveDependency(dependency_candidate):
            self.setFieldError('dependency_candidate',
                               "This dependency is already registered.")
            return

        if not check_permission('launchpad.View', dependency_candidate):
            self.setFieldError(
                'dependency_candidate',
                "You don't have permission to use this dependency.")
            return

        if dependency_candidate.private and not self.context.private:
            self.setFieldError(
                'dependency_candidate',
                "Public PPAs cannot depend on private ones.")

    @action(_("Save"), name="save")
    def save_action(self, action, data):
        """Save dependency configuration changes.

        See `_remove_dependencies`, `_add_ppa_dependencies` and
        `_add_primary_dependencies`.

        Redirect to the same page once the form is processed, to avoid widget
        refreshing. And render a page notification with the summary of the
        changes made.
        """
        # Redirect after POST.
        self.next_url = self.request.URL

        # Process the form.
        self._add_primary_dependencies(data)
        self._add_ppa_dependencies(data)
        self._remove_dependencies(data)

        # Issue a notification if anything was changed.
        if len(self.messages) > 0:
            self.request.response.addNotification(
                structured(self.messages))


class ArchiveActivateView(LaunchpadFormView):
    """PPA activation view class."""

    schema = IPPAActivateForm
    custom_widget('description', TextAreaWidget, height=3)
    label = "Personal Package Archive Activation"

    @property
    def ubuntu(self):
        return getUtility(ILaunchpadCelebrities).ubuntu

    @property
    def initial_values(self):
        """Set up default values for form fields."""
        # Suggest a default value of "ppa" for the name for the
        # first PPA activation.
        if self.context.archive is None:
            return {'name': 'ppa'}
        return {}

    def setUpFields(self):
        """Override `LaunchpadFormView`.

        Reorder the fields in a way the make more sense to users and also
        present a checkbox for acknowledging the PPA-ToS if the user is
        creating his first PPA.
        """
        LaunchpadFormView.setUpFields(self)

        if self.context.archive is not None:
            self.form_fields = self.form_fields.select(
                'name', 'displayname', 'description')
        else:
            self.form_fields = self.form_fields.select(
                'name', 'displayname', 'accepted', 'description')

    def validate(self, data):
        """Ensure user has checked the 'accepted' checkbox."""
        if len(self.errors) > 0:
            return

        default_ppa = self.context.archive

        proposed_name = data.get('name')
        if proposed_name is None and default_ppa is not None:
            self.addError(
                'The default PPA is already activated. Please specify a '
                'name for the new PPA and resubmit the form.')

        # XXX cprov 2009-03-27 bug=188564: We currently only create PPAs
        # for Ubuntu distribution. This check should be revisited when we
        # start supporting PPAs for other distribution (debian, mainly).
        if proposed_name is not None and proposed_name == self.ubuntu.name:
            self.setFieldError(
                'name',
                "Archives cannot have the same name as its distribution.")

        try:
            self.context.getPPAByName(proposed_name)
        except NoSuchPPA:
            pass
        else:
            self.setFieldError(
                'name',
                "You already have a PPA named '%s'." % proposed_name)

        if default_ppa is None and not data.get('accepted'):
            self.setFieldError(
                'accepted',
                "PPA Terms of Service must be accepted to activate a PPA.")

    @action(_("Activate"), name="activate")
    def save_action(self, action, data):
        """Activate a PPA and moves to its page."""

        # 'name' field is omitted from the form data for default PPAs and
        # it's dealt with by IArchive.new(), which will use the default
        # PPA name.
        name = data.get('name', None)

        # XXX cprov 2009-03-27 bug=188564: We currently only create PPAs
        # for Ubuntu distribution. PPA creation should be revisited when we
        # start supporting other distribution (debian, mainly).
        ubuntu = getUtility(ILaunchpadCelebrities).ubuntu

        ppa = getUtility(IArchiveSet).new(
            owner=self.context, purpose=ArchivePurpose.PPA,
            distribution=ubuntu, name=name,
            displayname=data['displayname'], description=data['description'])

        self.next_url = canonical_url(ppa)

    @property
    def is_private_team(self):
        """Is the person a private team?

        :return: True only if visibility is PRIVATE.  False is returned when
        the visibility is PUBLIC and PRIVATE_MEMBERSHIP.
        :rtype: bool
        """
        return self.context.visibility == PersonVisibility.PRIVATE


class ArchiveBuildsView(ArchiveViewBase, BuildRecordsView):
    """Build Records View for IArchive."""

    __used_for__ = IHasBuildRecords

    # The archive builds view presents all package builds (binary
    # or source package recipe builds).
    binary_only = False

    @property
    def default_build_state(self):
        """See `IBuildRecordsView`.

        Present NEEDSBUILD build records by default for PPAs.
        """
        return BuildStatus.NEEDSBUILD


class BaseArchiveEditView(LaunchpadEditFormView, ArchiveViewBase):

    schema = IArchive
    field_names = []

    @action(_("Save"), name="save", validator="validate_save")
    def save_action(self, action, data):
        # Archive is enabled and user wants it disabled.
        if self.context.enabled == True and data['enabled'] == False:
            self.context.disable()
        # Archive is disabled and user wants it enabled.
        if self.context.enabled == False and data['enabled'] == True:
            self.context.enable()
        # IArchive.enabled is a read-only property that cannot be set
        # directly.
        del(data['enabled'])
        self.updateContextFromData(data)
        self.next_url = canonical_url(self.context)

    @action(_("Cancel"), name="cancel", validator='validate_cancel')
    def cancel_action(self, action, data):
        self.next_url = canonical_url(self.context)

    def validate_save(self, action, data):
        """Default save validation does nothing."""
        pass

class ArchiveEditView(BaseArchiveEditView):

    field_names = ['displayname', 'description', 'enabled', 'publish']
    custom_widget(
        'description', TextAreaWidget, height=10, width=30)


class ArchiveAdminView(BaseArchiveEditView):

    field_names = ['enabled', 'private', 'require_virtualized',
                   'buildd_secret', 'authorized_size', 'relative_build_score',
                   'external_dependencies']

    custom_widget('external_dependencies', TextAreaWidget, height=3)

<<<<<<< HEAD
    def updateContextFromData(self, data):
        """Update context from form data.

        If the user did not specify a buildd secret but marked the 
        archive as private, generate a secret for them.
        """
        if data['private'] and data['buildd_secret'] is None:
            # buildd secrets are only used by builders, autogenerate one.
            self.context.buildd_secret = create_token(16)
            del(data['buildd_secret'])
        super(ArchiveAdminView, self).updateContextFromData(data)
=======
    custom_widget('enabled_restricted_families', LabeledMultiCheckBoxWidget)
>>>>>>> 0bcd656a

    def validate_save(self, action, data):
        """Validate the save action on ArchiveAdminView.

        buildd_secret can only, and must, be set for private archives.
        If the archive is private and the buildd secret is not set it will be
        generated.
        """
        form.getWidgetsData(self.widgets, 'field', data)

        if data.get('private') != self.context.private:
            # The privacy is being switched.
            if self.context.getPublishedSources().count() > 0:
                self.setFieldError(
                    'private',
                    'This archive already has published sources. It is '
                    'not possible to switch the privacy.')

        if self.owner_is_private_team and not data['private']:
            self.setFieldError(
                'private',
                'Private teams may not have public archives.')
        elif data.get('buildd_secret') is not None and not data['private']:
            self.setFieldError(
                'buildd_secret',
                'Do not specify for non-private archives')

        # Check the external_dependencies field.
        ext_deps =  data.get('external_dependencies')
        if ext_deps is not None:
            errors = self.validate_external_dependencies(ext_deps)
            if len(errors) != 0:
                error_text = "\n".join(errors)
                self.setFieldError('external_dependencies', error_text)

    def validate_external_dependencies(self, ext_deps):
        """Validate the external_dependencies field.

        :param ext_deps: The dependencies form field to check.
        """
        errors = []
        # The field can consist of multiple entries separated by
        # newlines, so process each in turn.
        for dep in ext_deps.splitlines():
            try:
                deb, url, suite, components = dep.split(" ", 3)
            except ValueError:
                errors.append(
                    "'%s' is not a complete and valid sources.list entry"
                        % dep)
                continue

            if deb != "deb":
                errors.append("%s: Must start with 'deb'" % dep)
            url_components = urlparse(url)
            if not url_components[0] or not url_components[1]:
                errors.append("%s: Invalid URL" % dep)

        return errors

    @property
    def owner_is_private_team(self):
        """Is the owner a private team?

        :return: True only if visibility is PRIVATE.  False is returned when
        the visibility is PUBLIC and PRIVATE_MEMBERSHIP.
        :rtype: bool
        """
        return self.context.owner.visibility == PersonVisibility.PRIVATE

    def setUpFields(self):
        """Override `LaunchpadEditFormView`.

        See `createEnabledRestrictedFamilies` method.
        """
        super(ArchiveAdminView, self).setUpFields()
        self.form_fields += self.createEnabledRestrictedFamilies()

    def createEnabledRestrictedFamilies(self):
        """Creates the 'enabled_restricted_families' field.

        """
        terms = []
        for family in getUtility(IProcessorFamilySet).getRestricted():
            terms.append(SimpleTerm(
                family, token=family.name, title=family.title))
        return form.Fields(
            List(__name__='enabled_restricted_families',
                 title=_('Enabled restricted families'),
                 value_type=Choice(vocabulary=SimpleVocabulary(terms)),
                 required=False,
                 description=_('Select the restricted architecture families '
                               'on which this archive is allowed to build.')),
                 render_context=self.render_context)


class ArchiveDeleteView(LaunchpadFormView):
    """View class for deleting `IArchive`s"""

    schema = Interface

    @property
    def page_title(self):
        return smartquote('Delete "%s"' % self.context.displayname)

    @property
    def label(self):
        return self.page_title

    @property
    def can_be_deleted(self):
        return self.context.status not in (
            ArchiveStatus.DELETING, ArchiveStatus.DELETED)

    @property
    def waiting_for_deletion(self):
        return self.context.status == ArchiveStatus.DELETING

    @property
    def next_url(self):
        # We redirect back to the PPA owner's profile page on a
        # successful action.
        return canonical_url(self.context.owner)

    @property
    def cancel_url(self):
        return canonical_url(self.context)

    @action(_("Permanently delete PPA"), name="delete_ppa")
    def action_delete_ppa(self, action, data):
        self.context.delete(self.user)
        self.request.response.addInfoNotification(
            "Deletion of '%s' has been requested and the repository will be "
            "removed shortly." % self.context.title)
<|MERGE_RESOLUTION|>--- conflicted
+++ resolved
@@ -1880,7 +1880,8 @@
 
     custom_widget('external_dependencies', TextAreaWidget, height=3)
 
-<<<<<<< HEAD
+    custom_widget('enabled_restricted_families', LabeledMultiCheckBoxWidget)
+
     def updateContextFromData(self, data):
         """Update context from form data.
 
@@ -1892,9 +1893,6 @@
             self.context.buildd_secret = create_token(16)
             del(data['buildd_secret'])
         super(ArchiveAdminView, self).updateContextFromData(data)
-=======
-    custom_widget('enabled_restricted_families', LabeledMultiCheckBoxWidget)
->>>>>>> 0bcd656a
 
     def validate_save(self, action, data):
         """Validate the save action on ArchiveAdminView.
