--- conflicted
+++ resolved
@@ -13,10 +13,7 @@
           ]
 
 
-<<<<<<< HEAD
 import errno
-=======
->>>>>>> 8bf1cf10
 import os
 import resource
 import shutil
@@ -123,7 +120,6 @@
 register_command(cmd_launchpad_server)
 
 
-<<<<<<< HEAD
 class LPService(object):
     """A class encapsulating the state of the LP Service."""
 
@@ -395,264 +391,14 @@
 register_command(cmd_launchpad_service)
 
 
-class cmd_lp_local_serve(Command):
-    """Talk to the local lp service, spawn a connection, and connect to it.
-
-    It basically looks like a local 'bzr serve --inet' connection, only it is
-    connecting to the backend.
-    """
-
-    takes_options = [Option('port',
-                        help='The [host:]portnumber where the service is running',
-                        type=str),
-                    ]
-
-    def _get_host_and_port(self, port):
-        host = None
-        if port is not None:
-            if ':' in port:
-                host, port = port.rsplit(':', 1)
-            port = int(port)
-        return host, port
-
-    def _request_fork(self, host, port, user_id):
-        """Ask the server to fork, and find out the new process's disk path."""
-        # Connect to the service, and request a new connection.
-        addrs = socket.getaddrinfo(host, port, socket.AF_UNSPEC,
-            socket.SOCK_STREAM, 0, socket.AI_PASSIVE)
-        (family, socktype, proto, canonname, sockaddr) = addrs[0]
-        client_sock = socket.socket(family, socktype, proto)
-        try:
-            client_sock.connect(sockaddr)
-            client_sock.sendall('fork %d\n' % (user_id,))
-            response = client_sock.recv(1024)
-        except socket.error, e:
-            raise errors.BzrCommandError('Failed to connect: %s' % (e,))
-        if response.startswith('FAILURE'):
-            raise errors.BzrCommandError('Server rejected with: %s'
-                                         % (response,))
-        # we got a valid path back, so lets return it
-        return response.strip()
-
-    def _connect_to_fifos(self, path):
-        pass
-
-    def run(self, port=None):
-        host, port = self._get_host_and_port(port)
-        if host is None:
-            host = LPService.DEFAULT_HOST
-        if port is None:
-            port = LPService.DEFAULT_PORT
-        sexy
-
-
 libraries_to_preload = [
     'bzrlib.errors',
+    'bzrlib.smart',
+    'bzrlib.smart.server',
     'bzrlib.repository',
     'lp.codehosting.bzrutils',
     'lp.codehosting.vfs',
     'lp.codehosting.vfs.branchfs',
     'lp.codehosting.vfs.branchfsclient',
     'lp.codehosting.vfs.transport',
-    ]
-=======
-class cmd_test_named_outputs(Command):
-    """Spawn a process that remaps stdin and stdout to named pipes.
-
-    Report what those are onto stdout, but otherwise write nothing to stdout.
-    """
-
-    takes_args = ['lots*']
-
-    def run(self, lots_list):
-        from bzrlib import osutils, ui
-        tempdir = osutils.mkdtemp(prefix='lpserve-')
-        # self.add_cleanup for bzr >= 2.1
-        if not lots_list:
-            lots_list = []
-        try:
-            sys.stdout.write('%s\n' % (tempdir,))
-            stdin_name = os.path.join(tempdir, 'child_stdin')
-            stdout_name = os.path.join(tempdir, 'child_stdout')
-            stderr_name = os.path.join(tempdir, 'child_stderr')
-            os.mkfifo(stdin_name)
-            os.mkfifo(stdout_name)
-            os.mkfifo(stderr_name)
-            # OS_NDELAY/OS_NONBLOCK?
-            # Opening a fifo for reading/writing blocks until someone opens the
-            # other end
-            sys.stdout.write('waiting for binding\n')
-            sys.stdout.flush()
-            fd_in = os.open(stdin_name,
-                os.O_RDONLY | osutils.O_BINARY | os.O_NONBLOCK)
-            fd_out = os.open(stdout_name, os.O_WRONLY | osutils.O_BINARY)
-            fd_err = os.open(stdout_name, os.O_WRONLY | osutils.O_BINARY)
-            cmd = [sys.executable, sys.argv[0]] + lots_list
-            sys.stdout.write('running %s\n' % (' '.join(cmd)))
-            sys.stdout.flush()
-            # TODO: self.add_cleanup(os.close, fd_in)
-            # TODO: self.add_cleanup(os.close, fd_out)
-            # TODO: self.add_cleanup(os.close, fd_err)
-            # Close the existing file handles, to make sure that they don't
-            # accidentally get used.
-            # Also, redirect everything to the new handles
-            sys.stdin.close()
-            sys.stdout.close()
-            sys.stderr.close()
-            os.dup2(fd_in, 0)
-            os.dup2(fd_out, 1)
-            os.dup2(fd_err, 2)
-            sys.stdin = os.fdopen(fd_in, 'rb')
-            sys.stdout = os.fdopen(fd_out, 'wb')
-            sys.stderr = os.fdopen(fd_err, 'wb')
-            return os.execvp(sys.executable, cmd)
-        finally:
-            # This doesn't happen if we are using execvp
-            osutils.rmtree(tempdir)
-            
-register_command(cmd_test_named_outputs)
-
-
-class cmd_trivial_forwarder(Command):
-    """Take the path given and forward pipes back to stdin/out/err."""
-
-    _timeout = 10000
-    _buf_size = 8192
-
-    takes_options = [Option('in', type=unicode, help='map stdin to this fifo',
-                            argname='in_path', param_name='in_path'),
-                     Option('out', type=unicode, help='map stdout to this',
-                            argname='out_path', param_name='out_path'),
-                     Option('err', type=unicode, help='map stderr to this',
-                            argname='err_path', param_name='err_path'),
-                    ]
-    takes_args = []
-
-    def log(self, msg):
-        if self._do_log:
-            sys.stderr.write(msg)
-
-    def run(self, in_path=None, out_path=None, err_path=None):
-        import select
-        from bzrlib import osutils, ui
-
-        in_to_out = {}
-        inout_to_buffer = {}
-
-        self._do_log = (err_path is None)
-
-        poller = select.poll()
-        if out_path:
-            out_buffer = []
-            fd_out = sys.stdout.fileno()
-            fd_child_out = os.open(out_path,
-                os.O_RDONLY | osutils.O_BINARY | os.O_NONBLOCK)
-            in_to_out[fd_child_out] = fd_out
-            poller.register(fd_child_out, select.POLLIN)
-            inout_to_buffer[fd_out] = out_buffer
-            inout_to_buffer[fd_child_out] = out_buffer
-            self.log('opened %s => %d\n' % (out_path, fd_child_out))
-        if err_path:
-            err_buffer = []
-            fd_err = sys.stderr.fileno()
-            fd_child_err = os.open(err_path,
-                os.O_RDONLY | osutils.O_BINARY | os.O_NONBLOCK)
-            in_to_out[fd_child_err] = fd_err
-            poller.register(fd_child_err, select.POLLIN)
-            inout_to_buffer[fd_err] = err_buffer
-            inout_to_buffer[fd_child_err] = err_buffer
-        if in_path:
-            in_buffer = []
-            fd_in = sys.stdin.fileno()
-            # We don't use O_NONBLOCK, because otherwise it raises an error if
-            # the write side isn't open yet, however it does mean we definitely
-            # need to open it *last*
-            self.log('blocked waiting for %s\n' % (in_path,))
-            fd_child_in = os.open(in_path, os.O_WRONLY | osutils.O_BINARY)
-            in_to_out[fd_in] = fd_child_in
-            poller.register(fd_in, select.POLLIN)
-            # If the only thing we are polling is sys.stdin, then we'll close
-            inout_to_buffer[fd_in] = in_buffer
-            inout_to_buffer[fd_child_in] = in_buffer
-            self.log('opened %s => %d\n' % (in_path, fd_child_in))
-        should_close = set()
-        while True:
-            events = poller.poll(self._timeout) # TIMEOUT?
-            if not events:
-                self.log('** timeout\n')
-                # TODO: check if all buffers are indicated 'closed' so we
-                #       should exit
-                continue
-            for fd, event in events:
-                self.log('event: %s %s  ' % (fd, event))
-                if event & select.POLLIN:
-                    # Register the output buffer, buffer a bit, and wait for
-                    # the output to be available
-                    buf = inout_to_buffer[fd]
-                    # TODO: We could set a maximum size for buf, and if we go
-                    #       beyond that, we stop reading
-                    # n_buffered = sum(map(len, buf))
-                    thebytes = os.read(fd, self._buf_size)
-                    buf.append(thebytes)
-                    out_fd = in_to_out[fd]
-                    self.log('read %d => %d register %d\n'
-                             % (len(thebytes), sum(map(len, buf)),
-                                out_fd))
-                    # Let the poller know that we need to do non-blocking output
-                    # We always re-register, we could know that it is already
-                    # active
-                    if not thebytes:
-                        # Input without content, treat this as a close request
-                        should_close.add(out_fd)
-                        poller.unregister(fd)
-                        os.close(fd)
-                        self.log('no bytes closed closed, closing %d\n'
-                                 % (out_fd,))
-                    poller.register(out_fd, select.POLLOUT)
-                elif event & select.POLLOUT:
-                    # We can write some bytes without blocking, do so
-                    buf = inout_to_buffer[fd]
-                    if not buf:
-                        # the buffer is now empty, we have written everything
-                        # so unregister this buffer so we don't keep polling
-                        # for the ability to write without blocking
-                        self.log('unregistered\n')
-                        poller.unregister(fd)
-                        # Check to see if the input has been closed, and close
-                        # if true
-                        if fd in should_close:
-                            self.log('%d closed\n' % (fd,))
-                            os.close(fd)
-                            if len(should_close) == open_handles:
-                                return 0
-                        continue
-                    thebytes = ''.join(buf)
-                    n_written = os.write(fd, thebytes)
-                    thebytes = thebytes[n_written:]
-                    self.log('\n  wrote %d => %d remain\n'
-                             % (n_written, len(thebytes)))
-                    if thebytes:
-                        buf[:] = [thebytes]
-                    else:
-                        del buf[:]
-                        # We *could* unregister the output here, but I have the
-                        # feeling waiting for another poll loop will be better
-                        # because it will avoid looping, oh we have bytes,
-                        # register, loop, find bytes, write them, unregister,
-                        # loop, find more bytes, register, loop, etc.
-                        # I don't know for sure, but I think this gives us at
-                        # least a chance to have more bytes to write before we
-                        # unregister
-                elif event & select.POLLHUP:
-                    # The connection hung up, I'm assuming these only occur on
-                    # the inputs for now..., but carry across the action.
-                    # Importantly, we don't close the out_fd yet, because we
-                    # want to flush the buffer first
-                    poller.unregister(fd)
-                    out_fd = in_to_out[fd]
-                    should_close.add(out_fd)
-                    self.log('closed, closing %d\n'
-                             % (out_fd,))
-
-register_command(cmd_trivial_forwarder)
->>>>>>> 8bf1cf10
+    ]