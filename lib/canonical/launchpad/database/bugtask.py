--- conflicted
+++ resolved
@@ -552,14 +552,4 @@
 
         return BugTask.select(
             maintainedProductBugTasksQuery + filters,
-            clauseTables=['Product', 'TeamParticipation', 'BugTask', 'Bug'])
-
-<<<<<<< HEAD
-        return maintainedProductBugTasks.union(
-            maintainedPackageBugTasks, orderBy=orderBy)
-=======
-
-def BugTaskFactory(context, **kw):
-    # XXX kiko: WTF, context is ignored?! LaunchBag? ARGH!
-    return BugTask(bugID=getUtility(ILaunchBag).bug.id, **kw)
->>>>>>> 9fd0c108
+            clauseTables=['Product', 'TeamParticipation', 'BugTask', 'Bug'])