/*
  Add Comments to Launchpad database. Please keep these alphabetical by
  table.
*/

-- AnswerContact

COMMENT ON TABLE AnswerContact IS 'Defines the answer contact for a given question target. The answer contact will be automatically notified about changes to any questions filed on the question target.';
COMMENT ON COLUMN AnswerContact.product IS 'The product that the answer contact supports.';
COMMENT ON COLUMN AnswerContact.distribution IS 'The distribution that the answer contact supports.';
COMMENT ON COLUMN AnswerContact.sourcepackagename IS 'The sourcepackagename that the answer contact supports.';
COMMENT ON COLUMN AnswerContact.person IS 'The person or team associated with the question target.';
COMMENT ON COLUMN AnswerContact.date_created IS 'The date the answer contact was submitted.';

-- Branch 
COMMENT ON TABLE Branch IS 'Bzr branch';
COMMENT ON COLUMN Branch.whiteboard IS 'Notes on the current status of the branch';
COMMENT ON COLUMN Branch.summary IS 'A single paragraph description of the branch';
COMMENT ON COLUMN Branch.lifecycle_status IS 'Authors assesment of the branchs maturity';
COMMENT ON COLUMN Branch.mirror_status_message IS 'The last message we got when mirroring this branch.';
COMMENT ON COLUMN Branch.last_mirrored IS 'The time when the branch was last mirrored.';
COMMENT ON COLUMN Branch.last_mirrored_id IS 'The revision ID of the branch when it was last mirrored.';
COMMENT ON COLUMN Branch.last_scanned IS 'The time when the branch was last scanned.';
COMMENT ON COLUMN Branch.last_scanned_id IS 'The revision ID of the branch when it was last scanned.';
COMMENT ON COLUMN Branch.revision_count IS 'The number of revisions in the associated bazaar branch revision_history.';
COMMENT ON COLUMN Branch.mirror_request_time IS 'The time when a user requested that we mirror this branch (NULL if not requested). This will be set automatically by pushing to a hosted branch. Once mirrored, it will be set back to NULL.';
COMMENT ON COLUMN Branch.private IS 'If the branch is private, then only the owner and subscribers of the branch can see it.';

-- BranchSubscription

COMMENT ON TABLE BranchSubscription IS 'An association between a person or team and a bazaar branch.';
COMMENT ON COLUMN BranchSubscription.person IS 'The person or team associated with the branch.';
COMMENT ON COLUMN BranchSubscription.branch IS 'The branch associated with the person or team.';
COMMENT ON COLUMN BranchSubscription.notification_level IS 'The level of email the person wants to receive from branch updates.';
COMMENT ON COLUMN BranchSubscription.max_diff_lines IS 'If the generated diff for a revision is larger than this number, then the diff is not sent in the notification email.';

-- BranchVisibilityPolicy

COMMENT ON TABLE BranchVisibilityPolicy IS 'Defines the policy for the initial visibility of branches.';
COMMENT ON COLUMN BranchVisibilityPolicy.project IS 'Even though projects don\'t directly have branches themselves, if a product of the project does not specify its own branch visibility policies, those of the project are used.';
COMMENT ON COLUMN BranchVisibilityPolicy.product IS 'The product that the visibility policies apply to.';
COMMENT ON COLUMN BranchVisibilityPolicy.team IS 'Refers to the team that the policy applies to.  NULL is used to indicate ALL people, as there is no team defined for *everybody*.';
COMMENT ON COLUMN BranchVisibilityPolicy.policy IS 'An enumerated type, one of PUBLIC or PRIVATE.  PUBLIC is the default value.';


-- Bug

COMMENT ON TABLE Bug IS 'A software bug that requires fixing. This particular bug may be linked to one or more products or source packages to identify the location(s) that this bug is found.';
COMMENT ON COLUMN Bug.name IS 'A lowercase name uniquely identifying the bug';
COMMENT ON COLUMN Bug.private IS 'Is this bug private? If so, only explicit subscribers will be able to see it';
COMMENT ON COLUMN Bug.security_related IS 'Is this bug a security issue?';
COMMENT ON COLUMN Bug.description IS 'A detailed description of the bug. Initially this will be set to the contents of the initial email or bug filing comment, but later it can be edited to give a more accurate description of the bug itself rather than the symptoms observed by the reporter.';

-- BugBranch
COMMENT ON TABLE BugBranch IS 'A branch related to a bug, most likely a branch for fixing the bug.';
COMMENT ON COLUMN BugBranch.bug IS 'The bug associated with this branch.';
COMMENT ON COLUMN BugBranch.branch IS 'The branch associated to the bug.';
COMMENT ON COLUMN BugBranch.revision_hint IS 'An optional revision at which this branch became interesting to this bug, and/or may contain a fix for the bug.';
COMMENT ON COLUMN BugBranch.status IS 'The status of the bugfix in this branch.';
COMMENT ON COLUMN BugBranch.whiteboard IS 'Additional information about the status of the bugfix in this branch.';

-- BugNomination
COMMENT ON TABLE BugNomination IS 'A bug nominated for fixing in a distrorelease or productseries';
COMMENT ON COLUMN BugNomination.bug IS 'The bug being nominated.';
COMMENT ON COLUMN BugNomination.distrorelease IS 'The distrorelease for which the bug is nominated.';
COMMENT ON COLUMN BugNomination.productseries IS 'The productseries for which the bug is nominated.';
COMMENT ON COLUMN BugNomination.status IS 'The status of the nomination.';
COMMENT ON COLUMN BugNomination.date_created IS 'The date the nomination was submitted.';
COMMENT ON COLUMN BugNomination.date_decided IS 'The date the nomination was approved or declined.';
COMMENT ON COLUMN BugNomination.owner IS 'The person that submitted the nomination';
COMMENT ON COLUMN BugNomination.decider IS 'The person who approved or declined the nomination';

-- BugTag
COMMENT ON TABLE BugTag IS 'Attaches simple text tags to a bug.';
COMMENT ON COLUMN BugTag.bug IS 'The bug the tags is attached to.';
COMMENT ON COLUMN BugTag.tag IS 'The text representation of the tag.';

-- OfficialBugTag
COMMENT ON TABLE OfficialBugTag IS 'Bug tags that have been officially endorced by this product''s or distribution''s lead';

-- BugTask
COMMENT ON TABLE BugTask IS 'Links a given Bug to a particular (sourcepackagename, distro) or product.';
COMMENT ON COLUMN BugTask.targetnamecache IS 'A cached value of the target name of this bugtask, to make it easier to sort and search on the target name.';
COMMENT ON COLUMN BugTask.bug IS 'The bug that is assigned to this (sourcepackagename, distro) or product.';
COMMENT ON COLUMN BugTask.product IS 'The product in which this bug shows up.';
COMMENT ON COLUMN BugTask.productseries IS 'The product series to which the bug is targeted';
COMMENT ON COLUMN BugTask.sourcepackagename IS 'The name of the sourcepackage in which this bug shows up.';
COMMENT ON COLUMN BugTask.distribution IS 'The distro of the named sourcepackage.';
COMMENT ON COLUMN BugTask.status IS 'The general health of the bug, e.g. Accepted, Rejected, etc.';
COMMENT ON COLUMN BugTask.importance IS 'The importance of fixing the bug.';
COMMENT ON COLUMN BugTask.priority IS 'Obsolete.';
COMMENT ON COLUMN BugTask.binarypackagename IS 'The name of the binary package built from the source package. This column may only contain a value if this bug task is linked to a sourcepackage (not a product)';
COMMENT ON COLUMN BugTask.assignee IS 'The person who has been assigned to fix this bug in this product or (sourcepackagename, distro)';
COMMENT ON COLUMN BugTask.date_assigned IS 'The date on which the bug in this (sourcepackagename, distro) or product was assigned to someone to fix';
COMMENT ON COLUMN BugTask.datecreated IS 'A timestamp for the creation of this bug assignment. Note that this is not the date the bug was created (though it might be), it''s the date the bug was assigned to this product, which could have come later.';
COMMENT ON COLUMN BugTask.date_confirmed IS 'The date when this bug transitioned from an unconfirmed status to a confirmed one. If the state regresses to a one that logically occurs before Confirmed, e.g., Unconfirmed, this date is cleared.';
COMMENT ON COLUMN BugTask.date_inprogress IS 'The date on which this bug transitioned from not being in progress to a state >= In Progress. If the status moves back to a pre-In Progress state, this date is cleared';
COMMENT ON COLUMN BugTask.date_closed IS 'The date when this bug transitioned to a resolved state, e.g., Rejected, Fix Released, etc. If the state changes back to a pre-closed state, this date is cleared';
COMMENT ON COLUMN BugTask.milestone IS 'A way to mark a bug for grouping purposes, e.g. to say it needs to be fixed by version 1.2';
COMMENT ON COLUMN BugTask.statusexplanation IS 'A place to store bug task specific information as free text';
COMMENT ON COLUMN BugTask.bugwatch IS 'This column allows us to link a bug
task to a bug watch. In other words, we are connecting the state of the task
to the state of the bug in a different bug tracking system. To the best of
our ability we\'ll try and keep the bug task syncronised with the state of
the remote bug watch.';


-- BugExternalRef

COMMENT ON TABLE BugExternalRef IS 'A table to store web links to related content for bugs.';
COMMENT ON COLUMN BugExternalRef.bug IS 'The bug to which this URL is relevant.';
COMMENT ON COLUMN BugExternalRef.owner IS 'This refers to the person who created the link.';


-- BugNotification

COMMENT ON TABLE BugNotification IS 'The text representation of changes to a bug, which are used to send email notifications to bug changes.';
COMMENT ON COLUMN BugNotification.bug IS 'The bug that was changed.';
COMMENT ON COLUMN BugNotification.message IS 'The message the contains the textual representation of the change.';
COMMENT ON COLUMN BugNotification.is_comment IS 'Is the change a comment addition.';
COMMENT ON COLUMN BugNotification.date_emailed IS 'When this notification was emailed to the bug subscribers.';


-- BugPackageInfestation

COMMENT ON TABLE BugPackageInfestation IS 'A BugPackageInfestation records the impact that a bug is known to have on a specific sourcepackagerelease. This allows us to track the versions of a package that are known to be affected or unaffected by a bug.';
COMMENT ON COLUMN BugPackageInfestation.bug IS 'The Bug that infests this source package release.';
COMMENT ON COLUMN BugPackageInfestation.sourcepackagerelease IS 'The package (software) release that is infested with the bug. This points at the specific source package release version, such as "apache 2.0.48-1".';
COMMENT ON COLUMN BugPackageInfestation.explicit IS 'This field records whether or not the infestation was documented by a user of the system, or inferred from some other source such as the fact that it is documented to affect prior and subsequent releases of the package.';
COMMENT ON COLUMN BugPackageInfestation.infestationstatus IS 'The nature of the bug infestation for this source package release. Values are documented in dbschema.BugInfestationStatus, and include AFFECTED, UNAFFECTED, FIXED and VICTIMISED. See the dbschema.py file for details.';
COMMENT ON COLUMN BugPackageInfestation.creator IS 'The person who recorded this infestation. Typically, this is the user who reports the specific problem on that specific package release.';
COMMENT ON COLUMN BugPackageInfestation.verifiedby IS 'The person who verified that this infestation affects this specific package.';
COMMENT ON COLUMN BugPackageInfestation.dateverified IS 'The timestamp when the problem was verified on that specific release. This a small step towards a complete workflow for defect verification and management on specific releases.';
COMMENT ON COLUMN BugPackageInfestation.lastmodified IS 'The timestamp when this infestation report was last modified in any way. For example, when the infestation was adjusted, or it was verified, or otherwise modified.';
COMMENT ON COLUMN BugPackageInfestation.lastmodifiedby IS 'The person who touched this infestation report last, in any way.';

-- BugProductInfestation

COMMENT ON TABLE BugProductInfestation IS 'A BugProductInfestation records the impact that a bug is known to have on a specific productrelease. This allows us to track the versions of a product that are known to be affected or unaffected by a bug.';
COMMENT ON COLUMN BugProductInfestation.bug IS 'The Bug that infests this product release.';
COMMENT ON COLUMN BugProductInfestation.productrelease IS 'The product (software) release that is infested with the bug. This points at the specific release version, such as "apache 2.0.48".';
COMMENT ON COLUMN BugProductInfestation.explicit IS 'This field records whether or not the infestation was documented by a user of the system, or inferred from some other source such as the fact that it is documented to affect prior and subsequent releases of the product.';
COMMENT ON COLUMN BugProductInfestation.infestationstatus IS 'The nature of the bug infestation for this product release. Values are documented in dbschema.BugInfestationStatus, and include AFFECTED, UNAFFECTED, FIXED and VICTIMISED. See the dbschema.py file for details.';
COMMENT ON COLUMN BugProductInfestation.creator IS 'The person who recorded this infestation. Typically, this is the user who reports the specific problem on that specific product release.';
COMMENT ON COLUMN BugProductInfestation.verifiedby IS 'The person who verified that this infestation affects this specific product release.';
COMMENT ON COLUMN BugProductInfestation.dateverified IS 'The timestamp when the problem was verified on that specific release. This a small step towards a complete workflow for defect verification and management on specific releases.';
COMMENT ON COLUMN BugProductInfestation.lastmodified IS 'The timestamp when this infestation report was last modified in any way. For example, when the infestation was adjusted, or it was verified, or otherwise modified.';
COMMENT ON COLUMN BugProductInfestation.lastmodifiedby IS 'The person who touched this infestation report last, in any way.';

-- BugTracker

COMMENT ON TABLE BugTracker IS 'A bug tracker in some other project. Malone allows us to link Malone bugs with bugs recorded in other bug tracking systems, and to keep the status of the relevant bug task in sync with the status in that upstream bug tracker. So, for example, you might note that Malone bug #43224 is the same as a bug in the Apache bugzilla, number 534536. Then when the upstream guys mark that bug fixed in their bugzilla, Malone know that the bug is fixed upstream.';
COMMENT ON COLUMN BugTracker.bugtrackertype IS 'The type of bug tracker, a pointer to the table of bug tracker types. Currently we know about debbugs and bugzilla bugtrackers, and plan to support roundup and sourceforge as well.';
COMMENT ON COLUMN BugTracker.name IS 'The unique name of this bugtracker, allowing us to refer to it directly.';
COMMENT ON COLUMN BugTracker.summary IS 'A brief summary of this bug tracker, which might for example list any interesting policies regarding the use of the bug tracker. The summary is displayed in bold at the top of the bug tracker page.';
COMMENT ON COLUMN BugTracker.title IS 'A title for the bug tracker, used in listings of all the bug trackers and also displayed at the top of the descriptive page for the bug tracker.';
COMMENT ON COLUMN BugTracker.contactdetails IS 'The contact details of the people responsible for that bug tracker. This allows us to coordinate the syncing of bugs to and from that bug tracker with the responsible people on the other side.';
COMMENT ON COLUMN BugTracker.baseurl IS 'The base URL for this bug tracker. Using our knowledge of the bugtrackertype, and the details in the BugWatch table we are then able to calculate relative URL\'s for relevant pages in the bug tracker based on this baseurl.';
COMMENT ON COLUMN BugTracker.owner IS 'The person who created this bugtracker entry and who thus has permission to modify it. Ideally we would like this to be the person who coordinates the running of the actual bug tracker upstream.';


-- BugCve

COMMENT ON TABLE BugCve IS 'A table that records the link between a given malone bug number, and a CVE entry.';


-- CodeImport

COMMENT ON TABLE CodeImport IS 'The persistent record of an import from a foreign version control system to Bazaar, from the initial request to the regularly updated import branch.';
COMMENT ON COLUMN CodeImport.branch IS 'The Bazaar branch produced by the import system.  Always non-NULL: a placeholder branch is created when the import is created.  The import is associated to a Product and Series though the branch.';
COMMENT ON COLUMN CodeImport.registrant IS 'The person who requested this import.';
COMMENT ON COLUMN CodeImport.review_status IS 'Whether this code import request has been reviewed, and whether it was accepted.';
COMMENT ON COLUMN CodeImport.rcs_type IS 'The revision control system used by the import source. The value is defined in dbschema.RevisionControlSystems.';
COMMENT ON COLUMN CodeImport.svn_branch_url IS 'The URL of the Subversion branch for this import.';
COMMENT ON COLUMN CodeImport.cvs_root IS 'The $CVSROOT details, probably of the form :pserver:user@host:/path.';
COMMENT ON COLUMN CodeImport.cvs_module IS 'The module in cvs_root to import, often the name of the project.';


-- CVE

COMMENT ON TABLE CVE IS 'A CVE Entry. The formal database of CVE entries is available at http://cve.mitre.org/ and we sync that database into Launchpad on a regular basis.';
COMMENT ON COLUMN CVE.sequence IS 'The official CVE entry number. It takes the form XXXX-XXXX where the first four digits are a year indicator, like 2004, and the latter four are the sequence number of the vulnerability in that year.';
COMMENT ON COLUMN CVE.status IS 'The current status of the CVE. The values are documented in dbschema.CVEState, and are Entry, Candidate, and Deprecated.';
COMMENT ON COLUMN CVE.datemodified IS 'The last time this CVE entry changed in some way - including addition or modification of references.';


-- CveReference

COMMENT ON TABLE CveReference IS 'A reference in the CVE system that shows what outside tracking numbers are associated with the CVE. These are tracked in the CVE database and extracted from the daily XML dump that we fetch.';
COMMENT ON COLUMN CveReference.source IS 'The SOURCE of the CVE reference. This is a text string, like XF or BUGTRAQ or MSKB. Each string indicates a different kind of reference. The list of known types is documented on the CVE web site. At some future date we might turn this into an enum rather than a text, but for the moment we prefer to keep it fluid and just suck in what CVE gives us. This means that CVE can add new source types without us having to update our code.';
COMMENT ON COLUMN CveReference.url IS 'The URL to this reference out there on the web, if it was present in the CVE database.';
COMMENT ON COLUMN CveReference.content IS 'The content of the ref in the CVE database. This is sometimes a comment, sometimes a description, sometimes a bug number... it is not predictable.';


-- DevelopmentManifest
COMMENT ON TABLE DevelopmentManifest IS 'A table that keeps track of the "intermediate commits" during the development of a source package. A developer using HCT will make regular commits (stored locally, as Bazaar revisions). On occasion, the developer will "publish" the current state of the package. This results in the Bazaar branches being made available on a public server, and a DevelopmentManifest being created. Other people will then see the existence of the Development Manifest and know that the person is currently working on a variation of the package. When the developer believes that the page is actually ready to build, they can "release" the package. This results in a SourcePackageRelease being assembled, based on the existing development manifest.';
COMMENT ON COLUMN DevelopmentManifest.distrorelease IS 'The distribution release for which this source package is being developed. Note that the source package may very well be built and published in other releases as well - this information is purely a starting point indicator.';
COMMENT ON COLUMN DevelopmentManifest.sourcepackagename IS 'Again, this is just an indicator of the place the developer is primarily targeting the work. This same package may actually be uploaded under a different name somewhere else eventually.';


-- DistributionSourcePackageCache

COMMENT ON TABLE DistributionSourcePackageCache IS 'A cache of the text associated with binary and source packages in the distribution. This table allows for fast queries to find a source packagename that matches a given text.';
COMMENT ON COLUMN DistributionSourcePackageCache.distribution IS 'The distribution in which we are checking.';
COMMENT ON COLUMN DistributionSourcePackageCache.sourcepackagename IS 'The source package name for which we are caching details.';
COMMENT ON COLUMN DistributionSourcePackageCache.name IS 'The source package name itself. This is just a copy of the value of sourcepackagename.name. We have it here so it can be part of the full text index.';
COMMENT ON COLUMN DistributionSourcePackageCache.binpkgnames IS 'The binary package names of binary packages generated from these source packages across all architectures.';
COMMENT ON COLUMN DistributionSourcePackageCache.binpkgsummaries IS 'The aggregated summaries of all the binary packages generated from these source packages in this distribution.';
COMMENT ON COLUMN DistributionSourcePackageCache.binpkgdescriptions IS 'The aggregated description of all the binary packages generated from these source packages in this distribution.';
COMMENT ON COLUMN DistributionSourcePackageCache.changelog IS 'A concatenation of the source package release changelogs for this source package, where the status is not REMOVED.';


-- DistroReleasePackageCache

COMMENT ON TABLE DistroReleasePackageCache IS 'A cache of the text associated with binary packages in the distrorelease. This table allows for fast queries to find a binary packagename that matches a given text.';
COMMENT ON COLUMN DistroReleasePackageCache.distrorelease IS 'The distrorelease in which we are checking.';
COMMENT ON COLUMN DistroReleasePackageCache.binarypackagename IS 'The binary package name for which we are caching details.';
COMMENT ON COLUMN DistroReleasePackageCache.name IS 'The binary package name itself. This is just a copy of the value of binarypackagename.name. We have it here so it can be part of the full text index.';
COMMENT ON COLUMN DistroReleasePackageCache.summary IS 'A single summary for one of the binary packages of this name in this distrorelease. We could potentially have binary packages in different architectures with the same name and different summaries, so this is a way of collapsing to one arbitrarily-chosen one, for display purposes. The chances of actually having different summaries and descriptions is pretty small. It could happen, though, because of the way package superseding works when a package does not build on a specific architecture.';
COMMENT ON COLUMN DistroReleasePackageCache.summaries IS 'The aggregated summaries of all the binary packages with this name in this distrorelease.';
COMMENT ON COLUMN DistroReleasePackageCache.descriptions IS 'The aggregated description of all the binary packages with this name in this distrorelease.';


-- EmailAddress

COMMENT ON COLUMN EmailAddress.email IS 'An email address used by a Person. The email address is stored in a casesensitive way, but must be case insensitivly unique.';
COMMENT ON INDEX emailaddress_person_key IS 'Ensures that a person only has one preferred email address';


-- KarmaCategory

COMMENT ON TABLE KarmaCategory IS 'A category of karma. This allows us to
present an overall picture of the different areas where a user has been
active.';


-- LaunchpadStatistic

COMMENT ON TABLE LaunchpadStatistic IS 'A store of system-wide statistics or other integer values, keyed by names. The names are unique and the values can be any integer. Each field has a place to store the timestamp when it was last updated, so it is possible to know how far out of date any given statistic is.';


-- MentoringOffer
COMMENT ON TABLE MentoringOffer IS 'An offer to provide mentoring if someone wa nts to help get a specific bug fixed or blueprint implemented. These offers are specifically associated with a team in which the offeror is a member, so it beco mes possible to encourage people who want to join a team to start by working on things that existing team members are willing to mentor.';
COMMENT ON COLUMN MentoringOffer.team IS 'This is the team to which this offer of mentoring is associated. We associate each offer of mentoring with a team, de signated as "the team which will most benefit from the bug fix or spec implement ation", and this then allows us to provide a list of work for which mentoring is available for prospective members of those teams. This is really the "onramp" i dea - the list is the "onramp" to membership in the relevant team.';

-- Product
COMMENT ON TABLE Product IS 'Product: a DOAP Product. This table stores core information about an open source product. In Launchpad, anything that can be shipped as a tarball would be a product, and in some cases there might be products for things that never actually ship, depending on the project. For example, most projects will have a \'website\' product, because that allows you to file a Malone bug against the project website. Note that these are not actual product releases, which are stored in the ProductRelease table.';
COMMENT ON COLUMN Product.owner IS 'The Product owner would typically be the person who createed this product in Launchpad. But we will encourage the upstream maintainer of a product to become the owner in Launchpad. The Product owner can edit any aspect of the Product, as well as appointing people to specific roles with regard to the Product. Also, the owner can add a new ProductRelease and also edit Rosetta POTemplates associated with this product.';
COMMENT ON COLUMN Product.summary IS 'A brief summary of the product. This will be displayed in bold at the top of the product page, above the description.';
COMMENT ON COLUMN Product.description IS 'A detailed description of the product, highlighting primary features of the product that may be of interest to end-users. The description may also include links and other references to useful information on the web about this product. The description will be displayed on the product page, below the product summary.';
COMMENT ON COLUMN Product.project IS 'Every Product belongs to one and only one Project, which is referenced in this column.';
COMMENT ON COLUMN Product.listurl IS 'This is the URL where information about a mailing list for this Product can be found. The URL might point at a web archive or at the page where one can subscribe to the mailing list.';
COMMENT ON COLUMN Product.programminglang IS 'This field records, in plain text, the name of any significant programming languages used in this product. There are no rules, conventions or restrictions on this field at present, other than basic sanity. Examples might be "Python", "Python, C" and "Java".';
COMMENT ON COLUMN Product.downloadurl IS 'The download URL for a Product should be the best place to download that product, typically off the relevant Project web site. This should not point at the actual file, but at a web page with download information.';
COMMENT ON COLUMN Product.lastdoap IS 'This column stores a cached copy of the last DOAP description we saw for this product. See the Project.lastdoap field for more info.';
COMMENT ON COLUMN Product.sourceforgeproject IS 'The SourceForge project name for this product. This is not unique as SourceForge doesn\'t use the same project/product structure as DOAP.';
COMMENT ON COLUMN Product.freshmeatproject IS 'The FreshMeat project name for this product. This is not unique as FreshMeat does not have the same project/product structure as DOAP';
COMMENT ON COLUMN Product.reviewed IS 'Whether or not someone at Canonical has reviewed this product.';
COMMENT ON COLUMN Product.active IS 'Whether or not this product should be considered active.';
COMMENT ON COLUMN Product.translationgroup IS 'The TranslationGroup that is responsible for translations for this product. Note that the Product may be part of a Project which also has a TranslationGroup, in which case the translators from both the product and project translation group have permission to edit the translations of this product.';
COMMENT ON COLUMN Product.translationpermission IS 'The level of openness of this product\'s translation process. The enum lists different approaches to translation, from the very open (anybody can edit any translation in any language) to the completely closed (only designated translators can make any changes at all).';
COMMENT ON COLUMN Product.calendar IS 'The calendar associated with this product.';
COMMENT ON COLUMN Product.official_rosetta IS 'Whether or not this product upstream uses Rosetta for its official translation team and coordination. This is a useful indicator in terms of whether translations in Rosetta for this upstream will quickly move upstream.';
COMMENT ON COLUMN Product.official_malone IS 'Whether or not this product upstream uses Malone for an official bug tracker. This is useful to help indicate whether or not people are likely to pick up on bugs registered in Malone.';
COMMENT ON COLUMN Product.official_answers IS 'Whether or not this product upstream uses Answers officialy. This is useful to help indicate whether or not that a question will receive an answer.';
COMMENT ON COLUMN Product.bugcontact IS 'Person who will be automatically subscribed to bugs targetted to this product';
COMMENT ON COLUMN Product.security_contact IS 'The person or team who handles security-related issues in the product.';
COMMENT ON COLUMN Product.driver IS 'This is a driver for the overall product. This driver will be able to approve nominations of bugs and specs to any series in the product, including backporting to old stable series. You want the smallest group of "overall drivers" here, because you can add specific drivers to each series individually.';
--COMMENT ON COLUMN Product.bugtracker IS 'The external bug tracker that is used to track bugs primarily for this product, if it\'s different from the project bug tracker.';
COMMENT ON COLUMN Product.development_focus IS 'The product series that is the current focus of development.';
COMMENT ON COLUMN Product.homepage_content IS 'A home page for this product in the Launchpad.';
COMMENT ON COLUMN Product.icon IS 'The library file alias to a small image to be used as an icon whenever we are referring to a product.';
COMMENT ON COLUMN Product.mugshot IS 'The library file alias of a mugshot image to display as the branding of a product, on its home page.';
COMMENT ON COLUMN Product.logo IS 'The library file alias of a smaller version of this product\'s mugshot.';
COMMENT ON COLUMN Product.private_bugs IS 'Indicates whether bugs filed in this product are automatically marked as private.';
COMMENT ON COLUMN Product.private_specs IS 'Indicates whether specs filed in this product are automatically marked as private.';

-- ProductRelease

COMMENT ON TABLE ProductRelease IS 'A Product Release. This is table stores information about a specific \'upstream\' software release, like Apache 2.0.49 or Evolution 1.5.4.';
COMMENT ON COLUMN ProductRelease.version IS 'This is a text field containing the version string for this release, such as \'1.2.4\' or \'2.0.38\' or \'7.4.3\'.';
--COMMENT ON COLUMN ProductRelease.codename IS 'This is the GSV Name of this release, like \'that, and a pair of testicles\' or \'All your base-0 are belong to us\'. Many upstream projects are assigning fun names to their releases - these go in this field.';
COMMENT ON COLUMN ProductRelease.summary IS 'A summary of this ProductRelease. This should be a very brief overview of changes and highlights, just a short paragraph of text. The summary is usually displayed in bold at the top of a page for this product release, above the more detailed description or changelog.';
COMMENT ON COLUMN ProductRelease.productseries IS 'A pointer to the Product Series this release forms part of. Using a Product Series allows us to distinguish between releases on stable and development branches of a product even if they are interspersed in time.';

-- ProductReleaseFile

COMMENT ON TABLE ProductReleaseFile IS 'Links a ProductRelease to one or more files in the Librarian.';
COMMENT ON COLUMN ProductReleaseFile.productrelease IS 'This is the product release this file is associated with';
COMMENT ON COLUMN ProductReleaseFile.libraryfile IS 'This is the librarian entry';
COMMENT ON COLUMN ProductReleaseFile.description IS 'A description of what the file contains';
COMMENT ON COLUMN ProductReleaseFile.filetype IS 'An enum of what kind of file this is. Code tarballs are marked for special treatment (importing into bzr)';
COMMENT ON COLUMN ProductReleaseFile.uploader IS 'The person who uploaded this file.';
COMMENT ON COLUMN ProductReleaseFile.date_uploaded IS 'The date this file was uploaded.';
COMMENT on COLUMN ProductReleaseFile.id IS '';

-- ProductSeries
COMMENT ON TABLE ProductSeries IS 'A ProductSeries is a set of product releases that are related to a specific version of the product. Typically, each major release of the product starts a new ProductSeries. These often map to a branch in the revision control system of the project, such as "2_0_STABLE". A few conventional Series names are "head" for releases of the HEAD branch, "1.0" for releases with version numbers like "1.0.0" and "1.0.1".  Each product has at least one ProductSeries';
COMMENT ON COLUMN ProductSeries.name IS 'The name of the ProductSeries is like a unix name, it should not contain any spaces and should start with a letter or number. Good examples are "2.0", "3.0", "head" and "development".';
COMMENT ON COLUMN ProductSeries.summary IS 'A summary of this Product Series. A good example would include the date the series was initiated and whether this is the current recommended series for people to use. The summary is usually displayed at the top of the page, in bold, just beneath the title and above the description, if there is a description field.';
COMMENT ON COLUMN ProductSeries.driver IS 'This is a person or team who can approve spes and bugs for implementation or fixing in this specific series. Note that the product drivers and project drivers can also do this for any series in the product or project, so use this only for the specific team responsible for this specific series.';
COMMENT ON COLUMN ProductSeries.importstatus IS 'A status flag which
gives the state of our efforts to import the upstream code from its revision
control system and publish that in the baz revision control system. The
allowed values are documented in dbschema.BazImportStatus.';
COMMENT ON COLUMN ProductSeries.rcstype IS 'The revision control system used
by upstream for this product series. The value is defined in
dbschema.RevisionControlSystems.  If NULL, then there should be no CVS or
SVN information attached to this productseries, otherwise the relevant
fields for CVS or SVN etc should be filled out.';
COMMENT ON COLUMN ProductSeries.cvsroot IS 'The CVS root where this
productseries hosts its code. Only used if rcstype is CVS.';
COMMENT ON COLUMN ProductSeries.cvsmodule IS 'The CVS module which contains
the upstream code for this productseries. Only used if rcstype is CVS.';
COMMENT ON COLUMN ProductSeries.cvsmodule IS 'The CVS branch that contains
the upstream code for this productseries.  Only used if rcstype is CVS.';
COMMENT ON COLUMN ProductSeries.cvstarfileurl IS 'The URL of a tarfile of
the CVS repository for this productseries. This is an optimisation of the
CVS import process - instead of hitting the server to pass us every set of
changes in history, we can sometimes arrange to be given a tarfile of the
CVS repository and then process it all locally. Once imported, we switch
back to using the CVS server for ongoing syncronization.  Only used if
rcstype is CVS.';
COMMENT ON COLUMN ProductSeries.svnrepository IS 'The URL of the SVN branch
where the upstream productseries code can be found. This single URL is the
equivalent of the cvsroot, cvsmodule and cvsbranch for CVS. Only used if
rcstype is SVN.';
COMMENT ON COLUMN ProductSeries.releasefileglob IS 'A fileglob that lets us
see which URLs are potentially new upstream tarball releases. For example:
http://ftp.gnu.org/gnu/libtool/libtool-1.5.*.gz.';
COMMENT ON COLUMN ProductSeries.releaseverstyle IS 'An enum giving the style
of this product series release version numbering system.  The options are
documented in dbschema.UpstreamReleaseVersionStyle.  Most applications use
Gnu style numbering, but there are other alternatives.';
COMMENT ON COLUMN ProductSeries.dateprocessapproved IS 'The timestamp when
this upstream import was certified for processing. Processing means it has
passed autotesting, and is being moved towards production syncing. If the
sync goes well, it will be approved for sync and then be fully in
production.';
COMMENT ON COLUMN ProductSeries.datesyncapproved IS 'The timestamp when this
upstream import was certified for ongoing syncronisation.';
COMMENT ON COLUMN ProductSeries.dateautotested IS 'This upstream revision
control system target has passed automatic testing. It can probably be moved
towards production sync status. This date is the timestamp when it passed
the autotester. The autotester allows us to find the low hanging fruit that
is easily brought into the bazaar import system by highlighting repositories
which had no apparent difficulty in being imported.';
COMMENT ON COLUMN ProductSeries.datestarted IS 'The timestamp when we last
initiated an import test or sync of this upstream repository.';
COMMENT ON COLUMN ProductSeries.datefinished IS 'The timestamp when we last
completed an import test or sync of this upstream repository.';
COMMENT ON COLUMN ProductSeries.datelastsynced IS 'The timestamp when we last successfully completed a production sync of this upstream repository.';
COMMENT ON COLUMN ProductSeries.date_published_sync IS 'The saved value of datelastsynced from the last time it was older than the corresponding branch\'s last_mirrored timestamp. The timestamp currently published import branch is either datelastsynced or datepublishedsync.';
COMMENT ON COLUMN ProductSeries.import_branch IS 'The VCS imports branch for
this product series.  If user_branch is not set, then this is considered the
product series branch.';
COMMENT ON COLUMN ProductSeries.user_branch IS 'The branch for this product
series, as set by the user.  If this is not set, then import_branch is
considered to be the product series branch';


-- Project
COMMENT ON TABLE Project IS 'Project: A DOAP Project. This table is the core of the DOAP section of the Launchpad database. It contains details of a single open source Project and is the anchor point for products, potemplates, and translationefforts.';
COMMENT ON COLUMN Project.owner IS 'The owner of the project will initially be the person who creates this Project in the system. We will encourage upstream project leaders to take on this role. The Project owner is able to edit the project.';
COMMENT ON COLUMN Project.driver IS 'This person or team has the ability to approve specs as goals for any series in any product in the project. Similarly, this person or team can approve bugs as targets for fixing in any series, or backporting of fixes to any series.';
COMMENT ON COLUMN Project.summary IS 'A brief summary of this project. This
will be displayed in bold text just above the description and below the
title. It should be a single paragraph of not more than 80 words.';
COMMENT ON COLUMN Project.description IS 'A detailed description of this
project. This should primarily be focused on the organisational aspects of
the project, such as the people involved and the structures that the project
uses to govern itself. It might refer to the primary products of the project
but the detailed descriptions of those products should be in the
Product.description field, not here. So, for example, useful information
such as the dates the project was started and the way the project
coordinates itself are suitable here.';
COMMENT ON COLUMN Project.homepageurl IS 'The home page URL of this project. Note that this could well be the home page of the main product of this project as well, if the project is too small to have a separate home page for project and product.';
COMMENT ON COLUMN Project.wikiurl IS 'This is the URL of a wiki that includes information about the project. It might be a page in a bigger wiki, or it might be the top page of a wiki devoted to this project.';
COMMENT ON COLUMN Project.lastdoap IS 'This column stores a cached copy of the last DOAP description we saw for this project. We cache the last DOAP fragment for this project because there may be some aspects of it which we are unable to represent in the database (such as multiple homepageurl\'s instead of just a single homepageurl) and storing the DOAP file allows us to re-parse it later and recover this information when our database model has been updated appropriately.';
COMMENT ON COLUMN Project.name IS 'A short lowercase name uniquely identifying the product. Use cases include being used as a key in URL traversal.';
COMMENT ON COLUMN Project.sourceforgeproject IS 'The SourceForge project name for this project. This is not unique as SourceForge doesn\'t use the same project/product structure as DOAP.';
COMMENT ON COLUMN Project.freshmeatproject IS 'The FreshMeat project name for this project. This is not unique as FreshMeat does not have the same project/product structure as DOAP';
COMMENT ON COLUMN Project.reviewed IS 'Whether or not someone at Canonical has reviewed this project.';
COMMENT ON COLUMN Project.active IS 'Whether or not this project should be considered active.';
COMMENT ON COLUMN Project.translationgroup IS 'The translation group that has permission to edit translations across all products in this project. Note that individual products may have their own translationgroup, in which case those translators will also have permission to edit translations for that product.';
COMMENT ON COLUMN Project.translationpermission IS 'The level of openness of
this project\'s translation process. The enum lists different approaches to
translation, from the very open (anybody can edit any translation in any
language) to the completely closed (only designated translators can make any
changes at all).';
COMMENT ON COLUMN Project.calendar IS 'The calendar associated with this project.';
-- COMMENT ON COLUMN Project.bugtracker IS 'The external bug tracker that is used to track bugs primarily for products within this project.';
COMMENT ON COLUMN Project.homepage_content IS 'A home page for this project in the Launchpad.';
COMMENT ON COLUMN Project.icon IS 'The library file alias to a small image to be used as an icon whenever we are referring to a project.';
COMMENT ON COLUMN Project.mugshot IS 'The library file alias of a mugshot image to display as the branding of a project, on its home page.';
COMMENT ON COLUMN Project.logo IS 'The library file alias of a smaller version of this product\'s mugshot.';


-- ProjectRelationship
COMMENT ON TABLE ProjectRelationship IS 'Project Relationships. This table stores information about the way projects are related to one another in the open source world. The actual nature of the relationship is stored in the \'label\' field, and possible values are given by the ProjectRelationship enum in dbschema.py. Examples are AGGREGATES ("the Gnome Project AGGREGATES EOG and Evolution and Gnumeric and AbiWord") and SIMILAR ("the Evolution project is SIMILAR to the Mutt project").';
COMMENT ON COLUMN ProjectRelationship.subject IS 'The subject of the relationship. Relationships are generally unidirectional - A AGGREGATES B is not the same as B AGGREGATES A. In the example "Gnome AGGREGATES Evolution", Gnome is the subject.';
COMMENT ON COLUMN ProjectRelationship.object IS 'The object of the relationship. In the example "Gnome AGGREGATES Evolution", Evolution is the object.';
COMMENT ON COLUMN ProjectRelationship.label IS 'The nature of the relationship. This integer takes one of the values enumerated in dbschema.py ProjectRelationship';


-- POTMsgSet
COMMENT ON TABLE POTMsgSet IS 'POTMsgSet: This table is stores a collection of msgids without their translations and all kind of information associated to that set of messages that could be found in a potemplate file.';

COMMENT ON COLUMN POTMsgSet.primemsgid IS 'The id of a pomgsid that identify this message set.';
COMMENT ON COLUMN POTMsgSet.alternative_msgid IS 'The alternative (non-English-based) id of a pomgsid that identifies this message set.';
COMMENT ON COLUMN POTMsgSet."sequence" IS 'The position of this message set inside the potemplate.';
COMMENT ON COLUMN POTMsgSet.potemplate IS 'The potemplate where this message set is stored.';
COMMENT ON COLUMN POTMsgSet.commenttext IS 'The comment text that is associated to this message set.';
COMMENT ON COLUMN POTMsgSet.filereferences IS 'The list of files and their line number where this message set was extracted from.';
COMMENT ON COLUMN POTMsgSet.sourcecomment IS 'The comment that was extracted from the source code.';
COMMENT ON COLUMN POTMsgSet.flagscomment IS 'The flags associated with this set (like c-format).';

-- POTemplate
COMMENT ON TABLE POTemplate IS 'This table stores a pot file for a given product.';
COMMENT ON COLUMN POTemplate.sourcepackagename IS 'A reference to a sourcepackage name from where this POTemplate comes.';
COMMENT ON COLUMN POTemplate.distrorelease IS 'A reference to the distribution from where this POTemplate comes.';
COMMENT ON COLUMN POTemplate.sourcepackageversion IS 'The sourcepackage version string from where this potemplate was imported last time with our buildd <-> Rosetta gateway.';
COMMENT ON COLUMN POTemplate.header IS 'The header of a .pot file when we import it. Most important info from it is POT-Creation-Date and custom headers.';
COMMENT ON COLUMN POTemplate.potemplatename IS 'A reference to a POTemplateName row that tells us the name/domain for this POTemplate.';
COMMENT ON COLUMN POTemplate.productseries IS 'A reference to a ProductSeries from where this POTemplate comes.';
COMMENT ON COLUMN POTemplate.path IS 'The path to the .pot source file inside the tarball tree, including the filename.';
COMMENT ON COLUMN POTemplate.from_sourcepackagename IS 'The sourcepackagename from where the last .pot file came (only if it\'s different from POTemplate.sourcepackagename)';
COMMENT ON COLUMN POTemplate.source_file IS 'Reference to Librarian file storing the last uploaded template file.';
COMMENT ON COLUMN POTemplate.source_file_format IS 'File format for the Librarian file referenced in "source_file" column.';

-- POTemplateName
COMMENT ON TABLE POTemplateName IS 'POTemplate Name. This table stores the domains/names of a set of POTemplate rows.';
COMMENT ON COLUMN POTemplateName.name IS 'The name of the POTemplate set. It must be unique';
COMMENT ON COLUMN POTemplateName.title IS 'The title we are going to use every time that we render a view of this POTemplateName row.';
COMMENT ON COLUMN POTemplateName.description IS 'A brief text about this POTemplateName so the user could know more about it.';
COMMENT ON COLUMN POTemplateName.translationdomain IS 'The translation domain name for this POTemplateName';

-- POFile
COMMENT ON TABLE POFile IS 'This table stores a PO file for a given PO template.';
COMMENT ON COLUMN POFile.exportfile IS 'The Library file alias of an export of this PO file.';
COMMENT ON COLUMN POFile.exporttime IS 'The time at which the file referenced by exportfile was generated.';
COMMENT ON COLUMN POFile.path IS 'The path (included the filename) inside the tree from where the content was imported.';
COMMENT ON COLUMN POFile.from_sourcepackagename IS 'The sourcepackagename from where the last .po file came (only if it\'s different from POFile.potemplate.sourcepackagename)';
COMMENT ON COLUMN POFile.unreviewed_count IS 'Number of POMsgSets with new, unreviewed POSubmissions.';

-- POSubmission
COMMENT ON TABLE POSubmission IS 'This table records the fact
that we saw, or someone submitted, a particular translation for a particular
msgset under a particular licence, at a specific time.';
COMMENT ON COLUMN POSubmission.pomsgset IS 'The message set for which the
submission or sighting was made.';
COMMENT ON COLUMN POSubmission.pluralform IS 'The plural form of the
submission which was made.';
COMMENT ON COLUMN POSubmission.potranslation IS 'The translation that was
submitted or sighted.';
COMMENT ON COLUMN POSubmission.person IS 'The person that made
the submission through the web to rosetta, or the last-translator on the
pofile that we are processing, or the person who uploaded that pofile to
rosetta. In short, our best guess as to the person who is contributing that
translation.';
COMMENT ON COLUMN POSubmission.origin IS 'The source of this
translation. This indicates whether the translation was in a pofile that we
parsed (probably one published in a package or branch or tarball), or was
submitted through the web.';
COMMENT ON COLUMN POSubmission.validationstatus IS 'Says whether or not we have validated this translation. Its value is specified by dbschema.TranslationValidationStatus, with 0 the value that says this row has not been validated yet.';
COMMENT ON COLUMN POSubmission.active IS 'Whether this submission is being used in Rosetta.';
COMMENT ON COLUMN POSubmission.published IS 'Whether this submission is the current translation published in revision control (or in the public po files for this translation template, in the package or tarball or branch which is considered the source of it).';

-- POMsgSet
COMMENT ON COLUMN POMsgSet.publishedfuzzy IS 'This indicates that this
POMsgSet was fuzzy when it was last imported from a published PO file. By
comparing the current fuzzy state (in the "fuzzy" field) to that, we know if
we have changed the fuzzy condition of the messageset in Rosetta.';
COMMENT ON COLUMN POMsgSet.publishedcomplete IS 'This indicates that this
POMsgSet was complete when it was last imported from a published PO file. By
"complete" we mean "has a translation for every expected plural form". We
can compare the current completeness state (in the "iscomplete" field) to
this, to know if we have changed the completeness of the messageset in
Rosetta since it was imported.';
COMMENT ON COLUMN POMsgSet.isfuzzy IS 'This indicates if the msgset is
currently fuzzy in Rosetta. The other indicator, publishedfuzzy, shows the
same status for the last published pofile we pulled in.';
COMMENT ON COLUMN POMsgSet.iscomplete IS 'This indicates if we believe that
Rosetta has an active translation for every expected plural form of this
message set.';
COMMENT ON COLUMN POMsgSet.reviewer IS 'The person who last reviewd the translations for this message.';
COMMENT ON COLUMN POMsgSet.date_reviewed IS 'Last time this message was reviewed.';

-- Sprint
COMMENT ON TABLE Sprint IS 'A meeting, sprint or conference. This is a convenient way to keep track of a collection of specs that will be discussed, and the people that will be attending.';
COMMENT ON COLUMN Sprint.driver IS 'The driver (together with the registrant or owner) is responsible for deciding which topics will be accepted onto the agenda of the sprint.';
COMMENT ON COLUMN Sprint.time_zone IS 'The timezone of the sprint, stored in text format from the Olsen database names, like "US/Eastern".';
COMMENT ON COLUMN Sprint.homepage_content IS 'A home page for this sprint in the Launchpad.';
COMMENT ON COLUMN Sprint.icon IS 'The library file alias to a small image to be used as an icon whenever we are referring to a sprint.';
COMMENT ON COLUMN Sprint.mugshot IS 'The library file alias of a mugshot image to display as the branding of a sprint, on its home page.';
COMMENT ON COLUMN Sprint.logo IS 'The library file alias of a smaller version of this sprint\'s mugshot.';


-- SprintAttendance
COMMENT ON TABLE SprintAttendance IS 'The record that someone will be attending a particular sprint or meeting.';
COMMENT ON COLUMN SprintAttendance.time_starts IS 'The time from which the person will be available to participate in meetings at the sprint.';
COMMENT ON COLUMN SprintAttendance.time_ends IS 'The time of departure from the sprint or conference - this is the last time at which the person is available for meetings during the sprint.';


-- SprintSpecification
COMMENT ON TABLE SprintSpecification IS 'The link between a sprint and a specification, so that we know which specs are going to be discussed at which sprint.';
COMMENT ON COLUMN SprintSpecification.status IS 'Whether or not the spec has been approved on the agenda for this sprint.';
COMMENT ON COLUMN SprintSpecification.whiteboard IS 'A place to store comments specifically related to this spec being on the agenda of this meeting.';
COMMENT ON COLUMN SprintSpecification.registrant IS 'The person who nominated this specification for the agenda of the sprint.';
COMMENT ON COLUMN SprintSpecification.decider IS 'The person who approved or declined this specification for the sprint agenda.';
COMMENT ON COLUMN SprintSpecification.date_decided IS 'The date this specification was approved or declined for the agenda.';


-- Question
COMMENT ON TABLE Question IS 'A question, or support request, for a distribution or for an application. Such questions are created by end users who need support on a particular feature or package or product.';
COMMENT ON COLUMN Question.assignee IS 'The person who has been assigned to resolve this question. Note that there is no requirement that every question be assigned somebody. Anybody can chip in to help resolve a question, and if they think they have done so we call them the "answerer".';
COMMENT ON COLUMN Question.answerer IS 'The person who last claimed to have "solved" this support question, giving a response that the owner believe should be sufficient to close the question. This will move the status of the question to "SOLVED". Note that the only person who can actually set the status to SOLVED is the person who asked the question.';
COMMENT ON COLUMN Question.answer IS 'The QuestionMessage that was accepted by the submitter as the "answer" to the question';
COMMENT ON COLUMN Question.product IS 'The upstream product to which this quesiton is related. Note that a quesiton MUST be linked either to a product, or to a distribution.';
COMMENT ON COLUMN Question.distribution IS 'The distribution for which a question was filed. Note that a request MUST be linked either to a product or a distribution.';
COMMENT ON COLUMN Question.sourcepackagename IS 'An optional source package name. This only makes sense if the question is bound to a distribution.';
COMMENT ON COLUMN Question.datelastquery IS 'The date we last saw a comment from the requester (owner).';
COMMENT ON COLUMN Question.datelastresponse IS 'The date we last saw a comment from somebody other than the requester.';
COMMENT ON COLUMN Question.dateaccepted IS 'The date we "confirmed" or "accepted" this question. It is usually set to the date of the first response by someone other than the requester. This allows us to track the time between first request and first response.';
COMMENT ON COLUMN Question.datedue IS 'The date this question is "due", if such a date can be established. Usually this will be set automatically on the basis of a support contract SLA commitment.';
COMMENT ON COLUMN Question.dateanswered IS 'The date this question was last "answered", in the sense of receiving a comment from someone other than the requester that the requester considered sufficient to close the question.';
COMMENT ON COLUMN Question.dateclosed IS 'The date the requester marked this question CLOSED.';
COMMENT ON COLUMN Question.language IS 'The language of the question''s title and description.';
COMMENT ON COLUMN Question.whiteboard IS 'A general status whiteboard. This is a scratch space to which arbitrary data can be added (there is only one constant whiteboard with no history). It is displayed at the top of the question. So its a useful way for projects to add their own semantics or metadata to the Answer Tracker.';
COMMENT ON COLUMN Question.faq IS 'The FAQ document that contains the long answer to this question.';

-- QuestionBug

COMMENT ON TABLE QuestionBug IS 'A link between a question and a bug, showing that the bug is somehow related to this question.';

-- QuestionMessage

COMMENT ON TABLE QuestionMessage IS 'A link between a question and a message. This means that the message will be displayed on the question page.';
COMMENT ON COLUMN QuestionMessage.action IS 'The action on the question that was done with this message. This is a value from the QuestionAction enum.';
COMMENT ON COLUMN QuestionMessage.new_status IS 'The status of the question after this message.';

-- QuestionReopening

COMMENT ON TABLE QuestionReopening IS 'A record of the times when a question was re-opened. In each case we store the time that it happened, the person who did it, and the person who had previously answered / rejected the question.';
COMMENT ON COLUMN QuestionReopening.reopener IS 'The person who reopened the question.';
COMMENT ON COLUMN QuestionReopening.answerer IS 'The person who was previously listed as the answerer of the question.';
COMMENT ON COLUMN QuestionReopening.priorstate IS 'The state of the question before it was reopened. You can reopen a question that is ANSWERED, or CLOSED, or REJECTED.';


-- QuestionSubscription

COMMENT ON TABLE QuestionSubscription IS 'A subscription of a person to a particular question.';


-- FAQ 
COMMENT ON TABLE FAQ IS 'A technical document containing the answer to a common question.';
COMMENT ON COLUMN FAQ.id IS 'The FAQ document sequence number.';
COMMENT ON COLUMN FAQ.title IS 'The document title.';
<<<<<<< HEAD
COMMENT ON COLUMN FAQ.summary IS 'A summary of the document. It should contains at least the commonly asked question.';
COMMENT ON COLUMN FAQ.keywords IS 'White-space separated list of keywords.';
COMMENT ON COLUMN FAQ.content IS 'The content of the document. Either "content" or "url" must be set.';
COMMENT ON COLUMN FAQ.url IS 'The URL to the document content. Either "content" or "url" must be set.';
COMMENT ON COLUMN FAQ.product IS 'The product to which this document is related. Either "product" or "distribution" must be set.';
COMMENT ON COLUMN FAQ.distribution IS 'The distribution to which this document is related. Either "product" or "distribution" must be set.';
=======
COMMENT ON COLUMN FAQ.tags IS 'White-space separated list of tags.';
COMMENT ON COLUMN FAQ.content IS 'The content of FAQ. It can also contain a short summary and a link.';
COMMENT ON COLUMN FAQ.product IS 'The product to which this document is
related. Either "product" or "distribution" must be set.';
COMMENT ON COLUMN FAQ.distribution IS 'The distribution to which this document
is related. Either "product" or "distribution" must be set.';
>>>>>>> 1fa30d76
COMMENT ON COLUMN FAQ.owner IS 'The person who created the document.';
COMMENT ON COLUMN FAQ.date_created IS 'The datetime when the document was created.';
COMMENT ON COLUMN FAQ.last_updated_by IS 'The person who last modified the document.';
COMMENT ON COLUMN FAQ.date_last_updated IS 'The datetime when the document was last modified.';


-- DistroReleaseLanguage

COMMENT ON TABLE DistroReleaseLanguage IS 'A cache of the current translation status of that language across an entire distrorelease.';
COMMENT ON COLUMN DistroReleaseLanguage.dateupdated IS 'The date these statistucs were last updated.';
COMMENT ON COLUMN DistroReleaseLanguage.currentcount IS 'As per IRosettaStats.';
COMMENT ON COLUMN DistroReleaseLanguage.updatescount IS 'As per IRosettaStats.';
COMMENT ON COLUMN DistroReleaseLanguage.rosettacount IS 'As per IRosettaStats.';
COMMENT ON COLUMN DistroReleaseLanguage.unreviewed_count IS 'As per IRosettaStats.';
COMMENT ON COLUMN DistroReleaseLanguage.contributorcount IS 'The total number of contributors to the translation of this distrorelease into this language.';

-- Manifest

COMMENT ON TABLE Manifest IS 'A Manifest describes the branches that go into
making up a source package or product release. This allows us to describe
the source package or product release in a way that HCT can pull down the
sources directly from The Bazaar and allow people to branch and edit
immediately. Note that a Manifest does not have an owner, please ensure that
ANYTHING that points TO a manifest, such as ProductRelease or
SourcePackageRelease, has an owner, so that we do not end up with orphaned
manifests.';

-- Calendar

COMMENT ON TABLE Calendar IS 'A Calendar attached to some other Launchpad object (currently People, Projects or Products)';
COMMENT ON COLUMN Calendar.title IS 'The title of the Calendar';
COMMENT ON COLUMN Calendar.revision IS 'An monotonically increasing counter indicating a particular version of the calendar';


-- CalendarSubscription
COMMENT ON TABLE CalendarSubscription IS 'A subscription relationship between two calendars';
COMMENT ON COLUMN CalendarSubscription.subject IS 'The subject of the subscription relationship';
COMMENT ON COLUMN CalendarSubscription.object IS 'The object of the subscription relationship';
COMMENT ON COLUMN CalendarSubscription.colour IS 'The colour used to display events from calendar \'object\' when in the context of calendar \'subject\'';

COMMENT ON TABLE CalendarEvent IS 'Events belonging to calendars';
COMMENT ON COLUMN CalendarEvent.uid IS 'A globally unique identifier for the event.  This identifier should be preserved through when importing events from a desktop calendar application';
COMMENT ON COLUMN CalendarEvent.calendar IS 'The calendar this event belongs to';
COMMENT ON COLUMN CalendarEvent.dtstart IS 'The start time for the event in UTC';
COMMENT ON COLUMN CalendarEvent.duration IS 'The duration of the event';
COMMENT ON COLUMN CalendarEvent.title IS 'A one line description of the event';
COMMENT ON COLUMN CalendarEvent.description IS 'A multiline description of the event';
COMMENT ON COLUMN CalendarEvent.location IS 'A location associated with the event';

COMMENT ON COLUMN SourcePackageName.name IS
    'A lowercase name identifying one or more sourcepackages';
COMMENT ON COLUMN BinaryPackageName.name IS
    'A lowercase name identifying one or more binarypackages';
COMMENT ON COLUMN BinaryPackageRelease.architecturespecific IS 'This field indicates whether or not a binarypackage is architecture-specific. If it is not specific to any given architecture then it can automatically be included in all the distroarchreleases which pertain.';


-- Distribution

COMMENT ON COLUMN Distribution.lucilleconfig IS 'Configuration
information which lucille will use when processing uploads and
generating archives for this distribution';
COMMENT ON COLUMN Distribution.members IS 'Person or team with upload and commit priviledges relating to this distribution. Other rights may be assigned to this role in the future.';
COMMENT ON COLUMN Distribution.mirror_admin IS 'Person or team with privileges to mark a mirror as official.';
COMMENT ON COLUMN Distribution.driver IS 'The team or person responsible for approving goals for each release in the distribution. This should usually be a very small team because the Distribution driver can approve items for backporting to past releases as well as the current release under development. Each distrorelease has its own driver too, so you can have the small superset in the Distribution driver, and then specific teams per distrorelease for backporting, for example, or for the current release management team on the current development focus release.';
COMMENT ON COLUMN Distribution.translationgroup IS 'The translation group that is responsible for all translation work in this distribution.';
COMMENT ON COLUMN Distribution.translationpermission IS 'The level of openness of this distribution\'s translation process. The enum lists different approaches to translation, from the very open (anybody can edit any translation in any language) to the completely closed (only designated translators can make any changes at all).';
COMMENT ON COLUMN Distribution.bugcontact IS 'Person who will be automatically subscribed to every bug targeted to this distribution.';
COMMENT ON COLUMN Distribution.security_contact IS 'The person or team who handles security-related issues in the distribution.';
COMMENT ON COLUMN Distribution.official_rosetta IS 'Whether or not this distribution uses Rosetta for its official translation team and coordination.';
COMMENT ON COLUMN Distribution.official_malone IS 'Whether or not this distribution uses Malone for an official bug tracker.';
COMMENT ON COLUMN Distribution.official_answers IS 'Whether or not this product upstream uses Answers officialy.';

COMMENT ON COLUMN Distribution.translation_focus IS 'The DistroRelease that should get the translation effort focus.';
COMMENT ON COLUMN Distribution.main_archive IS 'The Archive used to publish this distribution.';

-- DistroRelease

COMMENT ON COLUMN DistroRelease.lucilleconfig IS 'Configuration
information which lucille will use when processing uploads and
generating archives for this distro release';
COMMENT ON COLUMN DistroRelease.summary IS 'A brief summary of the distro release. This will be displayed in bold at the top of the distrorelease page, above the distrorelease description. It should include any high points that are particularly important to draw to the attention of users.';
COMMENT ON COLUMN DistroRelease.description IS 'An extensive list of the features in this release of the distribution. This will be displayed on the main distro release page, below the summary.';
COMMENT ON COLUMN DistroRelease.datelastlangpack IS 'The date we last generated a base language pack for this release. Language update packs for this release will only include translations added after that date.';
COMMENT ON COLUMN DistroRelease.hide_all_translations IS 'Whether we should hid
e all available translations for this distro release to non admin users.';
COMMENT ON COLUMN DistroRelease.messagecount IS 'This is a cached value and may be a few hours out of sync with reality. It should, however, be in sync with the values in DistroReleaseLanguage, and should never be updated separately. The total number of translation messages in this distro release, as per IRosettaStats.';
COMMENT ON COLUMN DistroRelease.nominatedarchindep IS 'This is the DistroArchRelease nominated to build architecture independent packages within this DistroRelase, it is mandatory for buildable distroreleases, i.e., Auto Build System will avoid to create build jobs for a DistroRelease with no nominatedarchindep, but the database model allow us to do it (for non-buildable DistroReleases). See further info in NominatedArchIndep specification.';
COMMENT ON COLUMN DistroRelease.binarycount IS 'A cache of the number of distinct binary package names published in this distro release.';
COMMENT ON COLUMN DistroRelease.sourcecount IS 'A cache of the number of distinct source package names published in this distro release.';

-- PackageUpload
COMMENT ON TABLE PackageUpload IS 'An upload. This table stores information pertaining to uploads to a given DistroRelease/Archive.';

COMMENT ON COLUMN PackageUpload.status IS 'This is an integer field containing the current status of the upload. Possible values are given by the UploadStatus class in dbschema.py';

COMMENT ON COLUMN PackageUpload.distrorelease IS 'This integer field refers to the DistroRelease to which this upload is targeted';

COMMENT ON COLUMN PackageUpload.pocket IS 'This is the pocket the upload is targeted at.';

COMMENT ON COLUMN PackageUpload.changesfile IS 'The changes file associated with this upload.';

COMMENT ON COLUMN PackageUpload.archive IS 'The archive to which this upload is targetted.';

-- PackageUploadSource
COMMENT ON TABLE PackageUploadSource IS 'Link between an upload and a source package. This table stores information pertaining to the source files in a package upload.';

COMMENT ON COLUMN PackageUploadSource.packageupload IS 'This integer field refers to the PackageUpload row that this source belongs to.';

COMMENT ON COLUMN PackageUploadSource.sourcepackagerelease IS 'This integer field refers to the SourcePackageRelease record related to this upload.';

-- PackageUploadBuild
COMMENT ON TABLE PackageUploadBuild IS 'An upload binary build. This table stores information pertaining to the builds in a package upload.';

COMMENT ON COLUMN PackageUploadBuild.packageupload IS 'This integer field refers to the PackageUpload row that this source belongs to.';

COMMENT ON COLUMN PackageUploadBuild.build IS 'This integer field refers to the Build record related to this upload.';

-- PackageUploadCustom
COMMENT ON TABLE PackageUploadCustom IS 'An uploaded custom format file. This table stores information pertaining to the custom upload formats in a package upload.';

COMMENT ON COLUMN PackageUploadCustom.packageupload IS 'The PackageUpload row this refers to.';

COMMENT ON COLUMN PackageUploadCustom.customformat IS 'The format of this particular custom uploaded file.';

COMMENT ON COLUMN PackageUploadCustom.libraryfilealias IS 'The actual file as a librarian alias.';

-- SourcePackageName
COMMENT ON COLUMN SourcePackageName.name IS
    'A lowercase name identifying one or more sourcepackages';
COMMENT ON COLUMN BinaryPackageName.name IS
    'A lowercase name identifying one or more binarypackages';

COMMENT ON COLUMN BinaryPackageRelease.architecturespecific IS 'This field indicates whether or not a binarypackage is architecture-specific. If it is not specific to any given architecture then it can automatically be included in all the distroarchreleases which pertain.';


-- SourcePackageRelease
COMMENT ON COLUMN SourcePackageRelease.creator IS 'The person who issued the upload';
COMMENT ON COLUMN SourcePackageRelease.version IS 'Debian-like version string for this release. Indexed with debversion_sort_key and validated with valid_debian_version constraint.';
COMMENT ON COLUMN SourcePackageRelease.dateuploaded IS 'Creation timestamp.';
COMMENT ON COLUMN SourcePackageRelease.urgency IS 'SourcePackageUrgency constant';
COMMENT ON COLUMN SourcePackageRelease.dscsigningkey IS 'Reference to the GPGKey used to sign the DSC.';
COMMENT ON COLUMN SourcePackageRelease.component IS 'The original component to where this source was submitted.';
COMMENT ON COLUMN SourcePackageRelease.changelog IS 'Changelog text section extracted from the changesfile.';
COMMENT ON COLUMN SourcePackageRelease.builddepends IS 'DSC builddepends line section.';
COMMENT ON COLUMN SourcePackageRelease.builddependsindep IS 'DSC builddependsindep line section.';
COMMENT ON COLUMN SourcePackageRelease.architecturehintlist IS 'DSC arch line';
COMMENT ON COLUMN SourcePackageRelease.dsc IS 'Original DSC text.';
COMMENT ON COLUMN SourcePackageRelease.section IS 'This integer field references the Section which the source package claims to be in';
COMMENT ON COLUMN SourcePackageRelease.manifest IS 'Reference to a manifest record.';
COMMENT ON COLUMN SourcePackageRelease.maintainer IS 'Reference to the person noted as source package maintainer in the DSC.';
COMMENT ON COLUMN SourcePackageRelease.sourcepackagename IS 'Reference to a SourcePackageName.';
COMMENT ON COLUMN SourcePackageRelease.uploaddistrorelease IS 'DistroRelease to where the source was originally uploaded.';
COMMENT ON COLUMN SourcePackageRelease.format IS 'Source package format constant, SourcePackageReleaseFormat.';
COMMENT ON COLUMN SourcePackageRelease.dsc_maintainer_rfc822 IS 'The original maintainer line in RFC-822 format, to be used in archive indexes.';
COMMENT ON COLUMN SourcePackageRelease.dsc_standards_version IS 'DSC standards version (such as "3.6.2", "3.5.9", etc) used to build this source.';
COMMENT ON COLUMN SourcePackageRelease.dsc_format IS 'DSC format version (such as "1.0").';
COMMENT ON COLUMN SourcePackageRelease.dsc_binaries IS 'DSC binary line, claimed binary-names produce by this source.';

-- SecureBinaryPackagePublishingHistory
COMMENT ON TABLE SecureBinaryPackagePublishingHistory IS 'PackagePublishingHistory: The history of a BinaryPackagePublishing record. This table represents the lifetime of a publishing record from inception to deletion. Records are never removed from here and in time the publishing table may become a view onto this table. A column being NULL indicates there''s no data for that state transition. E.g. a package which is removed without being superseded won''t have datesuperseded or supersededby filled in.';
COMMENT ON COLUMN SecureBinaryPackagePublishingHistory.binarypackagerelease IS 'The binarypackage being published.';
COMMENT ON COLUMN SecureBinaryPackagePublishingHistory.distroarchrelease IS 'The distroarchrelease into which the binarypackage is being published.';
COMMENT ON COLUMN SecureBinaryPackagePublishingHistory.status IS 'The current status of the publishing.';
COMMENT ON COLUMN SecureBinaryPackagePublishingHistory.component IS 'The component into which the publishing takes place.';
COMMENT ON COLUMN SecureBinaryPackagePublishingHistory.section IS 'The section into which the publishing takes place.';
COMMENT ON COLUMN SecureBinaryPackagePublishingHistory.priority IS 'The priority at which the publishing takes place.';
COMMENT ON COLUMN SecureBinaryPackagePublishingHistory.datecreated IS 'The date/time on which the publishing record was created.';
COMMENT ON COLUMN SecureBinaryPackagePublishingHistory.datepublished IS 'The date/time on which the source was actually published into an archive.';
COMMENT ON COLUMN SecureBinaryPackagePublishingHistory.datesuperseded IS 'The date/time on which the source was superseded by a new source.';
COMMENT ON COLUMN SecureBinaryPackagePublishingHistory.supersededby IS 'The build which superseded this package. This seems odd but it is important because a new build may not actually build a given binarypackage and we need to supersede it appropriately';
COMMENT ON COLUMN SecureBinaryPackagePublishingHistory.datemadepending IS 'The date/time on which this publishing record was made to be pending removal from the archive.';
COMMENT ON COLUMN SecureBinaryPackagePublishingHistory.scheduleddeletiondate IS 'The date/time at which the package is/was scheduled to be deleted.';
COMMENT ON COLUMN SecureBinaryPackagePublishingHistory.dateremoved IS 'The date/time at which the package was actually deleted.';
COMMENT ON COLUMN SecureBinaryPackagePublishingHistory.pocket IS 'The pocket into which this record is published. The RELEASE pocket (zero) provides behaviour as normal. Other pockets may append things to the distrorelease name such as the UPDATES pocket (-updates) or the SECURITY pocket (-security).';
COMMENT ON COLUMN SecureBinaryPackagePublishingHistory.embargo IS 'The publishing record is embargoed from publication if this is set to TRUE. When TRUE, this column prevents the publication record from even showing up in the publishing tables.';
COMMENT ON COLUMN SecureBinaryPackagePublishingHistory.embargolifted IS 'The date and time when we lifted the embargo on this publishing record. I.E. when embargo was set to FALSE having previously been set to TRUE.';
COMMENT ON COLUMN SecureBinaryPackagePublishingHistory.archive IS 'Target archive for this publishing record.';
COMMENT ON VIEW BinaryPackagePublishingHistory IS 'View on SecureBinaryPackagePublishingHistory that restricts access to embargoed entries';

COMMENT ON VIEW PublishedPackageView IS
    'A very large view that brings together all the information about
    packages that are currently being published within a distribution. This
    view was designed for the page which shows packages published in the
    distribution, but may be more widely used.';

-- ProcessorFamily

COMMENT ON TABLE ProcessorFamily IS 'An architecture, that might consist of several actual processors. Different distributions call these architectures different things, so we have an "architecturetag" in DistroArchRelease that might be different to the architecture\'s name.';
COMMENT ON COLUMN ProcessorFamily.name IS 'The name of the architecture. This is a short unix-style name such as i386 or amd64';
COMMENT ON COLUMN ProcessorFamily.title IS 'A title for the architecture. For example "Intel i386 Compatible".';
COMMENT ON COLUMN ProcessorFamily.description IS 'A description for this processor family. It might include any gotchas such as the fact that i386 does not necessarily mean that code would run on a 386... Ubuntu for example requires a 486.';

-- Processor

COMMENT ON TABLE Processor IS 'A single processor for which code might be compiled. For example, i386, P2, P3, P4, Itanium1, Itanium2... each processor belongs to a ProcessorFamily, and it might be that a package is compiled several times for a given Family, with different optimisation settings for each processor.';
COMMENT ON COLUMN Processor.name IS 'The name of this processor, for example, i386, Pentium, P2, P3, P4, Itanium, Itanium2, K7, Athlon, Opteron... it should be short and unique.';
COMMENT ON COLUMN Processor.family IS 'The ProcessorFamily for this Processor.';

-- DistroArchRelease

COMMENT ON COLUMN DistroArchRelease.processorfamily IS 'A link to the ProcessorFamily table, giving the architecture of this DistroArchRelease.';
COMMENT ON COLUMN DistroArchRelease.architecturetag IS 'The name of this architecture in the context of this specific distro release. For example, some distributions might label amd64 as amd64, others might call is x86_64. This information is used, for example, in determining the names of the actual package files... such as the "amd64" part of "apache2_2.0.56-1_amd64.deb"';
COMMENT ON COLUMN DistroArchRelease.official IS 'Whether or not this architecture or "port" is an official release. If it is not official then you may not be able to install it or get all the packages for it.';
COMMENT ON COLUMN DistroArchRelease.package_count IS 'A cache of the number of binary packages published in this distro arch release. The count only includes packages published in the release pocket.';

-- LauncpadDatabaseRevision
COMMENT ON TABLE LaunchpadDatabaseRevision IS 'This table contains a list of the database patches that have been successfully applied to this database.';
COMMENT ON COLUMN LaunchpadDatabaseRevision.major IS 'Major number. This is the version of the baseline schema the patch was made agains.';
COMMENT ON COLUMN LaunchpadDatabaseRevision.minor IS 'Minor number. Patches made during development each increment the minor number.';
COMMENT ON COLUMN LaunchpadDatabaseRevision.patch IS 'The patch number will hopefully always be ''0'', as it exists to support emergency patches made to the production server. eg. If production is running ''4.0.0'' and needs to have a patch applied ASAP, we would create a ''4.0.1'' patch and roll it out. We then may need to refactor all the existing ''4.x.0'' patches.';

-- Karma
COMMENT ON TABLE Karma IS 'Used to quantify all the ''operations'' a user performs inside the system, which maybe reporting and fixing bugs, uploading packages, end-user support, wiki editting, etc.';
COMMENT ON COLUMN Karma.action IS 'A foreign key to the KarmaAction table.';
COMMENT ON COLUMN Karma.datecreated IS 'A timestamp for the assignment of this Karma.';
COMMENT ON COLUMN Karma.Person IS 'The Person for wich this Karma was assigned.';
COMMENT ON COLUMN Karma.product IS 'The Product on which a person performed an action that resulted on this karma.';
COMMENT ON COLUMN Karma.distribution IS 'The Distribution on which a person performed an action that resulted on this karma.';
COMMENT ON COLUMN Karma.sourcepackagename IS 'The SourcePackageName on which a person performed an action that resulted on this karma.';

-- KarmaAction
COMMENT ON TABLE KarmaAction IS 'Stores all the actions that would give karma to the user which performed it.';
COMMENT ON COLUMN KarmaAction.name IS 'The unique name of this action.';
COMMENT ON COLUMN KarmaAction.category IS 'A dbschema value used to group actions together.';
COMMENT ON COLUMN KarmaAction.points IS 'The number of points this action is worth of.';

-- KarmaCache
COMMENT ON TABLE KarmaCache IS 'Stores a cached value of a person\'s karma points, grouped by the action category and the context where that action was performed.';
COMMENT ON COLUMN KarmaCache.Person IS 'The person which performed the actions of this category, and thus got the karma.';
COMMENT ON COLUMN KarmaCache.Category IS 'The category of the actions.';
COMMENT ON COLUMN KarmaCache.KarmaValue IS 'The karma points of all actions of this category performed by this person on this context (product/distribution).';
COMMENT ON COLUMN Karma.product IS 'The Product on which a person performed an action that resulted on this karma.';
COMMENT ON COLUMN Karma.product IS 'The Project to which this Product belongs.  An entry on this table with a non-NULL Project and a NULL Product represents the total karma of the person across all products of that project..';
COMMENT ON COLUMN Karma.distribution IS 'The Distribution on which a person performed an action that resulted on this karma.';
COMMENT ON COLUMN Karma.sourcepackagename IS 'The SourcePackageName on which a person performed an action that resulted on this karma.';

-- Person
COMMENT ON TABLE Person IS 'Central user and group storage. A row represents a person if teamowner is NULL, and represents a team (group) if teamowner is set.';
COMMENT ON COLUMN Person.subscriptionpolicy IS 'The policy for new members to join this team.';
COMMENT ON COLUMN Person.renewal_policy IS 'The policy for membership renewal on this team.';
COMMENT ON COLUMN Person.displayname IS 'Person or group''s name as it should be rendered to screen';
COMMENT ON COLUMN Person.password IS 'SSHA digest encrypted password.';
COMMENT ON COLUMN Person.teamowner IS 'id of the team owner. Team owners will have authority to add or remove people from the team.';
COMMENT ON COLUMN Person.teamdescription IS 'Informative description of the team. Format and restrictions are as yet undefined.';
COMMENT ON COLUMN Person.name IS 'Short mneumonic name uniquely identifying this person or team. Useful for url traversal or in places where we need to unambiguously refer to a person or team (as displayname is not unique).';
COMMENT ON COLUMN Person.language IS 'Preferred language for this person (unset for teams). UI should be displayed in this language wherever possible.';
COMMENT ON COLUMN Person.calendar IS 'The calendar associated with this person.';
COMMENT ON COLUMN Person.timezone IS 'The name of the time zone this person prefers (if unset, UTC is used).  UI should display dates and times in this time zone wherever possible.';
COMMENT ON COLUMN Person.homepage_content IS 'A home page for this person in the Launchpad. In short, this is like a personal wiki page. The person will get to edit their own page, and it will be published on /people/foo/. Note that this is in text format, and will migrate to being in Moin format as a sort of mini-wiki-homepage.';
COMMENT ON COLUMN Person.icon IS 'The library file alias to a small image to be used as an icon whenever we are referring to that person.';
COMMENT ON COLUMN Person.mugshot IS 'The library file alias of a hackermugshot image to display as the "face" of a person, on their home page.';
COMMENT ON COLUMN Person.logo IS 'The library file alias of a smaller version of this person\'s mugshot.';
COMMENT ON COLUMN Person.creation_rationale IS 'The rationale for the creation of this person -- a dbschema value.';
COMMENT ON COLUMN Person.creation_comment IS 'A text comment for the creation of this person.';
COMMENT ON COLUMN Person.registrant IS 'The user who created this profile.';

COMMENT ON TABLE ValidPersonOrTeamCache IS 'A materialized view listing the Person.ids of all valid people and teams.';

-- PersonLanguage
COMMENT ON TABLE PersonLanguage IS 'PersonLanguage: This table stores the preferred languages that a Person has, it''s used in Rosetta to select the languages that should be showed to be translated.';
COMMENT ON COLUMN PersonLanguage.person IS 'This field is a reference to a Person object that has this preference.';
COMMENT ON COLUMN PersonLanguage.language IS 'This field is a reference to a Language object that says that the Person associated to this row knows how to translate/understand this language.';

-- Bounty
COMMENT ON TABLE Bounty IS 'A set of bounties for work to be done by the open source community. These bounties will initially be offered only by Canonical, but later we will create the ability for people to offer the bounties themselves, using us as a clearing house.';
COMMENT ON COLUMN Bounty.usdvalue IS 'This is the ESTIMATED value in US Dollars of the bounty. We say "estimated" because the bounty might one day be offered in one of several currencies, or people might contribute different amounts in different currencies to each bounty. This field will reflect an estimate based on recent currency exchange rates of the value of this bounty in USD.';
COMMENT ON COLUMN Bounty.difficulty IS 'An estimate of the difficulty of the bounty, as a dbschema.BountyDifficulty.';
COMMENT ON COLUMN Bounty.bountystatus IS 'The current status of this bounty
- an indicator of whether or not it is open, closed, or withdrawn.';
COMMENT ON COLUMN Bounty.reviewer IS 'The person who will review this bounty regularly for progress. The reviewer is the person who is responsible for establishing when the bounty is complete.';
COMMENT ON COLUMN Bounty.owner IS 'The person who created the bounty. The owner can update the specification of the bounty, and appoints the reviewer.';

COMMENT ON TABLE BountySubscription IS 'This table records whether or not someone it interested in a bounty. Subscribers will show up on the page with the bounty details.';
COMMENT ON COLUMN BountySubscription.bounty IS 'The bounty to which the person is subscribed.';
COMMENT ON COLUMN BountySubscription.person IS 'The person being subscribed to this bounty.';

COMMENT ON TABLE ProductBounty IS 'This table records a simple link between a bounty and a product. This bounty will be listed on the product web page, and the product will be mentioned on the bounty web page.';

COMMENT ON TABLE DistributionBounty IS 'This table records a simple link between a bounty and a distribution. This bounty will be listed on the distribution web page, and the distribution will be mentioned on the bounty web page.';

COMMENT ON TABLE ProjectBounty IS 'This table records a simple link between a bounty and a project. This bounty will be listed on the project web page, and the project will be mentioned on the bounty web page.';

-- Messaging subsytem
COMMENT ON TABLE BugMessage IS 'This table maps a message to a bug. In other words, it shows that a particular message is associated with a particular bug.';
COMMENT ON TABLE Message IS 'This table stores a single RFC822-style message. Messages can be threaded (using the parent field). These messages can then be referenced from elsewhere in the system, such as the BugMessage table, integrating messageboard facilities with the rest of The Launchpad.';
COMMENT ON COLUMN Message.parent IS 'A "parent message". This allows for some level of threading in Messages.';
COMMENT ON COLUMN Message.subject IS 'The title text of the message, or the subject if it was an email.';
COMMENT ON COLUMN Message.distribution IS 'The distribution in which this message originated, if we know it.';
COMMENT ON COLUMN Message.raw IS 'The original unadulterated message if it arrived via email. This is required to provide access to the original, undecoded message.';

COMMENT ON TABLE MessageChunk IS 'This table stores a single chunk of a possibly multipart message. There will be at least one row in this table for each message. text/* parts are stored in the content column. All other parts are stored in the Librarian and referenced via the blob column. If both content and blob are NULL, then this chunk has been removed (eg. offensive, legal reasons, virus etc.)';
COMMENT ON COLUMN MessageChunk.content IS 'Text content for this chunk of the message. This content is full text searchable.';
COMMENT ON COLUMN MessageChunk.blob IS 'Binary content for this chunk of the message.';
COMMENT ON COLUMN MessageChunk.sequence IS 'Order of a particular chunk. Chunks are orders in ascending order starting from 1.';

-- Comments on Lucille views
COMMENT ON VIEW SourcePackageFilePublishing IS 'This view is used mostly by Lucille while performing publishing and unpublishing operations. It lists all the files associated with a sourcepackagerelease and collates all the textual representations needed for publishing components etc to allow rapid queries from SQLObject.';
COMMENT ON VIEW BinaryPackageFilePublishing IS 'This view is used mostly by Lucille while performing publishing and unpublishing operations. It lists all the files associated with a binarypackage and collates all the textual representations needed for publishing components etc to allow rapid queries from SQLObject.';

-- SourcePackageRelease

COMMENT ON TABLE SourcePackageRelease IS 'SourcePackageRelease: A source
package release. This table represents a specific release of a source
package. Source package releases may be published into a distrorelease, or
even multiple distroreleases.';
COMMENT ON COLUMN SourcePackageRelease.creator IS 'The creator of this
sourcepackagerelease. This is the person referred to in the top entry in the
package changelog in debian terms. Note that a source package maintainer in
Ubuntu might be person A, but a particular release of that source package
might in fact have been created by a different person B. The maintainer
would be recorded in the Maintainership table, while the creator of THIS
release would be recorded in the SourcePackageRelease.creator field.';
COMMENT ON COLUMN SourcePackageRelease.version IS 'The version string for
this source package release. E.g. "1.0-2" or "1.4-5ubuntu9.1". Note that, in
ubuntu-style and redhat-style distributions, the version+sourcepackagename
is unique, even across distroreleases. In other words, you cannot have a
foo-1.2-1 package in Hoary that is different from foo-1.2-1 in Warty.';
COMMENT ON COLUMN SourcePackageRelease.dateuploaded IS 'The date/time that
this sourcepackagerelease was first uploaded to the Launchpad.';
COMMENT ON COLUMN SourcePackageRelease.urgency IS 'The urgency of the
upload. This is generally used to prioritise buildd activity but may also be
used for "testing" systems or security work in the future. The "urgency" is
set by the uploader, in the DSC file.';
COMMENT ON COLUMN SourcePackageRelease.dscsigningkey IS 'The GPG key used to
sign the DSC. This is not necessarily the maintainer\'s key, or the
creator\'s key. For example, it\'s possible to produce a package, then ask a
sponsor to upload it.';
COMMENT ON COLUMN SourcePackageRelease.component IS 'The component in which
this sourcepackagerelease is intended (by the uploader) to reside. E.g.
main, universe, restricted. Note that the distribution managers will often
override this data and publish the package in an entirely different
component.';
COMMENT ON COLUMN SourcePackageRelease.changelog IS 'The changelog of this
source package release.';
COMMENT ON COLUMN SourcePackageRelease.builddepends IS 'The build
dependencies for this source package release.';
COMMENT ON COLUMN SourcePackageRelease.builddependsindep IS 'The
architecture-independant build dependancies for this source package release.';
COMMENT ON COLUMN SourcePackageRelease.architecturehintlist IS 'The
architectures which this source package release believes it should be built.
This is used as a hint to the build management system when deciding what
builds are still needed.';
COMMENT ON COLUMN SourcePackageRelease.format IS 'The format of this
sourcepackage release, e.g. DPKG, RPM, EBUILD, etc. This is an enum, and the
values are listed in dbschema.SourcePackageFormat';
COMMENT ON COLUMN SourcePackageRelease.dsc IS 'The "Debian Source Control"
file for the sourcepackagerelease, from its upload into Ubuntu for the
first time.';
COMMENT ON COLUMN SourcePackageRelease.uploaddistrorelease IS 'The
distrorelease into which this source package release was uploaded into
Launchpad / Ubuntu for the first time. In general, this will be the
development Ubuntu release into which this package was uploaded. For a
package which was unchanged between warty and hoary, this would show Warty.
For a package which was uploaded into Hoary, this would show Hoary.';
COMMENT ON COLUMN SourcePackageRelease.upload_archive IS 'The archive into which this sourcepackagerelese was originally uploaded.';


-- SourcePackageName

COMMENT ON TABLE SourcePackageName IS 'SourcePackageName: A soyuz source package name.';

-- Specification
COMMENT ON TABLE Specification IS 'A feature specification. At the moment we do not store the actual specification, we store a URL for the spec, which is managed in a wiki somewhere else. We store the overall state of the spec, as well as queueing information about who needs to review the spec, and why.';
COMMENT ON COLUMN Specification.assignee IS 'The person who has been assigned to implement this specification.';
COMMENT ON COLUMN Specification.drafter IS 'The person who has been asked to draft this specification. They are responsible for getting the spec to "approved" state.';
COMMENT ON COLUMN Specification.approver IS 'The person who is responsible for approving the specification in due course, and who will probably be required to review the code itself when it is being implemented.';
COMMENT ON COLUMN Specification.product IS 'The product for which this is a feature specification. The specification must be connected either to a product, or to a distribution.';
COMMENT ON COLUMN Specification.distribution IS 'The distribution for which this is a feature specification. The specification must be connected either to a product, or to a distribution.';
COMMENT ON COLUMN Specification.distrorelease IS 'If this is not NULL, then it means that the release managers have targeted this feature to be released in the given distrorelease. It is not necessary to target a distrorelease, but this is a useful way of know which specifications are, for example, BreezyGoals.';
COMMENT ON COLUMN Specification.productseries IS 'This is an indicator that the specification is planned, or targeted, for implementation in a given product series. It is not necessary to target a spec to a series, but it is a useful way of showing which specs are planned to implement for a given series.';
COMMENT ON COLUMN Specification.milestone IS 'This is an indicator that the feature defined in this specification is expected to be delivered for a given milestone. Note that milestones are not necessarily releases, they are a way of identifying a point in time and grouping bugs and features around that.';
COMMENT ON COLUMN Specification.informational IS 'An indicator as to whether or not the spec is purely informational, or is actually supposed to be implemented. High level overview specs, for example, are often marked "informational" and will be considered implemented once the spec is approved.';
COMMENT ON COLUMN Specification.status IS 'An enum called SpecificationStatus that shows what the current status (new, draft, implemented etc) the spec is currently in.';
COMMENT ON COLUMN Specification.priority IS 'An enum that gives the implementation priority (low, medium, high, emergency) of the feature defined in this specification.';
COMMENT ON COLUMN Specification.specurl IS 'The URL where the specification itself can be found. This is usually a wiki page somewhere.';
COMMENT ON COLUMN Specification.whiteboard IS 'As long as the specification is somewhere else (i.e. not in Launchpad) it will be useful to have a place to hold some arbitrary message or status flags that have meaning to the project, not Launchpad. This whiteboard is just the place for it.';
COMMENT ON COLUMN Specification.superseded_by IS 'The specification which replaced this specification.';
COMMENT ON COLUMN Specification.delivery IS 'The implementation status of this
specification. This field is used to track the actual delivery of the feature
(implementing the spec), as opposed to the definition of expected behaviour
(writing the spec).';
COMMENT ON COLUMN Specification.goalstatus IS 'Whether or not the drivers for the goal product series or distro release have accepted this specification as a goal.';
COMMENT ON COLUMN Specification.goal_proposer IS 'The person who proposed this spec as a goal for the productseries or distrorelease.';
COMMENT ON COLUMN Specification.date_goal_proposed IS 'The date the spec was proposed as a goal.';
COMMENT ON COLUMN Specification.goal_decider IS 'The person who approved or declined this goal.';
COMMENT ON COLUMN Specification.date_goal_decided IS 'The date this goal was accepted or declined.';
COMMENT ON COLUMN Specification.completer IS 'The person who changed the state of the spec in such a way that it was determined to be completed.';
COMMENT ON COLUMN Specification.date_completed IS 'The date this specification was completed or marked obsolete. This lets us chart the progress of a project (or a release) over time in terms of features implemented.';
COMMENT ON CONSTRAINT specification_completion_recorded_chk ON Specification IS 'A constraint to ensure that we have recorded the date of completion if the specification is in fact considered completed. The SQL behind the completion test is repeated at a code level in database/specification.py: as Specification.completeness, please ensure that the constraint is kept in sync with the code.';
COMMENT ON CONSTRAINT specification_completion_fully_recorded_chk ON Specification IS 'A constraint that ensures, where we have a date_completed, that we also have a completer. This means that the resolution was fully recorded.';
COMMENT ON COLUMN Specification.private IS 'Specification is private.';

-- SpecificationFeedback
COMMENT ON TABLE SpecificationFeedback IS 'A table representing a review request of a specification, from one user to another, with an optional message.';
COMMENT ON COLUMN SpecificationFeedback.reviewer IS 'The person who has been asked to do the review.';
COMMENT ON COLUMN SpecificationFeedback.requester IS 'The person who made the request.';
COMMENT ON COLUMN SpecificationFeedback.queuemsg IS 'An optional text message for the reviewer, from the requester.';

-- SpecificationBranch
COMMENT ON TABLE SpecificationBranch IS 'A branch related to a specification, most likely a branch for implementing the specification.  It is possible to have multiple branches for a given specification especially in the situation where the specification requires modifying multiple products.';
COMMENT ON COLUMN SpecificationBranch.specification IS 'The specification associated with this branch.';
COMMENT ON COLUMN SpecificationBranch.branch IS 'The branch associated to the specification.';

-- SpecificationBug
COMMENT ON TABLE SpecificationBug IS 'A table linking a specification and a bug. This is used to provide for easy navigation from bugs to related specs, and vice versa.';

-- SpecificationSubscription
COMMENT ON TABLE SpecificationSubscription IS 'A table capturing a subscription of a person to a specification.';
COMMENT ON COLUMN SpecificationSubscription.essential IS 'A field that indicates whether or not this person is essential to discussions on the planned feature. This is used by the meeting scheduler to ensure that all the essential people are at any automatically scheduled BOFs discussing that spec.';

-- SpecificationDependency
COMMENT ON TABLE SpecificationDependency IS 'A table that stores information about which specification needs to be implemented before another specification can be implemented. We can create a chain of dependencies, and use that information for scheduling and prioritisation of work.';
COMMENT ON COLUMN SpecificationDependency.specification IS 'The spec for which we are creating a dependency.';
COMMENT ON COLUMN SpecificationDependency.dependency IS 'The spec on which it is dependant.';

-- SpecificationMessage
COMMENT ON TABLE SpecificationMessage IS 'Comments and discussion on a Specification.';

-- BinaryPackageRelease

COMMENT ON TABLE BinaryPackageRelease IS 'BinaryPackageRelease: A soyuz binary package representation. This table stores the records for each binary package uploaded into the system. Each sourcepackagerelease may build various binarypackages on various architectures.';
COMMENT ON COLUMN BinaryPackageRelease.binarypackagename IS 'A reference to the name of the binary package';
COMMENT ON COLUMN BinaryPackageRelease.version IS 'The version of the binary package. E.g. "1.0-2"';
COMMENT ON COLUMN BinaryPackageRelease.summary IS 'A summary of the binary package. Commonly used on listings of binary packages';
COMMENT ON COLUMN BinaryPackageRelease.description IS 'A longer more detailed description of the binary package';
COMMENT ON COLUMN BinaryPackageRelease.build IS 'The build in which this binarypackage was produced';
COMMENT ON COLUMN BinaryPackageRelease.binpackageformat IS 'The binarypackage format. E.g. RPM, DEB etc';
COMMENT ON COLUMN BinaryPackageRelease.component IS 'The archive component that this binarypackage is in. E.g. main, universe etc';
COMMENT ON COLUMN BinaryPackageRelease.section IS 'The archive section that this binarypackage is in. E.g. devel, libdevel, editors';
COMMENT ON COLUMN BinaryPackageRelease.priority IS 'The priority that this package has. E.g. Base, Standard, Extra, Optional';
COMMENT ON COLUMN BinaryPackageRelease.shlibdeps IS 'The shared library dependencies of this binary package';
COMMENT ON COLUMN BinaryPackageRelease.depends IS 'The list of packages this binarypackage depends on';
COMMENT ON COLUMN BinaryPackageRelease.recommends IS 'The list of packages this binarypackage recommends. Recommended packages often enhance the behaviour of a package.';
COMMENT ON COLUMN BinaryPackageRelease.suggests IS 'The list of packages this binarypackage suggests.';
COMMENT ON COLUMN BinaryPackageRelease.conflicts IS 'The list of packages this binarypackage conflicts with.';
COMMENT ON COLUMN BinaryPackageRelease.replaces IS 'The list of packages this binarypackage replaces files in. Often this is used to provide an upgrade path between two binarypackages of different names';
COMMENT ON COLUMN BinaryPackageRelease.provides IS 'The list of virtual packages (or real packages under some circumstances) which this binarypackage provides.';
COMMENT ON COLUMN BinaryPackageRelease.essential IS 'Whether or not this binarypackage is essential to the smooth operation of a base system';
COMMENT ON COLUMN BinaryPackageRelease.installedsize IS 'What the installed size of the binarypackage is. This is represented as a number of kilobytes of storage.';
COMMENT ON COLUMN BinaryPackageRelease.copyright IS 'The copyright associated with this binarypackage. Often in the case of debian packages this is found in /usr/share/doc/<binarypackagename>/copyright';
COMMENT ON COLUMN BinaryPackageRelease.licence IS 'The licence that this binarypackage is under.';


-- BinaryPackageFile

COMMENT ON TABLE BinaryPackageFile IS 'BinaryPackageFile: A soyuz <-> librarian link table. This table represents the ownership in the librarian of a file which represents a binary package';
COMMENT ON COLUMN BinaryPackageFile.binarypackagerelease IS 'The binary package which is represented by the file';
COMMENT ON COLUMN BinaryPackageFile.libraryfile IS 'The file in the librarian which represents the package';
COMMENT ON COLUMN BinaryPackageFile.filetype IS 'The "type" of the file. E.g. DEB, RPM';

-- BinaryPackageName

COMMENT ON TABLE BinaryPackageName IS 'BinaryPackageName: A soyuz binary package name.';

-- Distribution

COMMENT ON TABLE Distribution IS 'Distribution: A soyuz distribution. A distribution is a collection of DistroReleases. Distributions often group together policy and may be referred to by a name such as "Ubuntu" or "Debian"';
COMMENT ON COLUMN Distribution.name IS 'The unique name of the distribution as a short lowercase name suitable for use in a URL.';
COMMENT ON COLUMN Distribution.title IS 'The title of the distribution. More a "display name" as it were. E.g. "Ubuntu" or "Debian GNU/Linux"';
COMMENT ON COLUMN Distribution.description IS 'A description of the distribution. More detailed than the title, this column may also contain information about the project this distribution is run by.';
COMMENT ON COLUMN Distribution.domainname IS 'The domain name of the distribution. This may be used both for linking to the distribution and for context-related stuff.';
COMMENT ON COLUMN Distribution.owner IS 'The person in launchpad who is in ultimate-charge of this distribution within launchpad.';
COMMENT ON COLUMN Distribution.upload_sender IS 'The email address (and name) of the default sender used by the upload processor. If NULL, we fall back to the default sender in the launchpad config.';
COMMENT ON COLUMN Distribution.upload_admin IS 'Person foreign key which have access to modify the queue ui. If NULL, we fall back to launchpad admin members';
COMMENT ON COLUMN Distribution.homepage_content IS 'A home page for this distribution in the Launchpad.';
COMMENT ON COLUMN Distribution.icon IS 'The library file alias to a small image to be used as an icon whenever we are referring to a distribution.';
COMMENT ON COLUMN Distribution.mugshot IS 'The library file alias of a mugshot image to display as the branding of a distribution, on its home page.';
COMMENT ON COLUMN Distribution.logo IS 'The library file alias of a smaller version of this distributions\'s mugshot.';

-- DistroRelease

COMMENT ON TABLE DistroRelease IS 'DistroRelease: A soyuz distribution release. A DistroRelease is a given version of a distribution. E.g. "Warty" "Hoary" "Sarge" etc.';
COMMENT ON COLUMN DistroRelease.distribution IS 'The distribution which contains this distrorelease.';
COMMENT ON COLUMN DistroRelease.name IS 'The unique name of the distrorelease. This is a short name in lower case and would be used in sources.list configuration and in generated URLs. E.g. "warty" "sarge" "sid"';
COMMENT ON COLUMN DistroRelease.title IS 'The display-name title of the distrorelease E.g. "Warty Warthog"';
COMMENT ON COLUMN DistroRelease.description IS 'The long detailed description of the release. This may describe the focus of the release or other related information.';
COMMENT ON COLUMN DistroRelease.version IS 'The version of the release. E.g. warty would be "4.10" and hoary would be "5.4"';
COMMENT ON COLUMN DistroRelease.releasestatus IS 'The current release status of this distrorelease. E.g. "pre-release freeze" or "released"';
COMMENT ON COLUMN DistroRelease.datereleased IS 'The date on which this distrorelease was released. (obviously only valid for released distributions)';
COMMENT ON COLUMN DistroRelease.parentrelease IS 'The parent release on which this distribution is based. This is related to the inheritance stuff.';
COMMENT ON COLUMN DistroRelease.owner IS 'The ultimate owner of this distrorelease.';
COMMENT ON COLUMN DistroRelease.driver IS 'This is a person or team who can act as a driver for this specific release - note that the distribution drivers can also set goals for any release.';
COMMENT ON COLUMN DistroRelease.changeslist IS 'The email address (name name) of the changes announcement list for this distrorelease. If NULL, no announcement mail will be sent.';
COMMENT ON COLUMN DistroRelease.defer_translation_imports IS 'Don''t accept PO imports for this release just now.';


-- DistroArchRelease

COMMENT ON TABLE DistroArchRelease IS 'DistroArchRelease: A soyuz distribution release for a given architecture. A distrorelease runs on various architectures. The distroarchrelease groups that architecture-specific stuff.';
COMMENT ON COLUMN DistroArchRelease.distrorelease IS 'The distribution which this distroarchrelease is part of.';


-- DistroComponentUploader

COMMENT ON TABLE DistroComponentUploader IS 'DistroComponentUploader: A record of who can upload what to where. Distributions are permitted to have multiple components. Those components are often subject to different uploader constraints. This table represents those variable constraints by linking a team to a distribution,component tuple.';
COMMENT ON COLUMN DistroComponentUploader.distribution IS 'The distribution to which this upload permission applies.';
COMMENT ON COLUMN DistroComponentUploader.component IS 'The component to which this upload permission applies.';
COMMENT ON COLUMN DIstroComponentUploader.uploader IS 'The uploader(s) permitted to upload to the given component in the given distribution. This is commonly a team but may be a single person in the case of a simple distribution.';


-- LibraryFileContent

COMMENT ON TABLE LibraryFileContent IS 'LibraryFileContent: A librarian file\'s contents. The librarian stores files in a safe and transactional way. This table represents the contents of those files within the database.';
COMMENT ON COLUMN LibraryFileContent.datecreated IS 'The date on which this librarian file was created';
COMMENT ON COLUMN LibraryFileContent.datemirrored IS 'When the file was mirrored from the librarian onto the backup server';
COMMENT ON COLUMN LibraryFileContent.filesize IS 'The size of the file';
COMMENT ON COLUMN LibraryFileContent.sha1 IS 'The SHA1 sum of the file\'s contents';
COMMENT ON COLUMN LibraryFileContent.md5 IS 'The MD5 sum of the file\'s contents';
COMMENT ON COLUMN LibraryFileContent.deleted IS 'This file has been removed from disk by the librarian garbage collector.';

-- LibraryFileAlias

COMMENT ON TABLE LibraryFileAlias IS 'LibraryFileAlias: A librarian file\'s alias. The librarian stores, along with the file contents, a record stating the file name and mimetype. This table represents it.';
COMMENT ON COLUMN LibraryFileAlias.content IS 'The libraryfilecontent which is the data in this file.';
COMMENT ON COLUMN LibraryFileAlias.filename IS 'The name of the file. E.g. "foo_1.0-1_i386.deb"';
COMMENT ON COLUMN LibraryFileAlias.mimetype IS 'The mime type of the file. E.g. "application/x-debian-package"';
COMMENT ON COLUMN LibraryFileAlias.expires IS 'The expiry date of this file. If NULL, this item may be removed as soon as it is no longer referenced. If set, the item will not be removed until this date. Once the date is passed, the file may be removed from disk even if this item is still being referenced (in which case content.deleted will be true)';
COMMENT ON COLUMN LibraryFileAlias.last_accessed IS 'Roughly when this file was last retrieved from the Librarian. Initially set to this item''s creation date.';

-- SourcePackageReleaseFile

COMMENT ON TABLE SourcePackageReleaseFile IS 'SourcePackageReleaseFile: A soyuz source package release file. This table links sourcepackagereleasehistory records to the files which comprise the input.';
COMMENT ON COLUMN SourcePackageReleaseFile.libraryfile IS 'The libraryfilealias embodying this file';
COMMENT ON COLUMN SourcePackageReleaseFile.filetype IS 'The type of the file. E.g. TAR, DIFF, DSC';
COMMENT ON COLUMN SourcePackageReleaseFile.sourcepackagerelease IS 'The sourcepackagerelease that this file belongs to';

COMMENT ON TABLE LoginToken IS 'LoginToken stores one time tokens used for validating email addresses and other tasks that require verifying an email address is valid such as password recovery and account merging. This table will be cleaned occasionally to remove expired tokens. Expiry time is not yet defined.';
COMMENT ON COLUMN LoginToken.requester IS 'The Person that made this request. This will be null for password recovery requests.';
COMMENT ON COLUMN LoginToken.requesteremail IS 'The email address that was used to login when making this request. This provides an audit trail to help the end user confirm that this is a valid request. It is not a link to the EmailAddress table as this may be changed after the request is made. This field will be null for password recovery requests.';
COMMENT ON COLUMN LoginToken.email IS 'The email address that this request was sent to.';
COMMENT ON COLUMN LoginToken.created IS 'The timestamp that this request was made.';
COMMENT ON COLUMN LoginToken.tokentype IS 'The type of request, as per dbschema.TokenType.';
COMMENT ON COLUMN LoginToken.token IS 'The token (not the URL) emailed used to uniquely identify this request. This token will be used to generate a URL that when clicked on will continue a workflow.';
COMMENT ON COLUMN LoginToken.fingerprint IS 'The GPG key fingerprint to be validated on this transaction, it means that a new register will be created relating this given key with the requester in question. The requesteremail still passing for the same usual checks.';
COMMENT ON COLUMN LoginToken.date_consumed IS 'The date and time when this token was consumed. It\'s NULL if it hasn\'t been consumed yet.';

COMMENT ON TABLE Milestone IS 'An identifier that helps a maintainer group together things in some way, e.g. "1.2" could be a Milestone that bazaar developers could use to mark a task as needing fixing in bazaar 1.2.';
COMMENT ON COLUMN Milestone.name IS 'The identifier text, e.g. "1.2."';
COMMENT ON COLUMN Milestone.product IS 'The product for which this is a milestone.';
COMMENT ON COLUMN Milestone.distribution IS 'The distribution to which this milestone belongs, if it is a distro milestone.';
COMMENT ON COLUMN Milestone.distrorelease IS 'The distrorelease for which this is a milestone. A milestone on a distrorelease is ALWAYS also a milestone for the same distribution. This is because milestones started out on products/distributions but are moving to being on series/distroreleases.';
COMMENT ON COLUMN Milestone.productseries IS 'The productseries for which this is a milestone. A milestone on a productseries is ALWAYS also a milestone for the same product. This is because milestones started out on products/distributions but are moving to being on series/distroreleases.';
COMMENT ON COLUMN Milestone.dateexpected IS 'If set, the date on which we expect this milestone to be delivered. This allows for optional sorting by date.';
COMMENT ON COLUMN Milestone.visible IS 'Whether or not this milestone should be displayed in general listings. All milestones will be visible on the "page of milestones for product foo", but we want to be able to screen out obviously old milestones over time, for the general listings and vocabularies.';

COMMENT ON TABLE PushMirrorAccess IS 'Records which users can update which push mirrors';
COMMENT ON COLUMN PushMirrorAccess.name IS 'Name of an arch archive on the push mirror, e.g. lord@emf.net--2003-example';
COMMENT ON COLUMN PushMirrorAccess.person IS 'A person that has access to update the named archive';

-- Build
COMMENT ON TABLE Build IS 'Build: This table stores the build procedure information of a sourcepackagerelease and its results (binarypackagereleases) for a given distroarchrelease.';
COMMENT ON COLUMN Build.datecreated IS 'When the build record was created.';
COMMENT ON COLUMN Build.datebuilt IS 'When the build record was processed.';
COMMENT ON COLUMN Build.buildduration IS 'How long this build took to be processed.';
COMMENT ON COLUMN Build.distroarchrelease IS 'Points the target Distroarchrelease for this build.';
COMMENT ON COLUMN Build.processor IS 'Points to the Distroarchrelease available processor target for this build.';
COMMENT ON COLUMN Build.sourcepackagerelease IS 'Sourcepackagerelease which originated this build.';
COMMENT ON COLUMN Build.buildstate IS 'Stores the current build procedure state.';
COMMENT ON COLUMN Build.buildlog IS 'Points to the buildlog file stored in librarian.';
COMMENT ON COLUMN Build.builder IS 'Points to the builder which has once processed it.';
COMMENT ON COLUMN Build.pocket IS 'Stores the target pocket identifier for this build.';
COMMENT ON COLUMN Build.dependencies IS 'Contains a debian-like dependency line specifying the current missing-dependencies for this package.';
COMMENT ON COLUMN Build.archive IS 'Targeted archive for this build.';

-- Builder
COMMENT ON TABLE Builder IS 'Builder: This table stores the build-slave registry and status information as: name, url, trusted, builderok, builderaction, failnotes.';
COMMENT ON COLUMN Builder.builderok IS 'Should a builder fail for any reason, from out-of-disk-space to not responding to the buildd master, the builderok flag is set to false and the failnotes column is filled with a reason.';
COMMENT ON COLUMN Builder.failnotes IS 'This column gets filled out with a textual description of how/why a builder has failed. If the builderok column is true then the value in this column is irrelevant and should be treated as NULL or empty.';
COMMENT ON COLUMN Builder.trusted IS 'Whether or not the builder is able to build only trusted or untrusted packages. Packages coming via ubuntu workflow are trusted and do not need facist behaviour to be built. Other packages like ppa/grumpy incoming packages can contain malicious code, so are unstrusted. Building these packages will require isolated environment (xen-based builder) and extra network access restrictions.';
COMMENT ON COLUMN Builder.url IS 'The url to the build slave. There may be more than one build slave on a given host so this url includes the port number to use. The default port number for a build slave is 8221';
COMMENT ON COLUMN Builder.manual IS 'Whether or not builder was manual mode, i.e., collect any result from the it, but do not dispach anything to it automatically.';


-- BuildQueue
COMMENT ON TABLE BuildQueue IS 'BuildQueue: The queue of builds in progress/scheduled to run. This table is the core of the build daemon master. It lists all builds in progress or scheduled to start.';
COMMENT ON COLUMN BuildQueue.build IS 'The build for which this queue item exists. This is how the buildd master will find all the files it needs to perform the build';
COMMENT ON COLUMN BuildQueue.builder IS 'The builder assigned to this build. Some builds will have a builder assigned to queue them up; some will be building on the specified builder already; others will not have a builder yet (NULL) and will be waiting to be assigned into a builder''s queue';
COMMENT ON COLUMN BuildQueue.created IS 'The timestamp of the creation of this row. This is used by the buildd master scheduling algorithm to decide how soon to schedule a build to run on a given builder.';
COMMENT ON COLUMN BuildQueue.buildstart IS 'The timestamp of the start of the build run on the given builder. If this is NULL then the build is not running yet.';
COMMENT ON COLUMN BuildQueue.logtail IS 'The tail end of the log of the current build. This is updated regularly as the buildd master polls the buildd slaves. Once the build is complete; the full log will be lodged with the librarian and linked into the build table.';
COMMENT ON COLUMN BuildQueue.lastscore IS 'The last score ascribed to this build record. This can be used in the UI among other places.';
COMMENT ON COLUMN BuildQueue.manual IS 'Indicates if the current record was or not rescored manually, if so it get skipped from the auto-score procedure.';

-- Mirrors

COMMENT ON TABLE Mirror IS 'Stores general information about mirror sites. Both regular pull mirrors and top tier mirrors are included.';
COMMENT ON COLUMN Mirror.baseurl IS 'The base URL to the mirror, including protocol and optional trailing slash.';
COMMENT ON COLUMN Mirror.country IS 'The country where the mirror is located.';
COMMENT ON COLUMN Mirror.name IS 'Unique name for the mirror, suitable for use in URLs.';
COMMENT ON COLUMN Mirror.description IS 'Description of the mirror.';
COMMENT ON COLUMN Mirror.freshness IS 'dbschema.MirrorFreshness enumeration indicating freshness.';
COMMENT ON COLUMN Mirror.lastcheckeddate IS 'UTC timestamp of when the last check for freshness and consistency was made. NULL indicates no check has ever been made.';
COMMENT ON COLUMN Mirror.approved IS 'True if this mirror has been approved by the Ubuntu/Canonical mirror manager, otherwise False.';

COMMENT ON TABLE MirrorContent IS 'Stores which distroarchreleases and compoenents a given mirror has.';
COMMENT ON COLUMN MirrorContent.distroarchrelease IS 'A distroarchrelease that this mirror contains.';
COMMENT ON COLUMN MirrorContent.component IS 'What component of the distroarchrelease that this mirror contains.';

COMMENT ON TABLE MirrorSourceContent IS 'Stores which distrorelease and components a given mirror that includes source packages has.';
COMMENT ON COLUMN MirrorSourceContent.distrorelease IS 'A distrorelease that this mirror contains.';
COMMENT ON COLUMN MirrorSourceContent.component IS 'What component of the distrorelease that this sourcepackage mirror contains.';

-- SecureSourcePackagePublishingHistory
COMMENT ON TABLE SecureSourcePackagePublishingHistory IS 'SourcePackagePublishingHistory: The history of a SourcePackagePublishing record. This table represents the lifetime of a publishing record from inception to deletion. Records are never removed from here and in time the publishing table may become a view onto this table. A column being NULL indicates there''s no data for that state transition. E.g. a package which is removed without being superseded won''t have datesuperseded or supersededby filled in.';
COMMENT ON COLUMN SecureSourcePackagePublishingHistory.sourcepackagerelease IS 'The sourcepackagerelease being published.';
COMMENT ON COLUMN SecureSourcePackagePublishingHistory.distrorelease IS 'The distrorelease into which the sourcepackagerelease is being published.';
COMMENT ON COLUMN SecureSourcePackagePublishingHistory.status IS 'The current status of the publishing.';
COMMENT ON COLUMN SecureSourcePackagePublishingHistory.component IS 'The component into which the publishing takes place.';
COMMENT ON COLUMN SecureSourcePackagePublishingHistory.section IS 'The section into which the publishing takes place.';
COMMENT ON COLUMN SecureSourcePackagePublishingHistory.datecreated IS 'The date/time on which the publishing record was created.';
COMMENT ON COLUMN SecureSourcePackagePublishingHistory.datepublished IS 'The date/time on which the source was actually published into an archive.';
COMMENT ON COLUMN SecureSourcePackagePublishingHistory.datesuperseded IS 'The date/time on which the source was superseded by a new source.';
COMMENT ON COLUMN SecureSourcePackagePublishingHistory.supersededby IS 'The source which superseded this one.';
COMMENT ON COLUMN SecureSourcePackagePublishingHistory.datemadepending IS 'The date/time on which this publishing record was made to be pending removal from the archive.';
COMMENT ON COLUMN SecureSourcePackagePublishingHistory.scheduleddeletiondate IS 'The date/time at which the source is/was scheduled to be deleted.';
COMMENT ON COLUMN SecureSourcePackagePublishingHistory.dateremoved IS 'The date/time at which the source was actually deleted.';
COMMENT ON COLUMN SecureSourcePackagePublishingHistory.pocket IS 'The pocket into which this record is published. The RELEASE pocket (zero) provides behaviour as normal. Other pockets may append things to the distrorelease name such as the UPDATES pocket (-updates), the SECURITY pocket (-security) and the PROPOSED pocket (-proposed)';
COMMENT ON COLUMN SecureSourcePackagePublishingHistory.embargo IS 'The publishing record is embargoed from publication if this is set to TRUE. When TRUE, this column prevents the publication record from even showing up in the publishing tables.';
COMMENT ON COLUMN SecureSourcePackagePublishingHistory.embargolifted IS 'The date and time when we lifted the embargo on this publishing record. I.E. when embargo was set to FALSE having previously been set to TRUE.';
COMMENT ON VIEW SourcePackagePublishingHistory IS 'A view on SecureSourcePackagePublishingHistory that restricts access to embargoed entries';
COMMENT ON COLUMN SecureSourcePackagePublishingHistory.archive IS 'The target archive for thi publishing record.';

-- Packaging
COMMENT ON TABLE Packaging IS 'DO NOT JOIN THROUGH THIS TABLE. This is a set
of information linking upstream product series (branches) to distro
packages, but it\'s not planned or likely to be complete, in the sense that
we do not attempt to have information for every branch in every derivative
distro managed in Launchpad. So don\'t join through this table to get from
product to source package, or vice versa. Rather, use the
ProductSeries.sourcepackages attribute, or the
SourcePackage.productseries attribute. You may need to create a
SourcePackage with a given sourcepackagename and distrorelease, then use its
.productrelease attribute. The code behind those methods does more than just
join through the tables, it is also smart enough to look at related
distro\'s and parent distroreleases, and at Ubuntu in particular.';
COMMENT ON COLUMN Packaging.productseries IS 'The upstream product series
that has been packaged in this distrorelease sourcepackage.';
COMMENT ON COLUMN Packaging.sourcepackagename IS 'The source package name for
the source package that includes the upstream productseries described in
this Packaging record. There is no requirement that such a sourcepackage
actually be published in the distro.';
COMMENT ON COLUMN Packaging.distrorelease IS 'The distrorelease in which the
productseries has been packaged.';
COMMENT ON COLUMN Packaging.packaging IS 'A dbschema Enum (PackagingType)
describing the way the upstream productseries has been packaged. Generally
it will be of type PRIME, meaning that the upstream productseries is the
primary substance of the package, but it might also be INCLUDES, if the
productseries has been included as a statically linked library, for example.
This allows us to say that a given Source Package INCLUDES libneon but is a
PRIME package of tla, for example. By INCLUDES we mean that the code is
actually lumped into the package as ancilliary support material, rather
than simply depending on a separate packaging of that code.';
COMMENT ON COLUMN Packaging.owner IS 'This is not the "owner" in the sense
of giving the person any special privileges to edit the Packaging record,
it is simply a record of who told us about this packaging relationship. Note
that we do not keep a history of these, so if someone sets it correctly,
then someone else sets it incorrectly, we lose the first setting.';

-- Translator / TranslationGroup

COMMENT ON TABLE TranslationGroup IS 'This represents an organised translation group that spans multiple languages. Effectively it consists of a list of people (pointers to Person), and each Person is associated with a Language. So, for each TranslationGroup we can ask the question "in this TranslationGroup, who is responsible for translating into Arabic?", for example.';
COMMENT ON TABLE Translator IS 'A translator is a person in a TranslationGroup who is responsible for a particular language. At the moment, there can only be one person in a TranslationGroup who is the Translator for a particular language. If you want multiple people, then create a launchpad team and assign that team to the language.';
COMMENT ON COLUMN Translator.translationgroup IS 'The TranslationGroup for which this Translator is working.';
COMMENT ON COLUMN Translator.language IS 'The language for which this Translator is responsible in this TranslationGroup. Note that the same person may be responsible for multiple languages, but any given language can only have one Translator within the TranslationGroup.';
COMMENT ON COLUMN Translator.translator IS 'The Person who is responsible for this language in this translation group.';

-- PocketChroot
COMMENT ON TABLE PocketChroot IS 'PocketChroots: Which chroot belongs to which pocket of which distroarchrelease. Any given pocket of any given distroarchrelease needs a specific chroot in order to be built. This table links it all together.';
COMMENT ON COLUMN PocketChroot.distroarchrelease IS 'Which distroarchrelease this chroot applies to.';
COMMENT ON COLUMN PocketChroot.pocket IS 'Which pocket of the distroarchrelease this chroot applies to. Valid values are specified in dbschema.PackagePublishingPocket';
COMMENT ON COLUMN PocketChroot.chroot IS 'The chroot used by the pocket of the distroarchrelease.';

-- POExportRequest
COMMENT ON TABLE POExportRequest IS
'A request from a user that a PO template or a PO file be exported
asynchronously.';
COMMENT ON COLUMN POExportRequest.person IS
'The person who made the request.';
COMMENT ON COLUMN POExportRequest.potemplate IS
'The PO template being requested.';
COMMENT ON COLUMN POExportRequest.pofile IS
'The PO file being requested, or NULL.';
COMMENT ON COLUMN POExportRequest.format IS
'The format the user would like the export to be in. See the RosettaFileFormat DB schema for possible values.';

-- GPGKey
COMMENT ON TABLE GPGKey IS 'A GPG key belonging to a Person';
COMMENT ON COLUMN GPGKey.keyid IS 'The 8 character GPG key id, uppercase and no whitespace';
COMMENT ON COLUMN GPGKey.fingerprint IS 'The 40 character GPG fingerprint, uppercase and no whitespace';
COMMENT ON COLUMN GPGKey.active IS 'True if this key is active for use in Launchpad context, false could be deactivated by user or revoked in the global key ring.';
COMMENT ON COLUMN GPGKey.algorithm IS 'The algorithm used to generate this key. Valid values defined in dbschema.GPGKeyAlgorithms';
COMMENT ON COLUMN GPGKey.keysize IS 'Size of the key in bits, as reported by GPG. We may refuse to deal with keysizes < 768 bits in the future.';
COMMENT ON COLUMN GPGKey.can_encrypt IS 'Whether the key has been validated for use in encryption (as opposed to just signing)';

-- Poll
COMMENT ON TABLE Poll IS 'The polls belonging to teams.';
COMMENT ON COLUMN Poll.team IS 'The team this poll belongs to';
COMMENT ON COLUMN Poll.name IS 'The unique name of this poll.';
COMMENT ON COLUMN Poll.title IS 'The title of this poll.';
COMMENT ON COLUMN Poll.dateopens IS 'The date and time when this poll opens.';
COMMENT ON COLUMN Poll.datecloses IS 'The date and time when this poll closes.';
COMMENT ON COLUMN Poll.proposition IS 'The proposition that is going to be voted.';
COMMENT ON COLUMN Poll.type IS 'The type of this poll (Simple, Preferential, etc).';
COMMENT ON COLUMN Poll.allowspoilt IS 'If people can spoil their votes.';
COMMENT ON COLUMN Poll.secrecy IS 'If people votes are SECRET (no one can see), ADMIN (team administrators can see) or PUBLIC (everyone can see).';

-- PollOption
COMMENT ON TABLE PollOption IS 'The options belonging to polls.';
COMMENT ON COLUMN PollOption.poll IS 'The poll this options belongs to.';
COMMENT ON COLUMN PollOption.name IS 'The name of this option.';
COMMENT ON COLUMN PollOption.title IS 'A short title for this option.';
COMMENT ON COLUMN PollOption.active IS 'If TRUE, people will be able to vote on this option. Otherwise they don\'t.';

-- Vote
COMMENT ON TABLE Vote IS 'The table where we store the actual votes of people.  It may or may not have a reference to the person who voted, depending on the poll\'s secrecy.';
COMMENT ON COLUMN Vote.person IS 'The person who voted. It\'s NULL for secret polls.';
COMMENT ON COLUMN Vote.poll IS 'The poll for which this vote applies.';
COMMENT ON COLUMN Vote.preference IS 'Used to identify in what order the options were chosen by a given user (in case of preferential voting).';
COMMENT ON COLUMN Vote.option IS 'The choosen option.';
COMMENT ON COLUMN Vote.token IS 'A unique token that\'s give to the user so he can change his vote later.';

-- VoteCast
COMMENT ON TABLE VoteCast IS 'Here we store who has already voted in a poll, to ensure they do not vote again, and potentially to notify people that they may still vote.';
COMMENT ON COLUMN VoteCast.person IS 'The person who voted.';
COMMENT ON COLUMN VoteCast.poll IS 'The poll in which this person voted.';

-- ShippingRequest
COMMENT ON TABLE ShippingRequest IS 'A shipping request made through ShipIt.';
COMMENT ON COLUMN ShippingRequest.recipient IS 'The person who requested.';
COMMENT ON COLUMN ShippingRequest.daterequested IS 'The date this request was made.';
COMMENT ON COLUMN ShippingRequest.shockandawe IS 'The Shock and Awe program that generated this request, in case this is part of a SA program.';
COMMENT ON COLUMN ShippingRequest.status IS 'The status of the request.';
COMMENT ON COLUMN ShippingRequest.whoapproved IS 'The person who approved this.';
COMMENT ON COLUMN ShippingRequest.whocancelled IS 'The person who cancelled this.';
COMMENT ON COLUMN ShippingRequest.reason IS 'A comment from the requester explaining why he want the CDs.';
COMMENT ON COLUMN ShippingRequest.highpriority IS 'Is this a high priority request?';
COMMENT ON COLUMN ShippingRequest.city IS 'The city to which this request should be shipped.';
COMMENT ON COLUMN ShippingRequest.phone IS 'The phone number of the requester.';
COMMENT ON COLUMN ShippingRequest.country IS 'The country to which this request should be shipped.';
COMMENT ON COLUMN ShippingRequest.province IS 'The province to which this request should be shipped.';
COMMENT ON COLUMN ShippingRequest.postcode IS 'The postcode to which this request should be shipped.';
COMMENT ON COLUMN ShippingRequest.addressline1 IS 'The address (first line) to which this request should be shipped.';
COMMENT ON COLUMN ShippingRequest.addressline2 IS 'The address (second line) to which this request should be shipped.';
COMMENT ON COLUMN ShippingRequest.organization IS 'The organization requesting the CDs.';
COMMENT ON COLUMN ShippingRequest.recipientdisplayname IS 'Used as the recipient\'s name when a request is made by a ShipIt admin in behalf of someone else';
COMMENT ON COLUMN ShippingRequest.shipment IS 'The corresponding Shipment record for this request, generated on export.';
COMMENT ON COLUMN ShippingRequest.normalized_address IS 'The normalized
address of this request. It is maintained by a trigger because it''s safer than hacking sqlobject''s internals (specially because we sometimes update data behind sqlobject''s back).';

-- RequestedCDs
COMMENT ON TABLE RequestedCDs IS 'The requested CDs of a Shipping Request.';
COMMENT ON COLUMN RequestedCDs.quantity IS 'The number of CDs.';
COMMENT ON COLUMN RequestedCDs.quantityapproved IS 'The number of CDs that were approved for shipping, in case the request was approved.';
COMMENT ON COLUMN RequestedCDs.request IS 'The request itself.';
COMMENT ON COLUMN RequestedCDs.distrorelease IS 'The distrorelease of the CDs (e.g. Ubuntu Breezy).';
COMMENT ON COLUMN RequestedCDs.architecture IS 'The architecture the CDs are meant to be installed on (e.g. x86).';
COMMENT ON COLUMN RequestedCDs.flavour IS 'The flavour of the distrorelease (e.g. EdUbuntu).';

-- StandardShipItRequest
COMMENT ON TABLE StandardShipItRequest IS 'The Standard ShipIt Requests. This is what we want most of the people to choose, having only a few people placing custom requests.';
COMMENT ON COLUMN StandardShipItRequest.flavour IS 'The Distribution Flavour';
COMMENT ON COLUMN StandardShipItRequest.quantityx86 IS 'The quantity of X86 CDs';
COMMENT ON COLUMN StandardShipItRequest.quantityamd64 IS 'The quantity of AMD64 CDs';
COMMENT ON COLUMN StandardShipItRequest.quantityppc IS 'The quantity of PowerPC CDs';
COMMENT ON COLUMN StandardShipItRequest.isdefault IS 'Is this the order that is pre-selected in the options we give for the user?';

-- ShockAndAwe
COMMENT ON TABLE ShockAndAwe IS 'Information about specific Shock And Awe programs.';
COMMENT ON COLUMN ShockAndAwe.name IS 'The name of the Shock And Awe program';
COMMENT ON COLUMN ShockAndAwe.title IS 'The title of the Shock And Awe program';
COMMENT ON COLUMN ShockAndAwe.description IS 'The description of the Shock And Awe program';

-- Shipment
COMMENT ON TABLE Shipment IS 'A shipment is the link between a ShippingRequest and a ShippingRun. When a Shipment is created for a ShippingRequest, it gets locked and can\'t be changed anymore.';
COMMENT ON COLUMN Shipment.logintoken IS 'A unique token used to identify users that come back after receiving CDs as part of an shock and awe campaign.';
COMMENT ON COLUMN Shipment.shippingrun IS 'The shippingrun to which this shipment belongs.';
COMMENT ON COLUMN Shipment.dateshipped IS 'The date when this shipment was shipped by the shipping company.';
COMMENT ON COLUMN Shipment.shippingservice IS 'The shipping service used for this shipment.';
COMMENT ON COLUMN Shipment.trackingcode IS 'A code used to track the shipment after it\'s shipped.';

-- ShippingRun
COMMENT ON TABLE ShippingRun IS 'A shipping run is a set of shipments that are sent to the shipping company in the same date.';
COMMENT ON COLUMN ShippingRun.datecreated IS 'The date this shipping run was created.';
COMMENT ON COLUMN ShippingRun.sentforshipping IS 'The exported file was sent to the shipping company already?';
COMMENT ON COLUMN ShippingRun.csvfile IS 'A csv file with all requests of this shipping run, to be sent to the shipping company.';
COMMENT ON COLUMN ShippingRun.requests_count IS 'A cache of the number of requests that are part of this ShippingRun, to avoid an expensive COUNT(*) query to get this data.';

-- Language
COMMENT ON TABLE Language IS 'A human language.';
COMMENT ON COLUMN Language.code IS 'The ISO 639 code for this language';
COMMENT ON COLUMN Language.uuid IS 'Mozilla language pack unique ID';
COMMENT ON COLUMN Language.englishname IS 'The english name for this language';
COMMENT ON COLUMN Language.nativename IS 'The name of this language in the language itself';
COMMENT ON COLUMN Language.pluralforms IS 'The number of plural forms this language has';
COMMENT ON COLUMN Language.pluralexpression IS 'The plural expression for this language, as used by gettext';
COMMENT ON COLUMN Language.visible IS 'Whether this language should usually be visible or not';
COMMENT ON COLUMN Language.direction IS 'The direction that text is written in this language';

-- PackageBugContact
COMMENT ON TABLE PackageBugContact IS 'Defines the bug contact for a given sourcepackage in a given distribution. The bug contact will be automatically subscribed to every bug filed on this sourcepackage in this distribution.';

-- ShipItReport
COMMENT ON TABLE ShipItReport IS 'A report generated with the ShipIt data.';
COMMENT ON COLUMN ShipItReport.datecreated IS 'The date this report run was created.';
COMMENT ON COLUMN ShipItReport.csvfile IS 'A csv file with the report';

-- Continent
COMMENT ON TABLE Continent IS 'A continent in this huge world.';
COMMENT ON COLUMN Continent.code IS 'A two-letter code for a continent.';
COMMENT ON COLUMN Continent.name IS 'The name of the continent.';

-- DistributionMirror
COMMENT ON TABLE DistributionMirror IS 'A mirror of a given distribution.';
COMMENT ON COLUMN DistributionMirror.distribution IS 'The distribution to which the mirror refers to.';
COMMENT ON COLUMN DistributionMirror.name IS 'The unique name of the mirror.';
COMMENT ON COLUMN DistributionMirror.http_base_url IS 'The HTTP URL used to access the mirror.';
COMMENT ON COLUMN DistributionMirror.ftp_base_url IS 'The FTP URL used to access the mirror.';
COMMENT ON COLUMN DistributionMirror.rsync_base_url IS 'The Rsync URL used to access the mirror.';
COMMENT ON COLUMN DistributionMirror.displayname IS 'The displayname of the mirror.';
COMMENT ON COLUMN DistributionMirror.description IS 'A description of the mirror.';
COMMENT ON COLUMN DistributionMirror.owner IS 'The owner of the mirror.';
COMMENT ON COLUMN DistributionMirror.speed IS 'The speed of the mirror\'s Internet link.';
COMMENT ON COLUMN DistributionMirror.country IS 'The country where the mirror is located.';
COMMENT ON COLUMN DistributionMirror.content IS 'The content that is mirrored.';
COMMENT ON COLUMN DistributionMirror.official_candidate IS 'Is the mirror a candidate for becoming an official mirror?';
COMMENT ON COLUMN DistributionMirror.official_approved IS 'Is the mirror approved as one of the official ones?';
COMMENT ON COLUMN DistributionMirror.enabled IS 'Is this mirror enabled?';
COMMENT ON COLUMN DistributionMirror.whiteboard IS 'Notes on the current status of the mirror';

-- MirrorDistroArchRelease
COMMENT ON TABLE MirrorDistroArchRelease IS 'The mirror of the packages of a given Distro Arch Release.';
COMMENT ON COLUMN MirrorDistroArchRelease.distribution_mirror IS 'The distribution mirror.';
COMMENT ON COLUMN MirrorDistroArchRelease.distro_arch_release IS 'The distro arch release.';
COMMENT ON COLUMN MirrorDistroArchRelease.status IS 'The status of the mirror, that is, how up-to-date it is.';
COMMENT ON COLUMN MirrorDistroArchRelease.pocket IS 'The PackagePublishingPocket.';

-- MirrorDistroReleaseSource
COMMENT ON TABLE MirrorDistroReleaseSource IS 'The mirror of a given Distro Release';
COMMENT ON COLUMN MirrorDistroReleaseSource.distribution_mirror IS 'The distribution mirror.';
COMMENT ON COLUMN MirrorDistroReleaseSource.distrorelease IS 'The Distribution Release.';
COMMENT ON COLUMN MirrorDistroReleaseSource.status IS 'The status of the mirror, that is, how up-to-date it is.';

-- MirrorCDImageDistroRelease
COMMENT ON TABLE MirrorCDImageDistroRelease IS 'The mirror of a given CD/DVD image.';
COMMENT ON COLUMN MirrorCDImageDistroRelease.distribution_mirror IS 'The distribution mirror.';
COMMENT ON COLUMN MirrorCDImageDistroRelease.distrorelease IS 'The Distribution Release.';
COMMENT ON COLUMN MirrorCDImageDistroRelease.flavour IS 'The Distribution Release Flavour.';

-- MirrorProbeRecord
COMMENT ON TABLE MirrorProbeRecord IS 'Records stored when a mirror is probed.';
COMMENT ON COLUMN MirrorProbeRecord.distribution_mirror IS 'The DistributionMirror.';
COMMENT ON COLUMN MirrorProbeRecord.log_file IS 'The log file of the probe.';
COMMENT ON COLUMN MirrorProbeRecord.date_created IS 'The date and time the probe was performed.';

-- TranslationImportQueueEntry
COMMENT ON TABLE TranslationImportQueueEntry IS 'Queue with translatable resources pending to be imported into Rosetta.';
COMMENT ON COLUMN TranslationImportQueueEntry.path IS 'The path (included the filename) where this file was stored when we imported it.';
COMMENT ON COLUMN TranslationImportQueueEntry.content IS 'The file content that is being imported.';
COMMENT ON COLUMN TranslationImportQueueEntry.format IS 'The file format of the content that is being imported.';
COMMENT ON COLUMN TranslationImportQueueEntry.importer IS 'The person that did the import.';
COMMENT ON COLUMN TranslationImportQueueEntry.dateimported IS 'The timestamp when the import was done.';
COMMENT ON COLUMN TranslationImportQueueEntry.distrorelease IS 'The distribution release related to this import.';
COMMENT ON COLUMN TranslationImportQueueEntry.sourcepackagename IS 'The source package name related to this import.';
COMMENT ON COLUMN TranslationImportQueueEntry.productseries IS 'The product series related to this import.';
COMMENT ON COLUMN TranslationImportQueueEntry.is_published IS 'Notes whether is a published upload.';
COMMENT ON COLUMN TranslationImportQueueEntry.pofile IS 'Link to the POFile where this import will end.';
COMMENT ON COLUMN TranslationImportQueueEntry.potemplate IS 'Link to the POTemplate where this import will end.';
COMMENT ON COLUMN TranslationImportQueueEntry.date_status_changed IS 'The date when the status of this entry was changed.';
COMMENT ON COLUMN TranslationImportQueueEntry.status IS 'The status of the import: 1 Approved, 2 Imported, 3 Deleted, 4 Failed, 5 Needs Review, 6 Blocked.';

-- SupportContact
COMMENT ON TABLE PackageBugContact IS 'Defines the support contact for a given ticket target. The support contact will be automatically subscribed to every support request filed on the ticket target.';


-- Archive
COMMENT ON TABLE Archive IS 'A package archive. Commonly either a distribution''s main_archive or a ppa''s archive.';
COMMENT ON COLUMN Archive.owner IS 'Identifies the PPA owner when it has one.';
COMMENT ON COLUMN Archive.description IS 'Allow users to describe their PPAs content.';
COMMENT ON COLUMN Archive.enabled IS 'Whether or not the PPA is enabled for accepting uploads.';
COMMENT ON COLUMN Archive.authorized_size IS 'Size in bytes allowed for this PPA.';
COMMENT ON COLUMN Archive.whiteboard IS 'Administrator comments about interventions made in the PPA configuration.';

-- Component
COMMENT ON TABLE Component IS 'Known components in Launchpad';
COMMENT ON COLUMN Component.name IS 'Component name text';


-- Section
COMMENT ON TABLE Section IS 'Known sections in Launchpad';
COMMENT ON COLUMN Section.name IS 'Section name text';


-- ComponentSelection
COMMENT ON TABLE ComponentSelection IS 'Allowed components in a given distrorelease.';
COMMENT ON COLUMN ComponentSelection.distrorelease IS 'Refers to the distrorelease in question.';
COMMENT ON COLUMN ComponentSelection.component IS 'Refers to the component in qestion.';


-- SectionSelection
COMMENT ON TABLE SectionSelection IS 'Allowed sections in a given distrorelease.';
COMMENT ON COLUMN SectionSelection.distrorelease IS 'Refers to the distrorelease in question.';
COMMENT ON COLUMN SectionSelection.section IS 'Refers to the section in question.';

-- PillarName
COMMENT ON TABLE PillarName IS 'A cache of the names of our "Pillar''s" (distribution, product, project) to ensure uniqueness in this shared namespace. This is a materialized view maintained by database triggers.';

-- POFileTranslator
COMMENT ON TABLE POFileTranslator IS 'A materialized view caching who has translated what pofile.';
COMMENT ON COLUMN POFileTranslator.person IS 'The person who submitted the translation.';
COMMENT ON COLUMN POFileTranslator.pofile IS 'The pofile the translation was submitted for.';
COMMENT ON COLUMN POFileTranslator.latest_posubmission IS 'The most recent translation submitted by this user to this pofile.';
COMMENT ON COLUMN POFileTranslator.date_last_touched IS 'When the most recent submission was made.';

-- NameBlacklist
COMMENT ON TABLE NameBlacklist IS 'A list of regular expressions used to blacklist names.';
COMMENT ON COLUMN NameBlacklist.regexp IS 'A Python regular expression. It will be compiled with the IGNORECASE, UNICODE and VERBOSE flags. The Python search method will be used rather than match, so ^ markers should be used to indicate the start of a string.';
COMMENT ON COLUMN NameBlacklist.comment IS 'An optional comment on why this regexp was entered. It should not be displayed to non-admins and its only purpose is documentation.';

-- ScriptActivity
COMMENT ON TABLE ScriptActivity IS 'Records of successful runs of scripts ';
COMMENT ON COLUMN ScriptActivity.name IS 'The name of the script';
COMMENT ON COLUMN ScriptActivity.hostname IS 'The hostname of the machine where the script was run';
COMMENT ON COLUMN ScriptActivity.date_started IS 'The date at which the script started';
COMMENT ON COLUMN ScriptActivity.date_completed IS 'The date at which the script completed';

-- RevisionProperty
COMMENT ON TABLE RevisionProperty IS 'A collection of name and value pairs that appear on a revision.';
COMMENT ON COLUMN RevisionProperty.revision IS 'The revision which has properties.';
COMMENT ON COLUMN RevisionProperty.name IS 'The name of the property.';
COMMENT ON COLUMN RevisionProperty.value IS 'The value of the property.';

-- Entitlement
COMMENT ON TABLE Entitlement IS 'Entitlements and usage of privileged features.';
COMMENT ON COLUMN Entitlement.person IS 'The person to which the entitlements apply.';
COMMENT ON COLUMN Entitlement.registrant IS 'The person (admin) who registered this entitlement.  It is NULL if imported directly from an external sales system.';
COMMENT ON COLUMN Entitlement.approved_by IS 'The person who approved this entitlement.  It is NULL if imported directly from an external sales system.';
COMMENT ON COLUMN Entitlement.date_approved IS 'Approval date of entitlement.  It is NULL if imported directly from an external sales system.';
COMMENT ON COLUMN Entitlement.date_created IS 'Creation date of entitlement.';
COMMENT ON COLUMN Entitlement.date_starts IS 'When this entitlement becomes active.';
COMMENT ON COLUMN Entitlement.date_expires IS 'When this entitlement expires.';
COMMENT ON COLUMN Entitlement.entitlement_type IS 'The type of this entitlement (e.g. private bug).';
COMMENT ON COLUMN Entitlement.quota IS 'Number of this entitlement allowed.';
COMMENT ON COLUMN Entitlement.amount_used IS 'Quantity of this entitlement allocation that is used.';
COMMENT ON COLUMN Entitlement.whiteboard IS 'A place for administrator notes.';
COMMENT ON COLUMN Entitlement.state IS 'The state (REQUESTED, ACTIVE, INACTIVE) of the entitlement.';

<|MERGE_RESOLUTION|>--- conflicted
+++ resolved
@@ -552,25 +552,16 @@
 COMMENT ON TABLE QuestionSubscription IS 'A subscription of a person to a particular question.';
 
 
--- FAQ 
+-- FAQ
 COMMENT ON TABLE FAQ IS 'A technical document containing the answer to a common question.';
 COMMENT ON COLUMN FAQ.id IS 'The FAQ document sequence number.';
 COMMENT ON COLUMN FAQ.title IS 'The document title.';
-<<<<<<< HEAD
-COMMENT ON COLUMN FAQ.summary IS 'A summary of the document. It should contains at least the commonly asked question.';
-COMMENT ON COLUMN FAQ.keywords IS 'White-space separated list of keywords.';
-COMMENT ON COLUMN FAQ.content IS 'The content of the document. Either "content" or "url" must be set.';
-COMMENT ON COLUMN FAQ.url IS 'The URL to the document content. Either "content" or "url" must be set.';
-COMMENT ON COLUMN FAQ.product IS 'The product to which this document is related. Either "product" or "distribution" must be set.';
-COMMENT ON COLUMN FAQ.distribution IS 'The distribution to which this document is related. Either "product" or "distribution" must be set.';
-=======
 COMMENT ON COLUMN FAQ.tags IS 'White-space separated list of tags.';
 COMMENT ON COLUMN FAQ.content IS 'The content of FAQ. It can also contain a short summary and a link.';
 COMMENT ON COLUMN FAQ.product IS 'The product to which this document is
 related. Either "product" or "distribution" must be set.';
 COMMENT ON COLUMN FAQ.distribution IS 'The distribution to which this document
 is related. Either "product" or "distribution" must be set.';
->>>>>>> 1fa30d76
 COMMENT ON COLUMN FAQ.owner IS 'The person who created the document.';
 COMMENT ON COLUMN FAQ.date_created IS 'The datetime when the document was created.';
 COMMENT ON COLUMN FAQ.last_updated_by IS 'The person who last modified the document.';
