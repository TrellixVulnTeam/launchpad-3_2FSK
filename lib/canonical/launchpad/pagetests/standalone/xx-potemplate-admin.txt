--- conflicted
+++ resolved
@@ -28,11 +28,7 @@
   ... """)))
   HTTP/1.1 200 Ok
   ...
-<<<<<<< HEAD
-  ...Edit \u201cTemplate "evolution-2.2" in ubuntu hoary package "evolution"\u201d in Rosetta...
-=======
-  ...Template "evolution-2.2" in Ubuntu Hoary package "evolution" edit in Rosetta...
->>>>>>> f6278afa
+  ...Edit \u201cTemplate "evolution-2.2" in Ubuntu Hoary package "evolution"\u201d in Rosetta...
 
 And that we are able to POST it.
 
@@ -43,76 +39,76 @@
   ... Content-Type: multipart/form-data; boundary=---------------------------80986468519315900241075667433
   ... Referer: http://localhost:9000/distros/ubuntu/hoary/+source/evolution/+pots/evolution-2.2/+admin
   ... 
-  ... -----------------------------80986468519315900241075667433
-  ... Content-Disposition: form-data; name="field.potemplatename"
-  ... 
-  ... evolution-2.2
-  ... -----------------------------80986468519315900241075667433
-  ... Content-Disposition: form-data; name="field.description"
-  ... 
-  ... 
-  ... -----------------------------80986468519315900241075667433
-  ... Content-Disposition: form-data; name="field.header"
-  ... 
-  ... Project-Id-Version: PACKAGE VERSION
-  ... Report-Msgid-Bugs-To: 
-  ... POT-Creation-Date: 2005-04-07 14:10+0200
-  ... PO-Revision-Date: YEAR-MO-DA HO:MI+ZONE
-  ... Last-Translator: FULL NAME <EMAIL@ADDRESS>
-  ... Language-Team: LANGUAGE <LL@li.org>
-  ... MIME-Version: 1.0
-  ... Content-Type: text/plain; charset=ASCII
-  ... Content-Transfer-Encoding: 8bit
-  ... 
-  ... -----------------------------80986468519315900241075667433
-  ... Content-Disposition: form-data; name="field.iscurrent.used"
-  ... 
-  ... 
-  ... -----------------------------80986468519315900241075667433
-  ... Content-Disposition: form-data; name="field.iscurrent"
-  ... 
-  ... on
-  ... -----------------------------80986468519315900241075667433
-  ... Content-Disposition: form-data; name="field.owner"
-  ... 
-  ... rosetta-admins
-  ... -----------------------------80986468519315900241075667433
-  ... Content-Disposition: form-data; name="field.productseries"
-  ... 
-  ... 
-  ... -----------------------------80986468519315900241075667433
-  ... Content-Disposition: form-data; name="field.distrorelease"
-  ... 
-  ... ubuntu/hoary
-  ... -----------------------------80986468519315900241075667433
-  ... Content-Disposition: form-data; name="field.sourcepackagename"
-  ... 
-  ... evolution
-  ... -----------------------------80986468519315900241075667433
-  ... Content-Disposition: form-data; name="field.sourcepackageversion"
-  ... 
-  ... 
-  ... -----------------------------80986468519315900241075667433
-  ... Content-Disposition: form-data; name="field.binarypackagename"
-  ... 
-  ... 
-  ... -----------------------------80986468519315900241075667433
-  ... Content-Disposition: form-data; name="field.languagepack.used"
-  ... 
-  ... 
-  ... -----------------------------80986468519315900241075667433
-  ... Content-Disposition: form-data; name="field.languagepack"
-  ... 
-  ... on
-  ... -----------------------------80986468519315900241075667433
-  ... Content-Disposition: form-data; name="field.path"
-  ... 
-  ... po/evolution-2.2.pot
-  ... -----------------------------80986468519315900241075667433
-  ... Content-Disposition: form-data; name="UPDATE_SUBMIT"
-  ... 
-  ... Change
-  ... -----------------------------80986468519315900241075667433--
+  ... -----------------------------80986468519315900241075667433
+  ... Content-Disposition: form-data; name="field.potemplatename"
+  ... 
+  ... evolution-2.2
+  ... -----------------------------80986468519315900241075667433
+  ... Content-Disposition: form-data; name="field.description"
+  ... 
+  ... 
+  ... -----------------------------80986468519315900241075667433
+  ... Content-Disposition: form-data; name="field.header"
+  ... 
+  ... Project-Id-Version: PACKAGE VERSION
+  ... Report-Msgid-Bugs-To: 
+  ... POT-Creation-Date: 2005-04-07 14:10+0200
+  ... PO-Revision-Date: YEAR-MO-DA HO:MI+ZONE
+  ... Last-Translator: FULL NAME <EMAIL@ADDRESS>
+  ... Language-Team: LANGUAGE <LL@li.org>
+  ... MIME-Version: 1.0
+  ... Content-Type: text/plain; charset=ASCII
+  ... Content-Transfer-Encoding: 8bit
+  ... 
+  ... -----------------------------80986468519315900241075667433
+  ... Content-Disposition: form-data; name="field.iscurrent.used"
+  ... 
+  ... 
+  ... -----------------------------80986468519315900241075667433
+  ... Content-Disposition: form-data; name="field.iscurrent"
+  ... 
+  ... on
+  ... -----------------------------80986468519315900241075667433
+  ... Content-Disposition: form-data; name="field.owner"
+  ... 
+  ... rosetta-admins
+  ... -----------------------------80986468519315900241075667433
+  ... Content-Disposition: form-data; name="field.productseries"
+  ... 
+  ... 
+  ... -----------------------------80986468519315900241075667433
+  ... Content-Disposition: form-data; name="field.distrorelease"
+  ... 
+  ... ubuntu/hoary
+  ... -----------------------------80986468519315900241075667433
+  ... Content-Disposition: form-data; name="field.sourcepackagename"
+  ... 
+  ... evolution
+  ... -----------------------------80986468519315900241075667433
+  ... Content-Disposition: form-data; name="field.sourcepackageversion"
+  ... 
+  ... 
+  ... -----------------------------80986468519315900241075667433
+  ... Content-Disposition: form-data; name="field.binarypackagename"
+  ... 
+  ... 
+  ... -----------------------------80986468519315900241075667433
+  ... Content-Disposition: form-data; name="field.languagepack.used"
+  ... 
+  ... 
+  ... -----------------------------80986468519315900241075667433
+  ... Content-Disposition: form-data; name="field.languagepack"
+  ... 
+  ... on
+  ... -----------------------------80986468519315900241075667433
+  ... Content-Disposition: form-data; name="field.path"
+  ... 
+  ... po/evolution-2.2.pot
+  ... -----------------------------80986468519315900241075667433
+  ... Content-Disposition: form-data; name="UPDATE_SUBMIT"
+  ... 
+  ... Change
+  ... -----------------------------80986468519315900241075667433--
   ... """)
   HTTP/1.1 200 Ok
   ...