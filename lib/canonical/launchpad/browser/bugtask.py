--- conflicted
+++ resolved
@@ -52,7 +52,6 @@
     canonical_url, GetitemNavigation, Navigation, stepthrough,
     redirection, LaunchpadView)
 from canonical.launchpad.interfaces import (
-<<<<<<< HEAD
     BugDistroReleaseTargetDetails, BugTaskSearchParams, IBugAttachmentSet,
     IBugExternalRefSet, IBugSet, IBugTask, IBugTaskSet, IBugTaskSearch,
     IBugWatchSet, IDistribution, IDistributionSourcePackage, IBug,
@@ -60,20 +59,9 @@
     IDistroReleaseSet, ILaunchBag, INullBugTask, IPerson,
     IPersonBugTaskSearch, IProduct, IProject, ISourcePackage,
     ISourcePackageNameSet, IUpstreamBugTask, NotFoundError,
-    RESOLVED_BUGTASK_STATUSES, UnexpectedFormData, IProductSeriesSet,
+    RESOLVED_BUGTASK_STATUSES, UnexpectedFormData,
     UNRESOLVED_BUGTASK_STATUSES, valid_distrotask, valid_upstreamtask,
     IProductSeriesBugTask, IBugNominationSet, IProductSeries)
-=======
-    BugDistroReleaseTargetDetails, BugTaskSearchParams,
-    IBugAttachmentSet, IBugExternalRefSet, IBugSet, IBugTask,
-    IBugTaskSet, IBugTaskSearch, IBugWatchSet, IDistribution,
-    IDistributionSourcePackage, IDistroBugTask, IDistroRelease,
-    IDistroReleaseBugTask, ILaunchBag, INullBugTask, IPerson,
-    IPersonBugTaskSearch, IProduct, IProject, ISourcePackage,
-    IUpstreamBugTask, NotFoundError, RESOLVED_BUGTASK_STATUSES,
-    UnexpectedFormData, ISourcePackageNameSet, IDistroReleaseSet,
-    UNRESOLVED_BUGTASK_STATUSES, valid_distrotask, valid_upstreamtask)
->>>>>>> 80c69172
 from canonical.launchpad.searchbuilder import any, NULL
 from canonical.launchpad import helpers
 from canonical.launchpad.event.sqlobjectevent import SQLObjectModifiedEvent
