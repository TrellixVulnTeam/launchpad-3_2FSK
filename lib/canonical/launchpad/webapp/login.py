--- conflicted
+++ resolved
@@ -213,11 +213,7 @@
 
         logintokenset = getUtility(ILoginTokenSet)
         token = logintokenset.new(
-<<<<<<< HEAD
-            requester=None, requesteremail=None, email=self.email, 
-=======
             requester=None, requesteremail=None, email=self.email,
->>>>>>> 638b690b
             tokentype=LoginTokenType.NEWACCOUNT,
             redirection_url=request.form.get('redirection_url'))
         token.sendNewUserEmail(request.getApplicationURL())
