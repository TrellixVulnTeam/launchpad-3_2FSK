--- conflicted
+++ resolved
@@ -19,38 +19,16 @@
 <div metal:fill-slot="main">
 
   <h1>Source package publishing history</h1>
-<<<<<<< HEAD
+
   <div id="publishings">
     <tal:block repeat="publishing context/publishing_history"
                replace="structure publishing/@@+listing-detailed">
     </tal:block>
   </div>
-=======
+
   <p>
     <a href=".">&laquo;back</a>
   </p>
-  <table class="listing">
-    <thead>
-      <tr>
-        <th>When</th>
-        <th>Status</th>
-        <th>Target</th>
-        <th>Pocket</th>
-        <th>Component</th>
-        <th>Section</th>
-        <th>Version</th>
-      </tr>
-    </thead>
-    <tbody>
-      <tal:block repeat="publishing context/publishing_history"
-                 replace="structure publishing/@@+listing-detailed">
-      </tal:block>
-    </tbody>
-  </table>
-  <p>
-    <a href=".">&laquo;back</a>
-  </p>
->>>>>>> c94f8f3b
 </div>
 </body>
-</html>
+</html>