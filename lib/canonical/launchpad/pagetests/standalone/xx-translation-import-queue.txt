--- conflicted
+++ resolved
@@ -23,15 +23,15 @@
   ... Content-Type: multipart/form-data; boundary=---------------------------1318994232199907263719102121
   ... Referer: http://localhost:9000/products/firefox/+series/1.0/+translations-upload
   ... 
-  ... -----------------------------1318994232199907263719102121
-  ... Content-Disposition: form-data; name="file"; filename="test.tar.gz"
-  ... Content-Type: application/x-gzip
+  ... -----------------------------1318994232199907263719102121
+  ... Content-Disposition: form-data; name="file"; filename="test.tar.gz"
+  ... Content-Type: application/x-gzip
   ... %s
-  ... -----------------------------1318994232199907263719102121
-  ... Content-Disposition: form-data; name="translations_upload"
-  ... 
-  ... Request Upload
-  ... -----------------------------1318994232199907263719102121--
+  ... -----------------------------1318994232199907263719102121
+  ... Content-Disposition: form-data; name="translations_upload"
+  ... 
+  ... Request Upload
+  ... -----------------------------1318994232199907263719102121--
   ... """ % tarball.read())
   HTTP/1.1 200 Ok
   ...Upload new translation resources for Mozilla Firefox Series...
@@ -59,90 +59,13 @@
   HTTP/1.1 200 Ok
   ...1...1...of...1 result...
   ...po/es.po...
-<<<<<<< HEAD
-  ...Carlos Perelló Marín...
-  ...Download...
-            </td>
-            <td>
-  <BLANKLINE>
-                [<a href="http://localhost:9000/rosetta/imports/1">Edit</a>]
-  <BLANKLINE>
-            </td>
-          </tr>
-        </tbody>
-      </table>
-  ...
-
-
-As an admin, we should be able to block requests.
-
-  >>> print http(r"""
-  ... POST /rosetta/imports HTTP/1.1
-  ... Authorization: Basic Y2FybG9zQGNhbm9uaWNhbC5jb206dGVzdA==
-  ... Content-Length: 29
-  ... Content-Type: application/x-www-form-urlencoded
-  ... Referer: http://localhost:9000/rosetta/imports
-  ... 
-  ... entry-1=on&block_review=Block""")
-  HTTP/1.1 200 Ok
-  ...Blocked 1 items...
-  ...There are no files waiting to be imported into Rosetta...
-
-And of course, it should appear as blocked.
-
-  >>> print http(r"""
-  ... GET /rosetta/imports/+blocked HTTP/1.1
-  ... Authorization: Basic Y2FybG9zQGNhbm9uaWNhbC5jb206dGVzdA==
-  ... Referer: http://localhost:9000/rosetta/imports
-  ... """)
-  HTTP/1.1 200 Ok
-  ...These translation resources need to be checked by...
-  ...<input type="checkbox" name="entry-1" />
-=======
->>>>>>> 173f73ac
   ...Mozilla Firefox Series...
   ...status-1...
   ...Deleted...
   ...selected="yes" value="NEEDS_REVIEW"...
   ...Blocked...
   ...Edit...
-<<<<<<< HEAD
-
-Now, we should be able to unblock it.
-
-  >>> print http(r"""
-  ... POST /rosetta/imports/+blocked HTTP/1.1
-  ... Authorization: Basic Y2FybG9zQGNhbm9uaWNhbC5jb206dGVzdA==
-  ... Content-Length: 26
-  ... Content-Type: application/x-www-form-urlencoded
-  ... Referer: http://localhost:9000/rosetta/imports/+blocked
-  ... 
-  ... entry-1=on&unblock=Unblock""")
-  HTTP/1.1 200 Ok
-  ...Translation files blocked from being imported...
-  ...Unblocked 1 items...
-  ...There are no files blocked...
-
-And it should appear as waiting to be imported.
-
-  >>> print http(r"""
-  ... GET /rosetta/imports HTTP/1.1
-  ... """)
-  HTTP/1.1 200 Ok
-  ...Mozilla Firefox Series...
-  ...po/es.po...
-  ...Download</a>]
-            </td>
-            <td>
-  <BLANKLINE>
-            </td>
-          </tr>
-        </tbody>
-      </table>
-  ...
-=======
-  ...Carlos Perelló Marín...
->>>>>>> 173f73ac
+  ...Carlos Perelló Marín...
 
 Now, we attach a new file to an already existing translation resource.
 
@@ -153,17 +76,17 @@
   ... Content-Type: multipart/form-data; boundary=---------------------------13161753624926250560039312
   ... Referer: http://localhost:9000/distros/ubuntu/hoary/+source/evolution/+pots/evolution-2.2/+upload
   ... 
-  ... -----------------------------13161753624926250560039312
-  ... Content-Disposition: form-data; name="file"; filename="evolution.pot"
-  ... Content-Type: text/x-gettext-translation-template
-  ... 
+  ... -----------------------------13161753624926250560039312
+  ... Content-Disposition: form-data; name="file"; filename="evolution.pot"
+  ... Content-Type: text/x-gettext-translation-template
+  ... 
   ... # foo
-  ... 
-  ... -----------------------------13161753624926250560039312
-  ... Content-Disposition: form-data; name="UPLOAD"
-  ... 
-  ... Upload
-  ... -----------------------------13161753624926250560039312--
+  ... 
+  ... -----------------------------13161753624926250560039312
+  ... Content-Disposition: form-data; name="UPLOAD"
+  ... 
+  ... Upload
+  ... -----------------------------13161753624926250560039312--
   ... """)
   HTTP/1.1 200 Ok
   ...Thank you for your upload. The file content will be imported soon...
@@ -211,31 +134,31 @@
   ... Content-Type: multipart/form-data; boundary=---------------------------124669081019449917451290479164
   ... Referer: http://localhost:9000/rosetta/imports/1
   ... 
-  ... -----------------------------124669081019449917451290479164
-  ... Content-Disposition: form-data; name="field.potemplatename"
-  ... 
-  ... pkgconf-mozilla
-  ... -----------------------------124669081019449917451290479164
-  ... Content-Disposition: form-data; name="field.path"
-  ... 
-  ... 
-  ... -----------------------------124669081019449917451290479164
-  ... Content-Disposition: form-data; name="field.language"
-  ... 
-  ... 387
-  ... -----------------------------124669081019449917451290479164
-  ... Content-Disposition: form-data; name="field.language-empty-marker"
-  ... 
-  ... 1
-  ... -----------------------------124669081019449917451290479164
-  ... Content-Disposition: form-data; name="field.variant"
-  ... 
-  ... 
-  ... -----------------------------124669081019449917451290479164
-  ... Content-Disposition: form-data; name="FORM_SUBMIT"
-  ... 
-  ... Continue
-  ... -----------------------------124669081019449917451290479164--
+  ... -----------------------------124669081019449917451290479164
+  ... Content-Disposition: form-data; name="field.potemplatename"
+  ... 
+  ... pkgconf-mozilla
+  ... -----------------------------124669081019449917451290479164
+  ... Content-Disposition: form-data; name="field.path"
+  ... 
+  ... 
+  ... -----------------------------124669081019449917451290479164
+  ... Content-Disposition: form-data; name="field.language"
+  ... 
+  ... 387
+  ... -----------------------------124669081019449917451290479164
+  ... Content-Disposition: form-data; name="field.language-empty-marker"
+  ... 
+  ... 1
+  ... -----------------------------124669081019449917451290479164
+  ... Content-Disposition: form-data; name="field.variant"
+  ... 
+  ... 
+  ... -----------------------------124669081019449917451290479164
+  ... Content-Disposition: form-data; name="FORM_SUBMIT"
+  ... 
+  ... Continue
+  ... -----------------------------124669081019449917451290479164--
   ... """)
   HTTP/1.1 303 See Other
   Content-Length: 0
@@ -264,17 +187,17 @@
   ... Content-Type: multipart/form-data; boundary=---------------------------13161753624926250560039312
   ... Referer: http://localhost:9000/distros/ubuntu/hoary/+source/evolution/+pots/evolution-2.2/+upload
   ... 
-  ... -----------------------------13161753624926250560039312
-  ... Content-Disposition: form-data; name="file"; filename="evolution.pot"
-  ... Content-Type: text/x-gettext-translation-template
-  ... 
+  ... -----------------------------13161753624926250560039312
+  ... Content-Disposition: form-data; name="file"; filename="evolution.pot"
+  ... Content-Type: text/x-gettext-translation-template
+  ... 
   ... # foo
-  ... 
-  ... -----------------------------13161753624926250560039312
-  ... Content-Disposition: form-data; name="UPLOAD"
-  ... 
-  ... Upload
-  ... -----------------------------13161753624926250560039312--
+  ... 
+  ... -----------------------------13161753624926250560039312
+  ... Content-Disposition: form-data; name="UPLOAD"
+  ... 
+  ... Upload
+  ... -----------------------------13161753624926250560039312--
   ... """)
   HTTP/1.1 200 Ok
   ...Thank you for your upload. The file content will be imported soon...
@@ -318,17 +241,12 @@
   ... Authorization: Basic am9yZGlAdWJ1bnR1LmNvbTp0ZXN0
   ... """)
   HTTP/1.1 200 Ok
-<<<<<<< HEAD
-  ...Removed 1 items...
-  ...There are no files waiting to be imported into Rosetta...
-=======
   ...po/evolution-2.2.pot...
   ...evolution in Ubuntu Hoary...
   ...status-2...
   ...selected="yes" value="DELETED"...
   ...Carlos Perelló Marín...
   ...Template "evolution-2.2" in Ubuntu Hoary package "evolution"...
->>>>>>> 173f73ac
 
 We need a new entry imported to check that a Launchpad admin is always allowed
 to remove it.
@@ -340,17 +258,17 @@
   ... Content-Type: multipart/form-data; boundary=---------------------------13161753624926250560039312
   ... Referer: http://localhost:9000/distros/ubuntu/hoary/+source/evolution/+pots/evolution-2.2/+upload
   ... 
-  ... -----------------------------13161753624926250560039312
-  ... Content-Disposition: form-data; name="file"; filename="evolution.pot"
-  ... Content-Type: text/x-gettext-translation-template
-  ... 
+  ... -----------------------------13161753624926250560039312
+  ... Content-Disposition: form-data; name="file"; filename="evolution.pot"
+  ... Content-Type: text/x-gettext-translation-template
+  ... 
   ... # foo
-  ... 
-  ... -----------------------------13161753624926250560039312
-  ... Content-Disposition: form-data; name="UPLOAD"
-  ... 
-  ... Upload
-  ... -----------------------------13161753624926250560039312--
+  ... 
+  ... -----------------------------13161753624926250560039312
+  ... Content-Disposition: form-data; name="UPLOAD"
+  ... 
+  ... Upload
+  ... -----------------------------13161753624926250560039312--
   ... """)
   HTTP/1.1 200 Ok
   ...Thank you for your upload. The file content will be imported soon...
@@ -378,17 +296,12 @@
   ... Authorization: Basic Zm9vLmJhckBjYW5vbmljYWwuY29tOnRlc3Q=
   ... """)
   HTTP/1.1 200 Ok
-<<<<<<< HEAD
-  ...Removed 1 items...
-  ...There are no files waiting to be imported into Rosetta...
-=======
   ...po/evolution-2.2.pot...
   ...evolution in Ubuntu Hoary...
   ...status-2...
   ...selected="yes" value="DELETED"...
   ...Carlos Perelló Marín...
   ...Template "evolution-2.2" in Ubuntu Hoary package "evolution"...
->>>>>>> 173f73ac
 
 And finally, we do another import to be sure that the importer is also allowed
 to remove their own imports. For this test, the No Priviledges Person will do
@@ -400,17 +313,17 @@
   ... Content-Length: 362
   ... Content-Type: multipart/form-data; boundary=---------------------------13161753624926250560039312
   ... 
-  ... -----------------------------13161753624926250560039312
-  ... Content-Disposition: form-data; name="file"; filename="a52dec.pot"
-  ... Content-Type: text/x-gettext-translation-template
-  ... 
+  ... -----------------------------13161753624926250560039312
+  ... Content-Disposition: form-data; name="file"; filename="a52dec.pot"
+  ... Content-Type: text/x-gettext-translation-template
+  ... 
   ... # foo
-  ... 
-  ... -----------------------------13161753624926250560039312
-  ... Content-Disposition: form-data; name="translations_upload"
-  ... 
-  ... Request Upload
-  ... -----------------------------13161753624926250560039312--
+  ... 
+  ... -----------------------------13161753624926250560039312
+  ... Content-Disposition: form-data; name="translations_upload"
+  ... 
+  ... Request Upload
+  ... -----------------------------13161753624926250560039312--
   ... """)
   HTTP/1.1 200 Ok
   ...Thank you for your upload. The file content will be reviewed soon by an admin...
@@ -437,13 +350,8 @@
   ... Authorization: Basic bm8tcHJpdkBjYW5vbmljYWwuY29tOnRlc3Q=
   ... """)
   HTTP/1.1 200 Ok
-<<<<<<< HEAD
-  ...Removed 1 items...
-  ...There are no files waiting to be imported into Rosetta...
-=======
   ...a52dec.pot...
   ...a52dec Series...
   ...status-3...
   ...selected="yes" value="DELETED"...
-  ...No Privileges Person...
->>>>>>> 173f73ac
+  ...No Privileges Person...