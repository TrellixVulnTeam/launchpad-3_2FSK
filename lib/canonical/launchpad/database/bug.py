--- conflicted
+++ resolved
@@ -36,11 +36,8 @@
 from lazr.lifecycle.snapshot import Snapshot
 
 from canonical.launchpad.components.bugchange import (
-<<<<<<< HEAD
-    CveLinkedToBug, CveUnlinkedFromBug, UnsubscribedFromBug)
-=======
-    BranchLinkedToBug, BranchUnlinkedFromBug, UnsubscribedFromBug)
->>>>>>> 205a4d41
+    BranchLinkedToBug, BranchUnlinkedFromBug, CveLinkedToBug,
+    CveUnlinkedFromBug, UnsubscribedFromBug)
 from canonical.launchpad.interfaces import IQuestionTarget
 from canonical.launchpad.interfaces.bug import (
     IBug, IBugBecameQuestionEvent, IBugSet)
