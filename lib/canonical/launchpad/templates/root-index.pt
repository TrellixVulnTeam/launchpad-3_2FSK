<html
  xmlns="http://www.w3.org/1999/xhtml"
  xmlns:tal="http://xml.zope.org/namespaces/tal"
  xmlns:metal="http://xml.zope.org/namespaces/metal"
  xmlns:i18n="http://xml.zope.org/namespaces/i18n"
  xml:lang="en"
  lang="en"
  dir="ltr"
  metal:use-macro="view/macro:page/search"
  i18n:domain="launchpad">
  <body>
    <div metal:fill-slot="main">

      <div class="informational message" tal:condition="view/canRedirect">
        <tal:redirect_inhibited condition="view/isRedirectInhibited">
          <p>As a member of the Launchpad Beta Testers team, you would
          normally be redirected to the beta site when viewing Launchpad
          pages.  However, you currently have this disabled.</p>
          <p><button onclick="setBetaRedirect(true)">Enable beta site
          redirection</button></p>
        </tal:redirect_inhibited>
        <tal:redirect_enabled condition="not:view/isRedirectInhibited">
          <p>As a member of the Launchpad Beta Testers team, you will be
          redirected to the beta site when viewing Launchpad pages other
          than the front page.</p>
          <p><button onclick="setBetaRedirect(false)">Disable redirection
          for 2 hours</button></p>
        </tal:redirect_enabled>
      </div>

      <tal:comment replace="nothing">
        Do not replace the line below: "Is your project registered yet?"
        without contacting the IS team. It's used by Nagios to verify
        the app servers are running.
      </tal:comment>
      <!-- Is your project registered yet? -->

      <form
        xml:lang="en" lang="en" dir="ltr"
        tal:attributes="action string:${rooturl}+search"
        method="get"
        accept-charset="UTF-8"
        style="text-align: center"
      >
        <img src="/@@/launchpad-logo-and-name.png" 
             alt="Launchpad Logo"
             style="margin: 0 9em 1em 0"/>
        <br />

        <input id="text" type="text" name="field.text" size="50" />
        <input type="submit" value="Search Launchpad" />
      </form>
<<<<<<< HEAD

      <div class="three column left">

        <h2>What is Launchpad?</h2>
        <p id="application-summary">
          Launchpad is a hosting service for open source projects that's
          big on collaboration.
          <a href="/+tour">Take a tour...</a>
            <span style="font-size: small; color: red">(new!)</span>
        </p>

        <h2>Start here:</h2>
        <p>
          Are you looking for something, or do you want to register a
          new project, distribution, person, or team?
        </p>
        <ul style="font-size: larger">
          <li><a href="/projects">Open Source Projects</a></li>
          <li><a href="/distros">Distributions</a></li>
          <li><a href="/people">People and Teams</a></li>
        </ul>

      </div>

      <div class="three column middle">
        <h2>What&#8217;s new?</h2>
        <ul> 
		<li class="news">
            <a href="http://news.launchpad.net/cool-new-stuff/announcing-the-launchpad-plugin-api-spec">
              <strong>New bug plugin API</strong><br />          
              Create your own plugin for direct communication between Launchpad
              and your favourite bug tracker.
            </a>
         </li>  
		<li class="news">
            <a href="http://news.launchpad.net/cool-new-stuff/new-launchpad-plugins-for-drupal">
              <strong>Drupal integration</strong><br />          
              Authenticate visitors to your Drupal site using Launchpad
              and assign roles based on their team memberships.
            </a>
         </li>      
		<li class="news">
            <a href="http://news.launchpad.net/general/launchpad-now-on-twitter-and-identica">
              <strong>We're on Twitter and identi.ca</strong><br />          
              Follow Launchpad news and bug reports. Also, microblog your project using Launchpad feeds!
            </a>
         </li>                          
         <li class="news">
            <a href="http://news.launchpad.net/?p=106">
              <strong>Help test Launchpad's new API!</strong><br />
              Join the beta of our web services API and Python library.
            </a>
         </li>

        </ul>
        <div class="discreet" style="text-align: right">
          Updated 2008-12-17.
          <a href="http://news.launchpad.net">More...</a>
=======
      <div id="home-stats">
        <strong tal:content="view/project_count">123</strong>&nbsp;projects,
        <strong tal:content="view/bug_count">123</strong>&nbsp;bugs,
        <strong tal:content="view/branch_count">123</strong>&nbsp;branches,
        <strong tal:content="view/translation_count">123</strong>&nbsp;translations,
        <strong tal:content="view/answer_count">123</strong>&nbsp;answers,
        <strong tal:content="view/blueprint_count">123</strong>&nbsp;blueprints,
        and&nbsp;counting...
      </div>
      <div id="home-description">Launchpad is a unique collaboration and
      <a href="http://bazaar-vcs.org/">bazaar</a>
      code hosting platform for software projects.</div>
      <div id="home-page" style="width:90%; margin:auto;">
        <div class="three column left" id="featured-projects">
          <h2>Featured projects</h2>
          <div style="margin:auto;">
            <ul>
              <li tal:repeat="project view/featured_projects_col_a">
                <a tal:content="structure project/fmt:link" />
              </li>
            </ul>
            <ul>
              <li tal:repeat="project view/featured_projects_col_b">
                <a tal:content="structure project/fmt:link" />
              </li>
            </ul>
            <div tal:condition="context/required:launchpad.Admin" 
                 style="margin:auto; clear:both; text-align: center; padding-top: 1em;">
              <a href="+featuredprojects">&raquo; Manage featured project list</a>
            </div>
          </div>
>>>>>>> 04dfed0a
        </div>

        <div class="three column middle">
          <h2>What&#8217;s new?</h2>
          <ul style="padding: 0; margin: auto;">
            <li class="news">
              <a href="http://news.launchpad.net/cool-new-stuff/announcing-the-launchpad-plugin-api-spec">
                <strong>New bug plugin API</strong><br />
                Create your own plugin for direct communication between Launchpad
                and your favourite bug tracker.
              </a>
           </li>
           <li class="news">
              <a href="http://news.launchpad.net/cool-new-stuff/new-launchpad-plugins-for-drupal">
                <strong>Drupal integration</strong><br />
                Authenticate visitors to your Drupal site using Launchpad
                and assign roles based on their team memberships.
              </a>
           </li>
           <li class="news">
              <a href="http://news.launchpad.net/general/launchpad-now-on-twitter-and-identica">
                <strong>We're on Twitter and identi.ca</strong><br />
                Follow Launchpad news and bug reports. Also, microblog your project using Launchpad feeds!
              </a>
           </li>
           <li class="news">
              <a href="http://news.launchpad.net/?p=106">
                <strong>Help test Launchpad's new API!</strong><br />
                Join the beta of our web services API and Python library.
              </a>
           </li>

          </ul>
          <div class="discreet" style="text-align: right">
            Updated 2008-12-17.
            <a href="http://news.launchpad.net">More...</a>
          </div>
        </div>
        <div class="three column right">
          <div style="margin:auto; width:230px;">
            <h2>Get started</h2>
             <div class="home-banners home-banner-container">
              <div class="home-banners">
                <a href="/projects/+new-guided"><img src="/@@/add"
                /> Create a new Project</a><br/>
                <a href="/people/+newteam"><img src="/@@/add"
                /> Create a new Team</a>
              </div>
              <div class="home-banners">
                <a href="/projects"><img src="/@@/project" alt="project icon"
                /> Browse Projects</a><br/>
                <a href="/people"><img src="/@@/crowd" alt="people icon"
                /> Browse People &amp; Teams</a>
              </div>
              <div class="home-banners">
                <a href="/+tour"><img src="/@@/maybe" alt="launchpad tour"
                /> Take the tour</a>
              </div>
            </div>
          </div>
        </div>
      </div><!-- 3 cols -->
    </div><!--main-->
  </body>
</html><|MERGE_RESOLUTION|>--- conflicted
+++ resolved
@@ -50,66 +50,6 @@
         <input id="text" type="text" name="field.text" size="50" />
         <input type="submit" value="Search Launchpad" />
       </form>
-<<<<<<< HEAD
-
-      <div class="three column left">
-
-        <h2>What is Launchpad?</h2>
-        <p id="application-summary">
-          Launchpad is a hosting service for open source projects that's
-          big on collaboration.
-          <a href="/+tour">Take a tour...</a>
-            <span style="font-size: small; color: red">(new!)</span>
-        </p>
-
-        <h2>Start here:</h2>
-        <p>
-          Are you looking for something, or do you want to register a
-          new project, distribution, person, or team?
-        </p>
-        <ul style="font-size: larger">
-          <li><a href="/projects">Open Source Projects</a></li>
-          <li><a href="/distros">Distributions</a></li>
-          <li><a href="/people">People and Teams</a></li>
-        </ul>
-
-      </div>
-
-      <div class="three column middle">
-        <h2>What&#8217;s new?</h2>
-        <ul> 
-		<li class="news">
-            <a href="http://news.launchpad.net/cool-new-stuff/announcing-the-launchpad-plugin-api-spec">
-              <strong>New bug plugin API</strong><br />          
-              Create your own plugin for direct communication between Launchpad
-              and your favourite bug tracker.
-            </a>
-         </li>  
-		<li class="news">
-            <a href="http://news.launchpad.net/cool-new-stuff/new-launchpad-plugins-for-drupal">
-              <strong>Drupal integration</strong><br />          
-              Authenticate visitors to your Drupal site using Launchpad
-              and assign roles based on their team memberships.
-            </a>
-         </li>      
-		<li class="news">
-            <a href="http://news.launchpad.net/general/launchpad-now-on-twitter-and-identica">
-              <strong>We're on Twitter and identi.ca</strong><br />          
-              Follow Launchpad news and bug reports. Also, microblog your project using Launchpad feeds!
-            </a>
-         </li>                          
-         <li class="news">
-            <a href="http://news.launchpad.net/?p=106">
-              <strong>Help test Launchpad's new API!</strong><br />
-              Join the beta of our web services API and Python library.
-            </a>
-         </li>
-
-        </ul>
-        <div class="discreet" style="text-align: right">
-          Updated 2008-12-17.
-          <a href="http://news.launchpad.net">More...</a>
-=======
       <div id="home-stats">
         <strong tal:content="view/project_count">123</strong>&nbsp;projects,
         <strong tal:content="view/bug_count">123</strong>&nbsp;bugs,
@@ -141,7 +81,6 @@
               <a href="+featuredprojects">&raquo; Manage featured project list</a>
             </div>
           </div>
->>>>>>> 04dfed0a
         </div>
 
         <div class="three column middle">
