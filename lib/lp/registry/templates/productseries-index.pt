<html
  xmlns="http://www.w3.org/1999/xhtml"
  xmlns:tal="http://xml.zope.org/namespaces/tal"
  xmlns:metal="http://xml.zope.org/namespaces/metal"
  xmlns:i18n="http://xml.zope.org/namespaces/i18n"
  xml:lang="en"
  lang="en"
  dir="ltr"
  metal:use-macro="view/macro:page/onecolumn"
  i18n:domain="launchpad"
>

<body>
  <metal:block fill-slot="head_epilogue">
    <script type="text/javascript"
      tal:define="lp_js string:${icingroot}/build"
      tal:attributes="src string:${lp_js}/registry/milestone_table.js"></script>
<<<<<<< HEAD
    <tal:script
      condition="context/menu:overview/create_milestone/enabled"
      replace="structure
      string:&lt;script id='milestone-script' type='text/javascript'&gt;" />
    YUI().use(
        'node', 'lp.milestoneoverlay', 'lp.milestonetable', function (Y) {

        var series_uri = '<tal:x replace="view/series_api_uri"/>';
        var milestone_form_uri = '<tal:x replace="view/milestone_form_uri"/>';
        var milestone_row_uri_template = '<tal:x replace="view/milestone_row_uri_template"/>';
=======
    <script id='milestone-script' type='text/javascript'
      tal:condition="context/menu:overview/create_milestone/enabled"
      tal:content="structure string:
      YUI().use(
        'node', 'lp.milestoneoverlay', 'lp.milestonetable', function (Y) {

        var series_uri = '${view/series_api_uri}';
        var milestone_form_uri = '${view/milestone_form_uri}';
        var milestone_row_uri_template = '${view/milestone_row_uri_template}';
>>>>>>> f61ccaf1
        var milestone_rows_id = '#milestone-rows';

        Y.on('domready', function () {
            var create_milestone_link = Y.get('.menu-link-create_milestone');
            create_milestone_link.addClass('js-action');
            var config = {
                milestone_form_uri: milestone_form_uri,
                series_uri: series_uri,
                next_step: Y.lp.milestonetable.get_milestone_row,
                activate_node: create_milestone_link
                };
            Y.lp.milestoneoverlay.attach_widget(config);
            var table_config = {
                milestone_row_uri_template: milestone_row_uri_template,
                milestone_rows_id: milestone_rows_id
                }
            Y.lp.milestonetable.setup(table_config);
        });
<<<<<<< HEAD
    });
    <tal:script replace="structure string:&lt;/script&gt;" />
=======
    });" />
>>>>>>> f61ccaf1
  </metal:block>

  <div metal:fill-slot="main"
    tal:define="overview_menu context/menu:overview;
                sourcepackages context/sourcepackages">

    <h1>
      <tal:title content="context/title">Release series details</tal:title>
      <a tal:replace="structure overview_menu/delete/fmt:icon" />
      <a tal:replace="structure overview_menu/edit/fmt:icon" />
    </h1>
    <table id="series-details" style="margin-bottom: 1em;">
      <tr>
        <th>Project:</th>
        <td><tal:link replace="structure context/product/fmt:link" /></td>
      </tr>
      <tr>
        <th>Series:</th>
        <td><tal:name replace="context/name" /></td>
      </tr>
      <tr>
        <th>Status:</th>
        <td>
          <strong tal:content="context/status/title" />
        </td>
      </tr>
      <tr>
        <th>Project drivers:</th>
        <td>
        <tal:per_driver repeat="driver context/drivers">
          <a tal:replace="structure driver/fmt:link">driver</a><tal:comma
            condition="not: repeat/driver/end">,</tal:comma>
        </tal:per_driver>
         </td>
       </tr>
       <tr>
         <th>Release manager:</th>
         <td>
           <tal:no-driver condition="not: context/driver">None</tal:no-driver>
           <a
             tal:condition="context/driver"
             tal:replace="structure context/driver/fmt:link">series driver</a>
           <a tal:replace="structure overview_menu/driver/fmt:icon" />
        </td>
      </tr>
    </table>

    <div id="description">
      <fieldset>
        <legend>Summary</legend>
        <div class="documentDescription"
          tal:content="structure context/summary/fmt:text-to-html">
          Summary of the purpose of this series
        </div>
      </fieldset>
    </div>

    <div>
      <a tal:replace="structure overview_menu/subscribe/fmt:link-icon" />
    </div>

    <div style="padding-top: 2em" tal:define="auto_resize python:True">
      <iframe metal:use-macro="context/@@+timeline-macros/timeline-iframe"/>
    </div>

    <h2 style="margin-top: 2em;">Milestones and releases</h2>

    <table tal:replace="structure context/@@+table-releases" />

    <div>
      <a tal:replace="structure overview_menu/create_milestone/fmt:icon-link" />
      &nbsp;
      <a tal:replace="structure overview_menu/create_release/fmt:icon-link" />
    </div>

    <h2 style="margin-top: 2em;">Code for this series</h2>

    <div tal:replace="structure context/@@+code-summary" />

    <div>
      <a
        tal:condition="not: context/branch"
        tal:replace="structure overview_menu/link_branch/fmt:icon-link" />
      <a
        tal:condition="context/branch"
        tal:replace="structure overview_menu/link_branch/fmt:link-icon" />
    </div>

    <h2 style="margin-top: 2em;">Distribution packaging</h2>

    <p id="distribution-packaging-explanation">
      <tal:distro condition="sourcepackages">
      This series is packaged in the following distribution series:
      </tal:distro>
      <tal:no-distro condition="not: sourcepackages">
      This series is not packaged in any distribution series.
      </tal:no-distro>
    </p>

    <ul id="distribution-packaging" class="source package"
      tal:condition="sourcepackages">
      <li class="packages"
        tal:repeat="package sourcepackages">
        <a tal:attributes="href package/fmt:url"><tal:distro
          tal:content="package/distroseries/distribution/displayname">
          Ubuntu</tal:distro>
          <tal:series tal:replace="package/distroseries/displayname">
          Warty</tal:series>
          <tal:package tal:content="package/name">firefox</tal:package></a>
      </li>
    </ul>

    <div>
      <a tal:replace="structure overview_menu/ubuntupkg/fmt:icon-link" />
      &nbsp;
      <a tal:replace="structure overview_menu/add_package/fmt:icon-link" />
    </div>

    <h2 style="margin-top: 2em;">Related series, milestones, and releases</h2>

    <ul id="related-series">
      <li>
        <a tal:attributes="href context/product/fmt:url/+series">All
          series for the
          <tal:project replace="context/product/displayname" /> project</a>
      </li>
      <li>
        <a tal:attributes="href context/product/fmt:url/+milestones">All
          milestones for the
          <tal:project replace="context/product/displayname" /> project</a>
      </li>
      <li>
        <a tal:attributes="href context/product/fmt:url/+download">All
          downloads for the
          <tal:project replace="context/product/displayname" /> project</a>
      </li>
    </ul>

    <p>
      <a tal:replace="structure overview_menu/rdf/fmt:icon-link" />
    </p>
  </div>
</body>
</html><|MERGE_RESOLUTION|>--- conflicted
+++ resolved
@@ -15,18 +15,6 @@
     <script type="text/javascript"
       tal:define="lp_js string:${icingroot}/build"
       tal:attributes="src string:${lp_js}/registry/milestone_table.js"></script>
-<<<<<<< HEAD
-    <tal:script
-      condition="context/menu:overview/create_milestone/enabled"
-      replace="structure
-      string:&lt;script id='milestone-script' type='text/javascript'&gt;" />
-    YUI().use(
-        'node', 'lp.milestoneoverlay', 'lp.milestonetable', function (Y) {
-
-        var series_uri = '<tal:x replace="view/series_api_uri"/>';
-        var milestone_form_uri = '<tal:x replace="view/milestone_form_uri"/>';
-        var milestone_row_uri_template = '<tal:x replace="view/milestone_row_uri_template"/>';
-=======
     <script id='milestone-script' type='text/javascript'
       tal:condition="context/menu:overview/create_milestone/enabled"
       tal:content="structure string:
@@ -36,7 +24,6 @@
         var series_uri = '${view/series_api_uri}';
         var milestone_form_uri = '${view/milestone_form_uri}';
         var milestone_row_uri_template = '${view/milestone_row_uri_template}';
->>>>>>> f61ccaf1
         var milestone_rows_id = '#milestone-rows';
 
         Y.on('domready', function () {
@@ -55,12 +42,7 @@
                 }
             Y.lp.milestonetable.setup(table_config);
         });
-<<<<<<< HEAD
-    });
-    <tal:script replace="structure string:&lt;/script&gt;" />
-=======
     });" />
->>>>>>> f61ccaf1
   </metal:block>
 
   <div metal:fill-slot="main"
