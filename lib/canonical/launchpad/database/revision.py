--- conflicted
+++ resolved
@@ -1,25 +1,12 @@
 # Copyright 2004-2005 Canonical Ltd.  All rights reserved.
 
 __metaclass__ = type
-<<<<<<< HEAD
-__all__ = ['Revision', 'RevisionAuthor', 'RevisionParent', 'BranchRevision',
-           'RevisionSet']
-=======
 __all__ = ['Revision', 'RevisionAuthor', 'RevisionParent', 'RevisionSet']
->>>>>>> 74578a00
 
 from zope.interface import implements
 from sqlobject import ForeignKey, IntCol, StringCol, SQLObjectNotFound
 
-<<<<<<< HEAD
-from canonical.launchpad.interfaces import (
-    IRevision, IRevisionAuthor, IRevisionParent, IBranchRevision, IRevisionSet)
-from canonical.launchpad.helpers import shortlist
-
-from canonical.database.sqlbase import SQLBase
-=======
 from canonical.database.sqlbase import SQLBase, sqlvalues
->>>>>>> 74578a00
 from canonical.database.constants import DEFAULT
 from canonical.database.datetimecol import UtcDateTimeCol
 
@@ -82,24 +69,6 @@
     parent_id = StringCol(notNull=True)
 
 
-<<<<<<< HEAD
-class BranchRevision(SQLBase):
-    """The association between a revision and a branch."""
-
-    implements(IBranchRevision)
-
-    _table = 'BranchRevision'
-    
-    branch = ForeignKey(
-        dbName='branch', foreignKey='Branch', notNull=True)
-
-    sequence = IntCol()
-    revision = ForeignKey(
-        dbName='revision', foreignKey='Revision', notNull=True)
-
-
-=======
->>>>>>> 74578a00
 class RevisionSet:
 
     implements(IRevisionSet)
