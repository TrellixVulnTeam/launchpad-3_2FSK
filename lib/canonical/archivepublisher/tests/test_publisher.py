--- conflicted
+++ resolved
@@ -11,23 +11,17 @@
 
 from zope.component import getUtility
 
-<<<<<<< HEAD
-=======
 from canonical.archivepublisher.config import Config
 from canonical.archivepublisher.pool import (
     DiskPool, Poolifier)
 from canonical.archivepublisher.tests.util import (
     FakeSourcePublishing, FakeBinaryPublishing, FakeLogger)
-
-from canonical.functional import ZopelessLayer
-
->>>>>>> c98191fb
 from canonical.launchpad.ftests.harness import (
     LaunchpadZopelessTestCase, LaunchpadZopelessTestSetup)
 from canonical.launchpad.interfaces import (
     ILibraryFileAliasSet, IDistributionSet)
-
 from canonical.librarian.client import LibrarianClient
+from canonical.testing import ZopelessLayer
 
 
 class TestPublisher(LaunchpadZopelessTestCase):
@@ -46,30 +40,7 @@
         self._listdir = self._config.overrideroot
         self._logger = FakeLogger()
         self._dp = DiskPool(Poolifier(), self._pooldir, self._logger)
-<<<<<<< HEAD
-        self.setupTestPool()
 
-    def setupTestPool(self):
-        """Create the required directories in test pool location."""
-        required_dirs = [
-            cnf.distroroot,
-            cnf.archiveroot,
-            cnf.poolroot,
-            cnf.distsroot,
-            cnf.overrideroot,
-            cnf.cacheroot,
-            cnf.miscroot
-            ]
-        for thisdir in required_dirs:
-            if not os.path.isdir(thisdir):
-                os.makedirs(thisdir)
-
-=======
-
-        self.librarian = LibrarianTestSetup()
-        self.librarian.setUp()
-
->>>>>>> c98191fb
     def addMockFile(self, filename, content):
         """Add a mock file in Librarian.
 
