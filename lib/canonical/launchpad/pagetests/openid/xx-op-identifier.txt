Our OpenID 1.1 implementation supports the OpenID 2.0 feature where the
consumer need not specify the identity URL, instead leaving it up to the
OpenID provider to determine it. We call this mode 'OP Identifier' for
lack of a better name.

    >>> from canonical.launchpad.ftests.openid import install_consumer
    >>> install_consumer()


To do this, the consumer simply needs to specify the identity as
'http://specs.openid.net/auth/2.0/identifier_select'. If authorization is
successful, the consumer can determine the actual identity from the
response and do further validation as normal.

    >>> from urllib import urlencode
    >>> args = urlencode({
    ...     'openid.mode': 'checkid_setup',
    ...     'openid.identity': 'http://specs.openid.net/auth/2.0/'
    ...                        'identifier_select',
    ...     'openid.return_to': 'http://launchpad.dev/+openid-consumer',
    ...     'openid.trust_root': 'http://launchpad.dev/+openid-consumer',
    ...     })
    >>> sabdfl_browser = setupBrowser()
    >>> setup_url = 'http://openid.launchpad.dev/?%s' % args
    >>> sabdfl_browser.handleErrors = True
    >>> sabdfl_browser.open(setup_url)
    >>> sabdfl_browser.handleErrors = False
    >>> sabdfl_browser.getControl('E-mail address',
    ...                           index=0).value = 'mark@hbd.com'
    >>> sabdfl_browser.getControl('Password', index=0).value = 'test'
    >>> sabdfl_browser.getControl('Log In', index=0).click()


Now we are logged in, we can see that the identity URL has been calculated
for us.

<<<<<<< HEAD
>>> print find_main_content(sabdfl_browser.contents)
<...
<em>http://launchpad.dev/+openid-consumer</em>
has asked us for confirmation that you are
<em>Mark Shuttleworth</em>.
...

>>> sabdfl_browser.getControl('Allow').click()
>>> print sabdfl_browser.contents
Consumer received GET
...
openid.identity:http://openid.launchpad.dev/+openid/+id/sabdfl_oid
openid.mode:id_res
openid.return_to:http://launchpad.dev/+openid-consumer
...

>>> from canonical.launchpad.ftests.openid import uninstall_consumer
>>> uninstall_consumer()
=======
    >>> print find_main_content(sabdfl_browser.contents)
    <...
    <em>http://launchpad.dev/+openid-consumer</em>
    has asked us for confirmation that you are
    <em>Mark Shuttleworth</em>.
    ...

    >>> sabdfl_browser.getControl('Allow').click()
    >>> print sabdfl_browser.contents
    Consumer received GET
    ...
    openid.identity:http://openid.launchpad.dev/+openid/+id/temp1
    openid.mode:id_res
    openid.return_to:http://launchpad.dev/+openid-consumer
    ...

    >>> from canonical.launchpad.ftests.openid import uninstall_consumer
    >>> uninstall_consumer()
>>>>>>> b0f1ea0d
<|MERGE_RESOLUTION|>--- conflicted
+++ resolved
@@ -15,8 +15,8 @@
     >>> from urllib import urlencode
     >>> args = urlencode({
     ...     'openid.mode': 'checkid_setup',
-    ...     'openid.identity': 'http://specs.openid.net/auth/2.0/'
-    ...                        'identifier_select',
+    ...     'openid.identity':
+    ...         'http://specs.openid.net/auth/2.0/identifier_select',
     ...     'openid.return_to': 'http://launchpad.dev/+openid-consumer',
     ...     'openid.trust_root': 'http://launchpad.dev/+openid-consumer',
     ...     })
@@ -34,26 +34,6 @@
 Now we are logged in, we can see that the identity URL has been calculated
 for us.
 
-<<<<<<< HEAD
->>> print find_main_content(sabdfl_browser.contents)
-<...
-<em>http://launchpad.dev/+openid-consumer</em>
-has asked us for confirmation that you are
-<em>Mark Shuttleworth</em>.
-...
-
->>> sabdfl_browser.getControl('Allow').click()
->>> print sabdfl_browser.contents
-Consumer received GET
-...
-openid.identity:http://openid.launchpad.dev/+openid/+id/sabdfl_oid
-openid.mode:id_res
-openid.return_to:http://launchpad.dev/+openid-consumer
-...
-
->>> from canonical.launchpad.ftests.openid import uninstall_consumer
->>> uninstall_consumer()
-=======
     >>> print find_main_content(sabdfl_browser.contents)
     <...
     <em>http://launchpad.dev/+openid-consumer</em>
@@ -65,11 +45,10 @@
     >>> print sabdfl_browser.contents
     Consumer received GET
     ...
-    openid.identity:http://openid.launchpad.dev/+openid/+id/temp1
+    openid.identity:http://openid.launchpad.dev/+openid/+id/sabdfl_oid
     openid.mode:id_res
     openid.return_to:http://launchpad.dev/+openid-consumer
     ...
 
     >>> from canonical.launchpad.ftests.openid import uninstall_consumer
     >>> uninstall_consumer()
->>>>>>> b0f1ea0d
