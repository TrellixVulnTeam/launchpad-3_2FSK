--- conflicted
+++ resolved
@@ -10,19 +10,6 @@
 
 from zope.component import getUtility
 
-<<<<<<< HEAD
-from canonical.launchpad.database.librarian import LibraryFileAlias
-from canonical.launchpad.ftests import (
-    login,
-    logout,
-    )
-from canonical.launchpad.testing.systemdocs import (
-    LayeredDocFileSuite,
-    setGlobs,
-    )
-from canonical.testing.layers import LaunchpadZopelessLayer
-=======
->>>>>>> e2c170e4
 from lp.archiveuploader.nascentupload import NascentUpload
 from lp.archiveuploader.tests import (
     datadir,
@@ -34,9 +21,6 @@
 from lp.services.log.logger import DevNullLogger
 from lp.soyuz.interfaces.component import IComponentSet
 from lp.soyuz.model.component import ComponentSelection
-<<<<<<< HEAD
-from lp.testing.gpgkeys import import_public_test_keys
-=======
 from lp.testing import (
     login,
     logout,
@@ -47,7 +31,6 @@
     LayeredDocFileSuite,
     setGlobs,
     )
->>>>>>> e2c170e4
 
 
 def getUploadForSource(upload_path):
