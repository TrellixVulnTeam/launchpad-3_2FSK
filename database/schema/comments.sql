/*
  Add Comments to Launchpad database. Please keep these alphabetical by
  table.
*/

-- Announcement

COMMENT ON TABLE Announcement IS 'A project announcement. This is a single item of news or information that the project is communicating. Announcements can be attached to a Project, a Product or a Distribution.';
COMMENT ON COLUMN Announcement.date_announced IS 'The date at which an announcement will become public, if it is active. If this is not set then the announcement will not become public until someone consciously publishes it (which sets this date).';
COMMENT ON COLUMN Announcement.url IS 'A web location for the announcement itself.';
COMMENT ON COLUMN Announcement.active IS 'Whether or not the announcement is public. This is TRUE by default, but can be set to FALSE if the project "retracts" the announcement.';

-- AnswerContact

COMMENT ON TABLE AnswerContact IS 'Defines the answer contact for a given question target. The answer contact will be automatically notified about changes to any questions filed on the question target.';
COMMENT ON COLUMN AnswerContact.product IS 'The product that the answer contact supports.';
COMMENT ON COLUMN AnswerContact.distribution IS 'The distribution that the answer contact supports.';
COMMENT ON COLUMN AnswerContact.sourcepackagename IS 'The sourcepackagename that the answer contact supports.';
COMMENT ON COLUMN AnswerContact.person IS 'The person or team associated with the question target.';
COMMENT ON COLUMN AnswerContact.date_created IS 'The date the answer contact was submitted.';

-- Branch
COMMENT ON TABLE Branch IS 'Bzr branch';
COMMENT ON COLUMN Branch.registrant IS 'The user that registered the branch.';
COMMENT ON COLUMN Branch.branch_type IS 'Branches are currently one of HOSTED (1), MIRRORED (2), or IMPORTED (3).';
COMMENT ON COLUMN Branch.whiteboard IS 'Notes on the current status of the branch';
COMMENT ON COLUMN Branch.summary IS 'A single paragraph description of the branch';
COMMENT ON COLUMN Branch.lifecycle_status IS 'Authors assesment of the branchs maturity';
COMMENT ON COLUMN Branch.mirror_status_message IS 'The last message we got when mirroring this branch.';
COMMENT ON COLUMN Branch.last_mirrored IS 'The time when the branch was last mirrored.';
COMMENT ON COLUMN Branch.last_mirrored_id IS 'The revision ID of the branch when it was last mirrored.';
COMMENT ON COLUMN Branch.last_scanned IS 'The time when the branch was last scanned.';
COMMENT ON COLUMN Branch.last_scanned_id IS 'The revision ID of the branch when it was last scanned.';
COMMENT ON COLUMN Branch.revision_count IS 'The number of revisions in the associated bazaar branch revision_history.';
COMMENT ON COLUMN Branch.next_mirror_time IS 'The time when we will next mirror this branch (NULL means never). This will be set automatically by pushing to a hosted branch, which, once mirrored, will be set back to NULL.';
COMMENT ON COLUMN Branch.private IS 'If the branch is private, then only the owner and subscribers of the branch can see it.';
COMMENT ON COLUMN Branch.date_last_modified IS 'A branch is modified any time a user updates something using a view, a new revision for the branch is scanned, or the branch is linked to a bug, blueprint or merge proposal.';
COMMENT ON COLUMN Branch.reviewer IS 'The reviewer (person or) team are able to transition merge proposals targetted at the branch throught the CODE_APPROVED state.';
COMMENT ON COLUMN Branch.merge_robot IS 'The robot that controls the automatic landing onto this branch.';
COMMENT ON COLUMN Branch.merge_control_status IS 'When there is no merge_robot set, the merge_control_status must be set to Manual.  If a merge_robot is set, then the branch merge_control_status can be set to Automatic which means that the merge robot will start merging the branches.';
COMMENT ON COLUMN Branch.home_page IS 'This column is deprecated and to be removed soon.';
COMMENT ON COLUMN Branch.branch_format IS 'The bzr branch format';
COMMENT ON COLUMN Branch.repository_format IS 'The bzr repository format';
COMMENT ON COLUMN Branch.metadir_format IS 'The bzr metadir format';
COMMENT ON COLUMN Branch.stacked_on IS 'The Launchpad branch that this branch is stacked on (if any).';
COMMENT ON COLUMN Branch.distroseries IS 'The distribution series that the branch belongs to.';
COMMENT ON COLUMN Branch.sourcepackagename IS 'The source package this is a branch of.';

-- BranchJob

COMMENT ON TABLE BranchJob IS 'Contains references to jobs that are executed for a branch.';
COMMENT ON COLUMN BranchJob.job IS 'A reference to a row in the Job table that has all the common job details.';
COMMENT ON COLUMN BranchJob.branch IS 'The branch that this job is for.';
COMMENT ON COLUMN BranchJob.job_type IS 'The type of job, like new revisions, or attribute change.';
COMMENT ON COLUMN BranchJob.json_data IS 'Data that is specific to the type of job, whether this be the revisions to send email out for, or the changes that were recorded for the branch.';

-- BranchMergeProposal

COMMENT ON TABLE BranchMergeProposal IS 'Branch merge proposals record the intent of landing (or merging) one branch on another.';
COMMENT ON COLUMN BranchMergeProposal.registrant IS 'The person that created the merge proposal.';
COMMENT ON COLUMN BranchMergeProposal.source_branch IS 'The branch where the work is being written.  This branch contains the changes that the registrant wants to land.';
COMMENT ON COLUMN BranchMergeProposal.target_branch IS 'The branch where the user wants the changes from the source branch to be merged into.';
COMMENT ON COLUMN BranchMergeProposal.dependent_branch IS 'If the source branch was not branched off the target branch, then this is considered the dependent_branch.';
COMMENT ON COLUMN BranchMergeProposal.date_created IS 'When the registrant created the merge proposal.';
COMMENT ON COLUMN BranchMergeProposal.whiteboard IS 'Used to write other information about the branch, like test URLs.';
COMMENT ON COLUMN BranchMergeProposal.merge_diff IS 'The diff showing the predicted result of a merge.';
COMMENT ON COLUMN BranchMergeProposal.merged_revno IS 'This is the revision number of the revision on the target branch that includes the merge from the source branch.';
COMMENT ON COLUMN BranchMergeProposal.merge_reporter IS 'This is the user that marked the proposal as merged.';
COMMENT ON COLUMN BranchMergeProposal.date_merged IS 'This is the date that merge occurred.';
COMMENT ON COLUMN BranchMergeProposal.commit_message IS 'This is the commit message that is to be used when the branch is landed by a robot.';
COMMENT ON COLUMN BranchMergeProposal.queue_position IS 'The position on the merge proposal in the overall landing queue.  If the branch has a merge_robot set and the merge robot controls multiple branches then the queue position is unique over all the queued merge proposals for the landing robot.';
COMMENT ON COLUMN BranchMergeProposal.queue_status IS 'This is the current state of the merge proposal.';
COMMENT ON COLUMN BranchMergeProposal.date_review_requested IS 'The date that the merge proposal enters the REVIEW_REQUESTED state. This is stored so that we can determine how long a branch has been waiting for code approval.';
COMMENT ON COLUMN BranchMergeProposal.review_diff IS 'The diff to use for review purposes.';
COMMENT ON COLUMN BranchMergeProposal.reviewer IS 'The individual who said that the code in this branch is OK to land.';
COMMENT ON COLUMN BranchMergeProposal.date_reviewed IS 'When the reviewer said the code is OK to land.';
COMMENT ON COLUMN BranchMergeProposal.reviewed_revision_id IS 'The Bazaar revision ID that was approved to land.';
COMMENT ON COLUMN BranchMergeProposal.queuer IS 'The individual who submitted the branch to the merge queue. This is usually the merge proposal registrant.';
COMMENT ON COLUMN BranchMergeProposal.date_queued IS 'When the queuer submitted the branch to the merge queue.';
COMMENT ON COLUMN BranchMergeProposal.queued_revision_id IS 'The Bazaar revision ID that is queued to land.';
COMMENT ON COLUMN BranchMergeProposal.merger IS 'The merger is the person who merged the branch.';
COMMENT ON COLUMN BranchMergeProposal.merged_revision_id IS 'The Bazaar revision ID that was actually merged.  If the owner of the source branch is a trusted person, this may be different than the revision_id that was actually queued or reviewed.';
COMMENT ON COLUMN BranchMergeProposal.date_merge_started IS 'If the merge is performed by a bot the time the merge was started is recorded otherwise it is NULL.';
COMMENT ON COLUMN BranchMergeProposal.date_merge_finished IS 'If the merge is performed by a bot the time the merge was finished is recorded otherwise it is NULL.';
COMMENT ON COLUMN BranchMergeProposal.merge_log_file IS 'If the merge is performed by a bot the log file is accessible from the librarian.';
COMMENt ON COLUMN BranchMergeProposal.root_message_id IS 'The root message of this BranchMergeProposal''s mail thread.';
COMMENT ON COLUMN BranchMergeProposal.superseded_by IS 'The proposal to merge has been superceded by this one.';


-- BranchMergeProposalJob

COMMENT ON TABLE BranchMergeProposalJob IS 'Contains references to jobs that are executed for a branch merge proposal.';
COMMENT ON COLUMN BranchMergeProposalJob.job IS 'A reference to a row in the Job table that has all the common job details.';
COMMENT ON COLUMN BranchMergeProposalJob.branch_merge_proposal IS 'The branch merge proposal that this job is for.';
COMMENT ON COLUMN BranchMergeProposalJob.job_type IS 'The type of job, like new proposal, review comment, or new review requested.';
COMMENT ON COLUMN BranchMergeProposalJob.json_data IS 'Data that is specific to the type of job, normally references to code review messages and or votes.';

-- BranchMergeRobot

COMMENT ON TABLE BranchMergeRobot IS 'In order to have a single merge robot be able to control landings on multiple branches, we need some robot entity.';
COMMENT ON COLUMN BranchMergeRobot.registrant IS 'The person that created the merge robot.';
COMMENT ON COLUMN BranchMergeRobot.owner IS 'The person or team that is able to update the robot and manage the landing queue.';
COMMENT ON COLUMN BranchMergeRobot.name IS 'The name of the robot.  This is unique for the owner.';
COMMENT ON COLUMN BranchMergeRobot.whiteboard IS 'Any interesting comments about the robot itself.';
COMMENT ON COLUMN BranchMergeRobot.date_created IS 'When this robot was created.';

-- SeriesSourcePackageBranch

COMMENT ON TABLE SeriesSourcePackageBranch IS 'Link between branches and distribution suite.';
COMMENT ON COLUMN SeriesSourcePackageBranch.distroseries IS 'The distroseries the branch is linked to.';
COMMENT ON COLUMN SeriesSourcePackageBranch.pocket IS 'The pocket the branch is linked to.';
COMMENT ON COLUMN SeriesSourcePackageBranch.sourcepackagename IS 'The sourcepackagename the branch is linked to.';
COMMENT ON COLUMN SeriesSourcePackageBranch.branch IS 'The branch being linked to a distribution suite.';
COMMENT ON COLUMN SeriesSourcePackageBranch.registrant IS 'The person who registered this link.';
COMMENT ON COLUMN SeriesSourcePackageBranch.date_created IS 'The date this link was created.';

-- BranchSubscription

COMMENT ON TABLE BranchSubscription IS 'An association between a person or team and a bazaar branch.';
COMMENT ON COLUMN BranchSubscription.person IS 'The person or team associated with the branch.';
COMMENT ON COLUMN BranchSubscription.branch IS 'The branch associated with the person or team.';
COMMENT ON COLUMN BranchSubscription.notification_level IS 'The level of email the person wants to receive from branch updates.';
COMMENT ON COLUMN BranchSubscription.max_diff_lines IS 'If the generated diff for a revision is larger than this number, then the diff is not sent in the notification email.';
COMMENT ON COLUMN BranchSubscription.review_level IS 'The level of email the person wants to receive from review activity';

-- BranchVisibilityPolicy

COMMENT ON TABLE BranchVisibilityPolicy IS 'Defines the policy for the initial visibility of branches.';
COMMENT ON COLUMN BranchVisibilityPolicy.project IS 'Even though projects don''t directly have branches themselves, if a product of the project does not specify its own branch visibility policies, those of the project are used.';
COMMENT ON COLUMN BranchVisibilityPolicy.product IS 'The product that the visibility policies apply to.';
COMMENT ON COLUMN BranchVisibilityPolicy.team IS 'Refers to the team that the policy applies to.  NULL is used to indicate ALL people, as there is no team defined for *everybody*.';
COMMENT ON COLUMN BranchVisibilityPolicy.policy IS 'An enumerated type, one of PUBLIC or PRIVATE.  PUBLIC is the default value.';

-- BranchWithSortKeys

COMMENT ON VIEW BranchWithSortKeys IS 'A hack to allow the sorting of queries to Branch by human-meaningful keys in the face of limitations in SQLObject.  Will go away when we start using Storm.  This view has all the columns of Branch with three extra names joined on to it.';
COMMENT ON COLUMN BranchWithSortKeys.product_name IS 'Branch.product.name';
COMMENT ON COLUMN BranchWithSortKeys.author_name IS 'Branch.author.displayname';
COMMENT ON COLUMN BranchWithSortKeys.owner_name IS 'Branch.owner.displayname';

-- Bug

COMMENT ON TABLE Bug IS 'A software bug that requires fixing. This particular bug may be linked to one or more products or source packages to identify the location(s) that this bug is found.';
COMMENT ON COLUMN Bug.name IS 'A lowercase name uniquely identifying the bug';
COMMENT ON COLUMN Bug.private IS 'Is this bug private? If so, only explicit subscribers will be able to see it';
COMMENT ON COLUMN Bug.security_related IS 'Is this bug a security issue?';
COMMENT ON COLUMN Bug.description IS 'A detailed description of the bug. Initially this will be set to the contents of the initial email or bug filing comment, but later it can be edited to give a more accurate description of the bug itself rather than the symptoms observed by the reporter.';
COMMENT ON COLUMN Bug.date_last_message IS 'When the last BugMessage was attached to this Bug. Maintained by a trigger on the BugMessage table.';
COMMENT ON COLUMN Bug.number_of_duplicates IS 'The number of bugs marked as duplicates of this bug, populated by a trigger after setting the duplicateof of bugs.';
COMMENT ON COLUMN Bug.message_count IS 'The number of messages (currently just comments) on this bugbug, maintained by the set_bug_message_count_t trigger.';
COMMENT ON COLUMN Bug.users_affected_count IS 'The number of users affected by this bug, maintained by the set_bug_users_affected_count_t trigger.';
COMMENT ON COLUMN Bug.hotness IS 'The relevance of this bug. This value is computed periodically using bug_affects_person and other bug values.';

-- BugBranch
COMMENT ON TABLE BugBranch IS 'A branch related to a bug, most likely a branch for fixing the bug.';
COMMENT ON COLUMN BugBranch.bug IS 'The bug associated with this branch.';
COMMENT ON COLUMN BugBranch.branch IS 'The branch associated to the bug.';
COMMENT ON COLUMN BugBranch.revision_hint IS 'An optional revision at which this branch became interesting to this bug, and/or may contain a fix for the bug.';
COMMENT ON COLUMN BugBranch.status IS 'The status of the bugfix in this branch.';
COMMENT ON COLUMN BugBranch.whiteboard IS 'Additional information about the status of the bugfix in this branch.';
COMMENT ON COLUMN BugBranch.registrant IS 'The person who linked the bug to the branch.';

-- BugNomination
COMMENT ON TABLE BugNomination IS 'A bug nominated for fixing in a distroseries or productseries';
COMMENT ON COLUMN BugNomination.bug IS 'The bug being nominated.';
COMMENT ON COLUMN BugNomination.distroseries IS 'The distroseries for which the bug is nominated.';
COMMENT ON COLUMN BugNomination.productseries IS 'The productseries for which the bug is nominated.';
COMMENT ON COLUMN BugNomination.status IS 'The status of the nomination.';
COMMENT ON COLUMN BugNomination.date_created IS 'The date the nomination was submitted.';
COMMENT ON COLUMN BugNomination.date_decided IS 'The date the nomination was approved or declined.';
COMMENT ON COLUMN BugNomination.owner IS 'The person that submitted the nomination';
COMMENT ON COLUMN BugNomination.decider IS 'The person who approved or declined the nomination';

-- BugTag
COMMENT ON TABLE BugTag IS 'Attaches simple text tags to a bug.';
COMMENT ON COLUMN BugTag.bug IS 'The bug the tags is attached to.';
COMMENT ON COLUMN BugTag.tag IS 'The text representation of the tag.';

-- OfficialBugTag
COMMENT ON TABLE OfficialBugTag IS 'Bug tags that have been officially endorced by this product''s or distribution''s lead';

-- BugTask
COMMENT ON TABLE BugTask IS 'Links a given Bug to a particular (sourcepackagename, distro) or product.';
COMMENT ON COLUMN BugTask.targetnamecache IS 'A cached value of the target name of this bugtask, to make it easier to sort and search on the target name.';
COMMENT ON COLUMN BugTask.bug IS 'The bug that is assigned to this (sourcepackagename, distro) or product.';
COMMENT ON COLUMN BugTask.product IS 'The product in which this bug shows up.';
COMMENT ON COLUMN BugTask.productseries IS 'The product series to which the bug is targeted';
COMMENT ON COLUMN BugTask.sourcepackagename IS 'The name of the sourcepackage in which this bug shows up.';
COMMENT ON COLUMN BugTask.distribution IS 'The distro of the named sourcepackage.';
COMMENT ON COLUMN BugTask.status IS 'The general health of the bug, e.g. Accepted, Rejected, etc.';
COMMENT ON COLUMN BugTask.importance IS 'The importance of fixing the bug.';
COMMENT ON COLUMN BugTask.priority IS 'Obsolete.';
COMMENT ON COLUMN BugTask.binarypackagename IS 'The name of the binary package built from the source package. This column may only contain a value if this bug task is linked to a sourcepackage (not a product)';
COMMENT ON COLUMN BugTask.assignee IS 'The person who has been assigned to fix this bug in this product or (sourcepackagename, distro)';
COMMENT ON COLUMN BugTask.date_assigned IS 'The date on which the bug in this (sourcepackagename, distro) or product was assigned to someone to fix';
COMMENT ON COLUMN BugTask.datecreated IS 'A timestamp for the creation of this bug assignment. Note that this is not the date the bug was created (though it might be), it''s the date the bug was assigned to this product, which could have come later.';
COMMENT ON COLUMN BugTask.date_confirmed IS 'The date when this bug transitioned from an unconfirmed status to a confirmed one. If the state regresses to a one that logically occurs before Confirmed, e.g., Unconfirmed, this date is cleared.';
COMMENT ON COLUMN BugTask.date_inprogress IS 'The date on which this bug transitioned from not being in progress to a state >= In Progress. If the status moves back to a pre-In Progress state, this date is cleared';
COMMENT ON COLUMN BugTask.date_closed IS 'The date when this bug transitioned to a resolved state, e.g., Rejected, Fix Released, etc. If the state changes back to a pre-closed state, this date is cleared';
COMMENT ON COLUMN BugTask.milestone IS 'A way to mark a bug for grouping purposes, e.g. to say it needs to be fixed by version 1.2';
COMMENT ON COLUMN BugTask.statusexplanation IS 'A place to store bug task specific information as free text';
COMMENT ON COLUMN BugTask.bugwatch IS 'This column allows us to link a bug
task to a bug watch. In other words, we are connecting the state of the task
to the state of the bug in a different bug tracking system. To the best of
our ability we''ll try and keep the bug task syncronised with the state of
the remote bug watch.';
COMMENT ON COLUMN BugTask.date_left_new IS 'The date when this bug first transitioned out of the NEW status.';
COMMENT ON COLUMN BugTask.date_triaged IS 'The date when this bug transitioned to a status >= TRIAGED.';
COMMENT ON COLUMN BugTask.date_fix_committed IS 'The date when this bug transitioned to a status >= FIXCOMMITTED.';
COMMENT ON COLUMN BugTask.date_fix_released IS 'The date when this bug transitioned to a FIXRELEASED status.';
COMMENT ON COLUMN BugTask.date_left_closed IS 'The date when this bug last transitioned out of a CLOSED status.';
COMMENT ON COLUMN BugTask.date_milestone_set IS 'The date when this bug was targed to the milestone that is currently set.';
COMMENT ON COLUMN BugTask.hotness_rank IS 'The hotness bin in which this bugtask appears, as a value from the BugTaskHotnessRank enumeration.';


-- BugNotification

COMMENT ON TABLE BugNotification IS 'The text representation of changes to a bug, which are used to send email notifications to bug changes.';
COMMENT ON COLUMN BugNotification.bug IS 'The bug that was changed.';
COMMENT ON COLUMN BugNotification.message IS 'The message the contains the textual representation of the change.';
COMMENT ON COLUMN BugNotification.is_comment IS 'Is the change a comment addition.';
COMMENT ON COLUMN BugNotification.date_emailed IS 'When this notification was emailed to the bug subscribers.';


-- BugNotificationAttachment

COMMENT ON TABLE BugNotificationAttachment IS 'Attachments to be attached to a bug notification.';
COMMENT ON COLUMN BugNotificationAttachment.message IS 'A message to be attached to the sent bug notification. It will be attached as a mime/multipart part, with a content type of message/rfc822.';
COMMENT ON COLUMN BugNotificationAttachment.bug_notification IS 'The bug notification, to which things should be attached to.';


-- BugNotificationRecipient
COMMENT ON TABLE BugNotificationRecipient IS 'The recipient for a bug notification.';
COMMENT ON COLUMN BugNotificationRecipient.bug_notification IS 'The notification this recipient should get.';
COMMENT ON COLUMN BugNotificationRecipient.person IS 'The person who should receive this notification.';
COMMENT ON COLUMN BugNotificationRecipient.reason_header IS 'The reason this person is receiving this notification (the value for the X-Launchpad-Message-Rationale header).';
COMMENT ON COLUMN BugNotificationRecipient.reason_body IS 'A line of text describing the reason this person is receiving this notification (to be included in the email message).';


-- BugPackageInfestation

COMMENT ON TABLE BugPackageInfestation IS 'A BugPackageInfestation records the impact that a bug is known to have on a specific sourcepackagerelease. This allows us to track the versions of a package that are known to be affected or unaffected by a bug.';
COMMENT ON COLUMN BugPackageInfestation.bug IS 'The Bug that infests this source package release.';
COMMENT ON COLUMN BugPackageInfestation.sourcepackagerelease IS 'The package (software) release that is infested with the bug. This points at the specific source package release version, such as "apache 2.0.48-1".';
COMMENT ON COLUMN BugPackageInfestation.explicit IS 'This field records whether or not the infestation was documented by a user of the system, or inferred from some other source such as the fact that it is documented to affect prior and subsequent releases of the package.';
COMMENT ON COLUMN BugPackageInfestation.infestationstatus IS 'The nature of the bug infestation for this source package release. Values are documented in dbschema.BugInfestationStatus, and include AFFECTED, UNAFFECTED, FIXED and VICTIMISED. See the dbschema.py file for details.';
COMMENT ON COLUMN BugPackageInfestation.creator IS 'The person who recorded this infestation. Typically, this is the user who reports the specific problem on that specific package release.';
COMMENT ON COLUMN BugPackageInfestation.verifiedby IS 'The person who verified that this infestation affects this specific package.';
COMMENT ON COLUMN BugPackageInfestation.dateverified IS 'The timestamp when the problem was verified on that specific release. This a small step towards a complete workflow for defect verification and management on specific releases.';
COMMENT ON COLUMN BugPackageInfestation.lastmodified IS 'The timestamp when this infestation report was last modified in any way. For example, when the infestation was adjusted, or it was verified, or otherwise modified.';
COMMENT ON COLUMN BugPackageInfestation.lastmodifiedby IS 'The person who touched this infestation report last, in any way.';

-- BugProductInfestation

COMMENT ON TABLE BugProductInfestation IS 'A BugProductInfestation records the impact that a bug is known to have on a specific productrelease. This allows us to track the versions of a product that are known to be affected or unaffected by a bug.';
COMMENT ON COLUMN BugProductInfestation.bug IS 'The Bug that infests this product release.';
COMMENT ON COLUMN BugProductInfestation.productrelease IS 'The product (software) release that is infested with the bug. This points at the specific release version, such as "apache 2.0.48".';
COMMENT ON COLUMN BugProductInfestation.explicit IS 'This field records whether or not the infestation was documented by a user of the system, or inferred from some other source such as the fact that it is documented to affect prior and subsequent releases of the product.';
COMMENT ON COLUMN BugProductInfestation.infestationstatus IS 'The nature of the bug infestation for this product release. Values are documented in dbschema.BugInfestationStatus, and include AFFECTED, UNAFFECTED, FIXED and VICTIMISED. See the dbschema.py file for details.';
COMMENT ON COLUMN BugProductInfestation.creator IS 'The person who recorded this infestation. Typically, this is the user who reports the specific problem on that specific product release.';
COMMENT ON COLUMN BugProductInfestation.verifiedby IS 'The person who verified that this infestation affects this specific product release.';
COMMENT ON COLUMN BugProductInfestation.dateverified IS 'The timestamp when the problem was verified on that specific release. This a small step towards a complete workflow for defect verification and management on specific releases.';
COMMENT ON COLUMN BugProductInfestation.lastmodified IS 'The timestamp when this infestation report was last modified in any way. For example, when the infestation was adjusted, or it was verified, or otherwise modified.';
COMMENT ON COLUMN BugProductInfestation.lastmodifiedby IS 'The person who touched this infestation report last, in any way.';

-- BugTracker

COMMENT ON TABLE BugTracker IS 'A bug tracker in some other project. Malone allows us to link Malone bugs with bugs recorded in other bug tracking systems, and to keep the status of the relevant bug task in sync with the status in that upstream bug tracker. So, for example, you might note that Malone bug #43224 is the same as a bug in the Apache bugzilla, number 534536. Then when the upstream guys mark that bug fixed in their bugzilla, Malone know that the bug is fixed upstream.';
COMMENT ON COLUMN BugTracker.bugtrackertype IS 'The type of bug tracker, a pointer to the table of bug tracker types. Currently we know about debbugs and bugzilla bugtrackers, and plan to support roundup and sourceforge as well.';
COMMENT ON COLUMN BugTracker.name IS 'The unique name of this bugtracker, allowing us to refer to it directly.';
COMMENT ON COLUMN BugTracker.summary IS 'A brief summary of this bug tracker, which might for example list any interesting policies regarding the use of the bug tracker. The summary is displayed in bold at the top of the bug tracker page.';
COMMENT ON COLUMN BugTracker.title IS 'A title for the bug tracker, used in listings of all the bug trackers and also displayed at the top of the descriptive page for the bug tracker.';
COMMENT ON COLUMN BugTracker.contactdetails IS 'The contact details of the people responsible for that bug tracker. This allows us to coordinate the syncing of bugs to and from that bug tracker with the responsible people on the other side.';
COMMENT ON COLUMN BugTracker.baseurl IS 'The base URL for this bug tracker. Using our knowledge of the bugtrackertype, and the details in the BugWatch table we are then able to calculate relative URLs for relevant pages in the bug tracker based on this baseurl.';
COMMENT ON COLUMN BugTracker.owner IS 'The person who created this bugtracker entry and who thus has permission to modify it. Ideally we would like this to be the person who coordinates the running of the actual bug tracker upstream.';
COMMENT ON COLUMN BugTracker.version IS 'The version of the bug tracker software being used.';
COMMENT ON COLUMN BugTracker.block_comment_pushing IS 'Whether to block pushing comments to the bug tracker. Having a value of false means that we will push the comments if the bug tracker supports it.';
COMMENT ON COLUMN BugTracker.has_lp_plugin IS 'Whether we have confirmed that the Launchpad plugin was installed on the bug tracker, the last time checkwatches was run.';

-- BugTrackerAlias

COMMENT ON TABLE BugTrackerAlias IS 'A bugtracker alias is a URL that also refers to the same bugtracker as the master bugtracker. For example, a bugtracker might be accessible as both http://www.bugsrus.com/ and http://bugsrus.com/. A bugtracker can have many aliases, and all of them are checked to prevents users registering duplicate bugtrackers inadvertently.';
COMMENT ON COLUMN BugTrackerAlias.bugtracker IS 'The master bugtracker that this alias refers to.';
COMMENT ON COLUMN BugTrackerAlias.base_url IS 'Another base URL for this bug tracker. See BugTracker.baseurl.';

-- BugTrackerPerson

COMMENT ON TABLE BugTrackerPerson IS 'A mapping from a user in an external bug tracker to a Person record in Launchpad. This is used when we can''t get an e-mail address from the bug tracker.';
COMMENT ON COLUMN BugTrackerPerson.date_created IS 'When was this mapping added.';
COMMENT ON COLUMN BugTrackerPerson.bugtracker IS 'The external bug tracker in which this user has an account.';
COMMENT ON COLUMN BugTrackerPerson.name IS 'The (within the bug tracker) unique username in the external bug tracker.';
COMMENT ON COLUMN BugTrackerPerson.person IS 'The Person record in Launchpad this user corresponds to.';

-- BugCve

COMMENT ON TABLE BugCve IS 'A table that records the link between a given malone bug number, and a CVE entry.';


-- BugWatch

COMMENT ON COLUMN BugWatch.last_error_type IS 'The type of error which last prevented this entry from being updated. Legal values are defined by the BugWatchErrorType enumeration.';
COMMENT ON COLUMN BugWatch.remote_importance IS 'The importance of the bug as returned by the remote server. This will be converted into a Launchpad BugTaskImportance value.';
COMMENT ON COLUMN BugWatch.remote_lp_bug_id IS 'The bug in Launchpad that the remote bug is pointing at. This can be different than the BugWatch.bug column, since the same remote bug can be linked from multiple bugs in Launchpad, but the remote bug can only link to a single bug in Launchpad. The main use case for this column is to avoid having to query the remote bug tracker for this information, in order to decide whether we need to give this information to the remote bug tracker.';


-- BugAffectsPerson

COMMENT ON TABLE BugAffectsPerson IS 'This table maintains a mapping between bugs and users indicating that they are affected by that bug. The value is calculated and cached in the Bug.users_affected_count column.';
COMMENT ON COLUMN BugAffectsPerson.bug IS 'The bug affecting this person.';
COMMENT ON COLUMN BugAffectsPerson.person IS 'The person affected by this bug.';


-- CodeImport

COMMENT ON TABLE CodeImport IS 'The persistent record of an import from a foreign version control system to Bazaar, from the initial request to the regularly updated import branch.';
COMMENT ON COLUMN CodeImport.branch IS 'The Bazaar branch produced by the import system.  Always non-NULL: a placeholder branch is created when the import is created.  The import is associated to a Product and Series though the branch.';
COMMENT ON COLUMN CodeImport.registrant IS 'The person who originally requested this import.';
COMMENT ON COLUMN CodeImport.owner IS 'The person who is currently responsible for keeping the import details up to date, initially set to the registrant. This person can edit some of the details of the code import branch.';
COMMENT ON COLUMN CodeImport.review_status IS 'Whether this code import request has been reviewed, and whether it was accepted.';
COMMENT ON COLUMN CodeImport.rcs_type IS 'The revision control system used by the import source. The value is defined in dbschema.RevisionControlSystems.';
COMMENT ON COLUMN CodeImport.svn_branch_url IS 'The URL of the Subversion branch for this import.';
COMMENT ON COLUMN CodeImport.cvs_root IS 'The $CVSROOT details, probably of the form :pserver:user@host:/path.';
COMMENT ON COLUMN CodeImport.cvs_module IS 'The module in cvs_root to import, often the name of the project.';
COMMENT ON COLUMN CodeImport.date_last_successful IS 'When this code import last succeeded. NULL if this import has never succeeded.';
COMMENT ON COLUMN CodeImport.assignee IS 'The person in charge of delivering this code import and interacting with the owner.';
COMMENT ON COLUMN Codeimport.update_interval IS 'How often should this import be updated. If NULL, defaults to a system-wide value set by the Launchpad administrators.';
--COMMENT ON COLUMN CodeImport.modified_by IS 'The user modifying the CodeImport.  This column is never actually set in the database -- it is only present to communicate to the trigger that creates the event, which will intercept and remove the value for this column.';

-- CodeImportEvent

COMMENT ON TABLE CodeImportEvent IS 'A record of events in the code import system.  Rows in this table are created by triggers on other code import tables.';
COMMENT ON COLUMN CodeImportEvent.entry_type IS 'The type of event that is recorded by this entry. Legal values are defined by the CodeImportEventType enumeration.';
COMMENT ON COLUMN CodeImportEvent.code_import IS 'The code import that was associated to this event, if any and if it has not been deleted.';
COMMENT ON COLUMN CodeImportEvent.person IS 'The user who caused the event, if the event is not automatically generated.';
COMMENT ON COLUMN CodeImportEvent.machine IS 'The code import machine that was concerned by this event, if any.';

-- CodeImportEventData

COMMENT ON TABLE CodeImportEventData IS 'Additional data associated to a particular code import event.';
COMMENT ON COLUMN CodeImportEventData.event IS 'The event the data is associated to.';
COMMENT ON COLUMN CodeImportEventData.data_type IS 'The type of additional data, from the CodeImportEventDataType enumeration.';
COMMENT ON COLUMN CodeImportEventData.data_value IS 'The value of the additional data.  A string.';

-- CodeImportJob

COMMENT ON TABLE CodeImportJob IS 'A pending or active code import job.  There is always such a row for any active import, but it will not run until date_due is in the past.';
COMMENT ON COLUMN CodeImportJob.code_import IS 'The code import that is being worked upon.';
COMMENT ON COLUMN CodeImportJob.machine IS 'The machine job is currently scheduled to run on, or where the job is currently running.';
COMMENT ON COLUMN CodeImportJob.date_due IS 'When the import should happen.';
COMMENT ON COLUMN CodeImportJob.state IS 'One of PENDING (waiting until its due or a machine is online), SCHEDULED (assigned to a machine, but not yet running) or RUNNING (actually in the process of being imported now).';
COMMENT ON COLUMN CodeImportJob.requesting_user IS 'The user who requested the import, if any. Set if and only if reason = REQUEST.';
COMMENT ON COLUMN CodeImportJob.ordering IS 'A measure of how urgent the job is -- queue entries with lower "ordering" should be processed first, or in other works "ORDER BY ordering" returns the most import jobs first.';
COMMENT ON COLUMN CodeImportJob.heartbeat IS 'While the job is running, this field should be updated frequently to indicate that the import job hasn''t crashed.';
COMMENT ON COLUMN CodeImportJob.logtail IS 'The last few lines of output produced by the running job. It should be updated at the same time as the heartbeat.';
COMMENT ON COLUMN CodeImportJob.date_started IS 'When the import began to be processed.';

-- CodeImportResult

COMMENT ON TABLE CodeImportResult IS 'A completed code import job.';
COMMENT ON COLUMN CodeImportResult.code_import IS 'The code import for which the job was run.';
COMMENT ON COLUMN CodeImportResult.machine IS 'The machine the job ran on.';
COMMENT ON COLUMN CodeImportResult.log_file IS 'A partial log of the job for users to see. It is normally only recorded if the job failed in a step that interacts with the remote repository. If a job was successful, or failed in a houskeeping step, the log file would not contain information useful to the user.';
COMMENT ON COLUMN CodeImportResult.log_excerpt IS 'The last few lines of the partial log, in case it is set.';
COMMENT ON COLUMN CodeImportResult.status IS 'How the job ended. Success, some kind of failure, or some kind of interruption before completion.';
COMMENT ON COLUMN CodeImportResult.date_job_started IS 'When the job started to run (date_created is when it finished).';
--COMMENT ON COLUMN CodeImportResult.killing_user IS 'The user who killed the job.';

-- CodeImportMachine

COMMENT ON TABLE CodeImportMachine IS 'The record of a machine capable of performing jobs for the code import system.';
COMMENT ON COLUMN CodeImportMachine.hostname IS 'The (unique) hostname of the machine.';
COMMENT ON COLUMN CodeImportMachine.heartbeat IS 'When the code-import-controller daemon was last known to be running on this machine. If it is not updated for a long time the machine state will change to offline.';
COMMENT ON COLUMN CodeImportMachine.state IS 'Whether the controller daemon on this machine is offline, online, or quiescing (running but not accepting new jobs).';
--COMMENT ON COLUMN CodeImportMachine.quiescing_requested_by IS 'The user who put this machine in the quiescing state.';
--COMMENT ON COLUMN CodeImportMachine.quiescing_message IS 'The reason for the quiescing request.';
--COMMENT ON COLUMN CodeImportMachine.offline_reason IS 'The reason the machine was taken offline, from the CodeImportMachineOfflineReason enumeration.';


-- CodeReviewMessage

COMMENT ON TABLE CodeReviewMessage IS 'A message that is part of a code review discussion.';
COMMENT ON COLUMN CodeReviewMessage.branch_merge_proposal IS 'The merge proposal that is being discussed.';
COMMENT ON COLUMN CodeReviewMessage.message IS 'The actual message.';
COMMENT ON COLUMN CodeReviewMessage.vote IS 'The reviewer''s vote for this message.';
COMMENT ON COLUMN CodeReviewMessage.vote_tag IS 'A short description of the vote';

-- CodeReviewVote

COMMENT ON TABLE CodeReviewVote IS 'Reference to a person''s last vote in a code review discussion.';
COMMENT ON COLUMN CodeReviewVote.branch_merge_proposal IS 'The BranchMergeProposal for the code review.';
COMMENT ON COLUMN CodeReviewVote.reviewer IS 'The person performing the review.';
COMMENT ON COLUMN CodeReviewVote.review_type IS 'The aspect of the code being reviewed.';
COMMENT ON COLUMN CodeReviewVote.registrant IS 'The person who registered this vote';
COMMENT ON COLUMN CodeReviewVote.vote_message IS 'The message associated with the vote';
COMMENT ON COLUMN CodeReviewVote.date_created IS 'The date this vote reference was created';

-- CommercialSubscription
COMMENT ON TABLE CommercialSubscription is 'A Commercial Subscription entry for a project.  Projects with licenses of Other/Proprietary must purchase a subscription in order to use Launchpad.';
COMMENT ON COLUMN CommercialSubscription.date_created IS 'The date this subscription was created in Launchpad.';
COMMENT ON COLUMN CommercialSubscription.date_last_modified IS 'The date this subscription was last modified.';
COMMENT ON COLUMN CommercialSubscription.date_starts IS 'The beginning date for this subscription.  It is invalid until that date.';
COMMENT ON COLUMN CommercialSubscription.date_expires IS 'The expiration date for this subscription.  It is invalid after that date.';
COMMENT ON COLUMN CommercialSubscription.status IS 'The current status.  One of: SUBSCRIBED, LAPSED, SUSPENDED.';
COMMENT ON COLUMN CommercialSubscription.product IS 'The product this subscription enables.';
COMMENT ON COLUMN CommercialSubscription.registrant IS 'The person who created this subscription.';
COMMENT ON COLUMN CommercialSubscription.purchaser IS 'The person who purchased this subscription.';
COMMENT ON COLUMN CommercialSubscription.whiteboard IS 'A place for administrators to store comments related to this subscription.';
COMMENT ON COLUMN CommercialSubscription.sales_system_id IS 'A reference in the external sales system (e.g. Salesforce) that can be used to identify this subscription.';

-- CustomLanguageCode
COMMENT ON TABLE CustomLanguageCode IS 'Overrides translation importer''s interpretation of language codes where needed.';
COMMENT ON COLUMN CustomLanguageCode.product IS 'Product for which this custom language code applies (alternative to distribution + source package name).';
COMMENT ON COLUMN CustomLanguageCode.distribution IS 'Distribution in which this custom language code applies (if not a product).';
COMMENT ON COLUMN CustomLanguageCode.sourcepackagename IS 'Source package name to which this custom language code applies; goes with distribution.';
COMMENT ON COLUMN CustomLanguageCode.language_code IS 'Custom language code; need not be for a real language, and typically not for a "useful" language.';
COMMENT ON COLUMN CustomLanguageCode.language IS 'Language to which code really refers in this context, or NULL if files with this code are to be rejected.';

-- CVE

COMMENT ON TABLE CVE IS 'A CVE Entry. The formal database of CVE entries is available at http://cve.mitre.org/ and we sync that database into Launchpad on a regular basis.';
COMMENT ON COLUMN CVE.sequence IS 'The official CVE entry number. It takes the form XXXX-XXXX where the first four digits are a year indicator, like 2004, and the latter four are the sequence number of the vulnerability in that year.';
COMMENT ON COLUMN CVE.status IS 'The current status of the CVE. The values are documented in dbschema.CVEState, and are Entry, Candidate, and Deprecated.';
COMMENT ON COLUMN CVE.datemodified IS 'The last time this CVE entry changed in some way - including addition or modification of references.';


-- CveReference

COMMENT ON TABLE CveReference IS 'A reference in the CVE system that shows what outside tracking numbers are associated with the CVE. These are tracked in the CVE database and extracted from the daily XML dump that we fetch.';
COMMENT ON COLUMN CveReference.source IS 'The SOURCE of the CVE reference. This is a text string, like XF or BUGTRAQ or MSKB. Each string indicates a different kind of reference. The list of known types is documented on the CVE web site. At some future date we might turn this into an enum rather than a text, but for the moment we prefer to keep it fluid and just suck in what CVE gives us. This means that CVE can add new source types without us having to update our code.';
COMMENT ON COLUMN CveReference.url IS 'The URL to this reference out there on the web, if it was present in the CVE database.';
COMMENT ON COLUMN CveReference.content IS 'The content of the ref in the CVE database. This is sometimes a comment, sometimes a description, sometimes a bug number... it is not predictable.';

-- Diff

COMMENT ON TABLE Diff IS 'Information common to static or preview diffs';
COMMENT ON COLUMN Diff.added_lines_count IS 'The number of lines added in the diff.';
COMMENT ON COLUMN Diff.diff_text IS 'The library copy of the fulltext of the diff';
COMMENT ON COLUMN Diff.diff_lines_count IS 'The number of lines in the diff';
COMMENT ON COLUMN Diff.diffstat IS 'Statistics about the diff';
COMMENT ON COLUMN Diff.removed_lines_count IS 'The number of lines removed in the diff';

-- DistributionSourcepackage

COMMENT ON TABLE DistributionSourcePackage IS 'Representing a sourcepackage in a distribution across all distribution series.';
COMMENT ON COLUMN DistributionSourcePackage.bug_reporting_guidelines IS 'Guidelines to the end user for reporting bugs on a particular a source package in a distribution.';


-- DistributionSourcePackageCache

COMMENT ON TABLE DistributionSourcePackageCache IS 'A cache of the text associated with binary and source packages in the distribution. This table allows for fast queries to find a source packagename that matches a given text.';
COMMENT ON COLUMN DistributionSourcePackageCache.distribution IS 'The distribution in which we are checking.';
COMMENT ON COLUMN DistributionSourcePackageCache.sourcepackagename IS 'The source package name for which we are caching details.';
COMMENT ON COLUMN DistributionSourcePackageCache.name IS 'The source package name itself. This is just a copy of the value of sourcepackagename.name. We have it here so it can be part of the full text index.';
COMMENT ON COLUMN DistributionSourcePackageCache.binpkgnames IS 'The binary package names of binary packages generated from these source packages across all architectures.';
COMMENT ON COLUMN DistributionSourcePackageCache.binpkgsummaries IS 'The aggregated summaries of all the binary packages generated from these source packages in this distribution.';
COMMENT ON COLUMN DistributionSourcePackageCache.binpkgdescriptions IS 'The aggregated description of all the binary packages generated from these source packages in this distribution.';
COMMENT ON COLUMN DistributionSourcePackageCache.changelog IS 'A concatenation of the source package release changelogs for this source package, where the status is not REMOVED.';
COMMENT ON COLUMN DistributionSourcePackageCache.archive IS 'The archive where the source is published.';


-- DistroSeriesPackageCache

COMMENT ON TABLE DistroSeriesPackageCache IS 'A cache of the text associated with binary packages in the distroseries. This table allows for fast queries to find a binary packagename that matches a given text.';
COMMENT ON COLUMN DistroSeriesPackageCache.distroseries IS 'The distroseries in which we are checking.';
COMMENT ON COLUMN DistroSeriesPackageCache.binarypackagename IS 'The binary package name for which we are caching details.';
COMMENT ON COLUMN DistroSeriesPackageCache.name IS 'The binary package name itself. This is just a copy of the value of binarypackagename.name. We have it here so it can be part of the full text index.';
COMMENT ON COLUMN DistroSeriesPackageCache.summary IS 'A single summary for one of the binary packages of this name in this distroseries. We could potentially have binary packages in different architectures with the same name and different summaries, so this is a way of collapsing to one arbitrarily-chosen one, for display purposes. The chances of actually having different summaries and descriptions is pretty small. It could happen, though, because of the way package superseding works when a package does not build on a specific architecture.';
COMMENT ON COLUMN DistroSeriesPackageCache.summaries IS 'The aggregated summaries of all the binary packages with this name in this distroseries.';
COMMENT ON COLUMN DistroSeriesPackageCache.descriptions IS 'The aggregated description of all the binary packages with this name in this distroseries.';
COMMENT ON COLUMN DistroSeriesPackageCache.archive IS 'The archive where the binary is published.';

-- EmailAddress

COMMENT ON COLUMN EmailAddress.email IS 'An email address used by a Person. The email address is stored in a casesensitive way, but must be case insensitivly unique.';
COMMENT ON INDEX emailaddress__person__key IS 'Ensures that a Person only has one preferred email address';
COMMENT ON INDEX emailaddress__account__key IS 'Ensures that an Account only has one preferred email address';


-- FeaturedProject

COMMENT ON TABLE FeaturedProject IS 'A list of featured projects. This table is really just a list of pillarname IDs, if a project''s pillar name is in this list then it is a featured project and will be listed on the Launchpad home page.';
COMMENT ON COLUMN FeaturedProject.pillar_name IS 'A reference to PillarName.id';

-- KarmaCategory

COMMENT ON TABLE KarmaCategory IS 'A category of karma. This allows us to
present an overall picture of the different areas where a user has been
active.';


-- LaunchpadStatistic

COMMENT ON TABLE LaunchpadStatistic IS 'A store of system-wide statistics or other integer values, keyed by names. The names are unique and the values can be any integer. Each field has a place to store the timestamp when it was last updated, so it is possible to know how far out of date any given statistic is.';

-- MailingList

COMMENT ON TABLE MailingList IS 'The mailing list for a team.  Teams may have zero or one mailing list, and a mailing list is associated with exactly one team.  This table manages the state changes that a team mailing list can go through, and it contains information that will be used to instruct Mailman how to create, delete, and modify mailing lists (via XMLRPC).';
COMMENT ON COLUMN MailingList.team IS 'The team this mailing list is associated with.';
COMMENT ON COLUMN MailingList.registrant IS 'The id of the Person who requested this list be created.';
COMMENT ON COLUMN MailingList.date_registered IS 'Date the list was requested to be created';
COMMENT ON COLUMN MailingList.reviewer IS 'The id of the Person who reviewed the creation request, or NULL if not yet reviewed.';
COMMENT ON COLUMN MailingList.date_reviewed IS 'The date the request was reviewed, or NULL if not yet reviewed.';
COMMENT ON COLUMN MailingList.date_activated IS 'The date the list was (last) activated.  If the list is not yet active, this field will be NULL.';
COMMENT ON COLUMN MailingList.status IS 'The current status of the mailing list, as a dbschema.MailingListStatus value.';
COMMENT ON COLUMN MailingList.welcome_message IS 'Text sent to new members when they are subscribed to the team list.  If NULL, no welcome message is sent.';

-- MailingListSubscription

COMMENT ON TABLE MailingListSubscription IS 'Track the subscriptions of a person to team mailing lists.';
COMMENT ON COLUMN MailingListSubscription.person IS 'The person who is subscribed to the mailing list.';
COMMENT ON COLUMN MailingListSubscription.mailing_list IS 'The mailing list this person is subscribed to.';
COMMENT ON COLUMN MailingListSubscription.date_joined IS 'The date this person subscribed to the mailing list.';
COMMENT ON COLUMN MailingListSubscription.email_address IS 'Which of the person''s email addresses are subscribed to the mailing list.  This may be NULL to indicate that it''s the person''s preferred address.';

-- MailingListBan

COMMENT ON TABLE MailingListBan IS 'Track explicit Launchpad-wide posting bans imposed on people by Launchpad administrators.';
COMMENT ON COLUMN MailingListBan.person IS 'The person who was banned.';
COMMENT ON COLUMN MailingListBan.banned_by IS 'The administrator who imposed the ban.';
COMMENT ON COLUMN MailingListBan.date_banned IS 'When the ban was imposed.';
COMMENT ON COLUMN MailingListBan.reason IS 'The reason for the ban.';

-- MentoringOffer
COMMENT ON TABLE MentoringOffer IS 'An offer to provide mentoring if someone wa nts to help get a specific bug fixed or blueprint implemented. These offers are specifically associated with a team in which the offeror is a member, so it beco mes possible to encourage people who want to join a team to start by working on things that existing team members are willing to mentor.';
COMMENT ON COLUMN MentoringOffer.team IS 'This is the team to which this offer of mentoring is associated. We associate each offer of mentoring with a team, de signated as "the team which will most benefit from the bug fix or spec implement ation", and this then allows us to provide a list of work for which mentoring is available for prospective members of those teams. This is really the "onramp" i dea - the list is the "onramp" to membership in the relevant team.';

-- MergeDirectiveJob
COMMENT ON TABLE MergeDirectiveJob IS 'A job to process a merge directive.';
COMMENT ON COLUMN MergeDirectiveJob.job IS 'The job associated with this MergeDirectiveJob.';
COMMENT ON COLUMN MergeDirectiveJob.merge_directive IS 'Full MIME content of the message containing the merge directive.';
COMMENt ON COLUMN MergeDirectiveJob.action IS 'Enumeration of the action to perform with the merge directive; push or create merge proposal.';


-- MessageApproval

COMMENT ON TABLE MessageApproval IS 'Track mailing list postings awaiting approval from the team owner.';
COMMENT ON COLUMN MessageApproval.message IS 'Foreign key to message table pointing to the posted message.';
COMMENT ON COLUMN MessageApproval.posted_by IS 'The person who posted the message.';
COMMENT ON COLUMN MessageApproval.mailing_list IS 'The mailing list to which the message was posted.';
COMMENT ON COLUMN MessageApproval.posted_message IS 'Foreign key to libraryfilealias table pointing to where the posted message''s text lives.';
COMMENT ON COLUMN MessageApproval.posted_date IS 'The date the message was posted.';
COMMENT ON COLUMN MessageApproval.status IS 'The status of the posted message.  Values are described in dbschema.PostedMessageStatus.';
COMMENT ON COLUMN MessageApproval.reason IS 'The reason for the current status if any. This information will be displayed to the end user and mailing list moderators need to be aware of this - not a private whiteboard.';
COMMENT ON COLUMN MessageApproval.disposed_by IS 'The person who disposed of (i.e. approved or rejected) the message, or NULL if no disposition has yet been made.';
COMMENT ON COLUMN MessageApproval.disposal_date IS 'The date on which this message was disposed, or NULL if no disposition has yet been made.';


-- PreviewDiff
COMMENT ON TABLE PreviewDiff IS 'Contains information about preview diffs, without duplicating information with BranchMergeProposal.';
COMMENT ON COLUMN PreviewDiff.conflicts IS 'The text description of any conflicts present.';
COMMENT ON COLUMN PreviewDiff.diff IS 'The last Diff generated for this PreviewDiff.';
COMMENT ON COLUMN PreviewDiff.dependent_revision_id IS 'The dependant branch revision_id used to generate this diff.';
COMMENT ON COLUMN PreviewDiff.source_revision_id IS 'The source branch revision_id used to generate this diff.';
COMMENT ON COLUMN PreviewDiff.target_revision_id IS 'The target branch revision_id used to generate this diff.';


-- Product
COMMENT ON TABLE Product IS 'Product: a DOAP Product. This table stores core information about an open source product. In Launchpad, anything that can be shipped as a tarball would be a product, and in some cases there might be products for things that never actually ship, depending on the project. For example, most projects will have a \'website\' product, because that allows you to file a Malone bug against the project website. Note that these are not actual product releases, which are stored in the ProductRelease table.';
COMMENT ON COLUMN Product.owner IS 'The Product owner would typically be the person who created this product in Launchpad. But we will encourage the upstream maintainer of a product to become the owner in Launchpad. The Product owner can edit any aspect of the Product, as well as appointing people to specific roles with regard to the Product. Also, the owner can add a new ProductRelease and also edit Rosetta POTemplates associated with this product.';
COMMENT ON COLUMN Product.registrant IS 'The Product registrant is the Person who created the product in Launchpad.  It is set at creation and is never changed thereafter.';
COMMENT ON COLUMN Product.summary IS 'A brief summary of the product. This will be displayed in bold at the top of the product page, above the description.';
COMMENT ON COLUMN Product.description IS 'A detailed description of the product, highlighting primary features of the product that may be of interest to end-users. The description may also include links and other references to useful information on the web about this product. The description will be displayed on the product page, below the product summary.';
COMMENT ON COLUMN Product.project IS 'Every Product belongs to one and only one Project, which is referenced in this column.';
COMMENT ON COLUMN Product.listurl IS 'This is the URL where information about a mailing list for this Product can be found. The URL might point at a web archive or at the page where one can subscribe to the mailing list.';
COMMENT ON COLUMN Product.programminglang IS 'This field records, in plain text, the name of any significant programming languages used in this product. There are no rules, conventions or restrictions on this field at present, other than basic sanity. Examples might be "Python", "Python, C" and "Java".';
COMMENT ON COLUMN Product.downloadurl IS 'The download URL for a Product should be the best place to download that product, typically off the relevant Project web site. This should not point at the actual file, but at a web page with download information.';
COMMENT ON COLUMN Product.lastdoap IS 'This column stores a cached copy of the last DOAP description we saw for this product. See the Project.lastdoap field for more info.';
COMMENT ON COLUMN Product.sourceforgeproject IS 'The SourceForge project name for this product. This is not unique as SourceForge doesn''t use the same project/product structure as DOAP.';
COMMENT ON COLUMN Product.freshmeatproject IS 'The FreshMeat project name for this product. This is not unique as FreshMeat does not have the same project/product structure as DOAP';
COMMENT ON COLUMN Product.reviewed IS 'Whether or not someone at Canonical has reviewed this product.';
COMMENT ON COLUMN Product.active IS 'Whether or not this product should be considered active.';
COMMENT ON COLUMN Product.translationgroup IS 'The TranslationGroup that is responsible for translations for this product. Note that the Product may be part of a Project which also has a TranslationGroup, in which case the translators from both the product and project translation group have permission to edit the translations of this product.';
COMMENT ON COLUMN Product.translationpermission IS 'The level of openness of this product''s translation process. The enum lists different approaches to translation, from the very open (anybody can edit any translation in any language) to the completely closed (only designated translators can make any changes at all).';
COMMENT ON COLUMN Product.official_rosetta IS 'Whether or not this product upstream uses Rosetta for its official translation team and coordination. This is a useful indicator in terms of whether translations in Rosetta for this upstream will quickly move upstream.';
COMMENT ON COLUMN Product.official_malone IS 'Whether or not this product upstream uses Malone for an official bug tracker. This is useful to help indicate whether or not people are likely to pick up on bugs registered in Malone.';
COMMENT ON COLUMN Product.official_answers IS 'Whether or not this product upstream uses Answers officialy. This is useful to help indicate whether or not that a question will receive an answer.';
COMMENT ON COLUMN Product.official_codehosting IS 'Whether or not this product upstream uses codehosting officially.';
COMMENT ON COLUMN Product.bug_supervisor IS 'Person who is responsible for managing bugs on this product.';
COMMENT ON COLUMN Product.security_contact IS 'The person or team who handles security-related issues in the product.';
COMMENT ON COLUMN Product.driver IS 'This is a driver for the overall product. This driver will be able to approve nominations of bugs and specs to any series in the product, including backporting to old stable series. You want the smallest group of "overall drivers" here, because you can add specific drivers to each series individually.';
--COMMENT ON COLUMN Product.bugtracker IS 'The external bug tracker that is used to track bugs primarily for this product, if it''s different from the project bug tracker.';
COMMENT ON COLUMN Product.development_focus IS 'The product series that is the current focus of development.';
COMMENT ON COLUMN Product.homepage_content IS 'A home page for this product in the Launchpad.';
COMMENT ON COLUMN Product.icon IS 'The library file alias to a small image to be used as an icon whenever we are referring to a product.';
COMMENT ON COLUMN Product.mugshot IS 'The library file alias of a mugshot image to display as the branding of a product, on its home page.';
COMMENT ON COLUMN Product.logo IS 'The library file alias of a smaller version of this product''s mugshot.';
COMMENT ON COLUMN Product.private_bugs IS 'Indicates whether bugs filed in this product are automatically marked as private.';
COMMENT ON COLUMN Product.private_specs IS 'Indicates whether specs filed in this product are automatically marked as private.';
COMMENT ON COLUMN Product.license_info IS 'Additional information about licenses that are not included in the License enumeration.';
COMMENT ON COLUMN Product.enable_bug_expiration IS 'Indicates whether automatic bug expiration is enabled.';
COMMENT ON COLUMN Product.official_blueprints IS 'Whether or not this product upstream uses Blueprints officially. This is useful to help indicate whether or not the upstream project will be actively watching the blueprints in Launchpad.';
COMMENT ON COLUMN Product.bug_reporting_guidelines IS 'Guidelines to the end user for reporting bugs on this product.';
COMMENT ON COLUMN Product.reviewer_whiteboard IS 'A whiteboard for Launchpad admins, registry experts and the project owners to capture the state of current issues with the project.';
COMMENT ON COLUMN Product.license_approved IS 'The Other/Open Source license has been approved by an administrator.';
COMMENT ON COLUMN Product.remote_product IS 'The ID of this product on its remote bug tracker.';

-- ProductLicense
COMMENT ON TABLE ProductLicense IS 'The licenses that cover the software for a product.';
COMMENT ON COLUMN ProductLicense.product IS 'Foreign key to the product that has licenses associated with it.';
COMMENT ON COLUMN ProductLicense.license IS 'An integer referencing a value in the License enumeration in product.py';

-- ProductRelease

COMMENT ON TABLE ProductRelease IS 'A Product Release. This is table stores information about a specific ''upstream'' software release, like Apache 2.0.49 or Evolution 1.5.4.';
COMMENT ON COLUMN ProductRelease.version IS 'This is a text field containing the version string for this release, such as ''1.2.4'' or ''2.0.38'' or ''7.4.3''.';
--COMMENT ON COLUMN ProductRelease.codename IS 'This is the GSV Name of this release, like ''that, and a pair of testicles'' or ''All your base-0 are belong to us''. Many upstream projects are assigning fun names to their releases - these go in this field.';
COMMENT ON COLUMN ProductRelease.summary IS 'A summary of this ProductRelease. This should be a very brief overview of changes and highlights, just a short paragraph of text. The summary is usually displayed in bold at the top of a page for this product release, above the more detailed description or changelog.';
COMMENT ON COLUMN ProductRelease.productseries IS 'A pointer to the Product Series this release forms part of. Using a Product Series allows us to distinguish between releases on stable and development branches of a product even if they are interspersed in time.';
COMMENT ON COLUMN ProductRelease.milestone IS 'The milestone for this product release. This is scheduled to become a NOT NULL column, so every product release will be linked to a unique milestone.';

-- ProductReleaseFile

COMMENT ON TABLE ProductReleaseFile IS 'Links a ProductRelease to one or more files in the Librarian.';
COMMENT ON COLUMN ProductReleaseFile.productrelease IS 'This is the product release this file is associated with';
COMMENT ON COLUMN ProductReleaseFile.libraryfile IS 'This is the librarian entry';
COMMENT ON COLUMN ProductReleaseFile.signature IS 'This is the signature of the librarian entry as uploaded by the user.';
COMMENT ON COLUMN ProductReleaseFile.description IS 'A description of what the file contains';
COMMENT ON COLUMN ProductReleaseFile.filetype IS 'An enum of what kind of file this is. Code tarballs are marked for special treatment (importing into bzr)';
COMMENT ON COLUMN ProductReleaseFile.uploader IS 'The person who uploaded this file.';
COMMENT ON COLUMN ProductReleaseFile.date_uploaded IS 'The date this file was uploaded.';
COMMENT on COLUMN ProductReleaseFile.id IS '';

-- ProductSeries
COMMENT ON TABLE ProductSeries IS 'A ProductSeries is a set of product releases that are related to a specific version of the product. Typically, each major release of the product starts a new ProductSeries. These often map to a branch in the revision control system of the project, such as "2_0_STABLE". A few conventional Series names are "head" for releases of the HEAD branch, "1.0" for releases with version numbers like "1.0.0" and "1.0.1".  Each product has at least one ProductSeries';
COMMENT ON COLUMN ProductSeries.name IS 'The name of the ProductSeries is like a unix name, it should not contain any spaces and should start with a letter or number. Good examples are "2.0", "3.0", "head" and "development".';
COMMENT ON COLUMN ProductSeries.status IS 'The current status of this productseries.';
COMMENT ON COLUMN ProductSeries.summary IS 'A summary of this Product Series. A good example would include the date the series was initiated and whether this is the current recommended series for people to use. The summary is usually displayed at the top of the page, in bold, just beneath the title and above the description, if there is a description field.';
COMMENT ON COLUMN ProductSeries.driver IS 'This is a person or team who can approve spes and bugs for implementation or fixing in this specific series. Note that the product drivers and project drivers can also do this for any series in the product or project, so use this only for the specific team responsible for this specific series.';
COMMENT ON COLUMN ProductSeries.importstatus IS 'A status flag which
gives the state of our efforts to import the upstream code from its revision
control system and publish that in the baz revision control system. The
allowed values are documented in ImportStatus.';
COMMENT ON COLUMN ProductSeries.rcstype IS 'The revision control system used
by upstream for this product series. The value is defined in
dbschema.RevisionControlSystems.  If NULL, then there should be no CVS or
SVN information attached to this productseries, otherwise the relevant
fields for CVS or SVN etc should be filled out.';
COMMENT ON COLUMN ProductSeries.cvsroot IS 'The CVS root where this
productseries hosts its code. Only used if rcstype is CVS.';
COMMENT ON COLUMN ProductSeries.cvsmodule IS 'The CVS module which contains
the upstream code for this productseries. Only used if rcstype is CVS.';
COMMENT ON COLUMN ProductSeries.cvsmodule IS 'The CVS branch that contains
the upstream code for this productseries.  Only used if rcstype is CVS.';
COMMENT ON COLUMN ProductSeries.cvstarfileurl IS 'The URL of a tarfile of
the CVS repository for this productseries. This is an optimisation of the
CVS import process - instead of hitting the server to pass us every set of
changes in history, we can sometimes arrange to be given a tarfile of the
CVS repository and then process it all locally. Once imported, we switch
back to using the CVS server for ongoing syncronization.  Only used if
rcstype is CVS.';
COMMENT ON COLUMN ProductSeries.svnrepository IS 'The URL of the SVN branch
where the upstream productseries code can be found. This single URL is the
equivalent of the cvsroot, cvsmodule and cvsbranch for CVS. Only used if
rcstype is SVN.';
COMMENT ON COLUMN ProductSeries.releasefileglob IS 'A fileglob that lets us
see which URLs are potentially new upstream tarball releases. For example:
http://ftp.gnu.org/gnu/libtool/libtool-1.5.*.gz.';
COMMENT ON COLUMN ProductSeries.releaseverstyle IS 'An enum giving the style
of this product series release version numbering system.  The options are
documented in dbschema.UpstreamReleaseVersionStyle.  Most applications use
Gnu style numbering, but there are other alternatives.';
COMMENT ON COLUMN ProductSeries.dateprocessapproved IS 'The timestamp when
this upstream import was certified for processing. Processing means it has
passed autotesting, and is being moved towards production syncing. If the
sync goes well, it will be approved for sync and then be fully in
production.';
COMMENT ON COLUMN ProductSeries.datesyncapproved IS 'The timestamp when this
upstream import was certified for ongoing syncronisation.';
COMMENT ON COLUMN ProductSeries.dateautotested IS 'This upstream revision
control system target has passed automatic testing. It can probably be moved
towards production sync status. This date is the timestamp when it passed
the autotester. The autotester allows us to find the low hanging fruit that
is easily brought into the bazaar import system by highlighting repositories
which had no apparent difficulty in being imported.';
COMMENT ON COLUMN ProductSeries.datestarted IS 'The timestamp when we last
initiated an import test or sync of this upstream repository.';
COMMENT ON COLUMN ProductSeries.datefinished IS 'The timestamp when we last
completed an import test or sync of this upstream repository.';
COMMENT ON COLUMN ProductSeries.datelastsynced IS 'The timestamp when we last successfully completed a production sync of this upstream repository.';
COMMENT ON COLUMN ProductSeries.date_published_sync IS 'The saved value of datelastsynced from the last time it was older than the corresponding branch''s last_mirrored timestamp. The timestamp currently published import branch is either datelastsynced or datepublishedsync.';
COMMENT ON COLUMN ProductSeries.import_branch IS 'The VCS imports branch for
this product series.  If user_branch is not set, then this is considered the
product series branch.';
COMMENT ON COLUMN ProductSeries.user_branch IS 'The branch for this product
series, as set by the user.  If this is not set, then import_branch is
considered to be the product series branch';
COMMENT ON COLUMN ProductSeries.translations_autoimport_mode IS 'At what
level the import of translations from a branch in codehosting will happen:
None, POT files only, POT and PO files. See also the corresponding Enum.';

-- ProductSeriesCodeImport

COMMENT ON TABLE ProductSeriesCodeImport IS 'A record of which ProductSeries'' import data a CodeImport was constructed from.';
COMMENT ON COLUMN ProductSeriesCodeImport.productseries IS 'The source ProductSeries.';
COMMENT ON COLUMN ProductSeriesCodeImport.codeimport IS 'The CodeImport that was constructed from the ProductSeries.';

-- Project
COMMENT ON TABLE Project IS 'Project: A DOAP Project. This table is the core of the DOAP section of the Launchpad database. It contains details of a single open source Project and is the anchor point for products, potemplates, and translationefforts.';
COMMENT ON COLUMN Project.owner IS 'The owner of the project will initially be the person who creates this Project in the system. We will encourage upstream project leaders to take on this role. The Project owner is able to edit the project.';
COMMENT ON COLUMN Project.registrant IS 'The registrant is the Person who created the project in Launchpad.  It is set at creation and is never changed thereafter.';
COMMENT ON COLUMN Project.driver IS 'This person or team has the ability to approve specs as goals for any series in any product in the project. Similarly, this person or team can approve bugs as targets for fixing in any series, or backporting of fixes to any series.';
COMMENT ON COLUMN Project.summary IS 'A brief summary of this project. This
will be displayed in bold text just above the description and below the
title. It should be a single paragraph of not more than 80 words.';
COMMENT ON COLUMN Project.description IS 'A detailed description of this
project. This should primarily be focused on the organisational aspects of
the project, such as the people involved and the structures that the project
uses to govern itself. It might refer to the primary products of the project
but the detailed descriptions of those products should be in the
Product.description field, not here. So, for example, useful information
such as the dates the project was started and the way the project
coordinates itself are suitable here.';
COMMENT ON COLUMN Project.homepageurl IS 'The home page URL of this project. Note that this could well be the home page of the main product of this project as well, if the project is too small to have a separate home page for project and product.';
COMMENT ON COLUMN Project.wikiurl IS 'This is the URL of a wiki that includes information about the project. It might be a page in a bigger wiki, or it might be the top page of a wiki devoted to this project.';
COMMENT ON COLUMN Project.lastdoap IS 'This column stores a cached copy of the last DOAP description we saw for this project. We cache the last DOAP fragment for this project because there may be some aspects of it which we are unable to represent in the database (such as multiple homepageurl''s instead of just a single homepageurl) and storing the DOAP file allows us to re-parse it later and recover this information when our database model has been updated appropriately.';
COMMENT ON COLUMN Project.name IS 'A short lowercase name uniquely identifying the product. Use cases include being used as a key in URL traversal.';
COMMENT ON COLUMN Project.sourceforgeproject IS 'The SourceForge project name for this project. This is not unique as SourceForge doesn''t use the same project/product structure as DOAP.';
COMMENT ON COLUMN Project.freshmeatproject IS 'The FreshMeat project name for this project. This is not unique as FreshMeat does not have the same project/product structure as DOAP';
COMMENT ON COLUMN Project.reviewed IS 'Whether or not someone at Canonical has reviewed this project.';
COMMENT ON COLUMN Project.active IS 'Whether or not this project should be considered active.';
COMMENT ON COLUMN Project.translationgroup IS 'The translation group that has permission to edit translations across all products in this project. Note that individual products may have their own translationgroup, in which case those translators will also have permission to edit translations for that product.';
COMMENT ON COLUMN Project.translationpermission IS 'The level of openness of
this project''s translation process. The enum lists different approaches to
translation, from the very open (anybody can edit any translation in any
language) to the completely closed (only designated translators can make any
changes at all).';
-- COMMENT ON COLUMN Project.bugtracker IS 'The external bug tracker that is used to track bugs primarily for products within this project.';
COMMENT ON COLUMN Project.homepage_content IS 'A home page for this project in the Launchpad.';
COMMENT ON COLUMN Project.icon IS 'The library file alias to a small image to be used as an icon whenever we are referring to a project.';
COMMENT ON COLUMN Project.mugshot IS 'The library file alias of a mugshot image to display as the branding of a project, on its home page.';
COMMENT ON COLUMN Project.logo IS 'The library file alias of a smaller version of this product''s mugshot.';
COMMENT ON COLUMN Project.bug_reporting_guidelines IS 'Guidelines to the end user for reporting bugs on products in this project.';
COMMENT ON COLUMN Project.reviewer_whiteboard IS 'A whiteboard for Launchpad admins, registry experts and the project owners to capture the state of current issues with the project.';

-- ProjectRelationship
COMMENT ON TABLE ProjectRelationship IS 'Project Relationships. This table stores information about the way projects are related to one another in the open source world. The actual nature of the relationship is stored in the ''label'' field, and possible values are given by the ProjectRelationship enum in dbschema.py. Examples are AGGREGATES ("the Gnome Project AGGREGATES EOG and Evolution and Gnumeric and AbiWord") and SIMILAR ("the Evolution project is SIMILAR to the Mutt project").';
COMMENT ON COLUMN ProjectRelationship.subject IS 'The subject of the relationship. Relationships are generally unidirectional - A AGGREGATES B is not the same as B AGGREGATES A. In the example "Gnome AGGREGATES Evolution", Gnome is the subject.';
COMMENT ON COLUMN ProjectRelationship.object IS 'The object of the relationship. In the example "Gnome AGGREGATES Evolution", Evolution is the object.';
COMMENT ON COLUMN ProjectRelationship.label IS 'The nature of the relationship. This integer takes one of the values enumerated in dbschema.py ProjectRelationship';


-- POTMsgSet
COMMENT ON TABLE POTMsgSet IS 'This table is stores a collection of msgids
without their translations and all kind of information associated to that set
of messages that could be found in a potemplate file.';
COMMENT ON COLUMN POTMsgSet.context IS 'Context uniquely defining a message when there are messages with same primemsgids.';
COMMENT ON COLUMN POTMsgSet.msgid_singular IS 'The singular msgid for this message.';
COMMENT ON COLUMN POTMsgSet.msgid_plural IS 'The plural msgid for this message.';
COMMENT ON COLUMN POTMsgSet."sequence" IS 'The position of this message set inside the potemplate.';
COMMENT ON COLUMN POTMsgSet.potemplate IS 'The potemplate where this message set is stored.';
COMMENT ON COLUMN POTMsgSet.commenttext IS 'The comment text that is associated to this message set.';
COMMENT ON COLUMN POTMsgSet.filereferences IS 'The list of files and their line number where this message set was extracted from.';
COMMENT ON COLUMN POTMsgSet.sourcecomment IS 'The comment that was extracted from the source code.';
COMMENT ON COLUMN POTMsgSet.flagscomment IS 'The flags associated with this set (like c-format).';

-- POTemplate
COMMENT ON TABLE POTemplate IS 'This table stores a pot file for a given product.';
COMMENT ON COLUMN POTemplate.sourcepackagename IS 'A reference to a sourcepackage name from where this POTemplate comes.';
COMMENT ON COLUMN POTemplate.distroseries IS 'A reference to the distribution from where this POTemplate comes.';
COMMENT ON COLUMN POTemplate.sourcepackageversion IS 'The sourcepackage version string from where this potemplate was imported last time with our buildd <-> Rosetta gateway.';
COMMENT ON COLUMN POTemplate.header IS 'The header of a .pot file when we import it. Most important info from it is POT-Creation-Date and custom headers.';
COMMENT ON COLUMN POTemplate.name IS 'The name of the POTemplate set. It must be unique';
COMMENT ON COLUMN POTemplate.productseries IS 'A reference to a ProductSeries from where this POTemplate comes.';
COMMENT ON COLUMN POTemplate.path IS 'The path to the .pot source file inside the tarball tree, including the filename.';
COMMENT ON COLUMN POTemplate.from_sourcepackagename IS 'The sourcepackagename from where the last .pot file came (only if it''s different from POTemplate.sourcepackagename)';
COMMENT ON COLUMN POTemplate.source_file IS 'Reference to Librarian file storing the last uploaded template file.';
COMMENT ON COLUMN POTemplate.source_file_format IS 'File format for the Librarian file referenced in "source_file" column.';
COMMENT ON COLUMN POTemplate.translation_domain IS 'The translation domain for this POTemplate';

-- POFile
COMMENT ON TABLE POFile IS 'This table stores a PO file for a given PO template.';
COMMENT ON COLUMN POFile.path IS 'The path (included the filename) inside the tree from where the content was imported.';
COMMENT ON COLUMN POFile.from_sourcepackagename IS 'The sourcepackagename from where the last .po file came (only if it''s different from POFile.potemplate.sourcepackagename)';
COMMENT ON COLUMN POFile.unreviewed_count IS 'Number of POTMsgSets with new,
unreviewed TranslationMessages for this POFile.';

-- TranslationRelicensingAgreement
COMMENT ON TABLE TranslationRelicensingAgreement IS 'Who of translation contributors wants their translations relicensed and who does not.';
COMMENT ON COLUMN TranslationRelicensingAgreement.person IS 'A translator which has submitted their answer.';
COMMENT ON COLUMN TranslationRelicensingAgreement.allow_relicensing IS 'Does this person want their translations relicensed under BSD.';
COMMENT ON COLUMN TranslationRelicensingAgreement.date_decided IS 'Date when the last change of opinion was registered.';

-- RevisionAuthor
COMMENT ON TABLE RevisionAuthor IS 'All distinct authors for revisions.';
COMMENT ON COLUMN RevisionAuthor.name IS 'The exact text extracted from the branch revision.';
COMMENT ON COLUMN RevisionAuthor.email IS 'A valid email address extracted from the name.  This email address may or may not be associated with a Launchpad user at this stage.';
COMMENT ON COLUMN RevisionAuthor.person IS 'The Launchpad person that has a verified email address that matches the email address of the revision author.';

-- Sprint
COMMENT ON TABLE Sprint IS 'A meeting, sprint or conference. This is a convenient way to keep track of a collection of specs that will be discussed, and the people that will be attending.';
COMMENT ON COLUMN Sprint.driver IS 'The driver (together with the registrant or owner) is responsible for deciding which topics will be accepted onto the agenda of the sprint.';
COMMENT ON COLUMN Sprint.time_zone IS 'The timezone of the sprint, stored in text format from the Olsen database names, like "US/Eastern".';
COMMENT ON COLUMN Sprint.homepage_content IS 'A home page for this sprint in the Launchpad.';
COMMENT ON COLUMN Sprint.icon IS 'The library file alias to a small image to be used as an icon whenever we are referring to a sprint.';
COMMENT ON COLUMN Sprint.mugshot IS 'The library file alias of a mugshot image to display as the branding of a sprint, on its home page.';
COMMENT ON COLUMN Sprint.logo IS 'The library file alias of a smaller version of this sprint''s mugshot.';

-- SprintAttendance
COMMENT ON TABLE SprintAttendance IS 'The record that someone will be attending a particular sprint or meeting.';
COMMENT ON COLUMN SprintAttendance.time_starts IS 'The time from which the person will be available to participate in meetings at the sprint.';
COMMENT ON COLUMN SprintAttendance.time_ends IS 'The time of departure from the sprint or conference - this is the last time at which the person is available for meetings during the sprint.';


-- SprintSpecification
COMMENT ON TABLE SprintSpecification IS 'The link between a sprint and a specification, so that we know which specs are going to be discussed at which sprint.';
COMMENT ON COLUMN SprintSpecification.status IS 'Whether or not the spec has been approved on the agenda for this sprint.';
COMMENT ON COLUMN SprintSpecification.whiteboard IS 'A place to store comments specifically related to this spec being on the agenda of this meeting.';
COMMENT ON COLUMN SprintSpecification.registrant IS 'The person who nominated this specification for the agenda of the sprint.';
COMMENT ON COLUMN SprintSpecification.decider IS 'The person who approved or declined this specification for the sprint agenda.';
COMMENT ON COLUMN SprintSpecification.date_decided IS 'The date this specification was approved or declined for the agenda.';

-- StaticDiff
COMMENT ON TABLE StaticDiff IS 'Information about static diffs.';
COMMENT ON COLUMN StaticDiff.from_revision_id IS 'The revision-id that the diff is from.';
COMMENT ON COLUMN StaticDiff.diff IS 'The Diff.';
COMMENT ON COLUMN StaticDiff.to_revision_id IS 'The revision-id that the diff is to.';

-- TeamMembership
COMMENT ON TABLE TeamMembership IS 'The direct membership of a person on a given team.';
COMMENT ON COLUMN TeamMembership.person IS 'The person.';
COMMENT ON COLUMN TeamMembership.team IS 'The team.';
COMMENT ON COLUMN TeamMembership.status IS 'The state of the membership.';
COMMENT ON COLUMN TeamMembership.date_created IS 'The date this membership was created.';
COMMENT ON COLUMN TeamMembership.date_joined IS 'The date this membership was made active for the first time.';
COMMENT ON COLUMN TeamMembership.date_expires IS 'The date this membership will expire, if any.';
COMMENT ON COLUMN TeamMembership.last_changed_by IS 'The person who reviewed the last change to this membership.';
COMMENT ON COLUMN TeamMembership.last_change_comment IS 'The comment left by the reviewer for the change.';
COMMENT ON COLUMN TeamMembership.date_last_changed IS 'The date this membership was last changed.';
COMMENT ON COLUMN TeamMembership.proposed_by IS 'The user who proposed the person as member of the team.';
COMMENT ON COLUMN TeamMembership.proponent_comment IS 'The comment left by the proponent.';
COMMENT ON COLUMN TeamMembership.date_proposed IS 'The date of the proposal.';
COMMENT ON COLUMN TeamMembership.acknowledged_by IS 'The member (or someone acting on his behalf) who accepts an invitation to join a team';
COMMENT ON COLUMN TeamMembership.date_acknowledged IS 'The date of acknowledgement.';
COMMENT ON COLUMN TeamMembership.acknowledger_comment IS 'The comment left by the person who acknowledged the membership.';
COMMENT ON COLUMN TeamMembership.reviewed_by IS 'The team admin who reviewed (approved/declined) the membership.';
COMMENT ON COLUMN TeamMembership.reviewer_comment IS 'The comment left by the approver.';
COMMENT ON COLUMN TeamMembership.date_reviewed IS 'The date the membership was
approved/declined.';

-- TeamParticipation
COMMENT ON TABLE TeamParticipation IS 'The participation of a person on a team, which can be a direct or indirect membership.';
COMMENT ON COLUMN TeamParticipation.person IS 'The member.';
COMMENT ON COLUMN TeamParticipation.team IS 'The team.';

-- TranslationMessage
COMMENT ON TABLE TranslationMessage IS 'This table stores a concrete
translation for a POTMsgSet message. It knows who, when and where did it,
and whether it was reviewed by someone and when was it reviewed.';
COMMENT ON COLUMN TranslationMessage.pofile IS 'The translation file which
this translation message is part of.';
COMMENT ON COLUMN TranslationMessage.potmsgset IS 'The template message which
this translation message is a translation of.';
COMMENT ON COLUMN TranslationMessage.date_created IS 'The date we saw this
translation first.';
COMMENT ON COLUMN TranslationMessage.submitter IS 'The person that made
the submission through the web to Launchpad, or the last translator on the
translation file that we are processing, or the person who uploaded that
pofile to Launchpad. In short, our best guess as to the person who is
contributing that translation.';
COMMENT ON COLUMN TranslationMessage.date_reviewed IS 'The date when this
message was reviewed for last time.';
COMMENT ON COLUMN TranslationMessage.reviewer IS 'The person who did the
review and accepted current translations.';
COMMENT ON COLUMN TranslationMessage.msgstr0 IS 'Translation for plural form 0
(if any).';
COMMENT ON COLUMN TranslationMessage.msgstr1 IS 'Translation for plural form 1
(if any).';
COMMENT ON COLUMN TranslationMessage.msgstr2 IS 'Translation for plural form 2
(if any).';
COMMENT ON COLUMN TranslationMessage.msgstr3 IS 'Translation for plural form 3
(if any).';
COMMENT ON COLUMN TranslationMessage.comment IS 'Text of translator
comment from the translation file.';
COMMENT ON COLUMN TranslationMessage.origin IS 'The source of this
translation. This indicates whether the translation was in a translation file
that we parsed (probably one published in a package or branch or tarball), in
which case its value will be 1, or was submitted through the web, in which
case its value will be 2.';
COMMENT ON COLUMN TranslationMessage.validation_status IS 'Whether we have
validated this translation. Being 0 the value that says this row has not been
validated yet, 1 the value that says it is correct and 2 the value noting that
there was an unknown error with the validation.';
COMMENT ON COLUMN TranslationMessage.is_current IS 'Whether this translation
is being used in Launchpad.';
COMMENT ON COLUMN TranslationMessage.is_imported IS 'Whether this translation
is being used in latest imported file.';
COMMENT ON COLUMN TranslationMessage.was_obsolete_in_last_import IS 'Whether
this translation was obsolete in last imported file.';

-- Question
COMMENT ON TABLE Question IS 'A question, or support request, for a distribution or for an application. Such questions are created by end users who need support on a particular feature or package or product.';
COMMENT ON COLUMN Question.assignee IS 'The person who has been assigned to resolve this question. Note that there is no requirement that every question be assigned somebody. Anybody can chip in to help resolve a question, and if they think they have done so we call them the "answerer".';
COMMENT ON COLUMN Question.answerer IS 'The person who last claimed to have "solved" this support question, giving a response that the owner believe should be sufficient to close the question. This will move the status of the question to "SOLVED". Note that the only person who can actually set the status to SOLVED is the person who asked the question.';
COMMENT ON COLUMN Question.answer IS 'The QuestionMessage that was accepted by the submitter as the "answer" to the question';
COMMENT ON COLUMN Question.product IS 'The upstream product to which this quesiton is related. Note that a quesiton MUST be linked either to a product, or to a distribution.';
COMMENT ON COLUMN Question.distribution IS 'The distribution for which a question was filed. Note that a request MUST be linked either to a product or a distribution.';
COMMENT ON COLUMN Question.sourcepackagename IS 'An optional source package name. This only makes sense if the question is bound to a distribution.';
COMMENT ON COLUMN Question.datelastquery IS 'The date we last saw a comment from the requester (owner).';
COMMENT ON COLUMN Question.datelastresponse IS 'The date we last saw a comment from somebody other than the requester.';
COMMENT ON COLUMN Question.dateaccepted IS 'The date we "confirmed" or "accepted" this question. It is usually set to the date of the first response by someone other than the requester. This allows us to track the time between first request and first response.';
COMMENT ON COLUMN Question.datedue IS 'The date this question is "due", if such a date can be established. Usually this will be set automatically on the basis of a support contract SLA commitment.';
COMMENT ON COLUMN Question.date_solved IS 'The date this question was last marked as solved by the requester (owner). The requester either found a solution, or accepted an answer from another user.';
COMMENT ON COLUMN Question.dateclosed IS 'The date the requester marked this question CLOSED.';
COMMENT ON COLUMN Question.language IS 'The language of the question''s title and description.';
COMMENT ON COLUMN Question.whiteboard IS 'A general status whiteboard. This is a scratch space to which arbitrary data can be added (there is only one constant whiteboard with no history). It is displayed at the top of the question. So its a useful way for projects to add their own semantics or metadata to the Answer Tracker.';
COMMENT ON COLUMN Question.faq IS 'The FAQ document that contains the long answer to this question.';

-- QuestionBug

COMMENT ON TABLE QuestionBug IS 'A link between a question and a bug, showing that the bug is somehow related to this question.';

-- QuestionMessage

COMMENT ON TABLE QuestionMessage IS 'A link between a question and a message. This means that the message will be displayed on the question page.';
COMMENT ON COLUMN QuestionMessage.action IS 'The action on the question that was done with this message. This is a value from the QuestionAction enum.';
COMMENT ON COLUMN QuestionMessage.new_status IS 'The status of the question after this message.';

-- QuestionReopening

COMMENT ON TABLE QuestionReopening IS 'A record of the times when a question was re-opened. In each case we store the time that it happened, the person who did it, and the person who had previously answered / rejected the question.';
COMMENT ON COLUMN QuestionReopening.reopener IS 'The person who reopened the question.';
COMMENT ON COLUMN QuestionReopening.answerer IS 'The person who was previously listed as the answerer of the question.';
COMMENT ON COLUMN QuestionReopening.priorstate IS 'The state of the question before it was reopened. You can reopen a question that is ANSWERED, or CLOSED, or REJECTED.';


-- QuestionSubscription

COMMENT ON TABLE QuestionSubscription IS 'A subscription of a person to a particular question.';


-- FAQ
COMMENT ON TABLE FAQ IS 'A technical document containing the answer to a common question.';
COMMENT ON COLUMN FAQ.id IS 'The FAQ document sequence number.';
COMMENT ON COLUMN FAQ.title IS 'The document title.';
COMMENT ON COLUMN FAQ.tags IS 'White-space separated list of tags.';
COMMENT ON COLUMN FAQ.content IS 'The content of FAQ. It can also contain a short summary and a link.';
COMMENT ON COLUMN FAQ.product IS 'The product to which this document is
related. Either "product" or "distribution" must be set.';
COMMENT ON COLUMN FAQ.distribution IS 'The distribution to which this document
is related. Either "product" or "distribution" must be set.';
COMMENT ON COLUMN FAQ.owner IS 'The person who created the document.';
COMMENT ON COLUMN FAQ.date_created IS 'The datetime when the document was created.';
COMMENT ON COLUMN FAQ.last_updated_by IS 'The person who last modified the document.';
COMMENT ON COLUMN FAQ.date_last_updated IS 'The datetime when the document was last modified.';


-- DistroSeriesLanguage

COMMENT ON TABLE DistroSeriesLanguage IS 'A cache of the current translation status of that language across an entire distroseries.';
COMMENT ON COLUMN DistroSeriesLanguage.dateupdated IS 'The date these statistucs were last updated.';
COMMENT ON COLUMN DistroSeriesLanguage.currentcount IS 'As per IRosettaStats.';
COMMENT ON COLUMN DistroSeriesLanguage.updatescount IS 'As per IRosettaStats.';
COMMENT ON COLUMN DistroSeriesLanguage.rosettacount IS 'As per IRosettaStats.';
COMMENT ON COLUMN DistroSeriesLanguage.unreviewed_count IS 'As per IRosettaStats.';
COMMENT ON COLUMN DistroSeriesLanguage.contributorcount IS 'The total number of contributors to the translation of this distroseries into this language.';

COMMENT ON COLUMN SourcePackageName.name IS
    'A lowercase name identifying one or more sourcepackages';
COMMENT ON COLUMN BinaryPackageName.name IS
    'A lowercase name identifying one or more binarypackages';


-- Distribution

COMMENT ON COLUMN Distribution.lucilleconfig IS 'Configuration
information which lucille will use when processing uploads and
generating archives for this distribution';
COMMENT ON COLUMN Distribution.members IS 'Person or team with upload and commit priviledges relating to this distribution. Other rights may be assigned to this role in the future.';
COMMENT ON COLUMN Distribution.mirror_admin IS 'Person or team with privileges to mark a mirror as official.';
COMMENT ON COLUMN Distribution.driver IS 'The team or person responsible for approving goals for each release in the distribution. This should usually be a very small team because the Distribution driver can approve items for backporting to past releases as well as the current release under development. Each distroseries has its own driver too, so you can have the small superset in the Distribution driver, and then specific teams per distroseries for backporting, for example, or for the current release management team on the current development focus release.';
COMMENT ON COLUMN Distribution.translationgroup IS 'The translation group that is responsible for all translation work in this distribution.';
COMMENT ON COLUMN Distribution.translationpermission IS 'The level of openness of this distribution\'s translation process. The enum lists different approaches to translation, from the very open (anybody can edit any translation in any language) to the completely closed (only designated translators can make any changes at all).';
COMMENT ON COLUMN Distribution.bug_supervisor IS 'Person who is responsible for managing bugs on this distribution.';
COMMENT ON COLUMN Distribution.security_contact IS 'The person or team who handles security-related issues in the distribution.';
COMMENT ON COLUMN Distribution.official_rosetta IS 'Whether or not this distribution uses Rosetta for its official translation team and coordination.';
COMMENT ON COLUMN Distribution.official_malone IS 'Whether or not this distribution uses Malone for an official bug tracker.';
COMMENT ON COLUMN Distribution.official_answers IS 'Whether or not this product upstream uses Answers officialy.';

COMMENT ON COLUMN Distribution.translation_focus IS 'The DistroSeries that should get the translation effort focus.';
COMMENT ON COLUMN Distribution.language_pack_admin IS 'The Person or Team that handle language packs for the distro release.';
COMMENT ON COLUMN Distribution.enable_bug_expiration IS 'Indicates whether automatic bug expiration is enabled.';
COMMENT ON COLUMN Distribution.bug_reporting_guidelines IS 'Guidelines to the end user for reporting bugs on this distribution.';
COMMENT ON COLUMN Distribution.reviewer_whiteboard IS 'A whiteboard for Launchpad admins, registry experts and the project owners to capture the state of current issues with the project.';

-- DistroSeries

COMMENT ON COLUMN DistroSeries.lucilleconfig IS 'Configuration
information which lucille will use when processing uploads and
generating archives for this distro release';
COMMENT ON COLUMN DistroSeries.summary IS 'A brief summary of the distro release. This will be displayed in bold at the top of the distroseries page, above the distroseries description. It should include any high points that are particularly important to draw to the attention of users.';
COMMENT ON COLUMN DistroSeries.description IS 'An extensive list of the features in this release of the distribution. This will be displayed on the main distro release page, below the summary.';
COMMENT ON COLUMN DistroSeries.hide_all_translations IS 'Whether we should hid
e all available translations for this distro release to non admin users.';
COMMENT ON COLUMN DistroSeries.messagecount IS 'This is a cached value and may be a few hours out of sync with reality. It should, however, be in sync with the values in DistroSeriesLanguage, and should never be updated separately. The total number of translation messages in this distro release, as per IRosettaStats.';
COMMENT ON COLUMN DistroSeries.nominatedarchindep IS 'This is the DistroArchSeries nominated to build architecture independent packages within this DistroRelase, it is mandatory for buildable distroseries, i.e., Auto Build System will avoid to create build jobs for a DistroSeries with no nominatedarchindep, but the database model allow us to do it (for non-buildable DistroSeries). See further info in NominatedArchIndep specification.';
COMMENT ON COLUMN DistroSeries.binarycount IS 'A cache of the number of distinct binary package names published in this distro release.';
COMMENT ON COLUMN DistroSeries.sourcecount IS 'A cache of the number of distinct source package names published in this distro release.';
COMMENT ON COLUMN DistroSeries.language_pack_base IS 'Current full export language pack for this distribution release.';
COMMENT ON COLUMN DistroSeries.language_pack_delta IS 'Current language pack update based on language_pack_base information.';
COMMENT ON COLUMN DistroSeries.language_pack_proposed IS 'Either a full or update language pack being tested to be used in language_pack_base or language_pack_delta.';
COMMENT ON COLUMN DistroSeries.language_pack_full_export_requested IS 'Whether next language pack export should be a full export or an update.';


-- PackageDiff

COMMENT ON TABLE PackageDiff IS 'This table stores diffs bettwen two scpecific SourcePackageRelease versions.';
COMMENT ON COLUMN PackageDiff.date_requested IS 'Instant when the diff was requested.';
COMMENT ON COLUMN PackageDiff.requester IS 'The Person responsible for the request.';
COMMENT ON COLUMN PackageDiff.from_source IS 'The SourcePackageRelease to diff from.';
COMMENT ON COLUMN PackageDiff.to_source IS 'The SourcePackageRelease to diff to.';
COMMENT ON COLUMN PackageDiff.date_fulfilled IS 'Instant when the diff was completed.';
COMMENT ON COLUMN PackageDiff.diff_content IS 'LibraryFileAlias containing the th diff results.';
COMMENT ON COLUMN PackageDiff.status IS 'Request status, PENDING(0) when created then goes to COMPLETED(1) or FAILED(2), both terminal status where diff_content and date_fulfilled will contain the results of the request.';


-- PackageUpload
COMMENT ON TABLE PackageUpload IS 'An upload. This table stores information pertaining to uploads to a given DistroSeries/Archive.';

COMMENT ON COLUMN PackageUpload.status IS 'This is an integer field containing the current status of the upload. Possible values are given by the UploadStatus class in dbschema.py';

COMMENT ON COLUMN PackageUpload.distroseries IS 'This integer field refers to the DistroSeries to which this upload is targeted';

COMMENT ON COLUMN PackageUpload.pocket IS 'This is the pocket the upload is targeted at.';

COMMENT ON COLUMN PackageUpload.changesfile IS 'The changes file associated with this upload.';

COMMENT ON COLUMN PackageUpload.archive IS 'The archive to which this upload is targetted.';

-- PackageUploadSource
COMMENT ON TABLE PackageUploadSource IS 'Link between an upload and a source package. This table stores information pertaining to the source files in a package upload.';

COMMENT ON COLUMN PackageUploadSource.packageupload IS 'This integer field refers to the PackageUpload row that this source belongs to.';

COMMENT ON COLUMN PackageUploadSource.sourcepackagerelease IS 'This integer field refers to the SourcePackageRelease record related to this upload.';

-- PackageUploadBuild
COMMENT ON TABLE PackageUploadBuild IS 'An upload binary build. This table stores information pertaining to the builds in a package upload.';

COMMENT ON COLUMN PackageUploadBuild.packageupload IS 'This integer field refers to the PackageUpload row that this source belongs to.';

COMMENT ON COLUMN PackageUploadBuild.build IS 'This integer field refers to the Build record related to this upload.';

-- PackageUploadCustom
COMMENT ON TABLE PackageUploadCustom IS 'An uploaded custom format file. This table stores information pertaining to the custom upload formats in a package upload.';

COMMENT ON COLUMN PackageUploadCustom.packageupload IS 'The PackageUpload row this refers to.';

COMMENT ON COLUMN PackageUploadCustom.customformat IS 'The format of this particular custom uploaded file.';

COMMENT ON COLUMN PackageUploadCustom.libraryfilealias IS 'The actual file as a librarian alias.';

-- SourcePackageName
COMMENT ON COLUMN SourcePackageName.name IS
    'A lowercase name identifying one or more sourcepackages';
COMMENT ON COLUMN BinaryPackageName.name IS
    'A lowercase name identifying one or more binarypackages';

-- SecureBinaryPackagePublishingHistory
COMMENT ON TABLE SecureBinaryPackagePublishingHistory IS 'PackagePublishingHistory: The history of a BinaryPackagePublishing record. This table represents the lifetime of a publishing record from inception to deletion. Records are never removed from here and in time the publishing table may become a view onto this table. A column being NULL indicates there''s no data for that state transition. E.g. a package which is removed without being superseded won''t have datesuperseded or supersededby filled in.';
COMMENT ON COLUMN SecureBinaryPackagePublishingHistory.binarypackagerelease IS 'The binarypackage being published.';
COMMENT ON COLUMN SecureBinaryPackagePublishingHistory.distroarchseries IS 'The distroarchseries into which the binarypackage is being published.';
COMMENT ON COLUMN SecureBinaryPackagePublishingHistory.status IS 'The current status of the publishing.';
COMMENT ON COLUMN SecureBinaryPackagePublishingHistory.component IS 'The component into which the publishing takes place.';
COMMENT ON COLUMN SecureBinaryPackagePublishingHistory.section IS 'The section into which the publishing takes place.';
COMMENT ON COLUMN SecureBinaryPackagePublishingHistory.priority IS 'The priority at which the publishing takes place.';
COMMENT ON COLUMN SecureBinaryPackagePublishingHistory.datecreated IS 'The date/time on which the publishing record was created.';
COMMENT ON COLUMN SecureBinaryPackagePublishingHistory.datepublished IS 'The date/time on which the source was actually published into an archive.';
COMMENT ON COLUMN SecureBinaryPackagePublishingHistory.datesuperseded IS 'The date/time on which the source was superseded by a new source.';
COMMENT ON COLUMN SecureBinaryPackagePublishingHistory.supersededby IS 'The build which superseded this package. This seems odd but it is important because a new build may not actually build a given binarypackage and we need to supersede it appropriately';
COMMENT ON COLUMN SecureBinaryPackagePublishingHistory.datemadepending IS 'The date/time on which this publishing record was made to be pending removal from the archive.';
COMMENT ON COLUMN SecureBinaryPackagePublishingHistory.scheduleddeletiondate IS 'The date/time at which the package is/was scheduled to be deleted.';
COMMENT ON COLUMN SecureBinaryPackagePublishingHistory.dateremoved IS 'The date/time at which the package was actually deleted.';
COMMENT ON COLUMN SecureBinaryPackagePublishingHistory.pocket IS 'The pocket into which this record is published. The RELEASE pocket (zero) provides behaviour as normal. Other pockets may append things to the distroseries name such as the UPDATES pocket (-updates) or the SECURITY pocket (-security).';
COMMENT ON COLUMN SecureBinaryPackagePublishingHistory.embargo IS 'The publishing record is embargoed from publication if this is set to TRUE. When TRUE, this column prevents the publication record from even showing up in the publishing tables.';
COMMENT ON COLUMN SecureBinaryPackagePublishingHistory.embargolifted IS 'The date and time when we lifted the embargo on this publishing record. I.E. when embargo was set to FALSE having previously been set to TRUE.';
COMMENT ON COLUMN SecureBinaryPackagePublishingHistory.archive IS 'Target archive for this publishing record.';
COMMENT ON COLUMN SecureBinaryPackagePublishingHistory.removed_by IS 'Person responsible for the removal.';
COMMENT ON COLUMN SecureBinaryPackagePublishingHistory.removal_comment IS 'Reason why the publication was removed.';

-- BinaryPackagePublishingHistory and PublishedPackage Views

COMMENT ON VIEW BinaryPackagePublishingHistory IS 'View on SecureBinaryPackagePublishingHistory that restricts access to embargoed entries';

COMMENT ON VIEW PublishedPackage IS
    'A very large view that brings together all the information about
    packages that are currently being published within a distribution. This
    view was designed for the page which shows packages published in the
    distribution, but may be more widely used.';

-- ProcessorFamily

COMMENT ON TABLE ProcessorFamily IS 'An architecture, that might consist of several actual processors. Different distributions call these architectures different things, so we have an "architecturetag" in DistroArchSeries that might be different to the architecture''s name.';
COMMENT ON COLUMN ProcessorFamily.name IS 'The name of the architecture. This is a short unix-style name such as i386 or amd64';
COMMENT ON COLUMN ProcessorFamily.title IS 'A title for the architecture. For example "Intel i386 Compatible".';
COMMENT ON COLUMN ProcessorFamily.description IS 'A description for this processor family. It might include any gotchas such as the fact that i386 does not necessarily mean that code would run on a 386... Ubuntu for example requires a 486.';

-- Processor

COMMENT ON TABLE Processor IS 'A single processor for which code might be compiled. For example, i386, P2, P3, P4, Itanium1, Itanium2... each processor belongs to a ProcessorFamily, and it might be that a package is compiled several times for a given Family, with different optimisation settings for each processor.';
COMMENT ON COLUMN Processor.name IS 'The name of this processor, for example, i386, Pentium, P2, P3, P4, Itanium, Itanium2, K7, Athlon, Opteron... it should be short and unique.';
COMMENT ON COLUMN Processor.family IS 'The ProcessorFamily for this Processor.';

-- DistroArchSeries

COMMENT ON COLUMN DistroArchSeries.processorfamily IS 'A link to the ProcessorFamily table, giving the architecture of this DistroArchSeries.';
COMMENT ON COLUMN DistroArchSeries.architecturetag IS 'The name of this architecture in the context of this specific distro release. For example, some distributions might label amd64 as amd64, others might call is x86_64. This information is used, for example, in determining the names of the actual package files... such as the "amd64" part of "apache2_2.0.56-1_amd64.deb"';
COMMENT ON COLUMN DistroArchSeries.official IS 'Whether or not this architecture or "port" is an official release. If it is not official then you may not be able to install it or get all the packages for it.';
COMMENT ON COLUMN DistroArchSeries.package_count IS 'A cache of the number of binary packages published in this distro arch release. The count only includes packages published in the release pocket.';
COMMENT ON COLUMN DistroArchSeries.supports_virtualized IS 'Whether or not
virtualized build support should be provided by this specific distroarchseries';

-- LauncpadDatabaseRevision
COMMENT ON TABLE LaunchpadDatabaseRevision IS 'This table contains a list of the database patches that have been successfully applied to this database.';
COMMENT ON COLUMN LaunchpadDatabaseRevision.major IS 'Major number. This is the version of the baseline schema the patch was made agains.';
COMMENT ON COLUMN LaunchpadDatabaseRevision.minor IS 'Minor number. Patches made during development each increment the minor number.';
COMMENT ON COLUMN LaunchpadDatabaseRevision.patch IS 'The patch number will hopefully always be ''0'', as it exists to support emergency patches made to the production server. eg. If production is running ''4.0.0'' and needs to have a patch applied ASAP, we would create a ''4.0.1'' patch and roll it out. We then may need to refactor all the existing ''4.x.0'' patches.';

-- Karma
COMMENT ON TABLE Karma IS 'Used to quantify all the ''operations'' a user performs inside the system, which maybe reporting and fixing bugs, uploading packages, end-user support, wiki editting, etc.';
COMMENT ON COLUMN Karma.action IS 'A foreign key to the KarmaAction table.';
COMMENT ON COLUMN Karma.datecreated IS 'A timestamp for the assignment of this Karma.';
COMMENT ON COLUMN Karma.Person IS 'The Person for wich this Karma was assigned.';
COMMENT ON COLUMN Karma.product IS 'The Product on which a person performed an action that resulted on this karma.';
COMMENT ON COLUMN Karma.distribution IS 'The Distribution on which a person performed an action that resulted on this karma.';
COMMENT ON COLUMN Karma.sourcepackagename IS 'The SourcePackageName on which a person performed an action that resulted on this karma.';

-- KarmaAction
COMMENT ON TABLE KarmaAction IS 'Stores all the actions that would give karma to the user which performed it.';
COMMENT ON COLUMN KarmaAction.name IS 'The unique name of this action.';
COMMENT ON COLUMN KarmaAction.category IS 'A dbschema value used to group actions together.';
COMMENT ON COLUMN KarmaAction.points IS 'The number of points this action is worth of.';

-- KarmaCache
COMMENT ON TABLE KarmaCache IS 'Stores a cached value of a person''s karma points, grouped by the action category and the context where that action was performed.';
COMMENT ON COLUMN KarmaCache.Person IS 'The person which performed the actions of this category, and thus got the karma.';
COMMENT ON COLUMN KarmaCache.Category IS 'The category of the actions.';
COMMENT ON COLUMN KarmaCache.KarmaValue IS 'The karma points of all actions of this category performed by this person on this context (product/distribution).';
COMMENT ON COLUMN Karma.product IS 'The Product on which a person performed an action that resulted on this karma.';
COMMENT ON COLUMN Karma.product IS 'The Project to which this Product belongs.  An entry on this table with a non-NULL Project and a NULL Product represents the total karma of the person across all products of that project..';
COMMENT ON COLUMN Karma.distribution IS 'The Distribution on which a person performed an action that resulted on this karma.';
COMMENT ON COLUMN Karma.sourcepackagename IS 'The SourcePackageName on which a person performed an action that resulted on this karma.';


-- Account
COMMENT ON TABLE Account IS 'An account that may be used for authenticating to Canonical or other systems.';
COMMENT ON COLUMN Account.status IS 'The status of the account.';
COMMENT ON COLUMN Account.status_comment IS 'The comment on the status of the account.';
COMMENT ON COLUMN Person.creation_rationale IS 'The rationale for the creation of this Account -- a PersonCreationRationale value.';
COMMENT ON COLUMN Account.date_status_set IS 'When the status was last changed.';
COMMENT ON COLUMN Account.displayname IS 'Name to display when rendering information about this account.';
COMMENT ON COLUMN Account.openid_identifier IS 'The key used to construct an OpenID identity URL for this account.';
COMMENT ON COLUMN Account.old_openid_identifier IS 'The previous openid_identifier, used for transitions to the current openid_identifier.';


-- AccountPassword
COMMENT ON TABLE AccountPassword IS 'A password used to authenticate an Account.';
COMMENT ON COLUMN AccountPassword.password IS 'SSHA digest encrypted password.';


-- Person
COMMENT ON TABLE Person IS 'A row represents a person if teamowner is NULL, and represents a team if teamowner is set.';
COMMENT ON COLUMN Person.account IS 'The Account linked to this Person, if there is one.';
COMMENT ON COLUMN Person.displayname IS 'Person or group''s name as it should be rendered to screen';
COMMENT ON COLUMN Person.teamowner IS 'id of the team owner. Team owners will have authority to add or remove people from the team.';
COMMENT ON COLUMN Person.teamdescription IS 'Informative description of the team. Format and restrictions are as yet undefined.';
COMMENT ON COLUMN Person.name IS 'Short mneumonic name uniquely identifying this person or team. Useful for url traversal or in places where we need to unambiguously refer to a person or team (as displayname is not unique).';
COMMENT ON COLUMN Person.language IS 'Preferred language for this person (unset for teams). UI should be displayed in this language wherever possible.';
COMMENT ON COLUMN Person.homepage_content IS 'A home page for this person in the Launchpad. In short, this is like a personal wiki page. The person will get to edit their own page, and it will be published on /people/foo/. Note that this is in text format, and will migrate to being in Moin format as a sort of mini-wiki-homepage.';
COMMENT ON COLUMN Person.icon IS 'The library file alias to a small image to be used as an icon whenever we are referring to that person.';
COMMENT ON COLUMN Person.mugshot IS 'The library file alias of a hackermugshot image to display as the "face" of a person, on their home page.';
COMMENT ON COLUMN Person.logo IS 'The library file alias of a smaller version of this person''s mugshot.';
COMMENT ON COLUMN Person.creation_rationale IS 'The rationale for the creation of this person -- a dbschema value.';
COMMENT ON COLUMN Person.creation_comment IS 'A text comment for the creation of this person.';
COMMENT ON COLUMN Person.registrant IS 'The user who created this profile.';
COMMENT ON COLUMN Person.subscriptionpolicy IS 'The policy for new members to join this team.';
COMMENT ON COLUMN Person.renewal_policy IS 'The policy for membership renewal on this team.';
COMMENT ON COLUMN Person.personal_standing IS 'The standing of the person, which indicates (for now, just) whether the person can post to a mailing list without requiring first post moderation.  Values are documented in dbschema.PersonalStanding.';
COMMENT ON COLUMN Person.personal_standing_reason IS 'The reason a person\'s standing has changed.';
COMMENT ON COLUMN Person.mail_resumption_date IS 'A NULL resumption date or a date in the past indicates that there is no vacation in effect.  Vacations are granular to the day, so a datetime is not necessary.';
COMMENT ON COLUMN Person.mailing_list_auto_subscribe_policy IS 'The auto-subscription policy for the person, i.e. whether and how the user is automatically subscribed to mailing lists for teams they join.  Values are described in dbschema.MailingListAutoSubscribePolicy.';
COMMENT ON COLUMN Person.mailing_list_receive_duplicates IS 'True means the user wants to receive list copies of messages on which they are explicitly named as a recipient.';
COMMENT ON COLUMN Person.visibility IS 'person.PersonVisibility enumeration which can be set to Public, Public with Private Membership, or Private.';
COMMENT ON COLUMN Person.verbose_bugnotifications  IS 'If true, all bugnotifications sent to this Person will include the bug description.';

COMMENT ON VIEW ValidPersonCache IS 'A materialized view listing the Person.ids of all valid people (but not teams).';

-- PersonLanguage
COMMENT ON TABLE PersonLanguage IS 'PersonLanguage: This table stores the preferred languages that a Person has, it''s used in Rosetta to select the languages that should be showed to be translated.';
COMMENT ON COLUMN PersonLanguage.person IS 'This field is a reference to a Person object that has this preference.';
COMMENT ON COLUMN PersonLanguage.language IS 'This field is a reference to a Language object that says that the Person associated to this row knows how to translate/understand this language.';

-- PersonLocation
COMMENT ON TABLE PersonLocation IS 'The geographical coordinates and time zone for a person.';
COMMENT ON COLUMN PersonLocation.time_zone IS 'The name of the time zone this person prefers (if unset, UTC is used).  UI should display dates and times in this time zone wherever possible.';
COMMENT ON COLUMN PersonLocation.latitude IS 'The latitude this person has given for their default location.';
COMMENT ON COLUMN PersonLocation.longitude IS 'The longitude this person has given for their default location.';
COMMENT ON COLUMN PersonLocation.last_modified_by IS 'The person who last updated this record. We allow people to provide location and time zone information for other users, when those users have not specified their own location. This allows people to garden the location information for their teams, for example, like a wiki.';
COMMENT ON COLUMN PersonLocation.date_last_modified IS 'The date this record was last modified.';
COMMENT ON COLUMN PersonLocation.locked IS 'Whether or not this record can be modified by someone other than the person himself?';
COMMENT ON COLUMN PersonLocation.visible IS 'Should this person\'s location and time zone be visible to others?';


-- PersonNotification
COMMENT ON TABLE PersonNotification IS 'Notifications to be sent that are related to edits and changes of the details of a specific person or team. Note that these are not keyed against the "person who will be notified", these are notifications "about a person". We use this table to queue up notifications that can then be sent asyncronously - when one user edits information about another person (like the PersonLocation) we want to notify the person concerned that their details have been modified but we do not want to do this during the handling of the form submission. So we store the reminder to notify here, and send it later in a batch. This is modelled on the pattern of BugNotification.';
COMMENT ON COLUMN PersonNotification.person IS 'The Person who has been edited or modified.';
COMMENT ON COLUMN PersonNotification.body IS 'The textual body of the notification to be sent.';
COMMENT ON COLUMN PersonNotification.subject IS 'The subject of the mail to be sent.';
COMMENT ON COLUMN PersonNotification.date_emailed IS 'When this notification was emailed to the relevant people.';


-- Bounty
COMMENT ON TABLE Bounty IS 'A set of bounties for work to be done by the open source community. These bounties will initially be offered only by Canonical, but later we will create the ability for people to offer the bounties themselves, using us as a clearing house.';
COMMENT ON COLUMN Bounty.usdvalue IS 'This is the ESTIMATED value in US Dollars of the bounty. We say "estimated" because the bounty might one day be offered in one of several currencies, or people might contribute different amounts in different currencies to each bounty. This field will reflect an estimate based on recent currency exchange rates of the value of this bounty in USD.';
COMMENT ON COLUMN Bounty.difficulty IS 'An estimate of the difficulty of the bounty, as a dbschema.BountyDifficulty.';
COMMENT ON COLUMN Bounty.bountystatus IS 'The current status of this bounty
- an indicator of whether or not it is open, closed, or withdrawn.';
COMMENT ON COLUMN Bounty.reviewer IS 'The person who will review this bounty regularly for progress. The reviewer is the person who is responsible for establishing when the bounty is complete.';
COMMENT ON COLUMN Bounty.owner IS 'The person who created the bounty. The owner can update the specification of the bounty, and appoints the reviewer.';

COMMENT ON TABLE BountySubscription IS 'This table records whether or not someone it interested in a bounty. Subscribers will show up on the page with the bounty details.';
COMMENT ON COLUMN BountySubscription.bounty IS 'The bounty to which the person is subscribed.';
COMMENT ON COLUMN BountySubscription.person IS 'The person being subscribed to this bounty.';

COMMENT ON TABLE ProductBounty IS 'This table records a simple link between a bounty and a product. This bounty will be listed on the product web page, and the product will be mentioned on the bounty web page.';

COMMENT ON TABLE DistributionBounty IS 'This table records a simple link between a bounty and a distribution. This bounty will be listed on the distribution web page, and the distribution will be mentioned on the bounty web page.';

COMMENT ON TABLE ProjectBounty IS 'This table records a simple link between a bounty and a project. This bounty will be listed on the project web page, and the project will be mentioned on the bounty web page.';

-- Messaging subsytem
COMMENT ON TABLE BugMessage IS 'This table maps a message to a bug. In other words, it shows that a particular message is associated with a particular bug.';
COMMENT ON COLUMN BugMessage.bugwatch IS 'The external bug this bug comment was imported from.';
COMMENT ON COLUMN BugMessage.remote_comment_id IS 'The id this bug comment has in the external bug tracker, if it is an imported comment. If it is NULL while having a bugwatch set, this comment was added in Launchpad and needs to be pushed to the external bug tracker.';
COMMENT ON COLUMN BugMessage.visible IS 'If false, the bug comment is hidden and should not be shown in any UI.';
COMMENT ON TABLE Message IS 'This table stores a single RFC822-style message. Messages can be threaded (using the parent field). These messages can then be referenced from elsewhere in the system, such as the BugMessage table, integrating messageboard facilities with the rest of The Launchpad.';
COMMENT ON COLUMN Message.parent IS 'A "parent message". This allows for some level of threading in Messages.';
COMMENT ON COLUMN Message.subject IS 'The title text of the message, or the subject if it was an email.';
COMMENT ON COLUMN Message.distribution IS 'The distribution in which this message originated, if we know it.';
COMMENT ON COLUMN Message.raw IS 'The original unadulterated message if it arrived via email. This is required to provide access to the original, undecoded message.';

COMMENT ON TABLE MessageChunk IS 'This table stores a single chunk of a possibly multipart message. There will be at least one row in this table for each message. text/* parts are stored in the content column. All other parts are stored in the Librarian and referenced via the blob column. If both content and blob are NULL, then this chunk has been removed (eg. offensive, legal reasons, virus etc.)';
COMMENT ON COLUMN MessageChunk.content IS 'Text content for this chunk of the message. This content is full text searchable.';
COMMENT ON COLUMN MessageChunk.blob IS 'Binary content for this chunk of the message.';
COMMENT ON COLUMN MessageChunk.sequence IS 'Order of a particular chunk. Chunks are orders in ascending order starting from 1.';

-- Comments on Lucille views
COMMENT ON VIEW SourcePackageFilePublishing IS 'This view is used mostly by Lucille while performing publishing and unpublishing operations. It lists all the files associated with a sourcepackagerelease and collates all the textual representations needed for publishing components etc to allow rapid queries from SQLObject.';
COMMENT ON VIEW BinaryPackageFilePublishing IS 'This view is used mostly by Lucille while performing publishing and unpublishing operations. It lists all the files associated with a binarypackage and collates all the textual representations needed for publishing components etc to allow rapid queries from SQLObject.';

-- SourcePackageRelease

COMMENT ON TABLE SourcePackageRelease IS 'SourcePackageRelease: A source
package release. This table represents a specific release of a source
package. Source package releases may be published into a distroseries, or
even multiple distroseries.';
COMMENT ON COLUMN SourcePackageRelease.creator IS 'The creator of this
sourcepackagerelease. This is the person referred to in the top entry in the
package changelog in debian terms. Note that a source package maintainer in
Ubuntu might be person A, but a particular release of that source package
might in fact have been created by a different person B. The maintainer
would be recorded in the Maintainership table, while the creator of THIS
release would be recorded in the SourcePackageRelease.creator field.';
COMMENT ON COLUMN SourcePackageRelease.version IS 'The version string for
this source package release. E.g. "1.0-2" or "1.4-5ubuntu9.1". Note that, in
ubuntu-style and redhat-style distributions, the version+sourcepackagename
is unique, even across distroseries. In other words, you cannot have a
foo-1.2-1 package in Hoary that is different from foo-1.2-1 in Warty.';
COMMENT ON COLUMN SourcePackageRelease.dateuploaded IS 'The date/time that
this sourcepackagerelease was first uploaded to the Launchpad.';
COMMENT ON COLUMN SourcePackageRelease.urgency IS 'The urgency of the
upload. This is generally used to prioritise buildd activity but may also be
used for "testing" systems or security work in the future. The "urgency" is
set by the uploader, in the DSC file.';
COMMENT ON COLUMN SourcePackageRelease.dscsigningkey IS 'The GPG key used to
sign the DSC. This is not necessarily the maintainer''s key, or the
creator''s key. For example, it''s possible to produce a package, then ask a
sponsor to upload it.';
COMMENT ON COLUMN SourcePackageRelease.component IS 'The component in which
this sourcepackagerelease is intended (by the uploader) to reside. E.g.
main, universe, restricted. Note that the distribution managers will often
override this data and publish the package in an entirely different
component.';
COMMENT ON COLUMN SourcePackageRelease.changelog_entry IS 'Changelog text section extracted from the changesfile.';
COMMENT ON COLUMN SourcePackageRelease.builddepends IS 'The build
dependencies for this source package release.';
COMMENT ON COLUMN SourcePackageRelease.builddependsindep IS 'The
architecture-independant build dependancies for this source package release.';
COMMENT ON COLUMN SourcePackageRelease.architecturehintlist IS 'The
architectures which this source package release believes it should be built.
This is used as a hint to the build management system when deciding what
builds are still needed.';
COMMENT ON COLUMN SourcePackageRelease.format IS 'The format of this
sourcepackage release, e.g. DPKG, RPM, EBUILD, etc. This is an enum, and the
values are listed in dbschema.SourcePackageFormat';
COMMENT ON COLUMN SourcePackageRelease.dsc IS 'The "Debian Source Control"
file for the sourcepackagerelease, from its upload into Ubuntu for the
first time.';
COMMENT ON COLUMN SourcePackageRelease.upload_distroseries IS 'The
distroseries into which this source package release was uploaded into
Launchpad / Ubuntu for the first time. In general, this will be the
development Ubuntu release into which this package was uploaded. For a
package which was unchanged between warty and hoary, this would show Warty.
For a package which was uploaded into Hoary, this would show Hoary.';
COMMENT ON COLUMN SourcePackageRelease.upload_archive IS 'The archive into which this sourcepackagerelese was originally uploaded.';
COMMENT ON COLUMN SourcePackageRelease.section IS 'This integer field references the Section which the source package claims to be in';
COMMENT ON COLUMN SourcePackageRelease.maintainer IS 'Reference to the person noted as source package maintainer in the DSC.';
COMMENT ON COLUMN SourcePackageRelease.sourcepackagename IS 'Reference to a SourcePackageName.';
COMMENT ON COLUMN SourcePackageRelease.dsc_maintainer_rfc822 IS 'The original maintainer line in RFC-822 format, to be used in archive indexes.';
COMMENT ON COLUMN SourcePackageRelease.dsc_standards_version IS 'DSC standards version (such as "3.6.2", "3.5.9", etc) used to build this source.';
COMMENT ON COLUMN SourcePackageRelease.dsc_format IS 'DSC format version (such as "1.0").';
COMMENT ON COLUMN SourcePackageRelease.dsc_binaries IS 'DSC binary line, claimed binary-names produce by this source.';
COMMENT ON COLUMN SourcePackageRelease.copyright IS 'The copyright associated with this sourcepackage. Often in the case of debian packages and will be found after the installation in /usr/share/doc/<binarypackagename>/copyright';
COMMENT ON COLUMN SourcePackageRelease.build_conflicts IS 'The list of packages that will conflict with this source while building, as mentioned in the control file "Build-Conflicts:" field.';
COMMENT ON COLUMN SourcePackageRelease.build_conflicts_indep IS 'The list of packages that will conflict with this source while building in architecture independent environment, as mentioned in the control file "Build-Conflicts-Indep:" field.';


-- SourcePackageName

COMMENT ON TABLE SourcePackageName IS 'SourcePackageName: A soyuz source package name.';

-- Specification
COMMENT ON TABLE Specification IS 'A feature specification. At the moment we do not store the actual specification, we store a URL for the spec, which is managed in a wiki somewhere else. We store the overall state of the spec, as well as queueing information about who needs to review the spec, and why.';
COMMENT ON COLUMN Specification.assignee IS 'The person who has been assigned to implement this specification.';
COMMENT ON COLUMN Specification.drafter IS 'The person who has been asked to draft this specification. They are responsible for getting the spec to "approved" state.';
COMMENT ON COLUMN Specification.approver IS 'The person who is responsible for approving the specification in due course, and who will probably be required to review the code itself when it is being implemented.';
COMMENT ON COLUMN Specification.product IS 'The product for which this is a feature specification. The specification must be connected either to a product, or to a distribution.';
COMMENT ON COLUMN Specification.distribution IS 'The distribution for which this is a feature specification. The specification must be connected either to a product, or to a distribution.';
COMMENT ON COLUMN Specification.distroseries IS 'If this is not NULL, then it means that the release managers have targeted this feature to be released in the given distroseries. It is not necessary to target a distroseries, but this is a useful way of know which specifications are, for example, BreezyGoals.';
COMMENT ON COLUMN Specification.productseries IS 'This is an indicator that the specification is planned, or targeted, for implementation in a given product series. It is not necessary to target a spec to a series, but it is a useful way of showing which specs are planned to implement for a given series.';
COMMENT ON COLUMN Specification.milestone IS 'This is an indicator that the feature defined in this specification is expected to be delivered for a given milestone. Note that milestones are not necessarily releases, they are a way of identifying a point in time and grouping bugs and features around that.';
COMMENT ON COLUMN Specification.definition_status IS 'An enum called SpecificationDefinitionStatus that shows what the current status (new, draft, implemented etc) the spec is currently in.';
COMMENT ON COLUMN Specification.priority IS 'An enum that gives the implementation priority (low, medium, high, emergency) of the feature defined in this specification.';
COMMENT ON COLUMN Specification.specurl IS 'The URL where the specification itself can be found. This is usually a wiki page somewhere.';
COMMENT ON COLUMN Specification.whiteboard IS 'As long as the specification is somewhere else (i.e. not in Launchpad) it will be useful to have a place to hold some arbitrary message or status flags that have meaning to the project, not Launchpad. This whiteboard is just the place for it.';
COMMENT ON COLUMN Specification.superseded_by IS 'The specification which replaced this specification.';
COMMENT ON COLUMN Specification.implementation_status IS 'The implementation status of this specification. This field is used to track the actual delivery of the feature (implementing the spec), as opposed to the definition of expected behaviour (writing the spec).';
COMMENT ON COLUMN Specification.goalstatus IS 'Whether or not the drivers for the goal product series or distro release have accepted this specification as a goal.';
COMMENT ON COLUMN Specification.goal_proposer IS 'The person who proposed this spec as a goal for the productseries or distroseries.';
COMMENT ON COLUMN Specification.date_goal_proposed IS 'The date the spec was proposed as a goal.';
COMMENT ON COLUMN Specification.goal_decider IS 'The person who approved or declined this goal.';
COMMENT ON COLUMN Specification.date_goal_decided IS 'The date this goal was accepted or declined.';
COMMENT ON COLUMN Specification.completer IS 'The person who changed the state of the spec in such a way that it was determined to be completed.';
COMMENT ON COLUMN Specification.date_completed IS 'The date this specification was completed or marked obsolete. This lets us chart the progress of a project (or a release) over time in terms of features implemented.';
-- COMMENT ON CONSTRAINT specification_completion_recorded_chk ON Specification IS 'A constraint to ensure that we have recorded the date of completion if the specification is in fact considered completed. The SQL behind the completion test is repeated at a code level in database/specification.py: as Specification.completeness, please ensure that the constraint is kept in sync with the code.';
COMMENT ON CONSTRAINT specification_completion_fully_recorded_chk ON Specification IS 'A constraint that ensures, where we have a date_completed, that we also have a completer. This means that the resolution was fully recorded.';
COMMENT ON COLUMN Specification.private IS 'Specification is private.';

-- SpecificationFeedback
COMMENT ON TABLE SpecificationFeedback IS 'A table representing a review request of a specification, from one user to another, with an optional message.';
COMMENT ON COLUMN SpecificationFeedback.reviewer IS 'The person who has been asked to do the review.';
COMMENT ON COLUMN SpecificationFeedback.requester IS 'The person who made the request.';
COMMENT ON COLUMN SpecificationFeedback.queuemsg IS 'An optional text message for the reviewer, from the requester.';

-- SpecificationBranch
COMMENT ON TABLE SpecificationBranch IS 'A branch related to a specification, most likely a branch for implementing the specification.  It is possible to have multiple branches for a given specification especially in the situation where the specification requires modifying multiple products.';
COMMENT ON COLUMN SpecificationBranch.specification IS 'The specification associated with this branch.';
COMMENT ON COLUMN SpecificationBranch.branch IS 'The branch associated to the specification.';
COMMENT ON COLUMN SpecificationBranch.registrant IS 'The person who linked the specification to the branch.';

-- SpecificationBug
COMMENT ON TABLE SpecificationBug IS 'A table linking a specification and a bug. This is used to provide for easy navigation from bugs to related specs, and vice versa.';

-- SpecificationSubscription
COMMENT ON TABLE SpecificationSubscription IS 'A table capturing a subscription of a person to a specification.';
COMMENT ON COLUMN SpecificationSubscription.essential IS 'A field that indicates whether or not this person is essential to discussions on the planned feature. This is used by the meeting scheduler to ensure that all the essential people are at any automatically scheduled BOFs discussing that spec.';

-- SpecificationDependency
COMMENT ON TABLE SpecificationDependency IS 'A table that stores information about which specification needs to be implemented before another specification can be implemented. We can create a chain of dependencies, and use that information for scheduling and prioritisation of work.';
COMMENT ON COLUMN SpecificationDependency.specification IS 'The spec for which we are creating a dependency.';
COMMENT ON COLUMN SpecificationDependency.dependency IS 'The spec on which it is dependant.';

-- SpecificationMessage
COMMENT ON TABLE SpecificationMessage IS 'Comments and discussion on a Specification.';

-- BinaryPackageRelease

COMMENT ON TABLE BinaryPackageRelease IS 'BinaryPackageRelease: A soyuz binary package representation. This table stores the records for each binary package uploaded into the system. Each sourcepackagerelease may build various binarypackages on various architectures.';
COMMENT ON COLUMN BinaryPackageRelease.binarypackagename IS 'A reference to the name of the binary package';
COMMENT ON COLUMN BinaryPackageRelease.version IS 'The version of the binary package. E.g. "1.0-2"';
COMMENT ON COLUMN BinaryPackageRelease.summary IS 'A summary of the binary package. Commonly used on listings of binary packages';
COMMENT ON COLUMN BinaryPackageRelease.description IS 'A longer more detailed description of the binary package';
COMMENT ON COLUMN BinaryPackageRelease.build IS 'The build in which this binarypackage was produced';
COMMENT ON COLUMN BinaryPackageRelease.binpackageformat IS 'The binarypackage format. E.g. RPM, DEB etc';
COMMENT ON COLUMN BinaryPackageRelease.component IS 'The archive component that this binarypackage is in. E.g. main, universe etc';
COMMENT ON COLUMN BinaryPackageRelease.section IS 'The archive section that this binarypackage is in. E.g. devel, libdevel, editors';
COMMENT ON COLUMN BinaryPackageRelease.priority IS 'The priority that this package has. E.g. Base, Standard, Extra, Optional';
COMMENT ON COLUMN BinaryPackageRelease.shlibdeps IS 'The shared library dependencies of this binary package';
COMMENT ON COLUMN BinaryPackageRelease.depends IS 'The list of packages this binarypackage depends on';
COMMENT ON COLUMN BinaryPackageRelease.recommends IS 'The list of packages this binarypackage recommends. Recommended packages often enhance the behaviour of a package.';
COMMENT ON COLUMN BinaryPackageRelease.suggests IS 'The list of packages this binarypackage suggests.';
COMMENT ON COLUMN BinaryPackageRelease.conflicts IS 'The list of packages this binarypackage conflicts with.';
COMMENT ON COLUMN BinaryPackageRelease.replaces IS 'The list of packages this binarypackage replaces files in. Often this is used to provide an upgrade path between two binarypackages of different names';
COMMENT ON COLUMN BinaryPackageRelease.provides IS 'The list of virtual packages (or real packages under some circumstances) which this binarypackage provides.';
COMMENT ON COLUMN BinaryPackageRelease.essential IS 'Whether or not this binarypackage is essential to the smooth operation of a base system';
COMMENT ON COLUMN BinaryPackageRelease.installedsize IS 'What the installed size of the binarypackage is. This is represented as a number of kilobytes of storage.';
COMMENT ON COLUMN BinaryPackageRelease.architecturespecific IS 'This field indicates whether or not a binarypackage is architecture-specific. If it is not specific to any given architecture then it can automatically be included in all the distroarchseries which pertain.';
COMMENT ON COLUMN BinaryPackageRelease.pre_depends IS 'The list of packages this binary requires to be installed beforehand in apt/dpkg format, as it is in control file "Pre-Depends:" field.';
COMMENT ON COLUMN BinaryPackageRelease.enhances IS 'The list of packages pointed as "enhanced" after the installation of this package, as it is in control file "Enhances:" field.';
COMMENT ON COLUMN BinaryPackageRelease.breaks IS 'The list of packages which will be broken by the installtion of this package, as it is in the control file "Breaks:" field.';


-- BinaryPackageFile

COMMENT ON TABLE BinaryPackageFile IS 'BinaryPackageFile: A soyuz <-> librarian link table. This table represents the ownership in the librarian of a file which represents a binary package';
COMMENT ON COLUMN BinaryPackageFile.binarypackagerelease IS 'The binary package which is represented by the file';
COMMENT ON COLUMN BinaryPackageFile.libraryfile IS 'The file in the librarian which represents the package';
COMMENT ON COLUMN BinaryPackageFile.filetype IS 'The "type" of the file. E.g. DEB, RPM';

-- BinaryPackageName

COMMENT ON TABLE BinaryPackageName IS 'BinaryPackageName: A soyuz binary package name.';

-- Distribution

COMMENT ON TABLE Distribution IS 'Distribution: A soyuz distribution. A distribution is a collection of DistroSeries. Distributions often group together policy and may be referred to by a name such as "Ubuntu" or "Debian"';
COMMENT ON COLUMN Distribution.name IS 'The unique name of the distribution as a short lowercase name suitable for use in a URL.';
COMMENT ON COLUMN Distribution.title IS 'The title of the distribution. More a "display name" as it were. E.g. "Ubuntu" or "Debian GNU/Linux"';
COMMENT ON COLUMN Distribution.description IS 'A description of the distribution. More detailed than the title, this column may also contain information about the project this distribution is run by.';
COMMENT ON COLUMN Distribution.domainname IS 'The domain name of the distribution. This may be used both for linking to the distribution and for context-related stuff.';
COMMENT ON COLUMN Distribution.owner IS 'The person in launchpad who is in ultimate-charge of this distribution within launchpad.';
COMMENT ON COLUMN Distribution.upload_sender IS 'The email address (and name) of the default sender used by the upload processor. If NULL, we fall back to the default sender in the launchpad config.';
COMMENT ON COLUMN Distribution.upload_admin IS 'Person foreign key which have access to modify the queue ui. If NULL, we fall back to launchpad admin members';
COMMENT ON COLUMN Distribution.homepage_content IS 'A home page for this distribution in the Launchpad.';
COMMENT ON COLUMN Distribution.icon IS 'The library file alias to a small image to be used as an icon whenever we are referring to a distribution.';
COMMENT ON COLUMN Distribution.mugshot IS 'The library file alias of a mugshot image to display as the branding of a distribution, on its home page.';
COMMENT ON COLUMN Distribution.logo IS 'The library file alias of a smaller version of this distributions''s mugshot.';

-- DistroSeries

COMMENT ON TABLE DistroSeries IS 'DistroSeries: A soyuz distribution release. A DistroSeries is a given version of a distribution. E.g. "Warty" "Hoary" "Sarge" etc.';
COMMENT ON COLUMN DistroSeries.distribution IS 'The distribution which contains this distroseries.';
COMMENT ON COLUMN DistroSeries.name IS 'The unique name of the distroseries. This is a short name in lower case and would be used in sources.list configuration and in generated URLs. E.g. "warty" "sarge" "sid"';
COMMENT ON COLUMN DistroSeries.title IS 'The display-name title of the distroseries E.g. "Warty Warthog"';
COMMENT ON COLUMN DistroSeries.description IS 'The long detailed description of the release. This may describe the focus of the release or other related information.';
COMMENT ON COLUMN DistroSeries.version IS 'The version of the release. E.g. warty would be "4.10" and hoary would be "5.4"';
COMMENT ON COLUMN DistroSeries.releasestatus IS 'The current release status of this distroseries. E.g. "pre-release freeze" or "released"';
COMMENT ON COLUMN DistroSeries.datereleased IS 'The date on which this distroseries was released. (obviously only valid for released distributions)';
COMMENT ON COLUMN DistroSeries.parent_series IS 'The parent distroseries on which this distribution is based. This is related to the inheritance stuff.';
COMMENT ON COLUMN DistroSeries.owner IS 'The ultimate owner of this distroseries.';
COMMENT ON COLUMN DistroSeries.driver IS 'This is a person or team who can act as a driver for this specific release - note that the distribution drivers can also set goals for any release.';
COMMENT ON COLUMN DistroSeries.changeslist IS 'The email address (name name) of the changes announcement list for this distroseries. If NULL, no announcement mail will be sent.';
COMMENT ON COLUMN DistroSeries.defer_translation_imports IS 'Don''t accept PO imports for this release just now.';


-- DistroArchSeries

COMMENT ON TABLE DistroArchSeries IS 'DistroArchSeries: A soyuz distribution release for a given architecture. A distroseries runs on various architectures. The distroarchseries groups that architecture-specific stuff.';
COMMENT ON COLUMN DistroArchSeries.distroseries IS 'The distribution which this distroarchseries is part of.';


-- DistroComponentUploader

COMMENT ON TABLE DistroComponentUploader IS 'DistroComponentUploader: A record of who can upload what to where. Distributions are permitted to have multiple components. Those components are often subject to different uploader constraints. This table represents those variable constraints by linking a team to a distribution,component tuple.';
COMMENT ON COLUMN DistroComponentUploader.distribution IS 'The distribution to which this upload permission applies.';
COMMENT ON COLUMN DistroComponentUploader.component IS 'The component to which this upload permission applies.';
COMMENT ON COLUMN DIstroComponentUploader.uploader IS 'The uploader(s) permitted to upload to the given component in the given distribution. This is commonly a team but may be a single person in the case of a simple distribution.';


-- LibraryFileContent

COMMENT ON TABLE LibraryFileContent IS 'LibraryFileContent: A librarian file''s contents. The librarian stores files in a safe and transactional way. This table represents the contents of those files within the database.';
COMMENT ON COLUMN LibraryFileContent.datecreated IS 'The date on which this librarian file was created';
COMMENT ON COLUMN LibraryFileContent.datemirrored IS 'When the file was mirrored from the librarian onto the backup server';
COMMENT ON COLUMN LibraryFileContent.filesize IS 'The size of the file';
COMMENT ON COLUMN LibraryFileContent.sha1 IS 'The SHA1 sum of the file''s contents';
COMMENT ON COLUMN LibraryFileContent.md5 IS 'The MD5 sum of the file''s contents';
COMMENT ON COLUMN LibraryFileContent.deleted IS 'This file has been removed from disk by the librarian garbage collector.';

-- LibraryFileAlias

COMMENT ON TABLE LibraryFileAlias IS 'LibraryFileAlias: A librarian file''s alias. The librarian stores, along with the file contents, a record stating the file name and mimetype. This table represents it.';
COMMENT ON COLUMN LibraryFileAlias.content IS 'The libraryfilecontent which is the data in this file.';
COMMENT ON COLUMN LibraryFileAlias.filename IS 'The name of the file. E.g. "foo_1.0-1_i386.deb"';
COMMENT ON COLUMN LibraryFileAlias.mimetype IS 'The mime type of the file. E.g. "application/x-debian-package"';
COMMENT ON COLUMN LibraryFileAlias.expires IS 'The expiry date of this file. If NULL, this item may be removed as soon as it is no longer referenced. If set, the item will not be removed until this date. Once the date is passed, the file may be removed from disk even if this item is still being referenced (in which case content.deleted will be true)';
COMMENT ON COLUMN LibraryFileAlias.last_accessed IS 'Roughly when this file was last retrieved from the Librarian. Initially set to this item''s creation date.';
COMMENT ON COLUMN LibraryFileAlias.date_created IS 'The timestamp when this alias was created.';
COMMENT ON COLUMN LibraryFileAlias.restricted IS 'Is this file available only from the restricted librarian?';
COMMENT ON COLUMN LibraryFileAlias.hits IS 'The number of times this file has been downloaded.';

COMMENT ON TABLE LibraryFileDownloadCount IS 'The number of daily downloads for a given LibraryFileAlias.';
COMMENT ON COLUMN LibraryFileDownloadCount.libraryfilealias IS 'The LibraryFileAlias.';
COMMENT ON COLUMN LibraryFileDownloadCount.day IS 'The day of the downloads.';
COMMENT ON COLUMN LibraryFileDownloadCount.count IS 'The number of downloads.';
<<<<<<< HEAD
COMMENT ON COLUMN LibraryFileDownloadCount.country IS 'The country from where the download requests came from.';

COMMENT ON TABLE ParsedApacheLog IS 'A parsed apache log file for librarian.';
COMMENT ON COLUMN ParsedApacheLog.first_line IS 'The first line of this log file, smashed to ASCII. This uniquely identifies the log file, even if its filename is changed by log rotation or archival.';
COMMENT ON COLUMN ParsedApacheLog.bytes_read IS 'The number of bytes from this log file that have been parsed.';
=======

COMMENT ON TABLE ParsedLibrarianApacheLog IS 'A parsed apache log file for librarian.';
COMMENT ON COLUMN ParsedLibrarianApacheLog.file_name IS 'The name of the parsed log file.';
COMMENT ON COLUMN ParsedLibrarianApacheLog.first_line IS 'The first line of this log file.';
COMMENT ON COLUMN ParsedLibrarianApacheLog.bytes_read IS 'The number of bytes from this log file that have been parsed.';
>>>>>>> 1ef9a07f

-- SourcePackageReleaseFile

COMMENT ON TABLE SourcePackageReleaseFile IS 'SourcePackageReleaseFile: A soyuz source package release file. This table links sourcepackagereleasehistory records to the files which comprise the input.';
COMMENT ON COLUMN SourcePackageReleaseFile.libraryfile IS 'The libraryfilealias embodying this file';
COMMENT ON COLUMN SourcePackageReleaseFile.filetype IS 'The type of the file. E.g. TAR, DIFF, DSC';
COMMENT ON COLUMN SourcePackageReleaseFile.sourcepackagerelease IS 'The sourcepackagerelease that this file belongs to';

COMMENT ON TABLE LoginToken IS 'LoginToken stores one time tokens used by Launchpad for validating email addresses and other tasks that require verifying an email address is valid such as password recovery and account merging. This table will be cleaned occasionally to remove expired tokens. Expiry time is not yet defined.';
COMMENT ON COLUMN LoginToken.requester IS 'The Person that made this request. This will be null for password recovery requests.';
COMMENT ON COLUMN LoginToken.requesteremail IS 'The email address that was used to login when making this request. This provides an audit trail to help the end user confirm that this is a valid request. It is not a link to the EmailAddress table as this may be changed after the request is made. This field will be null for password recovery requests.';
COMMENT ON COLUMN LoginToken.email IS 'The email address that this request was sent to.';
COMMENT ON COLUMN LoginToken.created IS 'The timestamp that this request was made.';
COMMENT ON COLUMN LoginToken.tokentype IS 'The type of request, as per dbschema.TokenType.';
COMMENT ON COLUMN LoginToken.token IS 'The token (not the URL) emailed used to uniquely identify this request. This token will be used to generate a URL that when clicked on will continue a workflow.';
COMMENT ON COLUMN LoginToken.fingerprint IS 'The GPG key fingerprint to be validated on this transaction, it means that a new register will be created relating this given key with the requester in question. The requesteremail still passing for the same usual checks.';
COMMENT ON COLUMN LoginToken.date_consumed IS 'The date and time when this token was consumed. It''s NULL if it hasn''t been consumed yet.';


COMMENT ON TABLE AuthToken IS 'AuthToken stores one time tokens used by the authentication service for validating email addresses and other tasks that require verifying an email address is valid such as password recovery and account merging. This table will be cleaned occasionally to remove expired tokens. Expiry time is not yet defined.';
COMMENT ON COLUMN AuthToken.requester IS 'The Account that made this request. This will be null for password recovery requests.';
COMMENT ON COLUMN AuthToken.requester_email IS 'The email address that was used to login when making this request. This provides an audit trail to help the end user confirm that this is a valid request. It is not a link to the EmailAddress table as this may be changed after the request is made. This field will be null for password recovery requests.';
COMMENT ON COLUMN AuthToken.email IS 'The email address that this request was sent to.';
COMMENT ON COLUMN AuthToken.date_created IS 'The timestamp that this request was made.';
COMMENT ON COLUMN AuthToken.token_type IS 'The type of request, as per dbschema.TokenType.';
COMMENT ON COLUMN AuthToken.token IS 'The token (not the URL) emailed used to uniquely identify this request. This token will be used to generate a URL that when clicked on will continue a workflow.';
COMMENT ON COLUMN AuthToken.date_consumed IS 'The date and time when this token was consumed. It''s NULL if it hasn''t been consumed yet.';


COMMENT ON TABLE Milestone IS 'An identifier that helps a maintainer group together things in some way, e.g. "1.2" could be a Milestone that bazaar developers could use to mark a task as needing fixing in bazaar 1.2.';
COMMENT ON COLUMN Milestone.name IS 'The identifier text, e.g. "1.2."';
COMMENT ON COLUMN Milestone.product IS 'The product for which this is a milestone.';
COMMENT ON COLUMN Milestone.distribution IS 'The distribution to which this milestone belongs, if it is a distro milestone.';
COMMENT ON COLUMN Milestone.distroseries IS 'The distroseries for which this is a milestone. A milestone on a distroseries is ALWAYS also a milestone for the same distribution. This is because milestones started out on products/distributions but are moving to being on series/distroseries.';
COMMENT ON COLUMN Milestone.productseries IS 'The productseries for which this is a milestone. A milestone on a productseries is ALWAYS also a milestone for the same product. This is because milestones started out on products/distributions but are moving to being on series/distroseries.';
COMMENT ON COLUMN Milestone.dateexpected IS 'If set, the date on which we expect this milestone to be delivered. This allows for optional sorting by date.';
COMMENT ON COLUMN Milestone.visible IS 'Whether or not this milestone should be displayed in general listings. All milestones will be visible on the "page of milestones for product foo", but we want to be able to screen out obviously old milestones over time, for the general listings and vocabularies.';
COMMENT ON COLUMN Milestone.description IS 'A description of the milestone. This can be used to summarize the changes included in past milestones and to document the status of current milestones.';

COMMENT ON TABLE PushMirrorAccess IS 'Records which users can update which push mirrors';
COMMENT ON COLUMN PushMirrorAccess.name IS 'Name of an arch archive on the push mirror, e.g. lord@emf.net--2003-example';
COMMENT ON COLUMN PushMirrorAccess.person IS 'A person that has access to update the named archive';

-- Build
COMMENT ON TABLE Build IS 'Build: This table stores the build procedure information of a sourcepackagerelease and its results (binarypackagereleases) for a given distroarchseries.';
COMMENT ON COLUMN Build.datecreated IS 'When the build record was created.';
COMMENT ON COLUMN Build.datebuilt IS 'When the build record was processed.';
COMMENT ON COLUMN Build.buildduration IS 'How long this build took to be processed.';
COMMENT ON COLUMN Build.distroarchseries IS 'Points the target Distroarchrelease for this build.';
COMMENT ON COLUMN Build.processor IS 'Points to the Distroarchrelease available processor target for this build.';
COMMENT ON COLUMN Build.sourcepackagerelease IS 'Sourcepackagerelease which originated this build.';
COMMENT ON COLUMN Build.buildstate IS 'Stores the current build procedure state.';
COMMENT ON COLUMN Build.buildlog IS 'Points to the buildlog file stored in librarian.';
COMMENT ON COLUMN Build.builder IS 'Points to the builder which has once processed it.';
COMMENT ON COLUMN Build.pocket IS 'Stores the target pocket identifier for this build.';
COMMENT ON COLUMN Build.dependencies IS 'Contains a debian-like dependency line specifying the current missing-dependencies for this package.';
COMMENT ON COLUMN Build.archive IS 'Targeted archive for this build.';
COMMENT ON COLUMN Build.estimated_build_duration IS 'How long does the previous attempt to build this source took in this architecture.';
COMMENT ON COLUMN Build.build_warnings IS 'Warnings and diagnosis messages provided by the builder while building this job.';
COMMENT ON COLUMN Build.date_first_dispatched IS 'The instant the build was dispatched the first time. This value will not get overridden if the build is retried.';
COMMENT ON COLUMN Build.upload_log IS 'Reference to a LibraryFileAlias containing the upload log messages generated while processing the binaries resulted from this build.';

-- Builder
COMMENT ON TABLE Builder IS 'Builder: This table stores the build-slave registry and status information as: name, url, trusted, builderok, builderaction, failnotes.';
COMMENT ON COLUMN Builder.builderok IS 'Should a builder fail for any reason, from out-of-disk-space to not responding to the buildd master, the builderok flag is set to false and the failnotes column is filled with a reason.';
COMMENT ON COLUMN Builder.failnotes IS 'This column gets filled out with a textual description of how/why a builder has failed. If the builderok column is true then the value in this column is irrelevant and should be treated as NULL or empty.';
COMMENT ON COLUMN Builder.virtualized IS 'Whether or not the builder is a virtual Xen builder. Packages coming via ubuntu workflow are trusted to build on non-Xen and do not need facist behaviour to be built. Other packages like ppa/grumpy incoming packages can contain malicious code, so are unstrusted and build in a Xen virtual machine.';
COMMENT ON COLUMN Builder.url IS 'The url to the build slave. There may be more than one build slave on a given host so this url includes the port number to use. The default port number for a build slave is 8221';
COMMENT ON COLUMN Builder.manual IS 'Whether or not builder was manual mode, i.e., collect any result from the it, but do not dispach anything to it automatically.';
COMMENT ON COLUMN Builder.vm_host IS 'The virtual machine host associated to this builder. It should be empty for "native" builders (old fashion or architectures not yet supported by XEN).';
COMMENT ON COLUMN Builder.active IS 'Whether to present or not the builder in the public list of builders avaialble. It is used to hide transient or defunct builders while they get fixed.';

-- BuildQueue
COMMENT ON TABLE BuildQueue IS 'BuildQueue: The queue of builds in progress/scheduled to run. This table is the core of the build daemon master. It lists all builds in progress or scheduled to start.';
COMMENT ON COLUMN BuildQueue.build IS 'The build for which this queue item exists. This is how the buildd master will find all the files it needs to perform the build';
COMMENT ON COLUMN BuildQueue.builder IS 'The builder assigned to this build. Some builds will have a builder assigned to queue them up; some will be building on the specified builder already; others will not have a builder yet (NULL) and will be waiting to be assigned into a builder''s queue';
COMMENT ON COLUMN BuildQueue.created IS 'The timestamp of the creation of this row. This is used by the buildd master scheduling algorithm to decide how soon to schedule a build to run on a given builder.';
COMMENT ON COLUMN BuildQueue.buildstart IS 'The timestamp of the start of the build run on the given builder. If this is NULL then the build is not running yet.';
COMMENT ON COLUMN BuildQueue.logtail IS 'The tail end of the log of the current build. This is updated regularly as the buildd master polls the buildd slaves. Once the build is complete; the full log will be lodged with the librarian and linked into the build table.';
COMMENT ON COLUMN BuildQueue.lastscore IS 'The last score ascribed to this build record. This can be used in the UI among other places.';
COMMENT ON COLUMN BuildQueue.manual IS 'Indicates if the current record was or not rescored manually, if so it get skipped from the auto-score procedure.';

-- Mirrors

COMMENT ON TABLE Mirror IS 'Stores general information about mirror sites. Both regular pull mirrors and top tier mirrors are included.';
COMMENT ON COLUMN Mirror.baseurl IS 'The base URL to the mirror, including protocol and optional trailing slash.';
COMMENT ON COLUMN Mirror.country IS 'The country where the mirror is located.';
COMMENT ON COLUMN Mirror.name IS 'Unique name for the mirror, suitable for use in URLs.';
COMMENT ON COLUMN Mirror.description IS 'Description of the mirror.';
COMMENT ON COLUMN Mirror.freshness IS 'dbschema.MirrorFreshness enumeration indicating freshness.';
COMMENT ON COLUMN Mirror.lastcheckeddate IS 'UTC timestamp of when the last check for freshness and consistency was made. NULL indicates no check has ever been made.';
COMMENT ON COLUMN Mirror.approved IS 'True if this mirror has been approved by the Ubuntu/Canonical mirror manager, otherwise False.';

COMMENT ON TABLE MirrorContent IS 'Stores which distroarchseries and compoenents a given mirror has.';
COMMENT ON COLUMN MirrorContent.distroarchseries IS 'A distroarchseries that this mirror contains.';
COMMENT ON COLUMN MirrorContent.component IS 'What component of the distroarchseries that this mirror contains.';

COMMENT ON TABLE MirrorSourceContent IS 'Stores which distroseries and components a given mirror that includes source packages has.';
COMMENT ON COLUMN MirrorSourceContent.distroseries IS 'A distroseries that this mirror contains.';
COMMENT ON COLUMN MirrorSourceContent.component IS 'What component of the distroseries that this sourcepackage mirror contains.';

-- SecureSourcePackagePublishingHistory

COMMENT ON TABLE SecureSourcePackagePublishingHistory IS 'SourcePackagePublishingHistory: The history of a SourcePackagePublishing record. This table represents the lifetime of a publishing record from inception to deletion. Records are never removed from here and in time the publishing table may become a view onto this table. A column being NULL indicates there''s no data for that state transition. E.g. a package which is removed without being superseded won''t have datesuperseded or supersededby filled in.';
COMMENT ON COLUMN SecureSourcePackagePublishingHistory.sourcepackagerelease IS 'The sourcepackagerelease being published.';
COMMENT ON COLUMN SecureSourcePackagePublishingHistory.distroseries IS 'The distroseries into which the sourcepackagerelease is being published.';
COMMENT ON COLUMN SecureSourcePackagePublishingHistory.status IS 'The current status of the publishing.';
COMMENT ON COLUMN SecureSourcePackagePublishingHistory.component IS 'The component into which the publishing takes place.';
COMMENT ON COLUMN SecureSourcePackagePublishingHistory.section IS 'The section into which the publishing takes place.';
COMMENT ON COLUMN SecureSourcePackagePublishingHistory.datecreated IS 'The date/time on which the publishing record was created.';
COMMENT ON COLUMN SecureSourcePackagePublishingHistory.datepublished IS 'The date/time on which the source was actually published into an archive.';
COMMENT ON COLUMN SecureSourcePackagePublishingHistory.datesuperseded IS 'The date/time on which the source was superseded by a new source.';
COMMENT ON COLUMN SecureSourcePackagePublishingHistory.supersededby IS 'The source which superseded this one.';
COMMENT ON COLUMN SecureSourcePackagePublishingHistory.datemadepending IS 'The date/time on which this publishing record was made to be pending removal from the archive.';
COMMENT ON COLUMN SecureSourcePackagePublishingHistory.scheduleddeletiondate IS 'The date/time at which the source is/was scheduled to be deleted.';
COMMENT ON COLUMN SecureSourcePackagePublishingHistory.dateremoved IS 'The date/time at which the source was actually deleted.';
COMMENT ON COLUMN SecureSourcePackagePublishingHistory.pocket IS 'The pocket into which this record is published. The RELEASE pocket (zero) provides behaviour as normal. Other pockets may append things to the distroseries name such as the UPDATES pocket (-updates), the SECURITY pocket (-security) and the PROPOSED pocket (-proposed)';
COMMENT ON COLUMN SecureSourcePackagePublishingHistory.embargo IS 'The publishing record is embargoed from publication if this is set to TRUE. When TRUE, this column prevents the publication record from even showing up in the publishing tables.';
COMMENT ON COLUMN SecureSourcePackagePublishingHistory.embargolifted IS 'The date and time when we lifted the embargo on this publishing record. I.E. when embargo was set to FALSE having previously been set to TRUE.';
COMMENT ON COLUMN SecureSourcePackagePublishingHistory.removed_by IS 'Person responsible for the removal.';
COMMENT ON COLUMN SecureSourcePackagePublishingHistory.removal_comment IS 'Reason why the publication was removed.';

-- SourcePackagePublishingHistory View

COMMENT ON VIEW SourcePackagePublishingHistory IS 'A view on SecureSourcePackagePublishingHistory that restricts access to embargoed entries';
COMMENT ON COLUMN SecureSourcePackagePublishingHistory.archive IS 'The target archive for thi publishing record.';

-- Packaging
COMMENT ON TABLE Packaging IS 'DO NOT JOIN THROUGH THIS TABLE. This is a set
of information linking upstream product series (branches) to distro
packages, but it''s not planned or likely to be complete, in the sense that
we do not attempt to have information for every branch in every derivative
distro managed in Launchpad. So don''t join through this table to get from
product to source package, or vice versa. Rather, use the
ProductSeries.sourcepackages attribute, or the
SourcePackage.productseries attribute. You may need to create a
SourcePackage with a given sourcepackagename and distroseries, then use its
.productrelease attribute. The code behind those methods does more than just
join through the tables, it is also smart enough to look at related
distro''s and parent distroseries, and at Ubuntu in particular.';
COMMENT ON COLUMN Packaging.productseries IS 'The upstream product series
that has been packaged in this distroseries sourcepackage.';
COMMENT ON COLUMN Packaging.sourcepackagename IS 'The source package name for
the source package that includes the upstream productseries described in
this Packaging record. There is no requirement that such a sourcepackage
actually be published in the distro.';
COMMENT ON COLUMN Packaging.distroseries IS 'The distroseries in which the
productseries has been packaged.';
COMMENT ON COLUMN Packaging.packaging IS 'A dbschema Enum (PackagingType)
describing the way the upstream productseries has been packaged. Generally
it will be of type PRIME, meaning that the upstream productseries is the
primary substance of the package, but it might also be INCLUDES, if the
productseries has been included as a statically linked library, for example.
This allows us to say that a given Source Package INCLUDES libneon but is a
PRIME package of tla, for example. By INCLUDES we mean that the code is
actually lumped into the package as ancilliary support material, rather
than simply depending on a separate packaging of that code.';
COMMENT ON COLUMN Packaging.owner IS 'This is not the "owner" in the sense
of giving the person any special privileges to edit the Packaging record,
it is simply a record of who told us about this packaging relationship. Note
that we do not keep a history of these, so if someone sets it correctly,
then someone else sets it incorrectly, we lose the first setting.';

-- Translator / TranslationGroup

COMMENT ON TABLE TranslationGroup IS 'This represents an organised translation group that spans multiple languages. Effectively it consists of a list of people (pointers to Person), and each Person is associated with a Language. So, for each TranslationGroup we can ask the question "in this TranslationGroup, who is responsible for translating into Arabic?", for example.';
COMMENT ON COLUMN TranslationGroup.translation_guide_url IS 'URL with documentation about general rules for translation work done by this translation group.';

COMMENT ON TABLE Translator IS 'A translator is a person in a TranslationGroup who is responsible for a particular language. At the moment, there can only be one person in a TranslationGroup who is the Translator for a particular language. If you want multiple people, then create a launchpad team and assign that team to the language.';
COMMENT ON COLUMN Translator.translationgroup IS 'The TranslationGroup for which this Translator is working.';
COMMENT ON COLUMN Translator.language IS 'The language for which this Translator is responsible in this TranslationGroup. Note that the same person may be responsible for multiple languages, but any given language can only have one Translator within the TranslationGroup.';
COMMENT ON COLUMN Translator.translator IS 'The Person who is responsible for this language in this translation group.';
COMMENT ON COLUMN Translator.style_guide_url IS 'URL with translation style guide of a particular translation team.';

-- PocketChroot
COMMENT ON TABLE PocketChroot IS 'PocketChroots: Which chroot belongs to which pocket of which distroarchseries. Any given pocket of any given distroarchseries needs a specific chroot in order to be built. This table links it all together.';
COMMENT ON COLUMN PocketChroot.distroarchseries IS 'Which distroarchseries this chroot applies to.';
COMMENT ON COLUMN PocketChroot.pocket IS 'Which pocket of the distroarchseries this chroot applies to. Valid values are specified in dbschema.PackagePublishingPocket';
COMMENT ON COLUMN PocketChroot.chroot IS 'The chroot used by the pocket of the distroarchseries.';

-- POExportRequest
COMMENT ON TABLE POExportRequest IS
'A request from a user that a PO template or a PO file be exported
asynchronously.';
COMMENT ON COLUMN POExportRequest.person IS
'The person who made the request.';
COMMENT ON COLUMN POExportRequest.potemplate IS
'The PO template being requested.';
COMMENT ON COLUMN POExportRequest.pofile IS
'The PO file being requested, or NULL.';
COMMENT ON COLUMN POExportRequest.format IS
'The format the user would like the export to be in. See the RosettaFileFormat DB schema for possible values.';

-- GPGKey
COMMENT ON TABLE GPGKey IS 'A GPG key belonging to a Person';
COMMENT ON COLUMN GPGKey.keyid IS 'The 8 character GPG key id, uppercase and no whitespace';
COMMENT ON COLUMN GPGKey.fingerprint IS 'The 40 character GPG fingerprint, uppercase and no whitespace';
COMMENT ON COLUMN GPGKey.active IS 'True if this key is active for use in Launchpad context, false could be deactivated by user or revoked in the global key ring.';
COMMENT ON COLUMN GPGKey.algorithm IS 'The algorithm used to generate this key. Valid values defined in dbschema.GPGKeyAlgorithms';
COMMENT ON COLUMN GPGKey.keysize IS 'Size of the key in bits, as reported by GPG. We may refuse to deal with keysizes < 768 bits in the future.';
COMMENT ON COLUMN GPGKey.can_encrypt IS 'Whether the key has been validated for use in encryption (as opposed to just signing)';

-- Poll
COMMENT ON TABLE Poll IS 'The polls belonging to teams.';
COMMENT ON COLUMN Poll.team IS 'The team this poll belongs to';
COMMENT ON COLUMN Poll.name IS 'The unique name of this poll.';
COMMENT ON COLUMN Poll.title IS 'The title of this poll.';
COMMENT ON COLUMN Poll.dateopens IS 'The date and time when this poll opens.';
COMMENT ON COLUMN Poll.datecloses IS 'The date and time when this poll closes.';
COMMENT ON COLUMN Poll.proposition IS 'The proposition that is going to be voted.';
COMMENT ON COLUMN Poll.type IS 'The type of this poll (Simple, Preferential, etc).';
COMMENT ON COLUMN Poll.allowspoilt IS 'If people can spoil their votes.';
COMMENT ON COLUMN Poll.secrecy IS 'If people votes are SECRET (no one can see), ADMIN (team administrators can see) or PUBLIC (everyone can see).';

-- PollOption
COMMENT ON TABLE PollOption IS 'The options belonging to polls.';
COMMENT ON COLUMN PollOption.poll IS 'The poll this options belongs to.';
COMMENT ON COLUMN PollOption.name IS 'The name of this option.';
COMMENT ON COLUMN PollOption.title IS 'A short title for this option.';
COMMENT ON COLUMN PollOption.active IS 'If TRUE, people will be able to vote on this option. Otherwise they don''t.';

-- Vote
COMMENT ON TABLE Vote IS 'The table where we store the actual votes of people.  It may or may not have a reference to the person who voted, depending on the poll''s secrecy.';
COMMENT ON COLUMN Vote.person IS 'The person who voted. It''s NULL for secret polls.';
COMMENT ON COLUMN Vote.poll IS 'The poll for which this vote applies.';
COMMENT ON COLUMN Vote.preference IS 'Used to identify in what order the options were chosen by a given user (in case of preferential voting).';
COMMENT ON COLUMN Vote.option IS 'The choosen option.';
COMMENT ON COLUMN Vote.token IS 'A unique token that''s give to the user so he can change his vote later.';

-- VoteCast
COMMENT ON TABLE VoteCast IS 'Here we store who has already voted in a poll, to ensure they do not vote again, and potentially to notify people that they may still vote.';
COMMENT ON COLUMN VoteCast.person IS 'The person who voted.';
COMMENT ON COLUMN VoteCast.poll IS 'The poll in which this person voted.';

-- ShippingRequest
COMMENT ON TABLE ShippingRequest IS 'A shipping request made through ShipIt.';
COMMENT ON COLUMN ShippingRequest.recipient IS 'The person who requested.';
COMMENT ON COLUMN ShippingRequest.daterequested IS 'The date this request was made.';
COMMENT ON COLUMN ShippingRequest.type IS 'The type of the request.';
COMMENT ON COLUMN ShippingRequest.status IS 'The status of the request.';
COMMENT ON COLUMN ShippingRequest.whoapproved IS 'The person who approved this.';
COMMENT ON COLUMN ShippingRequest.whocancelled IS 'The person who cancelled this.';
COMMENT ON COLUMN ShippingRequest.reason IS 'A comment from the requester explaining why he want the CDs.';
COMMENT ON COLUMN ShippingRequest.highpriority IS 'Is this a high priority request?';
COMMENT ON COLUMN ShippingRequest.city IS 'The city to which this request should be shipped.';
COMMENT ON COLUMN ShippingRequest.phone IS 'The phone number of the requester.';
COMMENT ON COLUMN ShippingRequest.country IS 'The country to which this request should be shipped.';
COMMENT ON COLUMN ShippingRequest.province IS 'The province to which this request should be shipped.';
COMMENT ON COLUMN ShippingRequest.postcode IS 'The postcode to which this request should be shipped.';
COMMENT ON COLUMN ShippingRequest.addressline1 IS 'The address (first line) to which this request should be shipped.';
COMMENT ON COLUMN ShippingRequest.addressline2 IS 'The address (second line) to which this request should be shipped.';
COMMENT ON COLUMN ShippingRequest.organization IS 'The organization requesting the CDs.';
COMMENT ON COLUMN ShippingRequest.recipientdisplayname IS 'Used as the recipient''s name when a request is made by a ShipIt admin in behalf of someone else';
COMMENT ON COLUMN ShippingRequest.shipment IS 'The corresponding Shipment record for this request, generated on export.';
COMMENT ON COLUMN ShippingRequest.normalized_address IS 'The normalized
address of this request. It is maintained by a trigger because it''s safer than hacking sqlobject''s internals (specially because we sometimes update data behind sqlobject''s back).';

-- RequestedCDs
COMMENT ON TABLE RequestedCDs IS 'The requested CDs of a Shipping Request.';
COMMENT ON COLUMN RequestedCDs.quantity IS 'The number of CDs.';
COMMENT ON COLUMN RequestedCDs.quantityapproved IS 'The number of CDs that were approved for shipping, in case the request was approved.';
COMMENT ON COLUMN RequestedCDs.request IS 'The request itself.';
COMMENT ON COLUMN RequestedCDs.distroseries IS 'The distroseries of the CDs (e.g. Ubuntu Breezy).';
COMMENT ON COLUMN RequestedCDs.architecture IS 'The architecture the CDs are meant to be installed on (e.g. x86).';
COMMENT ON COLUMN RequestedCDs.flavour IS 'The flavour of the distroseries (e.g. EdUbuntu).';

-- StandardShipItRequest
COMMENT ON TABLE StandardShipItRequest IS 'The Standard ShipIt Requests. This is what we want most of the people to choose, having only a few people placing custom requests.';
COMMENT ON COLUMN StandardShipItRequest.flavour IS 'The Distribution Flavour';
COMMENT ON COLUMN StandardShipItRequest.quantityx86 IS 'The quantity of X86 CDs';
COMMENT ON COLUMN StandardShipItRequest.quantityamd64 IS 'The quantity of AMD64 CDs';
COMMENT ON COLUMN StandardShipItRequest.quantityppc IS 'The quantity of PowerPC CDs';
COMMENT ON COLUMN StandardShipItRequest.isdefault IS 'Is this the order that is pre-selected in the options we give for the user?';
COMMENT ON COLUMN StandardShipItRequest.description IS 'The description of this option.';

-- ShipItSurvey*
COMMENT ON TABLE ShipItSurvey IS 'A sequence of questions and their answers given by a ShipIt user.';
COMMENT ON TABLE ShipItSurveyQuestion IS 'The text of a question that is asked of ShipIt users.';
COMMENT ON TABLE ShipItSurveyAnswer IS 'The text of an answer given by ShipIt users. Answers are usually multiple choice, but freeform answers could be stored here too.';
COMMENT ON TABLE ShipItSurveyResult IS 'A single element in a ShipItSurvey.';
COMMENT ON COLUMN ShipItSurveyResult.answer IS 'The given answer. NULL indicates not answered (which may be different to declined to answer).';

-- Shipment
COMMENT ON TABLE Shipment IS 'A shipment is the link between a ShippingRequest and a ShippingRun. When a Shipment is created for a ShippingRequest, it gets locked and can''t be changed anymore.';
COMMENT ON COLUMN Shipment.logintoken IS 'A unique token used to identify users that come back after receiving CDs as part of an shock and awe campaign.';
COMMENT ON COLUMN Shipment.shippingrun IS 'The shippingrun to which this shipment belongs.';
COMMENT ON COLUMN Shipment.dateshipped IS 'The date when this shipment was shipped by the shipping company.';
COMMENT ON COLUMN Shipment.shippingservice IS 'The shipping service used for this shipment.';
COMMENT ON COLUMN Shipment.trackingcode IS 'A code used to track the shipment after it''s shipped.';

-- ShippingRun
COMMENT ON TABLE ShippingRun IS 'A shipping run is a set of shipments that are sent to the shipping company in the same date.';
COMMENT ON COLUMN ShippingRun.datecreated IS 'The date this shipping run was created.';
COMMENT ON COLUMN ShippingRun.sentforshipping IS 'The exported file was sent to the shipping company already?';
COMMENT ON COLUMN ShippingRun.csvfile IS 'A csv file with all requests of this shipping run, to be sent to the shipping company.';
COMMENT ON COLUMN ShippingRun.requests_count IS 'A cache of the number of requests that are part of this ShippingRun, to avoid an expensive COUNT(*) query to get this data.';

-- Language
COMMENT ON TABLE Language IS 'A human language.';
COMMENT ON COLUMN Language.code IS 'The ISO 639 code for this language';
COMMENT ON COLUMN Language.uuid IS 'Mozilla language pack unique ID';
COMMENT ON COLUMN Language.englishname IS 'The english name for this language';
COMMENT ON COLUMN Language.nativename IS 'The name of this language in the language itself';
COMMENT ON COLUMN Language.pluralforms IS 'The number of plural forms this language has';
COMMENT ON COLUMN Language.pluralexpression IS 'The plural expression for this language, as used by gettext';
COMMENT ON COLUMN Language.visible IS 'Whether this language should usually be visible or not';
COMMENT ON COLUMN Language.direction IS 'The direction that text is written in this language';

-- ShipItReport
COMMENT ON TABLE ShipItReport IS 'A report generated with the ShipIt data.';
COMMENT ON COLUMN ShipItReport.datecreated IS 'The date this report run was created.';
COMMENT ON COLUMN ShipItReport.csvfile IS 'A csv file with the report';

-- Continent
COMMENT ON TABLE Continent IS 'A continent in this huge world.';
COMMENT ON COLUMN Continent.code IS 'A two-letter code for a continent.';
COMMENT ON COLUMN Continent.name IS 'The name of the continent.';

-- DistributionMirror
COMMENT ON TABLE DistributionMirror IS 'A mirror of a given distribution.';
COMMENT ON COLUMN DistributionMirror.distribution IS 'The distribution to which the mirror refers to.';
COMMENT ON COLUMN DistributionMirror.name IS 'The unique name of the mirror.';
COMMENT ON COLUMN DistributionMirror.http_base_url IS 'The HTTP URL used to access the mirror.';
COMMENT ON COLUMN DistributionMirror.ftp_base_url IS 'The FTP URL used to access the mirror.';
COMMENT ON COLUMN DistributionMirror.rsync_base_url IS 'The Rsync URL used to access the mirror.';
COMMENT ON COLUMN DistributionMirror.displayname IS 'The displayname of the mirror.';
COMMENT ON COLUMN DistributionMirror.description IS 'A description of the mirror.';
COMMENT ON COLUMN DistributionMirror.owner IS 'The owner of the mirror.';
COMMENT ON COLUMN DistributionMirror.reviewer IS 'The person who reviewed the mirror.';
COMMENT ON COLUMN DistributionMirror.speed IS 'The speed of the mirror''s Internet link.';
COMMENT ON COLUMN DistributionMirror.country IS 'The country where the mirror is located.';
COMMENT ON COLUMN DistributionMirror.content IS 'The content that is mirrored.';
COMMENT ON COLUMN DistributionMirror.official_candidate IS 'Is the mirror a candidate for becoming an official mirror?';
COMMENT ON COLUMN DistributionMirror.enabled IS 'Is this mirror enabled?';
COMMENT ON COLUMN DistributionMirror.status IS 'This mirror''s status.';
COMMENT ON COLUMN DistributionMirror.whiteboard IS 'Notes on the current status of the mirror';
COMMENT ON COLUMN DistributionMirror.date_created IS 'The date and time the mirror was created.';
COMMENT ON COLUMN DistributionMirror.date_reviewed IS 'The date and time the mirror was reviewed.';

-- MirrorDistroArchSeries
COMMENT ON TABLE MirrorDistroArchSeries IS 'The mirror of the packages of a given Distro Arch Release.';
COMMENT ON COLUMN MirrorDistroArchSeries.distribution_mirror IS 'The distribution mirror.';
COMMENT ON COLUMN MirrorDistroArchSeries.distroarchseries IS 'The distro arch series.';
COMMENT ON COLUMN MirrorDistroArchSeries.freshness IS 'The freshness of the mirror, that is, how up-to-date it is.';
COMMENT ON COLUMN MirrorDistroArchSeries.pocket IS 'The PackagePublishingPocket.';

-- MirrorDistroSeriesSource
COMMENT ON TABLE MirrorDistroSeriesSource IS 'The mirror of a given Distro Release';
COMMENT ON COLUMN MirrorDistroSeriesSource.distribution_mirror IS 'The distribution mirror.';
COMMENT ON COLUMN MirrorDistroSeriesSource.distroseries IS 'The Distribution Release.';
COMMENT ON COLUMN MirrorDistroSeriesSource.freshness IS 'The freshness of the mirror, that is, how up-to-date it is.';

-- MirrorCDImageDistroSeries
COMMENT ON TABLE MirrorCDImageDistroSeries IS 'The mirror of a given CD/DVD image.';
COMMENT ON COLUMN MirrorCDImageDistroSeries.distribution_mirror IS 'The distribution mirror.';
COMMENT ON COLUMN MirrorCDImageDistroSeries.distroseries IS 'The Distribution Release.';
COMMENT ON COLUMN MirrorCDImageDistroSeries.flavour IS 'The Distribution Release Flavour.';

-- MirrorProbeRecord
COMMENT ON TABLE MirrorProbeRecord IS 'Records stored when a mirror is probed.';
COMMENT ON COLUMN MirrorProbeRecord.distribution_mirror IS 'The DistributionMirror.';
COMMENT ON COLUMN MirrorProbeRecord.log_file IS 'The log file of the probe.';
COMMENT ON COLUMN MirrorProbeRecord.date_created IS 'The date and time the probe was performed.';

-- TranslationImportQueueEntry
COMMENT ON TABLE TranslationImportQueueEntry IS 'Queue with translatable resources pending to be imported into Rosetta.';
COMMENT ON COLUMN TranslationImportQueueEntry.path IS 'The path (included the filename) where this file was stored when we imported it.';
COMMENT ON COLUMN TranslationImportQueueEntry.content IS 'The file content that is being imported.';
COMMENT ON COLUMN TranslationImportQueueEntry.format IS 'The file format of the content that is being imported.';
COMMENT ON COLUMN TranslationImportQueueEntry.importer IS 'The person that did the import.';
COMMENT ON COLUMN TranslationImportQueueEntry.dateimported IS 'The timestamp when the import was done.';
COMMENT ON COLUMN TranslationImportQueueEntry.distroseries IS 'The distribution release related to this import.';
COMMENT ON COLUMN TranslationImportQueueEntry.sourcepackagename IS 'The source package name related to this import.';
COMMENT ON COLUMN TranslationImportQueueEntry.productseries IS 'The product series related to this import.';
COMMENT ON COLUMN TranslationImportQueueEntry.is_published IS 'Notes whether is a published upload.';
COMMENT ON COLUMN TranslationImportQueueEntry.pofile IS 'Link to the POFile where this import will end.';
COMMENT ON COLUMN TranslationImportQueueEntry.potemplate IS 'Link to the POTemplate where this import will end.';
COMMENT ON COLUMN TranslationImportQueueEntry.date_status_changed IS 'The date when the status of this entry was changed.';
COMMENT ON COLUMN TranslationImportQueueEntry.status IS 'The status of the import: 1 Approved, 2 Imported, 3 Deleted, 4 Failed, 5 Needs Review, 6 Blocked.';
COMMENT ON COLUMN TranslationImportQueueEntry.error_output IS 'Error output from last import attempt.';

-- Archive
COMMENT ON TABLE Archive IS 'A package archive. Commonly either a distribution''s main_archive or a ppa''s archive.';
COMMENT ON COLUMN Archive.owner IS 'Identifies the PPA owner when it has one.';
COMMENT ON COLUMN Archive.description IS 'Allow users to describe their PPAs content.';
COMMENT ON COLUMN Archive.enabled IS 'Whether or not the PPA is enabled for accepting uploads.';
COMMENT ON COLUMN Archive.authorized_size IS 'Size, in MiB, allowed for this PPA.';
COMMENT ON COLUMN Archive.whiteboard IS 'Administrator comments about interventions made in the PPA configuration.';
COMMENT ON COLUMN Archive.distribution IS 'The distribution that uses this archive.';
COMMENT ON COLUMN Archive.purpose IS 'The purpose of this archive, e.g. COMMERCIAL.  See the ArchivePurpose DBSchema item.';
COMMENT ON COLUMN Archive.private IS 'Whether or not the archive is private. This affects the global visibility of the archive.';
COMMENT ON COLUMN Archive.package_description_cache IS 'Text blob containing all source and binary names and descriptions concatenated. Used to to build the tsearch indexes on this table.';
COMMENT ON COLUMN Archive.sources_cached IS 'Number of sources already cached for this archive.';
COMMENT ON COLUMN Archive.binaries_cached IS 'Number of binaries already cached for this archive.';
COMMENT ON COLUMN Archive.require_virtualized IS 'Whether this archive has binaries that should be built on a virtual machine, e.g. PPAs';
COMMENT ON COLUMN Archive.name IS 'The name of the archive.';
COMMENT ON COLUMN Archive.name IS 'Whether this archive should be published.';
COMMENT ON COLUMN Archive.date_updated IS 'When were the rebuild statistics last updated?';
COMMENT ON COLUMN Archive.total_count IS 'How many source packages are in the rebuild archive altogether?';
COMMENT ON COLUMN Archive.pending_count IS 'How many packages still need building?';
COMMENT ON COLUMN Archive.succeeded_count IS 'How many source packages were built sucessfully?';
COMMENT ON COLUMN Archive.failed_count IS 'How many packages failed to build?';
COMMENT ON COLUMN Archive.building_count IS 'How many packages are building at present?';
COMMENT ON COLUMN Archive.signing_key IS 'The GpgKey used for signing this archive.';
COMMENT ON COLUMN Archive.removed_binary_retention_days IS 'The number of days before superseded or deleted binary files are expired in the librarian, or zero for never.';
COMMENT ON COLUMN Archive.num_old_versions_published IS 'The number of versions of a package to keep published before older versions are superseded.';

-- ArchiveAuthToken

COMMENT ON TABLE ArchiveAuthToken IS 'Authorisation tokens to use in .htaccess for published archives.';
COMMENT ON COLUMN ArchiveAuthToken.archive IS 'The archive to which this token refers.';
COMMENT ON COLUMN ArchiveAuthToken.person IS 'The person to which this token applies.';
COMMENT ON COLUMN ArchiveAuthToken.date_created IS 'The date and time this token was created.';
COMMENT ON COLUMN ArchiveAuthToken.date_deactivated IS 'The date and time this token was deactivated.';
COMMENT ON COLUMN ArchiveAuthToken.token IS 'The token text for this authorisation.';

-- ArchiveDependency
COMMENT ON TABLE ArchiveDependency IS 'This table maps a given archive to all other archives it should depend on.';
COMMENT ON COLUMN ArchiveDependency.date_created IS 'Instant when the dependency was created.';
COMMENT ON COLUMN ArchiveDependency.archive IS 'The archive where the dependency should be applied.';
COMMENT ON COLUMN ArchiveDependency.dependency IS 'The archive to depend on.';

-- ArchivePermission

COMMENT ON TABLE ArchivePermission IS 'ArchivePermission: A record of who has permission to upload and approve uploads to an archive (and hence a distribution)';
COMMENT ON COLUMN ArchivePermission.date_created IS 'The date that this permission was created.';
COMMENT ON COLUMN ArchivePermission.archive IS 'The archive to which this permission applies.';
COMMENT ON COLUMN ArchivePermission.permission IS 'The permission type being granted.';
COMMENT ON COLUMN ArchivePermission.person IS 'The person or team to whom the permission is being granted.';
COMMENT ON COLUMN ArchivePermission.component IS 'The component to which this upload permission applies.';
COMMENT ON COLUMN ArchivePermission.sourcepackagename IS 'The source package name to which this permission applies.  This can be used to provide package-level permissions to single users.';

-- ArchiveSubscriber

COMMENT ON TABLE ArchiveSubscriber IS 'An authorised person or team subscription to an archive.';
COMMENT ON COLUMN ArchiveSubscriber.archive IS 'The archive that the subscriber is authorised to see.';
COMMENT ON COLUMN ArchiveSubscriber.registrant IS 'The person who authorised this subscriber.';
COMMENT ON COLUMN ArchiveSubscriber.date_created IS 'The date and time this subscription was created.';
COMMENT ON COLUMN ArchiveSubscriber.subscriber IS 'The person or team that this subscription refers to.';
COMMENT ON COLUMN ArchiveSubscriber.date_expires IS 'The date and time this subscription will expire. If NULL, it does not expire.';
COMMENT ON COLUMN ArchiveSubscriber.status IS 'The status of the subscription, e.g. PENDING, ACTIVE, CANCELLING, CANCELLED.';
COMMENT ON COLUMN ArchiveSubscriber.description IS 'An optional note for the archive owner to describe the subscription.';
COMMENT ON COLUMN ArchiveSubscriber.date_cancelled IS 'The date and time this subscription was revoked.';
COMMENT ON COLUMN ArchiveSubscriber.cancelled_by IS 'The person who revoked this subscription.';

-- PackageCopyRequest

COMMENT ON TABLE PackageCopyRequest IS 'PackageCopyRequest: A table that captures the status and the details of an inter-archive package copy operation.';
COMMENT ON COLUMN PackageCopyRequest.requester IS 'The person who requested the archive operation.';
COMMENT ON COLUMN PackageCopyRequest.source_archive IS 'The archive from which packages are to be copied.';
COMMENT ON COLUMN PackageCopyRequest.source_distroseries IS 'The distroseries to which the packages to be copied belong in the source archive.';
COMMENT ON COLUMN PackageCopyRequest.source_component IS 'The component to which the packages to be copied belong in the source archive.';
COMMENT ON COLUMN PackageCopyRequest.source_pocket IS 'The pocket for the packages to be copied.';
COMMENT ON COLUMN PackageCopyRequest.target_archive IS 'The archive to which packages will be copied.';
COMMENT ON COLUMN PackageCopyRequest.target_distroseries IS 'The target distroseries.';
COMMENT ON COLUMN PackageCopyRequest.target_component IS 'The target component.';
COMMENT ON COLUMN PackageCopyRequest.target_pocket IS 'The target pocket.';
COMMENT ON COLUMN PackageCopyRequest.status IS 'Archive operation status, may be one of: new, in-progress, complete, failed, cancelling, cancelled.';
COMMENT ON COLUMN PackageCopyRequest.reason IS 'The reason why this copy operation was requested.';
COMMENT ON COLUMN PackageCopyRequest.date_created IS 'Date of creation for this archive operation.';
COMMENT ON COLUMN PackageCopyRequest.date_started IS 'Start date/time of this archive operation.';
COMMENT ON COLUMN PackageCopyRequest.date_completed IS 'When did this archive operation conclude?';

-- ArchiveArch

COMMENT ON TABLE ArchiveArch IS 'ArchiveArch: A table that allows a user to specify which architectures an archive requires or supports.';
COMMENT ON COLUMN ArchiveArch.archive IS 'The archive for which an architecture is specified.';
COMMENT ON COLUMN ArchiveArch.processorfamily IS 'The architecture specified for the archive on hand.';

-- Component
COMMENT ON TABLE Component IS 'Known components in Launchpad';
COMMENT ON COLUMN Component.name IS 'Component name text';
COMMENT ON COLUMN Component.description IS 'Description of this component.';


-- Section
COMMENT ON TABLE Section IS 'Known sections in Launchpad';
COMMENT ON COLUMN Section.name IS 'Section name text';


-- ComponentSelection
COMMENT ON TABLE ComponentSelection IS 'Allowed components in a given distroseries.';
COMMENT ON COLUMN ComponentSelection.distroseries IS 'Refers to the distroseries in question.';
COMMENT ON COLUMN ComponentSelection.component IS 'Refers to the component in qestion.';


-- SectionSelection
COMMENT ON TABLE SectionSelection IS 'Allowed sections in a given distroseries.';
COMMENT ON COLUMN SectionSelection.distroseries IS 'Refers to the distroseries in question.';
COMMENT ON COLUMN SectionSelection.section IS 'Refers to the section in question.';

-- PillarName
COMMENT ON TABLE PillarName IS 'A cache of the names of our "Pillar''s" (distribution, product, project) to ensure uniqueness in this shared namespace. This is a materialized view maintained by database triggers.';
COMMENT ON COLUMN PillarName.alias_for IS 'An alias for another pillarname. Rows with this column set are not maintained by triggers.';

-- POFileTranslator
COMMENT ON TABLE POFileTranslator IS 'A materialized view caching who has translated what pofile.';
COMMENT ON COLUMN POFileTranslator.person IS 'The person who submitted the translation.';
COMMENT ON COLUMN POFileTranslator.pofile IS 'The pofile the translation was submitted for.';
COMMENT ON COLUMN POFileTranslator.latest_message IS 'Latest translation
message added to the translation file.';
COMMENT ON COLUMN POFileTranslator.date_last_touched IS 'When was added latest
translation message.';

-- NameBlacklist
COMMENT ON TABLE NameBlacklist IS 'A list of regular expressions used to blacklist names.';
COMMENT ON COLUMN NameBlacklist.regexp IS 'A Python regular expression. It will be compiled with the IGNORECASE, UNICODE and VERBOSE flags. The Python search method will be used rather than match, so ^ markers should be used to indicate the start of a string.';
COMMENT ON COLUMN NameBlacklist.comment IS 'An optional comment on why this regexp was entered. It should not be displayed to non-admins and its only purpose is documentation.';

-- ScriptActivity
COMMENT ON TABLE ScriptActivity IS 'Records of successful runs of scripts ';
COMMENT ON COLUMN ScriptActivity.name IS 'The name of the script';
COMMENT ON COLUMN ScriptActivity.hostname IS 'The hostname of the machine where the script was run';
COMMENT ON COLUMN ScriptActivity.date_started IS 'The date at which the script started';
COMMENT ON COLUMN ScriptActivity.date_completed IS 'The date at which the script completed';

-- RevisionProperty
COMMENT ON TABLE RevisionProperty IS 'A collection of name and value pairs that appear on a revision.';
COMMENT ON COLUMN RevisionProperty.revision IS 'The revision which has properties.';
COMMENT ON COLUMN RevisionProperty.name IS 'The name of the property.';
COMMENT ON COLUMN RevisionProperty.value IS 'The value of the property.';

-- Entitlement
COMMENT ON TABLE Entitlement IS 'Entitlements and usage of privileged features.';
COMMENT ON COLUMN Entitlement.person IS 'The person to which the entitlements apply.';
COMMENT ON COLUMN Entitlement.registrant IS 'The person (admin) who registered this entitlement.  It is NULL if imported directly from an external sales system.';
COMMENT ON COLUMN Entitlement.approved_by IS 'The person who approved this entitlement.  It is NULL if imported directly from an external sales system.';
COMMENT ON COLUMN Entitlement.date_approved IS 'Approval date of entitlement.  It is NULL if imported directly from an external sales system.';
COMMENT ON COLUMN Entitlement.date_created IS 'Creation date of entitlement.';
COMMENT ON COLUMN Entitlement.date_starts IS 'When this entitlement becomes active.';
COMMENT ON COLUMN Entitlement.date_expires IS 'When this entitlement expires.';
COMMENT ON COLUMN Entitlement.entitlement_type IS 'The type of this entitlement (e.g. private bug).';
COMMENT ON COLUMN Entitlement.quota IS 'Number of this entitlement allowed.';
COMMENT ON COLUMN Entitlement.amount_used IS 'Quantity of this entitlement allocation that is used.';
COMMENT ON COLUMN Entitlement.whiteboard IS 'A place for administrator notes.';
COMMENT ON COLUMN Entitlement.state IS 'The state (REQUESTED, ACTIVE, INACTIVE) of the entitlement.';
COMMENT ON COLUMN Entitlement.is_dirty IS 'This entitlement has been modified and the state needst to be updated on the external system.';
COMMENT ON COLUMN Entitlement.distribution IS 'The distribution to which this entitlement applies.';
COMMENT ON COLUMN Entitlement.product IS 'The product to which this entitlement applies.';
COMMENT ON COLUMN Entitlement.project IS 'The project to which this entitlement applies.';

-- OpenIdRPConfig
COMMENT ON TABLE OpenIdRPConfig IS 'Configuration information for OpenID Relying Parties';
COMMENT ON COLUMN OpenIdRPConfig.trust_root IS 'The trust root for this RP';
COMMENT ON COLUMN OpenIdRPConfig.displayname IS 'The human readable name for this RP';
COMMENT ON COLUMN OpenIDRPConfig.description IS 'A description of the RP.  Should indicate why the RP wants the user to log in';
COMMENT ON COLUMN OpenIdRPConfig.logo IS 'A reference to the logo for this RP';
COMMENT ON COLUMN OpenIdRPConfig.allowed_sreg IS 'A comma separated list of fields that can be sent to the RP via openid.sreg.  The field names should not have the "openid.sreg." prefix';
COMMENT ON COLUMN OpenIdRPConfig.creation_rationale IS 'A person creation rationale to use for users who create an account while logging in to this RP';
COMMENT ON COLUMN OpenIdRPConfig.can_query_any_team IS 'This RP can query for membership of any or all teams, including private teams. This setting overrides any other private team query ACLs, and should not be used if more granular options are suitable.';

--OpenIDRPSummary
COMMENT ON TABLE OpenIDRPSummary IS 'The summary of the activity between a person and an RP.';
COMMENT ON COLUMN OpenIDRPSummary.account IS 'The account who used the RP.';
COMMENT ON COLUMN OpenIDRPSummary.openid_identifier IS 'The OpenID identifier used to login.';
COMMENT ON COLUMN OpenIDRPSummary.trust_root IS 'The trust root for the RP';
COMMENT ON COLUMN OpenIDRPSummary.date_created IS 'The creation date of this summary; the first time the person used the RP.';
COMMENT ON COLUMN OpenIDRPSummary.date_last_used IS 'The date the RP was last used.';
COMMENT ON COLUMN OpenIDRPSummary.total_logins IS 'The total number of times the RP was used by the person.';

-- ProductSubscription
-- COMMENT ON TABLE ProductSubscription IS 'Defines the support contacts for a given product. The support contacts will be automatically subscribed to every support request filed on the product.';

-- LanguagePack
COMMENT ON TABLE LanguagePack IS 'Store exported language packs for DistroSeries.';
COMMENT ON COLUMN LanguagePack.file IS 'Librarian file where the language pack is stored.';
COMMENT ON COLUMN LanguagePack.date_exported IS 'When was exported the language pack.';
COMMENT ON COLUMN LanguagePack.date_last_used IS 'When did we stop using the language pack. It''s used to decide whether we can remove it completely from the system. When it''s being used, its value is NULL';
COMMENT ON COLUMN LanguagePack.distroseries IS 'The distribution series from where this language pack was exported.';
COMMENT ON COLUMN LanguagePack.type IS 'Type of language pack. There are two types available, 1: Full export, 2: Update export based on language_pack_that_updates export.';
COMMENT ON COLUMN LanguagePack.updates IS 'The LanguagePack that this one updates.';

-- HWSubmission
COMMENT ON TABLE HWSubmission IS 'Raw HWDB submission data';
COMMENT ON COLUMN HWSubmission.date_created IS 'Date and time of the submission (generated by the client).';
COMMENT ON COLUMN HWSubmission.date_submitted IS 'Date and time of the submission (generated by the server).';
COMMENT ON COLUMN HWSubmission.format IS 'The format version of the submitted data, as given by the HWDB client. See HWSubmissionFormat for valid values.';
COMMENT ON COLUMN HWSubmission.status IS 'The status of the submission. See HWSubmissionProcessingStatus for valid values.';
COMMENT ON COLUMN HWSubmission.private IS 'If false, the submitter allows public access to the data. If true, the data may be used only for statistical purposes.';
COMMENT ON COLUMN HWSubmission.contactable IS 'If True, the submitter agrees to be contacted by upstream developers and package maintainers for tests etc.';
COMMENT ON COLUMN HWSubmission.submission_key IS 'A unique submission ID.';
COMMENT ON COLUMN HWSubmission.owner IS 'A reference to the Person table: The owner/submitter of the data.';
COMMENT ON COLUMN HWSubmission.distroarchseries IS 'A reference to the distroarchseries of the submission. This value is null, if the submitted values for distribution, distroseries and architecture do not match an existing entry in the Distroarchseries table.';
COMMENT ON COLUMN HWSubmission.raw_submission IS 'A reference to a row of LibraryFileAlias. The library file contains the raw submission data.';
COMMENT ON COLUMN HWSubmission.system_fingerprint IS 'A reference to an entry of the HWDBSystemFingerPrint table. This table stores the system name as returned by HAL (system.vendor, system.product)';
COMMENT ON COLUMN HWSubmission.raw_emailaddress IS 'The email address of the submitter.';

COMMENT ON TABLE HWSubmissionBug IS 'Link bugs to HWDB submissions';

COMMENT ON TABLE HWSystemFingerprint IS 'A distinct list of "fingerprints" (HAL system.name, system.vendor) from raw submission data';
COMMENT ON COLUMN HWSystemFingerprint.fingerprint IS 'The fingerprint';

COMMENT ON TABLE HWDriver IS 'Information about a driver for a device';
COMMENT ON COLUMN HWDriver.package_name IS 'The Debian package name a driver is a part of';
COMMENT ON COLUMN HWDriver.name IS 'The name of a driver.';

COMMENT ON TABLE HWVendorName IS 'A list of hardware vendor names.';
COMMENT ON COLUMN HWVendorName.name IS 'The name of a vendor.';

COMMENT ON TABLE HWVendorId IS 'Associates tuples (bus, vendor ID for this bus) with vendor names.';
COMMENT ON COLUMN HWVendorId.bus IS 'The bus.';
COMMENT ON COLUMN HWVendorId.vendor_id_for_bus IS 'The ID of a vendor for the bus given by column `bus`';

COMMENT ON TABLE HWDevice IS 'Basic information on devices.';
COMMENT ON COLUMN HWDevice.bus_vendor_id IS 'A reference to a HWVendorID record.';
COMMENT ON COLUMN HWDevice.bus_product_id IS 'The bus product ID of a device';
COMMENT ON COLUMN HWDevice.variant IS 'An optional additional description for a device that shares its vendor and product ID with another, technically different, device.';
COMMENT ON COLUMN HWDevice.name IS 'The human readable product name of the device.';
COMMENT ON COLUMN HWDevice.submissions IS 'The number of submissions that contain this device.';

COMMENT ON TABLE HWDeviceClass IS 'Capabilities of a device.';
COMMENT ON COLUMN HWDeviceClass.device IS 'A reference to a device.';
COMMENT ON COLUMN HWDeviceClass.main_class IS 'The main class of a device. Legal values are defined by the HWMainClass enumeration.';
COMMENT ON COLUMN HWDeviceClass.sub_class IS 'The sub-class of a device. Legal values are defined by the HWSubClass enumeration.';

COMMENT ON TABLE HWDeviceNameVariant IS 'Alternative vendor and product names of devices.';
COMMENT ON COLUMN HWDeviceNameVariant.vendor_name IS 'The alternative vendor name.';
COMMENT ON COLUMN HWDeviceNameVariant.product_name IS 'The alternative product name.';
COMMENT ON COLUMN HWDeviceNameVariant.device IS 'The device named by this alternative vendor and product names.';
COMMENT ON COLUMN HWDeviceNameVariant.submissions IS 'The number of submissions containing this alternative vendor and product name.';

COMMENT ON TABLE HWDeviceDriverLink IS 'Combinations of devices and drivers mentioned in submissions.';
COMMENT ON COLUMN HWDeviceDriverLink.device IS 'The device controlled by the driver.';
COMMENT ON COLUMN HWDeviceDriverLink.driver IS 'The driver controlling the device.';

COMMENT ON TABLE HWSubmissionDevice IS 'Links between devices and submissions.';
COMMENT ON COLUMN HWSubmissionDevice.device_driver_link IS 'The combination (device, driver) mentioned in a submission.';
COMMENT ON COLUMN HWSubmissionDevice.submission IS 'The submission mentioning this (device, driver) combination.';
COMMENT ON COLUMN HWSubmissionDevice.parent IS 'The parent device of this device.';
COMMENT ON COLUMN HWSubmissionDevice.hal_device_id IS 'The ID of the HAL node of this device in the submitted data.';

COMMENT ON TABLE HWTest IS 'General information about a device test.';
COMMENT ON COLUMN HWTest.namespace IS 'The namespace of a test.';
COMMENT ON COLUMN HWTest.name IS 'The name of a test.';

COMMENT ON TABLE HWTestAnswerChoice IS 'Choice values of multiple choice tests/questions.';
COMMENT ON COLUMN HWTestAnswerChoice.choice IS 'The choice value.';
COMMENT ON COLUMN HWTestAnswerChoice.test IS 'The test this choice belongs to.';

COMMENT ON TABLE HWTestAnswer IS 'The answer for a test from a submission. This can be either a multiple choice selection or a numerical value. Exactly one of the columns choice, intval, floatval must be non-null.';
COMMENT ON COLUMN HWTestAnswer.test IS 'The test answered by this answer.';
COMMENT ON COLUMN HWTestAnswer.choice IS 'The selected value of a multiple choice test.';
COMMENT ON COLUMN HWTestAnswer.intval IS 'The integer result of a test with a numerical result.';
COMMENT ON COLUMN HWTestAnswer.floatval IS 'The double precision floating point number result of a test with a numerical result.';
COMMENT ON COLUMN HWTestAnswer.unit IS 'The physical unit of a test with a numerical result.';

COMMENT ON TABLE HWTestAnswerCount IS 'Accumulated results of tests. Either the column choice or the columns average and sum_square must be non-null.';
COMMENT ON COLUMN HWTestAnswerCount.test IS 'The test.';
COMMENT ON COLUMN HWTestAnswerCount.distroarchseries IS 'The distroarchseries for which results are accumulated,';
COMMENT ON COLUMN HWTestAnswerCount.choice IS 'The choice value of a multiple choice test.';
COMMENT ON COLUMN HWTestAnswerCount.average IS 'The average value of the result of a numerical test.';
COMMENT ON COLUMN HWTestAnswerCount.sum_square IS 'The sum of the squares of the results of a numerical test.';
COMMENT ON COLUMN HWTestAnswerCount.unit IS 'The physical unit of a numerical test result.';
COMMENT ON COLUMN HWTestAnswerCount.num_answers IS 'The number of submissions from which the result is accumulated.';

COMMENT ON TABLE HWTestAnswerDevice IS 'Association of test results and device/driver combinations.';
COMMENT ON COLUMN HWTestAnswerDevice.answer IS 'The test answer.';
COMMENT ON COLUMN HWTestAnswerDevice.device_driver IS 'The device/driver combination.';

COMMENT ON TABLE HWTestAnswerCountDevice IS 'Association of accumulated test results and device/driver combinations.';
COMMENT ON COLUMN HWTestAnswerCountDevice.answer IS 'The test answer.';
COMMENT ON COLUMN HWTestAnswerCountDevice.device_driver IS 'The device/driver combination.';


-- Job

COMMENT ON TABLE Job IS 'Common info about a job.';
COMMENT ON COLUMN Job.requester IS 'Ther person who requested this job (if applicable).';
COMMENT ON COLUMN Job.reason IS 'The reason that this job was created (if applicable)';
COMMENT ON COLUMN Job.status IS 'An enum (JobStatus) indicating the job status, one of: new, in-progress, complete, failed, cancelling, cancelled.';
COMMENT ON COLUMN Job.progress IS 'The percentage complete.  Can be NULL for some jobs that do not report progress.';
COMMENT ON COLUMN Job.last_report_seen IS 'The last time the progress was reported.';
COMMENT ON COLUMN Job.next_report_due IS 'The next time a progress report is expected.';
COMMENT ON COLUMN Job.attempt_count IS 'The number of times this job has been attempted.';
COMMENT ON COLUMN Job.max_retries IS 'The maximum number of retries valid for this job.';
COMMENT ON COLUMN Job.log IS 'If provided, this is the tail of the log file being generated by the running job.';
COMMENT ON COLUMN Job.scheduled_start IS 'The time when the job should start';
COMMENT ON COLUMN Job.lease_expires IS 'The time when the lease expires.';
COMMENT ON COLUMN Job.date_created IS 'The time when the job was created.';
COMMENT ON COLUMN Job.date_started IS 'If the job has started, the time when the job started.';
COMMENT ON COLUMN Job.date_finished IS 'If the job has finished, the time when the job finished.';


-- StructuralSubscription
COMMENT ON TABLE StructuralSubscription IS 'A subscription to notifications about a Launchpad structure';
COMMENT ON COLUMN StructuralSubscription.product IS 'The subscription\`s target, when it is a product.';
COMMENT ON COLUMN StructuralSubscription.productseries IS 'The subscription\`s target, when it is a product series.';
COMMENT ON COLUMN StructuralSubscription.project IS 'The subscription\`s target, when it is a project.';
COMMENT ON COLUMN StructuralSubscription.milestone IS 'The subscription\`s target, when it is a milestone.';
COMMENT ON COLUMN StructuralSubscription.distribution IS 'The subscription\`s target, when it is a distribution.';
COMMENT ON COLUMN StructuralSubscription.distroseries IS 'The subscription\`s target, when it is a distribution series.';
COMMENT ON COLUMN StructuralSubscription.sourcepackagename IS 'The subscription\`s target, when it is a source-package';
COMMENT ON COLUMN StructuralSubscription.subscriber IS 'The person subscribed.';
COMMENT ON COLUMN StructuralSubscription.subscribed_by IS 'The person initiating the subscription.';
COMMENT ON COLUMN StructuralSubscription.bug_notification_level IS 'The volume and type of bug notifications this subscription will generate. The value is an item of the enumeration `BugNotificationLevel`.';
COMMENT ON COLUMN StructuralSubscription.blueprint_notification_level IS 'The volume and type of blueprint notifications this subscription will generate. The value is an item of the enumeration `BugNotificationLevel`.';
COMMENT ON COLUMN StructuralSubscription.date_created IS 'The date on which this subscription was created.';
COMMENT ON COLUMN StructuralSubscription.date_last_updated IS 'The date on which this subscription was last updated.';

-- OAuth
COMMENT ON TABLE OAuthConsumer IS 'A third part application that will access Launchpad on behalf of one of our users.';
COMMENT ON COLUMN OAuthConsumer.key IS 'The unique key for this consumer.';
COMMENT ON COLUMN OAuthConsumer.secret IS 'The secret used by this consumer (together with its key) to identify itself with Launchpad.';
COMMENT ON COLUMN OAuthConsumer.date_created IS 'The creation date.';
COMMENT ON COLUMN OAuthConsumer.disabled IS 'Is this consumer disabled?';

COMMENT ON TABLE OAuthRequestToken IS 'A request token which, once authorized by the user, is exchanged for an access token.';
COMMENT ON COLUMN OAuthRequestToken.consumer IS 'The consumer which is going to access the protected resources.';
COMMENT ON COLUMN OAuthRequestToken.person IS 'The person who authorized this token.';
COMMENT ON COLUMN OAuthRequestToken.permission IS 'The permission given by the
person to the consumer.';
COMMENT ON COLUMN OAuthRequestToken.key IS 'This token''s unique key.';
COMMENT ON COLUMN OAuthRequestToken.secret IS 'The secret used by the consumer (together with the token''s key) to get an access token once the user has authorized its use.';
COMMENT ON COLUMN OAuthRequestToken.date_created IS 'The date/time in which the token was created.';
COMMENT ON COLUMN OAuthRequestToken.date_expires IS 'When the authorization is to expire.';
COMMENT ON COLUMN OAuthRequestToken.date_reviewed IS 'When the authorization request was authorized or rejected by the person.';
COMMENT ON COLUMN OAuthRequestToken.product IS 'The product associated with this token.';
COMMENT ON COLUMN OAuthRequestToken.project IS 'The project associated with this token.';
COMMENT ON COLUMN OAuthRequestToken.distribution IS 'The distribution associated with this token.';
COMMENT ON COLUMN OAuthRequestToken.sourcepackagename IS 'The sourcepackagename associated with this token.';

COMMENT ON TABLE OAuthAccessToken IS 'An access token used by the consumer to act on behalf of one of our users.';
COMMENT ON COLUMN OAuthAccessToken.consumer IS 'The consumer which is going to access the protected resources.';
COMMENT ON COLUMN OAuthAccessToken.person IS 'The person on whose behalf the
consumer will access Launchpad.';
COMMENT ON COLUMN OAuthAccessToken.permission IS 'The permission given by that person to the consumer.';
COMMENT ON COLUMN OAuthAccessToken.key IS 'This token''s unique key.';
COMMENT ON COLUMN OAuthAccessToken.secret IS 'The secret used by the consumer (together with the token''s key) to access Launchpad on behalf of the person.';
COMMENT ON COLUMN OAuthAccessToken.date_created IS 'The date/time in which the token was created.';
COMMENT ON COLUMN OAuthAccessToken.date_expires IS 'The date/time in which this token will stop being accepted by Launchpad.';
COMMENT ON COLUMN OAuthAccessToken.product IS 'The product associated with this token.';
COMMENT ON COLUMN OAuthAccessToken.project IS 'The project associated with this token.';
COMMENT ON COLUMN OAuthAccessToken.distribution IS 'The distribution associated with this token.';
COMMENT ON COLUMN OAuthAccessToken.sourcepackagename IS 'The sourcepackagename associated with this token.';

COMMENT ON TABLE OAuthNonce IS 'The unique nonce for any request with a given timestamp and access token. This is generated by the consumer.';
COMMENT ON COLUMN OAuthNonce.access_token IS 'The access token.';
COMMENT ON COLUMN OAuthNonce.nonce IS 'The nonce itself.';
COMMENT ON COLUMN OAuthNonce.request_timestamp IS 'The date and time (as a timestamp) in which the request was made.';

COMMENT ON TABLE WebServiceBan IS 'A list of specifications of clients which should be denied access on the web service.';
COMMENT ON COLUMN WebServiceBan.person IS 'If set, all access by this person should be denied access.';
COMMENT ON COLUMN WebServiceBan.consumer IS 'If set, all access by this consumer should be denied.';
COMMENT ON COLUMN WebServiceBan.token IS 'If set, all all access using this token should be denied.';
COMMENT ON COLUMN WebServiceBan.ip IS 'If set, all requests from that host or network should be denied. If either person, consumer or token is also set, then only requests matching both the IP and the other constraint will be denied.';
COMMENT ON COLUMN WebServiceBan.date_created IS 'When this ban was created.';
COMMENT ON COLUMN WebServiceBan.active IS 'Is the ban still in effect?';

COMMENT ON TABLE UserToUserEmail IS 'A log of all direct user-to-user email contacts that have gone through Launchpad.';
COMMENT ON COLUMN UserToUserEmail.sender IS 'The person sending this email.';
COMMENT ON COLUMN UserToUserEmail.recipient IS 'The person receiving this email.';
COMMENT ON COLUMN UserToUserEmail.date_sent IS 'The date the email was sent.';
COMMENT ON COLUMN UserToUserEmail.subject IS 'The Subject: header.';
COMMENT ON COLUMN UserToUserEmail.message_id IS 'The Message-ID: header.';<|MERGE_RESOLUTION|>--- conflicted
+++ resolved
@@ -1482,19 +1482,12 @@
 COMMENT ON COLUMN LibraryFileDownloadCount.libraryfilealias IS 'The LibraryFileAlias.';
 COMMENT ON COLUMN LibraryFileDownloadCount.day IS 'The day of the downloads.';
 COMMENT ON COLUMN LibraryFileDownloadCount.count IS 'The number of downloads.';
-<<<<<<< HEAD
 COMMENT ON COLUMN LibraryFileDownloadCount.country IS 'The country from where the download requests came from.';
 
 COMMENT ON TABLE ParsedApacheLog IS 'A parsed apache log file for librarian.';
+COMMENT ON COLUMN ParsedApacheLog.file_name IS 'The name of the parsed log file.';
 COMMENT ON COLUMN ParsedApacheLog.first_line IS 'The first line of this log file, smashed to ASCII. This uniquely identifies the log file, even if its filename is changed by log rotation or archival.';
 COMMENT ON COLUMN ParsedApacheLog.bytes_read IS 'The number of bytes from this log file that have been parsed.';
-=======
-
-COMMENT ON TABLE ParsedLibrarianApacheLog IS 'A parsed apache log file for librarian.';
-COMMENT ON COLUMN ParsedLibrarianApacheLog.file_name IS 'The name of the parsed log file.';
-COMMENT ON COLUMN ParsedLibrarianApacheLog.first_line IS 'The first line of this log file.';
-COMMENT ON COLUMN ParsedLibrarianApacheLog.bytes_read IS 'The number of bytes from this log file that have been parsed.';
->>>>>>> 1ef9a07f
 
 -- SourcePackageReleaseFile
 
