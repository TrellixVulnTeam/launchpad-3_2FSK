<html
  xmlns="http://www.w3.org/1999/xhtml"
  xmlns:tal="http://xml.zope.org/namespaces/tal"
  xmlns:metal="http://xml.zope.org/namespaces/metal"
  xmlns:i18n="http://xml.zope.org/namespaces/i18n"
  xml:lang="en"
  lang="en"
  dir="ltr"
  metal:use-macro="context/@@main_template/master"
  i18n:domain="launchpad"
>
<body>

<metal:leftportlets fill-slot="portlets">
  <div tal:replace="structure context/@@+portlet-details" />
  <div tal:replace="structure context/@@+portlet-subscribers" />
</metal:leftportlets>

<div metal:fill-slot="main">

      <div style="float: right">
        <tal:big-badges replace="structure context/badges:large"/>
      </div>

  <h1>
    <img src="/@@/branch-large" alt="" />
    <tal:branch replace="context/displayname" />
  </h1>

  <p tal:repeat="notice view/notices" tal:content="notice"
     class="informational message">
    notice goes here
  </p>

  <table id="branch-details-table">
    <tbody>
      <tal:not-junk-branch tal:condition="context/product">
        <tr>
          <th>Project:</th>
          <td>
            <img src="/@@/project"
                 tal:replace="structure context/product/image:icon" />
            <a tal:attributes="href context/product/fmt:url"
               tal:content="context/product/displayname" />
          </td>
        </tr>
      </tal:not-junk-branch>
      <tal:mirrored-branch tal:condition="context/branch_type/enumvalue:MIRRORED">
        <tr><th>Location:</th><td tal:content="context/url" /></tr>
        <tal:mirror-failures tal:replace="structure context/@@+mirror-status" />
      </tal:mirrored-branch>
      <tal:remote-branch tal:condition="context/branch_type/enumvalue:REMOTE">
        <tr>
          <th>Location:</th>
          <td tal:condition="context/url" tal:content="context/url" />
          <td tal:condition="not: context/url" >Not specified</td>
        </tr>
      </tal:remote-branch>
      <tal:show-download-url condition="view/bzr_download_url">
        <tr>
          <th>Download URL:</th>
          <td tal:content="view/bzr_download_url"/>
        </tr>
        <tr class="lesser">
          <th>Example:</th>
          <td>bzr branch <tal:url replace="view/bzr_user_download_url"/></td>
        </tr>
      </tal:show-download-url>

      <tal:hosted-branch condition="context/branch_type/enumvalue:HOSTED">
        <tal:comment condition="nothing">
          <!-- This is a hosted branch, display upload directions -->
        </tal:comment>

        <tal:not-logged-in condition="not:view/user">
          <tal:comment condition="nothing">
            <!-- The user is not logged in -->
          </tal:comment>
          <tr>
            <th>Upload URL:</th>
            <td id="upload-directions" tal:condition="not:context/owner/isTeam">
              Only
              <a tal:attributes="href context/owner/fmt:url"
                 tal:content="context/owner/browsername">Person</a>
              can upload to this branch. If you are
              <tal:branch-owner replace="context/owner/browsername"/>
              please <a href="+login">log in</a> for upload directions.
            </td>
            <td id="upload-directions" tal:condition="context/owner/isTeam">
              Members of
              <a tal:attributes="href context/owner/fmt:url"
                 tal:content="context/owner/browsername">Team</a>
              can upload to this branch. <a href="+login">Log in</a> for directions.
            </td>
          </tr>
        </tal:not-logged-in>

        <tal:logged-in condition="view/user">
          <tal:cannot-upload condition="not:view/user_can_upload">
            <tal:comment condition="nothing">
              <!-- The user is logged in but cannot upload to the branch -->
            </tal:comment>
            <tr>
              <th>Upload URL:</th>
              <td id="upload-directions" tal:condition="not:context/owner/isTeam">
                You cannot upload to this branch. Only
                <a tal:attributes="href context/owner/fmt:url"
                   tal:content="context/owner/browsername">Person</a>
                can upload to this branch.
              </td>
              <td id="upload-directions" tal:condition="context/owner/isTeam">
                You cannot upload to this branch. Members of
                <a tal:attributes="href context/owner/fmt:url"
                   tal:content="context/owner/browsername">Team</a>
                can upload to this branch.
              </td>
            </tr>
          </tal:cannot-upload>

          <tal:can-upload condition="view/user_can_upload">
            <tal:comment condition="nothing">
              <!-- The user is logged in and can upload to the branch -->
            </tal:comment>

            <tr>
              <th>Upload URL:</th>
              <td>
                <tal:url replace="view/bzr_upload_url"/>
                <tal:comment condition="nothing">
                  <!-- Directions to set the SSH key -->
                </tal:comment>
                <p tal:condition="not:view/user/sshkeys" id="ssh-key-directions">
                  To authenticate with the Launchpad branch upload service, you need
                  to <a tal:attributes="href string:${view/user/fmt:url}/+editsshkeys">
                  register a SSH key </a>.
                </p>
              </td>
            </tr>
            <tr class="lesser">
              <th>Example:</th>
              <td id="upload-directions">
                bzr push <tal:url replace="view/bzr_user_upload_url"/>
              </td>
            </tr>
            </tal:can-upload>
          </tal:logged-in>
      </tal:hosted-branch>

    </tbody>
  </table>

  <tal:branch-errors tal:replace="structure context/@@+messages" />

  <div tal:condition="context/summary" id="branch-summary"
     tal:content="structure context/summary/fmt:text-to-html">
    $Branch.summary goes here. This should be quite short, just a single
    paragraph of text really, giving the branch highlights.
  </div>

  <tal:imported-branch tal:condition="context/branch_type/enumvalue:IMPORTED">
    <h2>Import details</h2>
    <div id="import-details" tal:define="branch context">
      <tal:no-codeimport condition="not: branch/code_import">
        <p>This branch is updated by the Launchpad import system.</p>
      </tal:no-codeimport>

      <tal:has-codeimport condition="branch/code_import"
                          define="code_import branch/code_import">

        <p><strong>Status:</strong>
        <tal:status replace="code_import/review_status/title"/>
        </p>

        <tal:svn-import condition="code_import/rcs_type/enumvalue:SVN">
<<<<<<< HEAD
          <p>This branch is an import of the <strong>Subversion</strong> branch
=======
          <p>This branch is an import of the Subversion branch
>>>>>>> 2b06eed2
          from <strong tal:content="code_import/svn_branch_url"/>.
          </p>
        </tal:svn-import>

        <tal:cvs-import condition="code_import/rcs_type/enumvalue:CVS">
<<<<<<< HEAD
          <p>This branch is an import of the <strong>CVS</strong> module
=======
          <p>This branch is an import of the CVS module
>>>>>>> 2b06eed2
          <strong tal:content="code_import/cvs_module"/> from
          <strong tal:content="code_import/cvs_root"/>.
          </p>
        </tal:cvs-import>
      </tal:has-codeimport>
    </div>
  </tal:imported-branch>

  <tal:whiteboard condition="context/whiteboard">
    <h2>Whiteboard</h2>
    <div id="branch-whiteboard-value"
      tal:content="structure context/whiteboard/fmt:text-to-html">
      Whiteboard text goes here.
    </div>
  </tal:whiteboard>

  <div id="dependent-branches" tal:condition="context/dependent_branches">
    <h2>Dependent branches</h2>

    <tal:proposals repeat="mergeproposal context/dependent_branches">
      <tal:dependent-branch
          define="branch mergeproposal/source_branch;
                  show_status python:True;
                  show_whiteboard python:True;
                  ">
        <metal:landing-target use-macro="context/@@+macros/merge-proposal"/>
      </tal:dependent-branch>
    </tal:proposals>
  </div>

  <div id="landing-targets" tal:condition="view/landing_targets">
    <h2>This branch is proposed for merging into</h2>

    <tal:proposals repeat="mergeproposal view/landing_targets">
      <tal:landing-target
          define="branch mergeproposal/target_branch;
                  dependent_branch mergeproposal/dependent_branch;
                  show_status python:True;
                  show_whiteboard python:True;
                  ">
        <metal:landing-target use-macro="context/@@+macros/merge-proposal"/>
      </tal:landing-target>
    </tal:proposals>
  </div>

  <div id="landing-candidates" tal:condition="view/latest_landing_candidates">
    <h2>Branches proposed to be merged into this one</h2>

    <tal:proposals repeat="mergeproposal view/latest_landing_candidates">
      <tal:landing-candidate
          define="branch mergeproposal/source_branch;
                  show_whiteboard python:True;
                  show_status python:True;
                  show_associations python:True;
                  show_lifecycle python:True;
                  ">
        <metal:landing-target use-macro="context/@@+macros/merge-proposal"/>
      </tal:landing-candidate>
    </tal:proposals>
    <tal:show-link condition="view/show_candidate_more_link">
      <a href="+landing-candidates">more&#8230;</a>
    </tal:show-link>
  </div>

  <div id="recent-revisions">
  <h2 style="clear: both">Recent revisions</h2>

  <p tal:condition="not:context/revision_count"
     tal:define="branch context">
    <metal:no-revision-message use-macro="context/@@+macros/no-revision-message" />
  </p>

  <tal:history-available condition="context/revision_count"
                         define="branch context;
                                 revisions branch/latest_revisions">
    <metal:landing-target use-macro="branch/@@+macros/branch-revisions"/>
  </tal:history-available>

  </div>

  <tal:has-related-bugs condition="context/related_bugs">
    <div id="related-bugs">
      <h2>Related bugs</h2>
      <tal:bugs tal:define="branch context;
                            show_edit python:True;
                            show_whiteboard python:True;">
        <metal:bug-branch-links use-macro="context/@@+macros/bug-branch-links"/>
      </tal:bugs>
    </div>
  </tal:has-related-bugs>

  <tal:has-related-blueprints condition="context/spec_links">
    <div id="related-blueprints">
      <h2>Related blueprints</h2>
      <tal:blueprints tal:define="branch context;
                                  show_edit python:True;
                                  show_whiteboard python:True;">
        <metal:spec-branch-links
            use-macro="context/@@+macros/spec-branch-links"/>
      </tal:blueprints>
    </div>
  </tal:has-related-blueprints>


      <div class="related">

  <h2>Nearby</h2>
  <ul>
    <li tal:condition="context/product">
      <a tal:attributes="href string:${context/product/fmt:url}/+branches">
        Other <tal:product replace="context/product/displayname" /> branches
      </a>
    </li>
    <li>
      <a tal:attributes="href string:${context/owner/fmt:url}/+ownedbranches">
        Other branches owned by <tal:person
        replace="context/owner/displayname">Owner</tal:person>
      </a>
    </li>
    <li tal:condition="not:view/owner_is_registrant">
      <a tal:attributes="href string:${context/registrant/fmt:url}/+registeredbranches">
        Other branches registered by <tal:person
        replace="context/registrant/displayname">Registrant</tal:person>
      </a>
    </li>
  </ul>

      </div>

</div><tal:comment condition="nothing"><!-- end main slot --></tal:comment>

<metal:block fill-slot="help">

  <p>Launchpad is integrated with the <a
    href="http://bazaar-vcs.org/">Bazaar</a> version control system. (<a
    href="http://bazaar-vcs.org/WhyUseBzr">Why use Bazaar?</a>).</p>

  <ul>
    <li>Mirror branches are primarily hosted somewhere else on the internet.
      You can register a mirror branch from the page of a person or of a
      project. Launchpad will create a mirror of this branch and pull changes
      every day from the URL provided in the branch details.</li>

    <li>Upload branches are primarily hosted on Launchpad. You can create an
      upload branch using <code>bzr push</code> with an URL on
      <code>sftp://bazaar.launchpad.net</code>. There is a latency of up to 10
      minutes between the time branch data is uploaded to Launchpad and the
      time when it is published.</li>
   </ul>

  <p>Only the registrant of a branch is allowed to edit the registry details.
    Upload branches can only be written to by the registrant. But the
    registrant can be a team. If you wish to allow other people to edit details
    or upload data, you can reassign a branch to a team.</p>

  <p>The URL of the branch on <code>bazaar.launchpad.net</code> is based on the
    short name of the registrant, project and branch. If you change any of
    those short names or assign the branch to a different project or person or
    team, the URL will change.</p>

  <p>Subscribing to a branch will make it appear in your personal branch
    listings, and if you choose to, Launchpad will email you when the branch
    is updated.</p>

  <p>A branch that has no revisions, and is not linked to any other branches,
    bugs or blueprints, and has no subscribers may be deleted.  If the branch
    cannot be deleted, you can set its status to
    &ldquo;<strong><span class="branchstatusABANDONED">Abandoned</span></strong>&rdquo;,
    and this will stop the branch appearing by default in listing views.</p>

  <p>A mirror branch cannot be converted to an upload branch, and conversely,
    you cannot convert an upload branch to a mirror branch. However you can
    rename a branch and create a new one in its place.</p>

  <p>There is no browsable web content on <code>bazaar.launchpad.net</code>.
    This host only serves data for use with the Bazaar version control system.
  </p>

</metal:block><tal:comment condition="nothing"><!-- end help slot --></tal:comment>

</body>
</html>
<!-- 1-0 done --><|MERGE_RESOLUTION|>--- conflicted
+++ resolved
@@ -172,21 +172,13 @@
         </p>
 
         <tal:svn-import condition="code_import/rcs_type/enumvalue:SVN">
-<<<<<<< HEAD
-          <p>This branch is an import of the <strong>Subversion</strong> branch
-=======
           <p>This branch is an import of the Subversion branch
->>>>>>> 2b06eed2
           from <strong tal:content="code_import/svn_branch_url"/>.
           </p>
         </tal:svn-import>
 
         <tal:cvs-import condition="code_import/rcs_type/enumvalue:CVS">
-<<<<<<< HEAD
-          <p>This branch is an import of the <strong>CVS</strong> module
-=======
           <p>This branch is an import of the CVS module
->>>>>>> 2b06eed2
           <strong tal:content="code_import/cvs_module"/> from
           <strong tal:content="code_import/cvs_root"/>.
           </p>
