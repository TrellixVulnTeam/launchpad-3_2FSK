--- conflicted
+++ resolved
@@ -150,7 +150,7 @@
         repository = self.factory.makeGitRepository(
             target=project, information_type=InformationType.USERDATA)
         with admin_logged_in():
-            project.setDefaultGitRepository(repository)
+            self.repository_set.setDefaultRepository(project, repository)
             self.assertGitIdentity(repository, project.name)
 
     def test_git_identity_default_for_package(self):
@@ -645,9 +645,7 @@
         # If a repository cannot be found for a path, then getByPath returns
         # None.
         person = self.factory.makePerson()
-<<<<<<< HEAD
-        self.assertIsNone(
-            getUtility(IGitRepositorySet).getByPath(person, "nonexistent"))
+        self.assertIsNone(self.repository_set.getByPath(person, "nonexistent"))
 
     def test_getByPath_inaccessible(self):
         # If the given user cannot view the matched repository, then
@@ -655,13 +653,12 @@
         owner = self.factory.makePerson()
         repository = self.factory.makeGitRepository(
             owner=owner, information_type=InformationType.USERDATA)
-        grs = getUtility(IGitRepositorySet)
         with person_logged_in(owner):
             path = repository.shortened_path
-        self.assertEqual(repository, grs.getByPath(owner, path))
-        self.assertIsNone(grs.getByPath(self.factory.makePerson(), path))
-=======
-        self.assertIsNone(self.repository_set.getByPath(person, "nonexistent"))
+        self.assertEqual(
+            repository, self.repository_set.getByPath(owner, path))
+        self.assertIsNone(
+            self.repository_set.getByPath(self.factory.makePerson(), path))
 
     def test_setDefaultRepository_refuses_person(self):
         # setDefaultRepository refuses if the target is a person.
@@ -778,5 +775,4 @@
 class TestGitRepositorySetDefaultsOwnerPackage(
     TestGitRepositorySetDefaultsOwnerMixin,
     TestGitRepositorySetDefaultsPackage):
-    pass
->>>>>>> 03fb7b70
+    pass