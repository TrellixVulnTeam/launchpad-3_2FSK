--- conflicted
+++ resolved
@@ -7,14 +7,9 @@
 
 import _pythonpath
 
-<<<<<<< HEAD
-from lp.archiveuploader.uploadpolicy import policy_options
-from lp.archiveuploader.uploadprocessor import UploadProcessor
-=======
 # XXX: This import is not actually used, but it avoids a major circular import
 # problem. We love you too, Python.
-from canonical.archiveuploader.uploadpolicy import policy_options
->>>>>>> e9239b76
+from lp.archiveuploader.uploadpolicy import policy_options
 from canonical.config import config
 from lp.soyuz.scripts.soyuz_process_upload import ProcessUpload
 
