= Listing mirrors according to the request's country =

Some applications like APT want a page they can request in order to get
the mirrors located on the country where the request came from. This is
specially useful for trying to guess what'd be the best mirror to use each
time it's run. We have a page which does exactly that, defaulting to the
main ubuntu repositories in case there's no mirror on the country of request.

Spoofing a request from France will give us a list containing our french
archive mirrors, plus the canonical one.

    >>> browser.addHeader('X_FORWARDED_FOR', '83.196.46.77')
    >>> browser.open('http://launchpad.dev/ubuntu/+countrymirrors-archive')
    >>> print browser.headers['content-type']
    text/plain;charset=utf-8
    >>> print browser.headers['X-Generated-For-Country']
    France
<<<<<<< HEAD
    >>> print browser.headers['X-Generated-For-IP']
    83.196.46.77
    >>> print browser.headers['X-REQUEST-HTTP_X_FORWARDED_FOR']
    83.196.46.77
    >>> print browser.headers['X-REQUEST-REMOTE_ADDR']
    None
    >>> print browser.contents
    http://localhost:11375/archive-mirror/
    http://localhost:11375/valid-mirror/
    http://archive.ubuntu.com/ubuntu/
=======
    >>> sorted(browser.contents.split('\n'))
    ['http://archive.ubuntu.com/ubuntu/',
     'http://localhost:11375/archive-mirror/',
     'http://localhost:11375/valid-mirror/']
>>>>>>> 0f185d26

Using a request with no IP address information will give us only the
canonical mirror.

    >>> anon_browser.addHeader('X_FORWARDED_FOR', None)
    >>> anon_browser.open(
    ...     'http://launchpad.dev/ubuntu/+countrymirrors-archive')
    >>> print anon_browser.headers['X-Generated-For-Country']
    Unknown
    >>> sorted(anon_browser.contents.split('\n'))
    ['http://archive.ubuntu.com/ubuntu/']

Note that unofficial mirrors are not included in the listings.

    >>> from canonical.launchpad.database import DistributionMirrorSet
    >>> from canonical.launchpad.interfaces import MirrorStatus
    >>> from canonical.database.sqlbase import flush_database_updates
    >>> mirror = DistributionMirrorSet().getByHttpUrl(
    ...     'http://localhost:11375/archive-mirror/')
    >>> mirror.status = MirrorStatus.UNOFFICIAL
    >>> flush_database_updates()

    # http://localhost:11375/archive-mirror/ is not included in the list
    # anymore.
    >>> browser.open('http://launchpad.dev/ubuntu/+countrymirrors-archive')
    >>> sorted(browser.contents.split('\n'))
    ['http://archive.ubuntu.com/ubuntu/',
     'http://localhost:11375/valid-mirror/']

Also, the +countrymirrors-archive page is only available for the Ubuntu
distribution.

    >>> browser.open('http://launchpad.dev/debian/+countrymirrors-archive')
    Traceback (most recent call last):
    ...
    HTTPError: HTTP Error 404: Not Found
<|MERGE_RESOLUTION|>--- conflicted
+++ resolved
@@ -15,23 +15,16 @@
     text/plain;charset=utf-8
     >>> print browser.headers['X-Generated-For-Country']
     France
-<<<<<<< HEAD
     >>> print browser.headers['X-Generated-For-IP']
     83.196.46.77
     >>> print browser.headers['X-REQUEST-HTTP_X_FORWARDED_FOR']
     83.196.46.77
     >>> print browser.headers['X-REQUEST-REMOTE_ADDR']
     None
-    >>> print browser.contents
-    http://localhost:11375/archive-mirror/
-    http://localhost:11375/valid-mirror/
-    http://archive.ubuntu.com/ubuntu/
-=======
     >>> sorted(browser.contents.split('\n'))
     ['http://archive.ubuntu.com/ubuntu/',
      'http://localhost:11375/archive-mirror/',
      'http://localhost:11375/valid-mirror/']
->>>>>>> 0f185d26
 
 Using a request with no IP address information will give us only the
 canonical mirror.
