# Copyright 2004-2007 Canonical Ltd.  All rights reserved.

"""Database class to handle translation export view."""

__metaclass__ = type

__all__ = [
    'VPOExportSet',
    'VPOExport'
    ]

from zope.interface import implements

from canonical.database.sqlbase import sqlvalues, cursor
from canonical.launchpad.database import Language
from canonical.launchpad.database import POFile
from canonical.launchpad.database import POTemplate
<<<<<<< HEAD
=======
from canonical.launchpad.database import POTMsgSet
>>>>>>> 727e700e
from canonical.launchpad.interfaces import IVPOExportSet, IVPOExport

class VPOExportSet:
    """Retrieve collections of VPOExport objects."""

    implements(IVPOExportSet)

    column_names = [
        'potemplate',
        'template_header',
        'pofile',
        'language',
        'variant',
        'translation_file_comment',
        'translation_header',
        'is_translation_header_fuzzy',
<<<<<<< HEAD
=======
        'potmsgset',
>>>>>>> 727e700e
        'sequence',
        'comment',
        'source_comment',
        'file_references',
        'flags_comment',
        'context',
        'msgid_singular',
        'msgid_plural',
        'is_fuzzy',
        'is_current',
        'is_imported',
        'translation0',
        'translation1',
        'translation2',
        'translation3',
    ]
    columns = ', '.join(['POExport.' + name for name in column_names])

    sort_column_names = [
        'potemplate',
        'language',
        'variant',
        'sequence',
        'id',
    ]
    sort_columns = ', '.join(
        ['POExport.' + name for name in sort_column_names])

    def _select(self, join=None, where=None):
        query = 'SELECT %s FROM POExport' % self.columns

        if join is not None:
            query += ''.join([' JOIN ' + s for s in join])

        if where is not None:
            query += ' WHERE %s' % where

        query += ' ORDER BY %s' % self.sort_columns

        cur = cursor()
        cur.execute(query)

        while True:
            row = cur.fetchone()

            if row is not None:
                yield VPOExport(*row)
            else:
                break

    def get_pofile_rows(self, pofile):
        """See IVPOExportSet."""
        where = ('potemplate = %s AND language = %s' %
            sqlvalues(pofile.potemplate, pofile.language))

        if pofile.variant:
            where += ' AND variant = %s' % sqlvalues(
                pofile.variant.encode('UTF-8'))
        else:
            where += ' AND variant is NULL'

        return self._select(where=where)

    def get_potemplate_rows(self, potemplate):
        """See IVPOExportSet."""
        where = 'potemplate = %s' % sqlvalues(potemplate.id)

        return self._select(where=where)

    def _get_distroseries_pofiles(self, series, date=None, component=None,
        languagepack=None):
        """Return a SQL query of PO files which would be contained in an
        export of a distribution series.

        The filtering is done based on the 'series', last modified 'date',
        archive 'component' and if it belongs to a 'languagepack'
        """
        join = '''
            FROM POFile
              JOIN POTemplate ON POTemplate.id = POFile.potemplate
              JOIN DistroRelease ON
                DistroRelease.id = POTemplate.distrorelease'''

        where = '''
            WHERE
              DistroRelease.id = %s
              ''' % sqlvalues(series)

        if date is not None:
            join += '''
                  JOIN TranslationMessage ON
                    TranslationMessage.pofile = POFile.id AND
                    TranslationMessage.date_reviewed > %s AND
                    TranslationMessage.active IS TRUE''' % sqlvalues(date)

        if component is not None:
            join += '''
            JOIN SourcePackagePublishingHistory ON
                SourcePackagePublishingHistory.distrorelease=DistroRelease.id
            JOIN SourcePackageRelease ON
                SourcePackagePublishingHistory.sourcepackagerelease=
                     SourcePackageRelease.id
                  JOIN Component ON
                    SourcePackagePublishingHistory.component=Component.id
            '''

            where += '''
            AND SourcePackageRelease.sourcepackagename =
                POTemplate.sourcepackagename AND
            Component.name = %s AND
            SourcePackagePublishingHistory.dateremoved is NULL AND
            SourcePackagePublishingHistory.archive = %s
            ''' % sqlvalues(component, series.main_archive)

        if languagepack:
            where += ' AND POTemplate.languagepack'

        return join + where

    def get_distroseries_pofiles(self, series, date=None, component=None,
        languagepack=None):
        """See IVPOExport."""
        query = self._get_distroseries_pofiles(
            series, date, component, languagepack)

        final_query = 'SELECT DISTINCT POFile.id\n' + query
        cur = cursor()
        cur.execute(final_query)
        for (id,) in cur.fetchall():
            yield POFile.get(id)

    def get_distroseries_potemplates(self, series, component=None,
        languagepack=None):
        """Return a SQL query of PO files which would be contained in an
        export of a distribtuion series.

        The filtering is done based on the 'series', last modified 'date',
        archive 'component' and if it belongs to a 'languagepack'
        """
        join = '''
            SELECT DISTINCT POTemplate.id
            FROM POTemplate
              JOIN DistroRelease ON
                DistroRelease.id = POTemplate.distrorelease'''

        where = '''
            WHERE
              DistroSeries.id = %s
              ''' % sqlvalues(series)

        if component is not None:
            join += '''
            JOIN SourcePackagePublishingHistory ON
                SourcePackagePublishingHistory.distrorelease =
                    DistroRelease.id
            JOIN SourcePackageRelease ON
                SourcePackagePublishingHistory.sourcepackagerelease =
                    SourcePackageRelease.id
            JOIN Component ON
                SourcePackagePublishingHistory.component=Component.id
            '''

            where += ''' AND
                SourcePackageRelease.sourcepackagename =
                    POTemplate.sourcepackagename AND
                Component.name = %s AND
                SourcePackagePublishingHistory.dateremoved is NULL AND
                SourcePackagePublishingHistory.archive = %s
                ''' % sqlvalues(component, series.main_archive)

        if languagepack:
            where += ' AND POTemplate.languagepack'

        cur = cursor()
        cur.execute(join + where)
        for (id,) in cur.fetchall():
            yield POTemplate.get(id)

    def get_distroseries_pofiles_count(self, series, date=None,
                                        component=None, languagepack=None):
        """See IVPOExport."""
        query = self._get_distroseries_pofiles(
            series, date, component, languagepack)

        final_query = 'SELECT COUNT(DISTINCT POFile.id)\n' + query
        cur = cursor()
        cur.execute(final_query)
        value = cur.fetchone()
        return value[0]

    def get_distroseries_rows(self, series, date=None):
        """See IVPOExportSet."""

        if date is None:
            join = None
            where = ('distrorelease = %s AND languagepack' %
                    sqlvalues(series.id))
        else:
            join = [
                'POFile ON POFile.id = POExport.pofile',
                'POTemplate ON POFile.potemplate = POTemplate.id',
                'TranslationMessage ON '
                    'TranslationMessage.pofile = POFile.id AND '
                    'TranslationMessage.date_reviewed > %s AND '
                    'TranslationMessage.active IS TRUE' % sqlvalues(date),
            ]
            where = 'POTemplate.distrorelease = %s' % sqlvalues(series)

        return self._select(join=join, where=where)


class VPOExport:
    """Present Rosetta PO files in a form suitable for exporting them
    efficiently.
    """

    implements(IVPOExport)

    def __init__(self, *args):
        (potemplate,
         self.template_header,
         pofile,
         language,
         self.variant,
         self.translation_file_comment,
         self.translation_header,
         self.is_translation_header_fuzzy,
<<<<<<< HEAD
=======
         potmsgset,
>>>>>>> 727e700e
         self.sequence,
         self.comment,
         self.source_comment,
         self.file_references,
         self.flags_comment,
         self.context,
         self.msgid_singular,
         self.msgid_plural,
         self.is_fuzzy,
         self.is_current,
         self.is_imported,
         self.translation0,
         self.translation1,
         self.translation2,
         self.translation3) = args

        self.potemplate = POTemplate.get(potemplate)
        self.language = Language.get(language)
        if pofile is None:
            self.pofile = None
        else:
            self.pofile = POFile.get(pofile)
<<<<<<< HEAD
            potmsgset = self.potemplate.getPOTMsgSetByMsgIDText(
                self.msgid_singular)
            if potmsgset and potmsgset.is_translation_credit:
                # Translation credits doesn't have plural forms so we only
                # update the singular one.
                self.translation0 = self.pofile.prepareTranslationCredits(
                    potmsgset)
                self.is_current = True
=======
            if self.potmsgset.is_translation_credit:
                # Translation credits doesn't have plural forms so we only
                # update the singular one.
                self.translation0 = self.pofile.prepareTranslationCredits(
                    self.potmsgset)
>>>>>>> 727e700e
<|MERGE_RESOLUTION|>--- conflicted
+++ resolved
@@ -15,10 +15,7 @@
 from canonical.launchpad.database import Language
 from canonical.launchpad.database import POFile
 from canonical.launchpad.database import POTemplate
-<<<<<<< HEAD
-=======
 from canonical.launchpad.database import POTMsgSet
->>>>>>> 727e700e
 from canonical.launchpad.interfaces import IVPOExportSet, IVPOExport
 
 class VPOExportSet:
@@ -35,10 +32,6 @@
         'translation_file_comment',
         'translation_header',
         'is_translation_header_fuzzy',
-<<<<<<< HEAD
-=======
-        'potmsgset',
->>>>>>> 727e700e
         'sequence',
         'comment',
         'source_comment',
@@ -266,10 +259,7 @@
          self.translation_file_comment,
          self.translation_header,
          self.is_translation_header_fuzzy,
-<<<<<<< HEAD
-=======
          potmsgset,
->>>>>>> 727e700e
          self.sequence,
          self.comment,
          self.source_comment,
@@ -292,19 +282,8 @@
             self.pofile = None
         else:
             self.pofile = POFile.get(pofile)
-<<<<<<< HEAD
-            potmsgset = self.potemplate.getPOTMsgSetByMsgIDText(
-                self.msgid_singular)
-            if potmsgset and potmsgset.is_translation_credit:
-                # Translation credits doesn't have plural forms so we only
-                # update the singular one.
-                self.translation0 = self.pofile.prepareTranslationCredits(
-                    potmsgset)
-                self.is_current = True
-=======
             if self.potmsgset.is_translation_credit:
                 # Translation credits doesn't have plural forms so we only
                 # update the singular one.
                 self.translation0 = self.pofile.prepareTranslationCredits(
-                    self.potmsgset)
->>>>>>> 727e700e
+                    self.potmsgset)