--- conflicted
+++ resolved
@@ -441,57 +441,25 @@
     def mugshot(self):
         """Return the appropriate <img> tag for this object's mugshot."""
         context = self._context
-<<<<<<< HEAD
-        if context.emblem is not None:
-            url = context.emblem.getURL()
-        else:
-            url = context.default_emblem_resource
-        return '<img alt="" src="%s" />' % url
-
-
-class PillarSearchItemAPI(HasGotchiAndEmblemFormatterAPI):
-    """Provides fmt:emblem for a PillarSearchItem."""
-
-    def icon(self):
-        raise NotImplementedError("A PillarSearchItem doesn't have an icon")
-
-    def heading_icon(self):
-        raise NotImplementedError("A PillarSearchItem doesn't have an icon")
-
-
-# Since Person implements IPerson _AND_ IHasGotchiAndEmblem, we need to
-# subclass HasGotchiAndEmblemFormatterAPI, so that everything is available
-# when we're adapting a person object.
-class PersonFormatterAPI(HasGotchiAndEmblemFormatterAPI):
-    """Adapter for IPerson objects to a formatted string."""
-
-    implements(ITraversable)
-
-    allowed_names = set([
-        'emblem',
-        'heading_icon',
-        'icon',
-        'url',
-        ])
-
-    def traverse(self, name, furtherPath):
-        if name == 'link':
-            extra_path = '/'.join(reversed(furtherPath))
-            del furtherPath[:]
-            return self.link(extra_path)
-        elif name in self.allowed_names:
-            return getattr(self, name)()
-=======
         assert IHasMugshot.providedBy(context), 'No Mugshot for this item'
         if context.mugshot is not None:
             url = context.mugshot.getURL()
->>>>>>> f0394e3f
         else:
             url = self.default_mugshot_resource(context)
         mugshot = """<div style="width: 200; height: 200; float: right">
             <img alt="" width="192" height="192" src="%s" />
             </div>"""
         return mugshot % url
+
+
+class PillarSearchItemAPI(ObjectImageDisplayAPI):
+    """Provides image:icon for a PillarSearchItem."""
+
+    def mugshot(self):
+        raise NotImplementedError("A PillarSearchItem doesn't have a mugshot")
+
+    def logo(self):
+        raise NotImplementedError("A PillarSearchItem doesn't have a logo")
 
 
 class BugTaskImageDisplayAPI(ObjectImageDisplayAPI):
