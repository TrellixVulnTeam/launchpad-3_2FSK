--- conflicted
+++ resolved
@@ -990,13 +990,8 @@
     ...
     KeyError: 'broken'
 
-<<<<<<< HEAD
-Also, we report also when the selected facet does not exist with
-a TraversalError exception:
-=======
 We also report when the selected facet does not exist with a
 TraversalError exception:
->>>>>>> 69942030
 
     >>> test_tales(
     ...     'CONTEXTS/menu:broken/bar', context=house, view=view,
