--- conflicted
+++ resolved
@@ -127,13 +127,8 @@
 class UploadProcessor:
     """Responsible for processing uploads. See module docstring."""
 
-<<<<<<< HEAD
-    def __init__(self, base_fsroot, dry_run, no_mails, builds, keep, policy_for_distro,
-                 ztm, log):
-=======
     def __init__(self, base_fsroot, dry_run, no_mails, builds, keep,
                  policy_for_distro, ztm, log):
->>>>>>> 5b0e5eae
         """Create a new upload processor.
 
         :param base_fsroot: Root path for queue to use
@@ -215,13 +210,8 @@
         try:
             [changes_file] = self.locateChangesFiles(upload_path)
             logger.debug("Considering changefile %s" % changes_file)
-<<<<<<< HEAD
-            result = self.processChangesFile(upload_path, changes_file,
-                    logger)
-=======
             result = self.processChangesFile(
                 upload_path, changes_file, logger)
->>>>>>> 5b0e5eae
         except (KeyboardInterrupt, SystemExit):
             raise
         except:
@@ -267,13 +257,8 @@
         for changes_file in changes_files:
             self.log.debug("Considering changefile %s" % changes_file)
             try:
-<<<<<<< HEAD
-                result = self.processChangesFile(upload_path, changes_file,
-                        self.log)
-=======
                 result = self.processChangesFile(
                     upload_path, changes_file, self.log)
->>>>>>> 5b0e5eae
                 if result == UploadStatusEnum.FAILED:
                     some_failed = True
                 elif result == UploadStatusEnum.REJECTED:
@@ -466,21 +451,12 @@
             except UploadPolicyError, e:
                 upload.reject("UploadPolicyError escaped upload.process: "
                               "%s " % e)
-<<<<<<< HEAD
-                logger.debug("UploadPolicyError escaped upload.process",
-                               exc_info=True)
-            except FatalUploadError, e:
-                upload.reject("UploadError escaped upload.process: %s" % e)
-                logger.debug("UploadError escaped upload.process",
-                               exc_info=True)
-=======
                 logger.debug(
                     "UploadPolicyError escaped upload.process", exc_info=True)
             except FatalUploadError, e:
                 upload.reject("UploadError escaped upload.process: %s" % e)
                 logger.debug(
                     "UploadError escaped upload.process", exc_info=True)
->>>>>>> 5b0e5eae
             except (KeyboardInterrupt, SystemExit):
                 raise
             except EarlyReturnUploadError:
@@ -515,13 +491,8 @@
                 successful = upload.do_accept(notify=notify)
                 if not successful:
                     result = UploadStatusEnum.REJECTED
-<<<<<<< HEAD
-                    logger.info("Rejection during accept. "
-                                  "Aborting partial accept.")
-=======
                     logger.info(
                         "Rejection during accept. Aborting partial accept.")
->>>>>>> 5b0e5eae
                     self.ztm.abort()
 
             if upload.is_rejected:
@@ -533,14 +504,9 @@
                 logger.info("Dry run, aborting transaction.")
                 self.ztm.abort()
             else:
-<<<<<<< HEAD
-                logger.info("Committing the transaction and any mails "
-                              "associated with this upload.")
-=======
                 logger.info(
                     "Committing the transaction and any mails associated "
                     "with this upload.")
->>>>>>> 5b0e5eae
                 self.ztm.commit()
         except:
             self.ztm.abort()
