# Copyright 2011 Canonical Ltd.  This software is licensed under the
# GNU Affero General Public License version 3 (see the file LICENSE).

"""Tests for `lp.registry.browser.distroseries`."""

__metaclass__ = type

import difflib
import re
from textwrap import TextWrapper

from BeautifulSoup import BeautifulSoup
from lxml import html
import soupmatchers
from storm.zope.interfaces import IResultSet
from testtools.content import (
    Content,
    text_content,
    )
from testtools.content_type import UTF8_TEXT
from testtools.matchers import (
    EndsWith,
    Equals,
    LessThan,
    Not,
    )
from zope.component import getUtility
from zope.security.proxy import removeSecurityProxy

from canonical.config import config
from canonical.database.constants import UTC_NOW
from canonical.database.sqlbase import flush_database_caches
from canonical.launchpad.testing.pages import find_tag_by_id
from canonical.launchpad.webapp.batching import BatchNavigator
from canonical.launchpad.webapp.interaction import get_current_principal
from canonical.launchpad.webapp.interfaces import BrowserNotificationLevel
from canonical.launchpad.webapp.publisher import canonical_url
from canonical.testing.layers import (
    DatabaseFunctionalLayer,
    LaunchpadFunctionalLayer,
    LaunchpadZopelessLayer,
    )
from lp.archivepublisher.debversion import Version
from lp.app.interfaces.launchpad import ILaunchpadCelebrities
from lp.registry.browser.distroseries import (
    IGNORED,
    HIGHER_VERSION_THAN_PARENT,
    NON_IGNORED,
    RESOLVED,
    )
from lp.registry.enum import (
    DistroSeriesDifferenceStatus,
    DistroSeriesDifferenceType,
    )
from lp.registry.interfaces.pocket import PackagePublishingPocket
from lp.registry.interfaces.series import SeriesStatus
from lp.services.features import (
    get_relevant_feature_controller,
    getFeatureFlag,
    )
from lp.services.features.testing import FeatureFixture
from lp.soyuz.enums import (
    ArchivePermissionType,
    PackagePublishingStatus,
    SourcePackageFormat,
    )
from lp.soyuz.interfaces.component import IComponentSet
from lp.soyuz.interfaces.distributionjob import (
    IDistroSeriesDifferenceJobSource,
    IInitialiseDistroSeriesJobSource,
    )
from lp.soyuz.interfaces.packagecopyjob import IPlainPackageCopyJobSource
from lp.soyuz.interfaces.sourcepackageformat import (
    ISourcePackageFormatSelectionSet,
    )
from lp.soyuz.model.archivepermission import ArchivePermission
<<<<<<< HEAD
=======
from lp.soyuz.model.packagecopyjob import PlainPackageCopyJob
>>>>>>> c0313164
from lp.soyuz.model import distroseriesdifferencejob
from lp.testing import (
    anonymous_logged_in,
    celebrity_logged_in,
    feature_flags,
    login_person,
    person_logged_in,
    set_feature_flag,
    StormStatementRecorder,
    TestCaseWithFactory,
    with_celebrity_logged_in,
    )
from lp.testing.fakemethod import FakeMethod
from lp.testing.matchers import HasQueryCount
from lp.testing.views import create_initialized_view


def set_derived_series_ui_feature_flag(test_case):
    test_case.useFixture(FeatureFixture({
        u'soyuz.derived_series_ui.enabled': u'on',
        }))


def set_derived_series_sync_feature_flag(test_case):
    test_case.useFixture(FeatureFixture({
        u'soyuz.derived_series_sync.enabled': u'on',
        u'soyuz.derived_series_ui.enabled': u'on',
        }))


def set_derived_series_difference_jobs_feature_flag(test_case):
    test_case.useFixture(FeatureFixture({
        distroseriesdifferencejob.FEATURE_FLAG_ENABLE_MODULE: u'on',
        }))


class TestDistroSeriesView(TestCaseWithFactory):
    """Test the distroseries +index view."""

    layer = LaunchpadZopelessLayer

    def test_needs_linking(self):
        ubuntu = getUtility(ILaunchpadCelebrities).ubuntu
        distroseries = self.factory.makeDistroSeries(distribution=ubuntu)
        view = create_initialized_view(distroseries, '+index')
        self.assertEqual(view.needs_linking, None)

    def _createDifferenceAndGetView(self, difference_type):
        # Helper function to create a valid DSD.
        dsp = self.factory.makeDistroSeriesParent()
        self.factory.makeDistroSeriesDifference(
            derived_series=dsp.derived_series,
            difference_type=difference_type)
        return create_initialized_view(dsp.derived_series, '+index')

    def test_num_differences(self):
        diff_type = DistroSeriesDifferenceType.DIFFERENT_VERSIONS
        view = self._createDifferenceAndGetView(diff_type)
        self.assertEqual(1, view.num_differences)

    def test_num_differences_in_parent(self):
        diff_type = DistroSeriesDifferenceType.MISSING_FROM_DERIVED_SERIES
        view = self._createDifferenceAndGetView(diff_type)
        self.assertEqual(1, view.num_differences_in_parent)

    def test_num_differences_in_child(self):
        diff_type = DistroSeriesDifferenceType.UNIQUE_TO_DERIVED_SERIES
        view = self._createDifferenceAndGetView(diff_type)
        self.assertEqual(1, view.num_differences_in_child)


class DistroSeriesIndexFunctionalTestCase(TestCaseWithFactory):
    """Test the distroseries +index page."""

    layer = DatabaseFunctionalLayer

    def _setupDifferences(self, name, parent_names, nb_diff_versions,
                          nb_diff_child, nb_diff_parent):
        # Helper to create DSDs of the different types.
        derived_series = self.factory.makeDistroSeries(name=name)
        self.simple_user = self.factory.makePerson()
        # parent_names can be a list of parent names or a single name
        # for a single parent (e.g. ['parent1_name', 'parent2_name'] or
        # 'parent_name').
        # If multiple parents are created, the DSDs will be created with
        # the first one.
        if type(parent_names) == str:
            parent_names = [parent_names]
        dsps = []
        for parent_name in parent_names:
            parent_series = self.factory.makeDistroSeries(name=parent_name)
            dsps.append(self.factory.makeDistroSeriesParent(
                derived_series=derived_series, parent_series=parent_series))
        first_parent_series = dsps[0].parent_series
        for i in range(nb_diff_versions):
            diff_type = DistroSeriesDifferenceType.DIFFERENT_VERSIONS
            self.factory.makeDistroSeriesDifference(
                derived_series=derived_series,
                difference_type=diff_type,
                parent_series=first_parent_series)
        for i in range(nb_diff_child):
            diff_type = DistroSeriesDifferenceType.MISSING_FROM_DERIVED_SERIES
            self.factory.makeDistroSeriesDifference(
                derived_series=derived_series,
                difference_type=diff_type,
                parent_series=first_parent_series)
        for i in range(nb_diff_parent):
            diff_type = DistroSeriesDifferenceType.UNIQUE_TO_DERIVED_SERIES
            self.factory.makeDistroSeriesDifference(
                derived_series=derived_series,
                difference_type=diff_type,
                parent_series=first_parent_series)
        return derived_series

    def test_differences_no_flag_no_portlet(self):
        # The portlet is not displayed if the feature flag is not enabled.
        derived_series = self._setupDifferences('deri', 'sid', 1, 2, 2)
        portlet_header = soupmatchers.HTMLContains(
            soupmatchers.Tag(
                'Derivation portlet header', 'h2',
                text='Derived from Sid'),
            )

        with person_logged_in(self.simple_user):
            view = create_initialized_view(
                derived_series,
                '+index',
                principal=self.simple_user)
            html_content = view()

        self.assertEqual(
            None, getFeatureFlag('soyuz.derived_series_ui.enabled'))
        self.assertThat(html_content, Not(portlet_header))

    def test_differences_portlet_all_differences(self):
        # The difference portlet shows the differences with the parent
        # series.
        set_derived_series_ui_feature_flag(self)
        derived_series = self._setupDifferences('deri', 'sid', 1, 2, 3)
        portlet_display = soupmatchers.HTMLContains(
            soupmatchers.Tag(
                'Derivation portlet header', 'h2',
                text='Derived from Sid'),
            soupmatchers.Tag(
                'Differences link', 'a',
                text=re.compile('\s*1 package with differences\s*'),
                attrs={'href': re.compile('.*/\+localpackagediffs')}),
            soupmatchers.Tag(
                'Parent diffs link', 'a',
                text=re.compile('\s*2 packages only in Sid\s*'),
                attrs={'href': re.compile('.*/\+missingpackages')}),
            soupmatchers.Tag(
                'Child diffs link', 'a',
                text=re.compile('\s*3 packages only in Deri\s*'),
                attrs={'href': re.compile('.*/\+uniquepackages')}))

        with person_logged_in(self.simple_user):
            view = create_initialized_view(
                derived_series,
                '+index',
                principal=self.simple_user)
            # XXX rvb 2011-04-12 bug=758649: LaunchpadTestRequest overrides
            # self.features to NullFeatureController.
            view.request.features = get_relevant_feature_controller()
            html_content = view()

        self.assertThat(html_content, portlet_display)

    def test_differences_portlet_all_differences_multiple_parents(self):
        # The difference portlet shows the differences with the multiple
        # parent series.
        set_derived_series_ui_feature_flag(self)
        derived_series = self._setupDifferences(
            'deri', ['sid1', 'sid2'], 0, 1, 0)
        portlet_display = soupmatchers.HTMLContains(
            soupmatchers.Tag(
                'Derivation portlet header', 'h2',
                text='Derived from 2 parents'),
            soupmatchers.Tag(
                'Parent diffs link', 'a',
                text=re.compile('\s*1 package only in a parent series\s*'),
                attrs={'href': re.compile('.*/\+missingpackages')}))

        with person_logged_in(self.simple_user):
            view = create_initialized_view(
                derived_series,
                '+index',
                principal=self.simple_user)
            # XXX rvb 2011-04-12 bug=758649: LaunchpadTestRequest overrides
            # self.features to NullFeatureController.
            view.request.features = get_relevant_feature_controller()
            html_text = view()

        self.assertThat(html_text, portlet_display)

    def test_differences_portlet_no_differences(self):
        # The difference portlet displays 'No differences' if there is no
        # differences with the parent.
        set_derived_series_ui_feature_flag(self)
        derived_series = self._setupDifferences('deri', 'sid', 0, 0, 0)
        portlet_display = soupmatchers.HTMLContains(
            soupmatchers.Tag(
                'Derivation portlet header', 'h2',
                text='Derived from Sid'),
            soupmatchers.Tag(
                'Child diffs link', True,
                text=re.compile('\s*No differences\s*')),
              )

        with person_logged_in(self.simple_user):
            view = create_initialized_view(
                derived_series,
                '+index',
                principal=self.simple_user)
            # XXX rvb 2011-04-12 bug=758649: LaunchpadTestRequest overrides
            # self.features to NullFeatureController.
            view.request.features = get_relevant_feature_controller()
            html_content = view()

        self.assertThat(html_content, portlet_display)

    def test_differences_portlet_initialising(self):
        # The difference portlet displays 'The series is initialising.' if
        # there is an initialising job for the series.
        set_derived_series_ui_feature_flag(self)
        derived_series = self.factory.makeDistroSeries()
        parent_series = self.factory.makeDistroSeries()
        self.simple_user = self.factory.makePerson()
        job_source = getUtility(IInitialiseDistroSeriesJobSource)
        job_source.create(derived_series, [parent_series.id])
        portlet_display = soupmatchers.HTMLContains(
            soupmatchers.Tag(
                'Derived series', 'h2',
                text='Series initialisation in progress'),
            soupmatchers.Tag(
                'Init message', True,
                text=re.compile('\s*This series is initialising.\s*')),
              )

        with person_logged_in(self.simple_user):
            view = create_initialized_view(
                derived_series,
                '+index',
                principal=self.simple_user)
            # XXX rvb 2011-04-12 bug=758649: LaunchpadTestRequest overrides
            # self.features to NullFeatureController.
            view.request.features = get_relevant_feature_controller()
            html_content = view()

        self.assertTrue(derived_series.is_initialising)
        self.assertThat(html_content, portlet_display)


class TestMilestoneBatchNavigatorAttribute(TestCaseWithFactory):
    """Test the series.milestone_batch_navigator attribute."""

    layer = LaunchpadZopelessLayer

    def test_distroseries_milestone_batch_navigator(self):
        ubuntu = getUtility(ILaunchpadCelebrities).ubuntu
        distroseries = self.factory.makeDistroSeries(distribution=ubuntu)
        for name in ('a', 'b', 'c', 'd'):
            distroseries.newMilestone(name)
        view = create_initialized_view(distroseries, name='+index')
        self._check_milestone_batch_navigator(view)

    def test_productseries_milestone_batch_navigator(self):
        product = self.factory.makeProduct()
        for name in ('a', 'b', 'c', 'd'):
            product.development_focus.newMilestone(name)

        view = create_initialized_view(
            product.development_focus, name='+index')
        self._check_milestone_batch_navigator(view)

    def _check_milestone_batch_navigator(self, view):
        config.push('default-batch-size', """
        [launchpad]
        default_batch_size: 2
        """)
        self.assert_(
            isinstance(view.milestone_batch_navigator, BatchNavigator),
            'milestone_batch_navigator is not a BatchNavigator object: %r'
            % view.milestone_batch_navigator)
        self.assertEqual(4, view.milestone_batch_navigator.batch.total())
        expected = [
            'd',
            'c',
            ]
        milestone_names = [
            item.name
            for item in view.milestone_batch_navigator.currentBatch()]
        self.assertEqual(expected, milestone_names)
        config.pop('default-batch-size')


class TestDistroSeriesAddView(TestCaseWithFactory):

    layer = DatabaseFunctionalLayer

    def test_submit(self):
        # When creating a new DistroSeries via DistroSeriesAddView, the title
        # is set to the same as the displayname (title is, in any case,
        # deprecated), the description is left empty, and previous_series is
        # None (DistroSeriesInitializeView takes care of setting that).
        user = self.factory.makePerson()
        distribution = self.factory.makeDistribution(owner=user)
        form = {
            "field.name": u"polished",
            "field.version": u"12.04",
            "field.displayname": u"Polished Polecat",
            "field.summary": u"Even The Register likes it.",
            "field.actions.create": u"Add Series",
            }
        with person_logged_in(user):
            create_initialized_view(distribution, "+addseries", form=form)
        distroseries = distribution.getSeries(u"polished")
        self.assertEqual(u"polished", distroseries.name)
        self.assertEqual(u"12.04", distroseries.version)
        self.assertEqual(u"Polished Polecat", distroseries.displayname)
        self.assertEqual(u"Polished Polecat", distroseries.title)
        self.assertEqual(u"Even The Register likes it.", distroseries.summary)
        self.assertEqual(u"", distroseries.description)
        self.assertIs(None, distroseries.previous_series)
        self.assertEqual(user, distroseries.owner)


class TestDistroSeriesInitializeView(TestCaseWithFactory):

    layer = DatabaseFunctionalLayer

    def test_init(self):
        # There exists a +initseries view for distroseries.
        distroseries = self.factory.makeDistroSeries()
        view = create_initialized_view(distroseries, "+initseries")
        self.assertTrue(view)

    def test_is_derived_series_feature_enabled(self):
        # The feature is disabled by default, but can be enabled by setting
        # the soyuz.derived_series_ui.enabled flag.
        distroseries = self.factory.makeDistroSeries()
        view = create_initialized_view(distroseries, "+initseries")
        with feature_flags():
            self.assertFalse(view.is_derived_series_feature_enabled)
        with feature_flags():
            set_feature_flag(u"soyuz.derived_series_ui.enabled", u"true")
            self.assertTrue(view.is_derived_series_feature_enabled)

    def test_form_hidden_when_derived_series_feature_disabled(self):
        # The form is hidden when the feature flag is not set.
        distroseries = self.factory.makeDistroSeries()
        view = create_initialized_view(distroseries, "+initseries")
        with feature_flags():
            root = html.fromstring(view())
            self.assertEqual(
                [], root.cssselect("#initseries-form-container"))
            # Instead an explanatory message is shown.
            [message] = root.cssselect("p.error.message")
            self.assertIn(
                u"The Derivative Distributions feature is under development",
                message.text)

    def test_form_shown_when_derived_series_feature_enabled(self):
        # The form is shown when the feature flag is set.
        distroseries = self.factory.makeDistroSeries()
        view = create_initialized_view(distroseries, "+initseries")
        with feature_flags():
            set_feature_flag(u"soyuz.derived_series_ui.enabled", u"true")
            root = html.fromstring(view())
            self.assertNotEqual(
                [], root.cssselect("#initseries-form-container"))
            # A different explanatory message is shown for clients that don't
            # process Javascript.
            [message] = root.cssselect("p.error.message")
            self.assertIn(
                u"Javascript is required to use this page",
                message.text)
            self.assertIn(
                u"javascript-disabled",
                message.get("class").split())

    def test_rebuilding_allowed(self):
        # If the distro has no initialized series, rebuilding is allowed.
        distroseries = self.factory.makeDistroSeries()
        self.factory.makeDistroSeries(
            distribution=distroseries.distribution)
        view = create_initialized_view(distroseries, "+initseries")

        self.assertTrue(view.rebuilding_allowed)

    def test_rebuilding_not_allowed(self):
        # If the distro has an initialized series, no rebuilding is allowed.
        distroseries = self.factory.makeDistroSeries()
        another_distroseries = self.factory.makeDistroSeries(
            distribution=distroseries.distribution)
        self.factory.makeSourcePackagePublishingHistory(
            distroseries=another_distroseries)
        view = create_initialized_view(distroseries, "+initseries")

        self.assertFalse(view.rebuilding_allowed)


class DistroSeriesDifferenceMixin:
    """A helper class for testing differences pages"""

    def _test_packagesets(self, html_content, packageset_text,
                          packageset_class, msg_text):
        parent_packagesets = soupmatchers.HTMLContains(
            soupmatchers.Tag(
                msg_text, 'td',
                attrs={'class': packageset_class},
                text=packageset_text))

        self.assertThat(html_content, parent_packagesets)

    def _createChildAndParent(self):
        derived_series = self.factory.makeDistroSeries(name='derilucid')
        parent_series = self.factory.makeDistroSeries(name='lucid')
        self.factory.makeDistroSeriesParent(
            derived_series=derived_series, parent_series=parent_series)
        return (derived_series, parent_series)

    def _createChildAndParents(self, other_parent_series=None):
        derived_series, parent_series = self._createChildAndParent()
        self.factory.makeDistroSeriesParent(
            derived_series=derived_series, parent_series=other_parent_series)
        return (derived_series, parent_series)


class TestDistroSeriesLocalDifferences(
    DistroSeriesDifferenceMixin, TestCaseWithFactory):
    """Test the distroseries +localpackagediffs page."""

    layer = DatabaseFunctionalLayer

    def setUp(self):
        super(TestDistroSeriesLocalDifferences,
              self).setUp('foo.bar@canonical.com')
        set_derived_series_ui_feature_flag(self)
        self.simple_user = self.factory.makePerson()

    def test_filter_form_if_differences(self):
        # Test that the page includes the filter form if differences
        # are present
        login_person(self.simple_user)
        derived_series, parent_series = self._createChildAndParent()
        self.factory.makeDistroSeriesDifference(
            derived_series=derived_series)

        view = create_initialized_view(
            derived_series, '+localpackagediffs', principal=self.simple_user)

        self.assertIsNot(
            None,
            find_tag_by_id(view(), 'distroseries-localdiff-search-filter'),
            "Form filter should be shown when there are differences.")

    def test_filter_noform_if_nodifferences(self):
        # Test that the page doesn't includes the filter form if no
        # differences are present
        login_person(self.simple_user)
        derived_series, parent_series = self._createChildAndParent()

        view = create_initialized_view(
            derived_series, '+localpackagediffs', principal=self.simple_user)

        self.assertIs(
            None,
            find_tag_by_id(view(), 'distroseries-localdiff-search-filter'),
            "Form filter should not be shown when there are no differences.")

    def test_parent_packagesets_localpackagediffs(self):
        # +localpackagediffs displays the parent packagesets.
        ds_diff = self.factory.makeDistroSeriesDifference()
        with celebrity_logged_in('admin'):
            ps = self.factory.makePackageset(
                packages=[ds_diff.source_package_name],
                distroseries=ds_diff.parent_series)

        with person_logged_in(self.simple_user):
            view = create_initialized_view(
                ds_diff.derived_series,
                '+localpackagediffs',
                principal=self.simple_user)
            html_content = view()

        packageset_text = re.compile('\s*' + ps.name)
        self._test_packagesets(
            html_content, packageset_text, 'parent-packagesets',
            'Parent packagesets')

    def test_parent_packagesets_localpackagediffs_sorts(self):
        # Multiple packagesets are sorted in a comma separated list.
        ds_diff = self.factory.makeDistroSeriesDifference()
        unsorted_names = [u"zzz", u"aaa"]
        with celebrity_logged_in('admin'):
            for name in unsorted_names:
                self.factory.makePackageset(
                    name=name,
                    packages=[ds_diff.source_package_name],
                    distroseries=ds_diff.parent_series)

        with person_logged_in(self.simple_user):
            view = create_initialized_view(
                ds_diff.derived_series,
                '+localpackagediffs',
                principal=self.simple_user)
            html_content = view()

        packageset_text = re.compile(
            '\s*' + ', '.join(sorted(unsorted_names)))
        self._test_packagesets(
            html_content, packageset_text, 'parent-packagesets',
            'Parent packagesets')

<<<<<<< HEAD

class TestDistroSeriesLocalDiffPerformance(TestCaseWithFactory,
                                           DistroSeriesDifferenceMixin):
    """Test the distroseries +localpackagediffs page's performance."""

    layer = DatabaseFunctionalLayer

    def setUp(self):
        super(TestDistroSeriesLocalDiffPerformance,
             self).setUp('foo.bar@canonical.com')
        set_derived_series_ui_feature_flag(self)
        self.simple_user = self.factory.makePerson()

=======

class TestDistroSeriesLocalDiffPerformance(TestCaseWithFactory,
                                           DistroSeriesDifferenceMixin):
    """Test the distroseries +localpackagediffs page's performance."""

    layer = DatabaseFunctionalLayer

    def setUp(self):
        super(TestDistroSeriesLocalDiffPerformance,
             self).setUp('foo.bar@canonical.com')
        set_derived_series_ui_feature_flag(self)
        self.simple_user = self.factory.makePerson()

>>>>>>> c0313164
    def _assertQueryCount(self, derived_series):
        # With no DistroSeriesDifferences the query count should be low and
        # fairly static. However, with some DistroSeriesDifferences the query
        # count will be higher, but it should remain the same no matter how
        # many differences there are.
        ArchivePermission(
            archive=derived_series.main_archive, person=self.simple_user,
            component=getUtility(IComponentSet)["main"],
            permission=ArchivePermissionType.QUEUE_ADMIN)
        login_person(self.simple_user)

        def add_differences(num):
            for index in xrange(num):
                version = self.factory.getUniqueInteger()
                versions = {
                    'base': u'1.%d' % version,
                    'derived': u'1.%dderived1' % version,
                    'parent': u'1.%d-1' % version,
                    }
                dsd = self.factory.makeDistroSeriesDifference(
                    derived_series=derived_series,
                    versions=versions)

                # Push a base_version in... not sure how better to do it.
                removeSecurityProxy(dsd).base_version = versions["base"]

                # Add a couple of comments.
                self.factory.makeDistroSeriesDifferenceComment(dsd)
                self.factory.makeDistroSeriesDifferenceComment(dsd)

                # Update the spr, some with recipes, some with signing keys.
                # SPR.uploader references both, and the uploader is referenced
                # in the page.
                spr = dsd.source_pub.sourcepackagerelease
                if index % 2 == 0:
                    removeSecurityProxy(spr).source_package_recipe_build = (
                        self.factory.makeSourcePackageRecipeBuild(
                            sourcename=spr.sourcepackagename.name,
                            distroseries=derived_series))
                else:
                    removeSecurityProxy(spr).dscsigningkey = (
                        self.factory.makeGPGKey(owner=spr.creator))

        def flush_and_render():
            flush_database_caches()
            # Pull in the calling user's location so that it isn't recorded in
            # the query count; it causes the total to be fragile for no
            # readily apparent reason.
            self.simple_user.location
            with StormStatementRecorder() as recorder:
                view = create_initialized_view(
                    derived_series, '+localpackagediffs',
                    principal=self.simple_user)
                view()
            return recorder, view.cached_differences.batch.trueSize

        def statement_differ(rec1, rec2):
            wrapper = TextWrapper(break_long_words=False)

            def prepare_statements(rec):
                for statement in rec.statements:
                    for line in wrapper.wrap(statement):
                        yield line
                    yield "-" * wrapper.width

            def statement_diff():
                diff = difflib.ndiff(
                    list(prepare_statements(rec1)),
                    list(prepare_statements(rec2)))
                for line in diff:
                    yield "%s\n" % line

            return statement_diff

        # Render without differences and check the query count isn't silly.
        recorder1, batch_size = flush_and_render()
        self.assertThat(recorder1, HasQueryCount(LessThan(30)))
        self.addDetail(
            "statement-count-0-differences",
            text_content(u"%d" % recorder1.count))
        # Add some differences and render.
        add_differences(2)
        recorder2, batch_size = flush_and_render()
        self.addDetail(
            "statement-count-2-differences",
            text_content(u"%d" % recorder2.count))
        # Add more differences and render again.
        add_differences(2)
        recorder3, batch_size = flush_and_render()
        self.addDetail(
            "statement-count-4-differences",
            text_content(u"%d" % recorder3.count))
        # The last render should not need more queries than the previous.
        self.addDetail(
            "statement-diff", Content(
                UTF8_TEXT, statement_differ(recorder2, recorder3)))
        # Details about the number of statements per row.
        statement_count_per_row = (
            (recorder3.count - recorder1.count) / float(batch_size))
        self.addDetail(
            "statement-count-per-row-average",
            text_content(u"%.2f" % statement_count_per_row))
        # Query count is ~O(1) (i.e. not dependent of the number of
        # differences displayed).
        self.assertThat(
            recorder3, HasQueryCount(Equals(recorder2.count)))

    def test_queries_single_parent(self):
        dsp = self.factory.makeDistroSeriesParent()
        derived_series = dsp.derived_series
        self._assertQueryCount(derived_series)

    def test_queries_multiple_parents(self):
        dsp = self.factory.makeDistroSeriesParent()
        derived_series = dsp.derived_series
        self.factory.makeDistroSeriesParent(
            derived_series=derived_series)
        self._assertQueryCount(derived_series)


class TestDistroSeriesLocalDifferencesZopeless(TestCaseWithFactory,
                                               DistroSeriesDifferenceMixin):
    """Test the distroseries +localpackagediffs view."""

    layer = LaunchpadFunctionalLayer

    def makePackageUpgrade(self, derived_series=None):
        """Create a `DistroSeriesDifference` for a package upgrade."""
        base_version = '1.%d' % self.factory.getUniqueInteger()
        versions = {
            'base': base_version,
            'parent': base_version + '-' + self.factory.getUniqueString(),
            'derived': base_version,
        }
        return self.factory.makeDistroSeriesDifference(
            derived_series=derived_series, versions=versions,
            set_base_version=True)

    def makeView(self, distroseries=None):
        """Create a +localpackagediffs view for `distroseries`."""
        if distroseries is None:
            distroseries = (
                self.factory.makeDistroSeriesParent().derived_series)
        # current_request=True causes the current interaction to end so we
        # must explicitly ask that the current principal be used for the
        # request.
        return create_initialized_view(
            distroseries, '+localpackagediffs',
            principal=get_current_principal(),
            current_request=True)

    def test_view_redirects_without_feature_flag(self):
        # If the feature flag soyuz.derived_series_ui.enabled is not set the
        # view simply redirects to the derived series.
        derived_series, parent_series = self._createChildAndParent()

        self.assertIs(
            None, getFeatureFlag('soyuz.derived_series_ui.enabled'))
        view = self.makeView(derived_series)

        response = view.request.response
        self.assertEqual(302, response.getStatus())
        self.assertEqual(
            canonical_url(derived_series), response.getHeader('location'))

    def test_label(self):
        # The view label includes the names of both series.
        derived_series, parent_series = self._createChildAndParent()

        view = self.makeView(derived_series)

        self.assertEqual(
            "Source package differences between 'Derilucid' and "
            "parent series 'Lucid'",
            view.label)

    def test_label_multiple_parents(self):
        # If the series has multiple parents, the view label mentions
        # the generic term 'parent series'.
        derived_series, parent_series = self._createChildAndParents()

        view = create_initialized_view(
            derived_series, '+localpackagediffs')

        self.assertEqual(
            "Source package differences between 'Derilucid' and "
            "parent series",
            view.label)

    def test_batch_includes_needing_attention_only(self):
        # The differences attribute includes differences needing
        # attention only.
        derived_series, parent_series = self._createChildAndParent()
        current_difference = self.factory.makeDistroSeriesDifference(
            derived_series=derived_series)
        self.factory.makeDistroSeriesDifference(
            derived_series=derived_series,
            status=DistroSeriesDifferenceStatus.RESOLVED)

        view = self.makeView(derived_series)

        self.assertContentEqual(
            [current_difference], view.cached_differences.batch)

    def test_batch_includes_different_versions_only(self):
        # The view contains differences of type DIFFERENT_VERSIONS only.
        derived_series, parent_series = self._createChildAndParent()
        different_versions_diff = self.factory.makeDistroSeriesDifference(
            derived_series=derived_series)
        self.factory.makeDistroSeriesDifference(
            derived_series=derived_series,
            difference_type=(
                DistroSeriesDifferenceType.UNIQUE_TO_DERIVED_SERIES))

        view = self.makeView(derived_series)

        self.assertContentEqual(
            [different_versions_diff], view.cached_differences.batch)

    def test_template_includes_help_link(self):
        # The help link for popup help is included.
        derived_series, parent_series = self._createChildAndParent()
        set_derived_series_ui_feature_flag(self)
        view = self.makeView(derived_series)

        soup = BeautifulSoup(view())
        help_links = soup.findAll(
            'a', href='/+help/soyuz/derived-series-syncing.html')
        self.assertEqual(1, len(help_links))

    def test_diff_row_includes_last_comment_only(self):
        # The most recent comment is rendered for each difference.
        derived_series, parent_series = self._createChildAndParent()
        difference = self.factory.makeDistroSeriesDifference(
            derived_series=derived_series)
        with person_logged_in(derived_series.owner):
            difference.addComment(difference.owner, "Earlier comment")
            difference.addComment(difference.owner, "Latest comment")

        set_derived_series_ui_feature_flag(self)
        view = self.makeView(derived_series)

        # Find all the rows within the body of the table
        # listing the differences.
        soup = BeautifulSoup(view())
        diff_table = soup.find('table', {'class': 'listing'})
        rows = diff_table.tbody.findAll('tr')

        self.assertEqual(1, len(rows))
        self.assertIn("Latest comment", unicode(rows[0]))
        self.assertNotIn("Earlier comment", unicode(rows[0]))

    def test_diff_row_links_to_extra_details(self):
        # The source package name links to the difference details.
        derived_series, parent_series = self._createChildAndParent()
        difference = self.factory.makeDistroSeriesDifference(
            derived_series=derived_series)

        set_derived_series_ui_feature_flag(self)
        view = self.makeView(derived_series)
        soup = BeautifulSoup(view())
        diff_table = soup.find('table', {'class': 'listing'})
        row = diff_table.tbody.findAll('tr')[0]

        links = row.findAll('a', href=canonical_url(difference))
        self.assertEqual(1, len(links))
        self.assertEqual(difference.source_package_name.name, links[0].string)

    def test_multiple_parents_display(self):
        package_name = 'package-1'
        other_parent_series = self.factory.makeDistroSeries(name='other')
        derived_series, parent_series = self._createChildAndParents(
            other_parent_series=other_parent_series)
        versions = {
            'base': u'1.0',
            'derived': u'1.0derived1',
            'parent': u'1.0-1',
        }

        self.factory.makeDistroSeriesDifference(
            versions=versions,
            parent_series=other_parent_series,
            source_package_name_str=package_name,
            derived_series=derived_series)
        self.factory.makeDistroSeriesDifference(
            versions=versions,
            parent_series=parent_series,
            source_package_name_str=package_name,
            derived_series=derived_series)
        set_derived_series_ui_feature_flag(self)
        view = create_initialized_view(
            derived_series, '+localpackagediffs')
        multiple_parents_matches = soupmatchers.HTMLContains(
            soupmatchers.Tag(
                "Parent table header", 'th',
                text=re.compile("\s*Parent\s")),
            soupmatchers.Tag(
                "Parent version table header", 'th',
                text=re.compile("\s*Parent version\s*")),
            soupmatchers.Tag(
                "Parent name", 'a',
                attrs={'class': 'parent-name'},
                text=re.compile("\s*Other\s*")),
             )
        self.assertThat(view.render(), multiple_parents_matches)

    def test_diff_row_shows_version_attached(self):
        # The +localpackagediffs page shows the version attached to the
        # DSD and not the last published version (bug=745776).
        package_name = 'package-1'
        derived_series, parent_series = self._createChildAndParent()
        versions = {
            'base': u'1.0',
            'derived': u'1.0derived1',
            'parent': u'1.0-1',
        }
        new_version = u'1.2'

        difference = self.factory.makeDistroSeriesDifference(
            versions=versions,
            source_package_name_str=package_name,
            derived_series=derived_series)

        # Create a more recent source package publishing history.
        sourcepackagename = self.factory.getOrMakeSourcePackageName(
            package_name)
        self.factory.makeSourcePackagePublishingHistory(
            sourcepackagename=sourcepackagename,
            distroseries=derived_series,
            version=new_version)

        set_derived_series_ui_feature_flag(self)
        view = self.makeView(derived_series)
        soup = BeautifulSoup(view())
        diff_table = soup.find('table', {'class': 'listing'})
        row = diff_table.tbody.tr
        links = row.findAll('a', {'class': 'derived-version'})

        # The version displayed is the version attached to the
        # difference.
        self.assertEqual(1, len(links))
        self.assertEqual(versions['derived'], links[0].string.strip())

        link = canonical_url(difference.source_pub.sourcepackagerelease)
        self.assertTrue(link, EndsWith(new_version))
        # The link points to the sourcepackagerelease referenced in the
        # difference.
        self.assertTrue(
            links[0].get('href'), EndsWith(difference.source_version))

    def test_diff_row_no_published_version(self):
        # The +localpackagediffs page shows only the version (no link)
        # if we fail to fetch the published version.
        package_name = 'package-1'
        derived_series, parent_series = self._createChildAndParent()
        versions = {
            'base': u'1.0',
            'derived': u'1.0derived1',
            'parent': u'1.0-1',
        }

        difference = self.factory.makeDistroSeriesDifference(
            versions=versions,
            source_package_name_str=package_name,
            derived_series=derived_series)

        # Delete the publications.
        with celebrity_logged_in("admin"):
            difference.source_pub.status = (
                PackagePublishingStatus.DELETED)
            difference.parent_source_pub.status = (
                PackagePublishingStatus.DELETED)
        # Flush out the changes and invalidate caches (esp. property caches).
        flush_database_caches()

        set_derived_series_ui_feature_flag(self)
        view = self.makeView(derived_series)
        soup = BeautifulSoup(view())
        diff_table = soup.find('table', {'class': 'listing'})
        row = diff_table.tbody.tr

        # The table feature a simple span since we were unable to fetch a
        # published sourcepackage.
        derived_span = row.findAll('span', {'class': 'derived-version'})
        parent_span = row.findAll('span', {'class': 'parent-version'})
        self.assertEqual(1, len(derived_span))
        self.assertEqual(1, len(parent_span))

        # The versions displayed are the versions attached to the
        # difference.
        self.assertEqual(versions['derived'], derived_span[0].string.strip())
        self.assertEqual(versions['parent'], parent_span[0].string.strip())

    def test_getUpgrades_shows_updates_in_parent(self):
        # The view's getUpgrades methods lists packages that can be
        # trivially upgraded: changed in the parent, not changed in the
        # derived series, but present in both.
        dsd = self.makePackageUpgrade()
        view = self.makeView(dsd.derived_series)
        self.assertContentEqual([dsd], view.getUpgrades())

    def enableDerivedSeriesSyncFeature(self):
        self.useFixture(
            FeatureFixture(
                {u'soyuz.derived_series_sync.enabled': u'on'}))

    @with_celebrity_logged_in("admin")
    def test_upgrades_offered_only_with_feature_flag(self):
        # The "Upgrade Packages" button will only be shown when a specific
        # feature flag is enabled.
        view = self.makeView()
        self.makePackageUpgrade(view.context)
        self.assertFalse(view.canUpgrade())
        self.enableDerivedSeriesSyncFeature()
        self.assertTrue(view.canUpgrade())

    def test_upgrades_are_offered_if_appropriate(self):
        # The "Upgrade Packages" button will only be shown to privileged
        # users.
        self.enableDerivedSeriesSyncFeature()
        dsd = self.makePackageUpgrade()
        view = self.makeView(dsd.derived_series)
        with celebrity_logged_in("admin"):
            self.assertTrue(view.canUpgrade())
        with person_logged_in(self.factory.makePerson()):
            self.assertFalse(view.canUpgrade())
        with anonymous_logged_in():
            self.assertFalse(view.canUpgrade())

    @with_celebrity_logged_in("admin")
    def test_upgrades_offered_only_if_available(self):
        # If there are no upgrades, the "Upgrade Packages" button won't
        # be shown.
        self.enableDerivedSeriesSyncFeature()
        view = self.makeView()
        self.assertFalse(view.canUpgrade())
        self.makePackageUpgrade(view.context)
        self.assertTrue(view.canUpgrade())

    @with_celebrity_logged_in("admin")
    def test_upgrades_not_offered_after_feature_freeze(self):
        # There won't be an "Upgrade Packages" button once feature
        # freeze has occurred.  Mass updates would not make sense after
        # that point.
        self.enableDerivedSeriesSyncFeature()
        upgradeable = {}
        for status in SeriesStatus.items:
            dsd = self.makePackageUpgrade()
            dsd.derived_series.status = status
            view = self.makeView(dsd.derived_series)
            upgradeable[status] = view.canUpgrade()
        expected = {
            SeriesStatus.FUTURE: True,
            SeriesStatus.EXPERIMENTAL: True,
            SeriesStatus.DEVELOPMENT: True,
            SeriesStatus.FROZEN: False,
            SeriesStatus.CURRENT: False,
            SeriesStatus.SUPPORTED: False,
            SeriesStatus.OBSOLETE: False,
        }
        self.assertEqual(expected, upgradeable)
<<<<<<< HEAD

    def test_upgrade_creates_sync_jobs(self):
        # requestUpgrades generates PackageCopyJobs for the upgrades
        # that need doing.
        dsd = self.makePackageUpgrade()
        series = dsd.derived_series
        view = self.makeView(series)
        view.requestUpgrades()
        job_source = getUtility(IPlainPackageCopyJobSource)
        jobs = list(
            job_source.getActiveJobs(series.distribution.main_archive))
        self.assertEquals(1, len(jobs))
        job = jobs[0]
        self.assertEquals(series, job.target_distroseries)
        self.assertEqual(dsd.source_package_name.name, job.package_name)
        self.assertEqual(dsd.parent_source_version, job.package_version)

    def test_upgrade_gives_feedback(self):
        # requestUpgrades doesn't instantly perform package upgrades,
        # but it shows the user a notice that the upgrades have been
        # requested.
        dsd = self.makePackageUpgrade()
        view = self.makeView(dsd.derived_series)
        view.requestUpgrades()
        expected = {
            "level": BrowserNotificationLevel.INFO,
            "message":
                ("Upgrades of {0.displayname} packages have been "
                 "requested. Please give Launchpad some time to "
                 "complete these.").format(dsd.derived_series),
            }
        observed = map(vars, view.request.response.notifications)
        self.assertEqual([expected], observed)

    def test_requestUpgrade_is_efficient(self):
        # A single web request may need to schedule large numbers of
        # package upgrades.  It must do so without issuing large numbers
        # of database queries.
        derived_series, parent_series = self._createChildAndParent()
        # Take a baseline measure of queries.
        self.makePackageUpgrade(derived_series=derived_series)
        flush_database_caches()
        with StormStatementRecorder() as recorder1:
            self.makeView(derived_series).requestUpgrades()
        self.assertThat(recorder1, HasQueryCount(LessThan(10)))
        # Creating Jobs and DistributionJobs takes 2 extra queries per
        # requested sync.
        requested_syncs = 3
        for index in xrange(requested_syncs):
            self.makePackageUpgrade(derived_series=derived_series)
        flush_database_caches()
        with StormStatementRecorder() as recorder2:
            self.makeView(derived_series).requestUpgrades()
        self.assertThat(
            recorder2,
            HasQueryCount(Equals(recorder1.count + 2 * requested_syncs)))


=======

    def test_upgrade_creates_sync_jobs(self):
        # requestUpgrades generates PackageCopyJobs for the upgrades
        # that need doing.
        dsd = self.makePackageUpgrade()
        series = dsd.derived_series
        with celebrity_logged_in('admin'):
            series.status = SeriesStatus.DEVELOPMENT
            series.datereleased = UTC_NOW
        view = self.makeView(series)
        view.requestUpgrades()
        job_source = getUtility(IPlainPackageCopyJobSource)
        jobs = list(
            job_source.getActiveJobs(series.distribution.main_archive))
        self.assertEquals(1, len(jobs))
        job = jobs[0]
        self.assertEquals(series, job.target_distroseries)
        self.assertEqual(dsd.source_package_name.name, job.package_name)
        self.assertEqual(dsd.parent_source_version, job.package_version)
        self.assertEqual(PackagePublishingPocket.RELEASE, job.target_pocket)

    def test_upgrade_gives_feedback(self):
        # requestUpgrades doesn't instantly perform package upgrades,
        # but it shows the user a notice that the upgrades have been
        # requested.
        dsd = self.makePackageUpgrade()
        view = self.makeView(dsd.derived_series)
        view.requestUpgrades()
        expected = {
            "level": BrowserNotificationLevel.INFO,
            "message":
                ("Upgrades of {0.displayname} packages have been "
                 "requested. Please give Launchpad some time to "
                 "complete these.").format(dsd.derived_series),
            }
        observed = map(vars, view.request.response.notifications)
        self.assertEqual([expected], observed)

    def test_requestUpgrades_is_efficient(self):
        # A single web request may need to schedule large numbers of
        # package upgrades.  It must do so without issuing large numbers
        # of database queries.
        derived_series, parent_series = self._createChildAndParent()
        # Take a baseline measure of queries.
        self.makePackageUpgrade(derived_series=derived_series)
        flush_database_caches()
        with StormStatementRecorder() as recorder1:
            self.makeView(derived_series).requestUpgrades()
        self.assertThat(recorder1, HasQueryCount(LessThan(12)))

        # The query count does not increase with the number of upgrades.
        for index in xrange(3):
            self.makePackageUpgrade(derived_series=derived_series)
        flush_database_caches()
        with StormStatementRecorder() as recorder2:
            self.makeView(derived_series).requestUpgrades()
        self.assertThat(
            recorder2,
            HasQueryCount(Equals(recorder1.count)))


>>>>>>> c0313164
class TestDistroSeriesLocalDifferencesFunctional(TestCaseWithFactory,
                                                 DistroSeriesDifferenceMixin):

    layer = LaunchpadFunctionalLayer

    def makeDSDJob(self, dsd):
        """Create a `DistroSeriesDifferenceJob` to update `dsd`."""
        job_source = getUtility(IDistroSeriesDifferenceJobSource)
        jobs = job_source.createForPackagePublication(
            dsd.derived_series, dsd.source_package_name,
            PackagePublishingPocket.RELEASE)
        return jobs[0]

    def test_higher_radio_mentions_parent(self):
        # The user is shown an option to display only the blacklisted
        # package with a higer version than in the parent.
        set_derived_series_ui_feature_flag(self)
        derived_series, parent_series = self._createChildAndParent()
        self.factory.makeDistroSeriesDifference(
            derived_series=derived_series,
            source_package_name_str="my-src-package")
        view = create_initialized_view(
            derived_series,
            '+localpackagediffs')

        radio_title = \
            "&nbsp;Ignored packages with a higher version than in 'Lucid'"
        radio_option_matches = soupmatchers.HTMLContains(
            soupmatchers.Tag(
                "radio displays parent's name", 'label',
                text=radio_title),
            )
        self.assertThat(view.render(), radio_option_matches)

    def test_higher_radio_mentions_parents(self):
        set_derived_series_ui_feature_flag(self)
        derived_series, parent_series = self._createChildAndParents()
        self.factory.makeDistroSeriesDifference(
            derived_series=derived_series,
            source_package_name_str="my-src-package")
        view = create_initialized_view(
            derived_series,
            '+localpackagediffs')

        radio_title = \
            "&nbsp;Ignored packages with a higher version than in parent"
        radio_option_matches = soupmatchers.HTMLContains(
            soupmatchers.Tag(
                "radio displays parent's name", 'label',
                text=radio_title),
            )
        self.assertThat(view.render(), radio_option_matches)

    def _set_source_selection(self, series):
        # Set up source package format selection so that copying will
        # work with the default dsc_format used in
        # makeSourcePackageRelease.
        getUtility(ISourcePackageFormatSelectionSet).add(
            series, SourcePackageFormat.FORMAT_1_0)

    def test_batch_filtered(self):
        # The name_filter parameter allows filtering of packages by name.
        set_derived_series_ui_feature_flag(self)
        derived_series, parent_series = self._createChildAndParent()
        diff1 = self.factory.makeDistroSeriesDifference(
            derived_series=derived_series,
            source_package_name_str="my-src-package")
        diff2 = self.factory.makeDistroSeriesDifference(
            derived_series=derived_series,
            source_package_name_str="my-second-src-package")

        filtered_view = create_initialized_view(
            derived_series,
            '+localpackagediffs',
            query_string='field.name_filter=my-src-package')
        unfiltered_view = create_initialized_view(
            derived_series,
            '+localpackagediffs')

        self.assertContentEqual(
            [diff1], filtered_view.cached_differences.batch)
        self.assertContentEqual(
            [diff2, diff1], unfiltered_view.cached_differences.batch)

    def test_batch_non_blacklisted(self):
        # The default filter is all non blacklisted differences.
        set_derived_series_ui_feature_flag(self)
        derived_series, parent_series = self._createChildAndParent()
        diff1 = self.factory.makeDistroSeriesDifference(
            derived_series=derived_series,
            source_package_name_str="my-src-package")
        diff2 = self.factory.makeDistroSeriesDifference(
            derived_series=derived_series,
            source_package_name_str="my-second-src-package")
        self.factory.makeDistroSeriesDifference(
            derived_series=derived_series,
            status=DistroSeriesDifferenceStatus.BLACKLISTED_CURRENT)

        filtered_view = create_initialized_view(
            derived_series,
            '+localpackagediffs',
            query_string='field.package_type=%s' % NON_IGNORED)
        filtered_view2 = create_initialized_view(
            derived_series,
            '+localpackagediffs')

        self.assertContentEqual(
            [diff2, diff1], filtered_view.cached_differences.batch)
        self.assertContentEqual(
            [diff2, diff1], filtered_view2.cached_differences.batch)

    def test_batch_differences_packages(self):
        # field.package_type parameter allows to list only
        # blacklisted differences.
        set_derived_series_ui_feature_flag(self)
        derived_series, parent_series = self._createChildAndParent()
        blacklisted_diff = self.factory.makeDistroSeriesDifference(
            derived_series=derived_series,
            status=DistroSeriesDifferenceStatus.BLACKLISTED_CURRENT)

        blacklisted_view = create_initialized_view(
            derived_series,
            '+localpackagediffs',
            query_string='field.package_type=%s' % IGNORED)
        unblacklisted_view = create_initialized_view(
            derived_series,
            '+localpackagediffs')

        self.assertContentEqual(
            [blacklisted_diff], blacklisted_view.cached_differences.batch)
        self.assertContentEqual(
            [], unblacklisted_view.cached_differences.batch)

    def test_batch_blacklisted_differences_with_higher_version(self):
        # field.package_type parameter allows to list only
        # blacklisted differences with a child's version higher than parent's.
        set_derived_series_ui_feature_flag(self)
        derived_series, parent_series = self._createChildAndParent()
        blacklisted_diff_higher = self.factory.makeDistroSeriesDifference(
            derived_series=derived_series,
            status=DistroSeriesDifferenceStatus.BLACKLISTED_CURRENT,
            versions={'base': '1.1', 'parent': '1.3', 'derived': '1.10'})
        self.factory.makeDistroSeriesDifference(
            derived_series=derived_series,
            status=DistroSeriesDifferenceStatus.BLACKLISTED_CURRENT,
            versions={'base': '1.1', 'parent': '1.12', 'derived': '1.10'})

        blacklisted_view = create_initialized_view(
            derived_series,
            '+localpackagediffs',
            query_string='field.package_type=%s' % HIGHER_VERSION_THAN_PARENT)
        unblacklisted_view = create_initialized_view(
            derived_series,
            '+localpackagediffs')

        self.assertContentEqual(
            [blacklisted_diff_higher],
            blacklisted_view.cached_differences.batch)
        self.assertContentEqual(
            [], unblacklisted_view.cached_differences.batch)

    def test_batch_resolved_differences(self):
        # Test that we can search for differences that we marked
        # resolved.
        set_derived_series_ui_feature_flag(self)
        derived_series, parent_series = self._createChildAndParent()

        self.factory.makeDistroSeriesDifference(
            derived_series=derived_series,
            source_package_name_str="my-src-package")
        self.factory.makeDistroSeriesDifference(
            derived_series=derived_series,
            source_package_name_str="my-second-src-package")
        resolved_diff = self.factory.makeDistroSeriesDifference(
            derived_series=derived_series,
            status=DistroSeriesDifferenceStatus.RESOLVED)

        filtered_view = create_initialized_view(
            derived_series,
            '+localpackagediffs',
            query_string='field.package_type=%s' % RESOLVED)

        self.assertContentEqual(
            [resolved_diff], filtered_view.cached_differences.batch)

    def _setUpDSD(self, src_name='src-name', versions=None,
                  difference_type=None, distribution=None):
        # Helper to create a derived series with fixed names and proper
        # source package format selection along with a DSD.
        parent_series = self.factory.makeDistroSeries(name='warty')
        if distribution == None:
            distribution = self.factory.makeDistribution('deribuntu')
        derived_series = self.factory.makeDistroSeries(
            distribution=distribution,
            name='derilucid')
        self.factory.makeDistroSeriesParent(
            derived_series=derived_series, parent_series=parent_series)
        self._set_source_selection(derived_series)
        diff = self.factory.makeDistroSeriesDifference(
            source_package_name_str=src_name,
            derived_series=derived_series, versions=versions,
            difference_type=difference_type)
        sourcepackagename = self.factory.getOrMakeSourcePackageName(
            src_name)
        set_derived_series_ui_feature_flag(self)
        return derived_series, parent_series, sourcepackagename, str(diff.id)

    def test_canPerformSync_anon(self):
        # Anonymous users cannot sync packages.
        derived_series = self._setUpDSD()[0]
        view = create_initialized_view(
            derived_series, '+localpackagediffs')

        self.assertFalse(view.canPerformSync())

    def test_canPerformSync_non_anon_no_perm_dest_archive(self):
        # Logged-in users with no permission on the destination archive
        # are not presented with options to perform syncs.
        derived_series = self._setUpDSD()[0]
        with person_logged_in(self.factory.makePerson()):
            view = create_initialized_view(
                derived_series, '+localpackagediffs')

            self.assertFalse(view.canPerformSync())

    def _setUpPersonWithPerm(self, derived_series):
        # Helper to create a person with an upload permission on the
        # series' archive.
        person = self.factory.makePerson()
        ArchivePermission(
            archive=derived_series.main_archive, person=person,
            component=getUtility(IComponentSet)["main"],
            permission=ArchivePermissionType.QUEUE_ADMIN)
        return person

    def test_canPerformSync_non_anon(self):
        # Logged-in users with a permission on the destination archive
        # are presented with options to perform syncs.
        # Note that a more fine-grained perm check is done on each
        # synced package.
        derived_series = self._setUpDSD()[0]
        person = self._setUpPersonWithPerm(derived_series)
        set_derived_series_sync_feature_flag(self)
        with person_logged_in(person):
            view = create_initialized_view(
                derived_series, '+localpackagediffs')

            self.assertTrue(view.canPerformSync())

    def test_canPerformSync_non_anon_feature_disabled(self):
        # Logged-in users with a permission on the destination archive
        # are not presented with options to perform syncs when the
        # feature flag is not enabled.
        self.assertIs(
            None, getFeatureFlag('soyuz.derived_series_sync.enabled'))
        derived_series = self._setUpDSD()[0]
        person = self._setUpPersonWithPerm(derived_series)
        with person_logged_in(person):
            view = create_initialized_view(
                derived_series, '+localpackagediffs')

            self.assertFalse(view.canPerformSync())

    def test_hasPendingDSDUpdate_returns_False_if_no_pending_update(self):
        dsd = self.factory.makeDistroSeriesDifference()
        view = create_initialized_view(
            dsd.derived_series, '+localpackagediffs')
        self.assertFalse(view.hasPendingDSDUpdate(dsd))

    def test_hasPendingDSDUpdate_returns_True_if_pending_update(self):
        set_derived_series_difference_jobs_feature_flag(self)
        dsd = self.factory.makeDistroSeriesDifference()
        self.makeDSDJob(dsd)
        view = create_initialized_view(
            dsd.derived_series, '+localpackagediffs')
        self.assertTrue(view.hasPendingDSDUpdate(dsd))

    def test_hasPendingSync_returns_False_if_no_pending_sync(self):
        dsd = self.factory.makeDistroSeriesDifference()
        view = create_initialized_view(
            dsd.derived_series, '+localpackagediffs')
        self.assertFalse(view.hasPendingSync(dsd))

    def test_hasPendingSync_returns_True_if_pending_sync(self):
        dsd = self.factory.makeDistroSeriesDifference()
        view = create_initialized_view(
            dsd.derived_series, '+localpackagediffs')
        view.pending_syncs = {dsd.source_package_name.name: object()}
        self.assertTrue(view.hasPendingSync(dsd))

    def test_isNewerThanParent_compares_versions_not_strings(self):
        # isNewerThanParent compares Debian-style version numbers, not
        # raw version strings.  So it's possible for a child version to
        # be considered newer than the corresponding parent version even
        # though a string comparison goes the other way.
        versions = dict(base='1.0', parent='1.1c', derived='1.10')
        dsd = self.factory.makeDistroSeriesDifference(versions=versions)
        view = create_initialized_view(
            dsd.derived_series, '+localpackagediffs')

        # Assumption for the test: the child version is greater than the
        # parent version, but a string comparison puts them the other
        # way around.
        self.assertFalse(versions['parent'] < versions['derived'])
        self.assertTrue(
            Version(versions['parent']) < Version(versions['derived']))

        # isNewerThanParent is not fooled by the misleading string
        # comparison.
        self.assertTrue(view.isNewerThanParent(dsd))

    def test_isNewerThanParent_is_False_for_parent_update(self):
        dsd = self.factory.makeDistroSeriesDifference(
            versions=dict(base='1.0', parent='1.1', derived='1.0'))
        view = create_initialized_view(
            dsd.derived_series, '+localpackagediffs')
        self.assertFalse(view.isNewerThanParent(dsd))

    def test_isNewerThanParent_is_False_for_equivalent_updates(self):
        # Some non-identical version numbers compare as "equal."  If the
        # child and parent versions compare as equal, the child version
        # is not considered newer.
        dsd = self.factory.makeDistroSeriesDifference(
            versions=dict(base='1.0', parent='1.1', derived='1.1'))
        view = create_initialized_view(
            dsd.derived_series, '+localpackagediffs')
        self.assertFalse(view.isNewerThanParent(dsd))

    def test_isNewerThanParent_is_True_for_child_update(self):
        dsd = self.factory.makeDistroSeriesDifference(
            versions=dict(base='1.0', parent='1.0', derived='1.1'))
        view = create_initialized_view(
            dsd.derived_series, '+localpackagediffs')
        self.assertTrue(view.isNewerThanParent(dsd))

    def test_canRequestSync_returns_False_if_pending_sync(self):
        dsd = self.factory.makeDistroSeriesDifference()
        view = create_initialized_view(
            dsd.derived_series, '+localpackagediffs')
        view.pending_syncs = {dsd.source_package_name.name: object()}
        self.assertFalse(view.canRequestSync(dsd))

    def test_canRequestSync_returns_False_if_child_is_newer(self):
        dsd = self.factory.makeDistroSeriesDifference(
            versions=dict(base='1.0', parent='1.0', derived='1.1'))
        view = create_initialized_view(
            dsd.derived_series, '+localpackagediffs')
        self.assertFalse(view.canRequestSync(dsd))

    def test_canRequestSync_returns_True_if_sync_makes_sense(self):
        dsd = self.factory.makeDistroSeriesDifference()
        view = create_initialized_view(
            dsd.derived_series, '+localpackagediffs')
        self.assertTrue(view.canRequestSync(dsd))

    def test_canRequestSync_ignores_DSDJobs(self):
        dsd = self.factory.makeDistroSeriesDifference()
        view = create_initialized_view(
            dsd.derived_series, '+localpackagediffs')
        view.hasPendingDSDUpdate = FakeMethod(result=True)
        self.assertTrue(view.canRequestSync(dsd))

    def test_describeJobs_returns_None_if_no_jobs(self):
        dsd = self.factory.makeDistroSeriesDifference()
        view = create_initialized_view(
            dsd.derived_series, '+localpackagediffs')
        self.assertIs(None, view.describeJobs(dsd))

    def test_describeJobs_reports_pending_update(self):
        dsd = self.factory.makeDistroSeriesDifference()
        view = create_initialized_view(
            dsd.derived_series, '+localpackagediffs')
        view.hasPendingDSDUpdate = FakeMethod(result=True)
        view.hasPendingSync = FakeMethod(result=False)
        self.assertEqual("updating&hellip;", view.describeJobs(dsd))

    def test_describeJobs_reports_pending_sync(self):
        dsd = self.factory.makeDistroSeriesDifference()
        view = create_initialized_view(
            dsd.derived_series, '+localpackagediffs')
        view.hasPendingDSDUpdate = FakeMethod(result=False)
        view.hasPendingSync = FakeMethod(result=True)
        self.assertEqual("synchronizing&hellip;", view.describeJobs(dsd))

    def test_describeJobs_reports_pending_sync_and_update(self):
        dsd = self.factory.makeDistroSeriesDifference()
        view = create_initialized_view(
            dsd.derived_series, '+localpackagediffs')
        view.hasPendingDSDUpdate = FakeMethod(result=True)
        view.hasPendingSync = FakeMethod(result=True)
        self.assertEqual(
            "updating and synchronizing&hellip;", view.describeJobs(dsd))

    def _syncAndGetView(self, derived_series, person, sync_differences,
                        difference_type=None, view_name='+localpackagediffs'):
        # A helper to get the POST'ed sync view.
        with person_logged_in(person):
            view = create_initialized_view(
                derived_series, view_name,
                method='POST', form={
                    'field.selected_differences': sync_differences,
                    'field.actions.sync': 'Sync',
                    })
            return view

    def test_sync_error_nothing_selected(self):
        # An error is raised when a sync is requested without any selection.
        derived_series = self._setUpDSD()[0]
        person = self._setUpPersonWithPerm(derived_series)
        set_derived_series_sync_feature_flag(self)
        view = self._syncAndGetView(derived_series, person, [])

        self.assertEqual(1, len(view.errors))
        self.assertEqual(
            'No differences selected.', view.errors[0])

    def test_sync_error_invalid_selection(self):
        # An error is raised when an invalid difference is selected.
        derived_series, unused, unused2, diff_id = self._setUpDSD(
            'my-src-name')
        person = self._setUpPersonWithPerm(derived_series)
        another_id = str(int(diff_id) + 1)
        set_derived_series_sync_feature_flag(self)
        view = self._syncAndGetView(
            derived_series, person, [another_id])

        self.assertEqual(2, len(view.errors))
        self.assertEqual(
            'No differences selected.', view.errors[0])
        self.assertEqual(
            'Invalid value', view.errors[1].error_name)

    def test_sync_error_no_perm_dest_archive(self):
        # A user without upload rights on the destination archive cannot
        # sync packages.
        derived_series, unused, unused2, diff_id = self._setUpDSD(
            'my-src-name')
        person = self._setUpPersonWithPerm(derived_series)
        set_derived_series_sync_feature_flag(self)
        view = self._syncAndGetView(
            derived_series, person, [diff_id])

        self.assertEqual(1, len(view.errors))
        self.assertTrue(
            "The signer of this package has no upload rights to this "
            "distribution's primary archive" in view.errors[0])

    def makePersonWithComponentPermission(self, archive, component=None):
        person = self.factory.makePerson()
        if component is None:
            component = self.factory.makeComponent()
        removeSecurityProxy(archive).newComponentUploader(
            person, component)
        return person, component

    def test_sync_success_perm_component(self):
        # A user with upload rights on the destination component
        # can sync packages.
        derived_series, parent_series, sp_name, diff_id = self._setUpDSD(
            'my-src-name')
        person, _ = self.makePersonWithComponentPermission(
            derived_series.main_archive,
            derived_series.getSourcePackage(
                sp_name).latest_published_component)
        view = self._syncAndGetView(
            derived_series, person, [diff_id])

        self.assertEqual(0, len(view.errors))

    def test_sync_error_no_perm_component(self):
        # A user without upload rights on the destination component
        # will get an error when he syncs packages to this component.
        derived_series, parent_series, unused, diff_id = self._setUpDSD(
            'my-src-name')
        person, another_component = self.makePersonWithComponentPermission(
            derived_series.main_archive)
        set_derived_series_sync_feature_flag(self)
        view = self._syncAndGetView(
            derived_series, person, [diff_id])

        self.assertEqual(1, len(view.errors))
        self.assertTrue(
            "Signer is not permitted to upload to the "
            "component" in view.errors[0])

    def assertPackageCopied(self, series, src_name, version, view):
        # Helper to check that a package has been copied by virtue of
        # there being a package copy job ready to run.
        pcj = PlainPackageCopyJob.getActiveJobs(series.main_archive).one()
        self.assertEqual(version, pcj.package_version)

        # The view should show no errors, and the notification should
        # confirm the sync worked.
        self.assertEqual(0, len(view.errors))
        notifications = view.request.response.notifications
        self.assertEqual(1, len(notifications))
        self.assertIn(
            "<p>Requested sync of 1 packages.</p>",
            notifications[0].message)
        # 302 is a redirect back to the same page.
        self.assertEqual(302, view.request.response.getStatus())

    def test_sync_notification_on_success(self):
        # A user with upload rights on the destination archive can
        # sync packages. Notifications about the synced packages are
        # displayed and the packages are copied inside the destination
        # series.
        versions = {
            'base': '1.0',
            'derived': '1.0derived1',
            'parent': '1.0-1',
        }
        derived_series, parent_series, sp_name, diff_id = self._setUpDSD(
            'my-src-name', versions=versions)

        # Setup a user with upload rights.
        person = self.factory.makePerson()
        removeSecurityProxy(derived_series.main_archive).newPackageUploader(
            person, sp_name)

        # The inital state is that 1.0-1 is not in the derived series.
        pubs = derived_series.main_archive.getPublishedSources(
            name='my-src-name', version=versions['parent'],
            distroseries=derived_series).any()
        self.assertIs(None, pubs)

        # Now, sync the source from the parent using the form.
        set_derived_series_sync_feature_flag(self)
        view = self._syncAndGetView(
            derived_series, person, [diff_id])

        # The parent's version should now be in the derived series and
        # the notifications displayed:
        self.assertPackageCopied(
            derived_series, 'my-src-name', versions['parent'], view)

    def test_sync_success_not_yet_in_derived_series(self):
        # If the package to sync does not exist yet in the derived series,
        # upload right to any component inside the destination series will be
        # enough to sync the package.
        versions = {
            'parent': '1.0-1',
        }
        missing = DistroSeriesDifferenceType.MISSING_FROM_DERIVED_SERIES
        derived_series, parent_series, unused, diff_id = self._setUpDSD(
            'my-src-name', difference_type=missing, versions=versions)
        person, another_component = self.makePersonWithComponentPermission(
            derived_series.main_archive)
        set_derived_series_sync_feature_flag(self)
        view = self._syncAndGetView(
            derived_series, person, [diff_id],
            view_name='+missingpackages')

        self.assertPackageCopied(
            derived_series, 'my-src-name', versions['parent'], view)

    def test_sync_in_released_series_in_updates(self):
        # If the destination series is released, the sync packages end
        # up in the updates pocket.
        versions = {
            'parent': '1.0-1',
            }
        derived_series, parent_series, sp_name, diff_id = self._setUpDSD(
            'my-src-name', versions=versions)
        # Update destination series status to current and update
        # daterelease.
        with celebrity_logged_in('admin'):
            derived_series.status = SeriesStatus.CURRENT
            derived_series.datereleased = UTC_NOW

        set_derived_series_sync_feature_flag(self)
        person = self.factory.makePerson()
        removeSecurityProxy(derived_series.main_archive).newPackageUploader(
            person, sp_name)
        self._syncAndGetView(
            derived_series, person, [diff_id])
        parent_pub = parent_series.main_archive.getPublishedSources(
            name='my-src-name', version=versions['parent'],
            distroseries=parent_series).one()
<<<<<<< HEAD
        pub = derived_series.main_archive.getPublishedSources(
            name='my-src-name', version=versions['parent'],
            distroseries=derived_series).one()
        self.assertEqual(self.factory.getAnyPocket(), parent_pub.pocket)
        self.assertEqual(PackagePublishingPocket.UPDATES, pub.pocket)
=======

        # We look for a PackageCopyJob with the right metadata.
        pcj = PlainPackageCopyJob.getActiveJobs(
            derived_series.main_archive).one()
        self.assertEqual(PackagePublishingPocket.UPDATES, pcj.target_pocket)
>>>>>>> c0313164


class TestDistroSeriesNeedsPackagesView(TestCaseWithFactory):
    """Test the distroseries +needs-packaging view."""

    layer = LaunchpadZopelessLayer

    def test_cached_unlinked_packages(self):
        ubuntu = getUtility(ILaunchpadCelebrities).ubuntu
        distroseries = self.factory.makeDistroSeries(distribution=ubuntu)
        view = create_initialized_view(distroseries, '+needs-packaging')
        self.assertTrue(
            IResultSet.providedBy(
                view.cached_unlinked_packages.currentBatch().list),
            '%s should batch IResultSet so that slicing will limit the '
            'query' % view.cached_unlinked_packages.currentBatch().list)


class DistroSeriesMissingPackageDiffsTestCase(TestCaseWithFactory):
    """Test the distroseries +missingpackages view."""

    layer = LaunchpadZopelessLayer

    def test_missingpackages_differences(self):
        # The view fetches the differences with type
        # MISSING_FROM_DERIVED_SERIES.
        dsp = self.factory.makeDistroSeriesParent()
        derived_series = dsp.derived_series

        missing_type = DistroSeriesDifferenceType.MISSING_FROM_DERIVED_SERIES
        # Missing blacklisted diff.
        self.factory.makeDistroSeriesDifference(
            difference_type=missing_type,
            derived_series=derived_series,
            status=DistroSeriesDifferenceStatus.BLACKLISTED_CURRENT)

        missing_diff = self.factory.makeDistroSeriesDifference(
            difference_type=missing_type,
            derived_series=derived_series,
            status=DistroSeriesDifferenceStatus.NEEDS_ATTENTION)

        view = create_initialized_view(
            derived_series, '+missingpackages')

        self.assertContentEqual(
            [missing_diff], view.cached_differences.batch)

    def test_missingpackages_differences_empty(self):
        # The view is empty if there is no differences with type
        # MISSING_FROM_DERIVED_SERIES.
        dsp = self.factory.makeDistroSeriesParent()
        derived_series = dsp.derived_series

        not_missing_type = DistroSeriesDifferenceType.DIFFERENT_VERSIONS

        # Missing diff.
        self.factory.makeDistroSeriesDifference(
            difference_type=not_missing_type,
            derived_series=derived_series,
            status=DistroSeriesDifferenceStatus.NEEDS_ATTENTION)

        view = create_initialized_view(
            derived_series, '+missingpackages')

        self.assertContentEqual(
            [], view.cached_differences.batch)

    def test_isNewerThanParent_is_False_if_missing_from_child(self):
        # If a package is missing from the child series,
        # isNewerThanParent returns False.
        missing_type = DistroSeriesDifferenceType.MISSING_FROM_DERIVED_SERIES
        dsd = self.factory.makeDistroSeriesDifference(
            difference_type=missing_type)
        view = create_initialized_view(dsd.derived_series, '+missingpackages')
        self.assertFalse(view.isNewerThanParent(dsd))


class DistroSeriesMissingPackagesPageTestCase(TestCaseWithFactory,
                                              DistroSeriesDifferenceMixin):
    """Test the distroseries +missingpackages page."""

    layer = DatabaseFunctionalLayer

    def setUp(self):
        super(DistroSeriesMissingPackagesPageTestCase,
              self).setUp('foo.bar@canonical.com')
        set_derived_series_ui_feature_flag(self)
        self.simple_user = self.factory.makePerson()

    def test_parent_packagesets_missingpackages(self):
        # +missingpackages displays the packagesets in the parent.
        missing_type = DistroSeriesDifferenceType.MISSING_FROM_DERIVED_SERIES
        self.ds_diff = self.factory.makeDistroSeriesDifference(
            difference_type=missing_type)

        with celebrity_logged_in('admin'):
            ps = self.factory.makePackageset(
                packages=[self.ds_diff.source_package_name],
                distroseries=self.ds_diff.parent_series)

        with person_logged_in(self.simple_user):
            view = create_initialized_view(
                self.ds_diff.derived_series,
                '+missingpackages',
                principal=self.simple_user)
            html_content = view()

        packageset_text = re.compile('\s*' + ps.name)
        self._test_packagesets(
            html_content, packageset_text, 'parent-packagesets',
            'Parent packagesets')


class DistroSerieUniquePackageDiffsTestCase(TestCaseWithFactory,
                                            DistroSeriesDifferenceMixin):
    """Test the distroseries +uniquepackages view."""

    layer = LaunchpadZopelessLayer

    def test_uniquepackages_differences(self):
        # The view fetches the differences with type
        # UNIQUE_TO_DERIVED_SERIES.
        derived_series, parent_series = self._createChildAndParent()

        missing_type = DistroSeriesDifferenceType.UNIQUE_TO_DERIVED_SERIES
        # Missing blacklisted diff.
        self.factory.makeDistroSeriesDifference(
            difference_type=missing_type,
            derived_series=derived_series,
            status=DistroSeriesDifferenceStatus.BLACKLISTED_CURRENT)

        missing_diff = self.factory.makeDistroSeriesDifference(
            difference_type=missing_type,
            derived_series=derived_series,
            status=DistroSeriesDifferenceStatus.NEEDS_ATTENTION)

        view = create_initialized_view(
            derived_series, '+uniquepackages')

        self.assertContentEqual(
            [missing_diff], view.cached_differences.batch)

    def test_uniquepackages_differences_empty(self):
        # The view is empty if there is no differences with type
        # UNIQUE_TO_DERIVED_SERIES.
        derived_series, parent_series = self._createChildAndParent()

        not_missing_type = DistroSeriesDifferenceType.DIFFERENT_VERSIONS

        # Missing diff.
        self.factory.makeDistroSeriesDifference(
            difference_type=not_missing_type,
            derived_series=derived_series,
            status=DistroSeriesDifferenceStatus.NEEDS_ATTENTION)

        view = create_initialized_view(
            derived_series, '+uniquepackages')

        self.assertContentEqual(
            [], view.cached_differences.batch)

    def test_isNewerThanParent_is_True_if_unique_to_child(self):
        unique_to_child = DistroSeriesDifferenceType.UNIQUE_TO_DERIVED_SERIES
        dsd = self.factory.makeDistroSeriesDifference(
            difference_type=unique_to_child)
        view = create_initialized_view(
            dsd.derived_series, '+localpackagediffs')
        self.assertTrue(view.isNewerThanParent(dsd))


class DistroSeriesUniquePackagesPageTestCase(TestCaseWithFactory,
                                             DistroSeriesDifferenceMixin):
    """Test the distroseries +uniquepackages page."""

    layer = DatabaseFunctionalLayer

    def setUp(self):
        super(DistroSeriesUniquePackagesPageTestCase,
              self).setUp('foo.bar@canonical.com')
        set_derived_series_ui_feature_flag(self)
        self.simple_user = self.factory.makePerson()

    def test_packagesets_uniquepackages(self):
        # +uniquepackages displays the packagesets in the parent.
        missing_type = DistroSeriesDifferenceType.UNIQUE_TO_DERIVED_SERIES
        self.ds_diff = self.factory.makeDistroSeriesDifference(
            difference_type=missing_type)

        with celebrity_logged_in('admin'):
            ps = self.factory.makePackageset(
                packages=[self.ds_diff.source_package_name],
                distroseries=self.ds_diff.derived_series)

        with person_logged_in(self.simple_user):
            view = create_initialized_view(
                self.ds_diff.derived_series,
                '+uniquepackages',
                principal=self.simple_user)
            html = view()

        packageset_text = re.compile('\s*' + ps.name)
        self._test_packagesets(
            html, packageset_text, 'packagesets', 'Packagesets')<|MERGE_RESOLUTION|>--- conflicted
+++ resolved
@@ -74,10 +74,7 @@
     ISourcePackageFormatSelectionSet,
     )
 from lp.soyuz.model.archivepermission import ArchivePermission
-<<<<<<< HEAD
-=======
 from lp.soyuz.model.packagecopyjob import PlainPackageCopyJob
->>>>>>> c0313164
 from lp.soyuz.model import distroseriesdifferencejob
 from lp.testing import (
     anonymous_logged_in,
@@ -593,7 +590,6 @@
             html_content, packageset_text, 'parent-packagesets',
             'Parent packagesets')
 
-<<<<<<< HEAD
 
 class TestDistroSeriesLocalDiffPerformance(TestCaseWithFactory,
                                            DistroSeriesDifferenceMixin):
@@ -607,21 +603,6 @@
         set_derived_series_ui_feature_flag(self)
         self.simple_user = self.factory.makePerson()
 
-=======
-
-class TestDistroSeriesLocalDiffPerformance(TestCaseWithFactory,
-                                           DistroSeriesDifferenceMixin):
-    """Test the distroseries +localpackagediffs page's performance."""
-
-    layer = DatabaseFunctionalLayer
-
-    def setUp(self):
-        super(TestDistroSeriesLocalDiffPerformance,
-             self).setUp('foo.bar@canonical.com')
-        set_derived_series_ui_feature_flag(self)
-        self.simple_user = self.factory.makePerson()
-
->>>>>>> c0313164
     def _assertQueryCount(self, derived_series):
         # With no DistroSeriesDifferences the query count should be low and
         # fairly static. However, with some DistroSeriesDifferences the query
@@ -1083,66 +1064,6 @@
             SeriesStatus.OBSOLETE: False,
         }
         self.assertEqual(expected, upgradeable)
-<<<<<<< HEAD
-
-    def test_upgrade_creates_sync_jobs(self):
-        # requestUpgrades generates PackageCopyJobs for the upgrades
-        # that need doing.
-        dsd = self.makePackageUpgrade()
-        series = dsd.derived_series
-        view = self.makeView(series)
-        view.requestUpgrades()
-        job_source = getUtility(IPlainPackageCopyJobSource)
-        jobs = list(
-            job_source.getActiveJobs(series.distribution.main_archive))
-        self.assertEquals(1, len(jobs))
-        job = jobs[0]
-        self.assertEquals(series, job.target_distroseries)
-        self.assertEqual(dsd.source_package_name.name, job.package_name)
-        self.assertEqual(dsd.parent_source_version, job.package_version)
-
-    def test_upgrade_gives_feedback(self):
-        # requestUpgrades doesn't instantly perform package upgrades,
-        # but it shows the user a notice that the upgrades have been
-        # requested.
-        dsd = self.makePackageUpgrade()
-        view = self.makeView(dsd.derived_series)
-        view.requestUpgrades()
-        expected = {
-            "level": BrowserNotificationLevel.INFO,
-            "message":
-                ("Upgrades of {0.displayname} packages have been "
-                 "requested. Please give Launchpad some time to "
-                 "complete these.").format(dsd.derived_series),
-            }
-        observed = map(vars, view.request.response.notifications)
-        self.assertEqual([expected], observed)
-
-    def test_requestUpgrade_is_efficient(self):
-        # A single web request may need to schedule large numbers of
-        # package upgrades.  It must do so without issuing large numbers
-        # of database queries.
-        derived_series, parent_series = self._createChildAndParent()
-        # Take a baseline measure of queries.
-        self.makePackageUpgrade(derived_series=derived_series)
-        flush_database_caches()
-        with StormStatementRecorder() as recorder1:
-            self.makeView(derived_series).requestUpgrades()
-        self.assertThat(recorder1, HasQueryCount(LessThan(10)))
-        # Creating Jobs and DistributionJobs takes 2 extra queries per
-        # requested sync.
-        requested_syncs = 3
-        for index in xrange(requested_syncs):
-            self.makePackageUpgrade(derived_series=derived_series)
-        flush_database_caches()
-        with StormStatementRecorder() as recorder2:
-            self.makeView(derived_series).requestUpgrades()
-        self.assertThat(
-            recorder2,
-            HasQueryCount(Equals(recorder1.count + 2 * requested_syncs)))
-
-
-=======
 
     def test_upgrade_creates_sync_jobs(self):
         # requestUpgrades generates PackageCopyJobs for the upgrades
@@ -1204,7 +1125,6 @@
             HasQueryCount(Equals(recorder1.count)))
 
 
->>>>>>> c0313164
 class TestDistroSeriesLocalDifferencesFunctional(TestCaseWithFactory,
                                                  DistroSeriesDifferenceMixin):
 
@@ -1784,19 +1704,11 @@
         parent_pub = parent_series.main_archive.getPublishedSources(
             name='my-src-name', version=versions['parent'],
             distroseries=parent_series).one()
-<<<<<<< HEAD
-        pub = derived_series.main_archive.getPublishedSources(
-            name='my-src-name', version=versions['parent'],
-            distroseries=derived_series).one()
-        self.assertEqual(self.factory.getAnyPocket(), parent_pub.pocket)
-        self.assertEqual(PackagePublishingPocket.UPDATES, pub.pocket)
-=======
 
         # We look for a PackageCopyJob with the right metadata.
         pcj = PlainPackageCopyJob.getActiveJobs(
             derived_series.main_archive).one()
         self.assertEqual(PackagePublishingPocket.UPDATES, pcj.target_pocket)
->>>>>>> c0313164
 
 
 class TestDistroSeriesNeedsPackagesView(TestCaseWithFactory):
