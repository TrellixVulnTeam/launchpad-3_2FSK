--- conflicted
+++ resolved
@@ -19,7 +19,7 @@
 will require launchpad.Admin until the backend .htaccess update
 machinery is in-place and tested:
 
-    >>> from canonical.launchpad.interfaces.person import IPersonSet
+    >>> from lp.registry.interfaces.person import IPersonSet
     >>> from zope.component import getUtility
     >>> login('foo.bar@canonical.com')
     >>> cprov = getUtility(IPersonSet).getByName('cprov')
@@ -182,12 +182,9 @@
 This page will include information about the signing key, if the archive
 has a signing key:
 
-    >>> from canonical.launchpad.interfaces import IGPGKeySet
-<<<<<<< HEAD
+    >>> from lp.registry.interfaces.gpg import IGPGKeySet
     >>> from lp.registry.interfaces.person import IPersonSet
     >>> from zope.component import getUtility
-=======
->>>>>>> fe71f1b5
     >>> login('foo.bar@canonical.com')
     >>> sabdfl = getUtility(IPersonSet).getByName('sabdfl')
     >>> a_key = getUtility(IGPGKeySet).get(1)
