--- conflicted
+++ resolved
@@ -1146,15 +1146,8 @@
 
         query = """
             source_package_release IN %s AND
-<<<<<<< HEAD
             archive.id = binarypackagebuild.archive AND
             archive.purpose != %s
-=======
-            package_build = packagebuild.id AND
-            archive.id = binarypackagebuild.archive AND
-            archive.purpose != %s AND
-            packagebuild.build_farm_job = buildfarmjob.id
->>>>>>> 1e324386
             """ % sqlvalues(sourcepackagerelease_ids, ArchivePurpose.PPA)
 
         if buildstate is not None:
@@ -1167,11 +1160,7 @@
             SQL(query))
         resultset.order_by(
             Desc(BinaryPackageBuild._new_date_created), BinaryPackageBuild.id)
-<<<<<<< HEAD
         return resultset
-=======
-        return DecoratedResultSet(resultset, operator.itemgetter(0))
->>>>>>> 1e324386
 
     def getStatusSummaryForBuilds(self, builds):
         """See `IBinaryPackageBuildSet`."""
