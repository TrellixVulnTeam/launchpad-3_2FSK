--- conflicted
+++ resolved
@@ -46,21 +46,13 @@
     HasTranslationImportsMixin)
 from canonical.launchpad.helpers import shortlist
 from canonical.launchpad.interfaces import (
-    DEFAULT_BRANCH_STATUS_IN_LISTING, BranchType, IFAQTarget,
-<<<<<<< HEAD
-    IHasIcon, IHasLogo, IHasMugshot, IMakesAnnouncements, ILaunchpadCelebrities,
-    ILaunchpadStatisticSet, IPersonSet, IProduct, IProductSet,
-    IQuestionTarget, License, NotFoundError, QUESTION_STATUS_DEFAULT_SEARCH,
-    SpecificationSort, SpecificationFilter, SpecificationDefinitionStatus,
-    SpecificationImplementationStatus, TranslationPermission)
-=======
-    IHasIcon, IHasLogo, IHasMugshot, ILaunchpadCelebrities,
+    DEFAULT_BRANCH_STATUS_IN_LISTING, BranchType, IFAQTarget, IHasIcon,
+    IHasLogo, IHasMugshot, IMakesAnnouncements, ILaunchpadCelebrities,
     ILaunchpadStatisticSet, ILaunchpadUsage, IPersonSet, IProduct,
     IProductSet, IQuestionTarget, License, NotFoundError,
     QUESTION_STATUS_DEFAULT_SEARCH, SpecificationSort, SpecificationFilter,
     SpecificationDefinitionStatus, SpecificationImplementationStatus,
     TranslationPermission)
->>>>>>> 7c8995a0
 
 
 class Product(SQLBase, BugTargetBase, HasAnnouncements, HasSpecificationsMixin,
