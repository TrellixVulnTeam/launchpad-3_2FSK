--- conflicted
+++ resolved
@@ -16,11 +16,6 @@
 
 <div metal:fill-slot="main">
   <div metal:use-macro="context/@@launchpad_form/form">
-
-<<<<<<< HEAD
-=======
-  <div metal:use-macro="context/@@launchpad_form/form">
->>>>>>> d1a29cd2
     <metal:extra-info fill-slot="extra_info">
       <tal:block condition="context/preferredemail">
         <p>Your preferred contact address for all Launchpad e-mail is:</p>
@@ -38,48 +33,6 @@
 
     <metal:widgets fill-slot="widgets">
 
-<<<<<<< HEAD
-      <tal:widget define="widget nocall:view/widgets/VALIDATED_SELECTED">
-        <metal:block use-macro="context/@@launchpad_form/widget_row" />
-      </tal:widget>
-      <input tal:replace="structure view/action_set_preferred/render" />
-      <input tal:replace="structure view/action_remove_validated/render" />
-      <br /><br />
-
-      <tal:block tal:condition="view/unvalidated_addresses">
-        <tal:widget define="widget nocall:view/widgets/UNVALIDATED_SELECTED">
-          <metal:block use-macro="context/@@launchpad_form/widget_row" />
-        </tal:widget>
-        <input tal:replace="structure view/action_confirm/render" />
-        <input tal:replace="structure view/action_remove_unvalidated/render" />
-        <br /><br />
-      </tal:block>
-
-      <tal:widget define="widget nocall:view/widgets/newemail">
-        <metal:block use-macro="context/@@launchpad_form/widget_row" />
-      </tal:widget>
-
-      <input tal:replace="structure view/action_add_email/render" />
-      <br /><br />
-
-      <tal:block tal:condition="view/mailing_list_widgets">
-        <h1>Mailing list subscriptions</h1>
-        <table>
-          <tr tal:repeat="widget view/mailing_list_widgets">
-            <metal:block use-macro="context/@@launchpad_form/widget_row" />
-          </tr>
-        </table>
-
-        <input tal:replace="structure view/action_update_subscriptions/render"
-               />
-      </tal:block>
-
-    </metal:widgets>
-
-    <metal:widgets fill-slot="buttons" />
-  </div>
-
-=======
       <table class="form">
         <tal:widget define="widget nocall:view/widgets/VALIDATED_SELECTED">
           <metal:block use-macro="context/@@launchpad_form/widget_row" />
@@ -117,6 +70,19 @@
             </td>
           </tr>
         </tal:widget>
+
+      <tal:block tal:condition="view/mailing_list_widgets">
+        <h1>Mailing list subscriptions</h1>
+        <table>
+          <tr tal:repeat="widget view/mailing_list_widgets">
+            <metal:block use-macro="context/@@launchpad_form/widget_row" />
+          </tr>
+        </table>
+
+        <input tal:replace="structure view/action_update_subscriptions/render"
+               />
+      </tal:block>
+
       </table>
     </metal:widgets>
     <metal:widgets fill-slot="buttons" />
@@ -143,7 +109,6 @@
     preferred email address. Email from Launchpad will be sent to
     this address.
   </p>
->>>>>>> d1a29cd2
 </div>
 
 </body>
