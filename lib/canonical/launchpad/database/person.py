# Copyright 2004-2007 Canonical Ltd.  All rights reserved.
# _valid_nick() in generate_nick causes E1101
# vars() causes W0612
# pylint: disable-msg=E0611,W0212,E1101,W0612

"""Implementation classes for a Person."""

__metaclass__ = type
__all__ = [
    'Person', 'PersonSet', 'SSHKey', 'SSHKeySet', 'WikiName', 'WikiNameSet',
    'JabberID', 'JabberIDSet', 'IrcID', 'IrcIDSet']

from datetime import datetime, timedelta
import pytz
import sha

from zope.interface import implements, alsoProvides
from zope.component import getUtility
from zope.event import notify

from sqlobject import (
    BoolCol, ForeignKey, IntCol, MultipleJoin, SQLMultipleJoin,
    SQLObjectNotFound, SQLRelatedJoin, StringCol)
from sqlobject.sqlbuilder import AND, OR, SQLConstant

from canonical.config import config
from canonical.database import postgresql
from canonical.database.constants import UTC_NOW, DEFAULT
from canonical.database.datetimecol import UtcDateTimeCol
from canonical.database.enumcol import EnumCol
from canonical.database.sqlbase import (
    cursor, flush_database_caches, flush_database_updates, quote, quote_like,
    sqlvalues, SQLBase)

from canonical.foaf import nickname
from canonical.cachedproperty import cachedproperty

from canonical.launchpad.database.answercontact import AnswerContact
from canonical.launchpad.database.karma import KarmaCategory
from canonical.launchpad.database.language import Language
from canonical.launchpad.event.karma import KarmaAssignedEvent
from canonical.launchpad.event.team import JoinTeamEvent, TeamInvitationEvent
from canonical.launchpad.helpers import contactEmailAddresses, shortlist

from canonical.launchpad.interfaces import (
    AccountStatus, ArchivePurpose, BugTaskImportance, BugTaskSearchParams,
    BugTaskStatus, EmailAddressStatus, IBugTarget, IBugTaskSet, IDistribution,
    IDistributionSet, IEmailAddress, IEmailAddressSet, IGPGKeySet,
    IHWSubmissionSet, IHasIcon, IHasLogo, IHasMugshot, IIrcID, IIrcIDSet,
    IJabberID, IJabberIDSet, ILaunchBag, ILaunchpadCelebrities,
    ILaunchpadStatisticSet, ILoginTokenSet, IMailingListSet,
    INACTIVE_ACCOUNT_STATUSES, IPasswordEncryptor, IPerson, IPersonSet,
    IPillarNameSet, IProduct, ISSHKey, ISSHKeySet, ISignedCodeOfConductSet,
    ISourcePackageNameSet, ITeam, ITranslationGroupSet, IWikiName,
    IWikiNameSet, JoinNotAllowed, LoginTokenType, MailingListStatus,
    PersonCreationRationale, QUESTION_STATUS_DEFAULT_SEARCH, SSHKeyType,
    ShipItConstants, ShippingRequestStatus, SpecificationDefinitionStatus,
    SpecificationFilter, SpecificationImplementationStatus, SpecificationSort,
    TeamMembershipRenewalPolicy, TeamMembershipStatus, TeamSubscriptionPolicy,
    UBUNTU_WIKI_URL, UNRESOLVED_BUGTASK_STATUSES)

from canonical.launchpad.database.archive import Archive
from canonical.launchpad.database.codeofconduct import SignedCodeOfConduct
from canonical.launchpad.database.branch import Branch
from canonical.launchpad.database.bugtask import (
    BugTask, get_bug_privacy_filter, search_value_to_where_condition)
from canonical.launchpad.database.emailaddress import EmailAddress
from canonical.launchpad.database.karma import KarmaCache, KarmaTotalCache
from canonical.launchpad.database.logintoken import LoginToken
from canonical.launchpad.database.pillar import PillarName
from canonical.launchpad.database.pofile import POFileTranslator
from canonical.launchpad.database.karma import KarmaAction, Karma
from canonical.launchpad.database.mentoringoffer import MentoringOffer
from canonical.launchpad.database.packagebugcontact import PackageBugContact
from canonical.launchpad.database.shipit import (
    MIN_KARMA_ENTRIES_TO_BE_TRUSTED_ON_SHIPIT, ShippingRequest)
from canonical.launchpad.database.sourcepackagerelease import (
    SourcePackageRelease)
from canonical.launchpad.database.specification import (
    HasSpecificationsMixin, Specification)
from canonical.launchpad.database.specificationfeedback import (
    SpecificationFeedback)
from canonical.launchpad.database.specificationsubscription import (
    SpecificationSubscription)
from canonical.launchpad.database.translationimportqueue import (
    HasTranslationImportsMixin)
from canonical.launchpad.database.teammembership import (
    TeamMembership, TeamMembershipSet, TeamParticipation)
from canonical.launchpad.database.question import QuestionPersonSearch

from canonical.launchpad.searchbuilder import any


class ValidPersonOrTeamCache(SQLBase):
    """Flags if a Person or Team is active and usable in Launchpad.

    This is readonly, as the underlying table is maintained using
    database triggers.
    """
    # Look Ma, no columns! (apart from id)


class Person(SQLBase, HasSpecificationsMixin, HasTranslationImportsMixin):
    """A Person."""

    implements(IPerson, IHasIcon, IHasLogo, IHasMugshot)

    sortingColumns = SQLConstant(
        "person_sort_key(Person.displayname, Person.name)")
    # When doing any sort of set operations (union, intersect, except_) with
    # SQLObject we can't use sortingColumns because the table name Person is
    # not available in that context, so we use this one.
    _sortingColumnsForSetOperations = SQLConstant(
        "person_sort_key(displayname, name)")
    _defaultOrder = sortingColumns

    name = StringCol(dbName='name', alternateID=True, notNull=True)

    def _set_name(self, value):
        """Check that rename is allowed."""
        # Renaming a team is prohibited for any team that has a mailing list.
        # This is because renaming a mailing list is not trivial in Mailman
        # 2.1 (see Mailman FAQ item 4.70).  We prohibit such renames in the
        # team edit details view, but just to be safe, we also assert that
        # such an attempt is not being made here.  To do this, we must
        # override the SQLObject method for setting the 'name' database
        # column.  Watch out for when SQLObject is creating this row, because
        # in that case self.name isn't yet available.
        assert (self._SO_creating or
                not self.isTeam() or
                getUtility(IMailingListSet).get(self.name) is None), (
            'Cannot rename teams with mailing lists')
        # Everything's okay, so let SQLObject do the normal thing.
        self._SO_set_name(value)

    password = StringCol(dbName='password', default=None)
    displayname = StringCol(dbName='displayname', notNull=True)
    teamdescription = StringCol(dbName='teamdescription', default=None)
    homepage_content = StringCol(default=None)
    icon = ForeignKey(
        dbName='icon', foreignKey='LibraryFileAlias', default=None)
    logo = ForeignKey(
        dbName='logo', foreignKey='LibraryFileAlias', default=None)
    mugshot = ForeignKey(
        dbName='mugshot', foreignKey='LibraryFileAlias', default=None)
    openid_identifier = StringCol(
            dbName='openid_identifier', alternateID=True, notNull=True,
            default=DEFAULT)

    account_status = EnumCol(
        enum=AccountStatus, default=AccountStatus.NOACCOUNT)
    account_status_comment = StringCol(default=None)

    city = StringCol(default=None)
    phone = StringCol(default=None)
    country = ForeignKey(dbName='country', foreignKey='Country', default=None)
    province = StringCol(default=None)
    postcode = StringCol(default=None)
    addressline1 = StringCol(default=None)
    addressline2 = StringCol(default=None)
    organization = StringCol(default=None)

    teamowner = ForeignKey(dbName='teamowner', foreignKey='Person',
                           default=None)

    sshkeys = SQLMultipleJoin('SSHKey', joinColumn='person')

    renewal_policy = EnumCol(
        enum=TeamMembershipRenewalPolicy,
        default=TeamMembershipRenewalPolicy.NONE)
    subscriptionpolicy = EnumCol(
        dbName='subscriptionpolicy',
        enum=TeamSubscriptionPolicy,
        default=TeamSubscriptionPolicy.MODERATED)
    defaultrenewalperiod = IntCol(dbName='defaultrenewalperiod', default=None)
    defaultmembershipperiod = IntCol(dbName='defaultmembershipperiod',
                                     default=None)

    merged = ForeignKey(dbName='merged', foreignKey='Person', default=None)

    datecreated = UtcDateTimeCol(notNull=True, default=UTC_NOW)
    creation_rationale = EnumCol(enum=PersonCreationRationale, default=None)
    creation_comment = StringCol(default=None)
    registrant = ForeignKey(
        dbName='registrant', foreignKey='Person', default=None)
    hide_email_addresses = BoolCol(notNull=True, default=False)

    # SQLRelatedJoin gives us also an addLanguage and removeLanguage for free
    languages = SQLRelatedJoin('Language', joinColumn='person',
                            otherColumn='language',
                            intermediateTable='PersonLanguage',
                            orderBy='englishname')

    subscribed_branches = SQLRelatedJoin(
        'Branch', joinColumn='person', otherColumn='branch',
        intermediateTable='BranchSubscription', prejoins=['product'])
    ownedBounties = SQLMultipleJoin('Bounty', joinColumn='owner',
        orderBy='id')
    reviewerBounties = SQLMultipleJoin('Bounty', joinColumn='reviewer',
        orderBy='id')
    # XXX: matsubara 2006-03-06 bug=33935:
    # Is this really needed? There's no attribute 'claimant' in the Bounty
    # database class or interface, but the column exists in the database.
    claimedBounties = MultipleJoin('Bounty', joinColumn='claimant',
        orderBy='id')
    subscribedBounties = SQLRelatedJoin('Bounty', joinColumn='person',
        otherColumn='bounty', intermediateTable='BountySubscription',
        orderBy='id')
    authored_branches = SQLMultipleJoin(
        'Branch', joinColumn='author', prejoins=['product'])
    signedcocs = SQLMultipleJoin('SignedCodeOfConduct', joinColumn='owner')
    ircnicknames = SQLMultipleJoin('IrcID', joinColumn='person')
    jabberids = SQLMultipleJoin('JabberID', joinColumn='person')
    timezone = StringCol(dbName='timezone', default='UTC')

    entitlements = SQLMultipleJoin('Entitlement', joinColumn='person')

    def _init(self, *args, **kw):
        """Mark the person as a team when created or fetched from database."""
        SQLBase._init(self, *args, **kw)
        if self.teamownerID is not None:
            alsoProvides(self, ITeam)

    def convertToTeam(self, team_owner):
        """See `IPerson`."""
        assert not self.isTeam(), "Can't convert a team to a team."
        assert self.account_status == AccountStatus.NOACCOUNT, (
            "Only Person entries whose account_status is NOACCOUNT can be "
            "converted into teams.")
        self.password = None
        self.creation_rationale = None
        self.teamowner = team_owner
        alsoProvides(self, ITeam)
        # Add the owner as a team admin manually because we know what we're
        # doing and we don't want any email notifications to be sent.
        TeamMembershipSet().new(
            team_owner, self, TeamMembershipStatus.ADMIN, reviewer=team_owner)

    # specification-related joins
    @property
    def approver_specs(self):
        return shortlist(Specification.selectBy(
            approver=self, orderBy=['-datecreated']))

    @property
    def assigned_specs(self):
        return shortlist(Specification.selectBy(
            assignee=self, orderBy=['-datecreated']))

    @property
    def assigned_specs_in_progress(self):
        replacements = sqlvalues(assignee=self)
        replacements['started_clause'] = Specification.started_clause
        replacements['completed_clause'] = Specification.completeness_clause
        query = """
            (assignee = %(assignee)s)
            AND (%(started_clause)s)
            AND NOT (%(completed_clause)s)
            """ % replacements
        return Specification.select(query, orderBy=['-date_started'], limit=5)

    @property
    def created_specs(self):
        return shortlist(Specification.selectBy(
            owner=self, orderBy=['-datecreated']))

    @property
    def drafted_specs(self):
        return shortlist(Specification.selectBy(
            drafter=self, orderBy=['-datecreated']))

    @property
    def feedback_specs(self):
        return shortlist(Specification.select(
            AND(Specification.q.id == SpecificationFeedback.q.specificationID,
                SpecificationFeedback.q.reviewerID == self.id),
            clauseTables=['SpecificationFeedback'],
            orderBy=['-datecreated']))

    @property
    def subscribed_specs(self):
        specification_id = SpecificationSubscription.q.specificationID
        return shortlist(Specification.select(
            AND (Specification.q.id == specification_id,
                 SpecificationSubscription.q.personID == self.id),
            clauseTables=['SpecificationSubscription'],
            orderBy=['-datecreated']))

    # mentorship
    @property
    def mentoring_offers(self):
        """See `IPerson`"""
        return MentoringOffer.select("""MentoringOffer.id IN
        (SELECT MentoringOffer.id
            FROM MentoringOffer
            LEFT OUTER JOIN BugTask ON
                MentoringOffer.bug = BugTask.bug
            LEFT OUTER JOIN Bug ON
                BugTask.bug = Bug.id
            LEFT OUTER JOIN Specification ON
                MentoringOffer.specification = Specification.id
            WHERE
                MentoringOffer.owner = %s
                """ % sqlvalues(self.id) + """ AND (
                BugTask.id IS NULL OR NOT
                (Bug.private IS TRUE OR
                  (""" + BugTask.completeness_clause +"""))) AND (
                Specification.id IS NULL OR NOT
                (""" + Specification.completeness_clause +")))",
            )

    @property
    def team_mentorships(self):
        """See `IPerson`"""
        return MentoringOffer.select("""MentoringOffer.id IN
        (SELECT MentoringOffer.id
            FROM MentoringOffer
            JOIN TeamParticipation ON
                MentoringOffer.team = TeamParticipation.person
            LEFT OUTER JOIN BugTask ON
                MentoringOffer.bug = BugTask.bug
            LEFT OUTER JOIN Bug ON
                BugTask.bug = Bug.id
            LEFT OUTER JOIN Specification ON
                MentoringOffer.specification = Specification.id
            WHERE
                TeamParticipation.team = %s
                """ % sqlvalues(self.id) + """ AND (
                BugTask.id IS NULL OR NOT
                (Bug.private IS TRUE OR
                  (""" + BugTask.completeness_clause +"""))) AND (
                Specification.id IS NULL OR NOT
                (""" + Specification.completeness_clause +")))",
            )

    @property
    def unique_displayname(self):
        """See `IPerson`."""
        return "%s (%s)" % (self.displayname, self.name)

    @property
    def browsername(self):
        """Return a name suitable for display on a web page.

        Originally, this was calculated but now we just use displayname.
        You should continue to use this method, however, as we may want to
        change again, such as returning '$displayname ($name)'.
        """
        return self.displayname

    @property
    def has_any_specifications(self):
        """See `IHasSpecifications`."""
        return self.all_specifications.count()

    @property
    def all_specifications(self):
        return self.specifications(filter=[SpecificationFilter.ALL])

    @property
    def valid_specifications(self):
        return self.specifications(filter=[SpecificationFilter.VALID])

    def specifications(self, sort=None, quantity=None, filter=None):
        """See `IHasSpecifications`."""

        # Make a new list of the filter, so that we do not mutate what we
        # were passed as a filter
        if not filter:
            # if no filter was passed (None or []) then we must decide the
            # default filtering, and for a person we want related incomplete
            # specs
            filter = [SpecificationFilter.INCOMPLETE]

        # now look at the filter and fill in the unsaid bits

        # defaults for completeness: if nothing is said about completeness
        # then we want to show INCOMPLETE
        completeness = False
        for option in [
            SpecificationFilter.COMPLETE,
            SpecificationFilter.INCOMPLETE]:
            if option in filter:
                completeness = True
        if completeness is False:
            filter.append(SpecificationFilter.INCOMPLETE)

        # defaults for acceptance: in this case we have nothing to do
        # because specs are not accepted/declined against a person

        # defaults for informationalness: we don't have to do anything
        # because the default if nothing is said is ANY

        # if no roles are given then we want everything
        linked = False
        roles = set([
            SpecificationFilter.CREATOR,
            SpecificationFilter.ASSIGNEE,
            SpecificationFilter.DRAFTER,
            SpecificationFilter.APPROVER,
            SpecificationFilter.FEEDBACK,
            SpecificationFilter.SUBSCRIBER])
        for role in roles:
            if role in filter:
                linked = True
        if not linked:
            for role in roles:
                filter.append(role)

        # sort by priority descending, by default
        if sort is None or sort == SpecificationSort.PRIORITY:
            order = ['-priority', 'Specification.definition_status',
                     'Specification.name']
        elif sort == SpecificationSort.DATE:
            order = ['-Specification.datecreated', 'Specification.id']

        # figure out what set of specifications we are interested in. for
        # products, we need to be able to filter on the basis of:
        #
        #  - role (owner, drafter, approver, subscriber, assignee etc)
        #  - completeness.
        #  - informational.
        #

        # in this case the "base" is quite complicated because it is
        # determined by the roles so lets do that first

        base = '(1=0'  # we want to start with a FALSE and OR them
        if SpecificationFilter.CREATOR in filter:
            base += ' OR Specification.owner = %(my_id)d'
        if SpecificationFilter.ASSIGNEE in filter:
            base += ' OR Specification.assignee = %(my_id)d'
        if SpecificationFilter.DRAFTER in filter:
            base += ' OR Specification.drafter = %(my_id)d'
        if SpecificationFilter.APPROVER in filter:
            base += ' OR Specification.approver = %(my_id)d'
        if SpecificationFilter.SUBSCRIBER in filter:
            base += """ OR Specification.id in
                (SELECT specification FROM SpecificationSubscription
                 WHERE person = %(my_id)d)"""
        if SpecificationFilter.FEEDBACK in filter:
            base += """ OR Specification.id in
                (SELECT specification FROM SpecificationFeedback
                 WHERE reviewer = %(my_id)d)"""
        base += ') '

        # filter out specs on inactive products
        base += """AND (Specification.product IS NULL OR
                        Specification.product NOT IN
                         (SELECT Product.id FROM Product
                          WHERE Product.active IS FALSE))
                """

        base = base % {'my_id': self.id}

        query = base
        # look for informational specs
        if SpecificationFilter.INFORMATIONAL in filter:
            query += (' AND Specification.implementation_status = %s' %
                quote(SpecificationImplementationStatus.INFORMATIONAL))

        # filter based on completion. see the implementation of
        # Specification.is_complete() for more details
        completeness =  Specification.completeness_clause

        if SpecificationFilter.COMPLETE in filter:
            query += ' AND ( %s ) ' % completeness
        elif SpecificationFilter.INCOMPLETE in filter:
            query += ' AND NOT ( %s ) ' % completeness

        # Filter for validity. If we want valid specs only then we should
        # exclude all OBSOLETE or SUPERSEDED specs
        if SpecificationFilter.VALID in filter:
            query += (
                ' AND Specification.definition_status NOT IN ( %s, ''%s ) ' %
                sqlvalues(SpecificationDefinitionStatus.OBSOLETE,
                          SpecificationDefinitionStatus.SUPERSEDED))

        # ALL is the trump card
        if SpecificationFilter.ALL in filter:
            query = base

        # Filter for specification text
        for constraint in filter:
            if isinstance(constraint, basestring):
                # a string in the filter is a text search filter
                query += ' AND Specification.fti @@ ftq(%s) ' % quote(
                    constraint)

        # now do the query, and remember to prejoin to people
        results = Specification.select(query, orderBy=order,
            limit=quantity, prejoins=['assignee', 'approver', 'drafter'])
        return results

    def searchQuestions(self, search_text=None,
                        status=QUESTION_STATUS_DEFAULT_SEARCH,
                        language=None, sort=None, participation=None,
                        needs_attention=None):
        """See `IPerson`."""
        return QuestionPersonSearch(
                person=self,
                search_text=search_text,
                status=status, language=language, sort=sort,
                participation=participation,
                needs_attention=needs_attention
                ).getResults()

    def getQuestionLanguages(self):
        """See `IQuestionTarget`."""
        return set(Language.select(
            """Language.id = language AND Question.id IN (
            SELECT id FROM Question
                      WHERE owner = %(personID)s OR answerer = %(personID)s OR
                           assignee = %(personID)s
            UNION SELECT question FROM QuestionSubscription
                  WHERE person = %(personID)s
            UNION SELECT question
                  FROM QuestionMessage JOIN Message ON (message = Message.id)
                  WHERE owner = %(personID)s
            )""" % sqlvalues(personID=self.id),
            clauseTables=['Question'], distinct=True))

    @property
    def translatable_languages(self):
        """See `IPerson`."""
        return Language.select("""
            Language.id = PersonLanguage.language AND
            PersonLanguage.person = %s AND
            Language.code <> 'en' AND
            Language.visible""" % quote(self),
            clauseTables=['PersonLanguage'], orderBy='englishname')

    def getDirectAnswerQuestionTargets(self):
        """See `IPerson`."""
        answer_contacts = AnswerContact.select(
            'person = %s' % sqlvalues(self))
        return self._getQuestionTargetsFromAnswerContacts(answer_contacts)

    def getTeamAnswerQuestionTargets(self):
        """See `IPerson`."""
        answer_contacts = AnswerContact.select(
            '''AnswerContact.person = TeamParticipation.team
            AND TeamParticipation.person = %(personID)s
            AND AnswerContact.person != %(personID)s''' % sqlvalues(
                personID=self.id),
            clauseTables=['TeamParticipation'], distinct=True)
        return self._getQuestionTargetsFromAnswerContacts(answer_contacts)

    def _getQuestionTargetsFromAnswerContacts(self, answer_contacts):
        """Return a list of valid IQuestionTargets.

        Provided AnswerContact query results, a distinct list of Products,
        Distributions, and SourcePackages is returned.
        """
        targets = []
        for answer_contact in answer_contacts:
            if answer_contact.product is not None:
                target = answer_contact.product
            elif answer_contact.sourcepackagename is not None:
                assert answer_contact.distribution is not None, (
                    "Missing distribution.")
                distribution = answer_contact.distribution
                target = distribution.getSourcePackage(
                    answer_contact.sourcepackagename)
            elif answer_contact.distribution is not None:
                target = answer_contact.distribution
            else:
                raise AssertionError('Unknown IQuestionTarget.')

            if not target in targets:
                targets.append(target)

        return targets

    @property
    def branches(self):
        """See `IPerson`."""
        ret = self.authored_branches.union(self.registered_branches)
        ret = ret.union(self.subscribed_branches)
        return ret.orderBy('-id')

    @property
    def registered_branches(self):
        """See `IPerson`."""
        query = """Branch.owner = %d AND
                   (Branch.author != %d OR Branch.author is NULL)"""
        return Branch.select(query % (self.id, self.id),
                             prejoins=["product"])


    def getBugContactPackages(self):
        """See `IPerson`."""
        package_bug_contacts = shortlist(
            PackageBugContact.selectBy(bugcontact=self),
            longest_expected=25)

        packages_for_bug_contact = [
            package_bug_contact.distribution.getSourcePackage(
                package_bug_contact.sourcepackagename)
            for package_bug_contact in package_bug_contacts]

        packages_for_bug_contact.sort(key=lambda x: x.name)

        return packages_for_bug_contact

    def getBugContactOpenBugCounts(self, user):
        """See `IPerson`."""
        # We could use IBugTask.search() to get all the counts, but
        # that's slow, since we'd need to issue one query per package
        # and count we want.
        open_bugs_cond = (
            'BugTask.status %s' % search_value_to_where_condition(
                any(*UNRESOLVED_BUGTASK_STATUSES)))

        sum_template = "SUM(CASE WHEN %s THEN 1 ELSE 0 END) AS %s"
        sums = [
            sum_template % (open_bugs_cond, 'open_bugs'),
            sum_template % (
                'BugTask.importance %s' % search_value_to_where_condition(
                    BugTaskImportance.CRITICAL), 'open_critical_bugs'),
            sum_template % (
                'BugTask.assignee IS NULL', 'open_unassigned_bugs'),
            sum_template % (
                'BugTask.status %s' % search_value_to_where_condition(
                    BugTaskStatus.INPROGRESS), 'open_inprogress_bugs')]

        conditions = [
            'Bug.id = BugTask.bug',
            open_bugs_cond,
            'PackageBugContact.bugcontact = %s' % sqlvalues(self),
            'BugTask.sourcepackagename = PackageBugContact.sourcepackagename',
            'BugTask.distribution = PackageBugContact.distribution',
            'Bug.duplicateof is NULL']
        privacy_filter = get_bug_privacy_filter(user)
        if privacy_filter:
            conditions.append(privacy_filter)

        query = """SELECT BugTask.distribution,
                          BugTask.sourcepackagename,
                          %(sums)s
                   FROM BugTask, Bug, PackageBugContact
                   WHERE %(conditions)s
                   GROUP BY BugTask.distribution, BugTask.sourcepackagename"""
        cur = cursor()
        cur.execute(query % dict(
            sums=', '.join(sums), conditions=' AND '.join(conditions)))
        distribution_set = getUtility(IDistributionSet)
        sourcepackagename_set = getUtility(ISourcePackageNameSet)
        packages_with_bugs = set()
        L = []
        for row in shortlist(cur.dictfetchall()):
            distribution = distribution_set.get(row['distribution'])
            sourcepackagename = sourcepackagename_set.get(
                row['sourcepackagename'])
            source_package = distribution.getSourcePackage(sourcepackagename)
            # XXX: Bjorn Tillenius 2006-12-15:
            # Add a tuple instead of the distribution package
            # directly, since DistributionSourcePackage doesn't define a
            # __hash__ method.
            packages_with_bugs.add((distribution, sourcepackagename))
            package_counts = dict(
                package=source_package,
                open=row['open_bugs'],
                open_critical=row['open_critical_bugs'],
                open_unassigned=row['open_unassigned_bugs'],
                open_inprogress=row['open_inprogress_bugs'])
            L.append(package_counts)

        # Only packages with open bugs were included in the query. Let's
        # add the rest of the packages as well.
        all_packages = set(
            (distro_package.distribution, distro_package.sourcepackagename)
            for distro_package in self.getBugContactPackages())
        for distribution, sourcepackagename in all_packages.difference(
                packages_with_bugs):
            package_counts = dict(
                package=distribution.getSourcePackage(sourcepackagename),
                open=0, open_critical=0, open_unassigned=0,
                open_inprogress=0)
            L.append(package_counts)

        return L

    def getBranch(self, product_name, branch_name):
        """See `IPerson`."""
        # import here to work around a circular import problem
        from canonical.launchpad.database import Product

        if product_name is None or product_name == '+junk':
            return Branch.selectOne(
                'owner=%d AND product is NULL AND name=%s'
                % (self.id, quote(branch_name)))
        else:
            product = Product.selectOneBy(name=product_name)
            if product is None:
                return None
            return Branch.selectOneBy(owner=self, product=product,
                                      name=branch_name)

    def findPathToTeam(self, team):
        """See `IPerson`."""
        # This is our guarantee that _getDirectMemberIParticipateIn() will
        # never return None
        assert self.hasParticipationEntryFor(team), (
            "%s doesn't seem to be a member/participant in %s"
            % (self.name, team.name))
        assert team.isTeam(), "You can't pass a person to this method."
        path = [team]
        team = self._getDirectMemberIParticipateIn(team)
        while team != self:
            path.insert(0, team)
            team = self._getDirectMemberIParticipateIn(team)
        return path

    def _getDirectMemberIParticipateIn(self, team):
        """Return a direct member of the given team that this person
        participates in.

        If there are more than one direct member of the given team that this
        person participates in, the one with the oldest creation date is
        returned.
        """
        query = AND(
            TeamMembership.q.teamID == team.id,
            TeamMembership.q.personID == Person.q.id,
            OR(TeamMembership.q.status == TeamMembershipStatus.ADMIN,
               TeamMembership.q.status == TeamMembershipStatus.APPROVED),
            TeamParticipation.q.teamID == Person.q.id,
            TeamParticipation.q.personID == self.id)
        clauseTables = ['TeamMembership', 'TeamParticipation']
        member = Person.selectFirst(
            query, clauseTables=clauseTables, orderBy='datecreated')
        assert member is not None, (
            "%(person)s is an indirect member of %(team)s but %(person)s "
            "is not a participant in any direct member of %(team)s"
            % dict(person=self.name, team=team.name))
        return member

    def isTeam(self):
        """See `IPerson`."""
        return self.teamowner is not None

    @property
    def mailing_list(self):
        """See `IPerson`."""
        return getUtility(IMailingListSet).get(self.name)

    @cachedproperty
    def is_trusted_on_shipit(self):
        """See `IPerson`."""
        min_entries = MIN_KARMA_ENTRIES_TO_BE_TRUSTED_ON_SHIPIT
        return Karma.selectBy(person=self).count() >= min_entries

    def shippedShipItRequestsOfCurrentSeries(self):
        """See `IPerson`."""
        query = '''
            ShippingRequest.recipient = %s
            AND ShippingRequest.id = RequestedCDs.request
            AND RequestedCDs.distroseries = %s
            AND ShippingRequest.shipment IS NOT NULL
            ''' % sqlvalues(self.id, ShipItConstants.current_distroseries)
        return ShippingRequest.select(
            query, clauseTables=['RequestedCDs'], distinct=True,
            orderBy='-daterequested')

    def lastShippedRequest(self):
        """See `IPerson`."""
        query = ("recipient = %s AND status = %s"
                 % sqlvalues(self.id, ShippingRequestStatus.SHIPPED))
        return ShippingRequest.selectFirst(query, orderBy=['-daterequested'])

    def pastShipItRequests(self):
        """See `IPerson`."""
        query = """
            recipient = %(id)s AND (
                status IN (%(denied)s, %(cancelled)s, %(shipped)s))
            """ % sqlvalues(id=self.id, denied=ShippingRequestStatus.DENIED,
                            cancelled=ShippingRequestStatus.CANCELLED,
                            shipped=ShippingRequestStatus.SHIPPED)
        return ShippingRequest.select(query, orderBy=['id'])

    def currentShipItRequest(self):
        """See `IPerson`."""
        query = """
            recipient = %(id)s
            AND status NOT IN (%(denied)s, %(cancelled)s, %(shipped)s)
            """ % sqlvalues(id=self.id, denied=ShippingRequestStatus.DENIED,
                            cancelled=ShippingRequestStatus.CANCELLED,
                            shipped=ShippingRequestStatus.SHIPPED)
        results = shortlist(
            ShippingRequest.select(query, orderBy=['id'], limit=2))
        count = len(results)
        assert (self == getUtility(ILaunchpadCelebrities).shipit_admin or
                count <= 1), ("Only the shipit-admins team is allowed to "
                              "have more than one open shipit request")
        if count == 1:
            return results[0]
        else:
            return None

    def searchTasks(self, search_params, *args):
        """See `IPerson`."""
        return getUtility(IBugTaskSet).search(search_params, *args)

    def getProjectsAndCategoriesContributedTo(self, limit=5):
        """See `IPerson`."""
        contributions = []
        results = self._getProjectsWithTheMostKarma(limit=limit)
        for pillar_name, karma in results:
            pillar = getUtility(IPillarNameSet).getByName(pillar_name)
            contributions.append(
                {'project': pillar,
                 'categories': self._getContributedCategories(pillar)})
        return contributions

    def _getProjectsWithTheMostKarma(self, limit=10):
        """Return the names and karma points of of this person on the
        product/distribution with that name.

        The results are ordered descending by the karma points and limited to
        the given limit.
        """
        # We want this person's total karma on a given context (that is,
        # across all different categories) here; that's why we use a
        # "KarmaCache.category IS NULL" clause here.
        query = """
            SELECT PillarName.name, KarmaCache.karmavalue
            FROM KarmaCache
            JOIN PillarName ON
                COALESCE(KarmaCache.distribution, -1) =
                COALESCE(PillarName.distribution, -1)
                AND
                COALESCE(KarmaCache.product, -1) =
                COALESCE(PillarName.product, -1)
            WHERE person = %(person)s
                AND KarmaCache.category IS NULL
                AND KarmaCache.project IS NULL
            ORDER BY karmavalue DESC, name
            LIMIT %(limit)s;
            """ % sqlvalues(person=self, limit=limit)
        cur = cursor()
        cur.execute(query)
        return cur.fetchall()

    def getOwnedOrDrivenPillars(self):
        """See `IPerson`."""
        query = """
            SELECT name
            FROM product, teamparticipation
            WHERE teamparticipation.person = %(person)s
                AND (driver = teamparticipation.team
                     OR owner = teamparticipation.team)

            UNION

            SELECT name
            FROM project, teamparticipation
            WHERE teamparticipation.person = %(person)s
                AND (driver = teamparticipation.team
                     OR owner = teamparticipation.team)

            UNION

            SELECT name
            FROM distribution, teamparticipation
            WHERE teamparticipation.person = %(person)s
                AND (driver = teamparticipation.team
                     OR owner = teamparticipation.team)
            """ % sqlvalues(person=self)
        cur = cursor()
        cur.execute(query)
        names = [sqlvalues(str(name)) for [name] in cur.fetchall()]
        if not names:
            return PillarName.select("1=2")
        quoted_names = ','.join([name for [name] in names])
        return PillarName.select(
            "PillarName.name IN (%s) AND PillarName.active IS TRUE" %
            quoted_names, prejoins=['distribution', 'project', 'product'],
            orderBy=['PillarName.distribution', 'PillarName.project',
                     'PillarName.product'])

    def iterTopProjectsContributedTo(self, limit=10):
        getByName = getUtility(IPillarNameSet).getByName
        for name, ignored in self._getProjectsWithTheMostKarma(limit=limit):
            yield getByName(name)

    def _getContributedCategories(self, pillar):
        """Return the KarmaCategories to which this person has karma on the
        given pillar.

        The given pillar must be either an IProduct or an IDistribution.
        """
        if IProduct.providedBy(pillar):
            where_clause = "product = %s" % sqlvalues(pillar)
        elif IDistribution.providedBy(pillar):
            where_clause = "distribution = %s" % sqlvalues(pillar)
        else:
            raise AssertionError(
                "Pillar must be a product or distro, got %s" % pillar)
        replacements = sqlvalues(person=self)
        replacements['where_clause'] = where_clause
        query = """
            SELECT DISTINCT KarmaCategory.id
            FROM KarmaCategory
            JOIN KarmaCache ON KarmaCache.category = KarmaCategory.id
            WHERE %(where_clause)s
                AND category IS NOT NULL
                AND person = %(person)s
            """ % replacements
        cur = cursor()
        cur.execute(query)
        ids = ",".join(str(id) for [id] in cur.fetchall())
        return KarmaCategory.select("id IN (%s)" % ids)

    @property
    def karma_category_caches(self):
        """See `IPerson`."""
        return KarmaCache.select(
            AND(
                KarmaCache.q.personID == self.id,
                KarmaCache.q.categoryID != None,
                KarmaCache.q.productID == None,
                KarmaCache.q.projectID == None,
                KarmaCache.q.distributionID == None,
                KarmaCache.q.sourcepackagenameID == None),
            orderBy=['category'])

    @property
    def karma(self):
        """See `IPerson`."""
        cache = KarmaTotalCache.selectOneBy(person=self)
        if cache is None:
            # Newly created accounts may not be in the cache yet, meaning the
            # karma updater script hasn't run since the account was created.
            return 0
        else:
            return cache.karma_total

    @property
    def is_valid_person_or_team(self):
        """See `IPerson`."""
        try:
            if ValidPersonOrTeamCache.get(self.id) is not None:
                return True
        except SQLObjectNotFound:
            pass
        return False

    @property
    def is_valid_person(self):
        """See `IPerson`."""
        if self.isTeam():
            return False
        return self.is_valid_person_or_team

    @property
    def is_openid_enabled(self):
        """See `IPerson`."""
        if self.isTeam():
            return False

        if not self.is_valid_person:
            return False

        if config.launchpad.openid_users == 'all':
            return True

        openid_users = getUtility(IPersonSet).getByName(
                config.launchpad.openid_users
                )
        assert openid_users is not None, \
                'No Person %s found' % config.launchpad.openid_users
        if self.inTeam(openid_users):
            return True

        return False

    def assignKarma(self, action_name, product=None, distribution=None,
                    sourcepackagename=None):
        """See `IPerson`."""
        # Teams don't get Karma. Inactive accounts don't get Karma.
        # The system user and janitor, does not get karma.
        # No warning, as we don't want to place the burden on callsites
        # to check this.
        if (not self.is_valid_person
            or self.id == getUtility(ILaunchpadCelebrities).janitor.id):
            return None

        if product is not None:
            assert distribution is None and sourcepackagename is None
        elif distribution is not None:
            assert product is None
        else:
            raise AssertionError(
                'You must provide either a product or a distribution.')

        try:
            action = KarmaAction.byName(action_name)
        except SQLObjectNotFound:
            raise AssertionError(
                "No KarmaAction found with name '%s'." % action_name)

        karma = Karma(
            person=self, action=action, product=product,
            distribution=distribution, sourcepackagename=sourcepackagename)
        notify(KarmaAssignedEvent(self, karma))
        return karma

    def latestKarma(self, quantity=25):
        """See `IPerson`."""
        return Karma.selectBy(person=self,
            orderBy='-datecreated')[:quantity]

    # XXX: StuartBishop 2006-05-10:
    # This cache should no longer be needed once CrowdControl lands,
    # as apparently it will also cache this information.
    _inTeam_cache = None

    def inTeam(self, team):
        """See `IPerson`."""
        if team is None:
            return False

        if team.id == self.id: # Short circuit - would return True anyway
            return True

        if self._inTeam_cache is None: # Initialize cache
            self._inTeam_cache = {}
        else:
            try:
                return self._inTeam_cache[team.id] # Return from cache
            except KeyError:
                pass # Or fall through

        tp = TeamParticipation.selectOneBy(team=team, person=self)
        if tp is not None or self.id == team.teamownerID:
            in_team = True
        elif team.isTeam() and not team.teamowner.inTeam(team):
            # The owner is not a member but must retain his rights over
            # this team. This person may be a member of the owner, and in this
            # case it'll also have rights over this team.
            in_team = self.inTeam(team.teamowner)
        else:
            in_team = False

        self._inTeam_cache[team.id] = in_team
        return in_team

    def hasParticipationEntryFor(self, team):
        """See `IPerson`."""
        return bool(TeamParticipation.selectOneBy(person=self, team=team))

    def leave(self, team):
        """See `IPerson`."""
        assert not ITeam.providedBy(self)

        self._inTeam_cache = {} # Flush the cache used by the inTeam method

        active = [TeamMembershipStatus.ADMIN, TeamMembershipStatus.APPROVED]
        tm = TeamMembership.selectOneBy(person=self, team=team)
        if tm is None or tm.status not in active:
            # Ok, we're done. You are not an active member and still
            # not being.
            return

        tm.setStatus(TeamMembershipStatus.DEACTIVATED, self)

    def join(self, team):
        """See `IPerson`."""
        assert not self.isTeam(), (
            "Teams take no actions in Launchpad, thus they can't join() "
            "another team. Instead, you have to addMember() them.")

        if self in team.activemembers:
            return

        expired = TeamMembershipStatus.EXPIRED
        proposed = TeamMembershipStatus.PROPOSED
        approved = TeamMembershipStatus.APPROVED
        declined = TeamMembershipStatus.DECLINED
        deactivated = TeamMembershipStatus.DEACTIVATED

        if team.subscriptionpolicy == TeamSubscriptionPolicy.RESTRICTED:
            raise JoinNotAllowed("This is a restricted team")
        elif team.subscriptionpolicy == TeamSubscriptionPolicy.MODERATED:
            status = proposed
        elif team.subscriptionpolicy == TeamSubscriptionPolicy.OPEN:
            status = approved
        else:
            raise AssertionError(
                "Unknown subscription policy: %s" % team.subscriptionpolicy)

        team.addMember(self, reviewer=self, status=status)

    def clearInTeamCache(self):
        """See `IPerson`."""
        self._inTeam_cache = {}

    #
    # ITeam methods
    #
    def getSuperTeams(self):
        """See `IPerson`."""
        query = """
            Person.id = TeamParticipation.team AND
            TeamParticipation.person = %s AND
            TeamParticipation.team != %s
            """ % sqlvalues(self.id, self.id)
        return Person.select(query, clauseTables=['TeamParticipation'])

    def getSubTeams(self):
        """See `IPerson`."""
        query = """
            Person.id = TeamParticipation.person AND
            TeamParticipation.team = %s AND
            TeamParticipation.person != %s AND
            Person.teamowner IS NOT NULL
            """ % sqlvalues(self.id, self.id)
        return Person.select(query, clauseTables=['TeamParticipation'])

    def getTeamAdminsEmailAddresses(self):
        """See `IPerson`."""
        assert self.isTeam()
        to_addrs = set()
        for person in self.getDirectAdministrators():
            to_addrs.update(contactEmailAddresses(person))
        return sorted(to_addrs)

    def addMember(self, person, reviewer, comment=None, force_team_add=False,
                  status=TeamMembershipStatus.APPROVED):
        """See `IPerson`."""
        assert self.isTeam(), "You cannot add members to a person."
        assert status in [TeamMembershipStatus.APPROVED,
                          TeamMembershipStatus.PROPOSED,
                          TeamMembershipStatus.ADMIN], (
            "You can't add a member with this status: %s." % status.name)

        event = JoinTeamEvent
        if person.isTeam():
            assert not self.hasParticipationEntryFor(person), (
                "Team '%s' is a member of '%s'. As a consequence, '%s' can't "
                "be added as a member of '%s'"
                % (self.name, person.name, person.name, self.name))
            # By default, teams can only be invited as members, meaning that
            # one of the team's admins will have to accept the invitation
            # before the team is made a member. If force_team_add is True,
            # though, then we'll add a team as if it was a person.
            if not force_team_add:
                status = TeamMembershipStatus.INVITED
                event = TeamInvitationEvent

        old_status = None
        expires = self.defaultexpirationdate
        tm = TeamMembership.selectOneBy(person=person, team=self)
        if tm is not None:
            old_status = tm.status
            tm.reviewer = reviewer
            # We can't use tm.setExpirationDate() here because the reviewer
            # here will be the member themselves when they join an OPEN team.
            tm.dateexpires = expires
            tm.reviewercomment = comment
            tm.setStatus(status, reviewer)
        else:
            TeamMembershipSet().new(
                person, self, status, dateexpires=expires, reviewer=reviewer,
                reviewercomment=comment)
            notify(event(person, self))

    # The three methods below are not in the IPerson interface because we want
    # to protect them with a launchpad.Edit permission. We could do that by
    # defining explicit permissions for all IPerson methods/attributes in
    # the zcml but that's far from optimal given the size of IPerson.
    def acceptInvitationToBeMemberOf(self, team, comment):
        """Accept an invitation to become a member of the given team.

        There must be a TeamMembership for this person and the given team with
        the INVITED status. The status of this TeamMembership will be changed
        to APPROVED.
        """
        tm = TeamMembership.selectOneBy(person=self, team=team)
        assert tm is not None
        assert tm.status == TeamMembershipStatus.INVITED
        tm.setStatus(
            TeamMembershipStatus.APPROVED, getUtility(ILaunchBag).user,
            reviewercomment=comment)

    def declineInvitationToBeMemberOf(self, team, comment):
        """Decline an invitation to become a member of the given team.

        There must be a TeamMembership for this person and the given team with
        the INVITED status. The status of this TeamMembership will be changed
        to INVITATION_DECLINED.
        """
        tm = TeamMembership.selectOneBy(person=self, team=team)
        assert tm is not None
        assert tm.status == TeamMembershipStatus.INVITED
        tm.setStatus(
            TeamMembershipStatus.INVITATION_DECLINED,
            getUtility(ILaunchBag).user, reviewercomment=comment)

    def renewTeamMembership(self, team):
        """Renew the TeamMembership for this person on the given team.

        The given team's renewal policy must be ONDEMAND and the membership
        must be active (APPROVED or ADMIN) and set to expire in less than
        DAYS_BEFORE_EXPIRATION_WARNING_IS_SENT days.
        """
        tm = TeamMembership.selectOneBy(person=self, team=team)
        assert tm.canBeRenewedByMember(), (
            "This membership can't be renewed by the member himself.")

        assert (team.defaultrenewalperiod is not None
                and team.defaultrenewalperiod > 0), (
            'Teams with a renewal policy of ONDEMAND must specify '
            'a default renewal period greater than 0.')
        # Keep the same status, change the expiration date and send a
        # notification explaining the membership has been renewed.
        tm.dateexpires += timedelta(days=team.defaultrenewalperiod)
        tm.sendSelfRenewalNotification()

    def deactivateAllMembers(self, comment, reviewer):
        """Deactivate all members of this team."""
        assert self.isTeam(), "This method is only available for teams."
        assert reviewer.inTeam(getUtility(ILaunchpadCelebrities).admin), (
            "Only Launchpad admins can deactivate all members of a team")
        for membership in self.getActiveMemberships():
            membership.setStatus(
                TeamMembershipStatus.DEACTIVATED, reviewer, comment)

    def setMembershipData(self, person, status, reviewer, expires=None,
                          comment=None):
        """See `IPerson`."""
        tm = TeamMembership.selectOneBy(person=person, team=self)
        assert tm is not None
        tm.setExpirationDate(expires, reviewer)
        tm.setStatus(status, reviewer, reviewercomment=comment)

    def getAdministratedTeams(self):
        """See `IPerson`."""
        owner_of_teams = Person.select('''
            Person.teamowner = TeamParticipation.team
            AND TeamParticipation.person = %s
            ''' % sqlvalues(self),
            clauseTables=['TeamParticipation'])
        admin_of_teams = Person.select('''
            Person.id = TeamMembership.team
            AND TeamMembership.status = %(admin)s
            AND TeamMembership.person = TeamParticipation.team
            AND TeamParticipation.person = %(person)s
            ''' % sqlvalues(person=self, admin=TeamMembershipStatus.ADMIN),
            clauseTables=['TeamParticipation', 'TeamMembership'])
        return admin_of_teams.union(
            owner_of_teams, orderBy=self._sortingColumnsForSetOperations)

    def getDirectAdministrators(self):
        """See `IPerson`."""
        assert self.isTeam(), 'Method should only be called on a team.'
        owner = Person.select("id = %s" % sqlvalues(self.teamowner))
        return self.adminmembers.union(
            owner, orderBy=self._sortingColumnsForSetOperations)

    def getMembersByStatus(self, status, orderBy=None):
        """See `IPerson`."""
        query = ("TeamMembership.team = %s AND TeamMembership.status = %s "
                 "AND TeamMembership.person = Person.id" %
                 sqlvalues(self.id, status))
        if orderBy is None:
            orderBy = Person.sortingColumns
        return Person.select(
            query, clauseTables=['TeamMembership'], orderBy=orderBy)

    def _getEmailsByStatus(self, status):
        query = AND(EmailAddress.q.personID==self.id,
                    EmailAddress.q.status==status)
        return EmailAddress.select(query)

    @property
    def ubuntuwiki(self):
        """See `IPerson`."""
        return getUtility(IWikiNameSet).getUbuntuWikiByPerson(self)

    @property
    def otherwikis(self):
        """See `IPerson`."""
        return getUtility(IWikiNameSet).getOtherWikisByPerson(self)

    @property
    def allwikis(self):
        return getUtility(IWikiNameSet).getAllWikisByPerson(self)

    @property
    def title(self):
        """See `IPerson`."""
        return self.browsername

    @property
    def allmembers(self):
        """See `IPerson`."""
        query = """
            Person.id = TeamParticipation.person AND
            TeamParticipation.team = %s AND
            TeamParticipation.person != %s
            """ % sqlvalues(self.id, self.id)
        return Person.select(query, clauseTables=['TeamParticipation'])

    @property
    def all_member_count(self):
        """See `IPerson`."""
        return self.allmembers.count()

    @property
    def invited_members(self):
        """See `IPerson`."""
        return self.getMembersByStatus(TeamMembershipStatus.INVITED)

    @property
    def invited_member_count(self):
        """See `IPerson`."""
        return self.invited_members.count()

    @property
    def deactivatedmembers(self):
        """See `IPerson`."""
        return self.getMembersByStatus(TeamMembershipStatus.DEACTIVATED)

    @property
    def deactivated_member_count(self):
        """See `IPerson`."""
        return self.deactivatedmembers.count()

    @property
    def expiredmembers(self):
        """See `IPerson`."""
        return self.getMembersByStatus(TeamMembershipStatus.EXPIRED)

    @property
    def expired_member_count(self):
        """See `IPerson`."""
        return self.expiredmembers.count()

    @property
    def proposedmembers(self):
        """See `IPerson`."""
        return self.getMembersByStatus(TeamMembershipStatus.PROPOSED)

    @property
    def proposed_member_count(self):
        """See `IPerson`."""
        return self.proposedmembers.count()

    @property
    def adminmembers(self):
        """See `IPerson`."""
        return self.getMembersByStatus(TeamMembershipStatus.ADMIN)

    @property
    def approvedmembers(self):
        """See `IPerson`."""
        return self.getMembersByStatus(TeamMembershipStatus.APPROVED)

    @property
    def activemembers(self):
        """See `IPerson`."""
        return self.approvedmembers.union(
            self.adminmembers, orderBy=self._sortingColumnsForSetOperations)

    @property
    def active_member_count(self):
        """See `IPerson`."""
        return self.activemembers.count()

    @property
    def inactivemembers(self):
        """See `IPerson`."""
        return self.expiredmembers.union(
            self.deactivatedmembers,
            orderBy=self._sortingColumnsForSetOperations)

    @property
    def inactive_member_count(self):
        """See `IPerson`."""
        return self.inactivemembers.count()

    @property
    def pendingmembers(self):
        """See `IPerson`."""
        return self.proposedmembers.union(
            self.invited_members,
            orderBy=self._sortingColumnsForSetOperations)

    # XXX: kiko 2005-10-07:
    # myactivememberships and getActiveMemberships are rather
    # confusingly named, and I just fixed bug 2871 as a consequence of
    # this. Is there a way to improve it?
    @property
    def myactivememberships(self):
        """See `IPerson`."""
        return TeamMembership.select("""
            TeamMembership.person = %s AND status in %s AND
            Person.id = TeamMembership.team
            """ % sqlvalues(self.id, [TeamMembershipStatus.APPROVED,
                                      TeamMembershipStatus.ADMIN]),
            clauseTables=['Person'],
            orderBy=Person.sortingColumns)

    @property
    def open_membership_invitations(self):
        """See `IPerson`."""
        return TeamMembership.select("""
            TeamMembership.person = %s AND status = %s
            AND Person.id = TeamMembership.team
            """ % sqlvalues(self.id, TeamMembershipStatus.INVITED),
            clauseTables=['Person'],
            orderBy=Person.sortingColumns)

    def deactivateAccount(self, comment):
        """Deactivate this person's Launchpad account.

        Deactivating an account means:
            - Setting its password to NULL;
            - Removing the user from all teams he's a member of;
            - Changing all his email addresses' status to NEW;
            - Revoking Code of Conduct signatures of that user;
            - Reassigning bugs/specs assigned to him;
            - Changing the ownership of products/projects/teams owned by him.
        """
        assert self.is_valid_person, (
            "You can only deactivate an account of a valid person.")

        for membership in self.myactivememberships:
            self.leave(membership.team)
        # Make sure all further queries don't see this person as a member of
        # any teams.
        flush_database_updates()

        # Deactivate CoC signatures, invalidate email addresses, unassign bug
        # tasks and specs and reassign pillars and teams.
        for coc in self.signedcocs:
            coc.active = False
        for email in self.validatedemails:
            email.status = EmailAddressStatus.NEW
        params = BugTaskSearchParams(self, assignee=self)
        for bug_task in self.searchTasks(params):
            # XXX flacoste 2007/11/26 The comparison using id in the assert
            # below works around a nasty intermittent failure.
            # See bug #164635.
            assert bug_task.assignee.id == self.id, (
               "Bugtask %s assignee isn't the one expected: %s != %s" % (
                    bug_task.id, bug_task.assignee.name, self.name))
            bug_task.transitionToAssignee(None)
        for spec in self.assigned_specs:
            spec.assignee = None
        registry_experts = getUtility(ILaunchpadCelebrities).registry_experts
        for team in Person.selectBy(teamowner=self):
            team.teamowner = registry_experts
        for pillar_name in self.getOwnedOrDrivenPillars():
            pillar = pillar_name.pillar
            # XXX flacoste 2007/11/26 The comparison using id below
            # works around a nasty intermittent failure. See bug #164635.
            if pillar.owner.id == self.id:
                pillar.owner = registry_experts
            elif pillar.driver.id == self.id:
                pillar.driver = registry_experts
            else:
                # Since we removed the person from all teams, something is
                # seriously broken here.
                raise AssertionError(
                    "%s was expected to be owner or driver of %s" %
                    (self.name, pillar.name))

        # Nuke all subscriptions of this person.
        removals = [
            ('BountySubscription', 'person'),
            ('BranchSubscription', 'person'),
            ('BugSubscription', 'person'),
            ('QuestionSubscription', 'person'),
            ('POSubscription', 'person'),
            ('SpecificationSubscription', 'person'),
            ('PackageBugContact', 'bugcontact'),
            ('AnswerContact', 'person')]
        cur = cursor()
        for table, person_id_column in removals:
            cur.execute("DELETE FROM %s WHERE %s=%d"
                        % (table, person_id_column, self.id))

        # Update the account's status, password, preferred email and name.
        self.account_status = AccountStatus.DEACTIVATED
        self.account_status_comment = comment
        self.password = None
        self.preferredemail.status = EmailAddressStatus.NEW
        self._preferredemail_cached = None
        base_new_name = self.name + '-deactivatedaccount'
        new_name = base_new_name
        count = 1
        while Person.selectOneBy(name=new_name) is not None:
            new_name = base_new_name + str(count)
            count += 1
        self.name = new_name

    def getActiveMemberships(self):
        """See `IPerson`."""
        return self._getMembershipsByStatuses(
            [TeamMembershipStatus.ADMIN, TeamMembershipStatus.APPROVED])

    def getInactiveMemberships(self):
        """See `IPerson`."""
        return self._getMembershipsByStatuses(
            [TeamMembershipStatus.EXPIRED, TeamMembershipStatus.DEACTIVATED])

    def getInvitedMemberships(self):
        """See `IPerson`."""
        return self._getMembershipsByStatuses([TeamMembershipStatus.INVITED])

    def getProposedMemberships(self):
        """See `IPerson`."""
        return self._getMembershipsByStatuses([TeamMembershipStatus.PROPOSED])

    def _getMembershipsByStatuses(self, statuses):
        assert self.isTeam(), 'This method is only available for teams.'
        statuses = ",".join(quote(status) for status in statuses)
        # We don't want to escape 'statuses' so we can't easily use
        # sqlvalues() on the query below.
        query = """
            TeamMembership.status IN (%s)
            AND Person.id = TeamMembership.person
            AND TeamMembership.team = %d
            """ % (statuses, self.id)
        return TeamMembership.select(
            query, clauseTables=['Person'], orderBy=Person.sortingColumns)

    def getLatestApprovedMembershipsForPerson(self, limit=5):
        """See `IPerson`."""
        result = self.myactivememberships
        result.orderBy(['-datejoined'])
        return result[:limit]

    @property
    def teams_participated_in(self):
        """See `IPerson`."""
        return Person.select("""
            Person.id = TeamParticipation.team
            AND TeamParticipation.person = %s
            AND Person.teamowner IS NOT NULL
            """ % sqlvalues(self.id),
            clauseTables=['TeamParticipation'],
            orderBy=Person.sortingColumns)

    @property
    def teams_indirectly_participated_in(self):
        """See `IPerson`."""
        return Person.select("""
              -- we are looking for teams, so we want "people" that are on the
              -- teamparticipation.team side of teamparticipation
            Person.id = TeamParticipation.team AND
              -- where this person participates in the team
            TeamParticipation.person = %s AND
              -- but not the teamparticipation for "this person in himself"
              -- which exists for every person
            TeamParticipation.team != %s AND
              -- nor do we want teams in which the person is a direct
              -- participant, so we exclude the teams in which there is
              -- a teammembership for this person
            TeamParticipation.team NOT IN
              (SELECT TeamMembership.team FROM TeamMembership WHERE
                      TeamMembership.person = %s AND
                      TeamMembership.status IN (%s, %s))
            """ % sqlvalues(self.id, self.id, self.id,
                            TeamMembershipStatus.APPROVED,
                            TeamMembershipStatus.ADMIN),
            clauseTables=['TeamParticipation'],
            orderBy=Person.sortingColumns)

    @property
    def teams_with_icons(self):
        """See `IPerson`."""
        return Person.select("""
            Person.id = TeamParticipation.team
            AND TeamParticipation.person = %s
            AND Person.teamowner IS NOT NULL
            AND Person.icon IS NOT NULL
            AND TeamParticipation.team != %s
            """ % sqlvalues(self.id, self.id),
            clauseTables=['TeamParticipation'],
            orderBy=Person.sortingColumns)

    @property
    def defaultexpirationdate(self):
        """See `IPerson`."""
        days = self.defaultmembershipperiod
        if days:
            return datetime.now(pytz.timezone('UTC')) + timedelta(days)
        else:
            return None

    @property
    def defaultrenewedexpirationdate(self):
        """See `IPerson`."""
        days = self.defaultrenewalperiod
        if days:
            return datetime.now(pytz.timezone('UTC')) + timedelta(days)
        else:
            return None

    @property
    def translation_history(self):
        """See `IPerson`."""
        # Note that we can't use selectBy here because of the prejoins.
        query = ['POFileTranslator.person = %s' % sqlvalues(self),
                 'POFileTranslator.pofile = POFile.id',
                 'POFile.language = Language.id',
                 "Language.code != 'en'"]
        history = POFileTranslator.select(
            ' AND '.join(query),
            prejoins=[
                'pofile.potemplate',
                'latest_message',
                'latest_message.potmsgset.msgid_singular',
                'latest_message.msgstr0'],
            clauseTables=['Language', 'POFile'],
            orderBy="-date_last_touched")
        return history

    @property
    def translation_groups(self):
        """See `IPerson`."""
        return getUtility(ITranslationGroupSet).getByPerson(self)

    def validateAndEnsurePreferredEmail(self, email):
        """See `IPerson`."""
        assert not self.isTeam(), "This method must not be used for teams."
        if not IEmailAddress.providedBy(email):
            raise TypeError, (
                "Any person's email address must provide the IEmailAddress "
                "interface. %s doesn't." % email)
        # XXX stevea 2005-07-05:
        # This is here because of an SQLobject comparison oddity.
        assert email.person.id == self.id, 'Wrong person! %r, %r' % (
            email.person, self)

        # This email is already validated and is this person's preferred
        # email, so we have nothing to do.
        if self.preferredemail == email:
            return

        if self.preferredemail is None:
            # This branch will be executed only in the first time a person
            # uses Launchpad. Either when creating a new account or when
            # resetting the password of an automatically created one.
            self._setPreferredEmail(email)
        else:
            email.status = EmailAddressStatus.VALIDATED
            getUtility(IHWSubmissionSet).setOwnership(email)

    def setContactAddress(self, email):
        """See `IPerson`."""
        assert self.isTeam(), "This method must be used only for teams."
        self._setPreferredEmail(email)

    def setPreferredEmail(self, email):
        """See `IPerson`."""
        assert not self.isTeam(), "This method must not be used for teams."
        if self.preferredemail is None:
            # This is the first time we're confirming this person's email
            # address, so we now assume this person has a Launchpad account.
            # XXX: This is a hack! In the future we won't have this
            # association between accounts and confirmed addresses, but this
            # will do for now. -- Guilherme Salgado, 2007-07-03
            self.account_status = AccountStatus.ACTIVE
            self.account_status_comment = None
        self._setPreferredEmail(email)

    def _setPreferredEmail(self, email):
        """Set this person's preferred email to the given email address.

        If the person already has an email address, then its status is
        changed to VALIDATED and the given one is made its preferred one.

        The given email address must implement IEmailAddress and be owned by
        this person.
        """
        if not IEmailAddress.providedBy(email):
            raise TypeError, (
                "Any person's email address must provide the IEmailAddress "
                "interface. %s doesn't." % email)
        assert email.person.id == self.id

        if self.preferredemail is not None:
            self.preferredemail.status = EmailAddressStatus.VALIDATED
            # We need to flush updates, because we don't know what order
            # SQLObject will issue the changes and we can't set the new
            # address to PREFERRED until the old one has been set to VALIDATED
            self.preferredemail.syncUpdate()

        # Get the non-proxied EmailAddress object, so we can call
        # syncUpdate() on it.
        email = EmailAddress.get(email.id)
        email.status = EmailAddressStatus.PREFERRED
        email.syncUpdate()
        getUtility(IHWSubmissionSet).setOwnership(email)
        # Now we update our cache of the preferredemail
        setattr(self, '_preferredemail_cached', email)

    @cachedproperty('_preferredemail_cached')
    def preferredemail(self):
        """See `IPerson`."""
        emails = self._getEmailsByStatus(EmailAddressStatus.PREFERRED)
        # There can be only one preferred email for a given person at a
        # given time, and this constraint must be ensured in the DB, but
        # it's not a problem if we ensure this constraint here as well.
        emails = shortlist(emails)
        length = len(emails)
        assert length <= 1
        if length:
            return emails[0]
        else:
            return None

    @property
    def safe_email_or_blank(self):
        """See `IPerson`."""
        if ((self.preferredemail is not None) and
            not(self.hide_email_addresses)):
            return self.preferredemail.email
        else:
            return ''

    @property
    def preferredemail_sha1(self):
        """See `IPerson`."""
        preferredemail = self.preferredemail
        if preferredemail:
            return sha.new(
                'mailto:' + preferredemail.email).hexdigest().upper()
        else:
            return None

    @property
    def validatedemails(self):
        """See `IPerson`."""
        return self._getEmailsByStatus(EmailAddressStatus.VALIDATED)

    @property
    def unvalidatedemails(self):
        """See `IPerson`."""
        query = """
            requester = %s
            AND (tokentype=%s OR tokentype=%s)
            AND date_consumed IS NULL
            """ % sqlvalues(self.id, LoginTokenType.VALIDATEEMAIL,
                            LoginTokenType.VALIDATETEAMEMAIL)
        return sorted(set(token.email for token in LoginToken.select(query)))

    @property
    def guessedemails(self):
        """See `IPerson`."""
        return self._getEmailsByStatus(EmailAddressStatus.NEW)

    @property
    def pendinggpgkeys(self):
        """See `IPerson`."""
        logintokenset = getUtility(ILoginTokenSet)
        return sorted(set(token.fingerprint for token in
                      logintokenset.getPendingGPGKeys(requesterid=self.id)))

    @property
    def inactivegpgkeys(self):
        """See `IPerson`."""
        gpgkeyset = getUtility(IGPGKeySet)
        return gpgkeyset.getGPGKeys(ownerid=self.id, active=False)

    @property
    def gpgkeys(self):
        """See `IPerson`."""
        gpgkeyset = getUtility(IGPGKeySet)
        return gpgkeyset.getGPGKeys(ownerid=self.id)

    def getLatestMaintainedPackages(self):
        """See `IPerson`."""
        return self._latestSeriesQuery()

    def getLatestUploadedButNotMaintainedPackages(self):
        """See `IPerson`."""
        return self._latestSeriesQuery(uploader_only=True)

    def getLatestUploadedPPAPackages(self):
        """See `IPerson`."""
        return self._latestSeriesQuery(
            uploader_only=True, ppa_only=True)

    def _latestSeriesQuery(self, uploader_only=False, ppa_only=False):
        """Return the sourcepackagereleases (SPRs) related to this person.

        :param uploader_only: controls if we are interested in SPRs where
            the person in question is only the uploader (creator) and not the
            maintainer (debian-syncs) if the `ppa_only` parameter is also
            False, or, if the flag is False, it returns all SPR maintained
            by this person.

        :param ppa_only: controls if we are interested only in source
            package releases targeted to any PPAs or, if False, sources targeted
            to primary archives.

        Active 'ppa_only' flag is usually associated with active 'uploader_only'
        because there shouldn't be any sense of maintainership for packages
        uploaded to PPAs by someone else than the user himself.
        """
        clauses = ['sourcepackagerelease.upload_archive = archive.id']

        if uploader_only:
            clauses.append(
                'sourcepackagerelease.creator = %s' % quote(self.id))

        if ppa_only:
            # Source maintainer is irrelevant for PPA uploads.
            pass
        elif uploader_only:
            clauses.append(
                'sourcepackagerelease.maintainer != %s' % quote(self.id))
        else:
            clauses.append(
                'sourcepackagerelease.maintainer = %s' % quote(self.id))

        if ppa_only:
            clauses.append(
                'archive.purpose = %s' % quote(ArchivePurpose.PPA))
        else:
<<<<<<< HEAD
            clauses.append('archive.purpose != %s' %
                           quote(ArchivePurpose.PPA))
=======
            clauses.append(
                'archive.purpose != %s' % quote(ArchivePurpose.PPA))
>>>>>>> db2458c5

        query_clause = " AND ".join(clauses)
        query = """
            SourcePackageRelease.id IN (
                SELECT DISTINCT ON (upload_distroseries, sourcepackagename,
                                    upload_archive)
                       sourcepackagerelease.id
                  FROM sourcepackagerelease, archive
                 WHERE %s
              ORDER BY upload_distroseries, sourcepackagename, upload_archive,
                       dateuploaded DESC
              )
              """ % (query_clause)

        return SourcePackageRelease.select(
            query,
            orderBy=['-SourcePackageRelease.dateuploaded',
                     'SourcePackageRelease.id'],
            prejoins=['sourcepackagename', 'maintainer', 'upload_archive'])

    def isUploader(self, distribution):
        """See `IPerson`."""
        for acl in distribution.uploaders:
            if self in acl:
                return True
        return False

    @cachedproperty
    def is_ubuntero(self):
        """See `IPerson`."""
        sigset = getUtility(ISignedCodeOfConductSet)
        lastdate = sigset.getLastAcceptedDate()

        query = AND(SignedCodeOfConduct.q.active==True,
                    SignedCodeOfConduct.q.ownerID==self.id,
                    SignedCodeOfConduct.q.datecreated>=lastdate)

        return bool(SignedCodeOfConduct.select(query).count())

    @property
    def activesignatures(self):
        """See `IPerson`."""
        sCoC_util = getUtility(ISignedCodeOfConductSet)
        return sCoC_util.searchByUser(self.id)

    @property
    def inactivesignatures(self):
        """See `IPerson`."""
        sCoC_util = getUtility(ISignedCodeOfConductSet)
        return sCoC_util.searchByUser(self.id, active=False)

    @property
    def archive(self):
        """See `IPerson`."""
        return Archive.selectOneBy(owner=self)

    def isBugContributor(self, user=None):
        """See `IPerson`."""
        search_params = BugTaskSearchParams(user=user, assignee=self)
        bugtask_count = self.searchTasks(search_params).count()
        return bugtask_count > 0

    def isBugContributorInTarget(self, user=None, target=None):
        """See `IPerson`."""
        assert IBugTarget.providedBy(target), (
            "%s isn't a valid bug target." % target)
        search_params = BugTaskSearchParams(user=user, assignee=self)
        bugtask_count = target.searchTasks(search_params).count()
        return bugtask_count > 0


class PersonSet:
    """The set of persons."""
    implements(IPersonSet)

    def __init__(self):
        self.title = 'People registered with Launchpad'

    def topPeople(self):
        """See `IPersonSet`."""
        # The odd ordering here is to ensure we hit the PostgreSQL
        # indexes. It will not make any real difference outside of tests.
        query = """
            id in (
                SELECT person FROM KarmaTotalCache
                ORDER BY karma_total DESC, person DESC
                LIMIT 5
                )
            """
        top_people = shortlist(Person.select(query))
        top_people.sort(key=lambda obj: (obj.karma, obj.id), reverse=True)
        return top_people

    def newTeam(self, teamowner, name, displayname, teamdescription=None,
                subscriptionpolicy=TeamSubscriptionPolicy.MODERATED,
                defaultmembershipperiod=None, defaultrenewalperiod=None):
        """See `IPersonSet`."""
        assert teamowner
        team = Person(teamowner=teamowner, name=name, displayname=displayname,
                teamdescription=teamdescription,
                defaultmembershipperiod=defaultmembershipperiod,
                defaultrenewalperiod=defaultrenewalperiod,
                subscriptionpolicy=subscriptionpolicy)
        # Here we add the owner as a team admin manually because we know what
        # we're doing (so we don't need to do any sanity checks) and we don't
        # want any email notifications to be sent.
        TeamMembershipSet().new(
            teamowner, team, TeamMembershipStatus.ADMIN, reviewer=teamowner)
        return team

    def createPersonAndEmail(
            self, email, rationale, comment=None, name=None,
            displayname=None, password=None, passwordEncrypted=False,
            hide_email_addresses=False, registrant=None):
        """See `IPersonSet`."""
        if name is None:
            try:
                name = nickname.generate_nick(email)
            except nickname.NicknameGenerationError:
                return None, None
        else:
            if self.getByName(name, ignore_merged=False) is not None:
                return None, None

        if not passwordEncrypted and password is not None:
            password = getUtility(IPasswordEncryptor).encrypt(password)

        if not displayname:
            displayname = name.capitalize()
        person = self._newPerson(
            name, displayname, hide_email_addresses, rationale=rationale,
            comment=comment, password=password, registrant=registrant)

        email = getUtility(IEmailAddressSet).new(email, person)
        return person, email

    def _newPerson(self, name, displayname, hide_email_addresses,
                   rationale, comment=None, password=None, registrant=None):
        """Create and return a new Person with the given attributes.

        Also generate a wikiname for this person that's not yet used in the
        Ubuntu wiki.
        """
        assert self.getByName(name, ignore_merged=False) is None
        person = Person(
            name=name, displayname=displayname, password=password,
            creation_rationale=rationale, creation_comment=comment,
            hide_email_addresses=hide_email_addresses, registrant=registrant)

        wikinameset = getUtility(IWikiNameSet)
        wikiname = nickname.generate_wikiname(
            person.displayname, wikinameset.exists)
        wikinameset.new(person, UBUNTU_WIKI_URL, wikiname)
        return person

    def ensurePerson(self, email, displayname, rationale, comment=None,
                     registrant=None):
        """See `IPersonSet`."""
        person = self.getByEmail(email)
        if person:
            return person
        person, dummy = self.createPersonAndEmail(
            email, rationale, comment=comment, displayname=displayname,
            registrant=registrant)
        return person

    def getByName(self, name, ignore_merged=True):
        """See `IPersonSet`."""
        query = (Person.q.name == name)
        if ignore_merged:
            query = AND(query, Person.q.mergedID==None)
        return Person.selectOne(query)

    def getByOpenIdIdentifier(self, openid_identifier):
        """Returns a Person with the given openid_identifier, or None.

        None is returned if the person is not enabled for OpenID usage
        (see Person.is_openid_enabled).
        """
        person = Person.selectOne(
                Person.q.openid_identifier == openid_identifier
                )
        if person is not None and person.is_openid_enabled:
            return person
        else:
            return None

    def updateStatistics(self, ztm):
        """See `IPersonSet`."""
        stats = getUtility(ILaunchpadStatisticSet)
        stats.update('people_count', self.getAllPersons().count())
        ztm.commit()
        stats.update('teams_count', self.getAllTeams().count())
        ztm.commit()

    def peopleCount(self):
        """See `IPersonSet`."""
        return getUtility(ILaunchpadStatisticSet).value('people_count')

    def getAllPersons(self, orderBy=None):
        """See `IPersonSet`."""
        if orderBy is None:
            orderBy = Person.sortingColumns
        query = AND(Person.q.teamownerID==None, Person.q.mergedID==None)
        return Person.select(query, orderBy=orderBy)

    def getAllValidPersons(self, orderBy=None):
        """See `IPersonSet`."""
        if orderBy is None:
            orderBy = Person.sortingColumns
        return Person.select(
            "Person.id = ValidPersonOrTeamCache.id AND teamowner IS NULL",
            clauseTables=["ValidPersonOrTeamCache"], orderBy=orderBy
            )

    def teamsCount(self):
        """See `IPersonSet`."""
        return getUtility(ILaunchpadStatisticSet).value('teams_count')

    def getAllTeams(self, orderBy=None):
        """See `IPersonSet`."""
        if orderBy is None:
            orderBy = Person.sortingColumns
        return Person.select(Person.q.teamownerID!=None, orderBy=orderBy)

    def find(self, text, orderBy=None):
        """See `IPersonSet`."""
        if orderBy is None:
            orderBy = Person._sortingColumnsForSetOperations
        text = text.lower()
        base_query = ("Person.account_status not in (%s)"
                      % ','.join(sqlvalues(*INACTIVE_ACCOUNT_STATUSES)))
        # Teams may not have email addresses, so we need to either use a LEFT
        # OUTER JOIN or do a UNION between two queries. Using a UNION makes
        # it a lot faster than with a LEFT OUTER JOIN.
        email_query = base_query + """
            AND EmailAddress.person = Person.id
            AND lower(EmailAddress.email) LIKE %s || '%%'
            """ % quote_like(text)
        results = Person.select(email_query, clauseTables=['EmailAddress'])
        name_query = "fti @@ ftq(%s) AND merged is NULL" % quote(text)
        name_query += " AND " + base_query
        return results.union(Person.select(name_query), orderBy=orderBy)

    def findPerson(
            self, text="", orderBy=None, exclude_inactive_accounts=True):
        """See `IPersonSet`."""
        if orderBy is None:
            orderBy = Person._sortingColumnsForSetOperations
        text = text.lower()
        base_query = """
            Person.teamowner IS NULL
            AND Person.merged IS NULL
            AND EmailAddress.person = Person.id
            """
        if exclude_inactive_accounts:
            base_query += (" AND Person.account_status not in (%s)"
                           % ','.join(sqlvalues(*INACTIVE_ACCOUNT_STATUSES)))
        clauseTables = ['EmailAddress']
        if text:
            # We use a UNION here because this makes things *a lot* faster
            # than if we did a single SELECT with the two following clauses
            # ORed.
            email_query = ("%s AND lower(EmailAddress.email) LIKE %s || '%%'"
                           % (base_query, quote_like(text)))
            name_query = ('%s AND Person.fti @@ ftq(%s)'
                          % (base_query, quote(text)))
            results = Person.select(email_query, clauseTables=clauseTables)
            results = results.union(
                Person.select(name_query, clauseTables=clauseTables))
        else:
            results = Person.select(base_query, clauseTables=clauseTables)

        return results.orderBy(orderBy)

    def findTeam(self, text, orderBy=None):
        """See `IPersonSet`."""
        if orderBy is None:
            orderBy = Person._sortingColumnsForSetOperations
        text = text.lower()
        # Teams may not have email addresses, so we need to either use a LEFT
        # OUTER JOIN or do a UNION between two queries. Using a UNION makes
        # it a lot faster than with a LEFT OUTER JOIN.
        email_query = """
            Person.teamowner IS NOT NULL AND
            EmailAddress.person = Person.id AND
            lower(EmailAddress.email) LIKE %s || '%%'
            """ % quote_like(text)
        results = Person.select(email_query, clauseTables=['EmailAddress'])
        name_query = """
             Person.teamowner IS NOT NULL AND
             Person.fti @@ ftq(%s)
            """ % quote(text)
        return results.union(Person.select(name_query), orderBy=orderBy)

    def get(self, personid):
        """See `IPersonSet`."""
        try:
            return Person.get(personid)
        except SQLObjectNotFound:
            return None

    def getByEmail(self, email):
        """See `IPersonSet`."""
        emailaddress = getUtility(IEmailAddressSet).getByEmail(email)
        if emailaddress is None:
            return None
        assert emailaddress.person is not None
        return emailaddress.person

    def getUbunteros(self, orderBy=None):
        """See `IPersonSet`."""
        if orderBy is None:
            # The fact that the query below is unique makes it
            # impossible to use person_sort_key(), and rewriting it to
            # use a subselect is more expensive. -- kiko
            orderBy = ["Person.displayname", "Person.name"]
        sigset = getUtility(ISignedCodeOfConductSet)
        lastdate = sigset.getLastAcceptedDate()

        query = AND(Person.q.id==SignedCodeOfConduct.q.ownerID,
                    SignedCodeOfConduct.q.active==True,
                    SignedCodeOfConduct.q.datecreated>=lastdate)

        return Person.select(query, distinct=True, orderBy=orderBy)

    def getPOFileContributors(self, pofile):
        """See `IPersonSet`."""
        contributors = Person.select("""
            POFileTranslator.person = Person.id AND
            POFileTranslator.pofile = %s""" % quote(pofile),
            clauseTables=["POFileTranslator"],
            distinct=True,
            # XXX: kiko 2006-10-19:
            # We can't use Person.sortingColumns because this is a
            # distinct query. To use it we'd need to add the sorting
            # function to the column results and then ignore it -- just
            # like selectAlso does, ironically.
            orderBy=["Person.displayname", "Person.name"])
        return contributors

    def getPOFileContributorsByDistroSeries(self, distroseries, language):
        """See `IPersonSet`."""
        contributors = Person.select("""
            POFileTranslator.person = Person.id AND
            POFileTranslator.pofile = POFile.id AND
            POFile.language = %s AND
            POFile.potemplate = POTemplate.id AND
            POTemplate.distroseries = %s AND
            POTemplate.iscurrent = TRUE"""
                % sqlvalues(language, distroseries),
            clauseTables=["POFileTranslator", "POFile", "POTemplate"],
            distinct=True,
            # See comment in getPOFileContributors about how we can't
            # use Person.sortingColumns.
            orderBy=["Person.displayname", "Person.name"])
        return contributors

    def latest_teams(self, limit=5):
        """See `IPersonSet`."""
        return Person.select("Person.teamowner IS NOT NULL",
            orderBy=['-datecreated'], limit=limit)


    def merge(self, from_person, to_person):
        """See `IPersonSet`."""
        # Sanity checks
        if not IPerson.providedBy(from_person):
            raise TypeError('from_person is not a person.')
        if not IPerson.providedBy(to_person):
            raise TypeError('to_person is not a person.')
        assert getUtility(IMailingListSet).get(from_person.name) is None, (
            "Can't merge teams which have mailing lists into other teams.")

        # since we are doing direct SQL manipulation, make sure all
        # changes have been flushed to the database
        flush_database_updates()

        if getUtility(IEmailAddressSet).getByPerson(from_person).count() > 0:
            raise AssertionError('from_person still has email addresses.')

        if from_person.isTeam() and from_person.allmembers.count() > 0:
            raise AssertionError(
                "Only teams without active members can be merged")

        # Get a database cursor.
        cur = cursor()

        references = list(postgresql.listReferences(cur, 'person', 'id'))

        # These table.columns will be skipped by the 'catch all'
        # update performed later
        skip = [
            ('teammembership', 'person'),
            ('teammembership', 'team'),
            ('teamparticipation', 'person'),
            ('teamparticipation', 'team'),
            ('personlanguage', 'person'),
            ('person', 'merged'),
            ('emailaddress', 'person'),
            ('karmacache', 'person'),
            ('karmatotalcache', 'person'),
            # Polls are not carried over when merging teams.
            ('poll', 'team'),
            # We can safely ignore the mailinglist table as there's a sanity
            # check above which prevents teams with associated mailing lists
            # from being merged.
            ('mailinglist', 'team'),
            # I don't think we need to worry about the votecast and vote
            # tables, because a real human should never have two accounts
            # in Launchpad that are active members of a given team and voted
            # in a given poll. -- GuilhermeSalgado 2005-07-07
            # We also can't afford to change poll results after they are
            # closed -- StuartBishop 20060602
            ('votecast', 'person'),
            ('vote', 'person'),
            # This table is handled entirely by triggers
            ('validpersonorteamcache', 'id'),
            ]

        # Sanity check. If we have an indirect reference, it must
        # be ON DELETE CASCADE. We only have one case of this at the moment,
        # but this code ensures we catch any new ones added incorrectly.
        for src_tab, src_col, ref_tab, ref_col, updact, delact in references:
            # If the ref_tab and ref_col is not Person.id, then we have
            # an indirect reference. Ensure the update action is 'CASCADE'
            if ref_tab != 'person' and ref_col != 'id':
                if updact != 'c':
                    raise RuntimeError(
                        '%s.%s reference to %s.%s must be ON UPDATE CASCADE'
                        % (src_tab, src_col, ref_tab, ref_col)
                        )

        # These rows are in a UNIQUE index, and we can only move them
        # to the new Person if there is not already an entry. eg. if
        # the destination and source persons are both subscribed to a bounty,
        # we cannot change the source persons subscription. We just leave them
        # as noise for the time being.

        to_id = to_person.id
        from_id = from_person.id

        # Update GPGKey. It won't conflict, but our sanity checks don't
        # know that
        cur.execute(
            'UPDATE GPGKey SET owner=%(to_id)d WHERE owner=%(from_id)d'
            % vars())
        skip.append(('gpgkey','owner'))

        # Update OpenID. Just trash the authorizations for from_id - don't
        # risk opening up auth wider than the user actually wants.
        cur.execute("""
                DELETE FROM OpenIdAuthorization WHERE person=%(from_id)d
                """ % vars()
                )
        skip.append(('openidauthorization', 'person'))

        # Update WikiName. Delete the from entry for our internal wikis
        # so it can be reused. Migrate the non-internal wikinames.
        # Note we only allow one wikiname per person for the UBUNTU_WIKI_URL
        # wiki.
        quoted_internal_wikiname = quote(UBUNTU_WIKI_URL)
        cur.execute("""
            DELETE FROM WikiName
            WHERE person=%(from_id)d AND wiki=%(quoted_internal_wikiname)s
            """ % vars()
            )
        cur.execute("""
            UPDATE WikiName SET person=%(to_id)d WHERE person=%(from_id)d
            """ % vars()
            )
        skip.append(('wikiname', 'person'))

        # Update shipit shipments
        cur.execute('''
            UPDATE ShippingRequest SET recipient=%(to_id)s
            WHERE recipient = %(from_id)s AND (
                shipment IS NOT NULL
                OR status IN (%(cancelled)s, %(denied)s)
                OR NOT EXISTS (
                    SELECT TRUE FROM ShippingRequest
                    WHERE recipient = %(to_id)s
                        AND status = %(shipped)s
                    LIMIT 1
                    )
                )
            ''' % sqlvalues(to_id=to_id, from_id=from_id,
                            cancelled=ShippingRequestStatus.CANCELLED,
                            denied=ShippingRequestStatus.DENIED,
                            shipped=ShippingRequestStatus.SHIPPED))
        # Technically, we don't need the not cancelled nor denied
        # filter, as these rows should have already been dealt with.
        # I'm using it anyway for added paranoia.
        cur.execute('''
            DELETE FROM RequestedCDs USING ShippingRequest
            WHERE RequestedCDs.request = ShippingRequest.id
                AND recipient = %(from_id)s
                AND status NOT IN (%(cancelled)s, %(denied)s, %(shipped)s)
            ''' % sqlvalues(from_id=from_id,
                            cancelled=ShippingRequestStatus.CANCELLED,
                            denied=ShippingRequestStatus.DENIED,
                            shipped=ShippingRequestStatus.SHIPPED))
        cur.execute('''
            DELETE FROM ShippingRequest
            WHERE recipient = %(from_id)s
                AND status NOT IN (%(cancelled)s, %(denied)s, %(shipped)s)
            ''' % sqlvalues(from_id=from_id,
                            cancelled=ShippingRequestStatus.CANCELLED,
                            denied=ShippingRequestStatus.DENIED,
                            shipped=ShippingRequestStatus.SHIPPED))
        skip.append(('shippingrequest', 'recipient'))

        # Update the Branches that will not conflict, and fudge the names of
        # ones that *do* conflict
        cur.execute('''
            SELECT product, name FROM Branch WHERE owner = %(to_id)d
            ''' % vars())
        possible_conflicts = set(tuple(r) for r in cur.fetchall())
        cur.execute('''
            SELECT id, product, name FROM Branch WHERE owner = %(from_id)d
            ORDER BY id
            ''' % vars())
        for id, product, name in list(cur.fetchall()):
            new_name = name
            suffix = 1
            while (product, new_name) in possible_conflicts:
                new_name = '%s-%d' % (name, suffix)
                suffix += 1
            possible_conflicts.add((product, new_name))
            new_name = new_name.encode('US-ASCII')
            name = name.encode('US-ASCII')
            cur.execute('''
                UPDATE Branch SET owner = %(to_id)s, name = %(new_name)s
                WHERE owner = %(from_id)s AND name = %(name)s
                    AND (%(product)s IS NULL OR product = %(product)s)
                ''', vars())
        skip.append(('branch','owner'))

        # Update MailingListSubscription. Note that no remaining records
        # will have email_address set, as we assert earlier that the
        # from_person has no email addresses.
        # Update records that don't conflict
        cur.execute('''
            UPDATE MailingListSubscription
            SET person=%(to_id)d
            WHERE person=%(from_id)d
                AND mailing_list NOT IN (
                    SELECT mailing_list
                    FROM MailingListSubscription
                    WHERE person=%(to_id)d
                    )
            ''' % vars())
        # Then trash the remainders
        cur.execute('''
            DELETE FROM MailingListSubscription WHERE person=%(from_id)d
            ''' % vars())
        skip.append(('mailinglistsubscription', 'person'))

        # Update only the BranchSubscription that will not conflict
        cur.execute('''
            UPDATE BranchSubscription
            SET person=%(to_id)d
            WHERE person=%(from_id)d AND branch NOT IN
                (
                SELECT branch
                FROM BranchSubscription
                WHERE person = %(to_id)d
                )
            ''' % vars())
        # and delete those left over
        cur.execute('''
            DELETE FROM BranchSubscription WHERE person=%(from_id)d
            ''' % vars())
        skip.append(('branchsubscription', 'person'))

        # Update only the BountySubscriptions that will not conflict
        # XXX: StuartBishop 2005-03-31:
        # Add sampledata and test to confirm this case
        cur.execute('''
            UPDATE BountySubscription
            SET person=%(to_id)d
            WHERE person=%(from_id)d AND bounty NOT IN
                (
                SELECT bounty
                FROM BountySubscription
                WHERE person = %(to_id)d
                )
            ''' % vars())
        # and delete those left over
        cur.execute('''
            DELETE FROM BountySubscription WHERE person=%(from_id)d
            ''' % vars())
        skip.append(('bountysubscription', 'person'))

        # Update only the AnswerContacts that will not conflict
        cur.execute('''
            UPDATE AnswerContact
            SET person=%(to_id)d
            WHERE person=%(from_id)d
                AND distribution IS NULL
                AND product NOT IN (
                    SELECT product
                    FROM AnswerContact
                    WHERE person = %(to_id)d
                    )
            ''' % vars())
        cur.execute('''
            UPDATE AnswerContact
            SET person=%(to_id)d
            WHERE person=%(from_id)d
                AND distribution IS NOT NULL
                AND (distribution, sourcepackagename) NOT IN (
                    SELECT distribution,sourcepackagename
                    FROM AnswerContact
                    WHERE person = %(to_id)d
                    )
            ''' % vars())
        # and delete those left over
        cur.execute('''
            DELETE FROM AnswerContact WHERE person=%(from_id)d
            ''' % vars())
        skip.append(('answercontact', 'person'))

        # Update only the QuestionSubscriptions that will not conflict
        cur.execute('''
            UPDATE QuestionSubscription
            SET person=%(to_id)d
            WHERE person=%(from_id)d AND question NOT IN
                (
                SELECT question
                FROM QuestionSubscription
                WHERE person = %(to_id)d
                )
            ''' % vars())
        # and delete those left over
        cur.execute('''
            DELETE FROM QuestionSubscription WHERE person=%(from_id)d
            ''' % vars())
        skip.append(('questionsubscription', 'person'))

        # Update only the MentoringOffers that will not conflict
        cur.execute('''
            UPDATE MentoringOffer
            SET owner=%(to_id)d
            WHERE owner=%(from_id)d AND id NOT IN
                (
                SELECT id
                FROM MentoringOffer
                WHERE owner = %(to_id)d
                )
            ''' % vars())
        cur.execute('''
            UPDATE MentoringOffer
            SET team=%(to_id)d
            WHERE team=%(from_id)d AND id NOT IN
                (
                SELECT id
                FROM MentoringOffer
                WHERE team = %(to_id)d
                )
            ''' % vars())
        # and delete those left over
        cur.execute('''
            DELETE FROM MentoringOffer
            WHERE owner=%(from_id)d OR team=%(from_id)d
            ''' % vars())
        skip.append(('mentoringoffer', 'owner'))
        skip.append(('mentoringoffer', 'team'))

        # Update PackageBugContact entries
        cur.execute('''
            UPDATE PackageBugContact SET bugcontact=%(to_id)s
            WHERE bugcontact=%(from_id)s
            ''', vars())
        skip.append(('packagebugcontact', 'bugcontact'))

        # Update the SpecificationFeedback entries that will not conflict
        # and trash the rest.

        # First we handle the reviewer.
        cur.execute('''
            UPDATE SpecificationFeedback
            SET reviewer=%(to_id)d
            WHERE reviewer=%(from_id)d AND specification NOT IN
                (
                SELECT specification
                FROM SpecificationFeedback
                WHERE reviewer = %(to_id)d
                )
            ''' % vars())
        cur.execute('''
            DELETE FROM SpecificationFeedback WHERE reviewer=%(from_id)d
            ''' % vars())
        skip.append(('specificationfeedback', 'reviewer'))

        # And now we handle the requester.
        cur.execute('''
            UPDATE SpecificationFeedback
            SET requester=%(to_id)d
            WHERE requester=%(from_id)d AND specification NOT IN
                (
                SELECT specification
                FROM SpecificationFeedback
                WHERE requester = %(to_id)d
                )
            ''' % vars())
        cur.execute('''
            DELETE FROM SpecificationFeedback WHERE requester=%(from_id)d
            ''' % vars())
        skip.append(('specificationfeedback', 'requester'))

        # Update the SpecificationSubscription entries that will not conflict
        # and trash the rest
        cur.execute('''
            UPDATE SpecificationSubscription
            SET person=%(to_id)d
            WHERE person=%(from_id)d AND specification NOT IN
                (
                SELECT specification
                FROM SpecificationSubscription
                WHERE person = %(to_id)d
                )
            ''' % vars())
        cur.execute('''
            DELETE FROM SpecificationSubscription WHERE person=%(from_id)d
            ''' % vars())
        skip.append(('specificationsubscription', 'person'))

        # Update only the SprintAttendances that will not conflict
        cur.execute('''
            UPDATE SprintAttendance
            SET attendee=%(to_id)d
            WHERE attendee=%(from_id)d AND sprint NOT IN
                (
                SELECT sprint
                FROM SprintAttendance
                WHERE attendee = %(to_id)d
                )
            ''' % vars())
        # and delete those left over
        cur.execute('''
            DELETE FROM SprintAttendance WHERE attendee=%(from_id)d
            ''' % vars())
        skip.append(('sprintattendance', 'attendee'))

        # Update only the POSubscriptions that will not conflict
        # XXX: StuartBishop 2005-03-31:
        # Add sampledata and test to confirm this case.
        cur.execute('''
            UPDATE POSubscription
            SET person=%(to_id)d
            WHERE person=%(from_id)d AND id NOT IN (
                SELECT a.id
                    FROM POSubscription AS a, POSubscription AS b
                    WHERE a.person = %(from_id)d AND b.person = %(to_id)d
                    AND a.language = b.language
                    AND a.potemplate = b.potemplate
                    )
            ''' % vars())
        skip.append(('posubscription', 'person'))

        # Update only the POExportRequests that will not conflict
        # and trash the rest
        cur.execute('''
            UPDATE POExportRequest
            SET person=%(to_id)d
            WHERE person=%(from_id)d AND id NOT IN (
                SELECT a.id FROM POExportRequest AS a, POExportRequest AS b
                WHERE a.person = %(from_id)d AND b.person = %(to_id)d
                AND a.potemplate = b.potemplate
                AND a.pofile = b.pofile
                )
            ''' % vars())
        cur.execute('''
            DELETE FROM POExportRequest WHERE person=%(from_id)d
            ''' % vars())
        skip.append(('poexportrequest', 'person'))

        # Update the TranslationMessage. They should not conflict since each
        # of them are independent
        cur.execute('''
            UPDATE TranslationMessage
            SET submitter=%(to_id)d
            WHERE submitter=%(from_id)d
            ''' % vars())
        skip.append(('translationmessage', 'submitter'))
        cur.execute('''
            UPDATE TranslationMessage
            SET reviewer=%(to_id)d
            WHERE reviewer=%(from_id)d
            ''' % vars())
        skip.append(('translationmessage', 'reviewer'))

        # Handle the POFileTranslator cache by doing nothing. As it is
        # maintained by triggers, the data migration has already been done
        # for us when we updated the source tables.
        skip.append(('pofiletranslator', 'person'))

        # Update only the TranslationImportQueueEntry that will not conflict
        # and trash the rest
        cur.execute('''
            UPDATE TranslationImportQueueEntry
            SET importer=%(to_id)d
            WHERE importer=%(from_id)d AND id NOT IN (
                SELECT a.id
                FROM TranslationImportQueueEntry AS a,
                     TranslationImportQueueEntry AS b
                WHERE a.importer = %(from_id)d AND b.importer = %(to_id)d
                AND a.distroseries = b.distroseries
                AND a.sourcepackagename = b.sourcepackagename
                AND a.productseries = b.productseries
                AND a.path = b.path
                )
            ''' % vars())
        cur.execute('''
            DELETE FROM TranslationImportQueueEntry WHERE importer=%(from_id)d
            ''' % vars())
        skip.append(('translationimportqueueentry', 'importer'))

        # XXX cprov 2007-02-22 bug=87098:
        # Since we only allow one PPA for each user,
        # we can't reassign the old user archive to the new user.
        # It need to be done manually, probably by reasinning all publications
        # to the old PPA to the new one, performing a careful_publishing on it
        # and removing the old one from disk.
        skip.append(('archive', 'owner'))

        # Sanity check. If we have a reference that participates in a
        # UNIQUE index, it must have already been handled by this point.
        # We can tell this by looking at the skip list.
        for src_tab, src_col, ref_tab, ref_col, updact, delact in references:
            uniques = postgresql.listUniques(cur, src_tab, src_col)
            if len(uniques) > 0 and (src_tab, src_col) not in skip:
                raise NotImplementedError(
                        '%s.%s reference to %s.%s is in a UNIQUE index '
                        'but has not been handled' % (
                            src_tab, src_col, ref_tab, ref_col
                            )
                        )

        # Handle all simple cases
        for src_tab, src_col, ref_tab, ref_col, updact, delact in references:
            if (src_tab, src_col) in skip:
                continue
            cur.execute('UPDATE %s SET %s=%d WHERE %s=%d' % (
                src_tab, src_col, to_person.id, src_col, from_person.id
                ))

        # Transfer active team memberships
        approved = TeamMembershipStatus.APPROVED
        admin = TeamMembershipStatus.ADMIN
        cur.execute(
            'SELECT team, status FROM TeamMembership WHERE person = %s '
            'AND status IN (%s,%s)'
            % sqlvalues(from_person, approved, admin))
        for team_id, status in cur.fetchall():
            cur.execute('SELECT status FROM TeamMembership WHERE person = %s '
                        'AND team = %s'
                        % sqlvalues(to_person, team_id))
            result = cur.fetchone()
            if result:
                current_status = result[0]
                # Now we can safely delete from_person's membership record,
                # because we know to_person has a membership entry for this
                # team, so may only need to change its status.
                cur.execute(
                    'DELETE FROM TeamMembership WHERE person = %s '
                    'AND team = %s' % sqlvalues(from_person, team_id))

                if current_status == admin.value:
                    # to_person is already an administrator of this team, no
                    # need to do anything else.
                    continue
                # to_person is either an approved or an inactive member,
                # while from_person is either admin or approved. That means we
                # can safely set from_person's membership status on
                # to_person's membership.
                assert status in (approved.value, admin.value)
                cur.execute(
                    'UPDATE TeamMembership SET status = %s WHERE person = %s '
                    'AND team = %s' % sqlvalues(status, to_person, team_id))
            else:
                # to_person is not a member of this team. just change
                # from_person with to_person in the membership record.
                cur.execute(
                    'UPDATE TeamMembership SET person = %s WHERE person = %s '
                    'AND team = %s'
                    % sqlvalues(to_person, from_person, team_id))

        cur.execute('SELECT team FROM TeamParticipation WHERE person = %s '
                    'AND person != team' % sqlvalues(from_person))
        for team_id in cur.fetchall():
            cur.execute(
                'SELECT team FROM TeamParticipation WHERE person = %s '
                'AND team = %s' % sqlvalues(to_person, team_id))
            if not cur.fetchone():
                cur.execute(
                    'UPDATE TeamParticipation SET person = %s WHERE '
                    'person = %s AND team = %s'
                    % sqlvalues(to_person, from_person, team_id))
            else:
                cur.execute(
                    'DELETE FROM TeamParticipation WHERE person = %s AND '
                    'team = %s' % sqlvalues(from_person, team_id))

        # Flag the account as merged
        cur.execute('''
            UPDATE Person SET merged=%(to_id)d WHERE id=%(from_id)d
            ''' % vars())

        # Append a -merged suffix to the account's name.
        name = base = "%s-merged" % from_person.name.encode('ascii')
        cur.execute("SELECT id FROM Person WHERE name = %s" % sqlvalues(name))
        i = 1
        while cur.fetchone():
            name = "%s%d" % (base, i)
            cur.execute("SELECT id FROM Person WHERE name = %s"
                        % sqlvalues(name))
            i += 1
        cur.execute("UPDATE Person SET name = %s WHERE id = %s"
                    % sqlvalues(name, from_person))

        # Since we've updated the database behind SQLObject's back,
        # flush its caches.
        flush_database_caches()

    def getTranslatorsByLanguage(self, language):
        """See `IPersonSet`."""
        # XXX CarlosPerelloMarin 2007-03-31 bug=102257:
        # The KarmaCache table doesn't have a field to store karma per
        # language, so we are actually returning the people with the most
        # translation karma that have this language selected in their
        # preferences.
        return Person.select('''
            PersonLanguage.person = Person.id AND
            PersonLanguage.language = %s AND
            KarmaCache.person = Person.id AND
            KarmaCache.product IS NULL AND
            KarmaCache.project IS NULL AND
            KarmaCache.sourcepackagename IS NULL AND
            KarmaCache.distribution IS NULL AND
            KarmaCache.category = KarmaCategory.id AND
            KarmaCategory.name = 'translations'
            ''' % sqlvalues(language), orderBy=['-KarmaCache.karmavalue'],
            clauseTables=[
                'PersonLanguage', 'KarmaCache', 'KarmaCategory'])


class PersonLanguage(SQLBase):
    _table = 'PersonLanguage'

    person = ForeignKey(foreignKey='Person', dbName='person', notNull=True)
    language = ForeignKey(foreignKey='Language', dbName='language',
                          notNull=True)


class SSHKey(SQLBase):
    implements(ISSHKey)

    _table = 'SSHKey'

    person = ForeignKey(foreignKey='Person', dbName='person', notNull=True)
    keytype = EnumCol(dbName='keytype', notNull=True, enum=SSHKeyType)
    keytext = StringCol(dbName='keytext', notNull=True)
    comment = StringCol(dbName='comment', notNull=True)


class SSHKeySet:
    implements(ISSHKeySet)

    def new(self, person, keytype, keytext, comment):
        return SSHKey(person=person, keytype=keytype, keytext=keytext,
                      comment=comment)

    def getByID(self, id, default=None):
        try:
            return SSHKey.get(id)
        except SQLObjectNotFound:
            return default


class WikiName(SQLBase):
    implements(IWikiName)

    _table = 'WikiName'

    person = ForeignKey(dbName='person', foreignKey='Person', notNull=True)
    wiki = StringCol(dbName='wiki', notNull=True)
    wikiname = StringCol(dbName='wikiname', notNull=True)

    @property
    def url(self):
        return self.wiki + self.wikiname


class WikiNameSet:
    implements(IWikiNameSet)

    def getByWikiAndName(self, wiki, wikiname):
        """See `IWikiNameSet`."""
        return WikiName.selectOneBy(wiki=wiki, wikiname=wikiname)

    def getUbuntuWikiByPerson(self, person):
        """See `IWikiNameSet`."""
        return WikiName.selectOneBy(person=person, wiki=UBUNTU_WIKI_URL)

    def getOtherWikisByPerson(self, person):
        """See `IWikiNameSet`."""
        return WikiName.select(AND(WikiName.q.personID==person.id,
                                   WikiName.q.wiki!=UBUNTU_WIKI_URL))

    def getAllWikisByPerson(self, person):
        """See `IWikiNameSet`."""
        return WikiName.selectBy(person=person)

    def get(self, id, default=None):
        """See `IWikiNameSet`."""
        wiki = WikiName.selectOneBy(id=id)
        if wiki is None:
            return default
        return wiki

    def new(self, person, wiki, wikiname):
        """See `IWikiNameSet`."""
        return WikiName(person=person, wiki=wiki, wikiname=wikiname)

    def exists(self, wikiname, wiki=UBUNTU_WIKI_URL):
        """See `IWikiNameSet`."""
        return WikiName.selectOneBy(wiki=wiki, wikiname=wikiname) is not None


class JabberID(SQLBase):
    implements(IJabberID)

    _table = 'JabberID'
    _defaultOrder = ['jabberid']

    person = ForeignKey(dbName='person', foreignKey='Person', notNull=True)
    jabberid = StringCol(dbName='jabberid', notNull=True)


class JabberIDSet:
    implements(IJabberIDSet)

    def new(self, person, jabberid):
        """See `IJabberIDSet`"""
        return JabberID(person=person, jabberid=jabberid)

    def getByJabberID(self, jabberid, default=None):
        """See `IJabberIDSet`"""
        jabber = JabberID.selectOneBy(jabberid=jabberid)
        if jabber is None:
            return default
        return jabber

    def getByPerson(self, person):
        """See `IJabberIDSet`"""
        return JabberID.selectBy(person=person)


class IrcID(SQLBase):
    implements(IIrcID)

    _table = 'IrcID'

    person = ForeignKey(dbName='person', foreignKey='Person', notNull=True)
    network = StringCol(dbName='network', notNull=True)
    nickname = StringCol(dbName='nickname', notNull=True)


class IrcIDSet:
    implements(IIrcIDSet)

    def new(self, person, network, nickname):
        return IrcID(person=person, network=network, nickname=nickname)<|MERGE_RESOLUTION|>--- conflicted
+++ resolved
@@ -1824,13 +1824,8 @@
             clauses.append(
                 'archive.purpose = %s' % quote(ArchivePurpose.PPA))
         else:
-<<<<<<< HEAD
-            clauses.append('archive.purpose != %s' %
-                           quote(ArchivePurpose.PPA))
-=======
             clauses.append(
                 'archive.purpose != %s' % quote(ArchivePurpose.PPA))
->>>>>>> db2458c5
 
         query_clause = " AND ".join(clauses)
         query = """
