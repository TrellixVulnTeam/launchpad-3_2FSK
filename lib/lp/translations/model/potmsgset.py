--- conflicted
+++ resolved
@@ -270,22 +270,14 @@
         current = self.getCurrentTranslationMessage(
             pofile.potemplate, pofile.language)
         if current is None:
-            return DummyTranslationMessage(pofile, self)
-        else:
-<<<<<<< HEAD
-            assert self.getCurrentTranslationMessage(potemplate,
-                                                     language) is None, (
-                'There is already a translation message in our database.')
-
-        dummy = DummyTranslationMessage(pofile, self)
-        side = potemplate.translation_side
-        traits = getUtility(ITranslationSideTraitsSet).getTraits(side)
-        traits.setFlag(dummy, True)
-        return dummy
-=======
+            dummy = DummyTranslationMessage(pofile, self)
+            side = pofile.potemplate.translation_side
+            traits = getUtility(ITranslationSideTraitsSet).getTraits(side)
+            traits.setFlag(dummy, True)
+            return dummy
+        else:
             current.setPOFile(pofile)
             return current
->>>>>>> a8b494b7
 
     def _getUsedTranslationMessage(self, potemplate, language, current=True):
         """Get a translation message which is either used in
@@ -400,42 +392,17 @@
         query.append('TranslationMessage.language = %s' % sqlvalues(language))
         query.append('TranslationMessage.potmsgset <> %s' % sqlvalues(self))
 
-<<<<<<< HEAD
-        # XXX j.c.sackett 2010-08-30 bug=627uct ON
-=======
->>>>>>> a8b494b7
         query.append('''
             potmsgset IN (
                 SELECT POTMsgSet.id
                 FROM POTMsgSet
                 JOIN TranslationTemplateItem ON
                     TranslationTemplateItem.potmsgset = POTMsgSet.id
-<<<<<<< HEAD
-                JOIN POTemplate ON
-                    TranslationTemplateItem.potemplate = POTemplate.id
-                LEFT JOIN ProductSeries ON
-                    POTemplate.productseries = ProductSeries.id
-                LEFT JOIN Product ON
-                   ProductSeries.product = Product.id
-                LEFT JOIN DistroSeries ON
-                    POTemplate.distroseries = DistroSeries.id
-                LEFT JOIN Distribution ON
-                    DistroSeries.distribution = Distribution.id
-                WHERE
-                    POTMsgSet.id <> %s AND
-                    msgid_singular = %s AND
-                    POTemplate.iscurrent AND
-                    COALESCE(
-                        Product.official_rosetta,
-                        Distribution.official_rosetta)
-            )''' % sqlvalues(self, self.msgid_singular))
-=======
                 JOIN SuggestivePOTemplate ON
                     TranslationTemplateItem.potemplate =
                         SuggestivePOTemplate.potemplate
                 WHERE msgid_singular = %s
             )''' % sqlvalues(self.msgid_singular))
->>>>>>> a8b494b7
 
         # Subquery to find the ids of TranslationMessages that are
         # matching suggestions.
