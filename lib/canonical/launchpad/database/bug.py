# Copyright 2004-2007 Canonical Ltd.  All rights reserved.

"""Launchpad bug-related database table classes."""

__metaclass__ = type

__all__ = [
    'Bug', 'BugBecameQuestionEvent', 'BugSet', 'get_bug_tags',
    'get_bug_tags_open_count']


import operator
import re
from cStringIO import StringIO
from email.Utils import make_msgid

from zope.app.content_types import guess_content_type
from zope.component import getUtility
from zope.event import notify
from zope.interface import implements, providedBy

from sqlobject import ForeignKey, StringCol, BoolCol
from sqlobject import SQLMultipleJoin, SQLRelatedJoin
from sqlobject import SQLObjectNotFound

from canonical.launchpad.interfaces import (
<<<<<<< HEAD
    BugTaskStatus, IBug, IBugAttachmentSet, IBugBecameQuestionEvent,
    IBugBranch, IBugSet, IBugWatchSet, ICveSet, IDistribution,
    IDistroBugTask, IDistroSeries, IDistroSeriesBugTask,
    ILaunchpadCelebrities, ILibraryFileAliasSet, IMessage, IProduct,
    IProductSeries, IProductSeriesBugTask, IQuestionTarget, ISourcePackage,
=======
    DistroSeriesStatus, IBug, IBugAttachmentSet, IBugBranch, IBugSet,
    IBugWatchSet, ICveSet, IDistribution, IDistroBugTask, IDistroSeries,
    IDistroSeriesBugTask, ILaunchpadCelebrities, ILibraryFileAliasSet,
    IMessage, IProduct, IProductSeries, IProductSeriesBugTask, ISourcePackage,
>>>>>>> c02fa81a
    IUpstreamBugTask, NominationError, NominationSeriesObsoleteError,
    NotFoundError, UNRESOLVED_BUGTASK_STATUSES)
from canonical.launchpad.helpers import shortlist
from canonical.database.sqlbase import cursor, SQLBase, sqlvalues
from canonical.database.constants import UTC_NOW
from canonical.database.datetimecol import UtcDateTimeCol
from canonical.launchpad.database.bugbranch import BugBranch
from canonical.launchpad.database.bugcve import BugCve
from canonical.launchpad.database.bugnomination import BugNomination
from canonical.launchpad.database.bugnotification import BugNotification
from canonical.launchpad.database.message import (
    MessageSet, Message, MessageChunk)
from canonical.launchpad.database.bugmessage import BugMessage
from canonical.launchpad.database.bugtask import (
    BugTask,
    BugTaskSet,
    bugtask_sort_key,
    get_bug_privacy_filter,
    NullBugTask,
    )
from canonical.launchpad.database.bugwatch import BugWatch
from canonical.launchpad.database.bugsubscription import BugSubscription
from canonical.launchpad.database.mentoringoffer import MentoringOffer
from canonical.launchpad.database.person import Person
from canonical.launchpad.database.pillar import pillar_sort_key
from canonical.launchpad.event.sqlobjectevent import (
    SQLObjectCreatedEvent, SQLObjectDeletedEvent, SQLObjectModifiedEvent)
from canonical.launchpad.mailnotification import BugNotificationRecipients
from canonical.launchpad.webapp.snapshot import Snapshot
<<<<<<< HEAD
from canonical.lp.dbschema import (
    BugAttachmentType, DistroSeriesStatus)
=======
from canonical.lp.dbschema import BugAttachmentType
>>>>>>> c02fa81a


_bug_tag_query_template = """
        SELECT %(columns)s FROM %(tables)s WHERE
            %(condition)s GROUP BY BugTag.tag ORDER BY BugTag.tag"""


def get_bug_tags(context_clause):
    """Return all the bug tags as a list of strings.

    context_clause is a SQL condition clause, limiting the tags to a
    specific context. The SQL clause can only use the BugTask table to
    choose the context.
    """
    from_tables = ['BugTag', 'BugTask']
    select_columns = ['BugTag.tag']
    conditions = ['BugTag.bug = BugTask.bug', '(%s)' % context_clause]

    cur = cursor()
    cur.execute(_bug_tag_query_template % dict(
            columns=', '.join(select_columns),
            tables=', '.join(from_tables),
            condition=' AND '.join(conditions)))
    return shortlist([row[0] for row in cur.fetchall()])


def get_bug_tags_open_count(maincontext_clause, user,
                            count_subcontext_clause=None):
    """Return all the used bug tags with their open bug count.

    maincontext_clause is a SQL condition clause, limiting the used tags
    to a specific context.
    count_subcontext_clause is a SQL condition clause, limiting the open bug
    count to a more limited context, for example a source package.

    Both SQL clauses may only use the BugTask table to choose the context.
    """
    from_tables = ['BugTag', 'BugTask', 'Bug']
    count_conditions = ['BugTask.status IN (%s)' % ','.join(
        sqlvalues(*UNRESOLVED_BUGTASK_STATUSES))]
    if count_subcontext_clause:
        count_conditions.append(count_subcontext_clause)
    select_columns = [
        'BugTag.tag',
        'COUNT (CASE WHEN %s THEN Bug.id ELSE NULL END)' %
            ' AND '.join(count_conditions),
        ]
    conditions = [
        'BugTag.bug = BugTask.bug',
        'Bug.id = BugTag.bug',
        '(%s)' % maincontext_clause]
    privacy_filter = get_bug_privacy_filter(user)
    if privacy_filter:
        conditions.append(privacy_filter)

    cur = cursor()
    cur.execute(_bug_tag_query_template % dict(
            columns=', '.join(select_columns),
            tables=', '.join(from_tables),
            condition=' AND '.join(conditions)))
    return shortlist([(row[0], row[1]) for row in cur.fetchall()])


class BugTag(SQLBase):
    """A tag belonging to a bug."""

    bug = ForeignKey(dbName='bug', foreignKey='Bug', notNull=True)
    tag = StringCol(notNull=True)


class BugBecameQuestionEvent:
    """See `IBugBecameQuestionEvent`."""
    implements(IBugBecameQuestionEvent)

    def __init__(self, bug, question, user):
        self.bug = bug
        self.question = question
        self.user = user


class Bug(SQLBase):
    """A bug."""

    implements(IBug)

    _defaultOrder = '-id'

    # db field names
    name = StringCol(unique=True, default=None)
    title = StringCol(notNull=True)
    description = StringCol(notNull=False,
                            default=None)
    owner = ForeignKey(dbName='owner', foreignKey='Person', notNull=True)
    duplicateof = ForeignKey(
        dbName='duplicateof', foreignKey='Bug', default=None)
    datecreated = UtcDateTimeCol(notNull=True, default=UTC_NOW)
    date_last_updated = UtcDateTimeCol(notNull=True, default=UTC_NOW)
    private = BoolCol(notNull=True, default=False)
    date_made_private = UtcDateTimeCol(notNull=False, default=None)
    who_made_private = ForeignKey(
        dbName='who_made_private', foreignKey='Person', default=None)
    security_related = BoolCol(notNull=True, default=False)

    # useful Joins
    activity = SQLMultipleJoin('BugActivity', joinColumn='bug', orderBy='id')
    messages = SQLRelatedJoin('Message', joinColumn='bug',
                           otherColumn='message',
                           intermediateTable='BugMessage',
                           prejoins=['owner'],
                           orderBy=['datecreated', 'id'])
    productinfestations = SQLMultipleJoin(
            'BugProductInfestation', joinColumn='bug', orderBy='id')
    packageinfestations = SQLMultipleJoin(
            'BugPackageInfestation', joinColumn='bug', orderBy='id')
    watches = SQLMultipleJoin(
        'BugWatch', joinColumn='bug', orderBy=['bugtracker', 'remotebug'])
    cves = SQLRelatedJoin('Cve', intermediateTable='BugCve',
        orderBy='sequence', joinColumn='bug', otherColumn='cve')
    cve_links = SQLMultipleJoin('BugCve', joinColumn='bug', orderBy='id')
    mentoring_offers = SQLMultipleJoin(
            'MentoringOffer', joinColumn='bug', orderBy='id')
    # XXX: kiko 2006-09-23: Why is subscriptions ordered by ID?
    subscriptions = SQLMultipleJoin(
            'BugSubscription', joinColumn='bug', orderBy='id',
            prejoins=["person"])
    duplicates = SQLMultipleJoin(
        'Bug', joinColumn='duplicateof', orderBy='id')
    attachments = SQLMultipleJoin('BugAttachment', joinColumn='bug',
        orderBy='id', prejoins=['libraryfile'])
    specifications = SQLRelatedJoin('Specification', joinColumn='bug',
        otherColumn='specification', intermediateTable='SpecificationBug',
        orderBy='-datecreated')
    questions = SQLRelatedJoin('Question', joinColumn='bug',
        otherColumn='question', intermediateTable='QuestionBug',
        orderBy='-datecreated')
    bug_branches = SQLMultipleJoin(
        'BugBranch', joinColumn='bug', orderBy='id')
    date_last_message = UtcDateTimeCol(default=None)

    @property
    def displayname(self):
        """See `IBug`."""
        dn = 'Bug #%d' % self.id
        if self.name:
            dn += ' ('+self.name+')'
        return dn

    @property
    def bugtasks(self):
        """See `IBug`."""
        result = BugTask.selectBy(bug=self)
        result.prejoin(["assignee"])
        return sorted(result, key=bugtask_sort_key)

    @property
    def is_complete(self):
        """See `IBug`."""
        for task in self.bugtasks:
            if not task.is_complete:
                return False
        return True

    @property
    def affected_pillars(self):
        """See `IBug`."""
        result = set()
        for task in self.bugtasks:
            result.add(task.pillar)
        return sorted(result, key=pillar_sort_key)

    @property
    def initial_message(self):
        """See `IBug`."""
        messages = sorted(self.messages, key=lambda ob: ob.id)
        return messages[0]

    def followup_subject(self):
        """See `IBug`."""
        return 'Re: '+ self.title

    def subscribe(self, person):
        """See `IBug`."""
        # first look for an existing subscription
        for sub in self.subscriptions:
            if sub.person.id == person.id:
                return sub

        return BugSubscription(bug=self, person=person)

    def unsubscribe(self, person):
        """See `IBug`."""
        for sub in self.subscriptions:
            if sub.person.id == person.id:
                BugSubscription.delete(sub.id)
                return

    def unsubscribeFromDupes(self, person):
        """See `IBug`."""
        bugs_unsubscribed = []
        for dupe in self.duplicates:
            if dupe.isSubscribed(person):
                dupe.unsubscribe(person)
                bugs_unsubscribed.append(dupe)

        return bugs_unsubscribed

    def isSubscribed(self, person):
        """See `IBug`."""
        if person is None:
            return False

        bs = BugSubscription.selectBy(bug=self, person=person)
        return bool(bs)

    def isSubscribedToDupes(self, person):
        """See `IBug`."""
        return bool(
            BugSubscription.select("""
                bug IN (SELECT id FROM Bug WHERE duplicateof = %d) AND
                person = %d""" % (self.id, person.id)))

    def getDirectSubscribers(self, recipients=None):
        """See `IBug`.

        The recipients argument is private and not exposed in the
        inerface. If a BugNotificationRecipients instance is supplied,
        the relevant subscribers and rationales will be registered on
        it.
        """
        subscribers = list(
            Person.select("""
                Person.id = BugSubscription.person AND
                BugSubscription.bug = %d""" % self.id,
                orderBy="displayname", clauseTables=["BugSubscription"]))
        if recipients is not None:
            for subscriber in subscribers:
                recipients.addDirectSubscriber(subscriber)
        return subscribers

    def getIndirectSubscribers(self, recipients=None):
        """See `IBug`.

        See the comment in getDirectSubscribers for a description of the
        recipients argument.
        """
        # "Also notified" and duplicate subscribers are mutually
        # exclusive, so return both lists.
        indirect_subscribers = (
            self.getAlsoNotifiedSubscribers(recipients) +
            self.getSubscribersFromDuplicates(recipients))

        return sorted(
            indirect_subscribers, key=operator.attrgetter("displayname"))

    def getSubscribersFromDuplicates(self, recipients=None):
        """See `IBug`.

        See the comment in getDirectSubscribers for a description of the
        recipients argument.
        """
        if self.private:
            return []

        dupe_subscribers = set(
            Person.select("""
                Person.id = BugSubscription.person AND
                BugSubscription.bug = Bug.id AND
                Bug.duplicateof = %d""" % self.id,
                clauseTables=["Bug", "BugSubscription"]))

        # Direct and "also notified" subscribers take precedence over
        # subscribers from dupes. Note that we don't supply recipients
        # here because we are doing this to /remove/ subscribers.
        dupe_subscribers -= set(self.getDirectSubscribers())
        dupe_subscribers -= set(self.getAlsoNotifiedSubscribers())

        if recipients is not None:
            for subscriber in dupe_subscribers:
                recipients.addDupeSubscriber(subscriber)

        return sorted(
            dupe_subscribers, key=operator.attrgetter("displayname"))

    def getAlsoNotifiedSubscribers(self, recipients=None):
        """See `IBug`.

        See the comment in getDirectSubscribers for a description of the
        recipients argument.
        """
        if self.private:
            return []

        also_notified_subscribers = set()

        for bugtask in self.bugtasks:
            # Assignees are indirect subscribers.
            if bugtask.assignee:
                also_notified_subscribers.add(bugtask.assignee)
                if recipients is not None:
                    recipients.addAssignee(bugtask.assignee)

            # Bug contacts are indirect subscribers.
            if (IDistroBugTask.providedBy(bugtask) or
                IDistroSeriesBugTask.providedBy(bugtask)):
                if bugtask.distribution is not None:
                    distribution = bugtask.distribution
                else:
                    distribution = bugtask.distroseries.distribution

                if distribution.bugcontact:
                    also_notified_subscribers.add(distribution.bugcontact)
                    if recipients is not None:
                        recipients.addDistroBugContact(
                            distribution.bugcontact, distribution)

                if bugtask.sourcepackagename:
                    sourcepackage = distribution.getSourcePackage(
                        bugtask.sourcepackagename)
                    for pbc in sourcepackage.bugcontacts:
                        also_notified_subscribers.add(pbc.bugcontact)
                        if recipients is not None:
                            recipients.addPackageBugContact(pbc.bugcontact,
                                                           sourcepackage)
            else:
                if IUpstreamBugTask.providedBy(bugtask):
                    product = bugtask.product
                else:
                    assert IProductSeriesBugTask.providedBy(bugtask)
                    product = bugtask.productseries.product
                if product.bugcontact:
                    also_notified_subscribers.add(product.bugcontact)
                    if recipients is not None:
                        recipients.addUpstreamBugContact(
                            product.bugcontact, product)
                else:
                    also_notified_subscribers.add(product.owner)
                    if recipients is not None:
                        recipients.addUpstreamRegistrant(
                            product.owner, product)

        # Direct subscriptions always take precedence over indirect
        # subscriptions.
        direct_subscribers = set(self.getDirectSubscribers())
        return sorted(
            (also_notified_subscribers - direct_subscribers),
            key=operator.attrgetter('displayname'))

    def getBugNotificationRecipients(self, duplicateof=None):
        """See `IBug`."""
        recipients = BugNotificationRecipients(duplicateof=duplicateof)
        self.getDirectSubscribers(recipients)
        if self.private:
            assert self.getIndirectSubscribers() == [], (
                "Indirect subscribers found on private bug. "
                "A private bug should never have implicit subscribers!")
        else:
            self.getIndirectSubscribers(recipients)
            if self.duplicateof:
                # This bug is a public duplicate of another bug, so include
                # the dupe target's subscribers in the recipient list. Note
                # that we only do this for duplicate bugs that are public;
                # changes in private bugs are not broadcast to their dupe
                # targets.
                dupe_recipients = (
                    self.duplicateof.getBugNotificationRecipients(
                        duplicateof=self.duplicateof))
                recipients.update(dupe_recipients)
        return recipients

    def addChangeNotification(self, text, person, when=None):
        """See `IBug`."""
        if when is None:
            when = UTC_NOW
        message = MessageSet().fromText(
            self.followup_subject(), text, owner=person, datecreated=when)
        BugNotification(
            bug=self, is_comment=False, message=message, date_emailed=None)

    def addCommentNotification(self, message):
        """See `IBug`."""
        BugNotification(
            bug=self, is_comment=True, message=message, date_emailed=None)

    def expireNotifications(self):
        """See `IBug`."""
        for notification in BugNotification.selectBy(
                bug=self, date_emailed=None):
            notification.date_emailed = UTC_NOW
            notification.syncUpdate()

    def newMessage(self, owner=None, subject=None, content=None, parent=None):
        """Create a new Message and link it to this bug."""
        msg = Message(
            parent=parent, owner=owner, subject=subject,
            rfc822msgid=make_msgid('malone'))
        MessageChunk(message=msg, content=content, sequence=1)

        bugmsg = self.linkMessage(msg)
        if not bugmsg:
            return

        notify(SQLObjectCreatedEvent(bugmsg, user=owner))

        return bugmsg.message

    def linkMessage(self, message):
        """See `IBug`."""
        if message not in self.messages:
            result = BugMessage(bug=self, message=message)
            getUtility(IBugWatchSet).fromText(
                message.text_contents, self, message.owner)
            self.findCvesInText(message.text_contents, message.owner)
            return result

    def addWatch(self, bugtracker, remotebug, owner):
        """See `IBug`."""
        # We shouldn't add duplicate bug watches.
        bug_watch = self.getBugWatch(bugtracker, remotebug)
        if bug_watch is not None:
            return bug_watch
        else:
            return BugWatch(
                bug=self, bugtracker=bugtracker,
                remotebug=remotebug, owner=owner)

    def addAttachment(self, owner, file_, comment, filename,
                      is_patch=False, content_type=None, description=None):
        """See `IBug`."""
        filecontent = file_.read()

        if is_patch:
            attach_type = BugAttachmentType.PATCH
            content_type = 'text/plain'
        else:
            attach_type = BugAttachmentType.UNSPECIFIED
            if content_type is None:
                content_type, encoding = guess_content_type(
                    name=filename, body=filecontent)

        filealias = getUtility(ILibraryFileAliasSet).create(
            name=filename, size=len(filecontent),
            file=StringIO(filecontent), contentType=content_type)

        if description:
            title = description
        else:
            title = filename

        if IMessage.providedBy(comment):
            message = comment
        else:
            message = self.newMessage(
                owner=owner, subject=description, content=comment)

        attachment = getUtility(IBugAttachmentSet).create(
            bug=self, filealias=filealias, attach_type=attach_type,
            title=title, message=message)
        notify(SQLObjectCreatedEvent(attachment))
        return attachment

    def hasBranch(self, branch):
        """See `IBug`."""
        branch = BugBranch.selectOneBy(branch=branch, bug=self)

        return branch is not None

    def addBranch(self, branch, whiteboard=None, status=None):
        """See `IBug`."""
        for bug_branch in shortlist(self.bug_branches):
            if bug_branch.branch == branch:
                return bug_branch
        if status is None:
            status = IBugBranch['status'].default

        bug_branch = BugBranch(
            branch=branch, bug=self, whiteboard=whiteboard, status=status)

        notify(SQLObjectCreatedEvent(bug_branch))

        return bug_branch

    def linkCVE(self, cve, user):
        """See `IBug`."""
        if cve not in self.cves:
            bugcve = BugCve(bug=self, cve=cve)
            notify(SQLObjectCreatedEvent(bugcve, user=user))
            return bugcve

    def unlinkCVE(self, cve, user=None):
        """See `IBug`."""
        for cve_link in self.cve_links:
            if cve_link.cve.id == cve.id:
                notify(SQLObjectDeletedEvent(cve_link, user=user))
                BugCve.delete(cve_link.id)
                break

    def findCvesInText(self, text, user):
        """See `IBug`."""
        cves = getUtility(ICveSet).inText(text)
        for cve in cves:
            self.linkCVE(cve, user)

    # Several other classes need to generate lists of bugs, and
    # one thing they often have to filter for is completeness. We maintain
    # this single canonical query string here so that it does not have to be
    # cargo culted into Product, Distribution, ProductSeries etc
    completeness_clause =  """
        BugTask.bug = Bug.id AND """ + BugTask.completeness_clause

    def canBeAQuestion(self):
        """See `IBug`."""
        return (self._getQuestionTargetableBugTask() is not None
            and self.getQuestionCreatedFromBug() is None)

    def _getQuestionTargetableBugTask(self):
        """Return the only bugtask that can be a QuestionTarget, or None.

        Bugs that are also in external bug trackers cannot be converted
        to questions. This is also true for bugs that are being developed.
        None is returned when either of these conditions are true.

        The bugtask is selected by these rules:
        1. It's status is not Invalid.
        2. It is not a conjoined slave.
        Only one bugtask must meet both conditions to be return. When
        zero or many bugtasks match, None is returned.
        """
        # XXX sinzui 2007-10-19:
        # We may want to removed the bugtask.conjoined_master check
        # below. It is used to simplify the task of converting
        # conjoined bugtasks to question--since slaves cannot be
        # directly updated anyway.
        non_invalid_bugtasks = [
            bugtask for bugtask in self.bugtasks
            if (bugtask.status != BugTaskStatus.INVALID
                and bugtask.conjoined_master is None)]
        if len(non_invalid_bugtasks) != 1:
            return None
        [valid_bugtask] = non_invalid_bugtasks
        if valid_bugtask.pillar.official_malone:
            return valid_bugtask
        else:
            return None


    def convertToQuestion(self, person, comment=None):
        """See `IBug`."""
        question = self.getQuestionCreatedFromBug()
        assert question is None, (
            'This bug was already converted to question #%s.' % question.id)
        bugtask = self._getQuestionTargetableBugTask()
        assert bugtask is not None, (
            'A question cannot be created from this bug without a '
            'valid bugtask.')

        bugtask_before_modification = Snapshot(
            bugtask, providing=providedBy(bugtask))
        bugtask.transitionToStatus(BugTaskStatus.INVALID, person)
        edited_fields = ['status']
        if comment is not None:
            bugtask.statusexplanation = comment
            edited_fields.append('statusexplanation')
            self.newMessage(
                owner=person, subject=self.followup_subject(),
                content=comment)
        notify(
            SQLObjectModifiedEvent(
                object=bugtask,
                object_before_modification=bugtask_before_modification,
                edited_fields=edited_fields,
                user=person))

        question_target = IQuestionTarget(bugtask.target)
        question = question_target.createQuestionFromBug(self)

        notify(BugBecameQuestionEvent(self, question, person))
        return question

    def getQuestionCreatedFromBug(self):
        """See `IBug`."""
        for question in self.questions:
            if (question.owner == self.owner
                and question.datecreated == self.datecreated):
                return question
        return None

    def canMentor(self, user):
        """See `ICanBeMentored`."""
        return not (not user or
                    self.is_complete or
                    self.duplicateof is not None or
                    self.isMentor(user) or
                    not user.teams_participated_in)

    def isMentor(self, user):
        """See `ICanBeMentored`."""
        return MentoringOffer.selectOneBy(bug=self, owner=user) is not None

    def offerMentoring(self, user, team):
        """See `ICanBeMentored`."""
        # if an offer exists, then update the team
        mentoringoffer = MentoringOffer.selectOneBy(bug=self, owner=user)
        if mentoringoffer is not None:
            mentoringoffer.team = team
            return mentoringoffer
        # if no offer exists, create one from scratch
        mentoringoffer = MentoringOffer(owner=user, team=team,
            bug=self)
        notify(SQLObjectCreatedEvent(mentoringoffer, user=user))
        return mentoringoffer

    def retractMentoring(self, user):
        """See `ICanBeMentored`."""
        mentoringoffer = MentoringOffer.selectOneBy(bug=self, owner=user)
        if mentoringoffer is not None:
            notify(SQLObjectDeletedEvent(mentoringoffer, user=user))
            MentoringOffer.delete(mentoringoffer.id)

    def getMessageChunks(self):
        """See `IBug`."""
        chunks = MessageChunk.select("""
            Message.id = MessageChunk.message AND
            BugMessage.message = Message.id AND
            BugMessage.bug = %s
            """ % sqlvalues(self),
            clauseTables=["BugMessage", "Message"],
            # XXX: kiko 2006-09-16 bug=60745:
            # There is an issue that presents itself
            # here if we prejoin message.owner: because Message is
            # already in the clauseTables, the SQL generated joins
            # against message twice and that causes the results to
            # break.
            prejoinClauseTables=["Message"],
            # Note the ordering by Message.id here; while datecreated in
            # production is never the same, it can be in the test suite.
            orderBy=["Message.datecreated", "Message.id",
                     "MessageChunk.sequence"])
        chunks = list(chunks)

        # Since we can't prejoin, cache all people at once so we don't
        # have to do it while rendering, which is a big deal for bugs
        # with a million comments.
        owner_ids = set()
        for chunk in chunks:
            if chunk.message.ownerID:
                owner_ids.add(str(chunk.message.ownerID))
        list(Person.select("ID in (%s)" % ",".join(owner_ids)))

        return chunks

    def getNullBugTask(self, product=None, productseries=None,
                    sourcepackagename=None, distribution=None,
                    distroseries=None):
        """See `IBug`."""
        return NullBugTask(bug=self, product=product,
                           productseries=productseries,
                           sourcepackagename=sourcepackagename,
                           distribution=distribution,
                           distroseries=distroseries)

    def addNomination(self, owner, target):
        """See `IBug`."""
        distroseries = None
        productseries = None
        if IDistroSeries.providedBy(target):
            distroseries = target
            target_displayname = target.fullseriesname
            if target.status == DistroSeriesStatus.OBSOLETE:
                raise NominationSeriesObsoleteError(
                    "%s is an obsolete series." % target_displayname)
        else:
            assert IProductSeries.providedBy(target)
            productseries = target
            target_displayname = target.title

        if not self.canBeNominatedFor(target):
            raise NominationError(
                "This bug cannot be nominated for %s." % target_displayname)

        nomination = BugNomination(
            owner=owner, bug=self, distroseries=distroseries,
            productseries=productseries)
        if nomination.canApprove(owner):
            nomination.approve(owner)
        return nomination

    def canBeNominatedFor(self, nomination_target):
        """See `IBug`."""
        try:
            self.getNominationFor(nomination_target)
        except NotFoundError:
            # No nomination exists. Let's see if the bug is already
            # directly targeted to this nomination_target.
            if IDistroSeries.providedBy(nomination_target):
                target_getter = operator.attrgetter("distroseries")
            elif IProductSeries.providedBy(nomination_target):
                target_getter = operator.attrgetter("productseries")
            else:
                raise AssertionError(
                    "Expected IDistroSeries or IProductSeries target. "
                    "Got %r." % nomination_target)

            for task in self.bugtasks:
                if target_getter(task) == nomination_target:
                    # The bug is already targeted at this
                    # nomination_target.
                    return False

            # No nomination or tasks are targeted at this
            # nomination_target.
            return True
        else:
            # The bug is already nominated for this nomination_target.
            return False

    def getNominationFor(self, nomination_target):
        """See `IBug`."""
        if IDistroSeries.providedBy(nomination_target):
            filter_args = dict(distroseriesID=nomination_target.id)
        else:
            filter_args = dict(productseriesID=nomination_target.id)

        nomination = BugNomination.selectOneBy(bugID=self.id, **filter_args)

        if nomination is None:
            raise NotFoundError(
                "Bug #%d is not nominated for %s." % (
                self.id, nomination_target.displayname))

        return nomination

    def getNominations(self, target=None):
        """See `IBug`."""
        # Define the function used as a sort key.
        def by_bugtargetdisplayname(nomination):
            """Return the friendly sort key verson of displayname."""
            return nomination.target.bugtargetdisplayname.lower()

        nominations = BugNomination.selectBy(bugID=self.id)
        if IProduct.providedBy(target):
            filtered_nominations = []
            for nomination in shortlist(nominations):
                if (nomination.productseries and
                    nomination.productseries.product == target):
                    filtered_nominations.append(nomination)
            nominations = filtered_nominations
        elif IDistribution.providedBy(target):
            filtered_nominations = []
            for nomination in shortlist(nominations):
                if (nomination.distroseries and
                    nomination.distroseries.distribution == target):
                    filtered_nominations.append(nomination)
            nominations = filtered_nominations

        return sorted(nominations, key=by_bugtargetdisplayname)

    def getBugWatch(self, bugtracker, remote_bug):
        """See `IBug`."""
        # XXX: BjornT 2006-10-11:
        # This matching is a bit fragile, since bugwatch.remotebug
        # is a user editable text string. We should improve the
        # matching so that for example '#42' matches '42' and so on.
        return BugWatch.selectFirstBy(
            bug=self, bugtracker=bugtracker, remotebug=remote_bug,
            orderBy='id')

    def setStatus(self, target, status, user):
        """See `IBug`."""
        bugtask = self.getBugTask(target)
        if bugtask is None:
            if IProductSeries.providedBy(target):
                bugtask = self.getBugTask(target.product)
            elif ISourcePackage.providedBy(target):
                current_distro_series = target.distribution.currentseries
                current_package = current_distro_series.getSourcePackage(
                    target.sourcepackagename.name)
                if self.getBugTask(current_package) is not None:
                    # The bug is targeted to the current series, don't
                    # fall back on the general distribution task.
                    return None
                distro_package = target.distribution.getSourcePackage(
                    target.sourcepackagename.name)
                bugtask = self.getBugTask(distro_package)
            else:
                return None

        if bugtask is None:
            return None

        if bugtask.conjoined_master is not None:
            bugtask = bugtask.conjoined_master

        bugtask_before_modification = Snapshot(
            bugtask, providing=providedBy(bugtask))
        bugtask.transitionToStatus(status, user)
        if bugtask_before_modification.status != bugtask.status:
            notify(SQLObjectModifiedEvent(
                bugtask, bugtask_before_modification, ['status'], user=user))

        return bugtask

    def getBugTask(self, target):
        """See `IBug`."""
        for bugtask in self.bugtasks:
            if bugtask.target == target:
                return bugtask

        return None

    def _getTags(self):
        """Get the tags as a sorted list of strings."""
        tags = [
            bugtag.tag
            for bugtag in BugTag.selectBy(bug=self, orderBy='tag')
            ]
        return tags

    def _setTags(self, tags):
        """Set the tags from a list of strings."""
        # In order to preserve the ordering of the tags, delete all tags
        # and insert the new ones.
        new_tags = set([tag.lower() for tag in tags])
        old_tags = set(self.tags)
        added_tags = new_tags.difference(old_tags)
        removed_tags = old_tags.difference(new_tags)
        for removed_tag in removed_tags:
            tag = BugTag.selectOneBy(bug=self, tag=removed_tag)
            tag.destroySelf()
        for added_tag in added_tags:
            BugTag(bug=self, tag=added_tag)

    tags = property(_getTags, _setTags)


class BugSet:
    """See BugSet."""
    implements(IBugSet)

    valid_bug_name_re = re.compile(r'''^[a-z][a-z0-9\\+\\.\\-]+$''')

    def get(self, bugid):
        """See `IBugSet`."""
        try:
            return Bug.get(bugid)
        except SQLObjectNotFound:
            raise NotFoundError(
                "Unable to locate bug with ID %s." % str(bugid))

    def getByNameOrID(self, bugid):
        """See `IBugSet`."""
        if self.valid_bug_name_re.match(bugid):
            bug = Bug.selectOneBy(name=bugid)
            if bug is None:
                raise NotFoundError(
                    "Unable to locate bug with ID %s." % bugid)
        else:
            try:
                bug = self.get(bugid)
            except ValueError:
                raise NotFoundError(
                    "Unable to locate bug with nickname %s." % bugid)
        return bug

    def searchAsUser(self, user, duplicateof=None, orderBy=None, limit=None):
        """See `IBugSet`."""
        where_clauses = []
        if duplicateof:
            where_clauses.append("Bug.duplicateof = %d" % duplicateof.id)

        admins = getUtility(ILaunchpadCelebrities).admin
        if user:
            if not user.inTeam(admins):
                # Enforce privacy-awareness for logged-in, non-admin users,
                # so that they can only see the private bugs that they're
                # allowed to see.
                where_clauses.append("""
                    (Bug.private = FALSE OR
                     Bug.id in (
                         SELECT Bug.id
                         FROM Bug, BugSubscription, TeamParticipation
                         WHERE Bug.id = BugSubscription.bug AND
                             TeamParticipation.person = %(personid)s AND
                             BugSubscription.person = TeamParticipation.team))
                             """ % sqlvalues(personid=user.id))
        else:
            # Anonymous user; filter to include only public bugs in
            # the search results.
            where_clauses.append("Bug.private = FALSE")

        other_params = {}
        if orderBy:
            other_params['orderBy'] = orderBy
        if limit:
            other_params['limit'] = limit

        return Bug.select(
            ' AND '.join(where_clauses), **other_params)

    def queryByRemoteBug(self, bugtracker, remotebug):
        """See `IBugSet`."""
        bug = Bug.selectFirst("""
                bugwatch.bugtracker = %s AND
                bugwatch.remotebug = %s AND
                bugwatch.bug = bug.id
                """ % sqlvalues(bugtracker.id, str(remotebug)),
                distinct=True,
                clauseTables=['BugWatch'],
                orderBy=['datecreated'])
        return bug

    def createBug(self, bug_params):
        """See `IBugSet`."""
        # Make a copy of the parameter object, because we might modify some
        # of its attribute values below.
        params = Snapshot(
            bug_params, names=[
                "owner", "title", "comment", "description", "msg",
                "datecreated", "security_related", "private",
                "distribution", "sourcepackagename", "binarypackagename",
                "product", "status", "subscribers", "tags",
                "subscribe_reporter"])

        if not (params.comment or params.description or params.msg):
            raise AssertionError(
                'Method createBug requires a comment, msg, or description.')

        # make sure we did not get TOO MUCH information
        assert params.comment is None or params.msg is None, (
            "Expected either a comment or a msg, but got both.")
        if params.product and params.product.private_bugs:
            # If the private_bugs flag is set on a product, then
            # force the new bug report to be private.
            params.private = True

        # Store binary package name in the description, because
        # storing it as a separate field was a maintenance burden to
        # developers.
        if params.binarypackagename:
            params.comment = "Binary package hint: %s\n\n%s" % (
                params.binarypackagename.name, params.comment)

        # Create the bug comment if one was given.
        if params.comment:
            rfc822msgid = make_msgid('malonedeb')
            params.msg = Message(
                subject=params.title, distribution=params.distribution,
                rfc822msgid=rfc822msgid, owner=params.owner)
            MessageChunk(
                message=params.msg, sequence=1, content=params.comment,
                blob=None)

        # Extract the details needed to create the bug and optional msg.
        if not params.description:
            params.description = params.msg.text_contents

        if not params.datecreated:
            params.datecreated = UTC_NOW

        bug = Bug(
            title=params.title, description=params.description,
            private=params.private, owner=params.owner,
            datecreated=params.datecreated,
            security_related=params.security_related)

        if params.subscribe_reporter:
            bug.subscribe(params.owner)
        if params.tags:
            bug.tags = params.tags

        if params.security_related:
            assert params.private, (
                "A security related bug should always be private by default.")
            if params.product:
                context = params.product
            else:
                context = params.distribution

            if context.security_contact:
                bug.subscribe(context.security_contact)
            else:
                bug.subscribe(context.owner)
        # XXX: ElliotMurphy 2007-06-14: If we ever allow filing private
        # non-security bugs, this test might be simplified to checking
        # params.private.
        elif params.product and params.product.private_bugs:
            # Subscribe the bugcontact to all bugs,
            # because all their bugs are private by default
            # otherwise only subscribe the bug reporter by default.
            if params.product.bugcontact:
                bug.subscribe(params.product.bugcontact)
            else:
                bug.subscribe(params.product.owner)
        else:
            # nothing to do
            pass

        # Subscribe other users.
        for subscriber in params.subscribers:
            bug.subscribe(subscriber)

        # Link the bug to the message.
        BugMessage(bug=bug, message=params.msg)

        # Create the task on a product if one was passed.
        if params.product:
            BugTaskSet().createTask(
                bug=bug, product=params.product, owner=params.owner,
                status=params.status)

        # Create the task on a source package name if one was passed.
        if params.distribution:
            BugTaskSet().createTask(
                bug=bug, distribution=params.distribution,
                sourcepackagename=params.sourcepackagename,
                owner=params.owner, status=params.status)

        return bug
<|MERGE_RESOLUTION|>--- conflicted
+++ resolved
@@ -24,18 +24,11 @@
 from sqlobject import SQLObjectNotFound
 
 from canonical.launchpad.interfaces import (
-<<<<<<< HEAD
-    BugTaskStatus, IBug, IBugAttachmentSet, IBugBecameQuestionEvent,
+    BugTaskStatus, DistroSeriesStatus, IBug, IBugAttachmentSet, IBugBecameQuestionEvent,
     IBugBranch, IBugSet, IBugWatchSet, ICveSet, IDistribution,
     IDistroBugTask, IDistroSeries, IDistroSeriesBugTask,
     ILaunchpadCelebrities, ILibraryFileAliasSet, IMessage, IProduct,
     IProductSeries, IProductSeriesBugTask, IQuestionTarget, ISourcePackage,
-=======
-    DistroSeriesStatus, IBug, IBugAttachmentSet, IBugBranch, IBugSet,
-    IBugWatchSet, ICveSet, IDistribution, IDistroBugTask, IDistroSeries,
-    IDistroSeriesBugTask, ILaunchpadCelebrities, ILibraryFileAliasSet,
-    IMessage, IProduct, IProductSeries, IProductSeriesBugTask, ISourcePackage,
->>>>>>> c02fa81a
     IUpstreamBugTask, NominationError, NominationSeriesObsoleteError,
     NotFoundError, UNRESOLVED_BUGTASK_STATUSES)
 from canonical.launchpad.helpers import shortlist
@@ -65,12 +58,7 @@
     SQLObjectCreatedEvent, SQLObjectDeletedEvent, SQLObjectModifiedEvent)
 from canonical.launchpad.mailnotification import BugNotificationRecipients
 from canonical.launchpad.webapp.snapshot import Snapshot
-<<<<<<< HEAD
-from canonical.lp.dbschema import (
-    BugAttachmentType, DistroSeriesStatus)
-=======
 from canonical.lp.dbschema import BugAttachmentType
->>>>>>> c02fa81a
 
 
 _bug_tag_query_template = """
