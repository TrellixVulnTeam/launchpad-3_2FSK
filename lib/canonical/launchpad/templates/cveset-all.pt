<html xmlns="http://www.w3.org/1999/xhtml" xml:lang="en"
      lang="en"
      metal:use-macro="context/@@main_template/master"
      i18n:domain="malone"
>
  <body>
    <metal:heading fill-slot="pageheading">
      <h1>All registered CVEs</h1>
    </metal:heading>

<metal:leftportlets fill-slot="portlets_one">
  <div tal:replace="structure context/@@+portlet-details" />
</metal:leftportlets>

<metal:rightportlets fill-slot="portlets_two">
</metal:rightportlets>

<div metal:fill-slot="main"
     tal:define="batchnav view/getAllBatched;
                 batch batchnav/currentBatch">

  <tal:navigation replace="structure batchnav/@@+navigation-links" />

<<<<<<< HEAD
  <tal:navigation replace="structure batchnav/@@+navigation-links" />

=======
>>>>>>> 46779544
  <div tal:repeat="cve batch"
       tal:replace="structure cve/@@+listing-detailed" />

  <tal:navigation condition="batch"
                  replace="structure batchnav/@@+navigation-links" />

</div>
</body>
</html><|MERGE_RESOLUTION|>--- conflicted
+++ resolved
@@ -21,11 +21,6 @@
 
   <tal:navigation replace="structure batchnav/@@+navigation-links" />
 
-<<<<<<< HEAD
-  <tal:navigation replace="structure batchnav/@@+navigation-links" />
-
-=======
->>>>>>> 46779544
   <div tal:repeat="cve batch"
        tal:replace="structure cve/@@+listing-detailed" />
 
