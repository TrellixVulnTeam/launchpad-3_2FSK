--- conflicted
+++ resolved
@@ -180,15 +180,12 @@
 table.listing div.actions {
   display: block; margin-top: 1em;
 }
-textarea {width: 100%;}
-<<<<<<< HEAD
-table.form {margin-top: 1em; margin-bottom: 1em; width: 100%;}
-=======
-* html textarea {width: 95%;}
 /* XXX 20080110 mpt: We make textareas slightly narrower in IE to avoid the
 right side being clipped (bug 156202). This should be rechecked post-2.0. */
-table.form {width: 100%;}
->>>>>>> 7f06117d
+textarea {width: 100%;}
+* html textarea {width: 95%;}
+
+table.form {margin-top: 1em; margin-bottom: 1em; width: 100%;}
 /* XXX: this is just to make tables look more consistent when used in a
  * summary pagelet; the concrete use case is in
  * person-pagelet-details.pt. We should move to use tables everywhere
