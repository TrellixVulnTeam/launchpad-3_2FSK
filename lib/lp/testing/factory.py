# Copyright 2009-2011 Canonical Ltd.  This software is licensed under the
# GNU Affero General Public License version 3 (see the file LICENSE).

# pylint: disable-msg=F0401

"""Testing infrastructure for the Launchpad application.

This module should not contain tests (but it should be tested).
"""

__metaclass__ = type
__all__ = [
    'GPGSigningContext',
    'is_security_proxied_or_harmless',
    'LaunchpadObjectFactory',
    'ObjectFactory',
    'remove_security_proxy_and_shout_at_engineer',
    ]

from contextlib import nested
from datetime import (
    datetime,
    timedelta,
    )
from email.encoders import encode_base64
from email.message import Message as EmailMessage
from email.mime.multipart import MIMEMultipart
from email.mime.text import MIMEText
from email.utils import (
    formatdate,
    make_msgid,
    )
from itertools import count
from operator import (
    isMappingType,
    isSequenceType,
    )
import os
from random import randint
from StringIO import StringIO
import sys
from textwrap import dedent
from threading import local
from types import InstanceType
import warnings

from bzrlib.merge_directive import MergeDirective2
from bzrlib.plugins.builder.recipe import BaseRecipeBranch
import pytz
from pytz import UTC
import simplejson
import transaction
from twisted.python.util import mergeFunctionMetadata
from zope.component import (
    ComponentLookupError,
    getUtility,
    )
from zope.security.proxy import (
    builtin_isinstance,
    Proxy,
    ProxyFactory,
    removeSecurityProxy,
    )

from canonical.config import config
from canonical.database.constants import (
    DEFAULT,
    UTC_NOW,
    )
from canonical.database.sqlbase import flush_database_updates
from canonical.launchpad.database.account import Account
from canonical.launchpad.interfaces.account import (
    AccountCreationRationale,
    AccountStatus,
    IAccountSet,
    )
from canonical.launchpad.interfaces.emailaddress import (
    EmailAddressStatus,
    IEmailAddressSet,
    )
from canonical.launchpad.interfaces.gpghandler import IGPGHandler
from canonical.launchpad.interfaces.librarian import ILibraryFileAliasSet
from canonical.launchpad.interfaces.lpstorm import (
    IMasterStore,
    IStore,
    )
from canonical.launchpad.interfaces.oauth import IOAuthConsumerSet
from canonical.launchpad.interfaces.temporaryblobstorage import (
    ITemporaryStorageManager,
    )
from canonical.launchpad.webapp.dbpolicy import MasterDatabasePolicy
from canonical.launchpad.webapp.interfaces import (
    DEFAULT_FLAVOR,
    IStoreSelector,
    MAIN_STORE,
    OAuthPermission,
    )
from canonical.launchpad.webapp.sorting import sorted_version_numbers
from lp.app.enums import ServiceUsage
from lp.app.interfaces.launchpad import ILaunchpadCelebrities
from lp.archivepublisher.interfaces.publisherconfig import IPublisherConfigSet
from lp.archiveuploader.dscfile import DSCFile
from lp.archiveuploader.uploadpolicy import BuildDaemonUploadPolicy
from lp.blueprints.enums import (
    NewSpecificationDefinitionStatus,
    SpecificationDefinitionStatus,
    SpecificationPriority,
    )
from lp.blueprints.interfaces.specification import ISpecificationSet
from lp.blueprints.interfaces.sprint import ISprintSet
from lp.bugs.interfaces.bug import (
    CreateBugParams,
    IBugSet,
    )
from lp.bugs.interfaces.bugtask import BugTaskStatus
from lp.bugs.interfaces.bugtracker import (
    BugTrackerType,
    IBugTrackerSet,
    )
from lp.bugs.interfaces.bugwatch import IBugWatchSet
from lp.bugs.interfaces.cve import (
    CveStatus,
    ICveSet,
    )
from lp.buildmaster.enums import (
    BuildFarmJobType,
    BuildStatus,
    )
from lp.buildmaster.interfaces.builder import IBuilderSet
from lp.buildmaster.model.buildqueue import BuildQueue
from lp.code.enums import (
    BranchMergeProposalStatus,
    BranchSubscriptionNotificationLevel,
    BranchType,
    CodeImportMachineState,
    CodeImportResultStatus,
    CodeImportReviewStatus,
    CodeReviewNotificationLevel,
    RevisionControlSystems,
    )
from lp.code.errors import UnknownBranchTypeError
from lp.code.interfaces.branchmergequeue import IBranchMergeQueueSource
from lp.code.interfaces.branchnamespace import get_branch_namespace
from lp.code.interfaces.branchtarget import IBranchTarget
from lp.code.interfaces.codeimport import ICodeImportSet
from lp.code.interfaces.codeimportevent import ICodeImportEventSet
from lp.code.interfaces.codeimportmachine import ICodeImportMachineSet
from lp.code.interfaces.codeimportresult import ICodeImportResultSet
from lp.code.interfaces.linkedbranch import ICanHasLinkedBranch
from lp.code.interfaces.revision import IRevisionSet
from lp.code.interfaces.sourcepackagerecipe import (
    ISourcePackageRecipeSource,
    MINIMAL_RECIPE_TEXT,
    )
from lp.code.interfaces.sourcepackagerecipebuild import (
    ISourcePackageRecipeBuildSource,
    )
from lp.code.model.diff import (
    Diff,
    PreviewDiff,
    StaticDiff,
    )
from lp.code.model.recipebuild import RecipeBuildRecord
from lp.codehosting.codeimport.worker import CodeImportSourceDetails
from lp.hardwaredb.interfaces.hwdb import (
    HWSubmissionFormat,
    IHWDeviceDriverLinkSet,
    IHWSubmissionDeviceSet,
    IHWSubmissionSet,
    )
from lp.registry.enum import (
    DistroSeriesDifferenceStatus,
    DistroSeriesDifferenceType,
    )
from lp.registry.interfaces.distribution import IDistributionSet
from lp.registry.interfaces.distributionmirror import (
    MirrorContent,
    MirrorSpeed,
    )
from lp.registry.interfaces.distributionsourcepackage import (
    IDistributionSourcePackage,
    )
from lp.registry.interfaces.distroseries import IDistroSeries
from lp.registry.interfaces.distroseriesdifference import (
    IDistroSeriesDifferenceSource,
    )
from lp.registry.interfaces.distroseriesdifferencecomment import (
    IDistroSeriesDifferenceCommentSource,
    )
from lp.registry.interfaces.distroseriesparent import IDistroSeriesParentSet
from lp.registry.interfaces.gpg import (
    GPGKeyAlgorithm,
    IGPGKeySet,
    )
from lp.registry.interfaces.mailinglist import (
    IMailingListSet,
    MailingListStatus,
    )
from lp.registry.interfaces.mailinglistsubscription import (
    MailingListAutoSubscribePolicy,
    )
from lp.registry.interfaces.packaging import (
    IPackagingUtil,
    PackagingType,
    )
from lp.registry.interfaces.person import (
    IPerson,
    IPersonSet,
    PersonCreationRationale,
    TeamSubscriptionPolicy,
    )
from lp.registry.interfaces.pocket import PackagePublishingPocket
from lp.registry.interfaces.poll import (
    IPollSet,
    PollAlgorithm,
    PollSecrecy,
    )
from lp.registry.interfaces.product import (
    IProductSet,
    License,
    )
from lp.registry.interfaces.productseries import IProductSeries
from lp.registry.interfaces.projectgroup import IProjectGroupSet
from lp.registry.interfaces.series import SeriesStatus
from lp.registry.interfaces.sourcepackage import (
    ISourcePackage,
    SourcePackageFileType,
    SourcePackageUrgency,
    )
from lp.registry.interfaces.sourcepackagename import ISourcePackageNameSet
from lp.registry.interfaces.ssh import ISSHKeySet
from lp.registry.model.milestone import Milestone
from lp.registry.model.suitesourcepackage import SuiteSourcePackage
from lp.services.log.logger import BufferLogger
from lp.services.mail.signedmessage import SignedMessage
from lp.services.messages.model.message import (
    Message,
    MessageChunk,
    )
from lp.services.openid.model.openididentifier import OpenIdIdentifier
from lp.services.propertycache import clear_property_cache
from lp.services.utils import AutoDecorate
from lp.services.worlddata.interfaces.country import ICountrySet
from lp.services.worlddata.interfaces.language import ILanguageSet
from lp.soyuz.adapters.packagelocation import PackageLocation
from lp.soyuz.enums import (
    ArchivePurpose,
    BinaryPackageFileType,
    BinaryPackageFormat,
    PackageDiffStatus,
    PackagePublishingPriority,
    PackagePublishingStatus,
    PackageUploadStatus,
    )
from lp.soyuz.interfaces.archive import (
    default_name_by_purpose,
    IArchiveSet,
    )
from lp.soyuz.interfaces.archivepermission import IArchivePermissionSet
from lp.soyuz.interfaces.binarypackagebuild import IBinaryPackageBuildSet
from lp.soyuz.interfaces.binarypackagename import IBinaryPackageNameSet
from lp.soyuz.interfaces.component import (
    IComponent,
    IComponentSet,
    )
from lp.soyuz.interfaces.packagecopyjob import IPlainPackageCopyJobSource
from lp.soyuz.interfaces.packageset import IPackagesetSet
from lp.soyuz.interfaces.processor import IProcessorFamilySet
from lp.soyuz.interfaces.publishing import IPublishingSet
from lp.soyuz.interfaces.section import ISectionSet
from lp.soyuz.model.component import ComponentSelection
from lp.soyuz.model.files import (
    BinaryPackageFile,
    SourcePackageReleaseFile,
    )
from lp.soyuz.model.packagediff import PackageDiff
from lp.soyuz.model.processor import ProcessorFamilySet
from lp.testing import (
    ANONYMOUS,
    celebrity_logged_in,
    launchpadlib_for,
    login,
    login_as,
    login_person,
    person_logged_in,
    run_with_login,
    temp_dir,
    time_counter,
    with_celebrity_logged_in,
    )
from lp.translations.enums import (
    LanguagePackType,
    RosettaImportStatus,
    )
from lp.translations.interfaces.languagepack import ILanguagePackSet
from lp.translations.interfaces.potemplate import IPOTemplateSet
from lp.translations.interfaces.side import TranslationSide
from lp.translations.interfaces.translationfileformat import (
    TranslationFileFormat,
    )
from lp.translations.interfaces.translationgroup import ITranslationGroupSet
from lp.translations.interfaces.translationmessage import (
    RosettaTranslationOrigin,
    )
from lp.translations.interfaces.translationsperson import ITranslationsPerson
from lp.translations.interfaces.translationtemplatesbuildjob import (
    ITranslationTemplatesBuildJobSource,
    )
from lp.translations.interfaces.translator import ITranslatorSet
from lp.translations.model.translationimportqueue import (
    TranslationImportQueueEntry,
    )
from lp.translations.model.translationtemplateitem import (
    TranslationTemplateItem,
    )
from lp.translations.utilities.sanitize import (
    sanitize_translations_from_webui,
    )


SPACE = ' '

DIFF = """\
=== zbqvsvrq svyr 'yvo/yc/pbqr/vagresnprf/qvss.cl'
--- yvo/yc/pbqr/vagresnprf/qvss.cl      2009-10-01 13:25:12 +0000
+++ yvo/yc/pbqr/vagresnprf/qvss.cl      2010-02-02 15:48:56 +0000
@@ -121,6 +121,10 @@
                 'Gur pbasyvpgf grkg qrfpevovat nal cngu be grkg pbasyvpgf.'),
              ernqbayl=Gehr))

+    unf_pbasyvpgf = Obby(
+        gvgyr=_('Unf pbasyvpgf'), ernqbayl=Gehr,
+        qrfpevcgvba=_('Gur cerivrjrq zretr cebqhprf pbasyvpgf.'))
+
     # Gur fpurzn sbe gur Ersrerapr trgf cngpurq va _fpurzn_pvephyne_vzcbegf.
     oenapu_zretr_cebcbfny = rkcbegrq(
         Ersrerapr(
"""


def default_master_store(func):
    """Decorator to temporarily set the default Store to the master.

    In some cases, such as in the middle of a page test story,
    we might be calling factory methods with the default Store set
    to the slave which breaks stuff. For instance, if we set an account's
    password that needs to happen on the master store and this is forced.
    However, if we then read it back the default Store has to be used.
    """

    def with_default_master_store(*args, **kw):
        try:
            store_selector = getUtility(IStoreSelector)
        except ComponentLookupError:
            # Utilities not registered. No policies.
            return func(*args, **kw)
        store_selector.push(MasterDatabasePolicy())
        try:
            return func(*args, **kw)
        finally:
            store_selector.pop()
    return mergeFunctionMetadata(func, with_default_master_store)


# We use this for default parameters where None has a specific meaning. For
# example, makeBranch(product=None) means "make a junk branch". None, because
# None means "junk branch".
_DEFAULT = object()


class GPGSigningContext:
    """A helper object to hold the fingerprint, password and mode."""

    def __init__(self, fingerprint, password='', mode=None):
        self.fingerprint = fingerprint
        self.password = password
        self.mode = mode


class ObjectFactory:
    """Factory methods for creating basic Python objects."""

    __metaclass__ = AutoDecorate(default_master_store)

    def __init__(self):
        # Initialise the unique identifier.
        self._local = local()

    def getUniqueEmailAddress(self):
        return "%s@example.com" % self.getUniqueString('email')

    def getUniqueInteger(self):
        """Return an integer unique to this factory instance.

        For each thread, this will be a series of increasing numbers, but the
        starting point will be unique per thread.
        """
        counter = getattr(self._local, 'integer', None)
        if counter is None:
            counter = count(randint(0, 1000000))
            self._local.integer = counter
        return counter.next()

    def getUniqueHexString(self, digits=None):
        """Return a unique hexadecimal string.

        :param digits: The number of digits in the string. 'None' means you
            don't care.
        :return: A hexadecimal string, with 'a'-'f' in lower case.
        """
        hex_number = '%x' % self.getUniqueInteger()
        if digits is not None:
            hex_number = hex_number.zfill(digits)
        return hex_number

    def getUniqueString(self, prefix=None):
        """Return a string unique to this factory instance.

        The string returned will always be a valid name that can be used in
        Launchpad URLs.

        :param prefix: Used as a prefix for the unique string. If
            unspecified, generates a name starting with 'unique' and
            mentioning the calling source location.
        """
        if prefix is None:
            frame = sys._getframe(2)
            source_filename = frame.f_code.co_filename
            # Dots and dashes cause trouble with some consumers of these
            # names.
            source = (
                os.path.basename(source_filename)
                .replace('_', '-')
                .replace('.', '-'))
            if source.startswith(
                    '<doctest '):
                # Like '-<doctest xx-build-summary-txt[10]>'.
                source = (source
                    .replace('<doctest ', '')
                    .replace('[', '')
                    .replace(']>', ''))
            prefix = 'unique-from-%s-line%d' % (
                source, frame.f_lineno)
        string = "%s-%s" % (prefix, self.getUniqueInteger())
        return string

    def getUniqueUnicode(self):
        return self.getUniqueString().decode('latin-1')

    def getUniqueURL(self, scheme=None, host=None):
        """Return a URL unique to this run of the test case."""
        if scheme is None:
            scheme = 'http'
        if host is None:
            host = "%s.domain.com" % self.getUniqueString('domain')
        return '%s://%s/%s' % (scheme, host, self.getUniqueString('path'))

    def getUniqueDate(self):
        """Return a unique date since January 1 2009.

        Each date returned by this function will more recent (or further into
        the future) than the previous one.
        """
        epoch = datetime(2009, 1, 1, tzinfo=pytz.UTC)
        return epoch + timedelta(minutes=self.getUniqueInteger())

    def makeCodeImportSourceDetails(self, branch_id=None, rcstype=None,
                                    url=None, cvs_root=None, cvs_module=None):
        if branch_id is None:
            branch_id = self.getUniqueInteger()
        if rcstype is None:
            rcstype = 'svn'
        if rcstype in ['svn', 'bzr-svn', 'hg']:
            assert cvs_root is cvs_module is None
            if url is None:
                url = self.getUniqueURL()
        elif rcstype == 'cvs':
            assert url is None
            if cvs_root is None:
                cvs_root = self.getUniqueString()
            if cvs_module is None:
                cvs_module = self.getUniqueString()
        elif rcstype == 'git':
            assert cvs_root is cvs_module is None
            if url is None:
                url = self.getUniqueURL(scheme='git')
        else:
            raise AssertionError("Unknown rcstype %r." % rcstype)
        return CodeImportSourceDetails(
            branch_id, rcstype, url, cvs_root, cvs_module)


class BareLaunchpadObjectFactory(ObjectFactory):
    """Factory methods for creating Launchpad objects.

    All the factory methods should be callable with no parameters.
    When this is done, the returned object should have unique references
    for any other required objects.
    """

    def loginAsAnyone(self):
        """Log in as an arbitrary person.

        If you want to log in as a celebrity, including admins, see
        `lp.testing.login_celebrity`.
        """
        login(ANONYMOUS)
        person = self.makePerson()
        login_as(person)
        return person

    @with_celebrity_logged_in('admin')
    def makeAdministrator(self, name=None, email=None, password=None):
        user = self.makePerson(name=name,
                               email=email,
                               password=password)
        administrators = getUtility(ILaunchpadCelebrities).admin
        administrators.addMember(user, administrators.teamowner)
        return user

    def makeRegistryExpert(self, name=None, email='expert@example.com',
                           password='test'):
        from lp.testing.sampledata import ADMIN_EMAIL
        login(ADMIN_EMAIL)
        user = self.makePerson(name=name,
                               email=email,
                               password=password)
        registry_team = getUtility(ILaunchpadCelebrities).registry_experts
        registry_team.addMember(user, registry_team.teamowner)
        return user

    def makeCopyArchiveLocation(self, distribution=None, owner=None,
        name=None, enabled=True):
        """Create and return a new arbitrary location for copy packages."""
        copy_archive = self.makeArchive(distribution, owner, name,
                                        ArchivePurpose.COPY, enabled)

        distribution = copy_archive.distribution
        distroseries = distribution.currentseries
        pocket = PackagePublishingPocket.RELEASE

        location = PackageLocation(copy_archive, distribution, distroseries,
            pocket)
        return ProxyFactory(location)

    def makeAccount(self, displayname=None, email=None, password=None,
                    status=AccountStatus.ACTIVE,
                    rationale=AccountCreationRationale.UNKNOWN):
        """Create and return a new Account."""
        if displayname is None:
            displayname = self.getUniqueString('displayname')
        account = getUtility(IAccountSet).new(
            rationale, displayname, password=password)
        removeSecurityProxy(account).status = status
        if email is None:
            email = self.getUniqueEmailAddress()
        email_status = EmailAddressStatus.PREFERRED
        if status != AccountStatus.ACTIVE:
            email_status = EmailAddressStatus.NEW
        email = self.makeEmail(
            email, person=None, account=account, email_status=email_status)
        self.makeOpenIdIdentifier(account)
        return account

    def makeOpenIdIdentifier(self, account, identifier=None):
        """Attach an OpenIdIdentifier to an Account."""
        # Unfortunately, there are many tests connecting as many
        # different database users that expect to be able to create
        # working accounts using these factory methods. The stored
        # procedure provides a work around and avoids us having to
        # grant INSERT rights to these database users and avoids the
        # security problems that would cause. The stored procedure
        # ensures that there is at least one OpenId Identifier attached
        # to the account that can be used to login. If the OpenId
        # Identifier needed to be created, it will not be usable in the
        # production environments so access to execute this stored
        # procedure cannot be used to compromise accounts.
        IMasterStore(OpenIdIdentifier).execute(
            "SELECT add_test_openid_identifier(%s)", (account.id, ))

    def makeGPGKey(self, owner):
        """Give 'owner' a crappy GPG key for the purposes of testing."""
        key_id = self.getUniqueHexString(digits=8).upper()
        fingerprint = key_id + 'A' * 32
        return getUtility(IGPGKeySet).new(
            owner.id,
            keyid=key_id,
            fingerprint=fingerprint,
            keysize=self.getUniqueInteger(),
            algorithm=GPGKeyAlgorithm.R,
            active=True,
            can_encrypt=False)

    def makePerson(
        self, email=None, name=None, password=None,
        email_address_status=None, hide_email_addresses=False,
        displayname=None, time_zone=None, latitude=None, longitude=None,
        selfgenerated_bugnotifications=False):
        """Create and return a new, arbitrary Person.

        :param email: The email address for the new person.
        :param name: The name for the new person.
        :param password: The password for the person.
            This password can be used in setupBrowser in combination
            with the email address to create a browser for this new
            person.
        :param email_address_status: If specified, the status of the email
            address is set to the email_address_status.
        :param displayname: The display name to use for the person.
        :param hide_email_addresses: Whether or not to hide the person's email
            address(es) from other users.
        :param time_zone: This person's time zone, as a string.
        :param latitude: This person's latitude, as a float.
        :param longitude: This person's longitude, as a float.
        :param selfgenerated_bugnotifications: Receive own bugmail.
        """
        if email is None:
            email = self.getUniqueEmailAddress()
        if name is None:
            name = self.getUniqueString('person-name')
        if password is None:
            password = self.getUniqueString('password')
        # By default, make the email address preferred.
        if (email_address_status is None
                or email_address_status == EmailAddressStatus.VALIDATED):
            email_address_status = EmailAddressStatus.PREFERRED
        # Set the password to test in order to allow people that have
        # been created this way can be logged in.
        person, email = getUtility(IPersonSet).createPersonAndEmail(
            email, rationale=PersonCreationRationale.UNKNOWN, name=name,
            password=password, displayname=displayname,
            hide_email_addresses=hide_email_addresses)
        naked_person = removeSecurityProxy(person)
        naked_person._password_cleartext_cached = password

        assert person.password is not None, (
            'Password not set. Wrong default auth Store?')

        if (time_zone is not None or latitude is not None or
            longitude is not None):
            naked_person.setLocation(latitude, longitude, time_zone, person)

        # Make sure the non-security-proxied object is not returned.
        del naked_person

        if selfgenerated_bugnotifications:
            # Set it explicitely only when True because the default
            # is False.
            person.selfgenerated_bugnotifications = True

        # To make the person someone valid in Launchpad, validate the
        # email.
        if email_address_status == EmailAddressStatus.PREFERRED:
            account = IMasterStore(Account).get(
                Account, person.accountID)
            account.status = AccountStatus.ACTIVE
            person.validateAndEnsurePreferredEmail(email)

        removeSecurityProxy(email).status = email_address_status

        self.makeOpenIdIdentifier(person.account)

        # Ensure updated ValidPersonCache
        flush_database_updates()
        return person

    def makePersonByName(self, first_name, set_preferred_email=True,
                         use_default_autosubscribe_policy=False):
        """Create a new person with the given first name.

        The person will be given two email addresses, with the 'long form'
        (e.g. anne.person@example.com) as the preferred address.  Return
        the new person object.

        The person will also have their mailing list auto-subscription
        policy set to 'NEVER' unless 'use_default_autosubscribe_policy' is
        set to True. (This requires the Launchpad.Edit permission).  This
        is useful for testing, where we often want precise control over
        when a person gets subscribed to a mailing list.

        :param first_name: First name of the person, capitalized.
        :type first_name: string
        :param set_preferred_email: Flag specifying whether
            <name>.person@example.com should be set as the user's
            preferred email address.
        :type set_preferred_email: bool
        :param use_default_autosubscribe_policy: Flag specifying whether
            the person's `mailing_list_auto_subscribe_policy` should be set.
        :type use_default_autosubscribe_policy: bool
        :return: The newly created person.
        :rtype: `IPerson`
        """
        variable_name = first_name.lower()
        full_name = first_name + ' Person'
        # E.g. firstname.person@example.com will be an alternative address.
        preferred_address = variable_name + '.person@example.com'
        # E.g. aperson@example.org will be the preferred address.
        alternative_address = variable_name[0] + 'person@example.org'
        person, email = getUtility(IPersonSet).createPersonAndEmail(
            preferred_address,
            PersonCreationRationale.OWNER_CREATED_LAUNCHPAD,
            name=variable_name, displayname=full_name)
        if set_preferred_email:
            # setPreferredEmail no longer activates the account
            # automatically.
            account = IMasterStore(Account).get(Account, person.accountID)
            account.activate(
                "Activated by factory.makePersonByName",
                password='foo',
                preferred_email=email)
            person.setPreferredEmail(email)

        if not use_default_autosubscribe_policy:
            # Shut off list auto-subscription so that we have direct control
            # over subscriptions in the doctests.
            with person_logged_in(person):
                person.mailing_list_auto_subscribe_policy = (
                    MailingListAutoSubscribePolicy.NEVER)
        account = IMasterStore(Account).get(Account, person.accountID)
        getUtility(IEmailAddressSet).new(
            alternative_address, person, EmailAddressStatus.VALIDATED,
            account)
        return person

    def makeEmail(self, address, person, account=None, email_status=None):
        """Create a new email address for a person.

        :param address: The email address to create.
        :type address: string
        :param person: The person to assign the email address to.
        :type person: `IPerson`
        :param account: The account to assign the email address to.  Will use
            the given person's account if None is provided.
        :type person: `IAccount`
        :param email_status: The default status of the email address,
            if given.  If not given, `EmailAddressStatus.VALIDATED`
            will be used.
        :type email_status: `EmailAddressStatus`
        :return: The newly created email address.
        :rtype: `IEmailAddress`
        """
        if email_status is None:
            email_status = EmailAddressStatus.VALIDATED
        if account is None:
            account = person.account
        return getUtility(IEmailAddressSet).new(
            address, person, email_status, account)

    def makeTeam(self, owner=None, displayname=None, email=None, name=None,
                 subscription_policy=TeamSubscriptionPolicy.OPEN,
                 visibility=None, members=None):
        """Create and return a new, arbitrary Team.

        :param owner: The person or person name to use as the team's owner.
            If not given, a person will be auto-generated.
        :type owner: `IPerson` or string
        :param displayname: The team's display name.  If not given we'll use
            the auto-generated name.
        :type string:
        :param email: The email address to use as the team's contact address.
        :type email: string
        :param subscription_policy: The subscription policy of the team.
        :type subscription_policy: `TeamSubscriptionPolicy`
        :param visibility: The team's visibility. If it's None, the default
            (public) will be used.
        :type visibility: `PersonVisibility`
        :param members: People or teams to be added to the new team
        :type members: An iterable of objects implementing IPerson
        :return: The new team
        :rtype: `ITeam`
        """
        if owner is None:
            owner = self.makePerson()
        elif isinstance(owner, basestring):
            owner = getUtility(IPersonSet).getByName(owner)
        else:
            pass
        if name is None:
            name = self.getUniqueString('team-name')
        if displayname is None:
            displayname = SPACE.join(
                word.capitalize() for word in name.split('-'))
        team = getUtility(IPersonSet).newTeam(
            owner, name, displayname, subscriptionpolicy=subscription_policy)
        if visibility is not None:
            # Visibility is normally restricted to launchpad.Commercial, so
            # removing the security proxy as we don't care here.
            removeSecurityProxy(team).visibility = visibility
        if email is not None:
            team.setContactAddress(
                getUtility(IEmailAddressSet).new(email, team))
        if members is not None:
            naked_team = removeSecurityProxy(team)
            for member in members:
                naked_team.addMember(member, owner)
        return team

    def makePoll(self, team, name, title, proposition,
                 poll_type=PollAlgorithm.SIMPLE):
        """Create a new poll which starts tomorrow and lasts for a week."""
        dateopens = datetime.now(pytz.UTC) + timedelta(days=1)
        datecloses = dateopens + timedelta(days=7)
        return getUtility(IPollSet).new(
            team, name, title, proposition, dateopens, datecloses,
            PollSecrecy.SECRET, allowspoilt=True,
            poll_type=poll_type)

    def makeTranslationGroup(self, owner=None, name=None, title=None,
                             summary=None, url=None):
        """Create a new, arbitrary `TranslationGroup`."""
        if owner is None:
            owner = self.makePerson()
        if name is None:
            name = self.getUniqueString("translationgroup")
        if title is None:
            title = self.getUniqueString("title")
        if summary is None:
            summary = self.getUniqueString("summary")
        return getUtility(ITranslationGroupSet).new(
            name, title, summary, url, owner)

    def makeTranslator(self, language_code=None, group=None, person=None,
                       license=True, language=None):
        """Create a new, arbitrary `Translator`."""
        assert language_code is None or language is None, (
            "Please specifiy only one of language_code and language.")
        if language_code is None:
            if language is None:
                language = self.makeLanguage()
            language_code = language.code
        else:
            language = getUtility(ILanguageSet).getLanguageByCode(
                language_code)
            if language is None:
                language = self.makeLanguage(language_code=language_code)

        if group is None:
            group = self.makeTranslationGroup()
        if person is None:
            person = self.makePerson()
        tx_person = ITranslationsPerson(person)
        insecure_tx_person = removeSecurityProxy(tx_person)
        insecure_tx_person.translations_relicensing_agreement = license
        return getUtility(ITranslatorSet).new(group, language, person)

    def makeMilestone(self, product=None, distribution=None,
                      productseries=None, name=None):
        if product is None and distribution is None and productseries is None:
            product = self.makeProduct()
        if distribution is None:
            if productseries is not None:
                product = productseries.product
            else:
                productseries = self.makeProductSeries(product=product)
            distroseries = None
        else:
            distroseries = self.makeDistroRelease(distribution=distribution)
        if name is None:
            name = self.getUniqueString()
        return ProxyFactory(
            Milestone(product=product, distribution=distribution,
                      productseries=productseries, distroseries=distroseries,
                      name=name))

    def makeProcessor(self, family=None, name=None, title=None,
                      description=None):
        """Create a new processor.

        :param family: Family of the processor
        :param name: Name of the processor
        :param title: Optional title
        :param description: Optional description
        :return: A `IProcessor`
        """
        if name is None:
            name = self.getUniqueString()
        if family is None:
            family = self.makeProcessorFamily()
        if title is None:
            title = "The %s processor" % name
        if description is None:
            description = "The %s and processor and compatible processors"
        return family.addProcessor(name, title, description)

    def makeProcessorFamily(self, name=None, title=None, description=None,
                            restricted=False):
        """Create a new processor family.

        :param name: Name of the family (e.g. x86)
        :param title: Optional title of the family
        :param description: Optional extended description
        :param restricted: Whether the processor family is restricted
        :return: A `IProcessorFamily`
        """
        if name is None:
            name = self.getUniqueString()
        if description is None:
            description = "Description of the %s processor family" % name
        if title is None:
            title = "%s and compatible processors." % name
        family = getUtility(IProcessorFamilySet).new(name, title, description,
            restricted=restricted)
        # Make sure there's at least one processor in the family, so that
        # other things can have a default processor.
        self.makeProcessor(family=family)
        return family

    def makeProductRelease(self, milestone=None, product=None,
                           productseries=None):
        if milestone is None:
            milestone = self.makeMilestone(product=product,
                                           productseries=productseries)
        with person_logged_in(milestone.productseries.product.owner):
            release = milestone.createProductRelease(
                milestone.product.owner, datetime.now(pytz.UTC))
        return release

    def makeProductReleaseFile(self, signed=True,
                               product=None, productseries=None,
                               milestone=None,
                               release=None,
                               description="test file"):
        signature_filename = None
        signature_content = None
        if signed:
            signature_filename = 'test.txt.asc'
            signature_content = '123'
        if release is None:
            release = self.makeProductRelease(product=product,
                                              productseries=productseries,
                                              milestone=milestone)
        with person_logged_in(release.milestone.product.owner):
            release_file = release.addReleaseFile(
                'test.txt', 'test', 'text/plain',
                uploader=release.milestone.product.owner,
                signature_filename=signature_filename,
                signature_content=signature_content,
                description=description)
        return release_file

    def makeProduct(
        self, name=None, project=None, displayname=None,
        licenses=None, owner=None, registrant=None,
        title=None, summary=None, official_malone=None,
        translations_usage=None, bug_supervisor=None,
        driver=None):
        """Create and return a new, arbitrary Product."""
        if owner is None:
            owner = self.makePerson()
        if name is None:
            name = self.getUniqueString('product-name')
        if displayname is None:
            if name is None:
                displayname = self.getUniqueString('displayname')
            else:
                displayname = name.capitalize()
        if licenses is None:
            licenses = [License.GNU_GPL_V2]
        if title is None:
            title = self.getUniqueString('title')
        if summary is None:
            summary = self.getUniqueString('summary')
        product = getUtility(IProductSet).createProduct(
            owner,
            name,
            displayname,
            title,
            summary,
            self.getUniqueString('description'),
            licenses=licenses,
            project=project,
            registrant=registrant)
        naked_product = removeSecurityProxy(product)
        if official_malone is not None:
            naked_product.official_malone = official_malone
        if translations_usage is not None:
            naked_product.translations_usage = translations_usage
        if bug_supervisor is not None:
            naked_product.bug_supervisor = bug_supervisor
        if driver is not None:
            naked_product.driver = driver
        return product

    def makeProductSeries(self, product=None, name=None, owner=None,
                          summary=None, date_created=None, branch=None):
        """Create a new, arbitrary ProductSeries.

        :param branch: If supplied, the branch to set as
            ProductSeries.branch.
        :param date_created: If supplied, the date the series is created.
        :param name: If supplied, the name of the series.
        :param owner: If supplied, the owner of the series.
        :param product: If supplied, the series is created for this product.
            Otherwise, a new product is created.
        :param summary: If supplied, the product series summary.
        """
        if product is None:
            product = self.makeProduct()
        if owner is None:
            owner = product.owner
        if name is None:
            name = self.getUniqueString()
        if summary is None:
            summary = self.getUniqueString()
        # We don't want to login() as the person used to create the product,
        # so we remove the security proxy before creating the series.
        naked_product = removeSecurityProxy(product)
        series = naked_product.newSeries(
            owner=owner, name=name, summary=summary, branch=branch)
        if date_created is not None:
            series.datecreated = date_created
        return ProxyFactory(series)

    def makeProject(self, name=None, displayname=None, title=None,
                    homepageurl=None, summary=None, owner=None,
                    description=None):
        """Create and return a new, arbitrary ProjectGroup."""
        if owner is None:
            owner = self.makePerson()
        if name is None:
            name = self.getUniqueString('project-name')
        if displayname is None:
            displayname = self.getUniqueString('displayname')
        if summary is None:
            summary = self.getUniqueString('summary')
        if description is None:
            description = self.getUniqueString('description')
        if title is None:
            title = self.getUniqueString('title')
        return getUtility(IProjectGroupSet).new(
            name=name,
            displayname=displayname,
            title=title,
            homepageurl=homepageurl,
            summary=summary,
            description=description,
            owner=owner)

    def makeSprint(self, title=None, name=None):
        """Make a sprint."""
        if title is None:
            title = self.getUniqueString('title')
        owner = self.makePerson()
        if name is None:
            name = self.getUniqueString('name')
        time_starts = datetime(2009, 1, 1, tzinfo=pytz.UTC)
        time_ends = datetime(2009, 1, 2, tzinfo=pytz.UTC)
        time_zone = 'UTC'
        summary = self.getUniqueString('summary')
        return getUtility(ISprintSet).new(
            owner=owner, name=name, title=title, time_zone=time_zone,
            time_starts=time_starts, time_ends=time_ends, summary=summary)

    def makeBranch(self, branch_type=None, owner=None,
                   name=None, product=_DEFAULT, url=_DEFAULT, registrant=None,
                   private=False, stacked_on=None, sourcepackage=None,
                   reviewer=None, **optional_branch_args):
        """Create and return a new, arbitrary Branch of the given type.

        Any parameters for `IBranchNamespace.createBranch` can be specified to
        override the default ones.
        """
        if branch_type is None:
            branch_type = BranchType.HOSTED
        if owner is None:
            owner = self.makePerson()
        if name is None:
            name = self.getUniqueString('branch')

        if sourcepackage is None:
            if product is _DEFAULT:
                product = self.makeProduct()
            sourcepackagename = None
            distroseries = None
        else:
            assert product is _DEFAULT, (
                "Passed source package AND product details")
            product = None
            sourcepackagename = sourcepackage.sourcepackagename
            distroseries = sourcepackage.distroseries

        if registrant is None:
            if owner.is_team:
                registrant = owner.teamowner
            else:
                registrant = owner

        if branch_type in (BranchType.HOSTED, BranchType.IMPORTED):
            url = None
        elif branch_type in (BranchType.MIRRORED, BranchType.REMOTE):
            if url is _DEFAULT:
                url = self.getUniqueURL()
        else:
            raise UnknownBranchTypeError(
                'Unrecognized branch type: %r' % (branch_type, ))

        namespace = get_branch_namespace(
            owner, product=product, distroseries=distroseries,
            sourcepackagename=sourcepackagename)
        branch = namespace.createBranch(
            branch_type=branch_type, name=name, registrant=registrant,
            url=url, **optional_branch_args)
        if private:
            removeSecurityProxy(branch).private = True
        if stacked_on is not None:
            removeSecurityProxy(branch).stacked_on = stacked_on
        if reviewer is not None:
            removeSecurityProxy(branch).reviewer = reviewer
        return branch

    def makePackagingLink(self, productseries=None, sourcepackagename=None,
                          distroseries=None, packaging_type=None, owner=None,
                          sourcepackage=None, in_ubuntu=False):
        assert sourcepackage is None or (
            distroseries is None and sourcepackagename is None), (
            "Specify either a sourcepackage or a "
            "distroseries/sourcepackagename pair")
        if productseries is None:
            productseries = self.makeProduct().development_focus
        if sourcepackage is not None:
            distroseries = sourcepackage.distroseries
            sourcepackagename = sourcepackage.sourcepackagename
        else:
            make_sourcepackagename = (
                sourcepackagename is None or
                isinstance(sourcepackagename, str))
            if make_sourcepackagename:
                sourcepackagename = self.makeSourcePackageName(
                    sourcepackagename)
            if distroseries is None:
                if in_ubuntu:
                    distroseries = self.makeUbuntuDistroSeries()
                else:
                    distroseries = self.makeDistroSeries()
        if packaging_type is None:
            packaging_type = PackagingType.PRIME
        if owner is None:
            owner = self.makePerson()
        return getUtility(IPackagingUtil).createPackaging(
            productseries=productseries,
            sourcepackagename=sourcepackagename,
            distroseries=distroseries,
            packaging=packaging_type,
            owner=owner)

    def makePackageBranch(self, sourcepackage=None, distroseries=None,
                          sourcepackagename=None, **kwargs):
        """Make a package branch on an arbitrary package.

        See `makeBranch` for more information on arguments.

        You can pass in either `sourcepackage` or one or both of
        `distroseries` and `sourcepackagename`, but not combinations or all of
        them.
        """
        assert not(sourcepackage is not None and distroseries is not None), (
            "Don't pass in both sourcepackage and distroseries")
        assert not(sourcepackage is not None
                   and sourcepackagename is not None), (
            "Don't pass in both sourcepackage and sourcepackagename")
        if sourcepackage is None:
            sourcepackage = self.makeSourcePackage(
                sourcepackagename=sourcepackagename,
                distroseries=distroseries)
        return self.makeBranch(sourcepackage=sourcepackage, **kwargs)

    def makePersonalBranch(self, owner=None, **kwargs):
        """Make a personal branch on an arbitrary person.

        See `makeBranch` for more information on arguments.
        """
        if owner is None:
            owner = self.makePerson()
        return self.makeBranch(
            owner=owner, product=None, sourcepackage=None, **kwargs)

    def makeProductBranch(self, product=None, **kwargs):
        """Make a product branch on an arbitrary product.

        See `makeBranch` for more information on arguments.
        """
        if product is None:
            product = self.makeProduct()
        return self.makeBranch(product=product, **kwargs)

    def makeAnyBranch(self, **kwargs):
        """Make a branch without caring about its container.

        See `makeBranch` for more information on arguments.
        """
        return self.makeProductBranch(**kwargs)

    def makeBranchTargetBranch(self, target, branch_type=BranchType.HOSTED,
                               name=None, owner=None, creator=None):
        """Create a branch in a BranchTarget."""
        if name is None:
            name = self.getUniqueString('branch')
        if owner is None:
            owner = self.makePerson()
        if creator is None:
            creator = owner
        namespace = target.getNamespace(owner)
        return namespace.createBranch(branch_type, name, creator)

    def makeBranchMergeQueue(self, registrant=None, owner=None, name=None,
                             description=None, configuration=None,
                             branches=None):
        """Create a BranchMergeQueue."""
        if name is None:
            name = unicode(self.getUniqueString('queue'))
        if owner is None:
            owner = self.makePerson()
        if registrant is None:
            registrant = self.makePerson()
        if description is None:
            description = unicode(self.getUniqueString('queue-description'))
        if configuration is None:
            configuration = unicode(simplejson.dumps({
                self.getUniqueString('key'): self.getUniqueString('value')}))

        queue = getUtility(IBranchMergeQueueSource).new(
            name, owner, registrant, description, configuration, branches)
        return queue

    def makeRelatedBranchesForSourcePackage(self, sourcepackage=None,
                                            **kwargs):
        """Create some branches associated with a sourcepackage."""

        reference_branch = self.makePackageBranch(sourcepackage=sourcepackage)
        return self.makeRelatedBranches(
                reference_branch=reference_branch, **kwargs)

    def makeRelatedBranchesForProduct(self, product=None, **kwargs):
        """Create some branches associated with a product."""

        reference_branch = self.makeProductBranch(product=product)
        return self.makeRelatedBranches(
                reference_branch=reference_branch, **kwargs)

    def makeRelatedBranches(self, reference_branch=None,
                            with_series_branches=True,
                            with_package_branches=True,
                            with_private_branches=False):
        """Create some branches associated with a reference branch.
        The other branches are:
          - series branches: a set of branches associated with product
            series of the same product as the reference branch.
          - package branches: a set of branches associated with packagesource
            entities of the same product as the reference branch or the same
            sourcepackage depending on what type of branch it is.

        If no reference branch is supplied, create one.

        Returns: a tuple consisting of
        (reference_branch, related_series_branches, related_package_branches)

        """
        related_series_branch_info = []
        related_package_branch_info = []
        # Make the base_branch if required and find the product if one exists.
        naked_product = None
        if reference_branch is None:
            naked_product = removeSecurityProxy(self.makeProduct())
            # Create the 'source' branch ie the base branch of a recipe.
            reference_branch = self.makeProductBranch(
                                            name="reference_branch",
                                            product=naked_product)
        elif reference_branch.product is not None:
            naked_product = removeSecurityProxy(reference_branch.product)

        related_branch_owner = self.makePerson()
        # Only branches related to products have related series branches.
        if with_series_branches and naked_product is not None:
            series_branch_info = []

            # Add some product series
            def makeSeriesBranch(name, is_private=False):
                branch = self.makeBranch(
                    name=name,
                    product=naked_product, owner=related_branch_owner,
                    private=is_private)
                series = self.makeProductSeries(
                    product=naked_product, branch=branch)
                return branch, series
            for x in range(4):
                is_private = x == 0 and with_private_branches
                (branch, series) = makeSeriesBranch(
                        name=("series_branch_%s" % x), is_private=is_private)
                if not is_private:
                    series_branch_info.append((branch, series))

            # Sort them
            related_series_branch_info = sorted_version_numbers(
                    series_branch_info, key=lambda branch_info: (
                        getattr(branch_info[1], 'name')))

            # Add a development branch at the start of the list.
            naked_product.development_focus.name = 'trunk'
            devel_branch = self.makeProductBranch(
                product=naked_product, name='trunk_branch',
                owner=related_branch_owner)
            linked_branch = ICanHasLinkedBranch(naked_product)
            linked_branch.setBranch(devel_branch)
            related_series_branch_info.insert(0,
                    (devel_branch, naked_product.development_focus))

        if with_package_branches:
            # Create related package branches if the base_branch is
            # associated with a product.
            if naked_product is not None:

                def makePackageBranch(name, is_private=False):
                    distro = self.makeDistribution()
                    distroseries = self.makeDistroSeries(
                        distribution=distro)
                    sourcepackagename = self.makeSourcePackageName()

                    suitesourcepackage = self.makeSuiteSourcePackage(
                        sourcepackagename=sourcepackagename,
                        distroseries=distroseries,
                        pocket=PackagePublishingPocket.RELEASE)
                    naked_sourcepackage = removeSecurityProxy(
                        suitesourcepackage)

                    branch = self.makePackageBranch(
                        name=name, owner=related_branch_owner,
                        sourcepackagename=sourcepackagename,
                        distroseries=distroseries, private=is_private)
                    linked_branch = ICanHasLinkedBranch(naked_sourcepackage)
                    with celebrity_logged_in('admin'):
                        linked_branch.setBranch(branch, related_branch_owner)

                    series = self.makeProductSeries(product=naked_product)
                    self.makePackagingLink(
                        distroseries=distroseries, productseries=series,
                        sourcepackagename=sourcepackagename)
                    return branch, distroseries

                for x in range(5):
                    is_private = x == 0 and with_private_branches
                    branch, distroseries = makePackageBranch(
                            name=("product_package_branch_%s" % x),
                            is_private=is_private)
                    if not is_private:
                        related_package_branch_info.append(
                                (branch, distroseries))

            # Create related package branches if the base_branch is
            # associated with a sourcepackage.
            if reference_branch.sourcepackage is not None:
                distroseries = reference_branch.sourcepackage.distroseries
                for pocket in [
                        PackagePublishingPocket.RELEASE,
                        PackagePublishingPocket.UPDATES,
                        ]:
                    branch = self.makePackageBranch(
                            name="package_branch_%s" % pocket.name,
                            distroseries=distroseries)
                    with celebrity_logged_in('admin'):
                        reference_branch.sourcepackage.setBranch(
                            pocket, branch,
                            related_branch_owner)

                    related_package_branch_info.append(
                            (branch, distroseries))

            related_package_branch_info = sorted_version_numbers(
                    related_package_branch_info, key=lambda branch_info: (
                        getattr(branch_info[1], 'name')))

        return (
            reference_branch,
            related_series_branch_info,
            related_package_branch_info)

    def enableDefaultStackingForProduct(self, product, branch=None):
        """Give 'product' a default stacked-on branch.

        :param product: The product to give a default stacked-on branch to.
        :param branch: The branch that should be the default stacked-on
            branch.  If not supplied, a fresh branch will be created.
        """
        if branch is None:
            branch = self.makeBranch(product=product)
        # We just remove the security proxies to be able to change the objects
        # here.
        removeSecurityProxy(branch).branchChanged(
            '', 'rev1', None, None, None)
        naked_series = removeSecurityProxy(product.development_focus)
        naked_series.branch = branch
        return branch

    def enableDefaultStackingForPackage(self, package, branch):
        """Give 'package' a default stacked-on branch.

        :param package: The package to give a default stacked-on branch to.
        :param branch: The branch that should be the default stacked-on
            branch.
        """
        # We just remove the security proxies to be able to change the branch
        # here.
        removeSecurityProxy(branch).branchChanged(
            '', 'rev1', None, None, None)
        with person_logged_in(package.distribution.owner):
            package.development_version.setBranch(
                PackagePublishingPocket.RELEASE, branch,
                package.distribution.owner)
        return branch

    def makeBranchMergeProposal(self, target_branch=None, registrant=None,
                                set_state=None, prerequisite_branch=None,
                                product=None, review_diff=None,
                                initial_comment=None, source_branch=None,
                                preview_diff=None, date_created=None,
                                description=None, reviewer=None):
        """Create a proposal to merge based on anonymous branches."""
        if target_branch is not None:
            target = target_branch.target
        elif source_branch is not None:
            target = source_branch.target
        elif prerequisite_branch is not None:
            target = prerequisite_branch.target
        else:
            # Create a target product branch, and use that target.  This is
            # needed to make sure we get a branch target that has the needed
            # security proxy.
            target_branch = self.makeProductBranch(product)
            target = target_branch.target

        # Fall back to initial_comment for description.
        if description is None:
            description = initial_comment

        if target_branch is None:
            target_branch = self.makeBranchTargetBranch(target)
        if source_branch is None:
            source_branch = self.makeBranchTargetBranch(target)
        if registrant is None:
            registrant = self.makePerson()
        review_requests = []
        if reviewer is not None:
            review_requests.append((reviewer, None))
        proposal = source_branch.addLandingTarget(
            registrant, target_branch, review_requests=review_requests,
            prerequisite_branch=prerequisite_branch, review_diff=review_diff,
            description=description, date_created=date_created)

        unsafe_proposal = removeSecurityProxy(proposal)
        if preview_diff is not None:
            unsafe_proposal.preview_diff = preview_diff
        if (set_state is None or
            set_state == BranchMergeProposalStatus.WORK_IN_PROGRESS):
            # The initial state is work in progress, so do nothing.
            pass
        elif set_state == BranchMergeProposalStatus.NEEDS_REVIEW:
            unsafe_proposal.requestReview()
        elif set_state == BranchMergeProposalStatus.CODE_APPROVED:
            unsafe_proposal.approveBranch(
                proposal.target_branch.owner, 'some_revision')
        elif set_state == BranchMergeProposalStatus.REJECTED:
            unsafe_proposal.rejectBranch(
                proposal.target_branch.owner, 'some_revision')
        elif set_state == BranchMergeProposalStatus.MERGED:
            unsafe_proposal.markAsMerged()
        elif set_state == BranchMergeProposalStatus.MERGE_FAILED:
            unsafe_proposal.setStatus(set_state, proposal.target_branch.owner)
        elif set_state == BranchMergeProposalStatus.QUEUED:
            unsafe_proposal.commit_message = self.getUniqueString(
                'commit message')
            unsafe_proposal.enqueue(
                proposal.target_branch.owner, 'some_revision')
        elif set_state == BranchMergeProposalStatus.SUPERSEDED:
            unsafe_proposal.resubmit(proposal.registrant)
        else:
            raise AssertionError('Unknown status: %s' % set_state)

        return proposal

    def makeBranchSubscription(self, branch=None, person=None,
                               subscribed_by=None):
        """Create a BranchSubscription.

        :param branch_title: The title to use for the created Branch
        :param person_displayname: The displayname for the created Person
        """
        if branch is None:
            branch = self.makeBranch()
        if person is None:
            person = self.makePerson()
        if subscribed_by is None:
            subscribed_by = person
        return branch.subscribe(person,
            BranchSubscriptionNotificationLevel.NOEMAIL, None,
            CodeReviewNotificationLevel.NOEMAIL, subscribed_by)

    def makeDiff(self, diff_text=DIFF):
        return ProxyFactory(
            Diff.fromFile(StringIO(diff_text), len(diff_text)))

    def makePreviewDiff(self, conflicts=u''):
        diff = self.makeDiff()
        bmp = self.makeBranchMergeProposal()
        preview_diff = PreviewDiff()
        preview_diff.branch_merge_proposal = bmp
        preview_diff.conflicts = conflicts
        preview_diff.diff = diff
        preview_diff.source_revision_id = self.getUniqueUnicode()
        preview_diff.target_revision_id = self.getUniqueUnicode()
        return preview_diff

    def makeIncrementalDiff(self, merge_proposal=None, old_revision=None,
                            new_revision=None):
        diff = self.makeDiff()
        if merge_proposal is None:
            source_branch = self.makeBranch()
        else:
            source_branch = merge_proposal.source_branch

        def make_revision(parent=None):
            sequence = source_branch.revision_history.count() + 1
            if parent is None:
                parent_ids = []
            else:
                parent_ids = [parent.revision_id]
            branch_revision = self.makeBranchRevision(
                source_branch, sequence=sequence,
                revision_date=self.getUniqueDate(), parent_ids=parent_ids)
            return branch_revision.revision
        if old_revision is None:
            old_revision = make_revision()
        if merge_proposal is None:
            merge_proposal = self.makeBranchMergeProposal(
                date_created=self.getUniqueDate(),
                source_branch=source_branch)
        if new_revision is None:
            new_revision = make_revision(old_revision)
        return merge_proposal.generateIncrementalDiff(
            old_revision, new_revision, diff)

    def makeStaticDiff(self):
        return StaticDiff.acquireFromText(
            self.getUniqueUnicode(), self.getUniqueUnicode(),
            self.getUniqueString())

    def makeRevision(self, author=None, revision_date=None, parent_ids=None,
                     rev_id=None, log_body=None, date_created=None):
        """Create a single `Revision`."""
        if author is None:
            author = self.getUniqueString('author')
        elif IPerson.providedBy(author):
            author = removeSecurityProxy(author).preferredemail.email
        if revision_date is None:
            revision_date = datetime.now(pytz.UTC)
        if parent_ids is None:
            parent_ids = []
        if rev_id is None:
            rev_id = self.getUniqueString('revision-id')
        if log_body is None:
            log_body = self.getUniqueString('log-body')
        return getUtility(IRevisionSet).new(
            revision_id=rev_id, log_body=log_body,
            revision_date=revision_date, revision_author=author,
            parent_ids=parent_ids, properties={},
            _date_created=date_created)

    def makeRevisionsForBranch(self, branch, count=5, author=None,
                               date_generator=None):
        """Add `count` revisions to the revision history of `branch`.

        :param branch: The branch to add the revisions to.
        :param count: The number of revisions to add.
        :param author: A string for the author name.
        :param date_generator: A `time_counter` instance, defaults to starting
                               from 1-Jan-2007 if not set.
        """
        if date_generator is None:
            date_generator = time_counter(
                datetime(2007, 1, 1, tzinfo=pytz.UTC),
                delta=timedelta(days=1))
        sequence = branch.revision_count
        parent = branch.getTipRevision()
        if parent is None:
            parent_ids = []
        else:
            parent_ids = [parent.revision_id]

        revision_set = getUtility(IRevisionSet)
        if author is None:
            author = self.getUniqueString('author')
        for index in range(count):
            revision = revision_set.new(
                revision_id=self.getUniqueString('revision-id'),
                log_body=self.getUniqueString('log-body'),
                revision_date=date_generator.next(),
                revision_author=author,
                parent_ids=parent_ids,
                properties={})
            sequence += 1
            branch.createBranchRevision(sequence, revision)
            parent = revision
            parent_ids = [parent.revision_id]
        if branch.branch_type not in (BranchType.REMOTE, BranchType.HOSTED):
            branch.startMirroring()
        removeSecurityProxy(branch).branchChanged(
            '', parent.revision_id, None, None, None)
        branch.updateScannedDetails(parent, sequence)

    def makeBranchRevision(self, branch, revision_id=None, sequence=None,
                           parent_ids=None, revision_date=None):
        revision = self.makeRevision(
            rev_id=revision_id, parent_ids=parent_ids,
            revision_date=revision_date)
        return branch.createBranchRevision(sequence, revision)

    def makeBug(self, product=None, owner=None, bug_watch_url=None,
                private=False, date_closed=None, title=None,
                date_created=None, description=None, comment=None,
                status=None, distribution=None, milestone=None, series=None,
                tags=None, sourcepackagename=None):
        """Create and return a new, arbitrary Bug.

        The bug returned uses default values where possible. See
        `IBugSet.new` for more information.

        :param product: If the product is not set, and if the parameter
            distribution, milestone, and series are not set, a product
            is created and this is used as the primary bug target.
        :param owner: The reporter of the bug. If not set, one is created.
        :param bug_watch_url: If specified, create a bug watch pointing
            to this URL.
        :param distribution: If set, the distribution is used as the
            default bug target.
        :param milestone: If set, the milestone.target must match the product
            or distribution parameters, or the those parameters must be None.
        :param series: If set, the series.product must match the product
            parameter, or the series.distribution must match the distribution
            parameter, or the those parameters must be None.
        :param tags: If set, the tags to be added with the bug.
        :param distribution: If set, the sourcepackagename is used as the
            default bug target.
        At least one of the parameters distribution and product must be
        None, otherwise, an assertion error will be raised.
        """
        if product is None and distribution is None:
            if milestone is not None:
                # One of these will be None.
                product = milestone.product
                distribution = milestone.distribution
            elif series is not None:
                if IProductSeries.providedBy(series):
                    product = series.product
                else:
                    distribution = series.distribution
            else:
                product = self.makeProduct()
        if owner is None:
            owner = self.makePerson()
        if title is None:
            title = self.getUniqueString('bug-title')
        if comment is None:
            comment = self.getUniqueString()
        if sourcepackagename is not None:
            self.makeSourcePackagePublishingHistory(
                distroseries=distribution.currentseries,
                sourcepackagename=sourcepackagename)
        create_bug_params = CreateBugParams(
            owner, title, comment=comment, private=private,
            datecreated=date_created, description=description,
            status=status, tags=tags)
        create_bug_params.setBugTarget(
            product=product, distribution=distribution,
            sourcepackagename=sourcepackagename)
        bug = getUtility(IBugSet).createBug(create_bug_params)
        if bug_watch_url is not None:
            # fromText() creates a bug watch associated with the bug.
            getUtility(IBugWatchSet).fromText(bug_watch_url, bug, owner)
        bugtask = bug.default_bugtask
        if date_closed is not None:
            bugtask.transitionToStatus(
                BugTaskStatus.FIXRELEASED, owner, when=date_closed)
        if milestone is not None:
            bugtask.transitionToMilestone(milestone, milestone.target.owner)
        if series is not None:
            with person_logged_in(owner):
                task = bug.addTask(owner, series)
                task.transitionToStatus(status, owner)

        return bug

    def makeBugTask(self, bug=None, target=None, owner=None, publish=True):
        """Create and return a bug task.

        If the bug is already targeted to the given target, the existing
        bug task is returned.

        :param bug: The `IBug` the bug tasks should be part of. If None,
            one will be created.
        :param target: The `IBugTarget`, to which the bug will be
            targeted to.
        """
        if bug is None:
            bug = self.makeBug()
        if target is None:
            target = self.makeProduct()
        existing_bugtask = bug.getBugTask(target)
        if existing_bugtask is not None:
            return existing_bugtask

        if owner is None:
            owner = self.makePerson()

        prerequisite_target = None
        if IProductSeries.providedBy(target):
            # We can't have a series task without a product task.
            prerequisite_target = target.product
        if IDistroSeries.providedBy(target):
            # We can't have a series task without a distribution task.
            prerequisite_target = target.distribution
        if ISourcePackage.providedBy(target):
            # We can't have a series task without a distribution task.
            prerequisite_target = target.distribution_sourcepackage
            if publish:
                self.makeSourcePackagePublishingHistory(
                    distroseries=target.distroseries,
                    sourcepackagename=target.sourcepackagename)
        if IDistributionSourcePackage.providedBy(target):
            if publish:
                self.makeSourcePackagePublishingHistory(
                    distroseries=target.distribution.currentseries,
                    sourcepackagename=target.sourcepackagename)
        if prerequisite_target is not None:
            prerequisite = bug.getBugTask(prerequisite_target)
            if prerequisite is None:
                self.makeBugTask(bug, prerequisite_target, publish=publish)

        return removeSecurityProxy(bug).addTask(owner, target)

    def makeBugNomination(self, bug=None, target=None):
        """Create and return a BugNomination.

        Will create a non-series task if it does not already exist.

        :param bug: The `IBug` the nomination should be for. If None,
            one will be created.
        :param target: The `IProductSeries`, `IDistroSeries` or
            `ISourcePackage` to nominate for.
        """
        if ISourcePackage.providedBy(target):
            non_series = target.distribution_sourcepackage
            series = target.distroseries
        else:
            non_series = target.parent
            series = target
        with celebrity_logged_in('admin'):
            bug = self.makeBugTask(bug=bug, target=non_series).bug
            nomination = bug.addNomination(
                getUtility(ILaunchpadCelebrities).admin, series)
        return nomination

    def makeBugTracker(self, base_url=None, bugtrackertype=None, title=None,
                       name=None):
        """Make a new bug tracker."""
        owner = self.makePerson()

        if base_url is None:
            base_url = 'http://%s.example.com/' % self.getUniqueString()
        if bugtrackertype is None:
            bugtrackertype = BugTrackerType.BUGZILLA

        return getUtility(IBugTrackerSet).ensureBugTracker(
            base_url, owner, bugtrackertype, title=title, name=name)

    def makeBugTrackerWithWatches(self, base_url=None, count=2):
        """Make a new bug tracker with some watches."""
        bug_tracker = self.makeBugTracker(base_url=base_url)
        bug_watches = [
            self.makeBugWatch(bugtracker=bug_tracker)
            for i in range(count)]
        return (bug_tracker, bug_watches)

    def makeBugTrackerComponentGroup(self, name=None, bug_tracker=None):
        """Make a new bug tracker component group."""
        if name is None:
            name = self.getUniqueUnicode()
        if bug_tracker is None:
            bug_tracker = self.makeBugTracker()

        component_group = bug_tracker.addRemoteComponentGroup(name)
        return component_group

    def makeBugTrackerComponent(self, name=None, component_group=None,
                                custom=None):
        """Make a new bug tracker component."""
        if name is None:
            name = self.getUniqueUnicode()
        if component_group is None:
            component_group = self.makeBugTrackerComponentGroup()
        if custom is None:
            custom = False
        if custom:
            component = component_group.addCustomComponent(name)
        else:
            component = component_group.addComponent(name)
        return component

    def makeBugWatch(self, remote_bug=None, bugtracker=None, bug=None,
                     owner=None, bug_task=None):
        """Make a new bug watch."""
        if remote_bug is None:
            remote_bug = self.getUniqueInteger()

        if bugtracker is None:
            bugtracker = self.makeBugTracker()

        if bug_task is not None:
            # If someone passes a value for bug *and* a value for
            # bug_task then the bug value will get clobbered, but that
            # doesn't matter since the bug should be the one that the
            # bug task belongs to anyway (unless they're having a crazy
            # moment, in which case we're saving them from themselves).
            bug = bug_task.bug
        elif bug is None:
            bug = self.makeBug()

        if owner is None:
            owner = self.makePerson()

        bug_watch = getUtility(IBugWatchSet).createBugWatch(
            bug, owner, bugtracker, str(remote_bug))
        if bug_task is not None:
            bug_task.bugwatch = bug_watch

        # You need to be an admin to set next_check on a BugWatch.
        def set_next_check(bug_watch):
            bug_watch.next_check = datetime.now(pytz.timezone('UTC'))

        person = getUtility(IPersonSet).getByName('name16')
        run_with_login(person, set_next_check, bug_watch)
        return bug_watch

    def makeBugComment(self, bug=None, owner=None, subject=None, body=None,
                       bug_watch=None):
        """Create and return a new bug comment.

        :param bug: An `IBug` or a bug ID or name, or None, in which
            case a new bug is created.
        :param owner: An `IPerson`, or None, in which case a new
            person is created.
        :param subject: An `IMessage` or a string, or None, in which
            case a new message will be generated.
        :param body: An `IMessage` or a string, or None, in which
            case a new message will be generated.
        :param bug_watch: An `IBugWatch`, which will be used to set the
            new comment's bugwatch attribute.
        :return: An `IBugMessage`.
        """
        if bug is None:
            bug = self.makeBug()
        elif isinstance(bug, (int, long, basestring)):
            bug = getUtility(IBugSet).getByNameOrID(str(bug))
        if owner is None:
            owner = self.makePerson()
        if subject is None:
            subject = self.getUniqueString()
        if body is None:
            body = self.getUniqueString()
        return bug.newMessage(owner=owner, subject=subject,
                              content=body, parent=None, bugwatch=bug_watch,
                              remote_comment_id=None)

    def makeBugAttachment(self, bug=None, owner=None, data=None,
                          comment=None, filename=None, content_type=None,
                          description=None, is_patch=_DEFAULT):
        """Create and return a new bug attachment.

        :param bug: An `IBug` or a bug ID or name, or None, in which
            case a new bug is created.
        :param owner: An `IPerson`, or None, in which case a new
            person is created.
        :param data: A file-like object or a string, or None, in which
            case a unique string will be used.
        :param comment: An `IMessage` or a string, or None, in which
            case a new message will be generated.
        :param filename: A string, or None, in which case a unique
            string will be used.
        :param content_type: The MIME-type of this file.
        :param description: The description of the attachment.
        :param is_patch: If true, this attachment is a patch.
        :return: An `IBugAttachment`.
        """
        if bug is None:
            bug = self.makeBug()
        elif isinstance(bug, (int, long, basestring)):
            bug = getUtility(IBugSet).getByNameOrID(str(bug))
        if owner is None:
            owner = self.makePerson()
        if data is None:
            data = self.getUniqueString()
        if description is None:
            description = self.getUniqueString()
        if comment is None:
            comment = self.getUniqueString()
        if filename is None:
            filename = self.getUniqueString()
        # If the default value of is_patch when creating a new
        # BugAttachment should ever change, we don't want to interfere
        # with that.  So, we only override it if our caller explicitly
        # passed it.
        other_params = {}
        if is_patch is not _DEFAULT:
            other_params['is_patch'] = is_patch
        return bug.addAttachment(
            owner, data, comment, filename, content_type=content_type,
            description=description, **other_params)

    def makeSignedMessage(self, msgid=None, body=None, subject=None,
            attachment_contents=None, force_transfer_encoding=False,
            email_address=None, signing_context=None, to_address=None):
        """Return an ISignedMessage.

        :param msgid: An rfc2822 message-id.
        :param body: The body of the message.
        :param attachment_contents: The contents of an attachment.
        :param force_transfer_encoding: If True, ensure a transfer encoding is
            used.
        :param email_address: The address the mail is from.
        :param signing_context: A GPGSigningContext instance containing the
            gpg key to sign with.  If None, the message is unsigned.  The
            context also contains the password and gpg signing mode.
        """
        mail = SignedMessage()
        if email_address is None:
            person = self.makePerson()
            email_address = removeSecurityProxy(person).preferredemail.email
        mail['From'] = email_address
        if to_address is None:
            to_address = removeSecurityProxy(
                self.makePerson()).preferredemail.email
        mail['To'] = to_address
        if subject is None:
            subject = self.getUniqueString('subject')
        mail['Subject'] = subject
        if msgid is None:
            msgid = self.makeUniqueRFC822MsgId()
        if body is None:
            body = self.getUniqueString('body')
        charset = 'ascii'
        try:
            body = body.encode(charset)
        except UnicodeEncodeError:
            charset = 'utf-8'
            body = body.encode(charset)
        mail['Message-Id'] = msgid
        mail['Date'] = formatdate()
        if signing_context is not None:
            gpghandler = getUtility(IGPGHandler)
            body = gpghandler.signContent(
                body, signing_context.fingerprint,
                signing_context.password, signing_context.mode)
            assert body is not None
        if attachment_contents is None:
            mail.set_payload(body)
            body_part = mail
        else:
            body_part = EmailMessage()
            body_part.set_payload(body)
            mail.attach(body_part)
            attach_part = EmailMessage()
            attach_part.set_payload(attachment_contents)
            attach_part['Content-type'] = 'application/octet-stream'
            if force_transfer_encoding:
                encode_base64(attach_part)
            mail.attach(attach_part)
            mail['Content-type'] = 'multipart/mixed'
        body_part['Content-type'] = 'text/plain'
        if force_transfer_encoding:
            encode_base64(body_part)
        body_part.set_charset(charset)
        mail.parsed_string = mail.as_string()
        return mail

    def makeSpecification(self, product=None, title=None, distribution=None,
                          name=None, summary=None, owner=None,
                          status=NewSpecificationDefinitionStatus.NEW,
                          implementation_status=None, goal=None, specurl=None,
                          assignee=None, drafter=None, approver=None,
                          priority=None, whiteboard=None, milestone=None):
        """Create and return a new, arbitrary Blueprint.

        :param product: The product to make the blueprint on.  If one is
            not specified, an arbitrary product is created.
        """
        if distribution is None and product is None:
            product = self.makeProduct()
        if name is None:
            name = self.getUniqueString('name')
        if summary is None:
            summary = self.getUniqueString('summary')
        if title is None:
            title = self.getUniqueString('title')
        if owner is None:
            owner = self.makePerson()
        if priority is None:
            priority = SpecificationPriority.UNDEFINED
        status_names = NewSpecificationDefinitionStatus.items.mapping.keys()
        if status.name in status_names:
            definition_status = status
        else:
            # This is to satisfy life cycle requirements.
            definition_status = NewSpecificationDefinitionStatus.NEW
        spec = getUtility(ISpecificationSet).new(
            name=name,
            title=title,
            specurl=None,
            summary=summary,
            definition_status=definition_status,
            whiteboard=whiteboard,
            owner=owner,
            assignee=assignee,
            drafter=drafter,
            approver=approver,
            product=product,
            distribution=distribution,
            priority=priority)
        naked_spec = removeSecurityProxy(spec)
        if status.name not in status_names:
            # Set the closed status after the status has a sane initial state.
            naked_spec.definition_status = status
        if status == SpecificationDefinitionStatus.OBSOLETE:
            # This is to satisfy a DB constraint of obsolete specs.
            naked_spec.completer = owner
            naked_spec.date_completed = datetime.now(pytz.UTC)
        naked_spec.specurl = specurl
        naked_spec.milestone = milestone
        if goal is not None:
            naked_spec.proposeGoal(goal, spec.target.owner)
        if implementation_status is not None:
            naked_spec.implementation_status = implementation_status
            naked_spec.updateLifecycleStatus(owner)
        return spec

    makeBlueprint = makeSpecification

    def makeQuestion(self, target=None, title=None,
                     owner=None, description=None):
        """Create and return a new, arbitrary Question.

        :param target: The IQuestionTarget to make the question on. If one is
            not specified, an arbitrary product is created.
        :param title: The question title. If one is not provided, an
            arbitrary title is created.
        :param owner: The owner of the question. If one is not provided, the
            question target owner will be used.
        """
        if target is None:
            target = self.makeProduct()
        if title is None:
            title = self.getUniqueString('title')
        if owner is None:
            owner = target.owner
        if description is None:
            description = self.getUniqueString('description')
        with person_logged_in(target.owner):
            question = target.newQuestion(
                owner=owner, title=title, description=description)
        return question

    def makeFAQ(self, target=None, title=None):
        """Create and return a new, arbitrary FAQ.

        :param target: The IFAQTarget to make the FAQ on. If one is
            not specified, an arbitrary product is created.
        :param title: The FAQ title. If one is not provided, an
            arbitrary title is created.
        """
        if target is None:
            target = self.makeProduct()
        if title is None:
            title = self.getUniqueString('title')
        return target.newFAQ(
            owner=target.owner, title=title, content='content')

    def makePackageCodeImport(self, sourcepackage=None, **kwargs):
        """Make a code import targetting a sourcepackage."""
        if sourcepackage is None:
            sourcepackage = self.makeSourcePackage()
        target = IBranchTarget(sourcepackage)
        return self.makeCodeImport(target=target, **kwargs)

    def makeProductCodeImport(self, product=None, **kwargs):
        """Make a code import targetting a product."""
        if product is None:
            product = self.makeProduct()
        target = IBranchTarget(product)
        return self.makeCodeImport(target=target, **kwargs)

    def makeCodeImport(self, svn_branch_url=None, cvs_root=None,
                       cvs_module=None, target=None, branch_name=None,
                       git_repo_url=None, hg_repo_url=None, registrant=None,
                       rcs_type=None, review_status=None):
        """Create and return a new, arbitrary code import.

        The type of code import will be inferred from the source details
        passed in, but defaults to a Subversion import from an arbitrary
        unique URL.
        """
        if (svn_branch_url is cvs_root is cvs_module is git_repo_url is
            hg_repo_url is None):
            svn_branch_url = self.getUniqueURL()

        if target is None:
            target = IBranchTarget(self.makeProduct())
        if branch_name is None:
            branch_name = self.getUniqueString('name')
        if registrant is None:
            registrant = self.makePerson()

        code_import_set = getUtility(ICodeImportSet)
        if svn_branch_url is not None:
            if rcs_type is None:
                rcs_type = RevisionControlSystems.SVN
            else:
                assert rcs_type in (RevisionControlSystems.SVN,
                                    RevisionControlSystems.BZR_SVN)
            code_import = code_import_set.new(
                registrant, target, branch_name, rcs_type=rcs_type,
                url=svn_branch_url)
        elif git_repo_url is not None:
            assert rcs_type in (None, RevisionControlSystems.GIT)
            code_import = code_import_set.new(
                registrant, target, branch_name,
                rcs_type=RevisionControlSystems.GIT,
                url=git_repo_url)
        elif hg_repo_url is not None:
            code_import = code_import_set.new(
                registrant, target, branch_name,
                rcs_type=RevisionControlSystems.HG,
                url=hg_repo_url)
        else:
            assert rcs_type in (None, RevisionControlSystems.CVS)
            code_import = code_import_set.new(
                registrant, target, branch_name,
                rcs_type=RevisionControlSystems.CVS,
                cvs_root=cvs_root, cvs_module=cvs_module)
        if review_status:
            removeSecurityProxy(code_import).review_status = review_status
        return code_import

    def makeChangelog(self, spn=None, versions=[]):
        """Create and return a LFA of a valid Debian-style changelog."""
        if spn is None:
            spn = self.getUniqueString()
        changelog = ''
        for version in versions:
            entry = dedent('''
            %s (%s) unstable; urgency=low

              * %s.

             -- Foo Bar <foo@example.com>  Tue, 01 Jan 1970 01:50:41 +0000

            ''' % (spn, version, version))
            changelog += entry
        return self.makeLibraryFileAlias(content=changelog)

    def makeCodeImportEvent(self):
        """Create and return a CodeImportEvent."""
        code_import = self.makeCodeImport()
        person = self.makePerson()
        code_import_event_set = getUtility(ICodeImportEventSet)
        return code_import_event_set.newCreate(code_import, person)

    def makeCodeImportJob(self, code_import=None):
        """Create and return a new code import job for the given import.

        This implies setting the import's review_status to REVIEWED.
        """
        if code_import is None:
            code_import = self.makeCodeImport()
        code_import.updateFromData(
            {'review_status': CodeImportReviewStatus.REVIEWED},
            code_import.registrant)
        return code_import.import_job

    def makeCodeImportMachine(self, set_online=False, hostname=None):
        """Return a new CodeImportMachine.

        The machine will be in the OFFLINE state."""
        if hostname is None:
            hostname = self.getUniqueString('machine-')
        if set_online:
            state = CodeImportMachineState.ONLINE
        else:
            state = CodeImportMachineState.OFFLINE
        machine = getUtility(ICodeImportMachineSet).new(hostname, state)
        return machine

    def makeCodeImportResult(self, code_import=None, result_status=None,
                             date_started=None, date_finished=None,
                             log_excerpt=None, log_alias=None, machine=None):
        """Create and return a new CodeImportResult."""
        if code_import is None:
            code_import = self.makeCodeImport()
        if machine is None:
            machine = self.makeCodeImportMachine()
        requesting_user = None
        if log_excerpt is None:
            log_excerpt = self.getUniqueString()
        if result_status is None:
            result_status = CodeImportResultStatus.FAILURE
        if date_finished is None:
            # If a date_started is specified, then base the finish time
            # on that.
            if date_started is None:
                date_finished = time_counter().next()
            else:
                date_finished = date_started + timedelta(hours=4)
        if date_started is None:
            date_started = date_finished - timedelta(hours=4)
        if log_alias is None:
            log_alias = self.makeLibraryFileAlias()
        return getUtility(ICodeImportResultSet).new(
            code_import, machine, requesting_user, log_excerpt, log_alias,
            result_status, date_started, date_finished)

    def makeCodeReviewComment(self, sender=None, subject=None, body=None,
                              vote=None, vote_tag=None, parent=None,
                              merge_proposal=None, date_created=DEFAULT):
        if sender is None:
            sender = self.makePerson()
        if subject is None:
            subject = self.getUniqueString('subject')
        if body is None:
            body = self.getUniqueString('content')
        if merge_proposal is None:
            if parent:
                merge_proposal = parent.branch_merge_proposal
            else:
                merge_proposal = self.makeBranchMergeProposal(
                    registrant=sender)
        return merge_proposal.createComment(
            sender, subject, body, vote, vote_tag, parent,
            _date_created=date_created)

    def makeCodeReviewVoteReference(self):
        bmp = removeSecurityProxy(self.makeBranchMergeProposal())
        candidate = self.makePerson()
        return bmp.nominateReviewer(candidate, bmp.registrant)

    def makeMessage(self, subject=None, content=None, parent=None,
                    owner=None):
        if subject is None:
            subject = self.getUniqueString()
        if content is None:
            content = self.getUniqueString()
        if owner is None:
            owner = self.makePerson()
        rfc822msgid = self.makeUniqueRFC822MsgId()
        message = Message(rfc822msgid=rfc822msgid, subject=subject,
            owner=owner, parent=parent)
        MessageChunk(message=message, sequence=1, content=content)
        return message

    def makeLanguage(self, language_code=None, name=None, pluralforms=None,
                     plural_expression=None):
        """Makes a language given the language_code and name."""
        if language_code is None:
            language_code = self.getUniqueString('lang')
        if name is None:
            name = "Language %s" % language_code
        if plural_expression is None and pluralforms is not None:
            # If the number of plural forms is known, the language
            # should also have a plural expression and vice versa.
            plural_expression = 'n %% %d' % pluralforms

        language_set = getUtility(ILanguageSet)
        return language_set.createLanguage(
            language_code, name, pluralforms=pluralforms,
            pluralexpression=plural_expression)

    def makeLanguagePack(self, distroseries=None, languagepack_type=None):
        """Create a language pack."""
        if distroseries is None:
            distroseries = self.makeUbuntuDistroSeries()
        if languagepack_type is None:
            languagepack_type = LanguagePackType.FULL
        return getUtility(ILanguagePackSet).addLanguagePack(
            distroseries, self.makeLibraryFileAlias(), languagepack_type)

    def makeLibraryFileAlias(self, filename=None, content=None,
                             content_type='text/plain', restricted=False,
                             expires=None):
        """Make a library file, and return the alias."""
        if filename is None:
            filename = self.getUniqueString('filename')
        if content is None:
            content = self.getUniqueString()
        library_file_alias_set = getUtility(ILibraryFileAliasSet)
        library_file_alias = library_file_alias_set.create(
            filename, len(content), StringIO(content), content_type,
            expires=expires, restricted=restricted)
        return library_file_alias

    def makeDistribution(self, name=None, displayname=None, owner=None,
                         registrant=None, members=None, title=None,
                         aliases=None, bug_supervisor=None,
                         publish_root_dir=None, publish_base_url=None,
                         publish_copy_base_url=None, no_pubconf=False):
        """Make a new distribution."""
        if name is None:
            name = self.getUniqueString(prefix="distribution")
        if displayname is None:
            displayname = name.capitalize()
        if title is None:
            title = self.getUniqueString()
        description = self.getUniqueString()
        summary = self.getUniqueString()
        domainname = self.getUniqueString()
        if registrant is None:
            registrant = self.makePerson()
        if owner is None:
            owner = self.makePerson()
        if members is None:
            members = self.makeTeam(owner)
        distro = getUtility(IDistributionSet).new(
            name, displayname, title, description, summary, domainname,
            members, owner, registrant)
        if aliases is not None:
            removeSecurityProxy(distro).setAliases(aliases)
        if bug_supervisor is not None:
            naked_distro = removeSecurityProxy(distro)
            naked_distro.bug_supervisor = bug_supervisor
        if not no_pubconf:
            self.makePublisherConfig(
                distro, publish_root_dir, publish_base_url,
                publish_copy_base_url)
        return distro

    def makeDistroRelease(self, distribution=None, version=None,
                          status=SeriesStatus.DEVELOPMENT,
                          previous_series=None, name=None, displayname=None,
                          registrant=None):
        """Make a new distro release."""
        if distribution is None:
            distribution = self.makeDistribution()
        if name is None:
            name = self.getUniqueString(prefix="distroseries")
        if displayname is None:
            displayname = name.capitalize()
        if version is None:
            version = "%s.0" % self.getUniqueInteger()
        if registrant is None:
            registrant = distribution.owner

        # We don't want to login() as the person used to create the product,
        # so we remove the security proxy before creating the series.
        naked_distribution = removeSecurityProxy(distribution)
        series = naked_distribution.newSeries(
            version=version,
            name=name,
            displayname=displayname,
            title=self.getUniqueString(), summary=self.getUniqueString(),
            description=self.getUniqueString(),
            previous_series=previous_series, registrant=registrant)
        series.status = status

        return ProxyFactory(series)

    def makeUbuntuDistroRelease(self, version=None,
                                status=SeriesStatus.DEVELOPMENT,
                                previous_series=None, name=None,
                                displayname=None):
        """Short cut to use the celebrity 'ubuntu' as the distribution."""
        ubuntu = getUtility(ILaunchpadCelebrities).ubuntu
        return self.makeDistroRelease(
            ubuntu, version, status, previous_series, name, displayname)

    # Most people think of distro releases as distro series.
    makeDistroSeries = makeDistroRelease
    makeUbuntuDistroSeries = makeUbuntuDistroRelease

    def makeDistroSeriesDifference(
        self, derived_series=None, source_package_name_str=None,
        versions=None,
        difference_type=DistroSeriesDifferenceType.DIFFERENT_VERSIONS,
        status=DistroSeriesDifferenceStatus.NEEDS_ATTENTION,
        changelogs=None, set_base_version=False, parent_series=None):
        """Create a new distro series source package difference."""
        if derived_series is None:
            dsp = self.makeDistroSeriesParent(
                parent_series=parent_series)
            derived_series = dsp.derived_series
            parent_series = dsp.parent_series
        else:
            if parent_series is None:
                dsp = getUtility(IDistroSeriesParentSet).getByDerivedSeries(
                    derived_series)
                if dsp.count() == 0:
                    new_dsp = self.makeDistroSeriesParent(
                        derived_series=derived_series,
                        parent_series=parent_series)
                    parent_series = new_dsp.parent_series
                else:
                    parent_series = dsp[0].parent_series

        if source_package_name_str is None:
            source_package_name_str = self.getUniqueString('src-name')

        source_package_name = self.getOrMakeSourcePackageName(
            source_package_name_str)

        if versions is None:
            versions = {}
        if changelogs is None:
            changelogs = {}

        base_version = versions.get('base')
        if base_version is not None:
            for series in [derived_series, parent_series]:
                spr = self.makeSourcePackageRelease(
                    sourcepackagename=source_package_name,
                    version=base_version)
                self.makeSourcePackagePublishingHistory(
                    distroseries=series, sourcepackagerelease=spr,
                    status=PackagePublishingStatus.SUPERSEDED)

        if difference_type is not (
            DistroSeriesDifferenceType.MISSING_FROM_DERIVED_SERIES):
            spr = self.makeSourcePackageRelease(
                sourcepackagename=source_package_name,
                version=versions.get('derived'),
                changelog=changelogs.get('derived'))
            self.makeSourcePackagePublishingHistory(
                distroseries=derived_series, sourcepackagerelease=spr,
                status=PackagePublishingStatus.PUBLISHED)

        if difference_type is not (
            DistroSeriesDifferenceType.UNIQUE_TO_DERIVED_SERIES):
            spr = self.makeSourcePackageRelease(
                sourcepackagename=source_package_name,
                version=versions.get('parent'),
                changelog=changelogs.get('parent'))
            self.makeSourcePackagePublishingHistory(
                distroseries=parent_series,
                sourcepackagerelease=spr,
                status=PackagePublishingStatus.PUBLISHED)

        diff = getUtility(IDistroSeriesDifferenceSource).new(
            derived_series, source_package_name, parent_series)

        removeSecurityProxy(diff).status = status

        if set_base_version:
            version = versions.get('base', "%s.0" % self.getUniqueInteger())
            removeSecurityProxy(diff).base_version = version

        # We clear the cache on the diff, returning the object as if it
        # was just loaded from the store.
        clear_property_cache(diff)
        return diff

    def makeDistroSeriesDifferenceComment(
        self, distro_series_difference=None, owner=None, comment=None):
        """Create a new distro series difference comment."""
        if distro_series_difference is None:
            distro_series_difference = self.makeDistroSeriesDifference()
        if owner is None:
            owner = self.makePerson()
        if comment is None:
            comment = self.getUniqueString('dsdcomment')

        return getUtility(IDistroSeriesDifferenceCommentSource).new(
            distro_series_difference, owner, comment)

    def makeDistroSeriesParent(self, derived_series=None, parent_series=None,
                               initialized=False, is_overlay=False,
                               pocket=None, component=None):
        if parent_series is None:
            parent_series = self.makeDistroSeries()
        if derived_series is None:
            derived_series = self.makeDistroSeries()
        return getUtility(IDistroSeriesParentSet).new(
            derived_series, parent_series, initialized, is_overlay, pocket,
            component)

    def makeDistroArchSeries(self, distroseries=None,
                             architecturetag=None, processorfamily=None,
                             official=True, owner=None,
                             supports_virtualized=False, enabled=True):
        """Create a new distroarchseries"""

        if distroseries is None:
            distroseries = self.makeDistroRelease()
        if processorfamily is None:
            processorfamily = self.makeProcessorFamily()
        if owner is None:
            owner = self.makePerson()
        # XXX: architecturetag & processorfamily are tightly coupled. It's
        # wrong to just make a fresh architecture tag without also making a
        # processor family to go with it (ideally with processors!)
        if architecturetag is None:
            architecturetag = self.getUniqueString('arch')
        return distroseries.newArch(
            architecturetag, processorfamily, official, owner,
            supports_virtualized, enabled)

    def makeComponent(self, name=None):
        """Make a new `IComponent`."""
        if name is None:
            name = self.getUniqueString()
        return getUtility(IComponentSet).ensure(name)

    def makeComponentSelection(self, distroseries=None, component=None):
        """Make a new `ComponentSelection`.

        :param distroseries: Optional `DistroSeries`.  If none is given,
            one will be created.
        :param component: Optional `Component` or a component name.  If
            none is given, one will be created.
        """
        if distroseries is None:
            distroseries = self.makeDistroSeries()

        if not IComponent.providedBy(component):
            component = self.makeComponent(component)

        return ComponentSelection(
            distroseries=distroseries, component=component)

    def makeArchive(self, distribution=None, owner=None, name=None,
                    purpose=None, enabled=True, private=False,
                    virtualized=True, description=None, displayname=None):
        """Create and return a new arbitrary archive.

        :param distribution: Supply IDistribution, defaults to a new one
            made with makeDistribution() for non-PPAs and ubuntu for PPAs.
        :param owner: Supply IPerson, defaults to a new one made with
            makePerson().
        :param name: Name of the archive, defaults to a random string.
        :param purpose: Supply ArchivePurpose, defaults to PPA.
        :param enabled: Whether the archive is enabled.
        :param private: Whether the archive is created private.
        :param virtualized: Whether the archive is virtualized.
        :param description: A description of the archive.
        """
        if purpose is None:
            purpose = ArchivePurpose.PPA
        if distribution is None:
            # See bug #568769
            if purpose == ArchivePurpose.PPA:
                distribution = getUtility(ILaunchpadCelebrities).ubuntu
            else:
                distribution = self.makeDistribution()
        if owner is None:
            owner = self.makePerson()
        if name is None:
            if purpose != ArchivePurpose.PPA:
                name = default_name_by_purpose.get(purpose)
            if name is None:
                name = self.getUniqueString()

        # Making a distribution makes an archive, and there can be only one
        # per distribution.
        if purpose == ArchivePurpose.PRIMARY:
            return distribution.main_archive

        archive = getUtility(IArchiveSet).new(
            owner=owner, purpose=purpose,
            distribution=distribution, name=name, displayname=displayname,
            enabled=enabled, require_virtualized=virtualized,
            description=description)

        if private:
            naked_archive = removeSecurityProxy(archive)
            naked_archive.private = True
            naked_archive.buildd_secret = "sekrit"

        return archive

    def makeArchiveAdmin(self, archive=None):
        """Make an Archive Admin.

        :param archive: The `IArchive`, will be auto-created if None.

        Make and return an `IPerson` who has an `ArchivePermission` to admin
        the distroseries queue.
        """
        if archive is None:
            archive = self.makeArchive()

        person = self.makePerson()
        permission_set = getUtility(IArchivePermissionSet)
        permission_set.newQueueAdmin(archive, person, 'main')
        return person

    def makeBuilder(self, processor=None, url=None, name=None, title=None,
                    description=None, owner=None, active=True,
                    virtualized=True, vm_host=None, manual=False):
        """Make a new builder for i386 virtualized builds by default.

        Note: the builder returned will not be able to actually build -
        we currently have a build slave setup for 'bob' only in the
        test environment.
        See lib/canonical/buildd/tests/buildd-slave-test.conf
        """
        if processor is None:
            processor_fam = ProcessorFamilySet().getByName('x86')
            processor = processor_fam.processors[0]
        if url is None:
            url = 'http://%s:8221/' % self.getUniqueString()
        if name is None:
            name = self.getUniqueString('builder-name')
        if title is None:
            title = self.getUniqueString('builder-title')
        if description is None:
            description = self.getUniqueString('description')
        if owner is None:
            owner = self.makePerson()

        return getUtility(IBuilderSet).new(
            processor, url, name, title, description, owner, active,
            virtualized, vm_host, manual=manual)

    def makeRecipeText(self, *branches):
        if len(branches) == 0:
            branches = (self.makeAnyBranch(), )
        base_branch = branches[0]
        other_branches = branches[1:]
        text = MINIMAL_RECIPE_TEXT % base_branch.bzr_identity
        for i, branch in enumerate(other_branches):
            text += 'merge dummy-%s %s\n' % (i, branch.bzr_identity)
        return text

    def makeRecipe(self, *branches):
        """Make a builder recipe that references `branches`.

        If no branches are passed, return a recipe text that references an
        arbitrary branch.
        """
        from bzrlib.plugins.builder.recipe import RecipeParser
        parser = RecipeParser(self.makeRecipeText(*branches))
        return parser.parse()

    def makeSourcePackageRecipeDistroseries(self, name="warty"):
        """Return a supported Distroseries to use with Source Package Recipes.

        Ew.  This uses sampledata currently, which is the ONLY reason this
        method exists: it gives us a migration path away from sampledata.
        """
        ubuntu = getUtility(IDistributionSet).getByName('ubuntu')
        return ubuntu.getSeries(name)

    def makeSourcePackageRecipe(self, registrant=None, owner=None,
                                distroseries=None, name=None,
                                description=None, branches=(),
                                build_daily=False, daily_build_archive=None,
                                is_stale=None, recipe=None,
                                date_created=DEFAULT):
        """Make a `SourcePackageRecipe`."""
        if registrant is None:
            registrant = self.makePerson()
        if owner is None:
            owner = self.makePerson()
        if distroseries is None:
            distroseries = self.makeSourcePackageRecipeDistroseries()

        if name is None:
            name = self.getUniqueString('spr-name').decode('utf8')
        if description is None:
            description = self.getUniqueString(
                'spr-description').decode('utf8')
        if daily_build_archive is None:
            daily_build_archive = self.makeArchive(
                distribution=distroseries.distribution, owner=owner)
        if recipe is None:
            recipe = self.makeRecipeText(*branches)
        else:
            assert branches == ()
        source_package_recipe = getUtility(ISourcePackageRecipeSource).new(
            registrant, owner, name, recipe, description, [distroseries],
            daily_build_archive, build_daily, date_created)
        if is_stale is not None:
            removeSecurityProxy(source_package_recipe).is_stale = is_stale
        IStore(source_package_recipe).flush()
        return source_package_recipe

    def makeSourcePackageRecipeBuild(self, sourcepackage=None, recipe=None,
                                     requester=None, archive=None,
                                     sourcename=None, distroseries=None,
                                     pocket=None, date_created=None,
                                     status=BuildStatus.NEEDSBUILD,
                                     duration=None):
        """Make a new SourcePackageRecipeBuild."""
        if recipe is None:
            recipe = self.makeSourcePackageRecipe(name=sourcename)
        if archive is None:
            archive = self.makeArchive()
        if distroseries is None:
            distroseries = self.makeDistroSeries(
                distribution=archive.distribution)
            arch = self.makeDistroArchSeries(distroseries=distroseries)
            removeSecurityProxy(distroseries).nominatedarchindep = arch
        if requester is None:
            requester = self.makePerson()
        spr_build = getUtility(ISourcePackageRecipeBuildSource).new(
            distroseries=distroseries,
            recipe=recipe,
            archive=archive,
            requester=requester,
            pocket=pocket,
            date_created=date_created)
        removeSecurityProxy(spr_build).status = status
        if duration is not None:
            naked_sprb = removeSecurityProxy(spr_build)
            if naked_sprb.date_started is None:
                naked_sprb.date_started = spr_build.date_created
            naked_sprb.date_finished = naked_sprb.date_started + duration
        IStore(spr_build).flush()
        return spr_build

    def makeSourcePackageRecipeBuildJob(
        self, score=9876, virtualized=True, estimated_duration=64,
        sourcename=None, recipe_build=None):
        """Create a `SourcePackageRecipeBuildJob` and a `BuildQueue` for
        testing."""
        if recipe_build is None:
            recipe_build = self.makeSourcePackageRecipeBuild(
                sourcename=sourcename)
        recipe_build_job = recipe_build.makeJob()

        store = getUtility(IStoreSelector).get(MAIN_STORE, DEFAULT_FLAVOR)
        bq = BuildQueue(
            job=recipe_build_job.job, lastscore=score,
            job_type=BuildFarmJobType.RECIPEBRANCHBUILD,
            estimated_duration=timedelta(seconds=estimated_duration),
            virtualized=virtualized)
        store.add(bq)
        return bq

    def makeRecipeBuildRecords(self, num_recent_records=1,
                               num_records_outside_epoch=0, epoch_days=30):
        """Create some recipe build records.

        A RecipeBuildRecord is a named tuple. Some records will be created
        with archive of type ArchivePurpose.PRIMARY, others with type
        ArchivePurpose.PPA. Some build records with be created with a build
        status of fully built and some will be created with the daily build
        option set to True and False. Only those records with daily build set
        to True and build status to fully built are returned.
        :param num_recent_records: the number of records within the specified
         time window.
        :param num_records_outside_epoch: the number of records outside the
         specified time window.
        :param epoch_days: the time window to use when creating records.
        """

        distroseries = self.makeDistroRelease()
        sourcepackagename = self.makeSourcePackageName()
        sourcepackage = self.makeSourcePackage(
            sourcepackagename=sourcepackagename,
            distroseries=distroseries)

        records_inside_epoch = []
        all_records = []
        for x in range(num_recent_records + num_records_outside_epoch):

            # We want some different source package names occasionally
            if not x % 3:
                sourcepackagename = self.makeSourcePackageName()
                sourcepackage = self.makeSourcePackage(
                    sourcepackagename=sourcepackagename,
                    distroseries=distroseries)

            # Ensure we have both ppa and primary archives
            if not x % 2:
                purpose = ArchivePurpose.PPA
            else:
                purpose = ArchivePurpose.PRIMARY
            archive = self.makeArchive(
                purpose=purpose, distribution=distroseries.distribution)
            # Make some daily and non-daily recipe builds.
            for daily in (True, False):
                recipeowner = self.makePerson()
                recipe = self.makeSourcePackageRecipe(
                    build_daily=daily,
                    owner=recipeowner,
                    name="Recipe_%s_%d" % (sourcepackagename.name, x),
                    daily_build_archive=archive,
                    distroseries=distroseries)
                sprb = self.makeSourcePackageRecipeBuild(
                    requester=recipeowner,
                    recipe=recipe,
                    sourcepackage=sourcepackage,
                    distroseries=distroseries)
                spr = self.makeSourcePackageRelease(
                    source_package_recipe_build=sprb,
                    sourcepackagename=sourcepackagename,
                    distroseries=distroseries, archive=archive)
                self.makeSourcePackagePublishingHistory(
                    sourcepackagerelease=spr, archive=archive,
                    distroseries=distroseries)

                # Make some complete and incomplete builds.
                for build_status in (
                    BuildStatus.FULLYBUILT,
                    BuildStatus.NEEDSBUILD,
                    ):
                    binary_build = self.makeBinaryPackageBuild(
                            source_package_release=spr)
                    naked_build = removeSecurityProxy(binary_build)
                    naked_build.queueBuild()
                    naked_build.status = build_status

                    now = datetime.now(UTC)
                    # We want some builds to be created in ascending order
                    if x < num_recent_records:
                        naked_build.date_finished = (
                            now - timedelta(
                                days=epoch_days - 1,
                                hours=-x))
                    # And others is descending order
                    else:
                        days_offset = epoch_days + 1 + x
                        naked_build.date_finished = (
                            now - timedelta(days=days_offset))

                    naked_build.date_started = (
                        naked_build.date_finished - timedelta(minutes=5))
                    rbr = RecipeBuildRecord(
                        removeSecurityProxy(sourcepackagename),
                        removeSecurityProxy(recipeowner),
                        removeSecurityProxy(archive),
                        removeSecurityProxy(recipe),
                        naked_build.date_finished.replace(tzinfo=None))

                    # Only return fully completed daily builds.
                    if daily and build_status == BuildStatus.FULLYBUILT:
                        if x < num_recent_records:
                            records_inside_epoch.append(rbr)
                        all_records.append(rbr)
        # We need to explicitly commit because if don't, the records don't
        # appear in the slave datastore.
        transaction.commit()

        # We need to ensure our results are sorted by correctly
        def _sort_records(records):
            records.sort(lambda x, y:
                cmp(x.sourcepackagename.name, y.sourcepackagename.name) or
                -cmp(x.most_recent_build_time, y.most_recent_build_time))

        _sort_records(all_records)
        _sort_records(records_inside_epoch)
        return all_records, records_inside_epoch

    def makeDscFile(self, tempdir_path=None):
        """Make a DscFile.

        :param tempdir_path: Path to a temporary directory to use.  If not
            supplied, a temp directory will be created.
        """
        filename = 'ed_0.2-20.dsc'
        contexts = []
        if tempdir_path is None:
            contexts.append(temp_dir())
        # Use nested so temp_dir is an optional context.
        with nested(*contexts) as result:
            if tempdir_path is None:
                tempdir_path = result[0]
            fullpath = os.path.join(tempdir_path, filename)
            with open(fullpath, 'w') as dsc_file:
                dsc_file.write(dedent("""\
                Format: 1.0
                Source: ed
                Version: 0.2-20
                Binary: ed
                Maintainer: James Troup <james@nocrew.org>
                Architecture: any
                Standards-Version: 3.5.8.0
                Build-Depends: dpatch
                Files:
                 ddd57463774cae9b50e70cd51221281b 185913 ed_0.2.orig.tar.gz
                 f9e1e5f13725f581919e9bfd62272a05 8506 ed_0.2-20.diff.gz
                """))

            class Changes:
                architectures = ['source']
            logger = BufferLogger()
            policy = BuildDaemonUploadPolicy()
            policy.distroseries = self.makeDistroSeries()
            policy.archive = self.makeArchive()
            policy.distro = policy.distroseries.distribution
            dsc_file = DSCFile(fullpath, 'digest', 0, 'main/editors',
                'priority', 'package', 'version', Changes, policy, logger)
            list(dsc_file.verify())
        return dsc_file

    def makeTranslationTemplatesBuildJob(self, branch=None):
        """Make a new `TranslationTemplatesBuildJob`.

        :param branch: The branch that the job should be for.  If none
            is given, one will be created.
        """
        if branch is None:
            branch = self.makeBranch()

        jobset = getUtility(ITranslationTemplatesBuildJobSource)
        return jobset.create(branch)

    def makePOTemplate(self, productseries=None, distroseries=None,
                       sourcepackagename=None, owner=None, name=None,
                       translation_domain=None, path=None,
                       copy_pofiles=True, side=None, sourcepackage=None):
        """Make a new translation template."""
        if sourcepackage is not None:
            assert distroseries is None, (
                'Cannot specify sourcepackage and distroseries')
            distroseries = sourcepackage.distroseries
            assert sourcepackagename is None, (
                'Cannot specify sourcepackage and sourcepackagename')
            sourcepackagename = sourcepackage.sourcepackagename
        if productseries is None and distroseries is None:
            if side != TranslationSide.UBUNTU:
                # No context for this template; set up a productseries.
                productseries = self.makeProductSeries(owner=owner)
                # Make it use Translations, otherwise there's little point
                # to us creating a template for it.
                naked_series = removeSecurityProxy(productseries)
                naked_series.product.translations_usage = (
                    ServiceUsage.LAUNCHPAD)
            else:
                distroseries = self.makeUbuntuDistroSeries()
        if distroseries is not None and sourcepackagename is None:
            sourcepackagename = self.makeSourcePackageName()

        templateset = getUtility(IPOTemplateSet)
        subset = templateset.getSubset(
            distroseries, sourcepackagename, productseries)

        if name is None:
            name = self.getUniqueString()
        if translation_domain is None:
            translation_domain = self.getUniqueString()

        if owner is None:
            if productseries is None:
                owner = distroseries.owner
            else:
                owner = productseries.owner

        if path is None:
            path = 'messages.pot'

        return subset.new(name, translation_domain, path, owner, copy_pofiles)

    def makePOTemplateAndPOFiles(self, language_codes, **kwargs):
        """Create a POTemplate and associated POFiles.

        Create a POTemplate for the given distroseries/sourcepackagename or
        productseries and create a POFile for each language. Returns the
        template.
        """
        template = self.makePOTemplate(**kwargs)
        for language_code in language_codes:
            self.makePOFile(language_code, template, template.owner)
        return template

    def makePOFile(self, language_code=None, potemplate=None, owner=None,
                   create_sharing=False, language=None, side=None):
        """Make a new translation file."""
        assert language_code is None or language is None, (
            "Please specifiy only one of language_code and language.")
        if language_code is None:
            if language is None:
                language = self.makeLanguage()
            language_code = language.code
        if potemplate is None:
            potemplate = self.makePOTemplate(owner=owner, side=side)
        else:
            assert side is None, 'Cannot specify both side and potemplate.'
        return potemplate.newPOFile(language_code,
                                    create_sharing=create_sharing)

    def makePOTMsgSet(self, potemplate=None, singular=None, plural=None,
                      context=None, sequence=None, commenttext=None,
                      filereferences=None, sourcecomment=None,
                      flagscomment=None):
        """Make a new `POTMsgSet` in the given template."""
        if potemplate is None:
            potemplate = self.makePOTemplate()
        if singular is None and plural is None:
            singular = self.getUniqueString()
        if sequence is None:
            sequence = self.getUniqueInteger()
        potmsgset = potemplate.createMessageSetFromText(
            singular, plural, context, sequence)
        if commenttext is not None:
            potmsgset.commenttext = commenttext
        if filereferences is not None:
            potmsgset.filereferences = filereferences
        if sourcecomment is not None:
            potmsgset.sourcecomment = sourcecomment
        if flagscomment is not None:
            potmsgset.flagscomment = flagscomment
        removeSecurityProxy(potmsgset).sync()
        return potmsgset

    def makePOFileAndPOTMsgSet(self, language_code=None, msgid=None,
                               with_plural=False, side=None):
        """Make a `POFile` with a `POTMsgSet`."""
        pofile = self.makePOFile(language_code, side=side)

        if with_plural:
            if msgid is None:
                msgid = self.getUniqueString()
            plural = self.getUniqueString()
        else:
            plural = None

        potmsgset = self.makePOTMsgSet(
            pofile.potemplate, singular=msgid, plural=plural)

        return pofile, potmsgset

    def makeTranslationsDict(self, translations=None):
        """Make sure translations are stored in a dict, e.g. {0: "foo"}.

        If translations is already dict, it is returned unchanged.
        If translations is a sequence, it is enumerated into a dict.
        If translations is None, an arbitrary single translation is created.
        """
        translations = removeSecurityProxy(translations)
        if translations is None:
            return {0: self.getUniqueString()}
        if isinstance(translations, dict):
            return translations
        assert isinstance(translations, (list, tuple)), (
                "Expecting either a dict or a sequence.")
        return dict(enumerate(translations))

    def makeSuggestion(self, pofile=None, potmsgset=None, translator=None,
                       translations=None, date_created=None):
        """Make a new suggested `TranslationMessage` in the given PO file."""
        if pofile is None:
            pofile = self.makePOFile('sr')
        if potmsgset is None:
            potmsgset = self.makePOTMsgSet(pofile.potemplate)
        if translator is None:
            translator = self.makePerson()
        translations = self.makeTranslationsDict(translations)
        translation_message = potmsgset.submitSuggestion(
            pofile, translator, translations)
        assert translation_message is not None, (
            "Cannot make suggestion on translation credits POTMsgSet.")
        if date_created is not None:
            naked_translation_message = removeSecurityProxy(
                translation_message)
            naked_translation_message.date_created = date_created
            naked_translation_message.sync()
        return translation_message

    def makeCurrentTranslationMessage(self, pofile=None, potmsgset=None,
                                      translator=None, reviewer=None,
                                      translations=None, diverged=False,
                                      current_other=False,
                                      date_created=None, date_reviewed=None,
                                      language=None, side=None,
                                      potemplate=None):
        """Create a `TranslationMessage` and make it current.

        By default the message will only be current on the side (Ubuntu
        or upstream) that `pofile` is on.

        Be careful: if the message is already translated, calling this
        method may violate database unique constraints.

        :param pofile: `POFile` to put translation in; if omitted, one
            will be created.
        :param potmsgset: `POTMsgSet` to translate; if omitted, one will
            be created (with sequence number 1).
        :param translator: `Person` who created the translation.  If
            omitted, one will be created.
        :param reviewer: `Person` who reviewed the translation.  If
            omitted, one will be created.
        :param translations: Strings to translate the `POTMsgSet`
            to.  Can be either a list, or a dict mapping plural form
            numbers to the forms' respective translations.
            If omitted, will translate to a single random string.
        :param diverged: Create a diverged message?
        :param current_other: Should the message also be current on the
            other translation side?  (Cannot be combined with `diverged`).
        :param date_created: Force a specific creation date instead of 'now'.
        :param date_reviewed: Force a specific review date instead of 'now'.
        :param language: `Language` to use for the POFile
        :param side: The `TranslationSide` this translation should be for.
        :param potemplate: If provided, the POTemplate to use when creating
            the POFile.
        """
        assert not (diverged and current_other), (
            "A diverged message can't be current on the other side.")
        assert None in (language, pofile), (
            'Cannot specify both language and pofile.')
        assert None in (side, pofile), (
            'Cannot specify both side and pofile.')
        link_potmsgset_with_potemplate = (
            (pofile is None and potemplate is None) or potmsgset is None)
        if pofile is None:
            pofile = self.makePOFile(
                language=language, side=side, potemplate=potemplate)
        else:
            assert potemplate is None, (
                'Cannot specify both pofile and potemplate')
        potemplate = pofile.potemplate
        if potmsgset is None:
            potmsgset = self.makePOTMsgSet(potemplate)
        if link_potmsgset_with_potemplate:
            # If we have a new pofile or a new potmsgset, we must link
            # the potmsgset to the pofile's potemplate.
            potmsgset.setSequence(
                pofile.potemplate, self.getUniqueInteger())
        else:
            # Otherwise it is the duty of the callsite to ensure
            # consistency.
            store = IStore(TranslationTemplateItem)
            tti_for_message_in_template = store.find(
                TranslationTemplateItem.potmsgset == potmsgset,
                TranslationTemplateItem.potemplate == pofile.potemplate).any()
            assert tti_for_message_in_template is not None
        if translator is None:
            translator = self.makePerson()
        if reviewer is None:
            reviewer = self.makePerson()
        translations = sanitize_translations_from_webui(
            potmsgset.singular_text,
            self.makeTranslationsDict(translations),
            pofile.language.pluralforms)

        if diverged:
            message = self.makeDivergedTranslationMessage(
                pofile, potmsgset, translator, reviewer,
                translations, date_created)
        else:
            message = potmsgset.setCurrentTranslation(
                pofile, translator, translations,
                RosettaTranslationOrigin.ROSETTAWEB,
                share_with_other_side=current_other)
            if date_created is not None:
                removeSecurityProxy(message).date_created = date_created

        message.markReviewed(reviewer, date_reviewed)

        return message

    def makeDivergedTranslationMessage(self, pofile=None, potmsgset=None,
                                       translator=None, reviewer=None,
                                       translations=None, date_created=None):
        """Create a diverged, current `TranslationMessage`."""
        if pofile is None:
            pofile = self.makePOFile('lt')
        if reviewer is None:
            reviewer = self.makePerson()

        message = self.makeSuggestion(
            pofile=pofile, potmsgset=potmsgset, translator=translator,
            translations=translations, date_created=date_created)
        return message.approveAsDiverged(pofile, reviewer)

    def makeTranslationImportQueueEntry(self, path=None, productseries=None,
                                        distroseries=None,
                                        sourcepackagename=None,
                                        potemplate=None, content=None,
                                        uploader=None, pofile=None,
                                        format=None, status=None,
                                        by_maintainer=False):
        """Create a `TranslationImportQueueEntry`."""
        if path is None:
            path = self.getUniqueString() + '.pot'

        for_distro = not (distroseries is None and sourcepackagename is None)
        for_project = productseries is not None
        has_template = (potemplate is not None)
        if has_template and not for_distro and not for_project:
            # Copy target from template.
            distroseries = potemplate.distroseries
            sourcepackagename = potemplate.sourcepackagename
            productseries = potemplate.productseries

        if sourcepackagename is None and distroseries is None:
            if productseries is None:
                productseries = self.makeProductSeries()
        else:
            if sourcepackagename is None:
                sourcepackagename = self.makeSourcePackageName()
            if distroseries is None:
                distroseries = self.makeDistroSeries()

        if uploader is None:
            uploader = self.makePerson()

        if content is None:
            content = self.getUniqueString()
        content_reference = getUtility(ILibraryFileAliasSet).create(
            name=os.path.basename(path), size=len(content),
            file=StringIO(content), contentType='text/plain')

        if format is None:
            format = TranslationFileFormat.PO

        if status is None:
            status = RosettaImportStatus.NEEDS_REVIEW

        return TranslationImportQueueEntry(
            path=path, productseries=productseries, distroseries=distroseries,
            sourcepackagename=sourcepackagename, importer=uploader,
            content=content_reference, status=status, format=format,
            by_maintainer=by_maintainer)

    def makeMailingList(self, team, owner):
        """Create a mailing list for the team."""
        team_list = getUtility(IMailingListSet).new(team, owner)
        team_list.startConstructing()
        team_list.transitionToStatus(MailingListStatus.ACTIVE)
        return team_list

    def makeTeamAndMailingList(
        self, team_name, owner_name,
        visibility=None,
        subscription_policy=TeamSubscriptionPolicy.OPEN):
        """Make a new active mailing list for the named team.

        :param team_name: The new team's name.
        :type team_name: string
        :param owner_name: The name of the team's owner.
        :type owner: string
        :param visibility: The team's visibility. If it's None, the default
            (public) will be used.
        :type visibility: `PersonVisibility`
        :param subscription_policy: The subscription policy of the team.
        :type subscription_policy: `TeamSubscriptionPolicy`
        :return: The new team and mailing list.
        :rtype: (`ITeam`, `IMailingList`)
        """
        owner = getUtility(IPersonSet).getByName(owner_name)
        display_name = SPACE.join(
            word.capitalize() for word in team_name.split('-'))
        team = getUtility(IPersonSet).getByName(team_name)
        if team is None:
            team = self.makeTeam(
                owner, displayname=display_name, name=team_name,
                visibility=visibility,
                subscription_policy=subscription_policy)
        team_list = self.makeMailingList(team, owner)
        return team, team_list

    def makeTeamWithMailingListSubscribers(self, team_name, super_team=None,
                                           auto_subscribe=True):
        """Create a team, mailing list, and subscribers.

        :param team_name: The name of the team to create.
        :param super_team: Make the team a member of the super_team.
        :param auto_subscribe: Automatically subscribe members to the
            mailing list.
        :return: A tuple of team and the member user.
        """
        team = self.makeTeam(name=team_name)
        member = self.makePerson()
        with celebrity_logged_in('admin'):
            if super_team is None:
                mailing_list = self.makeMailingList(team, team.teamowner)
            else:
                super_team.addMember(
                    team, reviewer=team.teamowner, force_team_add=True)
                mailing_list = super_team.mailing_list
            team.addMember(member, reviewer=team.teamowner)
            if auto_subscribe:
                mailing_list.subscribe(member)
        return team, member

    def makeMirrorProbeRecord(self, mirror):
        """Create a probe record for a mirror of a distribution."""
        log_file = StringIO()
        log_file.write("Fake probe, nothing useful here.")
        log_file.seek(0)

        library_alias = getUtility(ILibraryFileAliasSet).create(
            name='foo', size=len(log_file.getvalue()),
            file=log_file, contentType='text/plain')

        proberecord = mirror.newProbeRecord(library_alias)
        return proberecord

    def makeMirror(self, distribution, displayname=None, country=None,
                   http_url=None, ftp_url=None, rsync_url=None,
                   official_candidate=False):
        """Create a mirror for the distribution."""
        if displayname is None:
            displayname = self.getUniqueString("mirror")
        # If no URL is specified create an HTTP URL.
        if http_url is None and ftp_url is None and rsync_url is None:
            http_url = self.getUniqueURL()
        # If no country is given use Argentina.
        if country is None:
            country = getUtility(ICountrySet)['AR']

        mirror = distribution.newMirror(
            owner=distribution.owner,
            speed=MirrorSpeed.S256K,
            country=country,
            content=MirrorContent.ARCHIVE,
            displayname=displayname,
            description=None,
            http_base_url=http_url,
            ftp_base_url=ftp_url,
            rsync_base_url=rsync_url,
            official_candidate=official_candidate)
        return mirror

    def makeUniqueRFC822MsgId(self):
        """Make a unique RFC 822 message id.

        The created message id is guaranteed not to exist in the
        `Message` table already.
        """
        msg_id = make_msgid('launchpad')
        while Message.selectBy(rfc822msgid=msg_id).count() > 0:
            msg_id = make_msgid('launchpad')
        return msg_id

    def makeSourcePackageName(self, name=None):
        """Make an `ISourcePackageName`."""
        if name is None:
            name = self.getUniqueString()
        return getUtility(ISourcePackageNameSet).new(name)

    def getOrMakeSourcePackageName(self, name=None):
        """Get an existing`ISourcePackageName` or make a new one.

        This method encapsulates getOrCreateByName so that tests can be kept
        free of the getUtility(ISourcePackageNameSet) noise.
        """
        if name is None:
            return self.makeSourcePackageName()
        return getUtility(ISourcePackageNameSet).getOrCreateByName(name)

    def makeSourcePackage(self, sourcepackagename=None, distroseries=None):
        """Make an `ISourcePackage`."""
        # Make sure we have a real sourcepackagename object.
        if (sourcepackagename is None or
            isinstance(sourcepackagename, basestring)):
            sourcepackagename = self.getOrMakeSourcePackageName(
                sourcepackagename)
        if distroseries is None:
            distroseries = self.makeDistroRelease()
        return distroseries.getSourcePackage(sourcepackagename)

    def getAnySourcePackageUrgency(self):
        return SourcePackageUrgency.MEDIUM

    def makePackageUpload(self, distroseries=None, archive=None,
                          pocket=None, changes_filename=None,
                          changes_file_content=None,
                          signing_key=None, status=None,
                          package_copy_job=None):
        if archive is None:
            archive = self.makeArchive()
        if distroseries is None:
            distroseries = self.makeDistroSeries(
                distribution=archive.distribution)
        if changes_filename is None:
            changes_filename = self.getUniqueString("changesfilename")
        if changes_file_content is None:
            changes_file_content = self.getUniqueString("changesfilecontent")
        if pocket is None:
            pocket = PackagePublishingPocket.RELEASE
        package_upload = distroseries.createQueueEntry(
<<<<<<< HEAD
            pocket, changes_filename, changes_file_content, archive,
=======
            pocket, archive, changes_filename, changes_file_content,
>>>>>>> c0313164
            signing_key=signing_key, package_copy_job=package_copy_job)
        if status is not None:
            naked_package_upload = removeSecurityProxy(package_upload)
            status_changers = {
                PackageUploadStatus.DONE: naked_package_upload.setDone,
                PackageUploadStatus.ACCEPTED:
                    naked_package_upload.setAccepted,
                }
            status_changers[status]()
        return package_upload

    def makeSourcePackageRelease(self, archive=None, sourcepackagename=None,
                                 distroseries=None, maintainer=None,
                                 creator=None, component=None,
                                 section_name=None, urgency=None,
                                 version=None, builddepends=None,
                                 builddependsindep=None,
                                 build_conflicts=None,
                                 build_conflicts_indep=None,
                                 architecturehintlist='all',
                                 dsc_maintainer_rfc822=None,
                                 dsc_standards_version='3.6.2',
                                 dsc_format='1.0', dsc_binaries='foo-bin',
                                 date_uploaded=UTC_NOW,
                                 source_package_recipe_build=None,
                                 dscsigningkey=None,
                                 user_defined_fields=None,
                                 changelog_entry=None,
                                 homepage=None,
                                 changelog=None):
        """Make a `SourcePackageRelease`."""
        if distroseries is None:
            if source_package_recipe_build is not None:
                distroseries = source_package_recipe_build.distroseries
            else:
                if archive is None:
                    distribution = None
                else:
                    distribution = archive.distribution
                distroseries = self.makeDistroRelease(
                    distribution=distribution)

        if archive is None:
            archive = self.makeArchive(
                distribution=distroseries.distribution,
                purpose=ArchivePurpose.PRIMARY)

        if sourcepackagename is None:
            sourcepackagename = self.makeSourcePackageName()

        if component is None:
            component = self.makeComponent()

        if urgency is None:
            urgency = self.getAnySourcePackageUrgency()

        section = self.makeSection(name=section_name)

        if maintainer is None:
            maintainer = self.makePerson()

        if dsc_maintainer_rfc822 is None:
            dsc_maintainer_rfc822 = '%s <%s>' % (
                maintainer.displayname,
                removeSecurityProxy(maintainer).preferredemail.email)

        if creator is None:
            creator = self.makePerson()

        if version is None:
            version = unicode(self.getUniqueInteger()) + 'version'

        return distroseries.createUploadedSourcePackageRelease(
            sourcepackagename=sourcepackagename,
            maintainer=maintainer,
            creator=creator,
            component=component,
            section=section,
            urgency=urgency,
            version=version,
            builddepends=builddepends,
            builddependsindep=builddependsindep,
            build_conflicts=build_conflicts,
            build_conflicts_indep=build_conflicts_indep,
            architecturehintlist=architecturehintlist,
            changelog=changelog,
            changelog_entry=changelog_entry,
            dsc=None,
            copyright=self.getUniqueString(),
            dscsigningkey=dscsigningkey,
            dsc_maintainer_rfc822=dsc_maintainer_rfc822,
            dsc_standards_version=dsc_standards_version,
            dsc_format=dsc_format,
            dsc_binaries=dsc_binaries,
            archive=archive,
            dateuploaded=date_uploaded,
            source_package_recipe_build=source_package_recipe_build,
            user_defined_fields=user_defined_fields,
            homepage=homepage)

    def makeSourcePackageReleaseFile(self, sourcepackagerelease=None,
                                     library_file=None, filetype=None):
        if sourcepackagerelease is None:
            sourcepackagerelease = self.makeSourcePackageRelease()
        if library_file is None:
            library_file = self.makeLibraryFileAlias()
        if filetype is None:
            filetype = SourcePackageFileType.DSC
        return ProxyFactory(
            SourcePackageReleaseFile(
                sourcepackagerelease=sourcepackagerelease,
                libraryfile=library_file, filetype=filetype))

    def makeBinaryPackageBuild(self, source_package_release=None,
            distroarchseries=None, archive=None, builder=None,
            status=None, pocket=None, date_created=None, processor=None):
        """Create a BinaryPackageBuild.

        If archive is not supplied, the source_package_release is used
        to determine archive.
        :param source_package_release: The SourcePackageRelease this binary
            build uses as its source.
        :param distroarchseries: The DistroArchSeries to use.
        :param archive: The Archive to use.
        :param builder: An optional builder to assign.
        :param status: The BuildStatus for the build.
        """
        if archive is None:
            if source_package_release is None:
                archive = self.makeArchive()
            else:
                archive = source_package_release.upload_archive
        if processor is None:
            processor = self.makeProcessor()
        if distroarchseries is None:
            if source_package_release is not None:
                distroseries = source_package_release.upload_distroseries
            else:
                distroseries = self.makeDistroSeries()
            distroarchseries = self.makeDistroArchSeries(
                distroseries=distroseries,
                processorfamily=processor.family)
        if pocket is None:
            pocket = PackagePublishingPocket.RELEASE
        if source_package_release is None:
            multiverse = self.makeComponent(name='multiverse')
            source_package_release = self.makeSourcePackageRelease(
                archive, component=multiverse,
                distroseries=distroarchseries.distroseries)
            self.makeSourcePackagePublishingHistory(
                distroseries=source_package_release.upload_distroseries,
                archive=archive, sourcepackagerelease=source_package_release,
                pocket=pocket)
        if status is None:
            status = BuildStatus.NEEDSBUILD
        if date_created is None:
            date_created = self.getUniqueDate()
        binary_package_build = getUtility(IBinaryPackageBuildSet).new(
            source_package_release=source_package_release,
            processor=processor,
            distro_arch_series=distroarchseries,
            status=status,
            archive=archive,
            pocket=pocket,
            date_created=date_created)
        naked_build = removeSecurityProxy(binary_package_build)
        naked_build.builder = builder
        IStore(binary_package_build).flush()
        return binary_package_build

    def makeSourcePackagePublishingHistory(self, sourcepackagename=None,
                                           distroseries=None, maintainer=None,
                                           creator=None, component=None,
                                           section_name=None,
                                           urgency=None, version=None,
                                           archive=None,
                                           builddepends=None,
                                           builddependsindep=None,
                                           build_conflicts=None,
                                           build_conflicts_indep=None,
                                           architecturehintlist='all',
                                           dateremoved=None,
                                           date_uploaded=UTC_NOW,
                                           pocket=None,
                                           status=None,
                                           scheduleddeletiondate=None,
                                           dsc_standards_version='3.6.2',
                                           dsc_format='1.0',
                                           dsc_binaries='foo-bin',
                                           sourcepackagerelease=None,
                                           ancestor=None,
                                           ):
        """Make a `SourcePackagePublishingHistory`."""
        if distroseries is None:
            if archive is None:
                distribution = None
            else:
                distribution = archive.distribution
            distroseries = self.makeDistroRelease(distribution=distribution)

        if archive is None:
            archive = self.makeArchive(
                distribution=distroseries.distribution,
                purpose=ArchivePurpose.PRIMARY)

        if pocket is None:
            pocket = self.getAnyPocket()

        if status is None:
            status = PackagePublishingStatus.PENDING

        if sourcepackagerelease is None:
            sourcepackagerelease = self.makeSourcePackageRelease(
                archive=archive,
                sourcepackagename=sourcepackagename,
                distroseries=distroseries,
                maintainer=maintainer,
                creator=creator, component=component,
                section_name=section_name,
                urgency=urgency,
                version=version,
                builddepends=builddepends,
                builddependsindep=builddependsindep,
                build_conflicts=build_conflicts,
                build_conflicts_indep=build_conflicts_indep,
                architecturehintlist=architecturehintlist,
                dsc_standards_version=dsc_standards_version,
                dsc_format=dsc_format,
                dsc_binaries=dsc_binaries,
                date_uploaded=date_uploaded)

        spph = getUtility(IPublishingSet).newSourcePublication(
            archive, sourcepackagerelease, distroseries,
            sourcepackagerelease.component, sourcepackagerelease.section,
            pocket, ancestor)

        naked_spph = removeSecurityProxy(spph)
        naked_spph.status = status
        naked_spph.datecreated = date_uploaded
        naked_spph.dateremoved = dateremoved
        naked_spph.scheduleddeletiondate = scheduleddeletiondate
        if status == PackagePublishingStatus.PUBLISHED:
            naked_spph.datepublished = UTC_NOW
        return spph

    def makeBinaryPackagePublishingHistory(self, binarypackagerelease=None,
                                           distroarchseries=None,
                                           component=None, section_name=None,
                                           priority=None, status=None,
                                           scheduleddeletiondate=None,
                                           dateremoved=None,
                                           pocket=None, archive=None):
        """Make a `BinaryPackagePublishingHistory`."""
        if distroarchseries is None:
            if archive is None:
                distribution = None
            else:
                distribution = archive.distribution
            distroseries = self.makeDistroSeries(distribution=distribution)
            distroarchseries = self.makeDistroArchSeries(
                distroseries=distroseries)

        if archive is None:
            archive = self.makeArchive(
                distribution=distroarchseries.distroseries.distribution,
                purpose=ArchivePurpose.PRIMARY)

        if pocket is None:
            pocket = self.getAnyPocket()

        if status is None:
            status = PackagePublishingStatus.PENDING

        if priority is None:
            priority = PackagePublishingPriority.OPTIONAL

        if binarypackagerelease is None:
            # Create a new BinaryPackageBuild and BinaryPackageRelease
            # in the same archive and suite.
            binarypackagebuild = self.makeBinaryPackageBuild(
                archive=archive, distroarchseries=distroarchseries,
                pocket=pocket)
            binarypackagerelease = self.makeBinaryPackageRelease(
                build=binarypackagebuild,
                component=component,
                section_name=section_name,
                priority=priority)

        bpph = getUtility(IPublishingSet).newBinaryPublication(
            archive, binarypackagerelease, distroarchseries,
            binarypackagerelease.component, binarypackagerelease.section,
            priority, pocket)
        naked_bpph = removeSecurityProxy(bpph)
        naked_bpph.status = status
        naked_bpph.dateremoved = dateremoved
        naked_bpph.scheduleddeletiondate = scheduleddeletiondate
        naked_bpph.priority = priority
        if status == PackagePublishingStatus.PUBLISHED:
            naked_bpph.datepublished = UTC_NOW
        return bpph

    def makeBinaryPackageName(self, name=None):
        """Make an `IBinaryPackageName`."""
        if name is None:
            name = self.getUniqueString("binarypackage")
        return getUtility(IBinaryPackageNameSet).new(name)

    def getOrMakeBinaryPackageName(self, name=None):
        """Get an existing `IBinaryPackageName` or make a new one.

        This method encapsulates getOrCreateByName so that tests can be kept
        free of the getUtility(IBinaryPackageNameSet) noise.
        """
        if name is None:
            return self.makeBinaryPackageName()
        return getUtility(IBinaryPackageNameSet).getOrCreateByName(name)

    def makeBinaryPackageFile(self, binarypackagerelease=None,
                              library_file=None, filetype=None):
        if binarypackagerelease is None:
            binarypackagerelease = self.makeBinaryPackageRelease()
        if library_file is None:
            library_file = self.makeLibraryFileAlias()
        if filetype is None:
            filetype = BinaryPackageFileType.DEB
        return ProxyFactory(BinaryPackageFile(
            binarypackagerelease=binarypackagerelease,
            libraryfile=library_file, filetype=filetype))

    def makeBinaryPackageRelease(self, binarypackagename=None,
                                 version=None, build=None,
                                 binpackageformat=None, component=None,
                                 section_name=None, priority=None,
                                 architecturespecific=False,
                                 summary=None, description=None,
                                 shlibdeps=None, depends=None,
                                 recommends=None, suggests=None,
                                 conflicts=None, replaces=None,
                                 provides=None, pre_depends=None,
                                 enhances=None, breaks=None,
                                 essential=False, installed_size=None,
                                 date_created=None, debug_package=None,
                                 homepage=None):
        """Make a `BinaryPackageRelease`."""
        if build is None:
            build = self.makeBinaryPackageBuild()
        if binarypackagename is None:
            binarypackagename = self.makeBinaryPackageName()
        if version is None:
            version = build.source_package_release.version
        if binpackageformat is None:
            binpackageformat = BinaryPackageFormat.DEB
        if component is None:
            component = build.source_package_release.component
        section = build.source_package_release.section
        if priority is None:
            priority = PackagePublishingPriority.OPTIONAL
        if summary is None:
            summary = self.getUniqueString("summary")
        if description is None:
            description = self.getUniqueString("description")
        if installed_size is None:
            installed_size = self.getUniqueInteger()
        bpr = build.createBinaryPackageRelease(
                binarypackagename=binarypackagename, version=version,
                binpackageformat=binpackageformat,
                component=component, section=section, priority=priority,
                summary=summary, description=description,
                architecturespecific=architecturespecific,
                shlibdeps=shlibdeps, depends=depends, recommends=recommends,
                suggests=suggests, conflicts=conflicts, replaces=replaces,
                provides=provides, pre_depends=pre_depends,
                enhances=enhances, breaks=breaks, essential=essential,
                installedsize=installed_size, debug_package=debug_package,
                homepage=homepage)
        if date_created is not None:
            removeSecurityProxy(bpr).datecreated = date_created
        return bpr

    def makeSection(self, name=None):
        """Make a `Section`."""
        if name is None:
            name = self.getUniqueString('section')
        return getUtility(ISectionSet).ensure(name)

    def makePackageset(self, name=None, description=None, owner=None,
                       packages=(), distroseries=None, related_set=None):
        """Make an `IPackageset`."""
        if name is None:
            name = self.getUniqueString(u'package-set-name')
        if description is None:
            description = self.getUniqueString(u'package-set-description')
        if owner is None:
            person = self.getUniqueString(u'package-set-owner')
            owner = self.makePerson(name=person)
        techboard = getUtility(ILaunchpadCelebrities).ubuntu_techboard
        ps_set = getUtility(IPackagesetSet)
        package_set = run_with_login(
            techboard.teamowner,
            lambda: ps_set.new(
                name, description, owner, distroseries, related_set))
        run_with_login(owner, lambda: package_set.add(packages))
        return package_set

    def getAnyPocket(self):
        return PackagePublishingPocket.BACKPORTS

    def makeSuiteSourcePackage(self, distroseries=None,
                               sourcepackagename=None, pocket=None):
        if distroseries is None:
            distroseries = self.makeDistroRelease()
        if pocket is None:
            pocket = self.getAnyPocket()
        # Make sure we have a real sourcepackagename object.
        if (sourcepackagename is None or
            isinstance(sourcepackagename, basestring)):
            sourcepackagename = self.getOrMakeSourcePackageName(
                sourcepackagename)
        return ProxyFactory(
            SuiteSourcePackage(distroseries, pocket, sourcepackagename))

    def makeDistributionSourcePackage(self, sourcepackagename=None,
                                      distribution=None, with_db=False):
        # Make sure we have a real sourcepackagename object.
        if (sourcepackagename is None or
            isinstance(sourcepackagename, basestring)):
            sourcepackagename = self.getOrMakeSourcePackageName(
                sourcepackagename)
        if distribution is None:
            distribution = self.makeDistribution()
        package = distribution.getSourcePackage(sourcepackagename)
        if with_db:
            # Create an instance with a database record, that is normally
            # done by secondary process.
            removeSecurityProxy(package)._new(
                distribution, sourcepackagename, False)
        return package

    def makeEmailMessage(self, body=None, sender=None, to=None,
                         attachments=None, encode_attachments=False):
        """Make an email message with possible attachments.

        :param attachments: Should be an interable of tuples containing
           (filename, content-type, payload)
        """
        if sender is None:
            sender = self.makePerson()
        if body is None:
            body = self.getUniqueString('body')
        if to is None:
            to = self.getUniqueEmailAddress()

        msg = MIMEMultipart()
        msg['Message-Id'] = make_msgid('launchpad')
        msg['Date'] = formatdate()
        msg['To'] = to
        msg['From'] = removeSecurityProxy(sender).preferredemail.email
        msg['Subject'] = 'Sample'

        if attachments is None:
            msg.set_payload(body)
        else:
            msg.attach(MIMEText(body))
            for filename, content_type, payload in attachments:
                attachment = EmailMessage()
                attachment.set_payload(payload)
                attachment['Content-Type'] = content_type
                attachment['Content-Disposition'] = (
                    'attachment; filename="%s"' % filename)
                if encode_attachments:
                    encode_base64(attachment)
                msg.attach(attachment)
        return msg

    def makeBundleMergeDirectiveEmail(self, source_branch, target_branch,
                                      signing_context=None, sender=None):
        """Create a merge directive email from two bzr branches.

        :param source_branch: The source branch for the merge directive.
        :param target_branch: The target branch for the merge directive.
        :param signing_context: A GPGSigningContext instance containing the
            gpg key to sign with.  If None, the message is unsigned.  The
            context also contains the password and gpg signing mode.
        :param sender: The `Person` that is sending the email.
        """
        md = MergeDirective2.from_objects(
            source_branch.repository, source_branch.last_revision(),
            public_branch=source_branch.get_public_branch(),
            target_branch=target_branch.getInternalBzrUrl(),
            local_target_branch=target_branch.getInternalBzrUrl(), time=0,
            timezone=0)
        email = None
        if sender is not None:
            email = removeSecurityProxy(sender).preferredemail.email
        return self.makeSignedMessage(
            body='My body', subject='My subject',
            attachment_contents=''.join(md.to_lines()),
            signing_context=signing_context, email_address=email)

    def makeMergeDirective(self, source_branch=None, target_branch=None,
        source_branch_url=None, target_branch_url=None):
        """Return a bzr merge directive object.

        :param source_branch: The source database branch in the merge
            directive.
        :param target_branch: The target database branch in the merge
            directive.
        :param source_branch_url: The URL of the source for the merge
            directive.  Overrides source_branch.
        :param target_branch_url: The URL of the target for the merge
            directive.  Overrides target_branch.
        """
        from bzrlib.merge_directive import MergeDirective2
        if source_branch_url is not None:
            assert source_branch is None
        else:
            if source_branch is None:
                source_branch = self.makeAnyBranch()
            source_branch_url = (
                config.codehosting.supermirror_root +
                source_branch.unique_name)
        if target_branch_url is not None:
            assert target_branch is None
        else:
            if target_branch is None:
                target_branch = self.makeAnyBranch()
            target_branch_url = (
                config.codehosting.supermirror_root +
                target_branch.unique_name)
        return MergeDirective2(
            'revid', 'sha', 0, 0, target_branch_url,
            source_branch=source_branch_url, base_revision_id='base-revid',
            patch='')

    def makeMergeDirectiveEmail(self, body='Hi!\n', signing_context=None):
        """Create an email with a merge directive attached.

        :param body: The message body to use for the email.
        :param signing_context: A GPGSigningContext instance containing the
            gpg key to sign with.  If None, the message is unsigned.  The
            context also contains the password and gpg signing mode.
        :return: message, file_alias, source_branch, target_branch
        """
        target_branch = self.makeProductBranch()
        source_branch = self.makeProductBranch(
            product=target_branch.product)
        md = self.makeMergeDirective(source_branch, target_branch)
        message = self.makeSignedMessage(body=body,
            subject='My subject', attachment_contents=''.join(md.to_lines()),
            signing_context=signing_context)
        message_string = message.as_string()
        file_alias = getUtility(ILibraryFileAliasSet).create(
            '*', len(message_string), StringIO(message_string), '*')
        return message, file_alias, source_branch, target_branch

    def makeHWSubmission(self, date_created=None, submission_key=None,
                         emailaddress=u'test@canonical.com',
                         distroarchseries=None, private=False,
                         contactable=False, system=None,
                         submission_data=None):
        """Create a new HWSubmission."""
        if date_created is None:
            date_created = datetime.now(pytz.UTC)
        if submission_key is None:
            submission_key = self.getUniqueString('submission-key')
        if distroarchseries is None:
            distroarchseries = self.makeDistroArchSeries()
        if system is None:
            system = self.getUniqueString('system-fingerprint')
        if submission_data is None:
            sample_data_path = os.path.join(
                config.root, 'lib', 'canonical', 'launchpad', 'scripts',
                'tests', 'simple_valid_hwdb_submission.xml')
            submission_data = open(sample_data_path).read()
        filename = self.getUniqueString('submission-file')
        filesize = len(submission_data)
        raw_submission = StringIO(submission_data)
        format = HWSubmissionFormat.VERSION_1
        submission_set = getUtility(IHWSubmissionSet)

        return submission_set.createSubmission(
            date_created, format, private, contactable,
            submission_key, emailaddress, distroarchseries,
            raw_submission, filename, filesize, system)

    def makeHWSubmissionDevice(self, submission, device, driver, parent,
                               hal_device_id):
        """Create a new HWSubmissionDevice."""
        device_driver_link_set = getUtility(IHWDeviceDriverLinkSet)
        device_driver_link = device_driver_link_set.getOrCreate(
            device, driver)
        return getUtility(IHWSubmissionDeviceSet).create(
            device_driver_link, submission, parent, hal_device_id)

    def makeSSHKey(self, person=None):
        """Create a new SSHKey."""
        if person is None:
            person = self.makePerson()
        public_key = "ssh-rsa %s %s" % (
            self.getUniqueString(), self.getUniqueString())
        return getUtility(ISSHKeySet).new(person, public_key)

    def makeBlob(self, blob=None, expires=None):
        """Create a new TemporaryFileStorage BLOB."""
        if blob is None:
            blob = self.getUniqueString()
        new_uuid = getUtility(ITemporaryStorageManager).new(blob, expires)

        return getUtility(ITemporaryStorageManager).fetch(new_uuid)

    def makeLaunchpadService(self, person=None, version="devel"):
        if person is None:
            person = self.makePerson()
        from canonical.testing import BaseLayer
        launchpad = launchpadlib_for(
            "test", person, service_root=BaseLayer.appserver_root_url("api"),
            version=version)
        login_person(person)
        return launchpad

    def makePackageDiff(self, from_source=None, to_source=None,
                        requester=None, status=None, date_fulfilled=None,
                        diff_content=None, diff_filename=None):
        """Create a new `PackageDiff`."""
        if from_source is None:
            from_source = self.makeSourcePackageRelease()
        if to_source is None:
            to_source = self.makeSourcePackageRelease()
        if requester is None:
            requester = self.makePerson()
        if status is None:
            status = PackageDiffStatus.COMPLETED
        if date_fulfilled is None:
            date_fulfilled = UTC_NOW
        if diff_content is None:
            diff_content = self.getUniqueString("packagediff")
        lfa = self.makeLibraryFileAlias(
            filename=diff_filename, content=diff_content)
        return ProxyFactory(
            PackageDiff(
                requester=requester, from_source=from_source,
                to_source=to_source, date_fulfilled=date_fulfilled,
                status=status, diff_content=lfa))

    # Factory methods for OAuth tokens.
    def makeOAuthConsumer(self, key=None, secret=None):
        if key is None:
            key = self.getUniqueString("oauthconsumerkey")
        if secret is None:
            secret = ''
        return getUtility(IOAuthConsumerSet).new(key, secret)

    def makeOAuthRequestToken(self, consumer=None, date_created=None,
                              reviewed_by=None,
                              access_level=OAuthPermission.READ_PUBLIC):
        """Create a (possibly reviewed) OAuth request token."""
        if consumer is None:
            consumer = self.makeOAuthConsumer()
        token = consumer.newRequestToken()

        if reviewed_by is not None:
            # Review the token before modifying the date_created,
            # since the date_created can be used to simulate an
            # expired token.
            token.review(reviewed_by, access_level)

        if date_created is not None:
            unwrapped_token = removeSecurityProxy(token)
            unwrapped_token.date_created = date_created
        return token

    def makeOAuthAccessToken(self, consumer=None, owner=None,
                             access_level=OAuthPermission.READ_PUBLIC):
        """Create an OAuth access token."""
        if owner is None:
            owner = self.makePerson()
        request_token = self.makeOAuthRequestToken(
            consumer, reviewed_by=owner, access_level=access_level)
        return request_token.createAccessToken()

    def makeCVE(self, sequence, description=None,
                cvestate=CveStatus.CANDIDATE):
        """Create a new CVE record."""
        if description is None:
            description = self.getUniqueString()
        return getUtility(ICveSet).new(sequence, description, cvestate)

    def makePublisherConfig(self, distribution=None, root_dir=None,
                            base_url=None, copy_base_url=None):
        """Create a new `PublisherConfig` record."""
        if distribution is None:
            distribution = self.makeDistribution()
        if root_dir is None:
            root_dir = self.getUniqueUnicode()
        if base_url is None:
            base_url = self.getUniqueUnicode()
        if copy_base_url is None:
            copy_base_url = self.getUniqueUnicode()
        return getUtility(IPublisherConfigSet).new(
            distribution, root_dir, base_url, copy_base_url)

    def makePlainPackageCopyJob(
        self, package_name=None, package_version=None, source_archive=None,
        target_archive=None, target_distroseries=None, target_pocket=None):
        """Create a new `PlainPackageCopyJob`."""
        if package_name is None and package_version is None:
            package_name = self.makeSourcePackageName().name
            package_version = unicode(self.getUniqueInteger()) + 'version'
        if source_archive is None:
            source_archive = self.makeArchive()
        if target_archive is None:
            target_archive = self.makeArchive()
        if target_distroseries is None:
            target_distroseries = self.makeDistroSeries()
        if target_pocket is None:
            target_pocket = self.getAnyPocket()
        return getUtility(IPlainPackageCopyJobSource).create(
            package_name, source_archive, target_archive,
            target_distroseries, target_pocket,
            package_version=package_version)


# Some factory methods return simple Python types. We don't add
# security wrappers for them, as well as for objects created by
# other Python libraries.
unwrapped_types = frozenset((
        BaseRecipeBranch,
        DSCFile,
        InstanceType,
        MergeDirective2,
        Message,
        datetime,
        int,
        str,
        unicode,
        ))


def is_security_proxied_or_harmless(obj):
    """Check that the object is security wrapped or a harmless object."""
    if obj is None:
        return True
    if builtin_isinstance(obj, Proxy):
        return True
    if type(obj) in unwrapped_types:
        return True
    if isSequenceType(obj) or isinstance(obj, (set, frozenset)):
        return all(
            is_security_proxied_or_harmless(element)
            for element in obj)
    if isMappingType(obj):
        return all(
            (is_security_proxied_or_harmless(key) and
             is_security_proxied_or_harmless(obj[key]))
            for key in obj)
    return False


class UnproxiedFactoryMethodWarning(UserWarning):
    """Raised when someone calls an unproxied factory method."""

    def __init__(self, method_name):
        super(UnproxiedFactoryMethodWarning, self).__init__(
            "PLEASE FIX: LaunchpadObjectFactory.%s returns an "
            "unproxied object." % (method_name, ))


class ShouldThisBeUsingRemoveSecurityProxy(UserWarning):
    """Raised when there is a potentially bad call to removeSecurityProxy."""

    def __init__(self, obj):
        message = (
            "removeSecurityProxy(%r) called. Is this correct? "
            "Either call it directly or fix the test." % obj)
        super(ShouldThisBeUsingRemoveSecurityProxy, self).__init__(message)


class LaunchpadObjectFactory:
    """A wrapper around `BareLaunchpadObjectFactory`.

    Ensure that each object created by a `BareLaunchpadObjectFactory` method
    is either of a simple Python type or is security proxied.

    A warning message is printed to stderr if a factory method creates
    an object without a security proxy.

    Whereever you see such a warning: fix it!
    """

    def __init__(self):
        self._factory = BareLaunchpadObjectFactory()

    def __getattr__(self, name):
        attr = getattr(self._factory, name)
        if os.environ.get('LP_PROXY_WARNINGS') == '1' and callable(attr):

            def guarded_method(*args, **kw):
                result = attr(*args, **kw)
                if not is_security_proxied_or_harmless(result):
                    warnings.warn(
                        UnproxiedFactoryMethodWarning(name), stacklevel=1)
                return result
            return guarded_method
        else:
            return attr

    def __dir__(self):
        """Enumerate the attributes and methods of the wrapped object factory.

        This is especially useful for interactive users."""
        return dir(self._factory)


def remove_security_proxy_and_shout_at_engineer(obj):
    """Remove an object's security proxy and print a warning.

    A number of LaunchpadObjectFactory methods returned objects without
    a security proxy. This is now no longer possible, but a number of
    tests rely on unrestricted access to object attributes.

    This function should only be used in legacy tests which fail because
    they expect unproxied objects.
    """
    if os.environ.get('LP_PROXY_WARNINGS') == '1':
        warnings.warn(ShouldThisBeUsingRemoveSecurityProxy(obj), stacklevel=2)
    return removeSecurityProxy(obj)<|MERGE_RESOLUTION|>--- conflicted
+++ resolved
@@ -3372,11 +3372,7 @@
         if pocket is None:
             pocket = PackagePublishingPocket.RELEASE
         package_upload = distroseries.createQueueEntry(
-<<<<<<< HEAD
-            pocket, changes_filename, changes_file_content, archive,
-=======
             pocket, archive, changes_filename, changes_file_content,
->>>>>>> c0313164
             signing_key=signing_key, package_copy_job=package_copy_job)
         if status is not None:
             naked_package_upload = removeSecurityProxy(package_upload)
