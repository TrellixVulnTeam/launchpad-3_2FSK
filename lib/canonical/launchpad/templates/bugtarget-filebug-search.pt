<html xmlns="http://www.w3.org/1999/xhtml" xml:lang="en"
      lang="en"
      metal:use-macro="context/@@main_template_2col/master"
      i18n:domain="malone"
>
<body>

<metal:leftportlets fill-slot="portlets_one">
  <div tal:replace="structure context/@@+portlet-latestbugs|nothing" />
</metal:leftportlets>

<metal:heading fill-slot="pageheading">
  <h3 tal:content="context/title">Foo Series: main</h3>
  <h1>Report a new bug</h1>
</metal:heading>

<div metal:fill-slot="main">

  <tal:uses_malone tal:condition="view/contextUsesMalone">
    <div metal:use-macro="context/@@launchpad_form/form">
<<<<<<< HEAD
      <p metal:fill-slot="extra_info">
        Please describe the bug in a few words, for example, "weather
        applet crashes on logout":
      </p>

      <table class="form"
             metal:fill-slot="widgets"
             tal:define="widget nocall:view/widgets/title">
        <metal:widget metal:use-macro="context/@@launchpad_form/widget_row" />

      <tal:hidden_tags tal:replace="structure view/widgets/tags/hidden" />

      </table>
=======
>>>>>>> 26056d66

      <table class="form" metal:fill-slot="widgets">
        <tal:product_widget
            tal:define="widget nocall:view/widgets/product|nothing"
            tal:condition="widget">
          <metal:widget metal:use-macro="context/@@launchpad_form/widget_row" />
        </tal:product_widget>

        <tal:bugtarget
            tal:define="widget nocall:view/widgets/bugtarget|nothing"
            tal:condition="widget">
          <metal:widget metal:use-macro="context/@@launchpad_form/widget_row" />
        </tal:bugtarget>

        <tr>
          <td colspan="2">
            <p>
          Please describe the bug in a few words, for example, "weather
          applet crashes on logout":
            </p>
          </td>
        </tr>
        <tal:title_widget tal:define="widget nocall:view/widgets/title">
          <metal:widget metal:use-macro="context/@@launchpad_form/widget_row" />
        </tal:title_widget>
      </table>


      <div class="actions" metal:fill-slot="buttons">
        <input tal:replace="structure view/actions/field.actions.search/render" />
      </div>
    </div>

    <p class="discreet">
      <small>
        This guided form will try to help you find out whether your bug
        has already been reported. You may prefer the
        <a href="#" tal:attributes="href view/advanced_filebug_url">complicated bug filing form</a>.
      </small>
    </p>

  </tal:uses_malone>

  <tal:not_uses_malone
      tal:condition="not: view/contextUsesMalone"
      tal:define="main_context view/getMainContext">
    <p class="error message">
      <span tal:replace="main_context/displayname">Alsa Utils</span> does not use Malone as its bug tracker.
    </p>

    <p>
      To report a bug about <span tal:replace="main_context/displayname">Alsa Utils</span>,
      please use its official bug tracker.
    </p>
  </tal:not_uses_malone>

</div>

</html><|MERGE_RESOLUTION|>--- conflicted
+++ resolved
@@ -18,23 +18,6 @@
 
   <tal:uses_malone tal:condition="view/contextUsesMalone">
     <div metal:use-macro="context/@@launchpad_form/form">
-<<<<<<< HEAD
-      <p metal:fill-slot="extra_info">
-        Please describe the bug in a few words, for example, "weather
-        applet crashes on logout":
-      </p>
-
-      <table class="form"
-             metal:fill-slot="widgets"
-             tal:define="widget nocall:view/widgets/title">
-        <metal:widget metal:use-macro="context/@@launchpad_form/widget_row" />
-
-      <tal:hidden_tags tal:replace="structure view/widgets/tags/hidden" />
-
-      </table>
-=======
->>>>>>> 26056d66
-
       <table class="form" metal:fill-slot="widgets">
         <tal:product_widget
             tal:define="widget nocall:view/widgets/product|nothing"
@@ -48,6 +31,8 @@
           <metal:widget metal:use-macro="context/@@launchpad_form/widget_row" />
         </tal:bugtarget>
 
+        <tal:hidden_tags tal:replace="structure view/widgets/tags/hidden" />
+
         <tr>
           <td colspan="2">
             <p>
@@ -60,7 +45,6 @@
           <metal:widget metal:use-macro="context/@@launchpad_form/widget_row" />
         </tal:title_widget>
       </table>
-
 
       <div class="actions" metal:fill-slot="buttons">
         <input tal:replace="structure view/actions/field.actions.search/render" />
