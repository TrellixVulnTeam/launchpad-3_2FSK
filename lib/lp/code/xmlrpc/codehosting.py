# Copyright 2009 Canonical Ltd.  This software is licensed under the
# GNU Affero General Public License version 3 (see the file LICENSE).

"""Implementations of the XML-RPC APIs for codehosting."""

__metaclass__ = type
__all__ = [
    'BranchFileSystem',
    'BranchPuller',
    'datetime_from_tuple',
    ]


import datetime

import pytz

from bzrlib.urlutils import escape, unescape

from zope.component import getUtility
from zope.interface import implements
from zope.security.interfaces import Unauthorized
from zope.security.proxy import removeSecurityProxy
from zope.security.management import endInteraction

from lp.code.errors import UnknownBranchTypeError
from lp.code.bzr import BranchFormat, ControlFormat, RepositoryFormat
from lp.code.enums import BranchType
from lp.code.interfaces.branch import BranchCreationException
from lp.code.interfaces.branchjob import IBranchScanJobSource
from lp.code.interfaces.branchlookup import IBranchLookup
from lp.code.interfaces.branchnamespace import (
    InvalidNamespace, lookup_branch_namespace, split_unique_name)
from lp.code.interfaces import branchpuller
from lp.code.interfaces.codehosting import (
    BRANCH_TRANSPORT, CONTROL_TRANSPORT, ICodehosting, LAUNCHPAD_ANONYMOUS,
    LAUNCHPAD_SERVICES)
from lp.registry.interfaces.person import IPersonSet, NoSuchPerson
from lp.registry.interfaces.product import NoSuchProduct
from lp.services.scripts.interfaces.scriptactivity import IScriptActivitySet
from lp.services.utils import iter_split
from canonical.launchpad.validators import LaunchpadValidationError
from canonical.launchpad.webapp import LaunchpadXMLRPCView
from canonical.launchpad.webapp.authorization import check_permission
from canonical.launchpad.webapp.interaction import setupInteractionForPerson
from canonical.launchpad.webapp.interfaces import (
    NameLookupFailed, NotFoundError)
from canonical.launchpad.xmlrpc import faults
from canonical.launchpad.xmlrpc.helpers import return_fault


UTC = pytz.timezone('UTC')


def datetime_from_tuple(time_tuple):
    """Create a datetime from a sequence that quacks like time.struct_time.

    The tm_isdst is (index 8) is ignored. The created datetime uses
    tzinfo=UTC.
    """
    [year, month, day, hour, minute, second, unused, unused, unused] = (
        time_tuple)
    return datetime.datetime(
        year, month, day, hour, minute, second, tzinfo=UTC)


def run_with_login(login_id, function, *args, **kwargs):
    """Run 'function' logged in with 'login_id'.

    The first argument passed to 'function' will be the Launchpad
    `Person` object corresponding to 'login_id'.

    The exception is when the requesting login ID is `LAUNCHPAD_SERVICES`. In
    that case, we'll pass through the `LAUNCHPAD_SERVICES` variable and the
    method will do whatever security proxy hackery is required to provide read
    privileges to the Launchpad services.
    """
    if login_id == LAUNCHPAD_SERVICES or login_id == LAUNCHPAD_ANONYMOUS:
        # Don't pass in an actual user. Instead pass in LAUNCHPAD_SERVICES
        # and expect `function` to use `removeSecurityProxy` or similar.
        return function(login_id, *args, **kwargs)
    if isinstance(login_id, basestring):
        requester = getUtility(IPersonSet).getByName(login_id)
    else:
        requester = getUtility(IPersonSet).get(login_id)
    if requester is None:
        raise NotFoundError("No person with id %s." % login_id)
    # XXX gary 21-Oct-2008 bug 285808
    # We should reconsider using a ftest helper for production code.  For now,
    # we explicitly keep the code from using a test request by using a basic
    # participation.
    login_person(requester, Participation())
    try:
        return function(requester, *args, **kwargs)
    finally:
        logout()



class Codehosting(LaunchpadXMLRPCView):
    """See `ICodehosting`."""

    implements(ICodehosting)

    def acquireBranchToPull(self, branch_type_names):
        """See `ICodehosting`."""
        branch_types = []
        for branch_type_name in branch_type_names:
            try:
                branch_types.append(BranchType.items[branch_type_name])
            except KeyError:
                raise UnknownBranchTypeError(
                    'Unknown branch type: %r' % (branch_type_name,))
        branch = getUtility(branchpuller.ICodehosting).acquireBranchToPull(
            *branch_types)
        if branch is not None:
            branch = removeSecurityProxy(branch)
            default_branch = branch.target.default_stacked_on_branch
            if default_branch is None:
                default_branch_name = ''
            elif (branch.branch_type == BranchType.MIRRORED
                  and default_branch.private):
                default_branch_name = ''
            else:
                default_branch_name = '/' + default_branch.unique_name
            return (branch.id, branch.getPullURL(), branch.unique_name,
                    default_branch_name, branch.branch_type.name)
        else:
            return ()

    def mirrorComplete(self, branch_id, last_revision_id):
        """See `ICodehosting`."""
        branch = getUtility(IBranchLookup).get(branch_id)
        if branch is None:
            return faults.NoBranchWithID(branch_id)
        # See comment in startMirroring.
        branch = removeSecurityProxy(branch)
        branch.mirrorComplete(last_revision_id)
        return True

    def mirrorFailed(self, branch_id, reason):
        """See `ICodehosting`."""
        branch = getUtility(IBranchLookup).get(branch_id)
        if branch is None:
            return faults.NoBranchWithID(branch_id)
        # See comment in startMirroring.
        removeSecurityProxy(branch).mirrorFailed(reason)
        return True

    def recordSuccess(self, name, hostname, started_tuple, completed_tuple):
        """See `ICodehosting`."""
        date_started = datetime_from_tuple(started_tuple)
        date_completed = datetime_from_tuple(completed_tuple)
        getUtility(IScriptActivitySet).recordSuccess(
            name=name, date_started=date_started,
            date_completed=date_completed, hostname=hostname)
        return True

    def setStackedOn(self, branch_id, stacked_on_location):
        """See `ICodehosting`."""
        # We don't want the security proxy on the branch set because this
        # method should be able to see all branches and set stacking
        # information on any of them.
        branch_set = removeSecurityProxy(getUtility(IBranchLookup))
        if stacked_on_location == '':
            stacked_on_branch = None
        else:
            if stacked_on_location.startswith('/'):
                stacked_on_branch = branch_set.getByUniqueName(
                    stacked_on_location.strip('/'))
            else:
                stacked_on_branch = branch_set.getByUrl(
                    stacked_on_location.rstrip('/'))
            if stacked_on_branch is None:
                return faults.NoSuchBranch(stacked_on_location)
        stacked_branch = branch_set.get(branch_id)
        if stacked_branch is None:
            return faults.NoBranchWithID(branch_id)
        stacked_branch.stacked_on = stacked_on_branch
        return True

<<<<<<< HEAD
=======

def datetime_from_tuple(time_tuple):
    """Create a datetime from a sequence that quacks like time.struct_time.

    The tm_isdst is (index 8) is ignored. The created datetime uses
    tzinfo=UTC.
    """
    [year, month, day, hour, minute, second, unused, unused, unused] = (
        time_tuple)
    return datetime.datetime(
        year, month, day, hour, minute, second, tzinfo=UTC)


def run_with_login(login_id, function, *args, **kwargs):
    """Run 'function' logged in with 'login_id'.

    The first argument passed to 'function' will be the Launchpad
    `Person` object corresponding to 'login_id'.

    The exception is when the requesting login ID is `LAUNCHPAD_SERVICES`. In
    that case, we'll pass through the `LAUNCHPAD_SERVICES` variable and the
    method will do whatever security proxy hackery is required to provide read
    privileges to the Launchpad services.
    """
    if login_id == LAUNCHPAD_SERVICES or login_id == LAUNCHPAD_ANONYMOUS:
        # Don't pass in an actual user. Instead pass in LAUNCHPAD_SERVICES
        # and expect `function` to use `removeSecurityProxy` or similar.
        return function(login_id, *args, **kwargs)
    if isinstance(login_id, basestring):
        requester = getUtility(IPersonSet).getByName(login_id)
    else:
        requester = getUtility(IPersonSet).get(login_id)
    if requester is None:
        raise NotFoundError("No person with id %s." % login_id)
    setupInteractionForPerson(requester)
    try:
        return function(requester, *args, **kwargs)
    finally:
        endInteraction()


class BranchFileSystem(LaunchpadXMLRPCView):
    """See `IBranchFileSystem`."""

    implements(IBranchFileSystem)

>>>>>>> cd7ca18b
    def createBranch(self, login_id, branch_path):
        """See `ICodehosting`."""
        def create_branch(requester):
            if not branch_path.startswith('/'):
                return faults.InvalidPath(branch_path)
            escaped_path = unescape(branch_path.strip('/'))
            try:
                namespace_name, branch_name = split_unique_name(escaped_path)
            except ValueError:
                return faults.PermissionDenied(
                    "Cannot create branch at '%s'" % branch_path)
            try:
                namespace = lookup_branch_namespace(namespace_name)
            except InvalidNamespace:
                return faults.PermissionDenied(
                    "Cannot create branch at '%s'" % branch_path)
            except NoSuchPerson, e:
                return faults.NotFound(
                    "User/team '%s' does not exist." % e.name)
            except NoSuchProduct, e:
                return faults.NotFound(
                    "Project '%s' does not exist." % e.name)
            except NameLookupFailed, e:
                return faults.NotFound(str(e))
            try:
                branch = namespace.createBranch(
                    BranchType.HOSTED, branch_name, requester)
            except LaunchpadValidationError, e:
                msg = e.args[0]
                if isinstance(msg, unicode):
                    msg = msg.encode('utf-8')
                return faults.PermissionDenied(msg)
            except BranchCreationException, e:
                return faults.PermissionDenied(str(e))
            else:
                return branch.id
        return run_with_login(login_id, create_branch)

    def _canWriteToBranch(self, requester, branch):
        """Can `requester` write to `branch`?"""
        if requester == LAUNCHPAD_SERVICES:
            return False
        return (branch.branch_type == BranchType.HOSTED
                and check_permission('launchpad.Edit', branch))

    def requestMirror(self, login_id, branchID):
        """See `ICodehosting`."""
        def request_mirror(requester):
            branch = getUtility(IBranchLookup).get(branchID)
            # We don't really care who requests a mirror of a branch.
            branch.requestMirror()
            return True
        return run_with_login(login_id, request_mirror)

    def branchChanged(self, branch_id, stacked_on_location, last_revision_id,
                      (control_string, branch_string, repository_string)):
        """See `ICodehosting`."""
        branch_set = removeSecurityProxy(getUtility(IBranchLookup))
        branch = branch_set.get(branch_id)
        if branch is None:
            return faults.NoBranchWithID(branch_id)
        branch.mirror_status_message = None
        if stacked_on_location == '':
            stacked_on_branch = None
        else:
            stacked_on_branch = branch_set.getByUniqueName(
                stacked_on_location.strip('/'))
            if stacked_on_branch is None:
                branch.mirror_status_message = (
                    'Invalid stacked on location: ' + stacked_on_location)
        branch.stacked_on = stacked_on_branch
        branch.last_mirrored = datetime.datetime.now(pytz.UTC)
        if branch.last_mirrored_id != last_revision_id:
            branch.last_mirrored_id = last_revision_id
            getUtility(IBranchScanJobSource).create(branch)

        def match_title(enum, title, default):
            for value in enum.items:
                if value.title == title:
                    return value
            else:
                return default

        branch.control_format = match_title(
            ControlFormat, control_string, ControlFormat.UNRECOGNIZED)
        branch.branch_format = match_title(
            BranchFormat, branch_string, BranchFormat.UNRECOGNIZED)
        branch.repository_format = match_title(
            RepositoryFormat, repository_string,
            RepositoryFormat.UNRECOGNIZED)

        return True

    def _serializeBranch(self, requester, branch, trailing_path):
        if requester == LAUNCHPAD_SERVICES:
            branch = removeSecurityProxy(branch)
        try:
            branch_id = branch.id
        except Unauthorized:
            raise faults.PermissionDenied()
        if branch.branch_type == BranchType.REMOTE:
            return None
        return (
            BRANCH_TRANSPORT,
            {'id': branch_id,
             'writable': self._canWriteToBranch(requester, branch)},
            trailing_path)

    def _serializeControlDirectory(self, requester, product_path,
                                   trailing_path):
        try:
            namespace = lookup_branch_namespace(product_path)
        except (InvalidNamespace, NotFoundError):
            return
        if not ('.bzr' == trailing_path or trailing_path.startswith('.bzr/')):
            # '.bzr' is OK, '.bzr/foo' is OK, '.bzrfoo' is not.
            return
        default_branch = namespace.target.default_stacked_on_branch
        if default_branch is None:
            return
        try:
            unique_name = default_branch.unique_name
        except Unauthorized:
            return
        return (
            CONTROL_TRANSPORT,
            {'default_stack_on': escape('/' + unique_name)},
            trailing_path)

    def translatePath(self, requester_id, path):
        """See `ICodehosting`."""
        @return_fault
        def translate_path(requester):
            if not path.startswith('/'):
                return faults.InvalidPath(path)
            stripped_path = path.strip('/')
            for first, second in iter_split(stripped_path, '/'):
                first = unescape(first)
                # Is it a branch?
                branch = getUtility(IBranchLookup).getByUniqueName(first)
                if branch is not None:
                    branch = self._serializeBranch(requester, branch, second)
                    if branch is None:
                        break
                    return branch
                # Is it a product control directory?
                product = self._serializeControlDirectory(
                    requester, first, second)
                if product is not None:
                    return product
            raise faults.PathTranslationError(path)
        return run_with_login(requester_id, translate_path)
<|MERGE_RESOLUTION|>--- conflicted
+++ resolved
@@ -85,15 +85,11 @@
         requester = getUtility(IPersonSet).get(login_id)
     if requester is None:
         raise NotFoundError("No person with id %s." % login_id)
-    # XXX gary 21-Oct-2008 bug 285808
-    # We should reconsider using a ftest helper for production code.  For now,
-    # we explicitly keep the code from using a test request by using a basic
-    # participation.
-    login_person(requester, Participation())
+    setupInteractionForPerson(requester)
     try:
         return function(requester, *args, **kwargs)
     finally:
-        logout()
+        endInteraction()
 
 
 
@@ -179,55 +175,6 @@
         stacked_branch.stacked_on = stacked_on_branch
         return True
 
-<<<<<<< HEAD
-=======
-
-def datetime_from_tuple(time_tuple):
-    """Create a datetime from a sequence that quacks like time.struct_time.
-
-    The tm_isdst is (index 8) is ignored. The created datetime uses
-    tzinfo=UTC.
-    """
-    [year, month, day, hour, minute, second, unused, unused, unused] = (
-        time_tuple)
-    return datetime.datetime(
-        year, month, day, hour, minute, second, tzinfo=UTC)
-
-
-def run_with_login(login_id, function, *args, **kwargs):
-    """Run 'function' logged in with 'login_id'.
-
-    The first argument passed to 'function' will be the Launchpad
-    `Person` object corresponding to 'login_id'.
-
-    The exception is when the requesting login ID is `LAUNCHPAD_SERVICES`. In
-    that case, we'll pass through the `LAUNCHPAD_SERVICES` variable and the
-    method will do whatever security proxy hackery is required to provide read
-    privileges to the Launchpad services.
-    """
-    if login_id == LAUNCHPAD_SERVICES or login_id == LAUNCHPAD_ANONYMOUS:
-        # Don't pass in an actual user. Instead pass in LAUNCHPAD_SERVICES
-        # and expect `function` to use `removeSecurityProxy` or similar.
-        return function(login_id, *args, **kwargs)
-    if isinstance(login_id, basestring):
-        requester = getUtility(IPersonSet).getByName(login_id)
-    else:
-        requester = getUtility(IPersonSet).get(login_id)
-    if requester is None:
-        raise NotFoundError("No person with id %s." % login_id)
-    setupInteractionForPerson(requester)
-    try:
-        return function(requester, *args, **kwargs)
-    finally:
-        endInteraction()
-
-
-class BranchFileSystem(LaunchpadXMLRPCView):
-    """See `IBranchFileSystem`."""
-
-    implements(IBranchFileSystem)
-
->>>>>>> cd7ca18b
     def createBranch(self, login_id, branch_path):
         """See `ICodehosting`."""
         def create_branch(requester):
