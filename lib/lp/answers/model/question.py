--- conflicted
+++ resolved
@@ -691,8 +691,6 @@
 
     def createBugLink(self, bug):
         """See BugLinkTargetMixin."""
-        # XXX: Need to ensure we update both, and return whether both
-        # were touched.
         QuestionBug(question=self, bug=bug)
         # XXX: Should set creator.
         getUtility(IXRefSet).create(
@@ -700,19 +698,9 @@
 
     def deleteBugLink(self, bug):
         """See BugLinkTargetMixin."""
-<<<<<<< HEAD
-        # XXX: Need to ensure we update both, and return whether either
-        # was touched.
+        Store.of(self).find(QuestionBug, question=self, bug=bug).remove()
         getUtility(IXRefSet).delete(
             {(u'question', unicode(self.id)): [(u'bug', unicode(bug.id))]})
-        link = Store.of(self).find(QuestionBug, question=self, bug=bug).one()
-        if link is not None:
-            Store.of(link).remove(link)
-            return True
-        return False
-=======
-        Store.of(self).find(QuestionBug, question=self, bug=bug).remove()
->>>>>>> e499ba35
 
     def setCommentVisibility(self, user, comment_number, visible):
         """See `IQuestion`."""
