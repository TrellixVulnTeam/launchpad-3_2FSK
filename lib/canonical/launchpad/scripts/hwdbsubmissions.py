# Copyright 2009 Canonical Ltd.  This software is licensed under the
# GNU Affero General Public License version 3 (see the file LICENSE).

"""Parse Hardware Database submissions.

Base classes, intended to be used both for the commercial certification
data and for the community test submissions.
"""


__all__ = [
           'SubmissionParser',
           'process_pending_submissions',
          ]


import bz2
from cStringIO import StringIO
try:
    import xml.etree.cElementTree as etree
except ImportError:
    import cElementTree as etree
from datetime import datetime, timedelta
from logging import getLogger
import os
import re
import sys

import pytz

from zope.component import getUtility
from zope.interface import implements

from canonical.lazr.xml import RelaxNGValidator

from canonical.config import config
from canonical.librarian.interfaces import LibrarianServerError
from canonical.launchpad.interfaces.hwdb import (
    HWBus, HWSubmissionProcessingStatus, IHWDeviceDriverLinkSet, IHWDeviceSet,
    IHWDriverSet, IHWSubmissionDeviceSet, IHWSubmissionSet, IHWVendorIDSet,
    IHWVendorNameSet)
from canonical.launchpad.interfaces.launchpad import ILaunchpadCelebrities
from canonical.launchpad.interfaces.looptuner import ITunableLoop
from canonical.launchpad.utilities.looptuner import LoopTuner
from canonical.launchpad.webapp.errorlog import (
    ErrorReportingUtility, ScriptRequest)

_relax_ng_files = {
    '1.0': 'hardware-1_0.rng', }

_time_regex = re.compile(r"""
    ^(?P<year>\d\d\d\d)-(?P<month>\d\d)-(?P<day>\d\d)
    T(?P<hour>\d\d):(?P<minute>\d\d):(?P<second>\d\d)
    (?:\.(?P<second_fraction>\d{0,6}))?
    (?P<tz>
        (?:(?P<tz_sign>[-+])(?P<tz_hour>\d\d):(?P<tz_minute>\d\d))
        | Z)?$
    """,
    re.VERBOSE)

ROOT_UDI = '/org/freedesktop/Hal/devices/computer'

# These UDIs appears in some submissions more than once.
KNOWN_DUPLICATE_UDIS = set((
    '/org/freedesktop/Hal/devices/ssb__null_',
    '/org/freedesktop/Hal/devices/uinput',
    '/org/freedesktop/Hal/devices/ignored-device',
    ))

# See include/linux/pci_ids.h in the Linux kernel sources for a complete
# list of PCI class and subclass codes.
PCI_CLASS_STORAGE = 1
PCI_SUBCLASS_STORAGE_SATA = 6

PCI_CLASS_BRIDGE = 6
PCI_SUBCLASS_BRIDGE_PCI = 4
PCI_SUBCLASS_BRIDGE_CARDBUS = 7

PCI_CLASS_SERIALBUS_CONTROLLER = 12
PCI_SUBCLASS_SERIALBUS_USB = 3

WARNING_NO_HAL_KERNEL_VERSION = 1
WARNING_NO_KERNEL_PACKAGE_DATA = 2

DB_FORMAT_FOR_VENDOR_ID = {
    'pci': '0x%04x',
    'usb_device': '0x%04x',
    'scsi': '%-8s',
    }

DB_FORMAT_FOR_PRODUCT_ID = {
    'pci': '0x%04x',
    'usb_device': '0x%04x',
    'scsi': '%-16s',
    }

class SubmissionParser(object):
    """A Parser for the submissions to the hardware database."""

    def __init__(self, logger=None):
        if logger is None:
            logger = getLogger()
        self.logger = logger
        self.doc_parser = etree.XMLParser()
        self._logged_warnings = set()

        self.validator = {}
        directory = os.path.join(config.root, 'lib', 'canonical',
                                 'launchpad', 'scripts')
        for version, relax_ng_filename in _relax_ng_files.items():
            path = os.path.join(directory, relax_ng_filename)
            self.validator[version] = RelaxNGValidator(path)
        self._setMainSectionParsers()
        self._setHardwareSectionParsers()
        self._setSoftwareSectionParsers()

    def _logError(self, message, submission_key):
        """Log `message` for an error in submission submission_key`."""
        self.logger.error(
            'Parsing submission %s: %s' % (submission_key, message))

    def _logWarning(self, message, warning_id=None):
        """Log `message` for a warning in submission submission_key`."""
        if warning_id is None:
            issue_warning = True
        elif warning_id not in self._logged_warnings:
            issue_warning = True
            self._logged_warnings.add(warning_id)
        else:
            issue_warning = False
        if issue_warning:
            self.logger.warning(
                'Parsing submission %s: %s' % (self.submission_key, message))

    def _getValidatedEtree(self, submission, submission_key):
        """Create an etree doc from the XML string submission and validate it.

        :return: an `lxml.etree` instance representation of a valid
            submission or None for invalid submissions.
        """
        try:
            tree = etree.parse(StringIO(submission), parser=self.doc_parser)
        except SyntaxError, error_value:
            self._logError(error_value, submission_key)
            return None

        submission_doc = tree.getroot()
        if submission_doc.tag != 'system':
            self._logError("root node is not '<system>'", submission_key)
            return None
        version = submission_doc.attrib.get('version', None)
        if not version in self.validator.keys():
            self._logError(
                'invalid submission format version: %s' % repr(version),
                submission_key)
            return None
        self.submission_format_version = version

        validator = self.validator[version]
        if not validator.validate(submission):
            self._logError(
                'Relax NG validation failed.\n%s' % validator.error_log,
                submission_key)
            return None
        return submission_doc

    def _getValueAttributeAsBoolean(self, node):
        """Return the value of the attribute "value" as a boolean."""
        value = node.attrib['value']
        # Paranoia check: The Relax NG validation already ensures that the
        # attribute value is either 'True' or 'False'.
        assert value in ('True', 'False'), (
            'Parsing submission %s: Boolean value for attribute "value" '
            'expected in tag <%s>' % (self.submission_key, node.tag))
        return value == 'True'

    def _getValueAttributeAsString(self, node):
        """Return the value of the attribute "value"."""
        # The Relax NG validation ensures that the attribute exists.
        return node.attrib['value']

    def _getValueAttributeAsDateTime(self, time_node):
        """Convert a "value" attribute into a datetime object."""
        time_text = time_node.get('value')

        # we cannot use time.strptime: this function accepts neither fractions
        # of a second nor a time zone given e.g. as '+02:30'.
        mo = _time_regex.search(time_text)

        # The Relax NG schema allows a leading minus sign and year numbers
        # with more than four digits, which are not "covered" by _time_regex.
        if mo is None:
            raise ValueError(
                'Timestamp with unreasonable value: %s' % time_text)

        time_parts = mo.groupdict()

        year = int(time_parts['year'])
        month = int(time_parts['month'])
        day = int(time_parts['day'])
        hour = int(time_parts['hour'])
        minute = int(time_parts['minute'])
        second = int(time_parts['second'])
        second_fraction = time_parts['second_fraction']
        if second_fraction is not None:
            milliseconds = second_fraction + '0' * (6 - len(second_fraction))
            milliseconds = int(milliseconds)
        else:
            milliseconds = 0

        # The Relax NG validator accepts leap seconds, but the datetime
        # constructor rejects them. The time values submitted by the HWDB
        # client are not necessarily very precise, hence we can round down
        # to 59.999999 seconds without losing any real precision.
        if second > 59:
            second = 59
            milliseconds = 999999

        timestamp = datetime(year, month, day, hour, minute, second,
                             milliseconds, tzinfo=pytz.timezone('utc'))

        tz_sign = time_parts['tz_sign']
        tz_hour = time_parts['tz_hour']
        tz_minute = time_parts['tz_minute']
        if tz_sign in ('-', '+'):
            delta = timedelta(hours=int(tz_hour), minutes=int(tz_minute))
            if tz_sign == '-':
                timestamp = timestamp + delta
            else:
                timestamp = timestamp - delta
        return timestamp

    def _getClientData(self, client_node):
        """Parse the <client> node in the <summary> section.

        :return: A dictionary with keys 'name', 'version', 'plugins'.
                 Name and version describe the client program that
                 produced the submission. Pugins is a list with one
                 entry per client plugin; each entry is dictionary with
                 the keys 'name' and 'version'.
        """
        result = {'name': client_node.get('name'),
                  'version': client_node.get('version')}
        plugins = result['plugins'] = []
        for node in client_node.getchildren():
            # Ensured by the Relax NG validation: The only allowed sub-tag
            # of <client> is <plugin>, which has the attributes 'name' and
            # 'version'.
            plugins.append({'name': node.get('name'),
                            'version': node.get('version')})
        return result

    _parse_summary_section = {
        'live_cd': _getValueAttributeAsBoolean,
        'system_id': _getValueAttributeAsString,
        'distribution': _getValueAttributeAsString,
        'distroseries': _getValueAttributeAsString,
        'architecture': _getValueAttributeAsString,
        'private': _getValueAttributeAsBoolean,
        'contactable': _getValueAttributeAsBoolean,
        'date_created': _getValueAttributeAsDateTime,
        'client': _getClientData,
        }

    def _parseSummary(self, summary_node):
        """Parse the <summary> part of a submission.

        :return: A dictionary with the keys 'live_cd', 'system_id',
                 'distribution', 'distroseries', 'architecture',
                 'private', 'contactable', 'date_created', 'client'.
                 See the sample XML file tests/hardwaretest.xml for
                 detailed description of the values.
        """
        summary = {}
        # The Relax NG validation ensures that we have exactly those
        # sub-nodes that are listed in _parse_summary_section.
        for node in summary_node.getchildren():
            parser = self._parse_summary_section[node.tag]
            summary[node.tag] = parser(self, node)
        return summary

    def _getValueAndType(self, node):
        """Return (value, type) of a <property> or <value> node."""
        type_ = node.get('type')
        if type_ in ('dbus.Boolean', 'bool'):
            value = node.text.strip()
            # Pure paranoia: The Relax NG validation ensures that <property>
            # and <value> tags have only the allowed values.
            assert value in ('True', 'False'), (
                'Parsing submission %s: Invalid bool value for <property> or '
                    '<value>: %s' % (self.submission_key, repr(value)))
            return (value == 'True', type_)
        elif type_ in ('str', 'dbus.String', 'dbus.UTF8String'):
            return (node.text.strip(), type_)
        elif type_ in ('dbus.Byte', 'dbus.Int16', 'dbus.Int32', 'dbus.Int64',
                       'dbus.UInt16', 'dbus.UInt32', 'dbus.UInt64', 'int',
                       'long'):
            value = node.text.strip()
            return (int(value), type_)
        elif type_ in ('dbus.Double', 'float'):
            value = node.text.strip()
            return (float(value), type_)
        elif type_ in ('dbus.Array', 'list'):
            value = []
            for sub_node in node.getchildren():
                value.append(self._getValueAndType(sub_node))
            return (value, type_)
        elif type_ in ('dbus.Dictionary', 'dict'):
            value = {}
            for sub_node in node.getchildren():
                value[sub_node.get('name')] = self._getValueAndType(sub_node)
            return (value, type_)
        else:
            # This should not happen: The Relax NG validation ensures
            # that we have only those values for type_ that appear in
            # the if/elif expressions above.
            raise AssertionError(
                'Parsing submission %s: Unexpected <property> or <value> '
                    'type: %s' % (self.submission_key, type_))

    def _parseProperty(self, property_node):
        """Parse a <property> node.

        :return: (name, (value, type)) of a property.
        """
        property_name = property_node.get('name')
        return (property_node.get('name'),
                self._getValueAndType(property_node))

    def _parseProperties(self, properties_node):
        """Parse <property> sub-nodes of properties_node.

        :return: A dictionary, where each key is the name of a property;
                 the values are the tuples (value, type) of a property.
        """
        properties = {}
        for property_node in properties_node.getchildren():
            # Paranoia check: The Relax NG schema ensures that a node
            # with <property> sub-nodes has no other sub-nodes
            assert property_node.tag == 'property', (
            'Parsing submission %s: Found <%s> node, expected <property>'
                % (self.submission_key, property_node.tag))
            property_name, property_value = self._parseProperty(property_node)
            if property_name in properties.keys():
                raise ValueError(
                    '<property name="%s"> found more than once in <%s>'
                    % (property_name, properties_node.tag))
            properties[property_name] = property_value
        return properties

    def _parseDevice(self, device_node):
        """Parse a HAL <device> node.

        :return: A dictionary d with the keys 'id', 'udi', 'parent',
                 'properties'. d['id'] is an ID of the device d['udi']
                 is the HAL UDI of the device; d['properties'] is a
                 dictionary with the properties of the device (see
                 _parseProperties for details).
        """
        # The Relax NG validation ensures that the attributes "id" and
        # "udi" exist; it also ensures that "id" contains an integer.
        device_data = {'id': int(device_node.get('id')),
                       'udi': device_node.get('udi')}
        parent = device_node.get('parent', None)
        if parent is not None:
            parent = int(parent.strip())
        device_data['parent'] = parent
        device_data['properties'] = self._parseProperties(device_node)
        return device_data

    def _parseHAL(self, hal_node):
        """Parse the <hal> section of a submission.

        :return: A list, where each entry is the result of a _parseDevice
                 call.
        """
        # The Relax NG validation ensures that <hal> has the attribute
        # "version"
        hal_data = {'version': hal_node.get('version')}
        hal_data['devices'] = devices = []
        for device_node in hal_node.getchildren():
            # Pure paranoia: The Relax NG validation ensures already
            # that we have only <device> tags within <hal>
            assert device_node.tag == 'device', (
                'Parsing submission %s: Unexpected tag <%s> in <hal>'
                % (self.submission_key, device_node.tag))
            devices.append(self._parseDevice(device_node))
        return hal_data

    def _parseProcessors(self, processors_node):
        """Parse the <processors> node.

        :return: A list of dictionaries, where each dictionary d contains
                 the data of a <processor> node. The dictionary keys are
                 'id', 'name', 'properties'. d['id'] is an ID of a
                 <processor> node, d['name'] its name, and d['properties']
                 contains the properties of a processor (see
                 _parseProperties for details).
        """
        result = []
        for processor_node in processors_node.getchildren():
            # Pure paranoia: The Relax NG valiation ensures already
            # the we have only <processor> as sub-tags of <processors>.
            assert processor_node.tag == 'processor', (
                'Parsing submission %s: Unexpected tag <%s> in <processors>'
                   % (self.submission_key, processors_node.tag))
            processor = {}
            # The RelaxNG validation ensures that the attribute "id" exists
            # and that it contains an integer.
            processor['id'] = int(processor_node.get('id'))
            processor['name'] = processor_node.get('name')
            processor['properties'] = self._parseProperties(processor_node)
            result.append(processor)
        return result

    def _parseAliases(self, aliases_node):
        """Parse the <aliases> node.

        :return: A list of dictionaries, where each dictionary d has the
                 keys 'id', 'vendor', 'model'. d['id'] is the ID of a
                 HAL device; d['vendor'] is an alternative vendor name of
                 the device; d['model'] is an alternative model name.

                 See tests/hardwaretest.xml more more details.
        """
        aliases = []
        for alias_node in aliases_node.getchildren():
            # Pure paranoia: The Relax NG valiation ensures already
            # the we have only <alias> tags within <aliases>
            assert alias_node.tag == 'alias', (
                'Parsing submission %s: Unexpected tag <%s> in <aliases>'
                    % (self.submission_key, alias_node.tag))
            # The RelaxNG validation ensures that the attribute "target"
            # exists and that it contains an integer.
            alias = {'target': int(alias_node.get('target'))}
            for sub_node in alias_node.getchildren():
                # The Relax NG svalidation ensures that we have exactly
                # two subnodes: <vendor> and <model>
                alias[sub_node.tag] = sub_node.text.strip()
            aliases.append(alias)
        return aliases

    def _parseUdev(self, udev_node):
        """Parse the <udev> node.

        :return: A list of dictionaries, where each dictionary
            describes a udev device.

        The <udev> node contains the output produced by
        "udevadm info --export-db". Each entry of the dictionaries
        represents the data of the key:value pairs as they appear
        in this data. The value of d['S'] is a list of strings,
        the value s['E'] is a dictionary containing the key=value
        pairs of the "E:" lines.
        """
        # We get the plain text as produced by "udevadm info --export-db"
        # This data looks like:
        #
        # P: /devices/LNXSYSTM:00
        # E: UDEV_LOG=3
        # E: DEVPATH=/devices/LNXSYSTM:00
        # E: MODALIAS=acpi:LNXSYSTM:
        #
        # P: /devices/LNXSYSTM:00/ACPI_CPU:00
        # E: UDEV_LOG=3
        # E: DEVPATH=/devices/LNXSYSTM:00/ACPI_CPU:00
        # E: DRIVER=processor
        # E: MODALIAS=acpi:ACPI_CPU:
        #
        # Data for different devices is separated by empty lines.
        # Each line for a device consists of key:value pairs.
        # The following keys are defined:
        #
        # A: udev_device_get_num_fake_partitions()
        # E: udev_device_get_properties_list_entry()
        # L: the device link priority (udev_device_get_devlink_priority())
        # N: the device node file name (udev_device_get_devnode())
        # P: the device path (udev_device_get_devpath())
        # R: udev_device_get_ignore_remove()
        # S: udev_get_dev_path()
        # W: udev_device_get_watch_handle()
        #
        # The key P is always present; the keys A, L, N, R, W appear at
        # most once per device; the keys E and S may appear more than
        # once.
        # The values of the E records have the format "key=value"
        #
        # See also the libudev reference manual:
        # http://www.kernel.org/pub/linux/utils/kernel/hotplug/libudev/
        # and the udev file udevadm-info.c, function print_record()

        udev_data = udev_node.text.split('\n')
        devices = []
        device = None
        line_number = 0

        for line_number, line in enumerate(udev_data):
            if len(line) == 0:
                device = None
                continue
            record = line.split(':', 1)
            if len(record) != 2:
                self._logError(
                    'Line %i in <udev>: No valid key:value data: %r'
                    % (line_number, line),
                    self.submission_key)
                return None

            key, value = record
            if device is None:
                device = {
                    'E': {},
                    'S': [],
                    }
                devices.append(device)
            # Some attribute lines have a space character after the
            # ':', others don't have it (see udevadm-info.c).
            value = value.lstrip()

            if key == 'E':
                property_data = value.split('=', 1)
                if len(property_data) != 2:
                    self._logError(
                        'Line %i in <udev>: Property without valid key=value '
                        'data: %r' % (line_number, line),
                        self.submission_key)
                    return None
                property_key, property_value = property_data
                device['E'][property_key] = property_value
            elif key == 'S':
                device['S'].append(value)
            else:
                if key in device:
                    self._logWarning(
                        'Line %i in <udev>: Duplicate attribute key: %r'
                        % (line_number, line),
                        self.submission_key)
                device[key] = value
        return devices

<<<<<<< HEAD
    def _parseSysfsAttributes(self, sysfs_node):
        """Parse the <sysfs-attributes> node.

        :return: A dictionary {path: attrs, ...} where path is the
            path is the path of a sysfs directory, and where attrs
            is a dictionary containing attribute names and values.

        A sample of the input data:

        P: /devices/LNXSYSTM:00/LNXPWRBN:00/input/input0
        A: modalias=input:b0019v0000p0001e0000-e0,1,k74,ramlsfw
        A: uniq=
        A: phys=LNXPWRBN/button/input0
        A: name=Power Button

        P: /devices/LNXSYSTM:00/device:00/PNP0A08:00/device:03/input/input8
        A: modalias=input:b0019v0000p0006e0000-e0,1,kE0,E1,E3,F0,F1
        A: uniq=
        A: phys=/video/input0
        A: name=Video Bus

        Data for different devices is separated by empty lines. The data
        for each device starts with a line 'P: /devices/LNXSYSTM...',
        specifying the sysfs path of a device, followed by zero or more
        lines of the form 'A: key=value'
        """
        sysfs_lines = sysfs_node.text.split('\n')
        sysfs_data = {}
        attributes = None

        for line_number, line in enumerate(sysfs_lines):
            if len(line) == 0:
                attributes = None
                continue
            record = line.split(': ', 1)
            if len(record) != 2:
                self._logError(
                    'Line %i in <sysfs-attributes>: No valid key:value data: '
                    '%r' % (line_number, line),
                    self.submission_key)
                return None

            key, value = record
            if key == 'P':
                if attributes is not None:
                    self._logError(
                        "Line %i in <sysfs-attributes>: duplicate 'P' line "
                        "found: %r" % (line_number, line),
                        self.submission_key)
                    return None
                attributes = {}
                sysfs_data[value] = attributes
            elif key == 'A':
                if attributes is None:
                    self._logError(
                        "Line %i in <sysfs-attributes>: Block for a device "
                        "does not start with 'P:': %r" % (line_number, line),
                        self.submission_key)
                    return None
                attribute_data = value.split('=', 1)
                if len(attribute_data) != 2:
                    self._logError(
                        'Line %i in <sysfs-attributes>: Attribute line does '
                        'not contain key=value data: %r'
                        % (line_number, line),
                        self.submission_key)
                    return None
                attributes[attribute_data[0]] = attribute_data[1]
            else:
                self._logError(
                    'Line %i in <sysfs-attributes>: Unexpected key: %r'
                    % (line_number, line),
                    self.submission_key)
                return None
        return sysfs_data
=======
    def _parseDmi(self, dmi_node):
        """Parse the <dmi> node.

        :return: A dictionary containing the key:value pairs of the DMI data.
        """
        dmi_data = {}
        dmi_text = dmi_node.text.strip().split('\n')
        for line_number, line in enumerate(dmi_text):
            record = line.split(':', 1)
            if len(record) != 2:
                self._logError(
                    'Line %i in <dmi>: No valid key:value data: %r'
                    % (line_number, line),
                    self.submission_key)
                return None
            dmi_data[record[0]] = record[1]
        return dmi_data
>>>>>>> 98f1ce82

    def _setHardwareSectionParsers(self):
        self._parse_hardware_section = {
            'hal': self._parseHAL,
            'processors': self._parseProcessors,
            'aliases': self._parseAliases,
            'udev': self._parseUdev,
<<<<<<< HEAD
            'sysfs-attributes': self._parseSysfsAttributes,
=======
            'dmi': self._parseDmi,
>>>>>>> 98f1ce82
            }

    def _parseHardware(self, hardware_node):
        """Parse the <hardware> part of a submission.

        :return: A dictionary with the keys 'hal', 'processors', 'aliases',
                 where the values are the parsing results of _parseHAL,
                 _parseProcessors, _parseAliases.
        """
        hardware_data = {}
        for node in hardware_node.getchildren():
            parser = self._parse_hardware_section[node.tag]
            result = parser(node)
            hardware_data[node.tag] = result
        return hardware_data

    def _parseLSBRelease(self, lsb_node):
        """Parse the <lsb_release> part of a submission.

        :return: A dictionary with the content of the <properta> nodes
                 within the <lsb> node. See tests/hardwaretest.xml for
                 details.
        """
        return self._parseProperties(lsb_node)

    def _parsePackages(self, packages_node):
        """Parse the <packages> part of a submission.

        :return: A dictionary with one entry per <package> sub-node.
                 The key is the package name, the value a dictionary
                 containing the content of the <property> nodes within
                 <package>. See tests/hardwaretest.xml for more details.
        """
        packages = {}
        for package_node in packages_node.getchildren():
            # Pure paranoia: The Relax NG validation ensures already
            # that we have only <package> tags within <packages>.
            assert package_node.tag == 'package', (
                'Parsing submission %s: Unexpected tag <%s> in <packages>'
                % (self.submission_key, package_node.tag))
            package_name = package_node.get('name')
            if package_name in packages.keys():
                raise ValueError(
                    '<package name="%s"> appears more than once in <packages>'
                    % package_name)
            # The RelaxNG validation ensures that the attribute "id" exists
            # and that it contains an integer.
            package_data = {'id': int(package_node.get('id'))}
            package_data['properties'] = self._parseProperties(package_node)
            packages[package_name] = package_data
        return packages

    def _parseXOrg(self, xorg_node):
        """Parse the <xorg> part of a submission.

        :return: A dictionary with the keys 'version' and 'drivers'.
                 d['version'] is the xorg version; d['drivers'] is
                 a dictionary with one entry for each <driver> sub-node,
                 where the key is the driver name, the value is a dictionary
                 containing the attributes of the <driver> node. See
                 tests/hardwaretest.xml for more details.
        """
        xorg_data = {'version': xorg_node.get('version')}
        xorg_data['drivers'] = xorg_drivers = {}
        for driver_node in xorg_node.getchildren():
            # Pure paranoia: The Relax NG validation ensures already
            # that we have only <driver> tags within <xorg>.
            assert driver_node.tag == 'driver', (
                'Parsing submission %s: Unexpected tag <%s> in <xorg>'
                    % (self.submission_key, driver_node.tag))
            driver_info = dict(driver_node.attrib)
            if 'device' in driver_info:
                # The Relax NG validation ensures that driver_info['device']
                # consists of only digits, if present.
                driver_info['device'] = int(driver_info['device'])
            driver_name = driver_info['name']
            if driver_name in xorg_drivers.keys():
                raise ValueError(
                    '<driver name="%s"> appears more than once in <xorg>'
                    % driver_name)
            xorg_drivers[driver_name] = driver_info
        return xorg_data

    _parse_software_section = {
        'lsbrelease': _parseLSBRelease,
        'packages': _parsePackages,
        'xorg': _parseXOrg}

    def _setSoftwareSectionParsers(self):
        self._parse_software_section = {
            'lsbrelease': self._parseLSBRelease,
            'packages': self._parsePackages,
            'xorg': self._parseXOrg}

    def _parseSoftware(self, software_node):
        """Parse the <software> section of a submission.

        :return: A dictionary with the keys 'lsbrelease', 'packages',
                 'xorg', containing the parsing results of the respective
                 sub-nodes. The key 'lsbrelease' exists always; 'xorg'
                 and 'packages' are optional. See _parseLSBRelease,
                 _parsePackages, _parseXOrg for more details.
        """
        software_data = {}
        for node in software_node.getchildren():
            parser = self._parse_software_section[node.tag]
            result = parser(node)
            software_data[node.tag] = result
        # The nodes <packages> and <xorg> are optional. Ensure that
        # we have dummy entries in software_data for these nodes, if
        # the nodes do not appear in a submission in order to avoid
        # KeyErrors elsewhere in this module.
        for node_name in ('packages', 'xorg'):
            if node_name not in software_data:
                software_data[node_name] = {}
        return software_data

    def _parseQuestions(self, questions_node):
        """Parse the <questions> part of a submission.

        :return: A list, where each entry is a dictionary containing
                 the parsing result of the <question> sub-nodes.

                 Content of a list entry d (see tests/hardwaretest.xml
                 for a more detailed description):
                 d['name']:
                        The name of a question. (Always present)
                 d['plugin']:
                        The name of the client plugin which is
                        "responsible" for the question. (Optional)
                 d['targets']:
                        A list, where each entry is a dicitionary
                        describing a target device for this question.
                        This list is always present, but may be empty.

                        The contents of each list entry t is:

                        t['id']:
                                The ID of a HAL <device> node of a
                                target device.
                        t['drivers']:
                                A list of driver names, possibly empty.
                 d['answer']:
                        The answer to this question. The value is a
                        dictionary a:
                        a['value']:
                                The value of the answer. (Always present)

                                For questions of type muliple_choice,
                                the value should match one of the
                                entries of the answer_choices list,

                                For questions of type measurement, the
                                value is a numerical value.
                        a['type']:
                                This is either 'multiple_choice' or
                                'measurement'. (Always present)
                        a['unit']:
                                The unit of a measurement value.
                                (Optional)
                 d['answer_choices']:
                        A list of choices from which the user can select
                        an answer. This list is always present, but should
                        be empty for questions of type measurement.
                 d['command']:
                        The command line of a test script which was
                        run for this question. (Optional)
                 d['comment']:
                        A comment the user has typed when running the
                        client. (Optional)

                 A consistency check of the content of d is done in
                 method _checkSubmissionConsistency.
        """
        questions = []
        for question_node in questions_node.getchildren():
            # Pure paranoia: The Relax NG validation ensures already
            # that we have only <driver> tags within <xorg>
            assert question_node.tag == 'question', (
                'Parsing submission %s: Unexpected tag <%s> in <questions>'
                % (self.submission_key, question_node.tag))
            question = {'name': question_node.get('name')}
            plugin = question_node.get('plugin', None)
            if plugin is not None:
                question['plugin'] = plugin
            question['targets'] = targets = []
            answer_choices = []

            for sub_node in question_node.getchildren():
                sub_tag = sub_node.tag
                if sub_tag == 'answer':
                    question['answer'] = answer = {}
                    answer['type'] = sub_node.get('type')
                    if answer['type'] == 'multiple_choice':
                        question['answer_choices'] = answer_choices
                    unit = sub_node.get('unit', None)
                    if unit is not None:
                        answer['unit'] = unit
                    answer['value'] = sub_node.text.strip()
                elif sub_tag == 'answer_choices':
                    for value_node in sub_node.getchildren():
                        answer_choices.append(
                            self._getValueAndType(value_node))
                elif sub_tag == 'target':
                    # The Relax NG schema ensures that the attribute
                    # id exists and that it is an integer
                    target = {'id': int(sub_node.get('id'))}
                    target['drivers'] = drivers = []
                    for driver_node in sub_node.getchildren():
                        drivers.append(driver_node.text.strip())
                    targets.append(target)
                elif sub_tag in('comment', 'command'):
                    data = sub_node.text
                    if data is not None:
                        question[sub_tag] = data.strip()
                else:
                    # This should not happen: The Relax NG validation
                    # ensures that we have only those tags which appear
                    # in the if/elif expressions.
                    raise AssertionError(
                        'Parsing submission %s: Unexpected node <%s> in '
                        '<question>' % (self.submission_key, sub_tag))
            questions.append(question)
        return questions

    def _parseContext(self, context_node):
        """Parse the <context> part of a submission.

        We don't do anything real right now, but simply log a warning
        that this submission contains a <context> section, so that
        we can parse it again later, once we have the SQL tables needed
        to store the data.
        """
        self._logWarning('Submission contains unprocessed <context> data.')

    def _setMainSectionParsers(self):
        self._parse_system = {
            'summary': self._parseSummary,
            'hardware': self._parseHardware,
            'software': self._parseSoftware,
            'questions': self._parseQuestions,
            'context': self._parseContext,
            }

    def parseMainSections(self, submission_doc):
        # The RelaxNG validation ensures that submission_doc has exactly
        # four sub-nodes and that the names of the sub-nodes appear in the
        # keys of self._parse_system.
        submission_data = {}
        try:
            for node in submission_doc.getchildren():
                parser = self._parse_system[node.tag]
                submission_data[node.tag] = parser(node)
        except ValueError, value:
            self._logError(value, self.submission_key)
            return None
        return submission_data

    def parseSubmission(self, submission, submission_key):
        """Parse the data of a HWDB submission.

        :return: A dictionary with the keys 'summary', 'hardware',
                 'software', 'questions'. See _parseSummary,
                 _parseHardware, _parseSoftware, _parseQuestions for
                 the content.
        """
        self.submission_key = submission_key
        submission_doc  = self._getValidatedEtree(submission, submission_key)
        if submission_doc is None:
            return None

        return self.parseMainSections(submission_doc)

    def _findDuplicates(self, all_ids, test_ids):
        """Search for duplicate elements in test_ids.

        :return: A set of those elements in the sequence test_ids that
        are elements of the set all_ids or that appear more than once
        in test_ids.

        all_ids is updated with test_ids.
        """
        duplicates = set()
        # Note that test_ids itself may contain an ID more than once.
        for test_id in test_ids:
            if test_id in all_ids:
                duplicates.add(test_id)
            else:
                all_ids.add(test_id)
        return duplicates

    def findDuplicateIDs(self, parsed_data):
        """Return the set of duplicate IDs.

        The IDs of devices, processors and software packages should be
        unique; this method returns a list of duplicate IDs found in a
        submission.
        """
        all_ids = set()
        duplicates = self._findDuplicates(
            all_ids,
            [device['id']
             for device in parsed_data['hardware']['hal']['devices']])
        duplicates.update(self._findDuplicates(
            all_ids,
            [processor['id']
             for processor in parsed_data['hardware']['processors']]))
        duplicates.update(self._findDuplicates(
            all_ids,
            [package['id']
             for package in parsed_data['software']['packages'].values()]))
        return duplicates

    def _getIDMap(self, parsed_data):
        """Return a dictionary ID -> devices, processors and packages."""
        id_map = {}
        hal_devices = parsed_data['hardware']['hal']['devices']
        for device in hal_devices:
            id_map[device['id']] = device

        for processor in parsed_data['hardware']['processors']:
            id_map[processor['id']] = processor

        for package in parsed_data['software']['packages'].values():
            id_map[package['id']] = package

        return id_map

    def findInvalidIDReferences(self, parsed_data):
        """Return the set of invalid references to IDs.

        The sub-tag <target> of <question> references a device, processor
        of package node by its ID; the submission must contain a <device>,
        <processor> or <software> tag with this ID. This method returns a
        set of those IDs mentioned in <target> nodes that have no
        corresponding device or processor node.
        """
        id_device_map = self._getIDMap(parsed_data)
        known_ids = set(id_device_map.keys())
        questions = parsed_data['questions']
        target_lists = [question['targets'] for question in questions]
        all_targets = []
        for target_list in target_lists:
            all_targets.extend(target_list)
        all_target_ids = set(target['id'] for target in all_targets)
        return all_target_ids.difference(known_ids)

    def getUDIDeviceMap(self, devices):
        """Return a dictionary which maps UDIs to HAL devices.

        Also check, if a UDI is used more than once.

        Generally, a duplicate UDI indicates a bad or bogus submission,
        but we have some UDIs where the duplicate UDI is caused by a
        bug in HAL, see
        http://lists.freedesktop.org/archives/hal/2009-April/013250.html
        In these cases, we simply remove the duplicates, otherwise, a
        ValueError is raised.
        """
        udi_device_map = {}
        duplicates = []
        for index in xrange(len(devices)):
            device = devices[index]
            udi = device['udi']
            if udi in udi_device_map:
                if 'info.parent' in device['properties']:
                    parent_udi = device['properties']['info.parent'][0]
                else:
                    parent_udi = None
                if (udi in KNOWN_DUPLICATE_UDIS or
                    parent_udi in KNOWN_DUPLICATE_UDIS):
                    duplicates.append(index)
                    continue
                else:
                    raise ValueError('Duplicate UDI: %s' % device['udi'])
            else:
                udi_device_map[udi] = device
        duplicates.reverse()
        for index in duplicates:
            devices.pop(index)
        return udi_device_map

    def _getIDUDIMaps(self, devices):
        """Return two mappings describing the relation between IDs and UDIs.

        :return: two dictionaries id_to_udi and udi_to_id, where
                 id_2_udi has IDs as keys and UDI as values, and where
                 udi_to_id has UDIs as keys and IDs as values.
        """
        id_to_udi = {}
        udi_to_id = {}
        for device in devices:
            id = device['id']
            udi = device['udi']
            id_to_udi[id] = udi
            udi_to_id[udi] = id
        return id_to_udi, udi_to_id

    def getUDIChildren(self, udi_device_map):
        """Build lists of all children of a UDI.

        :return: A dictionary that maps UDIs to lists of children.

        If any info.parent property points to a non-existing existing
        device, a ValueError is raised.
        """
        # Each HAL device references its parent device (HAL attribute
        # info.parent), except for the "root node", which has no parent.
        children = {}
        known_udis = set(udi_device_map.keys())
        for device in udi_device_map.values():
            parent_property = device['properties'].get('info.parent', None)
            if parent_property is not None:
                parent = parent_property[0]
                if not parent in known_udis:
                    raise ValueError(
                        'Unknown parent UDI %s in <device id="%s">'
                        % (parent, device['id']))
                if parent in children:
                    children[parent].append(device)
                else:
                    children[parent] = [device]
            else:
                # A node without a parent is a root node. Only one root node
                # is allowed, which must have the UDI
                # "/org/freedesktop/Hal/devices/computer".
                # Other nodes without a parent UDI indicate an error, as well
                # as a non-existing root node.
                if device['udi'] != ROOT_UDI:
                    raise ValueError(
                        'root device node found with unexpected UDI: '
                        '<device id="%s" udi="%s">' % (device['id'],
                                                       device['udi']))

        if not ROOT_UDI in children:
            raise ValueError('No root device found')
        return children

    def _removeChildren(self, udi, udi_test):
        """Remove recursively all children of the device named udi."""
        if udi in udi_test:
            children = udi_test[udi]
            for child in children:
                self._removeChildren(child['udi'], udi_test)
            del udi_test[udi]

    def checkHALDevicesParentChildConsistency(self, udi_children):
        """Ensure that HAL devices are represented in exactly one tree.

        :return: A list of those UDIs that are not "connected" to the root
                 node /org/freedesktop/Hal/devices/computer

        HAL devices "know" their parent device; each device has a parent,
        except the root element. This means that it is possible to traverse
        all existing devices, beginning at the root node.

        Several inconsistencies are possible:

        (a) we may have more than one root device (i.e., one without a
            parent)
        (b) we may have no root element
        (c) circular parent/child references may exist.

        (a) and (b) are already checked in _getUDIChildren; this method
        implements (c),
        """
        # If we build a copy of udi_children and if we remove, starting at
        # the root UDI, recursively all children from this copy, we should
        # get a dictionary, where all values are empty lists. Any remaining
        # nodes must have circular parent references.

        udi_test = {}
        for udi, children in udi_children.items():
            udi_test[udi] = children[:]
        self._removeChildren(ROOT_UDI, udi_test)
        return udi_test.keys()

    def checkConsistency(self, parsed_data):
        """Run consistency checks on the submitted data.

        :return: True, if the data looks consistent, otherwise False.
        :param: parsed_data: parsed submission data, as returned by
                             parseSubmission
        """
        duplicate_ids = self.findDuplicateIDs(parsed_data)
        if duplicate_ids:
            self._logError('Duplicate IDs found: %s' % duplicate_ids,
                           self.submission_key)
            return False

        invalid_id_references = self.findInvalidIDReferences(parsed_data)
        if invalid_id_references:
            self._logError(
                'Invalid ID references found: %s' % invalid_id_references,
                self.submission_key)
            return False

        try:
            udi_device_map = self.getUDIDeviceMap(
                parsed_data['hardware']['hal']['devices'])
            udi_children = self.getUDIChildren(udi_device_map)
        except ValueError, value:
            self._logError(value, self.submission_key)
            return False

        circular = self.checkHALDevicesParentChildConsistency(udi_children)
        if circular:
            self._logError('Found HAL devices with circular parent/child '
                           'relationship: %s' % circular,
                           self.submission_key)
            return False

        return True

    def buildDeviceList(self, parsed_data):
        """Create a list of devices from a submission."""
        self.hal_devices = hal_devices = {}
        for hal_data in parsed_data['hardware']['hal']['devices']:
            udi = hal_data['udi']
            hal_devices[udi] = HALDevice(hal_data['id'], udi,
                                         hal_data['properties'], self)
        for device in hal_devices.values():
            parent_udi = device.parent_udi
            if parent_udi is not None:
                hal_devices[parent_udi].addChild(device)

    def getKernelPackageName(self):
        """Return the kernel package name of the submission,"""
        root_hal_device = self.hal_devices[ROOT_UDI]
        kernel_version = root_hal_device.getProperty('system.kernel.version')
        if kernel_version is None:
            self._logWarning(
                'Submission does not provide property system.kernel.version '
                'for /org/freedesktop/Hal/devices/computer.',
                WARNING_NO_HAL_KERNEL_VERSION)
            return None
        kernel_package_name = 'linux-image-' + kernel_version
        packages = self.parsed_data['software']['packages']
        # The submission is not required to provide any package data...
        if packages and kernel_package_name not in packages:
            # ...but if we have it, we want it to be consistent with
            # the HAL root node property.
            self._logWarning(
                'Inconsistent kernel version data: According to HAL the '
                'kernel is %s, but the submission does not know about a '
                'kernel package %s'
                % (kernel_version, kernel_package_name),
                WARNING_NO_HAL_KERNEL_VERSION)
            return None
        return kernel_package_name

    def processSubmission(self, submission):
        """Process a submisson.

        :return: True, if the submission could be sucessfully processed,
            otherwise False.
        :param submission: An IHWSubmission instance.
        """
        raw_submission = submission.raw_submission
        # This script runs once per day and can need a few hours to run.
        # Short-lived Librarian server failures or a server restart should
        # not break this script, so let's wait for 10 minutes for a
        # response from the Librarian.
        raw_submission.open(timeout=600)
        submission_data = raw_submission.read(timeout=600)
        raw_submission.close()

        # We assume that the data has been sent bzip2-compressed,
        # but this is not checked when the data is submitted.
        expanded_data = None
        try:
            expanded_data = bz2.decompress(submission_data)
        except IOError:
            # An IOError is raised, if the data is not BZip2-compressed.
            # We assume in this case that valid uncompressed data has been
            # submitted. If this assumption is wrong, parseSubmission()
            # or checkConsistency() will complain, hence we don't check
            # anything else here.
            pass
        if expanded_data is not None:
            submission_data = expanded_data

        parsed_data = self.parseSubmission(
            submission_data, submission.submission_key)
        if parsed_data is None:
            return False
        self.parsed_data = parsed_data
        if not self.checkConsistency(parsed_data):
            return False
        self.buildDeviceList(parsed_data)
        root_device = self.hal_devices[ROOT_UDI]
        root_device.createDBData(submission, None)
        return True

class HALDevice:
    """The representation of a HAL device node."""

    def __init__(self, id, udi, properties, parser):
        """HALDevice constructor.

        :param id: The ID of the HAL device in the submission data as
            specified in <device id=...>.
        :type id: int
        :param udi: The UDI of the HAL device.
        :type udi: string
        :param properties: The HAL properties of the device.
        :type properties: dict
        :param parser: The parser processing a submission.
        :type parser: SubmissionParser
        """
        self.id = id
        self.udi = udi
        self.properties = properties
        self.children = []
        self.parser = parser
        self.parent = None

    def addChild(self, child):
        """Add a child device and set the child's parent."""
        assert type(child) == type(self)
        self.children.append(child)
        child.parent = self

    def getProperty(self, property_name):
        """Return the property property_name.

        Note that there is no check of the property type.
        """
        if property_name not in self.properties:
            return None
        name, type_ = self.properties[property_name]
        return name

    @property
    def parent_udi(self):
        """The UDI of the parent device."""
        return self.getProperty('info.parent')

    # Translation of the HAL info.bus/info.subsystem property to HWBus
    # enumerated buses.
    hal_bus_hwbus = {
        'pcmcia': HWBus.PCMCIA,
        'usb_device': HWBus.USB,
        'ide': HWBus.IDE,
        'serio': HWBus.SERIAL,
        }

    # Translation of subclasses of the PCI class storage to HWBus
    # enumerated buses. The Linux kernel accesses IDE and SATA disks
    # and CDROM drives via the SCSI system; we want to know the real bus
    # of the drive. See for example the file include/linux/pci_ids.h
    # in the Linux kernel sources for a list of PCI device classes and
    # subclasses. Note that the subclass 4 (RAID) is missing. While it
    # may make sense to declare a RAID storage class for PCI devices,
    # "RAID" does not tell us anything about the bus of the storage
    # devices.
    pci_storage_subclass_hwbus = {
        0: HWBus.SCSI,
        1: HWBus.IDE,
        2: HWBus.FLOPPY,
        3: HWBus.IPI, # Intelligent Peripheral Interface
        5: HWBus.ATA,
        6: HWBus.SATA,
        7: HWBus.SAS,
        }

    def translateScsiBus(self):
        """Return the real bus of a device where raw_bus=='scsi'.

        The kernel uses the SCSI layer to access storage devices
        connected via the USB, IDE, SATA buses. See `is_real_device`
        for more details. This method determines the real bus
        of a device accessed via the kernel's SCSI subsystem.
        """
        # While SCSI devices from valid submissions should have a
        # parent and a grandparent, we can't be sure for bogus or
        # broken submissions.
        parent = self.parent
        if parent is None:
            self.parser._logWarning(
                'Found SCSI device without a parent: %s.' % self.udi)
            return None
        grandparent = parent.parent
        if grandparent is None:
            self.parser._logWarning(
                'Found SCSI device without a grandparent: %s.' % self.udi)
            return None

        grandparent_bus = grandparent.raw_bus
        if grandparent_bus == 'pci':
            if (grandparent.getProperty('pci.device_class')
                != PCI_CLASS_STORAGE):
                # This is not a storage class PCI device? This
                # indicates a bug somewhere in HAL or in the hwdb
                # client, or a fake submission.
                device_class = grandparent.getProperty('pci.device_class')
                self.parser._logWarning(
                    'A (possibly fake) SCSI device %s is connected to '
                    'PCI device %s that has the PCI device class %s; '
                    'expected class 1 (storage).'
                    % (self.udi, grandparent.udi, device_class))
                return None
            pci_subclass = grandparent.getProperty('pci.device_subclass')
            return self.pci_storage_subclass_hwbus.get(pci_subclass)
        elif grandparent_bus == 'usb':
            # USB storage devices have the following HAL device hierarchy:
            # - HAL node for the USB device. info.bus == 'usb_device',
            #   device class == 0, device subclass == 0
            # - HAL node for the USB storage interface. info.bus == 'usb',
            #   interface class 8, interface subclass 6
            #   (see http://www.usb.org/developers/devclass_docs
            #   /usb_msc_overview_1.2.pdf)
            # - HAL node for the (fake) SCSI host. raw_bus is None
            # - HAL node for the (fake) SCSI device. raw_bus == 'scsi'
            # - HAL node for the mass storage device
            #
            # Physically, the storage device can be:
            # (1) a genuine USB device, like a memory stick
            # (2) a IDE/SATA hard disk, connected to a USB -> SATA/IDE
            #     bridge
            # (3) a card reader
            # There is no formal way to distinguish cases (1) and (2):
            # The device and interface classes are in both cases
            # identical; the only way to figure out, if we have a USB
            # hard disk enclosure or a USB memory stick would be to
            # look at the vendor or product names, or to look up some
            # external data sources. Of course, we can also ask the
            # submitter in the future.
            #
            # The cases (1) and (2) differ from (3) in the property
            # the property storage.removable. For (1) and (2), this
            # property is False, for (3) it is True. Since we do not
            # store at present any device characteristics in the HWDB,
            # so there is no point to distinguish between (1), (2) on
            # one side and (3) on the other side. Distinguishing
            # between (1) and (2) might be more interesting, because
            # a hard disk is clearly a separate device, but as written,
            # it is hard to distinguish between (1) and (2)
            #
            # To sum up: we cannot get any interesting and reliable
            # information about the details of USB storage device,
            # so we'll treat those devices as "black boxes".
            return None
        else:
            return HWBus.SCSI

    def translatePciBus(self):
        # Cardbus (aka PCCard, sometimes also incorrectly called
        # PCMCIA) devices are treated as PCI devices by the kernel.
        # We can detect PCCards by checking that the parent device
        # is a PCI bridge (device class 6) for the Cardbus (device
        # subclass 7).
        # XXX Abel Deuring 2005-05-14 How can we detect ExpressCards?
        # I do not have any such card at present...
        parent_class = self.parent.getProperty('pci.device_class')
        parent_subclass = self.parent.getProperty('pci.device_subclass')
        if (parent_class == PCI_CLASS_BRIDGE
            and parent_subclass == PCI_SUBCLASS_BRIDGE_CARDBUS):
            return HWBus.PCCARD
        else:
            return HWBus.PCI

    translate_bus_name = {
        'pci': translatePciBus,
        'scsi': translateScsiBus,
        }

    @property
    def raw_bus(self):
        """Return the device bus as specified by HAL.

        Older versions of HAL stored this value in the property
        info.bus; newer versions store it in info.subsystem.
        """
        # Note that info.bus is gone for all devices except the
        # USB bus. For USB devices, the property info.bus returns more
        # detailed data: info.subsystem has the value 'usb' for all
        # HAL nodes belonging to USB devices, while info.bus has the
        # value 'usb_device' for the root node of a USB device, and the
        # value 'usb' for sub-nodes of a USB device. We use these
        # different value to to find the root USB device node, hence
        # try to read info.bus first.
        result = self.getProperty('info.bus')
        if result is not None:
            return result
        return self.getProperty('info.subsystem')

    @property
    def real_bus(self):
        """Return the bus this device connects to on the host side.

        :return: A bus as enumerated in HWBus or None, if the bus
            cannot be determined.
        """
        device_bus = self.raw_bus
        result = self.hal_bus_hwbus.get(device_bus)
        if result is not None:
            return result

        if device_bus == 'scsi':
            return self.translateScsiBus()
        elif device_bus == 'pci':
            return self.translatePciBus()
        elif self.udi == ROOT_UDI:
            # The computer itself. In Hardy, HAL provides no info.bus
            # for the machine itself; older versions set info.bus to
            # 'unknown', hence it is better to use the machine's
            # UDI.
            return HWBus.SYSTEM
        else:
            self.parser._logWarning(
                'Unknown bus %r for device %s' % (device_bus, self.udi))
            return None

    @property
    def is_real_device(self):
        """True, if the HAL device correspends to a real device.

        In many cases HAL has more than one device entry for the
        same physical device. We are only interested in real, physical,
        devices but not in the fine details, how HAL represents different
        aspects of them.

        For example, the HAL device node hiearchy for a SATA disk and
        its host controller looks like this:

        HAL device node of the host controller
            udi: .../pci_8086_27c5
            HAL properties:
                info.bus: pci
                pci.device_class: 1 (storage)
                pci.device_subclass: 6 (SATA)
                info.linux.driver: ahci

        HAL device node of the "output aspect" of the host controller
            udi: .../pci_8086_27c5_scsi_host
            HAL properties:
                info.bus: n/a
                info.driver: n/a
                info.parent: .../pci_8086_27c5

        HAL device node of a hard disk.
            udi: .../pci_8086_27c5_scsi_host_scsi_device_lun0
            HAL properties:
                info.bus: scsi
                info.driver: sd
                info.parent: .../pci_8086_27c5_scsi_host

        HAL device node of the "storage aspect" of the hard disk
            udi: .../storage_serial_1ATA_Hitachi_HTS541616J9SA00_SB...
            HAL properties
                info.driver: n/a
                info.parent: .../pci_8086_27c5_scsi_host_scsi_device_lun0

        HAL device node of a disk partition:
            udi: .../volume_uuid_0ee803cf_...
            HAL properties
                info.driver: n/a
                info.parent: .../storage_serial_1ATA_Hitachi_HTS541616J...

        (optionally more nodes for more partitions)

        HAL device node of the "generic SCSI aspect" of the hard disk:
            udi: .../pci_8086_27c5_scsi_host_scsi_device_lun0_scsi_generic
                info.driver: n/a
                info.parent: .../pci_8086_27c5_scsi_host_scsi_device_lun0

        This disk is _not_ a SCSI disk, but a SATA disk. In other words,
        the SCSI details are in this case just an artifact of the Linux
        kernel, which uses its SCSI subsystem as a "central hub" to access
        IDE, SATA, USB, IEEE1394 storage devices. The only interesting
        detail for us is that the sd driver is involved in accesses to the
        disk.

        Heuristics:

        - Most real devices have the property info.bus; we consider only
          those devices to be real which have this property set.

        - As written above, the SCSI bus often appears as an artifact;
          for PCI host controllers, their properties pci.device_class
          and pci.device_subclass tell us if we have a real SCSI host
          controller: pci.device_class == 1 means a storage controller,
          pci.device_subclass == 0 means a SCSI controller. This works
          too for PCCard controllers, which use the PCI device class
          numbers too.

        - The value "usb_device" of the HAL property info.bus identifies
          USB devices, with one exception: The USB host controller, which
          itself has an info.bus property with the value "pci", has a
          sub-device with info.bus='usb_device' for its "output aspect".
          These sub-devices can be identified by the device class their
          parent and by their USB vendor/product IDs, which are 0:0.

        Several info.bus/info.subsystem values always relate to HAL nodes
        which describe only "aspects" of physical devcies which are
        represented by other HAL nodes:

          - bus is None for a number of "virtual components", like
            /org/freedesktop/Hal/devices/computer_alsa_timer or
            /org/freedesktop/Hal/devices/computer_oss_sequencer, so
            we ignore them. (The real sound devices appear with
            other UDIs in HAL.)

            XXX Abel Deuring 20080425: This ignores a few components
            like laptop batteries or the CPU, where info.bus is None.
            Since these components are not the most important ones
            for the HWDB, we'll ignore them for now. Bug 237038.

          - info.bus == 'drm' is used by the HAL for the direct
            rendering interface of a graphics card.

          - info.bus == 'dvb' is used by HAL for the "input aspect"
            of DVB receivers

          - info.bus == 'memstick_host' is used by HAL for the "output aspect"
            of memory sticks.

          - info.bus == 'net' is used by the HAL version in
            Intrepid for the "output aspects" of network devices.

            info.bus == 'scsi_generic' is used by the HAL version in
            Intrepid for a HAL node representing the generic
            interface of a SCSI device.

            info.bus == 'scsi_host' is used by the HAL version in
            Intrepid for real and "fake" SCSI host controllers.
            (On Hardy, these nodes have no info.bus property.)
            HAL nodes with this bus value are sub-nodes for the
            "SCSI aspect" of another HAL node which represents the
            real device.

            info.bus == 'sound' is used by the HAL version in
            Intrepid for "aspects" of sound devices.

            info.bus == 'ssb' is used for "aspects" of Broadcom
            Ethernet and WLAN devices, but like 'usb', they do not
            represent separate devices.

            info.bus == 'tty' is used for the "output aspect"
            of serial output devices (RS232, modems etc). It appears
            for USB and PCI devices as well as for legacy devices
            like the 8250/16450/16550 controllers.

            info.bus == 'usb' is used for end points of USB devices;
            the root node of a USB device has info.bus == 'usb_device'.

            info.bus == 'viedo4linux' is used for the "input aspect"
            of video devices.
        """
        bus = self.raw_bus
        # This set of buses is only used once; it's easier to have it
        # here than to put it elsewhere and have to document its
        # location and purpose.
        if bus in (None, 'drm', 'dvb', 'memstick_host', 'net',
                   'scsi_generic', 'scsi_host', 'sound', 'ssb', 'tty',
                   'usb', 'video4linux', ):
            #
            # The computer itself is the only HAL device without the
            # info.bus property that we treat as a real device.
            return self.udi == ROOT_UDI
        elif bus == 'usb_device':
            vendor_id = self.getProperty('usb_device.vendor_id')
            product_id = self.getProperty('usb_device.product_id')
            if vendor_id == 0 and product_id == 0:
                # double-check: The parent device should be a PCI host
                # controller, identifiable by its device class and subclass.
                # XXX Abel Deuring 2008-04-28 Bug=237039: This ignores other
                # possible bridges, like ISA->USB..
                parent = self.parent
                parent_bus = parent.raw_bus
                parent_class = parent.getProperty('pci.device_class')
                parent_subclass = parent.getProperty('pci.device_subclass')
                if (parent_bus == 'pci'
                    and parent_class == PCI_CLASS_SERIALBUS_CONTROLLER
                    and parent_subclass == PCI_SUBCLASS_SERIALBUS_USB):
                    return False
                else:
                    self.parser._logWarning(
                        'USB device found with vendor ID==0, product ID==0, '
                        'where the parent device does not look like a USB '
                        'host controller: %s' % self.udi)
                    return False
            return True
        elif bus == 'scsi':
            # Ensure consistency with HALDevice.real_bus
            return self.real_bus is not None
        else:
            return True

    def getRealChildren(self):
        """Return the list of real child devices of this devices.

        The list of real child devices consists of the direct child
        devices of this device where child.is_real_device == True, and
        of the (recursively collected) list of real sub-devices of
        those child devices where child.is_real_device == False.
        """
        result = []
        for sub_device in self.children:
            if sub_device.is_real_device:
                # XXX Abel Deuring 2008-05-06: IEEE1394 devices are a bit
                # nasty: The standard does not define any specification
                # for product IDs or product names, hence HAL often
                # uses the value 0 for the property ieee1394.product_id
                # and a value like "Unknown (0x00d04b)" for
                # ieee.product, where 0x00d04b is the vendor ID. I have
                # currently no idea how to find or generate something
                # that could be used as the product ID, so IEEE1394
                # devices are at present simply dropped from the list of
                # devices. Otherwise, we'd pollute the HWDB with
                # unreliable data. Bug 237044.
                if sub_device.raw_bus != 'ieee1394':
                    result.append(sub_device)
            else:
                result.extend(sub_device.getRealChildren())
        return result

    @property
    def has_reliable_data(self):
        """Can this device be stored in the HWDB?

        Devices are identifed by (bus, vendor_id, product_id).
        At present we cannot generate reliable vendor and/or product
        IDs for devices with the following values of the HAL
        property info.bus resp. info.subsystem.

        info.bus == 'backlight' is used by the HAL version in
        Intrepid for the LC display. Useful vendor and product names
        are not available.

        info.bus == 'bluetooth': HAL does not provide any vendor/product
        ID data, so we can't store these devices in HWDevice.

        info.bus == 'input' is used by the HAL version in
        Intrepid for quite different devices like keyboards, mice,
        special laptop switches and buttons, sometimes with odd
        product names like "Video Bus".

        info.bus == 'misc' and info.bus == 'unknown' are obviously
        not very useful, except for the computer itself, which has
        the bus 'unknown'.

        info.bus in ('mmc', 'mmc_host') is used for SD/MMC cards resp.
        the "output aspect" of card readers. We do not not have at
        present enough background information to properly extract a
        vendor and product ID from these cards.

        info.bus == 'platform' is used for devices like the i8042
        which controls keyboard and mouse; HAL has no vendor
        information for these devices, so there is no point to
        treat them as real devices.

        info.bus == 'pnp' is used for components like the ancient
        AT DMA controller or the keyboard. Like for the bus
        'platform', HAL does not provide any vendor data.

        info.bus == 'power_supply' is used by the HAL version in
        Intrepid for AC adapters an laptop batteries. We don't have
        at present enough information about possible problems with
        missing vendor/product information in order to store the
        data reliably in the HWDB.

        XXX Abel Deuring 2008-05-06: IEEE1394 devices are a bit
        nasty: The standard does not define any specification
        for product IDs or product names, hence HAL often uses
        the value 0 for the property ieee1394.product_id and a
        value like "Unknown (0x00d04b)" for ieee.product, where
        0x00d04b is the vendor ID. I have currently no idea how
        to find or generate something that could be used as the
        product ID, so IEEE1394 devices are at present simply
        not stored in the HWDB. Otherwise, we'd pollute the HWDB
        with unreliable data. Bug #237044.

        While PCMCIA devices have a manufacturer ID, at least its
        value as provided by HAL in pcmcia.manf_id it is not very
        reliable. The HAL property pcmcia.prod_id1 is too not
        reliable. Sometimes it contains a useful vendor name like
        "O2Micro" or "ATMEL", but sometimes useless values like
        "IEEE 802.11b". See for example
        drivers/net/wireless/atmel_cs.c in the Linux kernel sources.

        Provided that a device is not excluded by the above criteria,
        ensure that we have vendor ID, product ID and product name.
        """
        bus = self.raw_bus
        if bus == 'unknown' and self.udi != ROOT_UDI:
            # The root node is course a real device; storing data
            # about other devices with the bus "unkown" is pointless.
            return False
        if bus in ('backlight', 'bluetooth', 'ieee1394', 'input', 'misc',
                   'mmc', 'mmc_host', 'pcmcia', 'platform', 'pnp',
                   'power_supply'):
            return False

        # We identify devices by bus, vendor ID and product ID;
        # additionally, we need a product name. If any of these
        # are not available, we can't store information for this
        # device.
        if (self.real_bus is None or self.vendor_id is None
            or self.product_id is None or self.product is None):
            # Many IDE devices don't provide useful vendor and product
            # data. We don't want to clutter the log with warnings
            # about this problem -- there is nothing we can do to fix
            # it.
            if self.real_bus != HWBus.IDE:
                self.parser._logWarning(
                    'A HALDevice that is supposed to be a real device does '
                    'not provide bus, vendor ID, product ID or product name: '
                    '%r %r %r %r %s'
                    % (self.real_bus, self.vendor_id, self.product_id,
                       self.product, self.udi),
                    self.parser.submission_key)
            return False
        return True

    def getScsiVendorAndModelName(self):
        """Separate vendor and model name of SCSI decvices.

        SCSI devcies are identified by an 8 charcter vendor name
        and an 16 character model name. The Linux kernel use the
        the SCSI command set to access block devices connected
        via USB, IEEE1394 and ATA buses too.

        For ATA disks, the Linux kernel sets the vendor name to "ATA"
        and prepends the model name with the real vendor name, but only
        if the combined length if not larger than 16. Otherwise the
        real vendor name is omitted.

        This method provides a safe way to retrieve the  the SCSI vendor
        and model name.

        If the vendor name is 'ATA', and if the model name contains
        at least one ' ' character, the string before the first ' ' is
        returned as the vendor name, and the string after the first
        ' ' is returned as the model name.

        In all other cases, vendor and model name are returned unmodified.
        """
        vendor = self.getProperty('scsi.vendor')
        if vendor == 'ATA':
            # The assumption below that the vendor name does not
            # contain any spaces is not necessarily correct, but
            # it is hard to find a better heuristic to separate
            # the vendor name from the product name.
            splitted_name = self.getProperty('scsi.model').split(' ', 1)
            if len(splitted_name) < 2:
                return 'ATA', splitted_name[0]
            return splitted_name
        return (vendor, self.getProperty('scsi.model'))

    def getVendorOrProduct(self, type_):
        """Return the vendor or product of this device.

        :return: The vendor or product data for this device.
        :param type_: 'vendor' or 'product'
        """
        # HAL does not store vendor data very consistently. Try to find
        # the data in several places.
        assert type_ in ('vendor', 'product'), (
            'Unexpected value of type_: %r' % type_)

        bus = self.raw_bus
        if self.udi == ROOT_UDI:
            # HAL sets info.product to "Computer", provides no property
            # info.vendor and raw_bus is "unknown", hence the logic
            # below does not work properly.
            return self.getProperty('system.hardware.' + type_)
        elif bus == 'scsi':
            vendor, product = self.getScsiVendorAndModelName()
            if type_ == 'vendor':
                return vendor
            else:
                return product
        else:
            result = self.getProperty('info.' + type_)
            if result is None:
                if bus is None:
                    return None
                else:
                    return self.getProperty('%s.%s' % (bus, type_))
            else:
                return result

    @property
    def vendor(self):
        """The vendor of this device."""
        return self.getVendorOrProduct('vendor')


    @property
    def product(self):
        """The vendor of this device."""
        return self.getVendorOrProduct('product')


    def getVendorOrProductID(self, type_):
        """Return the vendor or product ID for this device.

        :return: The vendor or product ID for this device.
        :param type_: 'vendor' or 'product'
        """
        assert type_ in ('vendor', 'product'), (
            'Unexpected value of type_: %r' % type_)
        bus = self.raw_bus
        if self.udi == ROOT_UDI:
            # HAL does not provide IDs for a system itself, we use the
            # vendor resp. product name instead.
            return self.getVendorOrProduct(type_)
        elif bus is None:
            return None
        elif bus == 'scsi' or self.udi == ROOT_UDI:
            # The SCSI specification does not distinguish between a
            # vendor/model ID and vendor/model name: the SCSI INQUIRY
            # command returns an 8 byte string as the vendor name and
            # a 16 byte string as the model name. We use these strings
            # as the vendor/product name as well as the vendor/product
            # ID.
            #
            # Similary, HAL does not provide a vendor or product ID
            # for the host system itself, so we use the vendor resp.
            # product name as the vendor/product ID for systems too.
            return self.getVendorOrProduct(type_)
        else:
            return self.getProperty('%s.%s_id' % (bus, type_))

    @property
    def vendor_id(self):
        """The vendor ID of this device."""
        return self.getVendorOrProductID('vendor')

    @property
    def product_id(self):
        """The product ID of this device."""
        return self.getVendorOrProductID('product')

    @property
    def vendor_id_for_db(self):
        """The vendor ID in the representation needed for the HWDB tables.

        USB and PCI IDs are represented in the database in hexadecimal,
        while the IDs provided by HAL are integers.

        The SCSI vendor name is right-padded with spaces to 8 bytes.
        """
        bus = self.raw_bus
        format = DB_FORMAT_FOR_VENDOR_ID.get(bus)
        if format is None:
            return self.vendor_id
        else:
            return format % self.vendor_id

    @property
    def product_id_for_db(self):
        """The product ID in the representation needed for the HWDB tables.

        USB and PCI IDs are represented in the database in hexadecimal,
        while the IDs provided by HAL are integers.

        The SCSI product name is right-padded with spaces to 16 bytes.
        """
        bus = self.raw_bus
        format = DB_FORMAT_FOR_PRODUCT_ID.get(bus)
        if format is None:
            return self.product_id
        else:
            return format % self.product_id

    def getDriver(self):
        """Return the HWDriver instance associated with this device.

        Create a HWDriver record, if it does not already exist.
        """
        # HAL and the HWDB client know at present only about kernel
        # drivers, so there is currently no need to search for
        # for user space printer drivers, for example.
        driver_name = self.getProperty('info.linux.driver')
        if driver_name is not None:
            kernel_package_name = self.parser.getKernelPackageName()
            db_driver_set = getUtility(IHWDriverSet)
            return db_driver_set.getOrCreate(kernel_package_name, driver_name)
        else:
            return None

    def ensureVendorIDVendorNameExists(self):
        """Ensure that a useful HWVendorID record for self.vendor_id exists.

        A vendor ID is associated with a vendor name. For many devices
        we rely on the information from the submission to create this
        association in the HWVendorID table.

        We do _not_ use the submitted vendor name for USB, PCI and
        PCCard devices, because we can get them from independent
        sources. See l/c/l/doc/hwdb-device-tables.txt.
        """
        bus = self.real_bus
        if (self.vendor is not None and
            bus not in (HWBus.PCI, HWBus.PCCARD, HWBus.USB)):
            hw_vendor_id_set = getUtility(IHWVendorIDSet)
            hw_vendor_id = hw_vendor_id_set.getByBusAndVendorID(
                bus, self.vendor_id_for_db)
            if hw_vendor_id is None:
                hw_vendor_name_set = getUtility(IHWVendorNameSet)
                hw_vendor_name = hw_vendor_name_set.getByName(self.vendor)
                if hw_vendor_name is None:
                    hw_vendor_name = hw_vendor_name_set.create(self.vendor)
                hw_vendor_id_set.create(
                    self.real_bus, self.vendor_id_for_db, hw_vendor_name)

    def createDBData(self, submission, parent_submission_device):
        """Create HWDB records for this HAL device and its children.

        A HWDevice record for (bus, vendor ID, product ID) of this
        device and a HWDeviceDriverLink record (device, None) are
        created, if they do not already exist.

        A HWSubmissionDevice record is created for (HWDeviceDriverLink,
        submission).

        HWSubmissionDevice records and missing HWDeviceDriverLink
        records for known drivers of this device are created.

        createDBData is called recursively for all real child devices.

        This method may only be called, if self.real_device == True.
        """
        assert self.is_real_device, ('HALDevice.createDBData must be called '
                                     'for real devices only.')
        if not self.has_reliable_data:
            return
        bus = self.real_bus
        vendor_id = self.vendor_id_for_db
        product_id = self.product_id_for_db
        product_name = self.product

        self.ensureVendorIDVendorNameExists()

        db_device = getUtility(IHWDeviceSet).getOrCreate(
            bus, vendor_id, product_id, product_name)
        # Create a HWDeviceDriverLink record without an associated driver
        # for each real device. This will allow us to relate tests and
        # bugs to a device in general as well as to a specific
        # combination of a device and a driver.
        device_driver_link = getUtility(IHWDeviceDriverLinkSet).getOrCreate(
            db_device, None)
        submission_device = getUtility(IHWSubmissionDeviceSet).create(
            device_driver_link, submission, parent_submission_device,
            self.id)
        self.createDBDriverData(submission, db_device, submission_device)

    def createDBDriverData(self, submission, db_device, submission_device):
        """Create HWDB records for drivers of this device and its children.

        This method creates HWDeviceDriverLink and HWSubmissionDevice
        records for this device and its children.
        """
        driver = self.getDriver()
        if driver is not None:
            device_driver_link_set = getUtility(IHWDeviceDriverLinkSet)
            device_driver_link = device_driver_link_set.getOrCreate(
                db_device, driver)
            submission_device = getUtility(IHWSubmissionDeviceSet).create(
                device_driver_link, submission, submission_device, self.id)
        for sub_device in self.children:
            if sub_device.is_real_device:
                sub_device.createDBData(submission, submission_device)
            else:
                sub_device.createDBDriverData(submission, db_device,
                                              submission_device)


class ProcessingLoop(object):
    """An `ITunableLoop` for processing HWDB submissions."""

    implements(ITunableLoop)

    def __init__(self, transaction, logger, max_submissions):
        self.transaction = transaction
        self.logger = logger
        self.max_submissions = max_submissions
        self.valid_submissions = 0
        self.invalid_submissions = 0
        self.finished = False
        self.janitor = getUtility(ILaunchpadCelebrities).janitor

    def _validateSubmission(self, submission):
        submission.status = HWSubmissionProcessingStatus.PROCESSED
        self.valid_submissions += 1

    def _invalidateSubmission(self, submission):
        submission.status = HWSubmissionProcessingStatus.INVALID
        self.invalid_submissions += 1

    def isDone(self):
        """See `ITunableLoop`."""
        return self.finished

    def reportOops(self, error_explanation):
        """Create an OOPS report and the OOPS ID."""
        info = sys.exc_info()
        properties = [('error-explanation', error_explanation)]
        request = ScriptRequest(properties)
        error_utility = ErrorReportingUtility()
        error_utility.raising(info, request)
        self.logger.error('%s (%s)' % (error_explanation, request.oopsid))

    def __call__(self, chunk_size):
        """Process a batch of yet unprocessed HWDB submissions."""
        # chunk_size is a float; we compare it below with an int value,
        # which can lead to unexpected results. Since it is also used as
        # a limit for an SQL query, convert it into an integer.
        chunk_size = int(chunk_size)
        submissions = getUtility(IHWSubmissionSet).getByStatus(
            HWSubmissionProcessingStatus.SUBMITTED,
            user=self.janitor
            )[:chunk_size]
        # Listify the submissions, since we'll have to loop over each
        # one anyway. This saves a COUNT query for getting the number of
        # submissions
        submissions = list(submissions)
        if len(submissions) < chunk_size:
            self.finished = True

        # Note that we must either change the status of each submission
        # in the loop below or we must abort the submission processing
        # entirely: getUtility(IHWSubmissionSet).getByStatus() above
        # returns the oldest submissions first, so if one submission
        # would remain in the status SUBMITTED, it would be returned
        # in the next loop run again, leading to a potentially endless
        # loop.
        for submission in submissions:
            try:
                parser = SubmissionParser(self.logger)
                success = parser.processSubmission(submission)
                if success:
                    self._validateSubmission(submission)
                else:
                    self._invalidateSubmission(submission)
            except (KeyboardInterrupt, SystemExit):
                # We should never catch these exceptions.
                raise
            except LibrarianServerError, error:
                # LibrarianServerError is raised when the server could
                # not be reaches for 30 minutes.
                #
                # In this case we can neither validate nor invalidate the
                # submission. Moreover, the attempt to process the next
                # submission will most likely also fail, so we should give
                # up for now.
                #
                # This exception is raised before any data for the current
                # submission is processed, hence we can commit submissions
                # processed in previous runs of this loop without causing
                # any inconsistencies.
                self.transaction.commit()

                self.reportOops(
                    'Could not reach the Librarian while processing HWDB '
                    'submission %s' % submission.submission_key)
                raise
            except Exception, error:
                self.transaction.abort()
                self.reportOops(
                    'Exception while processing HWDB submission %s'
                    % submission.submission_key)

                self._invalidateSubmission(submission)
                # Ensure that this submission is marked as bad, even if
                # further submissions in this batch raise an exception.
                self.transaction.commit()

            if self.max_submissions is not None:
                if self.max_submissions <= (
                    self.valid_submissions + self.invalid_submissions):
                    self.finished = True
                    break
        self.transaction.commit()

def process_pending_submissions(transaction, logger, max_submissions=None):
    """Process pending submissions.

    Parse pending submissions, store extracted data in HWDB tables and
    mark them as either PROCESSED or INVALID.
    """
    loop = ProcessingLoop(transaction, logger, max_submissions)
    # It is hard to predict how long it will take to parse a submission.
    # we don't want to last a DB transaction too long but we also
    # don't want to commit more often than necessary. The LoopTuner
    # handles this for us. The loop's run time will be approximated to
    # 2 seconds, but will never handle more than 50 submissions.
    loop_tuner = LoopTuner(
                loop, 2, minimum_chunk_size=1, maximum_chunk_size=50)
    loop_tuner.run()
    logger.info(
        'Processed %i valid and %i invalid HWDB submissions'
        % (loop.valid_submissions, loop.invalid_submissions))<|MERGE_RESOLUTION|>--- conflicted
+++ resolved
@@ -538,7 +538,24 @@
                 device[key] = value
         return devices
 
-<<<<<<< HEAD
+    def _parseDmi(self, dmi_node):
+        """Parse the <dmi> node.
+
+        :return: A dictionary containing the key:value pairs of the DMI data.
+        """
+        dmi_data = {}
+        dmi_text = dmi_node.text.strip().split('\n')
+        for line_number, line in enumerate(dmi_text):
+            record = line.split(':', 1)
+            if len(record) != 2:
+                self._logError(
+                    'Line %i in <dmi>: No valid key:value data: %r'
+                    % (line_number, line),
+                    self.submission_key)
+                return None
+            dmi_data[record[0]] = record[1]
+        return dmi_data
+
     def _parseSysfsAttributes(self, sysfs_node):
         """Parse the <sysfs-attributes> node.
 
@@ -614,25 +631,6 @@
                     self.submission_key)
                 return None
         return sysfs_data
-=======
-    def _parseDmi(self, dmi_node):
-        """Parse the <dmi> node.
-
-        :return: A dictionary containing the key:value pairs of the DMI data.
-        """
-        dmi_data = {}
-        dmi_text = dmi_node.text.strip().split('\n')
-        for line_number, line in enumerate(dmi_text):
-            record = line.split(':', 1)
-            if len(record) != 2:
-                self._logError(
-                    'Line %i in <dmi>: No valid key:value data: %r'
-                    % (line_number, line),
-                    self.submission_key)
-                return None
-            dmi_data[record[0]] = record[1]
-        return dmi_data
->>>>>>> 98f1ce82
 
     def _setHardwareSectionParsers(self):
         self._parse_hardware_section = {
@@ -640,11 +638,8 @@
             'processors': self._parseProcessors,
             'aliases': self._parseAliases,
             'udev': self._parseUdev,
-<<<<<<< HEAD
+            'dmi': self._parseDmi,
             'sysfs-attributes': self._parseSysfsAttributes,
-=======
-            'dmi': self._parseDmi,
->>>>>>> 98f1ce82
             }
 
     def _parseHardware(self, hardware_node):
