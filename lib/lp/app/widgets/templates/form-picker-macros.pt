--- conflicted
+++ resolved
@@ -35,23 +35,9 @@
             return;
         }
 
-<<<<<<< HEAD
-=======
-        // The vocabulary picker, created when used for the first time.
-        function make_picker() {
-            var config = ${view/json_config};
-            if (config.picker_type == 'person') {
-                config.show_assign_me_button = ${view/show_assign_me_button}
-                config.show_remove_button = ${view/show_remove_button}
-            }
-            var picker = Y.lp.app.picker.create('${view/vocabulary_name}',
-                                config,
-                                '${view/input_id}');
-            return picker;
-        }
->>>>>>> 7b89a2fa
         var picker = null;
         var config = ${view/json_config};
+        var vocabulary = config.vocabulary_name;
         Y.on('domready', function(e) {
             // Sort out the Choose... link.
             var show_widget_node = Y.one('#${view/show_widget_id}');
@@ -61,7 +47,7 @@
             show_widget_node.get('parentNode').removeClass('unseen');
             show_widget_node.on('click', function (e) {
                 if (picker === null) {
-                    picker = Y.lp.app.picker.make_picker(config);
+                    picker = Y.lp.app.picker.create(vocabulary, config);
                 }
                 picker.show();
                 e.preventDefault();
