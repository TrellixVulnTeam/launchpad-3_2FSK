# Copyright 2011 Canonical Ltd.  This software is licensed under the
# GNU Affero General Public License version 3 (see the file LICENSE).

"""Browser views for translation pages for sourcepackages."""

__metaclass__ = type

__all__ = [
    'SourcePackageTranslationsExportView',
    'SourcePackageTranslationsView',
    'SourcePackageTranslationSharingStatus',
    ]

import cgi

<<<<<<< HEAD
from lazr.restful.interfaces import IJSONRequestCache
=======
from zope.component import getMultiAdapter
>>>>>>> 54d81c54
from zope.publisher.interfaces import NotFound

from canonical.launchpad.webapp import (
    canonical_url,
    enabled_with_permission,
    Link,
    NavigationMenu,
    )
from canonical.launchpad.webapp.authorization import check_permission
from canonical.launchpad.webapp.interfaces import ILink
from canonical.launchpad.webapp.menu import structured
from canonical.launchpad.webapp.publisher import LaunchpadView
from lp.app.enums import ServiceUsage
from lp.registry.browser.productseries import ProductSeriesOverviewMenu
from lp.registry.interfaces.sourcepackage import ISourcePackage
from lp.services.features import getFeatureFlag
from lp.translations.browser.poexportrequest import BaseExportView
from lp.translations.browser.translations import TranslationsMixin
from lp.translations.browser.translationsharing import (
    TranslationSharingDetailsMixin,
    )
from lp.translations.interfaces.translations import (
    TranslationsBranchImportMode,
    )
from lp.translations.model.translationpackagingjob import TranslationMergeJob
from lp.translations.utilities.translationsharinginfo import (
    has_upstream_template,
    get_upstream_sharing_info,
    )


class SharingDetailsPermissionsMixin:

    def can_edit_sharing_details(self):
        return check_permission('launchpad.Edit', self.context.distroseries)


class SourcePackageTranslationsView(TranslationsMixin,
                                    SharingDetailsPermissionsMixin,
                                    TranslationSharingDetailsMixin):

    @property
    def potemplates(self):
        return list(self.context.getCurrentTranslationTemplates())

    @property
    def label(self):
        return "Translations for %s" % self.context.displayname

    def is_sharing(self):
        return has_upstream_template(self.context)

    @property
    def sharing_productseries(self):
        infos = get_upstream_sharing_info(self.context)
        if len(infos) == 0:
            return None

        productseries, template = infos[0]
        return productseries

    def getTranslationTarget(self):
        """See `TranslationSharingDetailsMixin`."""
        return self.context


class SourcePackageTranslationsMenu(NavigationMenu):
    usedfor = ISourcePackage
    facet = 'translations'
    links = ('overview', 'download', 'imports')

    def imports(self):
        text = 'Import queue'
        return Link('+imports', text, site='translations')

    @enabled_with_permission('launchpad.ExpensiveRequest')
    def download(self):
        text = 'Download'
        enabled = bool(self.context.getCurrentTranslationTemplates().any())
        return Link('+export', text, icon='download', enabled=enabled,
                    site='translations')

    def overview(self):
        return Link('', 'Overview', icon='info', site='translations')


class SourcePackageTranslationsExportView(BaseExportView):
    """Request tarball export of all translations for a source package."""

    page_title = "Download"

    @property
    def download_description(self):
        """Current context description used inline in paragraphs."""
        return "%s package in %s %s" % (
            self.context.sourcepackagename.name,
            self.context.distroseries.distribution.displayname,
            self.context.distroseries.displayname)

    @property
    def cancel_url(self):
        return canonical_url(self.context)

    @property
    def label(self):
        return "Download translations for %s" % self.download_description


class SourcePackageTranslationSharingDetailsView(
                                            LaunchpadView,
                                            SharingDetailsPermissionsMixin):
    """Details about translation sharing."""

    page_title = "Sharing details"

    def initialize(self):
        if not getFeatureFlag('translations.sharing_information.enabled'):
            raise NotFound(self.context, '+sharing-details')
        super(SourcePackageTranslationSharingDetailsView, self).initialize()
        has_no_upstream_templates = (
            self.is_configuration_complete and
            not has_upstream_template(self.context))
        if has_no_upstream_templates:
            self.request.response.addInfoNotification(
                structured(
                'No upstream templates have been found yet. Please follow '
                'the import process by going to the '
                '<a href="%s">Translation Import Queue</a> of the '
                'upstream project series.' %(
                canonical_url(
                    self.context.productseries, rootsite='translations',
                    view_name="+imports"))))
        if self.is_merge_job_running:
            self.request.response.addInfoNotification(
                'Translations are currently being linked by a background '
                'job. When that job has finished, translations will be '
                'shared with the upstream project.')
        cache = IJSONRequestCache(self.request)
        cache.objects.update({
            'productseries': self.context.productseries,
            'upstream_branch': self.upstream_branch,
            'product': self.product,
        })

    @property
    def branch_link(self):
        if self.has_upstream_branch:
            # Normally should use BranchFormatterAPI(branch).link(None), but
            # on this page, that information is redundant.
            title = cgi.escape(self.upstream_branch.unique_name)
            url = canonical_url(self.upstream_branch)
        else:
            title = ''
            url = '#'
        return '<a class="sprite branch link" href="%s">%s</a>' % (url, title)

    def makeConfigCompleteCSS(self, complete, disable, lowlight):
        if complete:
            classes = ['sprite', 'yes']
        else:
            classes = ['sprite', 'no']
        if disable:
            classes.append('unseen')
        if lowlight:
            classes.append("lowlight")
        return ' '.join(classes)

    @property
    def configuration_complete_class(self):
        if self.is_configuration_complete:
            return ""
        return "unseen"

    @property
    def configuration_incomplete_class(self):
        if not self.is_configuration_complete:
            return ""
        return "unseen"

    @property
    def packaging_incomplete_class(self):
        return self.makeConfigCompleteCSS(
            False, self.is_packaging_configured, False)

    @property
    def packaging_complete_class(self):
        return self.makeConfigCompleteCSS(
            True, not self.is_packaging_configured, False)

    @property
    def branch_incomplete_class(self):
        return self.makeConfigCompleteCSS(
            False, self.has_upstream_branch, not self.is_packaging_configured)

    @property
    def branch_complete_class(self):
        return self.makeConfigCompleteCSS(
            True, not self.has_upstream_branch,
            not self.is_packaging_configured)

    @property
    def translations_disabled_class(self):
        return self.makeConfigCompleteCSS(
            False, self.is_upstream_translations_enabled,
            not self.is_packaging_configured)

    @property
    def translations_enabled_class(self):
        return self.makeConfigCompleteCSS(
            True, not self.is_upstream_translations_enabled,
            not self.is_packaging_configured)

    @property
    def upstream_sync_disabled_class(self):
        return self.makeConfigCompleteCSS(
            False, self.is_upstream_synchronization_enabled,
            not self.is_packaging_configured)

    @property
    def upstream_sync_enabled_class(self):
        return self.makeConfigCompleteCSS(
            True, not self.is_upstream_synchronization_enabled,
            not self.is_packaging_configured)

    @property
    def is_packaging_configured(self):
        """Is a packaging link defined for this branch?"""
        return self.context.direct_packaging is not None

    @property
    def no_item_class(self):
        """CSS class for 'no' items."""
        css_class = "sprite no"
        if self.is_packaging_configured:
            return css_class
        else:
            return css_class + " lowlight"

    @property
    def upstream_branch(self):
        if not self.is_packaging_configured:
            return None
        return self.context.direct_packaging.productseries.branch

    @property
    def product(self):
        if self.context.productseries is None:
            return None
        return self.context.productseries.product

    @property
    def has_upstream_branch(self):
        """Does the upstream series have a source code branch?"""
        return self.upstream_branch is not None

    @property
    def is_upstream_translations_enabled(self):
        """Are Launchpad translations enabled for the upstream series?"""
        if not self.is_packaging_configured:
            return False
        product = self.context.direct_packaging.productseries.product
        return product.translations_usage in (
            ServiceUsage.LAUNCHPAD, ServiceUsage.EXTERNAL)

    @property
    def is_upstream_synchronization_enabled(self):
        """Is automatic synchronization of upstream translations enabled?"""
        if not self.is_packaging_configured:
            return False
        series = self.context.direct_packaging.productseries
        return (
            series.translations_autoimport_mode ==
            TranslationsBranchImportMode.IMPORT_TRANSLATIONS)

    @property
    def is_configuration_complete(self):
        """Is anything missing in the set up for translation sharing?"""
        # A check if the required packaging link exists is implicitly
        # done in the implementation of the other properties.
        return (
            self.has_upstream_branch and
            self.is_upstream_translations_enabled and
            self.is_upstream_synchronization_enabled)

    @property
    def is_merge_job_running(self):
        """Is a merge job running for this source package?"""
        if not self.is_packaging_configured:
            return False
        return TranslationMergeJob.getNextJobStatus(
            self.context.direct_packaging) is not None

    def template_info(self):
        """Details about translation templates.

        :return: A list of dictionaries containing details about each
            template. Each dictionary contains:
                'name': The name of the template
                'package_template': The package template (may be None)
                'upstream_template': The corresponding upstream template
                    (may be None)
                'status': one of the string 'linking', 'shared',
                    'only in Ubuntu', 'only in upstream'
        """
        info = {}
        templates_on_this_side = self.context.getCurrentTranslationTemplates()
        for template in templates_on_this_side:
            info[template.name] = {
                'name': template.name,
                'package_template': template,
                'upstream_template': None,
                'status': 'only in Ubuntu',
                }
        if self.is_packaging_configured:
            upstream_templates = (
                self.context.productseries.getCurrentTranslationTemplates())
            for template in upstream_templates:
                if template.name in info:
                    info[template.name]['upstream_template'] = template
                    if self.is_merge_job_running:
                        info[template.name]['status'] = 'linking'
                    else:
                        info[template.name]['status'] = 'shared'
                else:
                    info[template.name] = {
                        'name': template.name,
                        'package_template': None,
                        'upstream_template': template,
                        'status': 'only in upstream',
                        }
        info = info.values()
        return sorted(info, key=lambda template: template['name'])

    def icon_link(self, id, icon, url, text, hidden):
        """The HTML link to a configuration page."""
        if hidden:
            css_class = 'sprite %s unseen' % icon
        else:
            css_class = 'sprite %s' % icon
        return (
            '<a id="%s" class="%s" href="%s">'
            '<span class="invisible-link">%s</span></a>'
            % (id, css_class, url, text))

    def edit_branch_link(self, id, icon, text):
        """The HTML link to define or edit a product series branch.

        If a product ls linked to the source package and if the current
        user has the permission to define the branch, a real link is
        returned, otherwise a hidden dummy link is returned.
        """
        packaging = self.context.direct_packaging
        if packaging is not None:
            productseries = self.context.direct_packaging.productseries
            productseries_menu = ProductSeriesOverviewMenu(productseries)
            branch_link = productseries_menu.link_branch()
            url = '%s/%s' % (canonical_url(productseries), branch_link.target)
            if branch_link.enabled:
                return self.icon_link(id, icon, url, text, hidden=False)
            else:
                return self.icon_link(id, icon, url, text, hidden=True)
        return self.icon_link(id, icon, '#', text, hidden=True)

    @property
    def new_branch_link(self):
        """The HTML link to define a product series branch."""
        return self.edit_branch_link('add-branch', 'add', 'Link to branch')

    @property
    def change_branch_link(self):
        """The HTML link to change a product series branch."""
        return self.edit_branch_link('change-branch', 'edit', 'Change branch')<|MERGE_RESOLUTION|>--- conflicted
+++ resolved
@@ -13,11 +13,8 @@
 
 import cgi
 
-<<<<<<< HEAD
 from lazr.restful.interfaces import IJSONRequestCache
-=======
 from zope.component import getMultiAdapter
->>>>>>> 54d81c54
 from zope.publisher.interfaces import NotFound
 
 from canonical.launchpad.webapp import (
