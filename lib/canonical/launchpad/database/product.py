# Copyright 2004-2007 Canonical Ltd.  All rights reserved.

"""Database classes including and related to Product."""

__metaclass__ = type
__all__ = ['Product', 'ProductSet']


from sqlobject import (
    ForeignKey, StringCol, BoolCol, SQLMultipleJoin, SQLRelatedJoin,
    SQLObjectNotFound, AND)
from zope.interface import implements
from zope.component import getUtility

from canonical.cachedproperty import cachedproperty
from canonical.database.constants import UTC_NOW
from canonical.database.datetimecol import UtcDateTimeCol
from canonical.database.enumcol import EnumCol
from canonical.database.sqlbase import quote, SQLBase, sqlvalues
from canonical.launchpad.database.branch import BranchSet
from canonical.launchpad.database.branchvisibilitypolicy import (
    BranchVisibilityPolicyMixin)
from canonical.launchpad.database.bug import (
    BugSet, get_bug_tags, get_bug_tags_open_count)
from canonical.launchpad.database.bugtarget import BugTargetBase
from canonical.launchpad.database.bugtask import BugTask, BugTaskSet
from canonical.launchpad.database.cal import Calendar
from canonical.launchpad.database.distribution import Distribution
from canonical.launchpad.database.karma import KarmaContextMixin
from canonical.launchpad.database.faq import FAQ, FAQSearch
from canonical.launchpad.database.mentoringoffer import MentoringOffer
from canonical.launchpad.database.milestone import Milestone
from canonical.launchpad.database.packaging import Packaging
from canonical.launchpad.database.productbounty import ProductBounty
from canonical.launchpad.database.productrelease import ProductRelease
from canonical.launchpad.database.productseries import ProductSeries
from canonical.launchpad.database.question import (
    QuestionTargetSearch, QuestionTargetMixin)
from canonical.launchpad.database.specification import (
    HasSpecificationsMixin, Specification)
from canonical.launchpad.database.sprint import HasSprintsMixin
from canonical.launchpad.database.translationimportqueue import (
    HasTranslationImportsMixin)
from canonical.launchpad.helpers import shortlist
from canonical.launchpad.interfaces import (
    DEFAULT_BRANCH_STATUS_IN_LISTING, BranchType, ICalendarOwner, IFAQTarget,
    IHasIcon, IHasLogo, IHasMugshot, ILaunchpadCelebrities,
    ILaunchpadStatisticSet, IPersonSet, IProduct, IProductSet,
<<<<<<< HEAD
    IQuestionTarget, NotFoundError, SpecificationSort, SpecificationFilter,
    SpecificationDefinitionStatus, SpecificationImplementationStatus,
    QUESTION_STATUS_DEFAULT_SEARCH)
from canonical.lp.dbschema import TranslationPermission
=======
    IQuestionTarget, NotFoundError, QUESTION_STATUS_DEFAULT_SEARCH,
    TranslationPermission)
from canonical.lp.dbschema import (
    SpecificationSort, SpecificationFilter, SpecificationDefinitionStatus,
    SpecificationImplementationStatus)
>>>>>>> 0d627d7f


class Product(SQLBase, BugTargetBase, HasSpecificationsMixin, HasSprintsMixin,
              KarmaContextMixin, BranchVisibilityPolicyMixin,
              QuestionTargetMixin, HasTranslationImportsMixin):
    """A Product."""

    implements(IProduct, ICalendarOwner, IFAQTarget, IQuestionTarget,
               IHasLogo, IHasMugshot, IHasIcon)

    _table = 'Product'

    project = ForeignKey(
        foreignKey="Project", dbName="project", notNull=False, default=None)
    owner = ForeignKey(
        foreignKey="Person", dbName="owner", notNull=True)
    bugcontact = ForeignKey(
        dbName='bugcontact', foreignKey='Person', notNull=False, default=None)
    security_contact = ForeignKey(
        dbName='security_contact', foreignKey='Person', notNull=False,
        default=None)
    driver = ForeignKey(
        foreignKey="Person", dbName="driver", notNull=False, default=None)
    name = StringCol(
        dbName='name', notNull=True, alternateID=True, unique=True)
    displayname = StringCol(dbName='displayname', notNull=True)
    title = StringCol(dbName='title', notNull=True)
    summary = StringCol(dbName='summary', notNull=True)
    description = StringCol(notNull=False, default=None)
    datecreated = UtcDateTimeCol(
        dbName='datecreated', notNull=True, default=UTC_NOW)
    homepageurl = StringCol(dbName='homepageurl', notNull=False, default=None)
    homepage_content = StringCol(default=None)
    icon = ForeignKey(
        dbName='icon', foreignKey='LibraryFileAlias', default=None)
    logo = ForeignKey(
        dbName='logo', foreignKey='LibraryFileAlias', default=None)
    mugshot = ForeignKey(
        dbName='mugshot', foreignKey='LibraryFileAlias', default=None)
    screenshotsurl = StringCol(
        dbName='screenshotsurl', notNull=False, default=None)
    wikiurl =  StringCol(dbName='wikiurl', notNull=False, default=None)
    programminglang = StringCol(
        dbName='programminglang', notNull=False, default=None)
    downloadurl = StringCol(dbName='downloadurl', notNull=False, default=None)
    lastdoap = StringCol(dbName='lastdoap', notNull=False, default=None)
    translationgroup = ForeignKey(
        dbName='translationgroup', foreignKey='TranslationGroup',
        notNull=False, default=None)
    translationpermission = EnumCol(
        dbName='translationpermission', notNull=True,
        schema=TranslationPermission, default=TranslationPermission.OPEN)
    bugtracker = ForeignKey(
        foreignKey="BugTracker", dbName="bugtracker", notNull=False,
        default=None)
    official_answers = BoolCol(
        dbName='official_answers', notNull=True, default=False)
    official_malone = BoolCol(
        dbName='official_malone', notNull=True, default=False)
    official_rosetta = BoolCol(
        dbName='official_rosetta', notNull=True, default=False)
    active = BoolCol(dbName='active', notNull=True, default=True)
    reviewed = BoolCol(dbName='reviewed', notNull=True, default=False)
    private_bugs = BoolCol(
        dbName='private_bugs', notNull=True, default=False)
    autoupdate = BoolCol(dbName='autoupdate', notNull=True, default=False)
    freshmeatproject = StringCol(notNull=False, default=None)
    sourceforgeproject = StringCol(notNull=False, default=None)
    # While the interface defines this field as required, we need to
    # allow it to be NULL so we can create new product records before
    # the corresponding series records.
    development_focus = ForeignKey(
        foreignKey="ProductSeries", dbName="development_focus", notNull=False,
        default=None)

    calendar = ForeignKey(
        dbName='calendar', foreignKey='Calendar', default=None,
        forceDBName=True)

    def _getBugTaskContextWhereClause(self):
        """See BugTargetBase."""
        return "BugTask.product = %d" % self.id

    def getExternalBugTracker(self):
        """See `IProduct`."""
        if self.official_malone:
            return None
        elif self.bugtracker is not None:
            return self.bugtracker
        elif self.project is not None:
            return self.project.bugtracker
        else:
            return None

    def searchTasks(self, search_params):
        """See canonical.launchpad.interfaces.IBugTarget."""
        search_params.setProduct(self)
        return BugTaskSet().search(search_params)

    def getUsedBugTags(self):
        """See `IBugTarget`."""
        return get_bug_tags("BugTask.product = %s" % sqlvalues(self))

    def getUsedBugTagsWithOpenCounts(self, user):
        """See `IBugTarget`."""
        return get_bug_tags_open_count(
            "BugTask.product = %s" % sqlvalues(self), user)

    def getOrCreateCalendar(self):
        if not self.calendar:
            self.calendar = Calendar(
                title='%s Product Calendar' % self.displayname,
                revision=0)
        return self.calendar

    branches = SQLMultipleJoin('Branch', joinColumn='product',
        orderBy='id')
    serieses = SQLMultipleJoin('ProductSeries', joinColumn='product',
        orderBy='name')

    @property
    def name_with_project(self):
        """See lib.canonical.launchpad.interfaces.IProduct"""
        if self.project and self.project.name != self.name:
            return self.project.name + ": " + self.name
        return self.name

    @property
    def releases(self):
        return ProductRelease.select(
            AND(ProductRelease.q.productseriesID == ProductSeries.q.id,
                ProductSeries.q.productID == self.id),
            clauseTables=['ProductSeries'],
            orderBy=['version']
            )

    @property
    def drivers(self):
        """See `IProduct`."""
        drivers = set()
        drivers.add(self.driver)
        if self.project is not None:
            drivers.add(self.project.driver)
        drivers.discard(None)
        if len(drivers) == 0:
            if self.project is not None:
                drivers.add(self.project.owner)
            else:
                drivers.add(self.owner)
        return sorted(drivers, key=lambda driver: driver.browsername)

    bounties = SQLRelatedJoin(
        'Bounty', joinColumn='product', otherColumn='bounty',
        intermediateTable='ProductBounty')

    @property
    def all_milestones(self):
        """See `IProduct`."""
        return Milestone.selectBy(
            product=self, orderBy=['dateexpected', 'name'])

    @property
    def milestones(self):
        """See `IProduct`."""
        return Milestone.selectBy(
            product=self, visible=True, orderBy=['dateexpected', 'name'])

    @property
    def sourcepackages(self):
        from canonical.launchpad.database.sourcepackage import SourcePackage
        clause = """ProductSeries.id=Packaging.productseries AND
                    ProductSeries.product = %s
                    """ % sqlvalues(self.id)
        clauseTables = ['ProductSeries']
        ret = Packaging.select(clause, clauseTables,
            prejoins=["sourcepackagename", "distroseries.distribution"])
        sps = [SourcePackage(sourcepackagename=r.sourcepackagename,
                             distroseries=r.distroseries) for r in ret]
        return sorted(sps, key=lambda x:
            (x.sourcepackagename.name, x.distroseries.name,
             x.distroseries.distribution.name))

    @property
    def distrosourcepackages(self):
        from canonical.launchpad.database.distributionsourcepackage \
            import DistributionSourcePackage
        clause = """ProductSeries.id=Packaging.productseries AND
                    ProductSeries.product = %s
                    """ % sqlvalues(self.id)
        clauseTables = ['ProductSeries']
        ret = Packaging.select(clause, clauseTables,
            prejoins=["sourcepackagename", "distroseries.distribution"])
        distros = set()
        dsps = []
        for packaging in ret:
            distro = packaging.distroseries.distribution
            if distro in distros:
                continue
            distros.add(distro)
            dsps.append(DistributionSourcePackage(
                sourcepackagename=packaging.sourcepackagename,
                distribution=distro))
        return sorted(dsps, key=lambda x:
            (x.sourcepackagename.name, x.distribution.name))

    @property
    def bugtargetdisplayname(self):
        """See IBugTarget."""
        return self.displayname

    @property
    def bugtargetname(self):
        """See `IBugTarget`."""
        return self.name

    def getLatestBranches(self, quantity=5, visible_by_user=None):
        """See `IProduct`."""
        return shortlist(
            BranchSet().getLatestBranchesForProduct(
                self, quantity, visible_by_user))

    def getPackage(self, distroseries):
        """See `IProduct`."""
        if isinstance(distroseries, Distribution):
            distroseries = distroseries.currentrelease
        for pkg in self.sourcepackages:
            if pkg.distroseries == distroseries:
                return pkg
        else:
            raise NotFoundError(distroseries)

    def getMilestone(self, name):
        """See `IProduct`."""
        return Milestone.selectOne("""
            product = %s AND
            name = %s
            """ % sqlvalues(self.id, name))

    def createBug(self, bug_params):
        """See `IBugTarget`."""
        bug_params.setBugTarget(product=self)
        return BugSet().createBug(bug_params)

    def _getBugTaskContextClause(self):
        """See BugTargetBase."""
        return 'BugTask.product = %s' % sqlvalues(self)

    def searchQuestions(self, search_text=None,
                        status=QUESTION_STATUS_DEFAULT_SEARCH,
                        language=None, sort=None, owner=None,
                        needs_attention_from=None, unsupported=False):
        """See `IQuestionCollection`."""
        if unsupported:
            unsupported_target = self
        else:
            unsupported_target = None

        return QuestionTargetSearch(
            product=self,
            search_text=search_text, status=status,
            language=language, sort=sort, owner=owner,
            needs_attention_from=needs_attention_from,
            unsupported_target=unsupported_target).getResults()

    def getTargetTypes(self):
        """See `QuestionTargetMixin`.

        Defines product as self.
        """
        return {'product': self}

    def newFAQ(self, owner, title, content, keywords=None, date_created=None):
        """See `IFAQTarget`."""
        return FAQ.new(
            owner=owner, title=title, content=content, keywords=keywords,
            date_created=date_created, product=self)

    def findSimilarFAQs(self, summary):
        """See `IFAQTarget`."""
        return FAQ.findSimilar(summary, product=self)

    def getFAQ(self, id):
        """See `IFAQCollection`."""
        return FAQ.getForTarget(id, self)

    def searchFAQs(self, search_text=None, owner=None, sort=None):
        """See `IFAQCollection`."""
        return FAQSearch(
            search_text=search_text, owner=owner, sort=sort,
            product=self).getResults()

    @property
    def translatable_packages(self):
        """See `IProduct`."""
        packages = set(package for package in self.sourcepackages
                       if len(package.currentpotemplates) > 0)
        # Sort packages by distroseries.name and package.name
        return sorted(packages, key=lambda p: (p.distroseries.name, p.name))

    @property
    def translatable_series(self):
        """See `IProduct`."""
        series = ProductSeries.select('''
            POTemplate.productseries = ProductSeries.id AND
            ProductSeries.product = %d
            ''' % self.id,
            clauseTables=['POTemplate'],
            orderBy='datecreated', distinct=True)
        return list(series)

    @property
    def primary_translatable(self):
        """See `IProduct`."""
        packages = self.translatable_packages
        ubuntu = getUtility(ILaunchpadCelebrities).ubuntu
        targetseries = ubuntu.currentseries
        series = self.translatable_series

        # First, go with development focus branch
        if series and self.development_focus in series:
            return self.development_focus
        # Next, go with the latest product series that has templates:
        if series:
            return series[-1]
        # Otherwise, look for an Ubuntu package in the current distroseries:
        for package in packages:
            if package.distroseries == targetseries:
                return package
        # now let's make do with any ubuntu package
        for package in packages:
            if package.distribution == ubuntu:
                return package
        # or just any package
        if len(packages) > 0:
            return packages[0]
        # capitulate
        return None

    @property
    def mentoring_offers(self):
        """See `IProduct`"""
        via_specs = MentoringOffer.select("""
            Specification.product = %s AND
            Specification.id = MentoringOffer.specification
            """ % sqlvalues(self.id) + """ AND NOT
            (""" + Specification.completeness_clause +")",
            clauseTables=['Specification'],
            distinct=True)
        via_bugs = MentoringOffer.select("""
            BugTask.product = %s AND
            BugTask.bug = MentoringOffer.bug AND
            BugTask.bug = Bug.id AND
            Bug.private IS FALSE
            """ % sqlvalues(self.id) + """ AND NOT (
            """ + BugTask.completeness_clause + ")",
            clauseTables=['BugTask', 'Bug'],
            distinct=True)
        return via_specs.union(via_bugs, orderBy=['-date_created', '-id'])

    @property
    def translationgroups(self):
        tg = []
        if self.translationgroup:
            tg.append(self.translationgroup)
        if self.project:
            if self.project.translationgroup:
                if self.project.translationgroup not in tg:
                    tg.append(self.project.translationgroup)

    @property
    def aggregatetranslationpermission(self):
        perms = [self.translationpermission]
        if self.project:
            perms.append(self.project.translationpermission)
        # XXX Carlos Perello Marin 2005-06-02:
        # Reviewer please describe a better way to explicitly order
        # the enums. The spec describes the order, and the values make
        # it work, and there is space left for new values so we can
        # ensure a consistent sort order in future, but there should be
        # a better way.
        return max(perms)

    @property
    def has_any_specifications(self):
        """See `IHasSpecifications`."""
        return self.all_specifications.count()

    @property
    def all_specifications(self):
        return self.specifications(filter=[SpecificationFilter.ALL])

    @property
    def valid_specifications(self):
        return self.specifications(filter=[SpecificationFilter.VALID])

    def specifications(self, sort=None, quantity=None, filter=None):
        """See `IHasSpecifications`."""

        # Make a new list of the filter, so that we do not mutate what we
        # were passed as a filter
        if not filter:
            # filter could be None or [] then we decide the default
            # which for a product is to show incomplete specs
            filter = [SpecificationFilter.INCOMPLETE]

        # now look at the filter and fill in the unsaid bits

        # defaults for completeness: if nothing is said about completeness
        # then we want to show INCOMPLETE
        completeness = False
        for option in [
            SpecificationFilter.COMPLETE,
            SpecificationFilter.INCOMPLETE]:
            if option in filter:
                completeness = True
        if completeness is False:
            filter.append(SpecificationFilter.INCOMPLETE)

        # defaults for acceptance: in this case we have nothing to do
        # because specs are not accepted/declined against a distro

        # defaults for informationalness: we don't have to do anything
        # because the default if nothing is said is ANY

        # sort by priority descending, by default
        if sort is None or sort == SpecificationSort.PRIORITY:
            order = (
                ['-priority', 'Specification.definition_status', 'Specification.name'])
        elif sort == SpecificationSort.DATE:
            order = ['-Specification.datecreated', 'Specification.id']

        # figure out what set of specifications we are interested in. for
        # products, we need to be able to filter on the basis of:
        #
        #  - completeness.
        #  - informational.
        #
        base = 'Specification.product = %s' % self.id
        query = base
        # look for informational specs
        if SpecificationFilter.INFORMATIONAL in filter:
            query += (' AND Specification.implementation_status = %s' %
              quote(SpecificationImplementationStatus.INFORMATIONAL))

        # filter based on completion. see the implementation of
        # Specification.is_complete() for more details
        completeness =  Specification.completeness_clause

        if SpecificationFilter.COMPLETE in filter:
            query += ' AND ( %s ) ' % completeness
        elif SpecificationFilter.INCOMPLETE in filter:
            query += ' AND NOT ( %s ) ' % completeness

        # Filter for validity. If we want valid specs only then we should
        # exclude all OBSOLETE or SUPERSEDED specs
        if SpecificationFilter.VALID in filter:
            query += ' AND Specification.definition_status NOT IN ( %s, %s ) ' % \
                sqlvalues(SpecificationDefinitionStatus.OBSOLETE,
                          SpecificationDefinitionStatus.SUPERSEDED)

        # ALL is the trump card
        if SpecificationFilter.ALL in filter:
            query = base

        # Filter for specification text
        for constraint in filter:
            if isinstance(constraint, basestring):
                # a string in the filter is a text search filter
                query += ' AND Specification.fti @@ ftq(%s) ' % quote(
                    constraint)

        # now do the query, and remember to prejoin to people
        results = Specification.select(query, orderBy=order, limit=quantity)
        return results.prejoin(['assignee', 'approver', 'drafter'])

    def getSpecification(self, name):
        """See `ISpecificationTarget`."""
        return Specification.selectOneBy(product=self, name=name)

    def getSeries(self, name):
        """See `IProduct`."""
        return ProductSeries.selectOneBy(product=self, name=name)

    def newSeries(self, owner, name, summary, branch=None):
        return ProductSeries(product=self, owner=owner, name=name,
                             summary=summary, user_branch=branch)

    def getRelease(self, version):
        return ProductRelease.selectOne("""
            ProductRelease.productseries = ProductSeries.id AND
            ProductSeries.product = %s AND
            ProductRelease.version = %s
            """ % sqlvalues(self.id, version),
            clauseTables=['ProductSeries'])

    def packagedInDistros(self):
        distros = Distribution.select(
            "Packaging.productseries = ProductSeries.id AND "
            "ProductSeries.product = %s AND "
            "Packaging.distrorelease = DistroRelease.id AND "
            "DistroRelease.distribution = Distribution.id"
            "" % sqlvalues(self.id),
            clauseTables=['Packaging', 'ProductSeries', 'DistroRelease'],
            orderBy='name',
            distinct=True
            )
        return distros

    def ensureRelatedBounty(self, bounty):
        """See `IProduct`."""
        for curr_bounty in self.bounties:
            if bounty.id == curr_bounty.id:
                return None
        ProductBounty(product=self, bounty=bounty)
        return None


class ProductSet:
    implements(IProductSet)

    def __init__(self):
        self.title = "Projects in Launchpad"

    def __getitem__(self, name):
        """See canonical.launchpad.interfaces.product.IProductSet."""
        item = Product.selectOneBy(name=name, active=True)
        if item is None:
            raise NotFoundError(name)
        return item

    def __iter__(self):
        """See canonical.launchpad.interfaces.product.IProductSet."""
        return iter(self.all_active)

    @property
    def people(self):
        return getUtility(IPersonSet)

    def latest(self, quantity=5):
        return self.all_active[:quantity]

    @property
    def all_active(self):
        results = Product.selectBy(
            active=True, orderBy="-Product.datecreated")
        # The main product listings include owner, so we prejoin it in
        return results.prejoin(["owner"])

    def get(self, productid):
        """See canonical.launchpad.interfaces.product.IProductSet."""
        try:
            return Product.get(productid)
        except SQLObjectNotFound:
            raise NotFoundError("Product with ID %s does not exist" %
                                str(productid))

    def getByName(self, name, default=None, ignore_inactive=False):
        """See canonical.launchpad.interfaces.product.IProductSet."""
        if ignore_inactive:
            product = Product.selectOneBy(name=name, active=True)
        else:
            product = Product.selectOneBy(name=name)
        if product is None:
            return default
        return product

    def getProductsWithBranches(self, num_products=None):
        """See `IProductSet`."""
        results = Product.select('''
            Product.id in (
                select distinct(product) from Branch
                where lifecycle_status in %s)
            ''' % sqlvalues(DEFAULT_BRANCH_STATUS_IN_LISTING),
            orderBy='name')
        if num_products is not None:
            results = results.limit(num_products)
        return results

    def getProductsWithUserDevelopmentBranches(self):
        """See `IProductSet`."""
        return Product.select('''
            Product.development_focus = ProductSeries.id and
            ProductSeries.user_branch = Branch.id and
            Branch.branch_type in %s
            ''' % quote((BranchType.HOSTED, BranchType.MIRRORED)),
            orderBy='name', clauseTables=['ProductSeries', 'Branch'])

    def createProduct(self, owner, name, displayname, title, summary,
                      description=None, project=None, homepageurl=None,
                      screenshotsurl=None, wikiurl=None,
                      downloadurl=None, freshmeatproject=None,
                      sourceforgeproject=None, programminglang=None,
                      reviewed=False, mugshot=None, logo=None,
                      icon=None):
        """See canonical.launchpad.interfaces.product.IProductSet."""
        product = Product(
            owner=owner, name=name, displayname=displayname,
            title=title, project=project, summary=summary,
            description=description, homepageurl=homepageurl,
            screenshotsurl=screenshotsurl, wikiurl=wikiurl,
            downloadurl=downloadurl, freshmeatproject=freshmeatproject,
            sourceforgeproject=sourceforgeproject,
            programminglang=programminglang, reviewed=reviewed,
            icon=icon, logo=logo, mugshot=mugshot)

        # Create a default trunk series and set it as the development focus
        trunk = product.newSeries(owner, 'trunk', 'The "trunk" series '
            'represents the primary line of development rather than '
            'a stable release branch. This is sometimes also called MAIN '
            'or HEAD.')
        product.development_focus = trunk

        return product

    def forReview(self):
        """See canonical.launchpad.interfaces.product.IProductSet."""
        return Product.select("reviewed IS FALSE")

    def search(self, text=None, soyuz=None,
               rosetta=None, malone=None,
               bazaar=None,
               show_inactive=False):
        """See canonical.launchpad.interfaces.product.IProductSet."""
        # XXX: kiko 2006-03-22: The soyuz argument is unused.
        clauseTables = set()
        clauseTables.add('Product')
        queries = []
        if text:
            queries.append("Product.fti @@ ftq(%s) " % sqlvalues(text))
        if rosetta:
            clauseTables.add('POTemplate')
            clauseTables.add('ProductRelease')
            clauseTables.add('ProductSeries')
            queries.append("POTemplate.productrelease=ProductRelease.id")
            queries.append("ProductRelease.productseries=ProductSeries.id")
            queries.append("ProductSeries.product=product.id")
        if malone:
            clauseTables.add('BugTask')
            queries.append('BugTask.product=Product.id')
        if bazaar:
            clauseTables.add('ProductSeries')
            queries.append('(ProductSeries.import_branch IS NOT NULL OR '
                           'ProductSeries.user_branch IS NOT NULL)')
        if 'ProductSeries' in clauseTables:
            queries.append('ProductSeries.product=Product.id')
        if not show_inactive:
            queries.append('Product.active IS TRUE')
        query = " AND ".join(queries)
        return Product.select(query, distinct=True,
                              prejoins=["owner"],
                              clauseTables=clauseTables)

    def getTranslatables(self):
        """See `IProductSet`"""
        upstream = Product.select('''
            Product.id = ProductSeries.product AND
            POTemplate.productseries = ProductSeries.id AND
            Product.official_rosetta
            ''',
            clauseTables=['ProductSeries', 'POTemplate'],
            orderBy='Product.title',
            distinct=True)
        return upstream

    def featuredTranslatables(self, maximumproducts=8):
        """See `IProductSet`"""
        randomresults = Product.select('''id IN
            (SELECT Product.id FROM Product, ProductSeries, POTemplate
               WHERE Product.id = ProductSeries.product AND
                     POTemplate.productseries = ProductSeries.id AND
                     Product.official_rosetta
               ORDER BY random())
            ''',
            distinct=True)

        results = list(randomresults[:maximumproducts])
        results.sort(lambda a, b: cmp(a.title, b.title))
        return results

    @cachedproperty
    def stats(self):
        return getUtility(ILaunchpadStatisticSet)

    def count_all(self):
        return self.stats.value('active_products')

    def count_translatable(self):
        return self.stats.value('products_with_translations')

    def count_reviewed(self):
        return self.stats.value('reviewed_products')

    def count_buggy(self):
        return self.stats.value('projects_with_bugs')

    def count_featureful(self):
        return self.stats.value('products_with_blueprints')

    def count_answered(self):
        return self.stats.value('products_with_questions')

    def count_codified(self):
        return self.stats.value('products_with_branches')

<|MERGE_RESOLUTION|>--- conflicted
+++ resolved
@@ -46,18 +46,9 @@
     DEFAULT_BRANCH_STATUS_IN_LISTING, BranchType, ICalendarOwner, IFAQTarget,
     IHasIcon, IHasLogo, IHasMugshot, ILaunchpadCelebrities,
     ILaunchpadStatisticSet, IPersonSet, IProduct, IProductSet,
-<<<<<<< HEAD
-    IQuestionTarget, NotFoundError, SpecificationSort, SpecificationFilter,
-    SpecificationDefinitionStatus, SpecificationImplementationStatus,
-    QUESTION_STATUS_DEFAULT_SEARCH)
-from canonical.lp.dbschema import TranslationPermission
-=======
     IQuestionTarget, NotFoundError, QUESTION_STATUS_DEFAULT_SEARCH,
-    TranslationPermission)
-from canonical.lp.dbschema import (
     SpecificationSort, SpecificationFilter, SpecificationDefinitionStatus,
-    SpecificationImplementationStatus)
->>>>>>> 0d627d7f
+    SpecificationImplementationStatus, TranslationPermission)
 
 
 class Product(SQLBase, BugTargetBase, HasSpecificationsMixin, HasSprintsMixin,
