# Copyright 2004-2005 Canonical Ltd.  All rights reserved.
# pylint: disable-msg=E0611,W0212

__metaclass__ = type

__all__ = [
    'makePoolPath',
    'BinaryPackageFilePublishing',
    'BinaryPackagePublishingHistory',
    'IndexStanzaFields',
    'PublishingSet',
    'SecureBinaryPackagePublishingHistory',
    'SecureSourcePackagePublishingHistory',
    'SourcePackageFilePublishing',
    'SourcePackagePublishingHistory',
    ]


from datetime import datetime
import operator
import os
import pytz
from warnings import warn

from zope.component import getUtility
from zope.interface import implements

from sqlobject import ForeignKey, StringCol, BoolCol

from storm.expr import Desc, In, LeftJoin
from storm.store import Store

from canonical.buildmaster.master import determineArchitecturesToBuild
from canonical.database.sqlbase import SQLBase, sqlvalues
from canonical.database.constants import UTC_NOW
from canonical.database.datetimecol import UtcDateTimeCol
from canonical.database.enumcol import EnumCol
from canonical.launchpad.database.binarypackagename import BinaryPackageName
from canonical.launchpad.database.files import (
    BinaryPackageFile, SourcePackageReleaseFile)
from canonical.launchpad.database.librarian import (
    LibraryFileAlias, LibraryFileContent)
from canonical.launchpad.database.packagediff import PackageDiff
from canonical.launchpad.interfaces import (
    ArchivePurpose, IArchiveSafePublisher,
    IBinaryPackageFilePublishing, IBinaryPackagePublishingHistory,
    ISecureBinaryPackagePublishingHistory,
    ISecureSourcePackagePublishingHistory, ISourcePackageFilePublishing,
    ISourcePackagePublishingHistory, PackagePublishingPriority,
    PackagePublishingStatus, PackagePublishingPocket, PackageUploadStatus,
    PoolFileOverwriteError)
from canonical.launchpad.interfaces.build import IBuildSet, BuildStatus
from canonical.launchpad.interfaces.publishing import (
    IPublishingSet, active_publishing_status)
from canonical.launchpad.scripts.changeoverride import ArchiveOverriderError
from canonical.launchpad.webapp.interfaces import (
        IStoreSelector, MAIN_STORE, DEFAULT_FLAVOR)
from canonical.launchpad.validators.person import validate_public_person
from canonical.launchpad.webapp.interfaces import NotFoundError


# XXX cprov 2006-08-18: move it away, perhaps archivepublisher/pool.py
def makePoolPath(source_name, component_name):
    """Return the pool path for a given source name and component name."""
    from canonical.archivepublisher.diskpool import poolify
    return os.path.join(
        'pool', poolify(source_name, component_name))


class FilePublishingBase:
    """Base class to publish files in the archive."""

    def publish(self, diskpool, log):
        """See IFilePublishing."""
        # XXX cprov 2006-06-12 bug=49510: The encode should not be needed
        # when retrieving data from DB.
        source = self.sourcepackagename.encode('utf-8')
        component = self.componentname.encode('utf-8')
        filename = self.libraryfilealiasfilename.encode('utf-8')
        filealias = self.libraryfilealias
        sha1 = filealias.content.sha1
        path = diskpool.pathFor(component, source, filename)

        try:
            action = diskpool.addFile(
                component, source, filename, sha1, filealias)
            if action == diskpool.results.FILE_ADDED:
                log.debug("Added %s from library" % path)
            elif action == diskpool.results.SYMLINK_ADDED:
                log.debug("%s created as a symlink." % path)
            elif action == diskpool.results.NONE:
                log.debug(
                    "%s is already in pool with the same content." % path)
        except PoolFileOverwriteError, info:
            log.error("PoolFileOverwriteError: %s. Skipping. This indicates "
                      "some bad data, and Team Soyuz should be informed. "
                      "However, publishing of other packages is not affected."
                      % info)
            raise info

    @property
    def archive_url(self):
        """See IFilePublishing."""
        return (self.archive.archive_url + "/" +
                makePoolPath(self.sourcepackagename, self.componentname) +
                "/" +
                self.libraryfilealiasfilename)


class SourcePackageFilePublishing(FilePublishingBase, SQLBase):
    """Source package release files and their publishing status.

    Represents the source portion of the pool.
    """

    _idType = unicode
    _defaultOrder = "id"

    implements(ISourcePackageFilePublishing)

    distribution = ForeignKey(dbName='distribution',
                              foreignKey="Distribution",
                              unique=False,
                              notNull=True)

    sourcepackagepublishing = ForeignKey(
        dbName='sourcepackagepublishing',
        foreignKey='SourcePackagePublishingHistory')

    libraryfilealias = ForeignKey(
        dbName='libraryfilealias', foreignKey='LibraryFileAlias',
        notNull=True)

    libraryfilealiasfilename = StringCol(dbName='libraryfilealiasfilename',
                                         unique=False, notNull=True)

    componentname = StringCol(dbName='componentname', unique=False,
                              notNull=True)

    sourcepackagename = StringCol(dbName='sourcepackagename', unique=False,
                                  notNull=True)

    distroseriesname = StringCol(dbName='distroseriesname', unique=False,
                                  notNull=True)

    publishingstatus = EnumCol(dbName='publishingstatus', unique=False,
                               notNull=True, schema=PackagePublishingStatus)

    pocket = EnumCol(dbName='pocket', unique=False,
                     notNull=True, schema=PackagePublishingPocket)

    archive = ForeignKey(dbName="archive", foreignKey="Archive", notNull=True)

    @property
    def publishing_record(self):
        """See `IFilePublishing`."""
        return self.sourcepackagepublishing.secure_record

    @property
    def file_type_name(self):
        """See `ISourcePackagePublishingHistory`."""
        fn = self.libraryfilealiasfilename
        if ".orig.tar." in fn:
            return "orig"
        if fn.endswith(".dsc"):
            return "dsc"
        if ".diff." in fn:
            return "diff"
        if fn.endswith(".tar.gz"):
            return "tar"
        return "other"


class BinaryPackageFilePublishing(FilePublishingBase, SQLBase):
    """A binary package file which is published.

    Represents the binary portion of the pool.
    """

    _idType = unicode
    _defaultOrder = "id"

    implements(IBinaryPackageFilePublishing)

    distribution = ForeignKey(dbName='distribution',
                              foreignKey="Distribution",
                              unique=False, notNull=True,
                              immutable=True)

    binarypackagepublishing = ForeignKey(
        dbName='binarypackagepublishing',
        foreignKey='BinaryPackagePublishingHistory', immutable=True)

    libraryfilealias = ForeignKey(
        dbName='libraryfilealias', foreignKey='LibraryFileAlias',
        notNull=True)

    libraryfilealiasfilename = StringCol(dbName='libraryfilealiasfilename',
                                         unique=False, notNull=True,
                                         immutable=True)

    componentname = StringCol(dbName='componentname', unique=False,
                              notNull=True, immutable=True)

    sourcepackagename = StringCol(dbName='sourcepackagename', unique=False,
                                  notNull=True, immutable=True)

    distroseriesname = StringCol(dbName='distroseriesname', unique=False,
                                  notNull=True, immutable=True)

    publishingstatus = EnumCol(dbName='publishingstatus', unique=False,
                               notNull=True, immutable=True,
                               schema=PackagePublishingStatus)

    architecturetag = StringCol(dbName='architecturetag', unique=False,
                                notNull=True, immutable=True)

    pocket = EnumCol(dbName='pocket', unique=False,
                     notNull=True, schema=PackagePublishingPocket)

    archive = ForeignKey(dbName="archive", foreignKey="Archive", notNull=True)

    @property
    def publishing_record(self):
        """See `ArchiveFilePublisherBase`."""
        return self.binarypackagepublishing.secure_record


class ArchiveSafePublisherBase:
    """Base class to grant ability to publish a record in a safe manner."""

    def setPublished(self):
        """see IArchiveSafePublisher."""
        # XXX cprov 2006-06-14:
        # Implement sanity checks before set it as published
        if self.status == PackagePublishingStatus.PENDING:
            # update the DB publishing record status if they
            # are pending, don't do anything for the ones
            # already published (usually when we use -C
            # publish-distro.py option)
            self.status = PackagePublishingStatus.PUBLISHED
            self.datepublished = UTC_NOW


class SecureSourcePackagePublishingHistory(SQLBase, ArchiveSafePublisherBase):
    """A source package release publishing record."""

    implements(ISecureSourcePackagePublishingHistory, IArchiveSafePublisher)

    sourcepackagerelease = ForeignKey(foreignKey='SourcePackageRelease',
                                      dbName='sourcepackagerelease')
    distroseries = ForeignKey(foreignKey='DistroSeries',
                               dbName='distroseries')
    component = ForeignKey(foreignKey='Component', dbName='component')
    section = ForeignKey(foreignKey='Section', dbName='section')
    status = EnumCol(schema=PackagePublishingStatus)
    scheduleddeletiondate = UtcDateTimeCol(default=None)
    datepublished = UtcDateTimeCol(default=None)
    datecreated = UtcDateTimeCol(default=UTC_NOW)
    datesuperseded = UtcDateTimeCol(default=None)
    supersededby = ForeignKey(foreignKey='SourcePackageRelease',
                              dbName='supersededby', default=None)
    datemadepending = UtcDateTimeCol(default=None)
    dateremoved = UtcDateTimeCol(default=None)
    pocket = EnumCol(dbName='pocket', schema=PackagePublishingPocket,
                     default=PackagePublishingPocket.RELEASE,
                     notNull=True)
    embargo = BoolCol(dbName='embargo', default=False, notNull=True)
    embargolifted = UtcDateTimeCol(default=None)
    archive = ForeignKey(dbName="archive", foreignKey="Archive", notNull=True)
    removed_by = ForeignKey(
        dbName="removed_by", foreignKey="Person",
        storm_validator=validate_public_person, default=None)
    removal_comment = StringCol(dbName="removal_comment", default=None)

    @classmethod
    def selectBy(cls, **kwargs):
        """Prevent selecting embargo packages by default"""
        if 'embargo' in kwargs:
            if kwargs['embargo']:
                warn("SecureSourcePackagePublishingHistory.selectBy called "
                     "with embargo argument set to True",
                     stacklevel=2)
        kwargs['embargo'] = False
        return super(SecureSourcePackagePublishingHistory,
                     cls).selectBy(**kwargs)

    @classmethod
    def selectByWithEmbargoedEntries(cls, *args, **kwargs):
        return super(SecureSourcePackagePublishingHistory,
                     cls).selectBy(*args, **kwargs)


class SecureBinaryPackagePublishingHistory(SQLBase, ArchiveSafePublisherBase):
    """A binary package publishing record."""

    implements(ISecureBinaryPackagePublishingHistory, IArchiveSafePublisher)

    binarypackagerelease = ForeignKey(foreignKey='BinaryPackageRelease',
                                      dbName='binarypackagerelease')
    distroarchseries = ForeignKey(foreignKey='DistroArchSeries',
                                   dbName='distroarchseries')
    component = ForeignKey(foreignKey='Component', dbName='component')
    section = ForeignKey(foreignKey='Section', dbName='section')
    priority = EnumCol(dbName='priority', schema=PackagePublishingPriority)
    status = EnumCol(dbName='status', schema=PackagePublishingStatus)
    scheduleddeletiondate = UtcDateTimeCol(default=None)
    datepublished = UtcDateTimeCol(default=None)
    datecreated = UtcDateTimeCol(default=UTC_NOW)
    datesuperseded = UtcDateTimeCol(default=None)
    supersededby = ForeignKey(foreignKey='Build', dbName='supersededby',
                              default=None)
    datemadepending = UtcDateTimeCol(default=None)
    dateremoved = UtcDateTimeCol(default=None)
    pocket = EnumCol(dbName='pocket', schema=PackagePublishingPocket)
    embargo = BoolCol(dbName='embargo', default=False, notNull=True)
    embargolifted = UtcDateTimeCol(default=None)
    archive = ForeignKey(dbName="archive", foreignKey="Archive", notNull=True)
    removed_by = ForeignKey(
        dbName="removed_by", foreignKey="Person",
        storm_validator=validate_public_person, default=None)
    removal_comment = StringCol(dbName="removal_comment", default=None)

    @classmethod
    def selectBy(cls, **kwargs):
        """Prevent selecting embargo packages by default"""
        if 'embargo' in kwargs:
            if kwargs['embargo']:
                warn("SecureBinaryPackagePublishingHistory.selectBy called "
                     "with embargo argument set to True",
                     stacklevel=2)
        kwargs['embargo'] = False
        return super(SecureBinaryPackagePublishingHistory,
                     cls).selectBy(**kwargs)

    @classmethod
    def selectByWithEmbargoedEntries(cls, *args, **kwargs):
        return super(SecureBinaryPackagePublishingHistory,
                     cls).selectBy(*args, **kwargs)


class ArchivePublisherBase:
    """Base class for `IArchivePublisher`."""

    def publish(self, diskpool, log):
        """See `IPublishing`"""
        try:
            for pub_file in self.files:
                pub_file.publish(diskpool, log)
        except PoolFileOverwriteError:
            pass
        else:
            self.secure_record.setPublished()

    def getIndexStanza(self):
        """See `IPublishing`."""
        fields = self.buildIndexStanzaFields()
        return fields.makeOutput()

    def supersede(self):
        """See `IPublishing`."""
        current = self.secure_record
        current.status = PackagePublishingStatus.SUPERSEDED
        current.datesuperseded = UTC_NOW
        return current

    def requestDeletion(self, removed_by, removal_comment=None):
        """See `IPublishing`."""
        current = self.secure_record
        current.status = PackagePublishingStatus.DELETED
        current.datesuperseded = UTC_NOW
        current.removed_by = removed_by
        current.removal_comment = removal_comment
        return current

    def requestObsolescence(self):
        """See `IArchivePublisher`."""
        # The tactic here is to bypass the domination step when publishing,
        # and let it go straight to death row processing.  This is because
        # domination ignores stable distroseries, and that is exactly what
        # we're most likely to be obsoleting.
        #
        # Setting scheduleddeletiondate achieves that aim.
        current = self.secure_record
        current.status = PackagePublishingStatus.OBSOLETE
        current.scheduleddeletiondate = UTC_NOW
        return current

    @property
    def age(self):
        """See `IArchivePublisher`."""
        return datetime.now(pytz.timezone('UTC')) - self.datecreated


class IndexStanzaFields:
    """Store and format ordered Index Stanza fields."""

    def __init__(self):
        self.fields = []

    def append(self, name, value):
        """Append an (field, value) tuple to the internal list.

        Then we can use the FIFO-like behaviour in makeOutput().
        """
        self.fields.append((name, value))

    def makeOutput(self):
        """Return a line-by-line aggregation of appended fields.

        Empty fields values will cause the exclusion of the field.
        The output order will preserve the insertion order, FIFO.
        """
        output_lines = []
        for name, value in self.fields:
            if not value:
                continue
            # do not add separation space for the special field 'Files'
            if name != 'Files':
                value = ' %s' % value

            output_lines.append('%s:%s' % (name, value))

        return '\n'.join(output_lines)


class SourcePackagePublishingHistory(SQLBase, ArchivePublisherBase):
    """A source package release publishing record.

       Excluding embargoed stuff
    """
    implements(ISourcePackagePublishingHistory)

    sourcepackagerelease = ForeignKey(foreignKey='SourcePackageRelease',
        dbName='sourcepackagerelease')
    distroseries = ForeignKey(foreignKey='DistroSeries',
        dbName='distroseries')
    component = ForeignKey(foreignKey='Component', dbName='component')
    section = ForeignKey(foreignKey='Section', dbName='section')
    status = EnumCol(schema=PackagePublishingStatus)
    scheduleddeletiondate = UtcDateTimeCol(default=None)
    datepublished = UtcDateTimeCol(default=None)
    datecreated = UtcDateTimeCol(default=None)
    datesuperseded = UtcDateTimeCol(default=None)
    supersededby = ForeignKey(foreignKey='SourcePackageRelease',
                              dbName='supersededby', default=None)
    datemadepending = UtcDateTimeCol(default=None)
    dateremoved = UtcDateTimeCol(default=None)
    pocket = EnumCol(dbName='pocket', schema=PackagePublishingPocket)
    archive = ForeignKey(dbName="archive", foreignKey="Archive", notNull=True)
    embargo = BoolCol(dbName='embargo', default=False, notNull=True)
    embargolifted = UtcDateTimeCol(default=None)
    removed_by = ForeignKey(
        dbName="removed_by", foreignKey="Person",
        storm_validator=validate_public_person, default=None)
    removal_comment = StringCol(dbName="removal_comment", default=None)

    def getPublishedBinaries(self):
        """See `ISourcePackagePublishingHistory`."""
        publishing_set = getUtility(IPublishingSet)
        result_set = publishing_set.getBinaryPublicationsForSources(self)

        return [binary_pub
                for source, binary_pub, binary, binary_name, arch
                in result_set]

    def getBuiltBinaries(self):
        """See `ISourcePackagePublishingHistory`."""
        clauses = """
            BinaryPackagePublishingHistory.binarypackagerelease=
                BinaryPackageRelease.id AND
            BinaryPackagePublishingHistory.distroarchseries=
                DistroArchSeries.id AND
            BinaryPackageRelease.build=Build.id AND
            Build.sourcepackagerelease=%s AND
            DistroArchSeries.distroseries=%s AND
            BinaryPackagePublishingHistory.archive=%s AND
            BinaryPackagePublishingHistory.pocket=%s
        """ % sqlvalues(self.sourcepackagerelease, self.distroseries,
                        self.archive, self.pocket)

        clauseTables = ['Build', 'BinaryPackageRelease', 'DistroArchSeries']
        orderBy = ['-BinaryPackagePublishingHistory.id']
        preJoins = ['binarypackagerelease']

        results = BinaryPackagePublishingHistory.select(
            clauses, orderBy=orderBy, clauseTables=clauseTables,
            prejoins=preJoins)
        binary_publications = list(results)

        unique_binary_ids = set(
            [pub.binarypackagerelease.id for pub in binary_publications])

        unique_binary_publications = []
        for pub in binary_publications:
            if pub.binarypackagerelease.id in unique_binary_ids:
                unique_binary_publications.append(pub)
                unique_binary_ids.remove(pub.binarypackagerelease.id)
                if len(unique_binary_ids) == 0:
                    break

        return unique_binary_publications

    def getBuilds(self):
        """See `ISourcePackagePublishingHistory`."""
        publishing_set = getUtility(IPublishingSet)
        result_set = publishing_set.getBuildsForSources(self)

        return [build for source, build, arch in result_set]

    def createMissingBuilds(self, architectures_available=None,
                            pas_verify=None, logger=None):
        """See `ISourcePackagePublishingHistory`."""
        if self.archive.purpose == ArchivePurpose.PPA:
            pas_verify = None

        if architectures_available is None:
            architectures_available = [
                arch for arch in self.distroseries.architectures
                if arch.getPocketChroot() is not None]

        build_architectures = determineArchitecturesToBuild(
            self, architectures_available, self.distroseries, pas_verify)

        builds = []
        for arch in build_architectures:
            build_candidate = self._createMissingBuildForArchitecture(
                arch, logger=logger)
            if build_candidate is not None:
                builds.append(build_candidate)

        return builds

    def _createMissingBuildForArchitecture(self, arch, logger=None):
        """Create a build for a given architecture if it doesn't exist yet.

        Return the just-created `IBuild` record already scored or None
        if a suitable build is already present.
        """
        build_candidate = self.sourcepackagerelease.getBuildByArch(
            arch, self.archive)

        # Check DistroArchSeries database IDs because the object belongs
        # to different transactions (architecture_available is cached).
        if (build_candidate is not None and
            (build_candidate.distroarchseries.id == arch.id or
             build_candidate.buildstate == BuildStatus.FULLYBUILT)):
            return None

        build = self.sourcepackagerelease.createBuild(
            distroarchseries=arch, archive=self.archive, pocket=self.pocket)
        build_queue = build.createBuildQueueEntry()
        build_queue.score()
        Store.of(build).flush()

        if logger is not None:
            logger.debug(
                "Created %s [%d] in %s (%d)"
                % (build.title, build.id, build.archive.title,
                   build_queue.lastscore))

        return build

    @property
    def secure_record(self):
        """See `IPublishing`."""
        return SecureSourcePackagePublishingHistory.get(self.id)

    @property
    def files(self):
        """See `IPublishing`."""
        preJoins = ['libraryfilealias', 'libraryfilealias.content']

        return SourcePackageFilePublishing.selectBy(
            sourcepackagepublishing=self).prejoin(preJoins)

    def getSourceAndBinaryLibraryFiles(self):
        """See `IPublishing`."""
        publishing_set = getUtility(IPublishingSet)
        result_set = publishing_set.getFilesForSources(self)
        libraryfiles = [file for source, file, content in result_set]

        # XXX cprov 20080710: UNIONs cannot be ordered appropriately.
        # See IPublishing.getFilesForSources().
        return sorted(libraryfiles, key=operator.attrgetter('filename'))

    @property
    def meta_sourcepackage(self):
        """see `ISourcePackagePublishingHistory`."""
        return self.distroseries.getSourcePackage(
            self.sourcepackagerelease.sourcepackagename
            )

    @property
    def meta_sourcepackagerelease(self):
        """see `ISourcePackagePublishingHistory`."""
        return self.distroseries.distribution.getSourcePackageRelease(
            self.sourcepackagerelease
            )

    @property
    def meta_distroseriessourcepackagerelease(self):
        """see `ISourcePackagePublishingHistory`."""
        return self.distroseries.getSourcePackageRelease(
            self.sourcepackagerelease
            )

    @property
    def meta_supersededby(self):
        """see `ISourcePackagePublishingHistory`."""
        if not self.supersededby:
            return None
        return self.distroseries.distribution.getSourcePackageRelease(
            self.supersededby
            )

    @property
    def source_package_name(self):
        """See `ISourcePackagePublishingHistory`"""
        return self.sourcepackagerelease.name

    @property
    def source_package_version(self):
        """See `ISourcePackagePublishingHistory`"""
        return self.sourcepackagerelease.version

    @property
    def component_name(self):
        """See `ISourcePackagePublishingHistory`"""
        return self.component.name

    @property
    def section_name(self):
        """See `ISourcePackagePublishingHistory`"""
        return self.section.name

    @property
    def displayname(self):
        """See `IPublishing`."""
        release = self.sourcepackagerelease
        name = release.sourcepackagename.name
        return "%s %s in %s" % (name, release.version,
                                self.distroseries.name)

    def buildIndexStanzaFields(self):
        """See `IPublishing`."""
        # Special fields preparation.
        spr = self.sourcepackagerelease
        pool_path = makePoolPath(spr.name, self.component.name)
        files_subsection = ''.join(
            ['\n %s %s %s' % (spf.libraryfile.content.md5,
                              spf.libraryfile.content.filesize,
                              spf.libraryfile.filename)
             for spf in spr.files])
        # Filling stanza options.
        fields = IndexStanzaFields()
        fields.append('Package', spr.name)
        fields.append('Binary', spr.dsc_binaries)
        fields.append('Version', spr.version)
        fields.append('Section', self.section.name)
        fields.append('Maintainer', spr.dsc_maintainer_rfc822)
        fields.append('Build-Depends', spr.builddepends)
        fields.append('Build-Depends-Indep', spr.builddependsindep)
        fields.append('Build-Conflicts', spr.build_conflicts)
        fields.append('Build-Conflicts-Indep', spr.build_conflicts_indep)
        fields.append('Architecture', spr.architecturehintlist)
        fields.append('Standards-Version', spr.dsc_standards_version)
        fields.append('Format', spr.dsc_format)
        fields.append('Directory', pool_path)
        fields.append('Files', files_subsection)

        return fields

    def changeOverride(self, new_component=None, new_section=None):
        """See `ISourcePackagePublishingHistory`."""
        # Check we have been asked to do something
        if (new_component is None and
            new_section is None):
            raise AssertionError("changeOverride must be passed either a"
                                 " new component or new section")

        # Retrieve current publishing info
        current = self.secure_record

        # Check there is a change to make
        if new_component is None:
            new_component = current.component
        if new_section is None:
            new_section = current.section

        if (new_component == current.component and
            new_section == current.section):
            return

        # See if the archive has changed by virtue of the component
        # changing:
        distribution = self.distroseries.distribution
        new_archive = distribution.getArchiveByComponent(
            new_component.name)
        if new_archive != None and new_archive != current.archive:
            raise ArchiveOverriderError(
                "Overriding component to '%s' failed because it would "
                "require a new archive." % new_component.name)

        return SecureSourcePackagePublishingHistory(
            distroseries=current.distroseries,
            sourcepackagerelease=current.sourcepackagerelease,
            status=PackagePublishingStatus.PENDING,
            datecreated=UTC_NOW,
            embargo=False,
            pocket=current.pocket,
            component=new_component,
            section=new_section,
            archive=current.archive)

    def copyTo(self, distroseries, pocket, archive):
        """See `ISourcePackagePublishingHistory`."""
        current = self.secure_record
        secure_copy = SecureSourcePackagePublishingHistory(
            distroseries=distroseries,
            pocket=pocket,
            archive=archive,
            sourcepackagerelease=current.sourcepackagerelease,
            component=current.component,
            section=current.section,
            status=PackagePublishingStatus.PENDING,
            datecreated=UTC_NOW,
            embargo=False)
        return SourcePackagePublishingHistory.get(secure_copy.id)


class BinaryPackagePublishingHistory(SQLBase, ArchivePublisherBase):
    """A binary package publishing record. (excluding embargoed packages)"""

    implements(IBinaryPackagePublishingHistory)

    binarypackagerelease = ForeignKey(foreignKey='BinaryPackageRelease',
                                      dbName='binarypackagerelease')
    distroarchseries = ForeignKey(foreignKey='DistroArchSeries',
                                   dbName='distroarchseries')
    component = ForeignKey(foreignKey='Component', dbName='component')
    section = ForeignKey(foreignKey='Section', dbName='section')
    priority = EnumCol(dbName='priority', schema=PackagePublishingPriority)
    status = EnumCol(dbName='status', schema=PackagePublishingStatus)
    scheduleddeletiondate = UtcDateTimeCol(default=None)
    datepublished = UtcDateTimeCol(default=None)
    datecreated = UtcDateTimeCol(default=None)
    datesuperseded = UtcDateTimeCol(default=None)
    supersededby = ForeignKey(foreignKey='Build', dbName='supersededby',
                              default=None)
    datemadepending = UtcDateTimeCol(default=None)
    dateremoved = UtcDateTimeCol(default=None)
    pocket = EnumCol(dbName='pocket', schema=PackagePublishingPocket)
    archive = ForeignKey(dbName="archive", foreignKey="Archive", notNull=True)
    embargo = BoolCol(dbName='embargo', default=False, notNull=True)
    embargolifted = UtcDateTimeCol(default=None)
    removed_by = ForeignKey(
        dbName="removed_by", foreignKey="Person",
        storm_validator=validate_public_person, default=None)
    removal_comment = StringCol(dbName="removal_comment", default=None)

    @property
    def distroarchseriesbinarypackagerelease(self):
        """See `IBinaryPackagePublishingHistory`."""
        # Import here to avoid circular import.
        from canonical.launchpad.database import (
            DistroArchSeriesBinaryPackageRelease)

        return DistroArchSeriesBinaryPackageRelease(
            self.distroarchseries,
            self.binarypackagerelease)

    @property
    def secure_record(self):
        """`See IPublishing`."""
        return SecureBinaryPackagePublishingHistory.get(self.id)

    @property
    def files(self):
        """See `IPublishing`."""
        preJoins = ['libraryfilealias', 'libraryfilealias.content']

        return BinaryPackageFilePublishing.selectBy(
            binarypackagepublishing=self).prejoin(preJoins)

    @property
    def displayname(self):
        """See `IPublishing`."""
        release = self.binarypackagerelease
        name = release.binarypackagename.name
        distroseries = self.distroarchseries.distroseries
        return "%s %s in %s %s" % (name, release.version,
                                   distroseries.name,
                                   self.distroarchseries.architecturetag)

    def buildIndexStanzaFields(self):
        """See `IPublishing`."""
        bpr = self.binarypackagerelease
        spr = bpr.build.sourcepackagerelease

        # binaries have only one file, the DEB
        bin_file = bpr.files[0]
        bin_filename = bin_file.libraryfile.filename
        bin_size = bin_file.libraryfile.content.filesize
        bin_md5 = bin_file.libraryfile.content.md5
        bin_filepath = os.path.join(
            makePoolPath(spr.name, self.component.name), bin_filename)
        # description field in index is an association of summary and
        # description, as:
        #
        # Descrition: <SUMMARY>\n
        #  <DESCRIPTION L1>
        #  ...
        #  <DESCRIPTION LN>
        descr_lines = [line.lstrip() for line in bpr.description.splitlines()]
        bin_description = (
            '%s\n %s'% (bpr.summary, '\n '.join(descr_lines)))

        # Dealing with architecturespecific field.
        # Present 'all' in every archive index for architecture
        # independent binaries.
        if bpr.architecturespecific:
            architecture = bpr.build.distroarchseries.architecturetag
        else:
            architecture = 'all'

        essential = None
        if bpr.essential:
            essential = 'yes'

        fields = IndexStanzaFields()
        fields.append('Package', bpr.name)
        fields.append('Source', spr.name)
        fields.append('Priority', self.priority.title.lower())
        fields.append('Section', self.section.name)
        fields.append('Installed-Size', bpr.installedsize)
        fields.append('Maintainer', spr.dsc_maintainer_rfc822)
        fields.append('Architecture', architecture)
        fields.append('Version', bpr.version)
        fields.append('Recommends', bpr.recommends)
        fields.append('Replaces', bpr.replaces)
        fields.append('Suggests', bpr.suggests)
        fields.append('Provides', bpr.provides)
        fields.append('Depends', bpr.depends)
        fields.append('Conflicts', bpr.conflicts)
        fields.append('Pre-Depends', bpr.pre_depends)
        fields.append('Enhances', bpr.enhances)
        fields.append('Breaks', bpr.breaks)
        fields.append('Essential', essential)
        fields.append('Filename', bin_filepath)
        fields.append('Size', bin_size)
        fields.append('MD5sum', bin_md5)
        fields.append('Description', bin_description)

        # XXX cprov 2006-11-03: the extra override fields (Bugs, Origin and
        # Task) included in the template be were not populated.
        # When we have the information this will be the place to fill them.

        return fields

    def changeOverride(self, new_component=None, new_section=None,
                       new_priority=None):
        """See `IBinaryPackagePublishingHistory`."""

        # Check we have been asked to do something
        if (new_component is None and new_section is None
            and new_priority is None):
            raise AssertionError("changeOverride must be passed a new"
                                 "component, section and/or priority.")

        # Retrieve current publishing info
        current = self.secure_record

        # Check there is a change to make
        if new_component is None:
            new_component = current.component
        if new_section is None:
            new_section = current.section
        if new_priority is None:
            new_priority = current.priority

        if (new_component == current.component and
            new_section == current.section and
            new_priority == current.priority):
            return

        # See if the archive has changed by virtue of the component changing:
        distribution = self.distroarchseries.distroseries.distribution
        new_archive = distribution.getArchiveByComponent(
            new_component.name)
        if new_archive != None and new_archive != self.archive:
            raise ArchiveOverriderError(
                "Overriding component to '%s' failed because it would "
                "require a new archive." % new_component.name)

        # Append the modified package publishing entry
        return SecureBinaryPackagePublishingHistory(
            binarypackagerelease=self.binarypackagerelease,
            distroarchseries=self.distroarchseries,
            status=PackagePublishingStatus.PENDING,
            datecreated=UTC_NOW,
            embargo=False,
            pocket=current.pocket,
            component=new_component,
            section=new_section,
            priority=new_priority,
            archive=current.archive)

    def copyTo(self, distroseries, pocket, archive):
        """See `BinaryPackagePublishingHistory`."""
        current = self.secure_record

        if current.binarypackagerelease.architecturespecific:
            try:
                target_architecture = distroseries[
                    current.distroarchseries.architecturetag]
            except NotFoundError:
                return []
            destination_architectures = [target_architecture]
        else:
            destination_architectures = distroseries.architectures

        copies = []
        for architecture in destination_architectures:
            copy = SecureBinaryPackagePublishingHistory(
                archive=archive,
                binarypackagerelease=self.binarypackagerelease,
                distroarchseries=architecture,
                component=current.component,
                section=current.section,
                priority=current.priority,
                status=PackagePublishingStatus.PENDING,
                datecreated=UTC_NOW,
                pocket=pocket,
                embargo=False)
            copies.append(copy)

        return [
            BinaryPackagePublishingHistory.get(copy.id) for copy in copies]


class PublishingSet:
    """Utilities for manipulating publications in batches."""

    implements(IPublishingSet)

<<<<<<< HEAD
    def getBuildsForSourceIds(self, source_publication_ids):
=======
    def getBuildsForSourceIds(self, source_publication_ids, archive=None):
>>>>>>> 04dfed0a
        """See `IPublishingSet`."""
        # Import Build and DistroArchSeries locally to avoid circular
        # imports, since that Build uses SourcePackagePublishingHistory
        # and DistroArchSeries uses BinaryPackagePublishingHistory.
        from canonical.launchpad.database.build import Build
        from canonical.launchpad.database.distroarchseries import (
            DistroArchSeries)

<<<<<<< HEAD
=======
        # If an archive was passed in as a parameter, add an extra expression
        # to filter by archive:
        extra_exprs = []
        if archive is not None:
            extra_exprs.append(
                SourcePackagePublishingHistory.archive == archive)

>>>>>>> 04dfed0a
        store = getUtility(IStoreSelector).get(MAIN_STORE, DEFAULT_FLAVOR)
        result_set = store.find(
            (SourcePackagePublishingHistory, Build, DistroArchSeries),
            Build.distroarchseriesID == DistroArchSeries.id,
            SourcePackagePublishingHistory.archiveID == Build.archiveID,
            SourcePackagePublishingHistory.distroseriesID ==
                DistroArchSeries.distroseriesID,
            SourcePackagePublishingHistory.sourcepackagereleaseID ==
                Build.sourcepackagereleaseID,
            In(SourcePackagePublishingHistory.id, source_publication_ids),
            *extra_exprs)

        result_set.order_by(
            SourcePackagePublishingHistory.id,
            DistroArchSeries.architecturetag)

        return result_set

    def getByIdAndArchive(self, id, archive):
        """See `IPublishingSet`."""
        return Store.of(archive).find(
            SourcePackagePublishingHistory,
            SourcePackagePublishingHistory.id == id,
            SourcePackagePublishingHistory.archive == archive.id)

    def _extractIDs(self, one_or_more_source_publications):
        """Return a list of database IDs for the given list or single object.

        :param one_or_more_source_publications: an single object or a list of
            `ISourcePackagePublishingHistory` objects.

        :return: a list of database IDs corresponding to the give set of
            objects.
        """
        try:
            source_publications = tuple(one_or_more_source_publications)
        except TypeError:
            source_publications = (one_or_more_source_publications,)

        return [source_publication.id
                for source_publication in source_publications]

    def getBuildsForSources(self, one_or_more_source_publications):
        """See `IPublishingSet`."""
        source_publication_ids = self._extractIDs(
            one_or_more_source_publications)

        return self.getBuildsForSourceIds(source_publication_ids)

    def getFilesForSources(self, one_or_more_source_publications):
        """See `IPublishingSet`."""
        # Import Build and BinaryPackageRelease locally to avoid circular
        # imports, since that Build already imports
        # SourcePackagePublishingHistory and BinaryPackageRelease imports
        # Build.
        from canonical.launchpad.database.binarypackagerelease import (
            BinaryPackageRelease)
        from canonical.launchpad.database.build import Build

        source_publication_ids = self._extractIDs(
            one_or_more_source_publications)

        store = getUtility(IStoreSelector).get(MAIN_STORE, DEFAULT_FLAVOR)
        source_result = store.find(
            (SourcePackagePublishingHistory, LibraryFileAlias,
             LibraryFileContent),
            LibraryFileContent.id == LibraryFileAlias.contentID,
            LibraryFileAlias.id == SourcePackageReleaseFile.libraryfileID,
            SourcePackageReleaseFile.sourcepackagerelease ==
                SourcePackagePublishingHistory.sourcepackagereleaseID,
            In(SourcePackagePublishingHistory.id, source_publication_ids))

        binary_result = store.find(
            (SourcePackagePublishingHistory, LibraryFileAlias,
             LibraryFileContent),
            LibraryFileContent.id == LibraryFileAlias.contentID,
            LibraryFileAlias.id == BinaryPackageFile.libraryfileID,
            BinaryPackageFile.binarypackagerelease ==
                BinaryPackageRelease.id,
            BinaryPackageRelease.buildID == Build.id,
            SourcePackagePublishingHistory.sourcepackagereleaseID ==
                Build.sourcepackagereleaseID,
            BinaryPackagePublishingHistory.binarypackagereleaseID ==
                BinaryPackageRelease.id,
            BinaryPackagePublishingHistory.archiveID ==
                SourcePackagePublishingHistory.archiveID,
            In(SourcePackagePublishingHistory.id, source_publication_ids))

        result_set = source_result.union(
            binary_result.config(distinct=True))

        return result_set

    def getBinaryPublicationsForSources(
        self, one_or_more_source_publications):
        """See `IPublishingSet`."""
        # Import Build, BinaryPackageRelease and DistroArchSeries locally
        # to avoid circular imports, since Build uses
        # SourcePackagePublishingHistory, BinaryPackageRelease uses Build
        # and DistroArchSeries uses BinaryPackagePublishingHistory.
        from canonical.launchpad.database.binarypackagerelease import (
            BinaryPackageRelease)
        from canonical.launchpad.database.build import Build
        from canonical.launchpad.database.distroarchseries import (
            DistroArchSeries)

        source_publication_ids = self._extractIDs(
            one_or_more_source_publications)

        store = getUtility(IStoreSelector).get(MAIN_STORE, DEFAULT_FLAVOR)
        result_set = store.find(
            (SourcePackagePublishingHistory, BinaryPackagePublishingHistory,
             BinaryPackageRelease, BinaryPackageName, DistroArchSeries),
            SourcePackagePublishingHistory.sourcepackagereleaseID ==
                Build.sourcepackagereleaseID,
            BinaryPackageRelease.build == Build.id,
            BinaryPackageRelease.binarypackagenameID ==
                BinaryPackageName.id,
            SourcePackagePublishingHistory.distroseriesID ==
                DistroArchSeries.distroseriesID,
            BinaryPackagePublishingHistory.distroarchseriesID ==
                DistroArchSeries.id,
            BinaryPackagePublishingHistory.binarypackagerelease ==
                BinaryPackageRelease.id,
            BinaryPackagePublishingHistory.pocket ==
               SourcePackagePublishingHistory.pocket,
            BinaryPackagePublishingHistory.archiveID ==
               SourcePackagePublishingHistory.archiveID,
            In(BinaryPackagePublishingHistory.status,
               [enum.value for enum in active_publishing_status]),
            In(SourcePackagePublishingHistory.id, source_publication_ids))

        result_set.order_by(
            SourcePackagePublishingHistory.id,
            BinaryPackageName.name,
            DistroArchSeries.architecturetag,
            Desc(BinaryPackagePublishingHistory.id))

        return result_set

    def getPackageDiffsForSources(self, one_or_more_source_publications):
        """See `PublishingSet`."""
        source_publication_ids = self._extractIDs(
            one_or_more_source_publications)
        store = getUtility(IStoreSelector).get(MAIN_STORE, DEFAULT_FLAVOR)
        origin = (
            SourcePackagePublishingHistory,
            PackageDiff,
            LeftJoin(LibraryFileAlias,
                     LibraryFileAlias.id == PackageDiff.diff_contentID),
            LeftJoin(LibraryFileContent,
                     LibraryFileContent.id == LibraryFileAlias.contentID),
            )
        result_set = store.using(*origin).find(
            (SourcePackagePublishingHistory, PackageDiff,
             LibraryFileAlias, LibraryFileContent),
            SourcePackagePublishingHistory.sourcepackagereleaseID ==
                PackageDiff.to_sourceID,
            In(SourcePackagePublishingHistory.id, source_publication_ids))

        result_set.order_by(
            SourcePackagePublishingHistory.id,
            Desc(PackageDiff.date_requested))

        return result_set

    def getChangesFilesForSources(
        self, one_or_more_source_publications):
        """See `IPublishingSet`."""
        # Import PackageUpload and PackageUploadSource locally
        # to avoid circular imports, since PackageUpload uses
        # {Secure}SourcePackagePublishingHistory.
        from canonical.launchpad.database.sourcepackagerelease import (
            SourcePackageRelease)
        from canonical.launchpad.database.queue import (
            PackageUpload, PackageUploadSource)

        source_publication_ids = self._extractIDs(
            one_or_more_source_publications)

        store = getUtility(IStoreSelector).get(MAIN_STORE, DEFAULT_FLAVOR)
        result_set = store.find(
            (SourcePackagePublishingHistory, PackageUpload,
             SourcePackageRelease, LibraryFileAlias, LibraryFileContent),
            LibraryFileContent.id == LibraryFileAlias.contentID,
            LibraryFileAlias.id == PackageUpload.changesfileID,
            PackageUpload.id == PackageUploadSource.packageuploadID,
            PackageUpload.status == PackageUploadStatus.DONE,
            PackageUpload.distroseriesID ==
                SourcePackageRelease.upload_distroseriesID,
            PackageUploadSource.sourcepackagereleaseID ==
                SourcePackageRelease.id,
            SourcePackageRelease.id ==
                SourcePackagePublishingHistory.sourcepackagereleaseID,
            In(SourcePackagePublishingHistory.id, source_publication_ids))

        result_set.order_by(SourcePackagePublishingHistory.id)
        return result_set

<<<<<<< HEAD
    def getBuildStatusSummariesForSourceIds(self, source_ids):
=======
    def getBuildStatusSummariesForSourceIdsAndArchive(self,
                                                      source_ids,
                                                      archive):
>>>>>>> 04dfed0a
        """See `IPublishingSet`."""
        # source_ids can be None or an empty sequence.
        if not source_ids:
            return {}

        # Get the builds for all the requested sources.
<<<<<<< HEAD
        result_set = self.getBuildsForSourceIds(source_ids)
=======
        result_set = self.getBuildsForSourceIds(source_ids, archive=archive)
>>>>>>> 04dfed0a

        # Populate the list of builds for each id in a dict.
        source_builds = {}
        for src_pub, build, distroarchseries in result_set:
            source_builds.setdefault(src_pub.id, []).append(build)

        # Gset the overall build status for each source's builds.
        build_set = getUtility(IBuildSet)
        source_build_statuses = {}
        for source_id, builds in source_builds.items():
            status_summary = build_set.getStatusSummaryForBuilds(builds)
            source_build_statuses[source_id] = status_summary

        return source_build_statuses

    def requestDeletion(self, sources, removed_by, removal_comment=None):
        """See `IPublishingSet`."""

        # The 'sources' parameter could actually be any kind of sequence
        # (e.g. even a ResultSet) and the method would still work correctly.
        # This is problematic when it comes to the type of the return value
        # however.
        # Apparently the caller anticipates that we return the sequence of
        # instances "deleted" adhering to the original type of the 'sources'
        # parameter.
        # Since this is too messy we prescribe that the type of 'sources'
        # must be a list and we return the instances manipulated as a list.
        # This may not be an ideal solution but this way we at least achieve
        # consistency.
        assert isinstance(sources, list), (
            "The 'sources' parameter must be a list.")

        if len(sources) == 0:
            return []

        # The following piece of query "boiler plate" will be used for
        # both the source and the binary package publishing history table.
        query_boilerplate = '''
            SET status = %s,
                datesuperseded = %s,
                removed_by = %s,
                removal_comment = %s
            WHERE id IN
            ''' % sqlvalues(PackagePublishingStatus.DELETED, UTC_NOW,
                            removed_by, removal_comment)

        store = getUtility(IStoreSelector).get(MAIN_STORE, DEFAULT_FLAVOR)

        # First update the source package publishing history table.
        source_ids = [source.id for source in sources]
        if len(source_ids) > 0:
            query = 'UPDATE SecureSourcePackagePublishingHistory '
            query += query_boilerplate
            query += ' %s' % sqlvalues(source_ids)
            store.execute(query)

        # Prepare the list of associated *binary* packages publishing
        # history records.
        binary_packages = []
        for source in sources:
            binary_packages.extend(source.getPublishedBinaries())

        if len(binary_packages) == 0:
            return sources

        # Now run the query that marks the binary packages as deleted
        # as well.
        if len(binary_packages) > 0:
            query = 'UPDATE SecureBinaryPackagePublishingHistory '
            query += query_boilerplate
            query += ' %s' % sqlvalues(
                [binary.id for binary in binary_packages])
            store.execute(query)

        return sources + binary_packages<|MERGE_RESOLUTION|>--- conflicted
+++ resolved
@@ -944,11 +944,7 @@
 
     implements(IPublishingSet)
 
-<<<<<<< HEAD
-    def getBuildsForSourceIds(self, source_publication_ids):
-=======
     def getBuildsForSourceIds(self, source_publication_ids, archive=None):
->>>>>>> 04dfed0a
         """See `IPublishingSet`."""
         # Import Build and DistroArchSeries locally to avoid circular
         # imports, since that Build uses SourcePackagePublishingHistory
@@ -957,8 +953,6 @@
         from canonical.launchpad.database.distroarchseries import (
             DistroArchSeries)
 
-<<<<<<< HEAD
-=======
         # If an archive was passed in as a parameter, add an extra expression
         # to filter by archive:
         extra_exprs = []
@@ -966,7 +960,6 @@
             extra_exprs.append(
                 SourcePackagePublishingHistory.archive == archive)
 
->>>>>>> 04dfed0a
         store = getUtility(IStoreSelector).get(MAIN_STORE, DEFAULT_FLAVOR)
         result_set = store.find(
             (SourcePackagePublishingHistory, Build, DistroArchSeries),
@@ -1166,24 +1159,16 @@
         result_set.order_by(SourcePackagePublishingHistory.id)
         return result_set
 
-<<<<<<< HEAD
-    def getBuildStatusSummariesForSourceIds(self, source_ids):
-=======
     def getBuildStatusSummariesForSourceIdsAndArchive(self,
                                                       source_ids,
                                                       archive):
->>>>>>> 04dfed0a
         """See `IPublishingSet`."""
         # source_ids can be None or an empty sequence.
         if not source_ids:
             return {}
 
         # Get the builds for all the requested sources.
-<<<<<<< HEAD
-        result_set = self.getBuildsForSourceIds(source_ids)
-=======
         result_set = self.getBuildsForSourceIds(source_ids, archive=archive)
->>>>>>> 04dfed0a
 
         # Populate the list of builds for each id in a dict.
         source_builds = {}
