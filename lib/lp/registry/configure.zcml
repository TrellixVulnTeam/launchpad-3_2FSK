--- conflicted
+++ resolved
@@ -1038,6 +1038,7 @@
                 displayname
                 distribution
                 distroseries
+                getSpecifications
                 getTags
                 getTagsData
                 name
@@ -1049,13 +1050,7 @@
                 summary
                 target
                 title
-<<<<<<< HEAD
-                bugtasks
-                getSpecifications
-                product_release"/>
-=======
                 "/>
->>>>>>> 273c5857
         <require
             permission="launchpad.Edit"
             attributes="
