--- conflicted
+++ resolved
@@ -353,16 +353,11 @@
     def request_action(self, action, data):
         parser = RecipeParser(data['recipe_text'])
         recipe = parser.parse()
-<<<<<<< HEAD
-        source_package_recipe = getUtility(ISourcePackageRecipeSource).new(
-            self.user, self.user, data['name'], recipe, data['description'],
-            data['distros'])
-=======
         try:
             source_package_recipe = getUtility(
                 ISourcePackageRecipeSource).new(
-                    self.user, self.user, data['distros'],
-                    data['name'], recipe, data['description'])
+                    self.user, self.user, data['name'], recipe,
+                    data['description'], data['distros'])
         except ForbiddenInstruction:
             # XXX: bug=592513 We shouldn't be hardcoding "run" here.
             self.setFieldError(
@@ -370,7 +365,6 @@
                 'The bzr-builder instruction "run" is not permitted here.')
             return
 
->>>>>>> b1b76d42
         self.next_url = canonical_url(source_package_recipe)
 
     def validate(self, data):
