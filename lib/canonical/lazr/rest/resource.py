# Copyright 2008 Canonical Ltd.  All rights reserved.

"""Base classes for HTTP resources."""

__metaclass__ = type
__all__ = [
    'Collection',
    'CollectionResource',
    'Entry',
    'EntryResource',
    'HTTPResource',
    'ReadOnlyResource',
    'ScopedCollection',
    'ScopedCollectionResource',
    'ServiceRootResource'
    ]

from datetime import datetime
import simplejson
import urllib

from zope.component import getMultiAdapter
from zope.interface import implements, directlyProvides
<<<<<<< HEAD
from zope.proxy import isProxy
=======
>>>>>>> 0ee470ff
from zope.publisher.interfaces import NotFound
from zope.security.proxy import removeSecurityProxy
from zope.schema.interfaces import IField, IObject

# XXX leonardr 2008-01-25 bug=185958:
# canonical_url code should be moved into lazr.
from canonical.launchpad.webapp import canonical_url
from canonical.lazr.interfaces import (
    ICollection, ICollectionField, ICollectionResource, IEntry,
    IEntryResource, IHTTPResource, IJSONPublishable, IScopedCollection,
    IServiceRootResource)


class ResourceJSONEncoder(simplejson.JSONEncoder):
    """A JSON encoder for JSON-exposable resources like entry resources.

    This class works with simplejson to encode objects as JSON if they
    implement IJSONPublishable. All EntryResource subclasses, for
    instance, should implement IJSONPublishable.
    """

    def default(self, obj):
        """Convert the given object to a simple data structure."""
        if isinstance(obj, datetime):
            return obj.isoformat()
        if IJSONPublishable.providedBy(obj):
            return obj.toDataForJSON()
        if isProxy(obj):
            underlying_object = removeSecurityProxy(obj)
            if isinstance(underlying_object, (list, tuple, dict)):
                return underlying_object
        return simplejson.JSONEncoder.default(self, obj) # Error out


class HTTPResource:
    """See `IHTTPResource`."""
    implements(IHTTPResource)

    def __init__(self, context, request):
        self.context = context
        self.request = request

    def __call__(self):
        """See `IHTTPResource`."""
        pass

    @property
    def root_resource(self):
        try:
            return self.request.publication.getApplication(self.request)
        except NotFound:
            return None


class ReadOnlyResource(HTTPResource):
    """A resource that serves a string in response to GET."""

    def __call__(self):
        """Handle a GET request."""
        if self.request.method == "GET":
            return self.do_GET()
        else:
            self.request.response.setStatus(405)
            self.request.response.setHeader("Allow", "GET")


class CollectionEntryDummy:
    """An empty object providing the interface of the items in the collection.

    This is to work around the fact that getMultiAdapter() and other
    zope.component lookup methods don't accept a bare interface and only
    works with objects.
    """
    def __init__(self, collection_field):
        directlyProvides(self, collection_field.value_type.schema)


class EntryResource(ReadOnlyResource):
    """An individual object, published to the web."""
    implements(IEntryResource, IJSONPublishable)

    rootsite = None
    @property
    def inside(self):
        """Find the top-level collection resource associated with this entry.
        """
        return self.root_resource.publishTraverse(
            self.request, self.context.parent_collection_name)

    def __init__(self, context, request):
        """Associate this resource with a specific object and request."""
        super(EntryResource, self).__init__(IEntry(context), request)

    @property
    def path(self):
        """See `IEntryResource`."""
        return urllib.quote(self.context.fragment())

    def publishTraverse(self, request, name):
        """Fetch a scoped collection resource by name."""
        field = self.context.schema.get(name)
        if not ICollectionField.providedBy(field):
            raise NotFound(self, name)
        collection = getattr(self.context, name, None)
        if collection is None:
            raise NotFound(self, name)
        # Create a dummy object that implements the field's interface.
        # This is neccessary because we can't pass the interface itself
        # into getMultiAdapter.
        example_entry = CollectionEntryDummy(field)
        scoped_collection = getMultiAdapter((self.context, example_entry),
                                             IScopedCollection)

        # Tell the IScopedCollection object what collection it's managing,
        # and what the collection's relationship is to the entry it's
        # scoped to.
        scoped_collection.collection = collection
        scoped_collection.relationship = name

        return ScopedCollectionResource(scoped_collection, self.request, name)


    def toDataForJSON(self):
        """Turn the object into a simple data structure.

        In this case, a dictionary containing all fields defined by
        the resource interface.
        """
        dict = {}
        dict['self_link'] = canonical_url(self, request=self.request)
        schema = self.context.schema
        for name in schema.names():
            element = schema.get(name)
            if ICollectionField.providedBy(element):
<<<<<<< HEAD
=======
                # The field is a collection; include a link to the
                # collection resource.
>>>>>>> 0ee470ff
                try:
                    related_resource = self.publishTraverse(
                        self.request, name)
                    key = name + '_collection_link'
                    dict[key] = canonical_url(related_resource,
                                              request=self.request)
                except NotFound:
                    pass
            elif IObject.providedBy(element):
<<<<<<< HEAD
=======
                # The field is an entry; include a link to the
                # entry resource.
>>>>>>> 0ee470ff
                related_entry = getattr(self.context, name)
                if related_entry is not None:
                    related_resource = EntryResource(related_entry,
                                                     self.request)
                    key = name + '_link'
                    dict[key] = canonical_url(related_resource,
                                              request=self.request)
            elif IField.providedBy(element):
                # It's a data field; display it as part of the
                # representation.
                dict[name] = getattr(self.context, name)
            else:
                # It's not a field at all.
                raise AssertionError("Non-field object found in schema.")

        return dict

    def do_GET(self):
        """Render the entry as JSON."""
        self.request.response.setHeader('Content-type', 'application/json')
        return simplejson.dumps(self, cls=ResourceJSONEncoder)


class CollectionResource(ReadOnlyResource):
    """A resource that serves a list of entry resources."""
    implements(ICollectionResource)

    # A top-level collection resource is inside the root resource.
    inside = None
    rootsite = None

    def __init__(self, context, request, collection_name):
        super(CollectionResource, self).__init__(
            ICollection(context), request)
        self.collection_name = collection_name

<<<<<<< HEAD
    # A top-level collection resource is inside the root resource.
    inside = None
    rootsite = None

=======
>>>>>>> 0ee470ff
    @property
    def path(self):
        """See `ICollectionResource`."""
        return self.collection_name

    def publishTraverse(self, request, name):
        """Fetch an entry resource by name."""
        entry = self.context.lookupEntry(name)
        if entry is None:
            raise NotFound(self, name)
        return EntryResource(entry, self.request)

    def do_GET(self):
        """Fetch a collection and render it as JSON."""
        entries = self.context.find()
        if entries is None:
<<<<<<< HEAD
            raise NotFound(self, self.collection_name)
        entry_resources = [EntryResource(entry, self.request)
                           for entry in entries]
=======
            entry_resources = []
        else:
            entry_resources = [EntryResource(entry, self.request)
                               for entry in entries]
>>>>>>> 0ee470ff
        self.request.response.setHeader('Content-type', 'application/json')
        return simplejson.dumps(entry_resources, cls=ResourceJSONEncoder)


class ScopedCollectionResource(CollectionResource):

    @property
    def inside(self):
        """The collection is inside its scope."""
        return EntryResource(self.context.context, self.request)


class ScopedCollectionResource(CollectionResource):
    """A resource for a collection scoped to some entry."""

    @property
    def inside(self):
        """See `ICanonicalUrlData`.

        The object to which the collection is scoped.
        """
        return EntryResource(self.context.context, self.request)


class ServiceRootResource:
    """A resource that responds to GET by describing the service."""
    implements(IServiceRootResource)

    inside = None
    path = ''
    rootsite = None

    @property
    def top_level_collections(self):
        return {}

    def __call__(self, REQUEST=None):
        """Handle a GET request."""
        if REQUEST.method == "GET":
            return "This is a web service."
        else:
            REQUEST.response.setStatus(405)
            REQUEST.response.setHeader("Allow", "GET")

    def publishTraverse(self, request, name):
        if name in self.top_level_collections:
            return CollectionResource(
                self.top_level_collections[name], request, name)
        else:
            raise NotFound(self, name)


class Entry:
    """An individual entry."""
    implements(IEntry)

    def __init__(self, context):
        """Associate the entry with some database model object."""
        self.context = context


class Collection:
    """A collection of entries."""
    implements(ICollection)

    def __init__(self, context):
        """Associate the entry with some database model object."""
        self.context = context


class ScopedCollection:
    implements(ICollection)
<<<<<<< HEAD

    def __init__(self, context, collection):
        self.context = context
        self.collection = collection

    def lookupEntry(self, name):
        pass

    def find(self):
=======
    """A collection associated with some parent object."""

    def __init__(self, context, collection):
        """Initialize the scoped collection.

        :param context: The object to which the collection is scoped.
        :param collection: The scoped collection.
        """
        self.context = context
        self.collection = collection


    def lookupEntry(self, name):
        """See `ICollection`"""
        raise KeyError(name)

    def find(self):
        """See `ICollection`."""
>>>>>>> 0ee470ff
        return self.collection<|MERGE_RESOLUTION|>--- conflicted
+++ resolved
@@ -21,10 +21,7 @@
 
 from zope.component import getMultiAdapter
 from zope.interface import implements, directlyProvides
-<<<<<<< HEAD
 from zope.proxy import isProxy
-=======
->>>>>>> 0ee470ff
 from zope.publisher.interfaces import NotFound
 from zope.security.proxy import removeSecurityProxy
 from zope.schema.interfaces import IField, IObject
@@ -159,11 +156,8 @@
         for name in schema.names():
             element = schema.get(name)
             if ICollectionField.providedBy(element):
-<<<<<<< HEAD
-=======
                 # The field is a collection; include a link to the
                 # collection resource.
->>>>>>> 0ee470ff
                 try:
                     related_resource = self.publishTraverse(
                         self.request, name)
@@ -173,11 +167,8 @@
                 except NotFound:
                     pass
             elif IObject.providedBy(element):
-<<<<<<< HEAD
-=======
                 # The field is an entry; include a link to the
                 # entry resource.
->>>>>>> 0ee470ff
                 related_entry = getattr(self.context, name)
                 if related_entry is not None:
                     related_resource = EntryResource(related_entry,
@@ -214,13 +205,6 @@
             ICollection(context), request)
         self.collection_name = collection_name
 
-<<<<<<< HEAD
-    # A top-level collection resource is inside the root resource.
-    inside = None
-    rootsite = None
-
-=======
->>>>>>> 0ee470ff
     @property
     def path(self):
         """See `ICollectionResource`."""
@@ -237,16 +221,10 @@
         """Fetch a collection and render it as JSON."""
         entries = self.context.find()
         if entries is None:
-<<<<<<< HEAD
-            raise NotFound(self, self.collection_name)
-        entry_resources = [EntryResource(entry, self.request)
-                           for entry in entries]
-=======
             entry_resources = []
         else:
             entry_resources = [EntryResource(entry, self.request)
                                for entry in entries]
->>>>>>> 0ee470ff
         self.request.response.setHeader('Content-type', 'application/json')
         return simplejson.dumps(entry_resources, cls=ResourceJSONEncoder)
 
@@ -319,17 +297,6 @@
 
 class ScopedCollection:
     implements(ICollection)
-<<<<<<< HEAD
-
-    def __init__(self, context, collection):
-        self.context = context
-        self.collection = collection
-
-    def lookupEntry(self, name):
-        pass
-
-    def find(self):
-=======
     """A collection associated with some parent object."""
 
     def __init__(self, context, collection):
@@ -348,5 +315,4 @@
 
     def find(self):
         """See `ICollection`."""
->>>>>>> 0ee470ff
-        return self.collection+        return self.collection
