<tal:language-code
  define="language_code context/pofile/language/code">
<tr class="translation">
  <td class="icon left right">
    <a tal:attributes="href view/zoom_url"><img tal:attributes="
          alt view/zoom_alt;
          title view/zoom_alt;
          src view/zoom_icon;" /></a>
  </td>
  <td style="text-align: right;">
    <div tal:attributes="id string:${view/html_id}">
      <span tal:replace="view/sequence">1</span>.
      <input
        type="hidden"
        tal:condition="view/form_is_writeable"
        tal:attributes="name string:${view/html_id}"
        />
    </div>
  </td>
  <th>
    <label class="language-code" tal:condition="not:view/is_plural">
      English:
    </label>
    <label class="language-code" tal:condition="view/is_plural">
      English singular:
    </label>
  </th>
  <td class="icon left right">
<<<<<<< HEAD
    <img tal:condition="context/potmsgset/is_translation_credit" src="/@@/locked"
        alt="This message is handled automatically by Launchpad."
        title="This message is handled automatically by Launchpad." />

    <tal:logged-in condition="request/lp:person">
      <a href=""
         tal:condition="not:context/potmsgset/is_translation_credit"
         tal:attributes="
           onClick string:
             javascript:copyInnerHTMLById(
               '${view/html_id}_singular',
               '${view/html_id_singular}_new');;
             selectWidget('${view/html_id_singular}_new_select', event);;
             return false;;
         "><img alt="Copy text" title="Copy text" src="/@@/copy"></a>
    </tal:logged-in>
=======
    <tal:form-writeable condition="view/form_is_writeable">
    <a href=""
       tal:attributes="
         onClick string:
           javascript:copyInnerHTMLById(
             '${view/html_id}_singular',
             '${view/html_id_singular}_new');;
           selectWidget('${view/html_id_singular}_new_select', event);;
           return false;;
       "><img alt="Copy text" title="Copy text" src="/@@/copy"></a>
    </tal:form-writeable>
>>>>>>> 18c548ed
  </td>
  <td>
    <div tal:content="structure view/singular_text"
         tal:attributes="id string:${view/html_id}_singular">
      The original text.
    </div>
  </td>
</tr>
<tr class="secondary translation" tal:condition="view/is_plural">
  <th colspan="3">
    <label>English plural:</label>
  </th>
  <td class="icon left right">
    <tal:form-writeable condition="view/form_is_writeable">
    <a href=""
       tal:attributes="
         onClick string:
           javascript:writeTextIntoPluralTranslationFields(
             '${view/html_id}_plural',
             '${view/html_id}_${language_code}_translation_',
             ${context/pluralforms});;
           return false;;
      "><img alt="Copy text" title="Copy text" src="/@@/copy"></a>
    </tal:form-writeable>
  </td>
  <td>
    <div tal:content="structure view/plural_text"
         tal:attributes="id string:${view/html_id}_plural">
      plural source
    </div>
  </td>
</tr>
<tr
  tal:condition="view/source_comment"
  class="discreet secondary translation">
  <td colspan="3" />
  <th class="icon left right">
    <img alt="Developer note:" src="/@@/info"
         title="This is a note to translators by the software developer" />
  </th>
  <td tal:content="view/source_comment">
      This refers to the content type.
  </td>
</tr>
<tr
  tal:condition="view/text_has_tab"
  class="discreet secondary translation">
  <td colspan="3" />
  <th class="icon left right">
    <img alt="Note:" src="/@@/info" title="This is a note to translators" />
  </th>
  <td>
    <code>[tab]</code> represents a tab character.
    Please write it exactly the same way, <code>[tab]</code>, in your
    translation.
  </td>
</tr>
<tr
  tal:condition="view/text_has_newline"
  class="discreet secondary translation"
>
  <td colspan="3" />
  <th class="icon left right">
    <img alt="Note:" src="/@@/info" title="This is a note to translators" />
  </th>
  <td>
    <img
      alt="There are line breaks here. Each one"
      src="/@@/translation-newline"
    />
    represents a line break.
    Start a new line in the equivalent position in the translation.
  </td>
</tr>
<tr
  tal:condition="view/text_has_leading_or_trailing_space"
  class="discreet secondary translation"
>
  <td colspan="3" />
  <th class="icon left right">
    <img alt="Note:" src="/@@/info" title="This is a note to translators" />
  </th>
  <td>
    <img
      alt="There are leading/trailing spaces here. Each one"
      src="/@@/translation-space"
    />
    represents a space character.
    Enter a space in the equivalent position in the translation.
  </td>
</tr>
<tr class="error translation" tal:condition="view/error">
  <th colspan="3" >
    <strong>Error in Translation:</strong>
  </th>
  <td />
  <td>
    <div>
        <span tal:replace="view/error" />
      </div>
  </td>
</tr>
  <tal:translation-dictionaries
       repeat="translation_dictionary view/translation_dictionaries">
  <tal:plural-form define="plural_index translation_dictionary/plural_index">
    <tr class="secondary translation">
      <th colspan="3">
        <label class="language-code">Current
          <span tal:replace="context/pofile/language/englishname">
            Welsh
          </span><span tal:replace="string:[${plural_index}]"
                       tal:condition="view/is_plural">[0]</span>:
        </label>
      </th>
<<<<<<< HEAD
      <tal:not-locked condition="not:context/potmsgset/is_translation_credit">
        <tal:with-content
             condition="translation_dictionary/active_translation">
          <td class="icon left right">
            <tal:logged-in condition="request/lp:person">
            <tal:user-is-official-translator condition="view/user_is_official_translator">
              <input
                type="radio"
                checked="true"
                tal:attributes="
                  name string:${translation_dictionary/html_id_translation}_radiobutton;
                  id string:${translation_dictionary/html_id_translation}_radiobutton;
                  value string:${translation_dictionary/html_id_translation};
                  onClick string:
                    javascript:copyInnerHTMLById(
                      '${translation_dictionary/html_id_translation}',
                      '${translation_dictionary/html_id_translation}_new')
                " />
            </tal:user-is-official-translator>
            <tal:is-not-editor condition="not:view/user_is_official_translator">
              <a href=""
                 tal:attributes="
                   onClick string:
                     javascript:copyInnerHTMLById(
                       '${translation_dictionary/html_id_translation}',
                       '${translation_dictionary/html_id_translation}_new');;
                     selectWidget('${translation_dictionary/html_id_translation}_new_select', event);;
                     return false;;
                 "><img alt="Copy text" title="Copy text" src="/@@/copy"></a>
            </tal:is-not-editor>
            </tal:logged-in>
          </td>
          <td>
            <div tal:content="structure translation_dictionary/active_translation"
                 tal:condition="not: view/user_is_official_translator"
                 tal:attributes="
                   lang context/pofile/language/dashedcode;
                   dir context/pofile/language/abbreviated_text_dir;
                   id string:${translation_dictionary/html_id_translation}">
              current translation
            </div>
            <label
              style="white-space: normal"
              tal:content="structure translation_dictionary/active_translation"
              tal:condition="view/user_is_official_translator"
=======
      <tal:with-content
           condition="translation_dictionary/active_translation">
        <td class="icon left right">
          <tal:form-writeable condition="view/form_is_writeable">
          <tal:user-is-official-translator condition="view/user_is_official_translator">
            <input
              type="radio"
              checked="true"
>>>>>>> 18c548ed
              tal:attributes="
                lang context/pofile/language/dashedcode;
                dir context/pofile/language/abbreviated_text_dir;
                id string:${translation_dictionary/html_id_translation};
                for string:${translation_dictionary/html_id_translation}_radiobutton">
              current translation
            </label>
          </td>
        </tal:with-content>
        <tal:without-content
          condition="not: translation_dictionary/active_translation">
          <td class="icon left right">
            <tal:user-is-official-translator condition="view/user_is_official_translator">
              <input
                type="radio"
                checked="true"
                tal:attributes="
                  name string:${translation_dictionary/html_id_translation}_radiobutton;
                  id string:${translation_dictionary/html_id_translation}_radiobutton;
                  value string:${translation_dictionary/html_id_translation}
              " />
<<<<<<< HEAD
            </tal:user-is-official-translator>
          </td>
          <td>
            <div tal:condition="not: view/user_is_official_translator"
                 tal:attributes="
                   id string:${translation_dictionary/html_id_translation}">
              (no translation yet)
            </div>
            <label tal:condition="view/user_is_official_translator"
                   tal:attributes="
                     id string:${translation_dictionary/html_id_translation};
                     for string:${translation_dictionary/html_id_translation}_radiobutton">
              (no translation yet)
            </label>
          </td>
        </tal:without-content>
      </tal:not-locked>
      <tal:locked condition="context/potmsgset/is_translation_credit">
        <td class="icon left right" />
=======
          </tal:user-is-official-translator>
          <tal:is-not-editor condition="not:view/user_is_official_translator">
            <a href=""
               tal:attributes="
                 onClick string:
                   javascript:copyInnerHTMLById(
                     '${translation_dictionary/html_id_translation}',
                     '${translation_dictionary/html_id_translation}_new');;
                   selectWidget('${translation_dictionary/html_id_translation}_new_select', event);;
                   return false;;
               "><img alt="Copy text" title="Copy text" src="/@@/copy"></a>
          </tal:is-not-editor>
          </tal:form-writeable>
        </td>
        <td>
          <div tal:content="structure translation_dictionary/active_translation"
               tal:condition="not: view/user_is_official_translator"
               tal:attributes="
                 lang context/pofile/language/dashedcode;
                 dir context/pofile/language/abbreviated_text_dir;
                 id string:${translation_dictionary/html_id_translation}">
            current translation
          </div>
          <label
            style="white-space: normal"
            tal:content="structure translation_dictionary/active_translation"
            tal:condition="view/user_is_official_translator"
            tal:attributes="
              lang context/pofile/language/dashedcode;
              dir context/pofile/language/abbreviated_text_dir;
              id string:${translation_dictionary/html_id_translation};
              for string:${translation_dictionary/html_id_translation}_radiobutton">
            current translation
          </label>
        </td>
      </tal:with-content>
      <tal:without-content
        condition="not: translation_dictionary/active_translation">
        <td class="icon left right">
          <tal:user-is-official-translator condition="view/user_is_official_translator">
            <input
              type="radio"
              checked="true"
              tal:attributes="
                name string:${translation_dictionary/html_id_translation}_radiobutton;
                id string:${translation_dictionary/html_id_translation}_radiobutton;
                value string:${translation_dictionary/html_id_translation}
            " />
          </tal:user-is-official-translator>
        </td>
>>>>>>> 18c548ed
        <td>
          <tal:logged-in condition="request/lp:person">
            <tal:automatic condition="view/translation_credits">
              <div tal:condition="not: view/user_is_official_translator"
                   tal:attributes="
                     id string:${translation_dictionary/html_id_translation}"
                   tal:content="structure view/translation_credits">
                translation credits
              </div>
              <label tal:condition="view/user_is_official_translator"
                     tal:attributes="
                       id string:${translation_dictionary/html_id_translation};
                       for string:${translation_dictionary/html_id_translation}_radiobutton"
                     tal:content="structure view/translation_credits">
                translation credits
              </label>
            </tal:automatic>
            <tal:no-automatic condition="not:view/translation_credits">
              <div tal:condition="not:view/user_is_official_translator"
                   tal:attributes="
                     id string:${translation_dictionary/html_id_translation}">
                (no translation yet)
              </div>
              <label tal:condition="view/user_is_official_translator"
                     tal:attributes="
                       id string:${translation_dictionary/html_id_translation};
                        for string:${translation_dictionary/html_id_translation}_radiobutton">
                (no translation yet)
              </label>
            </tal:no-automatic>
          </tal:logged-in>
          <tal:not-logged-in condition="not:request/lp:person">
            <div tal:condition="not: view/user_is_official_translator"
                 tal:attributes="
                   id string:${translation_dictionary/html_id_translation}"
                 tal:content="structure translation_dictionary/active_translation">
              translation credits
            </div>
            <label tal:condition="view/user_is_official_translator"
                   tal:attributes="
                     id string:${translation_dictionary/html_id_translation};
                     for string:${translation_dictionary/html_id_translation}_radiobutton"
                   tal:content="structure translation_dictionary/active_translation">
              translation credits
            </label>
          </tal:not-logged-in>
        </td>
      </tal:locked>
    </tr>

    <tal:active-submission
      define="active_submission translation_dictionary/active_submission"
      condition="active_submission">
      <tr tal:condition=
            "not:translation_dictionary/same_translator_and_reviewer"
          class="discreet secondary translation">
	<td colspan="4" />
        <td id="translated_by" style="overflow: auto;">
          Translated by
          <a tal:content="active_submission/person/browsername"
             tal:attributes="href active_submission/person/fmt:url">Foo Bar</a>
          <span
            tal:attributes="title active_submission/datecreated/fmt:datetime"
            tal:content="active_submission/datecreated/fmt:displaydate">
            on 2006-08-05
          </span>
        </td>
      </tr>
      <tr class="discreet secondary translation"
          tal:condition="context/reviewer">
	<td colspan="4" />
        <td tal:condition="translation_dictionary/same_translator_and_reviewer"
            id="translated_and_reviewed_by"
            style="overflow: auto">
          Translated and reviewed by
          <a tal:content="context/reviewer/browsername"
             tal:attributes="href context/reviewer/fmt:url">Foo Bar</a>
          <span
            tal:attributes="title context/date_reviewed/fmt:datetime"
            tal:content="context/date_reviewed/fmt:displaydate">
            on 2006-08-05
          </span>
        </td>
        <td tal:condition=
              "not:translation_dictionary/same_translator_and_reviewer"
            id="reviewed_by"
            style="overflow: auto">
          Reviewed by
          <a tal:content="context/reviewer/browsername"
             tal:attributes="href context/reviewer/fmt:url">Foo Bar</a>
          <span
            tal:attributes="title context/date_reviewed/fmt:datetime"
            tal:content="context/date_reviewed/fmt:displaydate">
            on 2006-08-05
          </span>
        </td>
      </tr>
    </tal:active-submission>
    <tal:published-submission
      define="submission translation_dictionary/published_submission"
      condition="submission">
  <tr class="secondary"
    tal:attributes="id string:${view/html_id}_packaged">
    <th colspan="3">
      Packaged:
    </th>
    <td class="icon left right">
      <tal:logged-in condition="request/lp:person">
      <tal:user-is-official-translator
        condition="view/user_is_official_translator">
        <input
          type="radio"
          tal:attributes="
            name string:${translation_dictionary/html_id_translation}_radiobutton;
            id string:${translation_dictionary/html_id_published_suggestion}_radiobutton;
            value string:${translation_dictionary/html_id_published_suggestion};
            onClick string:
              javascript:copyInnerHTMLById(
                '${translation_dictionary/html_id_published_suggestion}',
                '${translation_dictionary/html_id_translation}_new')
            " />
      </tal:user-is-official-translator>
      <tal:user-is-not-official-translator condition="not:view/user_is_official_translator">
        <a href=""
          tal:attributes="
            onClick string:
              javascript:copyInnerHTMLById(
                '${translation_dictionary/html_id_published_suggestion}',
                '${translation_dictionary/html_id_translation}_new');;
              selectWidget('${translation_dictionary/html_id_translation}_new_select', event);;
            return false;;
          "><img alt="Copy text" title="Copy text" src="/@@/copy"></a>
      </tal:user-is-not-official-translator>
      </tal:logged-in>
    </td>
    <td>
      <div
        tal:condition="not:view/user_is_official_translator"
        tal:attributes="
          lang context/pofile/language/dashedcode;
          dir context/pofile/language/abbreviated_text_dir;
          id string:${translation_dictionary/html_id_published_suggestion}"
        tal:content="structure translation_dictionary/published_translation">
        published translation
      </div>
      <label
        style="white-space: normal"
        tal:condition="view/user_is_official_translator"
        tal:attributes="
          lang context/pofile/language/dashedcode;
          dir context/pofile/language/abbreviated_text_dir;
          id string:${translation_dictionary/html_id_published_suggestion};
          for string:${translation_dictionary/html_id_published_suggestion}_radiobutton;"
        tal:content="structure translation_dictionary/published_translation">
        published translation
      </label>
    </td>
  </tr>
  <tr class="discreet secondary"
    tal:attributes="id string:${view/html_id}_packaged_origin">
    <td colspan="4" class="icon left right" />
    <td style="overflow: auto;">
      Translated by
      <a tal:content="submission/person/browsername"
         tal:attributes="href submission/person/fmt:url">Foo Bar</a>
      <span
        tal:attributes="title submission/datecreated/fmt:datetime"
        tal:content="submission/datecreated/fmt:displaydate">
        2006-08-05
      </span>
    </td>
  </tr>

    </tal:published-submission>
<<<<<<< HEAD
    <tal:locked condition="not:context/potmsgset/is_translation_credit">
      <tal:suggestions-title
         condition="translation_dictionary/suggestions_count">
      <tr class="secondary">
        <th colspan="3"
          tal:attributes="rowspan python:translation_dictionary['suggestions_count']*2+1;">
            Suggestions:</th>
      </tr>
      </tal:suggestions-title>
      <tal:suggestion_block
           define="suggestion_block translation_dictionary/suggestion_block">
        <tal:suggestions repeat="suggestions suggestion_block">
          <div tal:replace="structure suggestions/@@+display" />
        </tal:suggestions>
      </tal:suggestion_block>
      <tr class="secondary translation"
          tal:condition="request/lp:person">
        <th colspan="3">
          <label
            tal:condition="not:view/user_is_official_translator"
=======
    <tal:suggestions-title
       condition="translation_dictionary/suggestions_count">
    <tr class="secondary">
      <th colspan="3"
        tal:attributes="rowspan python:translation_dictionary['suggestions_count']*2+1;">
          Suggestions:</th>
    </tr>
    </tal:suggestions-title>
    <tal:suggestion_block
         define="suggestion_block translation_dictionary/suggestion_block">
      <tal:suggestions repeat="suggestions suggestion_block">
        <div tal:replace="structure suggestions/@@+display" />
      </tal:suggestions>
    </tal:suggestion_block>
    <tr class="secondary translation"
        tal:condition="view/form_is_writeable">
      <th colspan="3">
        <label
          tal:condition="not:view/user_is_official_translator"
          tal:attributes="
            for string:${translation_dictionary/html_id_translation}_new_select;
            " >New suggestion:</label>
        <label
          tal:condition="view/user_is_official_translator"
          tal:attributes="
            for string:${translation_dictionary/html_id_translation}_new_select;
            " >New translation:</label>
      </th>
      <td class="icon left right">
        <tal:user-is-official-translator condition="view/user_is_official_translator">
          <input
            type="radio"
>>>>>>> 18c548ed
            tal:attributes="
              for string:${translation_dictionary/html_id_translation}_new_select;
              " >New suggestion:</label>
          <label
            tal:condition="view/user_is_official_translator"
            tal:attributes="
              for string:${translation_dictionary/html_id_translation}_new_select;
              " >New translation:</label>
        </th>
        <td class="icon left right">
          <tal:user-is-official-translator condition="view/user_is_official_translator">
            <input
              type="radio"
              tal:attributes="
                name string:${translation_dictionary/html_id_translation}_radiobutton;
                id string:${translation_dictionary/html_id_translation}_new_select;
                value string:${translation_dictionary/html_id_translation}_new;
                onClick string:javascript:setFocusByName('${translation_dictionary/html_id_translation}_new');
              " />
          </tal:user-is-official-translator>
          <tal:user-is-not-official-translator condition="not:view/user_is_official_translator">
            <input
              type="checkbox"
              tal:attributes="
                checked translation_dictionary/store_flag;
                name string:${translation_dictionary/html_id_translation}_new_checkbox;
                id string:${translation_dictionary/html_id_translation}_new_select;
                onClick string:javascript:setFocusByName('${translation_dictionary/html_id_translation}_new');
              " />
          </tal:user-is-not-official-translator>
        </td>
        <td>
          <input
            style="width: 100%;"
            type="text"
            tal:condition="not:translation_dictionary/is_multi_line"
            tal:attributes="
              name string:${translation_dictionary/html_id_translation}_new;
              id string:${translation_dictionary/html_id_translation}_new;
              lang context/pofile/language/dashedcode;
              dir context/pofile/language/abbreviated_text_dir;
              value translation_dictionary/translation;
              onKeyPress string:javascript:selectWidget('${translation_dictionary/html_id_translation}_new_select', event);
              onChange string:javascript:selectWidget('${translation_dictionary/html_id_translation}_new_select', event);
              " />
          <input type="button" value='Add more lines' title="Let's you add more than one line"
            tal:condition="not:translation_dictionary/is_multi_line"
            tal:attributes="
              name string:${translation_dictionary/html_id_translation}_new_to_textarea;
              id string:${translation_dictionary/html_id_translation}_new_to_textarea;
              onClick string:javascript:upgradeToTextAreaForTranslation('${translation_dictionary/html_id_translation}_new');"
            />
          <tal:multi-line condition="translation_dictionary/is_multi_line">
            <tal:with-content
              condition="translation_dictionary/translation">
              <textarea
                style="width: 100%;"
                rows=6
                tal:attributes="
                  id string:${translation_dictionary/html_id_translation}_new;
                  name string:${translation_dictionary/html_id_translation}_new;
                  lang context/pofile/language/dashedcode;
                  dir context/pofile/language/abbreviated_text_dir;
                  onKeyPress string:javascript:selectWidget('${translation_dictionary/html_id_translation}_new_select', event);
                  onChange string:javascript:selectWidget('${translation_dictionary/html_id_translation}_new_select', event);
                ">
              <tal:content replace="translation_dictionary/translation" /></textarea>
            </tal:with-content>
            <tal:without-content
              condition="not: translation_dictionary/translation">
              <textarea
                style="width: 100%;"
                rows=6
                tal:attributes="
                  id string:${translation_dictionary/html_id_translation}_new;
                  name string:${translation_dictionary/html_id_translation}_new;
                  lang context/pofile/language/dashedcode;
                  dir context/pofile/language/abbreviated_text_dir;
                  onKeyPress string:javascript:selectWidget('${translation_dictionary/html_id_translation}_new_select', event);
                  onChange string:javascript:selectWidget('${translation_dictionary/html_id_translation}_new_select', event);
                "></textarea>
            </tal:without-content>
          </tal:multi-line>
        </td>
    </tr>
  </tal:locked>
  </tal:plural-form>
  </tal:translation-dictionaries>
  <tr class="secondary">
    <td colspan="4" />
    <td>
      <div tal:condition="view/user_is_official_translator">
       <tal:not-locked condition="not:context/potmsgset/is_translation_credit">
         <label class="fuzzy-checkbox">
           <input
             type="checkbox"
             value="fuzzy"
             tal:attributes="
               checked view/is_fuzzy;
               name string:${view/html_id}_${language_code}_needsreview"
             />
           <tal:block condition="not:view/is_plural">
             Someone should review this translation
           </tal:block>
           <tal:block condition="view/is_plural">
             Someone should review these translations
           </tal:block>
         </label>
       </tal:not-locked>
       <tal:locked condition="context/potmsgset/is_translation_credit">
         <tal:comment condition="nothing">
           We can't reliably export any credits when upstream translation is
           fuzzy (eg. we might use the same algorithm in that case, but then
           upstreams will complain that we got it wrong; or, we might discard
           their credits altogether, when they will complain that we just credit
           ourselves; so, lets not change the fuzzy flag, and rather keep it,
           since we are mostly automating this to fix our issues with upstreams,
           and I'd rather not introduce more issues with them).
         </tal:comment>
         <label class="fuzzy-checkbox">
           <input
             type="checkbox"
             value="fuzzy"
	     disabled="1"
             tal:attributes="
               checked view/is_fuzzy;
               name string:msgset_${context/potmsgset/id}_${language_code}_needsreview"
             />
             Someone should review this translation
         </label>
       </tal:locked>
      </div>
      <div tal:condition="not: view/user_is_official_translator">
        <label tal:condition="view/is_fuzzy">
          <tal:block condition="not:view/is_plural">
            Someone should review this translation
          </tal:block>
          <tal:block condition="view/is_plural">
            Someone should review these translations
          </tal:block>
        </label>
      </div>
    </td>
  </tr>
<tr tal:condition="view/comment" class="secondary">
  <th colspan="3"><label>Translator note:</label></th>
  <td />
  <td tal:content="view/comment">
    Translator comment.
  </td>
</tr>
<tr class="discreet secondary" tal:condition="view/file_references">
  <td colspan="4" />
  <td style="padding-bottom: 1em; overflow: auto;">
    Located in
    <tal:location content="view/file_references">
      ./plone_forms/discussion_reply_form.pt
    </tal:location>
  </td>
</tr>
</tal:language-code><|MERGE_RESOLUTION|>--- conflicted
+++ resolved
@@ -26,12 +26,11 @@
     </label>
   </th>
   <td class="icon left right">
-<<<<<<< HEAD
     <img tal:condition="context/potmsgset/is_translation_credit" src="/@@/locked"
         alt="This message is handled automatically by Launchpad."
         title="This message is handled automatically by Launchpad." />
 
-    <tal:logged-in condition="request/lp:person">
+    <tal:form-writeable condition="view/form_is_writeable">
       <a href=""
          tal:condition="not:context/potmsgset/is_translation_credit"
          tal:attributes="
@@ -42,20 +41,7 @@
              selectWidget('${view/html_id_singular}_new_select', event);;
              return false;;
          "><img alt="Copy text" title="Copy text" src="/@@/copy"></a>
-    </tal:logged-in>
-=======
-    <tal:form-writeable condition="view/form_is_writeable">
-    <a href=""
-       tal:attributes="
-         onClick string:
-           javascript:copyInnerHTMLById(
-             '${view/html_id}_singular',
-             '${view/html_id_singular}_new');;
-           selectWidget('${view/html_id_singular}_new_select', event);;
-           return false;;
-       "><img alt="Copy text" title="Copy text" src="/@@/copy"></a>
     </tal:form-writeable>
->>>>>>> 18c548ed
   </td>
   <td>
     <div tal:content="structure view/singular_text"
@@ -170,12 +156,11 @@
                        tal:condition="view/is_plural">[0]</span>:
         </label>
       </th>
-<<<<<<< HEAD
       <tal:not-locked condition="not:context/potmsgset/is_translation_credit">
         <tal:with-content
              condition="translation_dictionary/active_translation">
           <td class="icon left right">
-            <tal:logged-in condition="request/lp:person">
+            <tal:form-writeable condition="view/form_is_writeable">
             <tal:user-is-official-translator condition="view/user_is_official_translator">
               <input
                 type="radio"
@@ -201,7 +186,7 @@
                      return false;;
                  "><img alt="Copy text" title="Copy text" src="/@@/copy"></a>
             </tal:is-not-editor>
-            </tal:logged-in>
+            </tal:form-writeable>
           </td>
           <td>
             <div tal:content="structure translation_dictionary/active_translation"
@@ -216,16 +201,6 @@
               style="white-space: normal"
               tal:content="structure translation_dictionary/active_translation"
               tal:condition="view/user_is_official_translator"
-=======
-      <tal:with-content
-           condition="translation_dictionary/active_translation">
-        <td class="icon left right">
-          <tal:form-writeable condition="view/form_is_writeable">
-          <tal:user-is-official-translator condition="view/user_is_official_translator">
-            <input
-              type="radio"
-              checked="true"
->>>>>>> 18c548ed
               tal:attributes="
                 lang context/pofile/language/dashedcode;
                 dir context/pofile/language/abbreviated_text_dir;
@@ -247,7 +222,6 @@
                   id string:${translation_dictionary/html_id_translation}_radiobutton;
                   value string:${translation_dictionary/html_id_translation}
               " />
-<<<<<<< HEAD
             </tal:user-is-official-translator>
           </td>
           <td>
@@ -267,60 +241,8 @@
       </tal:not-locked>
       <tal:locked condition="context/potmsgset/is_translation_credit">
         <td class="icon left right" />
-=======
-          </tal:user-is-official-translator>
-          <tal:is-not-editor condition="not:view/user_is_official_translator">
-            <a href=""
-               tal:attributes="
-                 onClick string:
-                   javascript:copyInnerHTMLById(
-                     '${translation_dictionary/html_id_translation}',
-                     '${translation_dictionary/html_id_translation}_new');;
-                   selectWidget('${translation_dictionary/html_id_translation}_new_select', event);;
-                   return false;;
-               "><img alt="Copy text" title="Copy text" src="/@@/copy"></a>
-          </tal:is-not-editor>
-          </tal:form-writeable>
-        </td>
         <td>
-          <div tal:content="structure translation_dictionary/active_translation"
-               tal:condition="not: view/user_is_official_translator"
-               tal:attributes="
-                 lang context/pofile/language/dashedcode;
-                 dir context/pofile/language/abbreviated_text_dir;
-                 id string:${translation_dictionary/html_id_translation}">
-            current translation
-          </div>
-          <label
-            style="white-space: normal"
-            tal:content="structure translation_dictionary/active_translation"
-            tal:condition="view/user_is_official_translator"
-            tal:attributes="
-              lang context/pofile/language/dashedcode;
-              dir context/pofile/language/abbreviated_text_dir;
-              id string:${translation_dictionary/html_id_translation};
-              for string:${translation_dictionary/html_id_translation}_radiobutton">
-            current translation
-          </label>
-        </td>
-      </tal:with-content>
-      <tal:without-content
-        condition="not: translation_dictionary/active_translation">
-        <td class="icon left right">
-          <tal:user-is-official-translator condition="view/user_is_official_translator">
-            <input
-              type="radio"
-              checked="true"
-              tal:attributes="
-                name string:${translation_dictionary/html_id_translation}_radiobutton;
-                id string:${translation_dictionary/html_id_translation}_radiobutton;
-                value string:${translation_dictionary/html_id_translation}
-            " />
-          </tal:user-is-official-translator>
-        </td>
->>>>>>> 18c548ed
-        <td>
-          <tal:logged-in condition="request/lp:person">
+          <tal:form-writeable condition="view/form_is_writeable">
             <tal:automatic condition="view/translation_credits">
               <div tal:condition="not: view/user_is_official_translator"
                    tal:attributes="
@@ -349,8 +271,8 @@
                 (no translation yet)
               </label>
             </tal:no-automatic>
-          </tal:logged-in>
-          <tal:not-logged-in condition="not:request/lp:person">
+          </tal:form-writeable>
+          <tal:form-not-writeable condition="not:view/form_is_writeable">
             <div tal:condition="not: view/user_is_official_translator"
                  tal:attributes="
                    id string:${translation_dictionary/html_id_translation}"
@@ -364,7 +286,7 @@
                    tal:content="structure translation_dictionary/active_translation">
               translation credits
             </label>
-          </tal:not-logged-in>
+          </tal:form-not-writeable>
         </td>
       </tal:locked>
     </tr>
@@ -421,24 +343,24 @@
       define="submission translation_dictionary/published_submission"
       condition="submission">
   <tr class="secondary"
-    tal:attributes="id string:${view/html_id}_packaged">
+    tal:attributes="id string:msgset_${context/potmsgset/id}_packaged">
     <th colspan="3">
       Packaged:
     </th>
     <td class="icon left right">
-      <tal:logged-in condition="request/lp:person">
+      <tal:form-writeable condition="view/form_is_writeable">
       <tal:user-is-official-translator
         condition="view/user_is_official_translator">
         <input
           type="radio"
           tal:attributes="
-            name string:${translation_dictionary/html_id_translation}_radiobutton;
-            id string:${translation_dictionary/html_id_published_suggestion}_radiobutton;
-            value string:${translation_dictionary/html_id_published_suggestion};
+            name string:msgset_${context/potmsgset/id}_${language_code}_translation_${plural_index}_radiobutton;
+            id string:msgset_${context/potmsgset/id}_${language_code}_suggestion_${submission/id}_${plural_index}_radiobutton;
+            value string:msgset_${context/potmsgset/id}_${language_code}_suggestion_${submission/id}_${plural_index};
             onClick string:
               javascript:copyInnerHTMLById(
-                '${translation_dictionary/html_id_published_suggestion}',
-                '${translation_dictionary/html_id_translation}_new')
+                'msgset_${context/potmsgset/id}_${language_code}_suggestion_${submission/id}_${plural_index}',
+                'msgset_${context/potmsgset/id}_${language_code}_translation_${plural_index}_new')
             " />
       </tal:user-is-official-translator>
       <tal:user-is-not-official-translator condition="not:view/user_is_official_translator">
@@ -446,13 +368,13 @@
           tal:attributes="
             onClick string:
               javascript:copyInnerHTMLById(
-                '${translation_dictionary/html_id_published_suggestion}',
-                '${translation_dictionary/html_id_translation}_new');;
-              selectWidget('${translation_dictionary/html_id_translation}_new_select', event);;
+                'msgset_${context/potmsgset/id}_${language_code}_suggestion_${submission/id}_${plural_index}',
+                'msgset_${context/potmsgset/id}_${language_code}_translation_${plural_index}_new');;
+              selectWidget('msgset_${context/potmsgset/id}_${language_code}_translation_${plural_index}_new_select', event);;
             return false;;
           "><img alt="Copy text" title="Copy text" src="/@@/copy"></a>
       </tal:user-is-not-official-translator>
-      </tal:logged-in>
+      </tal:form-writeable>
     </td>
     <td>
       <div
@@ -460,7 +382,7 @@
         tal:attributes="
           lang context/pofile/language/dashedcode;
           dir context/pofile/language/abbreviated_text_dir;
-          id string:${translation_dictionary/html_id_published_suggestion}"
+          id string:msgset_${context/potmsgset/id}_${language_code}_suggestion_${submission/id}_${plural_index}"
         tal:content="structure translation_dictionary/published_translation">
         published translation
       </div>
@@ -470,15 +392,15 @@
         tal:attributes="
           lang context/pofile/language/dashedcode;
           dir context/pofile/language/abbreviated_text_dir;
-          id string:${translation_dictionary/html_id_published_suggestion};
-          for string:${translation_dictionary/html_id_published_suggestion}_radiobutton;"
+          id string:msgset_${context/potmsgset/id}_${language_code}_suggestion_${submission/id}_${plural_index};
+          for string:msgset_${context/potmsgset/id}_${language_code}_suggestion_${submission/id}_${plural_index}_radiobutton;"
         tal:content="structure translation_dictionary/published_translation">
         published translation
       </label>
     </td>
   </tr>
   <tr class="discreet secondary"
-    tal:attributes="id string:${view/html_id}_packaged_origin">
+    tal:attributes="id string:msgset_${context/potmsgset/id}_packaged_origin">
     <td colspan="4" class="icon left right" />
     <td style="overflow: auto;">
       Translated by
@@ -493,7 +415,6 @@
   </tr>
 
     </tal:published-submission>
-<<<<<<< HEAD
     <tal:locked condition="not:context/potmsgset/is_translation_credit">
       <tal:suggestions-title
          condition="translation_dictionary/suggestions_count">
@@ -510,44 +431,10 @@
         </tal:suggestions>
       </tal:suggestion_block>
       <tr class="secondary translation"
-          tal:condition="request/lp:person">
+          tal:condition="view/form_is_writeable">
         <th colspan="3">
           <label
             tal:condition="not:view/user_is_official_translator"
-=======
-    <tal:suggestions-title
-       condition="translation_dictionary/suggestions_count">
-    <tr class="secondary">
-      <th colspan="3"
-        tal:attributes="rowspan python:translation_dictionary['suggestions_count']*2+1;">
-          Suggestions:</th>
-    </tr>
-    </tal:suggestions-title>
-    <tal:suggestion_block
-         define="suggestion_block translation_dictionary/suggestion_block">
-      <tal:suggestions repeat="suggestions suggestion_block">
-        <div tal:replace="structure suggestions/@@+display" />
-      </tal:suggestions>
-    </tal:suggestion_block>
-    <tr class="secondary translation"
-        tal:condition="view/form_is_writeable">
-      <th colspan="3">
-        <label
-          tal:condition="not:view/user_is_official_translator"
-          tal:attributes="
-            for string:${translation_dictionary/html_id_translation}_new_select;
-            " >New suggestion:</label>
-        <label
-          tal:condition="view/user_is_official_translator"
-          tal:attributes="
-            for string:${translation_dictionary/html_id_translation}_new_select;
-            " >New translation:</label>
-      </th>
-      <td class="icon left right">
-        <tal:user-is-official-translator condition="view/user_is_official_translator">
-          <input
-            type="radio"
->>>>>>> 18c548ed
             tal:attributes="
               for string:${translation_dictionary/html_id_translation}_new_select;
               " >New suggestion:</label>
