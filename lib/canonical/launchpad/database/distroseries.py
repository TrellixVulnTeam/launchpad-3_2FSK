# Copyright 2004-2007 Canonical Ltd.  All rights reserved.

"""Database classes for a distribution series."""

__metaclass__ = type

__all__ = [
    'DistroSeries',
    'DistroSeriesSet',
    ]

import logging
from cStringIO import StringIO

from zope.interface import implements
from zope.component import getUtility

from sqlobject import (
    BoolCol, StringCol, ForeignKey, SQLMultipleJoin, IntCol,
    SQLObjectNotFound, SQLRelatedJoin)

from canonical.cachedproperty import cachedproperty

from canonical.database.multitablecopy import MultiTableCopy
from canonical.database.sqlbase import (cursor, flush_database_caches,
    flush_database_updates, quote_like, quote, SQLBase, sqlvalues)
from canonical.database.datetimecol import UtcDateTimeCol
from canonical.database.enumcol import EnumCol

from canonical.lp.dbschema import (
    DistroSeriesStatus, PackagePublishingPocket, PackagePublishingStatus,
    PackageUploadStatus, RosettaImportStatus, SpecificationFilter,
    SpecificationGoalStatus, SpecificationSort,
    SpecificationImplementationStatus)

from canonical.launchpad.interfaces import (
    IBinaryPackageName, IBuildSet, IDistroSeries, IDistroSeriesSet,
    IHasBuildRecords, IHasQueueItems, IHasTranslationImports,
    ILibraryFileAliasSet, IPublishedPackageSet, IPublishing, ISourcePackage,
    ISourcePackageName, ISourcePackageNameSet, NotFoundError)

from canonical.launchpad.database.bugtarget import BugTargetBase
from canonical.database.constants import DEFAULT, UTC_NOW
from canonical.launchpad.database.binarypackagename import (
    BinaryPackageName)
from canonical.launchpad.database.bug import (
    get_bug_tags, get_bug_tags_open_count)
from canonical.launchpad.database.distroseriesbinarypackage import (
    DistroSeriesBinaryPackage)
from canonical.launchpad.database.distroseriessourcepackagerelease import (
    DistroSeriesSourcePackageRelease)
from canonical.launchpad.database.distroseriespackagecache import (
    DistroSeriesPackageCache)
from canonical.launchpad.database.milestone import Milestone
from canonical.launchpad.database.publishing import (
    BinaryPackagePublishingHistory, SourcePackagePublishingHistory)
from canonical.launchpad.database.distroarchseries import DistroArchSeries
from canonical.launchpad.database.potemplate import POTemplate
from canonical.launchpad.database.language import Language
from canonical.launchpad.database.distroserieslanguage import (
    DistroSeriesLanguage, DummyDistroSeriesLanguage)
from canonical.launchpad.database.sourcepackage import SourcePackage
from canonical.launchpad.database.sourcepackagename import SourcePackageName
from canonical.launchpad.database.packaging import Packaging
from canonical.launchpad.database.bugtask import BugTaskSet
from canonical.launchpad.database.binarypackagerelease import (
        BinaryPackageRelease)
from canonical.launchpad.database.component import Component
from canonical.launchpad.database.section import Section
from canonical.launchpad.database.sourcepackagerelease import (
    SourcePackageRelease)
from canonical.launchpad.database.specification import (
    HasSpecificationsMixin, Specification)
from canonical.launchpad.database.queue import (
    PackageUpload, PackageUploadQueue)
from canonical.launchpad.database.translationimportqueue import (
    TranslationImportQueueEntry)
from canonical.launchpad.database.pofile import POFile
from canonical.launchpad.helpers import shortlist


class DistroSeries(SQLBase, BugTargetBase, HasSpecificationsMixin):
    """A particular series of a distribution."""
    implements(IDistroSeries, IHasBuildRecords, IHasQueueItems, IPublishing,
               IHasTranslationImports)

    _table = 'DistroRelease'
    _defaultOrder = ['distribution', 'version']

    distribution = ForeignKey(
        dbName='distribution', foreignKey='Distribution', notNull=True)
    name = StringCol(notNull=True)
    displayname = StringCol(notNull=True)
    title = StringCol(notNull=True)
    summary = StringCol(notNull=True)
    description = StringCol(notNull=True)
    version = StringCol(notNull=True)
    status = EnumCol(
        dbName='releasestatus', notNull=True, schema=DistroSeriesStatus)
    date_created = UtcDateTimeCol(notNull=False, default=UTC_NOW)
    datereleased = UtcDateTimeCol(notNull=False, default=None)
    parentseries =  ForeignKey(
        dbName='parentrelease', foreignKey='DistroSeries', notNull=False)
    owner = ForeignKey(
        dbName='owner', foreignKey='Person', notNull=True)
    driver = ForeignKey(
        foreignKey="Person", dbName="driver", notNull=False, default=None)
    lucilleconfig = StringCol(notNull=False, default=None)
    changeslist = StringCol(notNull=False, default=None)
    nominatedarchindep = ForeignKey(
        dbName='nominatedarchindep',foreignKey='DistroArchSeries',
        notNull=False, default=None)
    datelastlangpack = UtcDateTimeCol(
        dbName='datelastlangpack', notNull=False, default=None)
    messagecount = IntCol(notNull=True, default=0)
    binarycount = IntCol(notNull=True, default=DEFAULT)
    sourcecount = IntCol(notNull=True, default=DEFAULT)
    defer_translation_imports = BoolCol(notNull=True, default=True)
    hide_all_translations = BoolCol(notNull=True, default=True)

    architectures = SQLMultipleJoin(
        'DistroArchSeries', joinColumn='distroseries',
        orderBy='architecturetag')
    binary_package_caches = SQLMultipleJoin('DistroSeriesPackageCache',
        joinColumn='distroseries', orderBy='name')
    sections = SQLRelatedJoin(
        'Section', joinColumn='distrorelease', otherColumn='section',
        intermediateTable='SectionSelection')

    @property
    def upload_components(self):
        """See `IDistroSeries`."""
        return Component.select("""
            ComponentSelection.distrorelease = %s AND
            Component.id = ComponentSelection.component
            """ % self.id,
            clauseTables=["ComponentSelection"])

    @property
    def components(self):
        """See `IDistroSeries`."""
        # XXX julian 2007-06-25
        # This is filtering out the commercial component for now, until
        # the second stage of the commercial repo arrives in 1.1.8.
        return Component.select("""
            ComponentSelection.distrorelease = %s AND
            Component.id = ComponentSelection.component AND
            Component.name != 'commercial'
            """ % self.id,
            clauseTables=["ComponentSelection"])

    @property
    def all_milestones(self):
        """See IDistroSeries."""
        return Milestone.selectBy(
            distroseries=self, orderBy=['dateexpected', 'name'])

    @property
    def milestones(self):
        """See IDistroSeries."""
        return Milestone.selectBy(
            distroseries=self, visible=True, orderBy=['dateexpected', 'name'])

    @property
    def parent(self):
        """See IDistroSeries."""
        return self.distribution

    @property
    def drivers(self):
        """See IDistroSeries."""
        drivers = set()
        drivers.add(self.driver)
        drivers = drivers.union(self.distribution.drivers)
        drivers.discard(None)
        return sorted(drivers, key=lambda driver: driver.browsername)

    @property
    def bugcontact(self):
        """See IDistroSeries."""
        return self.distribution.bugcontact

    @property
    def security_contact(self):
        """See IDistroSeries."""
        return self.distribution.security_contact

    @property
    def sortkey(self):
        """A string to be used for sorting distro seriess.

        This is designed to sort alphabetically by distro and series name,
        except that Ubuntu will be at the top of the listing.
        """
        result = ''
        if self.distribution.name == 'ubuntu':
            result += '-'
        result += self.distribution.name + self.name
        return result

    @property
    def packagings(self):
        # We join through sourcepackagename to be able to ORDER BY it,
        # and this code also uses prejoins to avoid fetching data later
        # on.
        packagings = Packaging.select(
            "Packaging.sourcepackagename = SourcePackageName.id "
            "AND DistroRelease.id = Packaging.distrorelease "
            "AND DistroRelease.id = %d" % self.id,
            prejoinClauseTables=["SourcePackageName", ],
            clauseTables=["SourcePackageName", "DistroRelease"],
            prejoins=["productseries", "productseries.product"],
            orderBy=["SourcePackageName.name"]
            )
        return packagings

    @property
    def distroserieslanguages(self):
        result = DistroSeriesLanguage.select(
            "DistroReleaseLanguage.language = Language.id AND "
            "DistroReleaseLanguage.distrorelease = %d AND "
            "Language.visible = TRUE" % self.id,
            prejoinClauseTables=["Language"],
            clauseTables=["Language"],
            prejoins=["distroseries"],
            orderBy=["Language.englishname"])
        return result

    @cachedproperty('_previous_serieses_cached')
    def previous_serieses(self):
        """See IDistroSeries."""
        # This property is cached because it is used intensely inside
        # sourcepackage.py; avoiding regeneration reduces a lot of
        # count(*) queries.
        datereleased = self.datereleased
        # if this one is unreleased, use the last released one
        if not datereleased:
            datereleased = 'NOW'
        results = DistroSeries.select('''
                distribution = %s AND
                datereleased < %s
                ''' % sqlvalues(self.distribution.id, datereleased),
                orderBy=['-datereleased'])
        return list(results)

    def canUploadToPocket(self, pocket):
        """See IDistroSeries."""
        # Allow everything for distroseries in FROZEN state.
        if self.status == DistroSeriesStatus.FROZEN:
            return True

        # Define stable/released states.
        stable_states = (DistroSeriesStatus.SUPPORTED,
                         DistroSeriesStatus.CURRENT)

        # Deny uploads for RELEASE pocket in stable states.
        if (pocket == PackagePublishingPocket.RELEASE and
            self.status in stable_states):
            return False

        # Deny uploads for post-release pockets in unstable states.
        if (pocket != PackagePublishingPocket.RELEASE and
            self.status not in stable_states):
            return False

        # Allow anything else.
        return True

    def updatePackageCount(self):
        """See IDistroSeries."""

        # first update the source package count
        query = """
            SourcePackagePublishingHistory.distrorelease = %s AND
            SourcePackagePublishingHistory.archive = %s AND
            SourcePackagePublishingHistory.status = %s AND
            SourcePackagePublishingHistory.pocket = %s AND
            SourcePackagePublishingHistory.sourcepackagerelease =
                SourcePackageRelease.id AND
            SourcePackageRelease.sourcepackagename =
                SourcePackageName.id
            """ % sqlvalues(self, self.main_archive,
                            PackagePublishingStatus.PUBLISHED,
                            PackagePublishingPocket.RELEASE)
        self.sourcecount = SourcePackageName.select(
            query, distinct=True,
            clauseTables=['SourcePackageRelease',
                          'SourcePackagePublishingHistory']).count()


        # next update the binary count
        clauseTables = ['DistroArchRelease', 'BinaryPackagePublishingHistory',
                        'BinaryPackageRelease']
        query = """
            BinaryPackagePublishingHistory.binarypackagerelease =
                BinaryPackageRelease.id AND
            BinaryPackageRelease.binarypackagename =
                BinaryPackageName.id AND
            BinaryPackagePublishingHistory.status = %s AND
            BinaryPackagePublishingHistory.pocket = %s AND
            BinaryPackagePublishingHistory.distroarchrelease =
                DistroArchRelease.id AND
            DistroArchRelease.distrorelease = %s AND
            BinaryPackagePublishingHistory.archive = %s
            """ % sqlvalues(
                PackagePublishingStatus.PUBLISHED,
                PackagePublishingPocket.RELEASE,
                self, self.main_archive)
        ret = BinaryPackageName.select(
            query, distinct=True, clauseTables=clauseTables).count()
        self.binarycount = ret

    @property
    def architecturecount(self):
        """See IDistroSeries."""
        return self.architectures.count()

    # XXX: this is expensive and shouldn't be a property
    #   -- kiko, 2006-06-14
    @property
    def potemplates(self):
        result = POTemplate.selectBy(distroseries=self)
        result = result.prejoin(['potemplatename'])
        return sorted(
            result, key=lambda x: (-x.priority, x.potemplatename.name))

    # XXX: this is expensive and shouldn't be a property
    #   -- kiko, 2006-06-14
    @property
    def currentpotemplates(self):
        result = POTemplate.selectBy(distroseries=self, iscurrent=True)
        result = result.prejoin(['potemplatename'])
        return sorted(
            result, key=lambda x: (-x.priority, x.potemplatename.name))

    @property
    def fullseriesname(self):
        return "%s %s" % (
            self.distribution.name.capitalize(), self.name.capitalize())

    @property
    def bugtargetname(self):
        """See IBugTarget."""
        return self.fullseriesname

    def searchTasks(self, search_params):
        """See canonical.launchpad.interfaces.IBugTarget."""
        search_params.setDistroSeries(self)
        return BugTaskSet().search(search_params)

    def getUsedBugTags(self):
        """See IBugTarget."""
        return get_bug_tags("BugTask.distrorelease = %s" % sqlvalues(self))

    def getUsedBugTagsWithOpenCounts(self, user):
        """See IBugTarget."""
        return get_bug_tags_open_count(
            "BugTask.distrorelease = %s" % sqlvalues(self), user)

    @property
    def has_any_specifications(self):
        """See IHasSpecifications."""
        return self.all_specifications.count()

    @property
    def all_specifications(self):
        return self.specifications(filter=[SpecificationFilter.ALL])

    def specifications(self, sort=None, quantity=None, filter=None):
        """See IHasSpecifications.

        In this case the rules for the default behaviour cover three things:

          - acceptance: if nothing is said, ACCEPTED only
          - completeness: if nothing is said, ANY
          - informationalness: if nothing is said, ANY

        """

        # Make a new list of the filter, so that we do not mutate what we
        # were passed as a filter
        if not filter:
            # filter could be None or [] then we decide the default
            # which for a distroseries is to show everything approved
            filter = [SpecificationFilter.ACCEPTED]

        # defaults for completeness: in this case we don't actually need to
        # do anything, because the default is ANY

        # defaults for acceptance: in this case, if nothing is said about
        # acceptance, we want to show only accepted specs
        acceptance = False
        for option in [
            SpecificationFilter.ACCEPTED,
            SpecificationFilter.DECLINED,
            SpecificationFilter.PROPOSED]:
            if option in filter:
                acceptance = True
        if acceptance is False:
            filter.append(SpecificationFilter.ACCEPTED)

        # defaults for informationalness: we don't have to do anything
        # because the default if nothing is said is ANY

        # sort by priority descending, by default
        if sort is None or sort == SpecificationSort.PRIORITY:
           order = ['-priority', 'Specification.definition_status',
                    'Specification.name']
        elif sort == SpecificationSort.DATE:
            # we are showing specs for a GOAL, so under some circumstances
            # we care about the order in which the specs were nominated for
            # the goal, and in others we care about the order in which the
            # decision was made.

            # we need to establish if the listing will show specs that have
            # been decided only, or will include proposed specs.
            show_proposed = set([
                SpecificationFilter.ALL,
                SpecificationFilter.PROPOSED,
                ])
            if len(show_proposed.intersection(set(filter))) > 0:
                # we are showing proposed specs so use the date proposed
                # because not all specs will have a date decided.
                order = ['-Specification.datecreated', 'Specification.id']
            else:
                # this will show only decided specs so use the date the spec
                # was accepted or declined for the sprint
                order = ['-Specification.date_goal_decided',
                         '-Specification.datecreated',
                         'Specification.id']

        # figure out what set of specifications we are interested in. for
        # distroseries, we need to be able to filter on the basis of:
        #
        #  - completeness.
        #  - goal status.
        #  - informational.
        #
        base = 'Specification.distrorelease = %s' % self.id
        query = base
        # look for informational specs
        if SpecificationFilter.INFORMATIONAL in filter:
            query += (' AND Specification.implementation_status = %s' %
              quote(SpecificationImplementationStatus.INFORMATIONAL))

        # filter based on completion. see the implementation of
        # Specification.is_complete() for more details
        completeness =  Specification.completeness_clause

        if SpecificationFilter.COMPLETE in filter:
            query += ' AND ( %s ) ' % completeness
        elif SpecificationFilter.INCOMPLETE in filter:
            query += ' AND NOT ( %s ) ' % completeness

        # look for specs that have a particular goalstatus (proposed,
        # accepted or declined)
        if SpecificationFilter.ACCEPTED in filter:
            query += ' AND Specification.goalstatus = %d' % (
                SpecificationGoalStatus.ACCEPTED.value)
        elif SpecificationFilter.PROPOSED in filter:
            query += ' AND Specification.goalstatus = %d' % (
                SpecificationGoalStatus.PROPOSED.value)
        elif SpecificationFilter.DECLINED in filter:
            query += ' AND Specification.goalstatus = %d' % (
                SpecificationGoalStatus.DECLINED.value)

        # ALL is the trump card
        if SpecificationFilter.ALL in filter:
            query = base

        # Filter for specification text
        for constraint in filter:
            if isinstance(constraint, basestring):
                # a string in the filter is a text search filter
                query += ' AND Specification.fti @@ ftq(%s) ' % quote(
                    constraint)

        # now do the query, and remember to prejoin to people
        results = Specification.select(query, orderBy=order, limit=quantity)
        return results.prejoin(['assignee', 'approver', 'drafter'])

    def getSpecification(self, name):
        """See ISpecificationTarget."""
        return self.distribution.getSpecification(name)

    def getDistroSeriesLanguage(self, language):
        """See IDistroSeries."""
        return DistroSeriesLanguage.selectOneBy(
            distroseries=self, language=language)

    def getDistroSeriesLanguageOrDummy(self, language):
        """See IDistroSeries."""
        drl = self.getDistroSeriesLanguage(language)
        if drl is not None:
            return drl
        return DummyDistroSeriesLanguage(self, language)

    def updateStatistics(self, ztm):
        """See IDistroSeries."""
        # first find the set of all languages for which we have pofiles in
        # the distribution that are visible and not English
        langidset = set(
            language.id for language in Language.select('''
                Language.visible = TRUE AND
                Language.id = POFile.language AND
                Language.code != 'en' AND
                POFile.potemplate = POTemplate.id AND
                POTemplate.distrorelease = %s AND
                POTemplate.iscurrent = TRUE
                ''' % sqlvalues(self.id),
                orderBy=['code'],
                distinct=True,
                clauseTables=['POFile', 'POTemplate'])
            )
        # now run through the existing DistroSeriesLanguages for the
        # distroseries, and update their stats, and remove them from the
        # list of languages we need to have stats for
        for distroserieslanguage in self.distroserieslanguages:
            distroserieslanguage.updateStatistics(ztm)
            langidset.discard(distroserieslanguage.language.id)
        # now we should have a set of languages for which we NEED
        # to have a DistroSeriesLanguage
        for langid in langidset:
            drl = DistroSeriesLanguage(distroseries=self, languageID=langid)
            drl.updateStatistics(ztm)
        # lastly, we need to update the message count for this distro
        # series itself
        messagecount = 0
        for potemplate in self.currentpotemplates:
            messagecount += potemplate.messageCount()
        self.messagecount = messagecount
        ztm.commit()

    def getSourcePackage(self, name):
        """See IDistroSeries."""
        if not ISourcePackageName.providedBy(name):
            try:
                name = SourcePackageName.byName(name)
            except SQLObjectNotFound:
                return None
        return SourcePackage(sourcepackagename=name, distroseries=self)

    def getBinaryPackage(self, name):
        """See IDistroSeries."""
        if not IBinaryPackageName.providedBy(name):
            try:
                name = BinaryPackageName.byName(name)
            except SQLObjectNotFound:
                return None
        return DistroSeriesBinaryPackage(self, name)

    def getSourcePackageRelease(self, sourcepackagerelease):
        """See IDistroSeries."""
        return DistroSeriesSourcePackageRelease(self, sourcepackagerelease)

    def __getitem__(self, archtag):
        """See IDistroSeries."""
        item = DistroArchSeries.selectOneBy(
            distroseries=self, architecturetag=archtag)
        if item is None:
            raise NotFoundError('Unknown architecture %s for %s %s' % (
                archtag, self.distribution.name, self.name))
        return item

    def getTranslatableSourcePackages(self):
        """See IDistroSeries."""
        query = """
            POTemplate.sourcepackagename = SourcePackageName.id AND
            POTemplate.iscurrent = TRUE AND
            POTemplate.distrorelease = %s""" % sqlvalues(self.id)
        result = SourcePackageName.select(query, clauseTables=['POTemplate'],
            orderBy=['name'], distinct=True)
        return [SourcePackage(sourcepackagename=spn, distroseries=self) for
            spn in result]

    def getUnlinkedTranslatableSourcePackages(self):
        """See IDistroSeries."""
        # Note that both unlinked packages and
        # linked-with-no-productseries packages are considered to be
        # "unlinked translatables".
        query = """
            SourcePackageName.id NOT IN (SELECT DISTINCT
             sourcepackagename FROM Packaging WHERE distrorelease = %s) AND
            POTemplate.sourcepackagename = SourcePackageName.id AND
            POTemplate.distrorelease = %s""" % sqlvalues(self.id, self.id)
        unlinked = SourcePackageName.select(
            query, clauseTables=['POTemplate'], orderBy=['name'])
        query = """
            Packaging.sourcepackagename = SourcePackageName.id AND
            Packaging.productseries = NULL AND
            POTemplate.sourcepackagename = SourcePackageName.id AND
            POTemplate.distrorelease = %s""" % sqlvalues(self.id)
        linked_but_no_productseries = SourcePackageName.select(
            query, clauseTables=['POTemplate', 'Packaging'], orderBy=['name'])
        result = unlinked.union(linked_but_no_productseries)
        return [SourcePackage(sourcepackagename=spn, distroseries=self) for
            spn in result]

    def getPublishedReleases(self, sourcepackage_or_name, version=None,
                             pocket=None, include_pending=False,
                             exclude_pocket=None, archive=None):
        """See IDistroSeries."""
        # XXX cprov 20060213: we need a standard and easy API, no need
        # to support multiple type arguments, only string name should be
        # the best choice in here, the call site will be clearer.
        # bug # 31317
        if ISourcePackage.providedBy(sourcepackage_or_name):
            spn = sourcepackage_or_name.name
        elif ISourcePackageName.providedBy(sourcepackage_or_name):
            spn = sourcepackage_or_name
        else:
            spns = getUtility(ISourcePackageNameSet)
            spn = spns.queryByName(sourcepackage_or_name)
            if spn is None:
                return []

        queries = ["""
        sourcepackagerelease=sourcepackagerelease.id AND
        sourcepackagerelease.sourcepackagename=%s AND
        distrorelease=%s
        """ % sqlvalues(spn.id, self.id)]

        if pocket is not None:
            queries.append("pocket=%s" % sqlvalues(pocket.value))

        if version is not None:
            queries.append("version=%s" % sqlvalues(version))

        if exclude_pocket is not None:
            queries.append("pocket!=%s" % sqlvalues(exclude_pocket.value))

        if include_pending:
            queries.append("status in (%s, %s)" % sqlvalues(
                PackagePublishingStatus.PUBLISHED,
                PackagePublishingStatus.PENDING))
        else:
            queries.append("status=%s" % sqlvalues(
                PackagePublishingStatus.PUBLISHED))

        if archive is None:
            archive = self.main_archive
        queries.append("archive=%s" % sqlvalues(archive))

        published = SourcePackagePublishingHistory.select(
            " AND ".join(queries), clauseTables = ['SourcePackageRelease'])

        return shortlist(published)

    def isUnstable(self):
        """See IDistroSeries."""
        return self.status in [
            DistroSeriesStatus.FROZEN,
            DistroSeriesStatus.DEVELOPMENT,
            DistroSeriesStatus.EXPERIMENTAL,
        ]

    def getSourcesPublishedForAllArchives(self):
        """See IDistroSeries."""
        # Both, PENDING and PUBLISHED sources will be considered for
        # as PUBLISHED. It's part of the assumptions made in:
        # https://launchpad.net/soyuz/+spec/build-unpublished-source
        pend_build_statuses = (
            PackagePublishingStatus.PENDING,
            PackagePublishingStatus.PUBLISHED,
            )

        # 'main_archive' candidates.
        main_clauses = ['distrorelease=%s AND archive=%s' %
                        sqlvalues(self, self.main_archive)]
        main_clauses.append('status IN %s' % sqlvalues(pend_build_statuses))
        if not self.isUnstable():
            main_clauses.append(
                'pocket != %s' % sqlvalues(PackagePublishingPocket.RELEASE))
        main_sources = SourcePackagePublishingHistory.select(
            " AND ".join(main_clauses), orderBy="id")

<<<<<<< HEAD
        query = """
        distrorelease=%s AND status=%s AND archive <> %s
        """ % sqlvalues(self, PackagePublishingStatus.PUBLISHED,
                        self.main_archive)
        ppa_sources = SourcePackagePublishingHistory.select(
            query, orderBy="id")
=======
        # PPA candidates.
        ppa_clauses = ['distrorelease=%s AND archive!=%s' %
                       sqlvalues(self, self.main_archive)]
        ppa_clauses.append('status IN %s' % sqlvalues(pend_build_statuses))
        ppa_sources = SourcePackagePublishingHistory.select(
            " AND ".join(ppa_clauses), orderBy="id")
>>>>>>> 4c9964b8

        # Return all candidates.
        return main_sources.union(ppa_sources)

    def getSourcePackagePublishing(self, status, pocket, component=None,
                                   archive=None):
        """See IDistroSeries."""
        if archive is None:
            archive = self.main_archive

        clause = """
            SourcePackagePublishingHistory.sourcepackagerelease=
                SourcePackageRelease.id AND
            SourcePackageRelease.sourcepackagename=
                SourcePackageName.id AND
            SourcePackagePublishingHistory.distrorelease=%s AND
            SourcePackagePublishingHistory.archive = %s AND
            SourcePackagePublishingHistory.status=%s AND
            SourcePackagePublishingHistory.pocket=%s
            """ %  sqlvalues(self, archive, status, pocket)

        if component:
            clause += (
                " AND SourcePackagePublishingHistory.component=%s"
                % sqlvalues(component)
                )

        orderBy = ['SourcePackageName.name']
        clauseTables = ['SourcePackageRelease', 'SourcePackageName']

        return SourcePackagePublishingHistory.select(
            clause, orderBy=orderBy, clauseTables=clauseTables)

    def getBinaryPackagePublishing(
        self, name=None, version=None, archtag=None, sourcename=None,
        orderBy=None, pocket=None, component=None, archive=None):
        """See IDistroSeries."""
        if archive is None:
            archive = self.main_archive

        query = ["""
        BinaryPackagePublishingHistory.binarypackagerelease =
            BinaryPackageRelease.id AND
        BinaryPackagePublishingHistory.distroarchrelease =
            DistroArchRelease.id AND
        BinaryPackageRelease.binarypackagename =
            BinaryPackageName.id AND
        BinaryPackageRelease.build =
            Build.id AND
        Build.sourcepackagerelease =
            SourcePackageRelease.id AND
        SourcePackageRelease.sourcepackagename =
            SourcePackageName.id AND
        DistroArchRelease.distrorelease = %s AND
        BinaryPackagePublishingHistory.archive = %s AND
        BinaryPackagePublishingHistory.status = %s
        """ % sqlvalues(self, archive, PackagePublishingStatus.PUBLISHED)]

        if name:
            query.append('BinaryPackageName.name = %s' % sqlvalues(name))

        if version:
            query.append('BinaryPackageRelease.version = %s'
                      % sqlvalues(version))

        if archtag:
            query.append('DistroArchRelease.architecturetag = %s'
                      % sqlvalues(archtag))

        if sourcename:
            query.append(
                'SourcePackageName.name = %s' % sqlvalues(sourcename))

        if pocket:
            query.append(
                'BinaryPackagePublishingHistory.pocket = %s'
                % sqlvalues(pocket))

        if component:
            query.append(
                'BinaryPackagePublishingHistory.component = %s'
                % sqlvalues(component))

        query = " AND ".join(query)

        clauseTables = ['BinaryPackagePublishingHistory', 'DistroArchRelease',
                        'BinaryPackageRelease', 'BinaryPackageName', 'Build',
                        'SourcePackageRelease', 'SourcePackageName' ]

        result = BinaryPackagePublishingHistory.select(
            query, distinct=False, clauseTables=clauseTables, orderBy=orderBy)

        return result

    def publishedBinaryPackages(self, component=None):
        """See IDistroSeries."""
        # XXX sabdfl 04/07/05 this can become a utility when that works
        # this is used by the debbugs import process, mkdebwatches
        pubpkgset = getUtility(IPublishedPackageSet)
        result = pubpkgset.query(distroseries=self, component=component)
        return [BinaryPackageRelease.get(pubrecord.binarypackagerelease)
                for pubrecord in result]

    def getBuildRecords(self, status=None, name=None, pocket=None):
        """See IHasBuildRecords"""
        # find out the distroarchseries in question
        arch_ids = [arch.id for arch in self.architectures]
        # use facility provided by IBuildSet to retrieve the records
        return getUtility(IBuildSet).getBuildsByArchIds(
            arch_ids, status, name, pocket)

    def createUploadedSourcePackageRelease(
        self, sourcepackagename, version, maintainer, builddepends,
        builddependsindep, architecturehintlist, component, creator,
        urgency, changelog, dsc, dscsigningkey, section, manifest,
        dsc_maintainer_rfc822, dsc_standards_version, dsc_format,
        dsc_binaries, archive, dateuploaded=DEFAULT):
        """See IDistroSeries."""
        return SourcePackageRelease(
            uploaddistroseries=self, sourcepackagename=sourcepackagename,
            version=version, maintainer=maintainer, dateuploaded=dateuploaded,
            builddepends=builddepends, builddependsindep=builddependsindep,
            architecturehintlist=architecturehintlist, component=component,
            creator=creator, urgency=urgency, changelog=changelog, dsc=dsc,
            dscsigningkey=dscsigningkey, section=section, manifest=manifest,
            dsc_maintainer_rfc822=dsc_maintainer_rfc822,
            dsc_format=dsc_format,
            dsc_standards_version=dsc_standards_version,
            dsc_binaries=dsc_binaries, upload_archive=archive)

    def getComponentByName(self, name):
        """See IDistroSeries."""
        comp = Component.byName(name)
        if comp is None:
            raise NotFoundError(name)
        permitted = set(self.components)
        if comp in permitted:
            return comp
        raise NotFoundError(name)

    def getSectionByName(self, name):
        """See IDistroSeries."""
        section = Section.byName(name)
        if section is None:
            raise NotFoundError(name)
        permitted = set(self.sections)
        if section in permitted:
            return section
        raise NotFoundError(name)

    def removeOldCacheItems(self, log):
        """See IDistroSeries."""

        # get the set of package names that should be there
        bpns = set(BinaryPackageName.select("""
            BinaryPackagePublishingHistory.distroarchrelease =
                DistroArchRelease.id AND
            DistroArchRelease.distrorelease = %s AND
            BinaryPackagePublishingHistory.archive = %s AND
            BinaryPackagePublishingHistory.binarypackagerelease =
                BinaryPackageRelease.id AND
            BinaryPackageRelease.binarypackagename =
                BinaryPackageName.id AND
            BinaryPackagePublishingHistory.status != %s
            """ % sqlvalues(
                self, self.main_archive, PackagePublishingStatus.REMOVED),
            distinct=True,
            clauseTables=['BinaryPackagePublishingHistory',
                          'DistroArchRelease',
                          'BinaryPackageRelease']))

        # remove the cache entries for binary packages we no longer want
        for cache in self.binary_package_caches:
            if cache.binarypackagename not in bpns:
                log.debug(
                    "Removing binary cache for '%s' (%s)"
                    % (cache.name, cache.id))
                cache.destroySelf()

    def updateCompletePackageCache(self, log, ztm):
        """See IDistroSeries."""

        # get the set of package names to deal with
        bpns = list(BinaryPackageName.select("""
            BinaryPackagePublishingHistory.distroarchrelease =
                DistroArchRelease.id AND
            DistroArchRelease.distrorelease = %s AND
            BinaryPackagePublishingHistory.archive = %s AND
            BinaryPackagePublishingHistory.binarypackagerelease =
                BinaryPackageRelease.id AND
            BinaryPackageRelease.binarypackagename =
                BinaryPackageName.id AND
            BinaryPackagePublishingHistory.status != %s
            """ % sqlvalues(self, self.main_archive,
                            PackagePublishingStatus.REMOVED),
            distinct=True,
            clauseTables=['BinaryPackagePublishingHistory',
                          'DistroArchRelease',
                          'BinaryPackageRelease']))

        # now ask each of them to update themselves. commit every 100
        # packages
        counter = 0
        for bpn in bpns:
            log.debug("Considering binary '%s'" % bpn.name)
            self.updatePackageCache(bpn, log)
            counter += 1
            if counter > 99:
                counter = 0
                if ztm is not None:
                    log.debug("Committing")
                    ztm.commit()

    def updatePackageCache(self, binarypackagename, log):
        """See IDistroSeries."""

        # get the set of published binarypackagereleases
        bprs = BinaryPackageRelease.select("""
            BinaryPackageRelease.binarypackagename = %s AND
            BinaryPackageRelease.id =
                BinaryPackagePublishingHistory.binarypackagerelease AND
            BinaryPackagePublishingHistory.distroarchrelease =
                DistroArchRelease.id AND
            DistroArchRelease.distrorelease = %s AND
            BinaryPackagePublishingHistory.archive = %s AND
            BinaryPackagePublishingHistory.status != %s
            """ % sqlvalues(binarypackagename, self, self.main_archive,
                            PackagePublishingStatus.REMOVED),
            orderBy='-datecreated',
            clauseTables=['BinaryPackagePublishingHistory',
                          'DistroArchRelease'],
            distinct=True)
        if bprs.count() == 0:
            log.debug("No binary releases found.")
            return

        # find or create the cache entry
        cache = DistroSeriesPackageCache.selectOne("""
            distrorelease = %s AND
            binarypackagename = %s
            """ % sqlvalues(self.id, binarypackagename.id))
        if cache is None:
            log.debug("Creating new binary cache entry.")
            cache = DistroSeriesPackageCache(
                distroseries=self,
                binarypackagename=binarypackagename)

        # make sure the cached name, summary and description are correct
        cache.name = binarypackagename.name
        cache.summary = bprs[0].summary
        cache.description = bprs[0].description

        # get the sets of binary package summaries, descriptions. there is
        # likely only one, but just in case...

        summaries = set()
        descriptions = set()
        for bpr in bprs:
            log.debug("Considering binary version %s" % bpr.version)
            summaries.add(bpr.summary)
            descriptions.add(bpr.description)

        # and update the caches
        cache.summaries = ' '.join(sorted(summaries))
        cache.descriptions = ' '.join(sorted(descriptions))

    def searchPackages(self, text):
        """See IDistroSeries."""
        drpcaches = DistroSeriesPackageCache.select("""
            distrorelease = %s AND (
            fti @@ ftq(%s) OR
            DistroReleasePackageCache.name ILIKE '%%' || %s || '%%')
            """ % (quote(self.id), quote(text), quote_like(text)),
            selectAlso='rank(fti, ftq(%s)) AS rank' % sqlvalues(text),
            orderBy=['-rank'],
            prejoins=['binarypackagename'],
            distinct=True)
        return [DistroSeriesBinaryPackage(
            distroseries=self,
            binarypackagename=drpc.binarypackagename) for drpc in drpcaches]

    def newArch(self, architecturetag, processorfamily, official, owner):
        """See IDistroSeries."""
        dar = DistroArchSeries(architecturetag=architecturetag,
            processorfamily=processorfamily, official=official,
            distroseries=self, owner=owner)
        return dar

    def newMilestone(self, name, dateexpected=None):
        """See IDistroSeries."""
        return Milestone(name=name, dateexpected=dateexpected,
            distribution=self.distribution, distroseries=self)

    def getLastUploads(self):
        """See IDistroSeries."""
        query = """
        sourcepackagerelease.id=packageuploadsource.sourcepackagerelease
        AND sourcepackagerelease.sourcepackagename=sourcepackagename.id
        AND packageuploadsource.packageupload=packageupload.id
        AND packageupload.status=%s
        AND packageupload.distrorelease=%s
        AND packageupload.archive=%s
        """ % sqlvalues(PackageUploadStatus.DONE, self, self.main_archive)

        last_uploads = SourcePackageRelease.select(
            query, limit=5, prejoins=['sourcepackagename'],
            clauseTables=['SourcePackageName', 'PackageUpload',
                          'PackageUploadSource'],
            orderBy=['-packageupload.id'])

        distro_sprs = [
            self.getSourcePackageRelease(spr) for spr in last_uploads]

        return distro_sprs

    def createQueueEntry(self, pocket, changesfilename, changesfilecontent,
                         archive, signing_key=None):
        """See IDistroSeries."""
        # We store the changes file in the librarian to avoid having to
        # deal with broken encodings in these files; this will allow us
        # to regenerate these files as necessary.
        #
        # The use of StringIO here should be safe: we do not encoding of
        # the content in the changes file (as doing so would be guessing
        # at best, causing unpredictable corruption), and simply pass it
        # off to the librarian.
        changes_file = getUtility(ILibraryFileAliasSet).create(
            changesfilename, len(changesfilecontent),
            StringIO(changesfilecontent), 'text/plain')

        return PackageUpload(
            distroseries=self, status=PackageUploadStatus.NEW,
            pocket=pocket, archive=archive,
            changesfile=changes_file, signing_key=signing_key)

    def getPackageUploadQueue(self, state):
        """See IDistroSeries."""
        return PackageUploadQueue(self, state)

    def getQueueItems(self, status=None, name=None, version=None,
                      exact_match=False, pocket=None, archive=None):
        """See IDistroSeries."""

        default_clauses = ["""
            packageupload.distrorelease = %s""" % sqlvalues(self)]

        # restrict result to a given archive
        if archive is None:
            archive = self.main_archive

        default_clauses.append("""
        packageupload.archive = %s""" % sqlvalues(archive))

        # restrict result to a given pocket
        if pocket is not None:
            if not isinstance(pocket, list):
                pocket = [pocket]
            default_clauses.append("""
            packageupload.pocket IN %s""" % sqlvalues(pocket))

        # XXX cprov 20060606: We may reorganise this code, creating
        # some new methods provided by IPackageUploadSet, as:
        # getByStatus and getByName.
        if not status:
            assert not version and not exact_match
            return PackageUpload.select(
                " AND ".join(default_clauses), orderBy=['-id'])

        if not isinstance(status, list):
            status = [status]

        default_clauses.append("""
        packageupload.status IN %s""" % sqlvalues(status))

        if not name:
            assert not version and not exact_match
            return PackageUpload.select(
                " AND ".join(default_clauses), orderBy=['-id'])

        source_where_clauses = default_clauses + ["""
            packageupload.id = packageuploadsource.packageupload
            """]

        build_where_clauses = default_clauses + ["""
            packageupload.id = packageuploadbuild.packageupload
            """]

        custom_where_clauses = default_clauses + ["""
            packageupload.id = packageuploadcustom.packageupload
            """]

        # modify source clause to lookup on sourcepackagerelease
        source_where_clauses.append("""
            packageuploadsource.sourcepackagerelease =
            sourcepackagerelease.id""")
        source_where_clauses.append(
            "sourcepackagerelease.sourcepackagename = sourcepackagename.id")

        # modify build clause to lookup on binarypackagerelease
        build_where_clauses.append(
            "packageuploadbuild.build = binarypackagerelease.build")
        build_where_clauses.append(
            "binarypackagerelease.binarypackagename = binarypackagename.id")

        # modify custom clause to lookup on libraryfilealias
        custom_where_clauses.append(
            "packageuploadcustom.libraryfilealias = "
            "libraryfilealias.id")

        # attempt to exact or similar names in builds, sources and custom
        if exact_match:
            source_where_clauses.append(
                "sourcepackagename.name = '%s'" % name)
            build_where_clauses.append("binarypackagename.name = '%s'" % name)
            custom_where_clauses.append(
                "libraryfilealias.filename='%s'" % name)
        else:
            source_where_clauses.append(
                "sourcepackagename.name LIKE '%%' || %s || '%%'"
                % quote_like(name))

            build_where_clauses.append(
                "binarypackagename.name LIKE '%%' || %s || '%%'"
                % quote_like(name))

            custom_where_clauses.append(
                "libraryfilealias.filename LIKE '%%' || %s || '%%'"
                % quote_like(name))

        # attempt for given version argument, except by custom
        if version:
            # exact or similar matches
            if exact_match:
                source_where_clauses.append(
                    "sourcepackagerelease.version = '%s'" % version)
                build_where_clauses.append(
                    "binarypackagerelease.version = '%s'" % version)
            else:
                source_where_clauses.append(
                    "sourcepackagerelease.version LIKE '%%' || %s || '%%'"
                    % quote_like(version))
                build_where_clauses.append(
                    "binarypackagerelease.version LIKE '%%' || %s || '%%'"
                    % quote_like(version))

        source_clauseTables = [
            'PackageUploadSource',
            'SourcePackageRelease',
            'SourcePackageName',
            ]
        source_orderBy = ['-sourcepackagerelease.dateuploaded']

        build_clauseTables = [
            'PackageUploadBuild',
            'BinaryPackageRelease',
            'BinaryPackageName',
            ]
        build_orderBy = ['-binarypackagerelease.datecreated']

        custom_clauseTables = [
            'PackageUploadCustom',
            'LibraryFileAlias',
            ]
        custom_orderBy = ['-LibraryFileAlias.id']

        source_where_clause = " AND ".join(source_where_clauses)
        source_results = PackageUpload.select(
            source_where_clause, clauseTables=source_clauseTables,
            orderBy=source_orderBy)

        build_where_clause = " AND ".join(build_where_clauses)
        build_results = PackageUpload.select(
            build_where_clause, clauseTables=build_clauseTables,
            orderBy=build_orderBy)

        custom_where_clause = " AND ".join(custom_where_clauses)
        custom_results = PackageUpload.select(
            custom_where_clause, clauseTables=custom_clauseTables,
            orderBy=custom_orderBy)

        return source_results.union(build_results.union(custom_results))

    def createBug(self, bug_params):
        """See canonical.launchpad.interfaces.IBugTarget."""
        # We don't currently support opening a new bug on an IDistroSeries,
        # because internally bugs are reported against IDistroSeries only when
        # targetted to be fixed in that series, which is rarely the case for a
        # brand new bug report.
        raise NotImplementedError(
            "A new bug cannot be filed directly on a distribution series, "
            "because series are meant for \"targeting\" a fix to a specific "
            "version. It's possible that we may change this behaviour to "
            "allow filing a bug on a distribution series in the "
            "not-too-distant future. For now, you probably meant to file "
            "the bug on the distribution instead.")

    def _getBugTaskContextClause(self):
        """See BugTargetBase."""
        return 'BugTask.distrorelease = %s' % sqlvalues(self)

    def initialiseFromParent(self):
        """See IDistroSeries."""
        archive = self.main_archive
        assert self.parentseries is not None, "Parent series must be present"
        assert SourcePackagePublishingHistory.selectBy(
            distroseries=self, archive=archive).count() == 0, \
            "Source Publishing must be empty"
        for arch in self.architectures:
            assert BinaryPackagePublishingHistory.selectBy(
                distroarchseries=arch, archive=archive).count() == 0, \
                "Binary Publishing must be empty"
            try:
                parent_arch = self.parentseries[arch.architecturetag]
                assert parent_arch.processorfamily == arch.processorfamily, \
                       "The arch tags must match the processor families."
            except KeyError:
                raise AssertionError("Parent series lacks %s" % (
                    arch.architecturetag))
        assert self.nominatedarchindep is not None, \
               "Must have a nominated archindep architecture."
        assert self.components.count() == 0, \
               "Component selections must be empty."
        assert self.sections.count() == 0, \
               "Section selections must be empty."

        # MAINTAINER: dsilvers: 20051031
        # Here we go underneath the SQLObject caching layers in order to
        # generate what will potentially be tens of thousands of rows
        # in various tables. Thus we flush pending updates from the SQLObject
        # layer, perform our work directly in the transaction and then throw
        # the rest of the SQLObject cache away to make sure it hasn't cached
        # anything that is no longer true.

        # Prepare for everything by flushing updates to the database.
        flush_database_updates()
        cur = cursor()

        # Perform the copies
        self._copy_component_and_section_selections(cur)
        self._copy_source_publishing_records(cur)
        for arch in self.architectures:
            parent_arch = self.parentseries[arch.architecturetag]
            self._copy_binary_publishing_records(cur, arch, parent_arch)
        self._copy_lucille_config(cur)

        # Finally, flush the caches because we've altered stuff behind the
        # back of sqlobject.
        flush_database_caches()

    def _copy_lucille_config(self, cur):
        """Copy all lucille related configuration from our parent series."""
        cur.execute('''
            UPDATE DistroRelease SET lucilleconfig=(
                SELECT pdr.lucilleconfig FROM DistroRelease AS pdr
                WHERE pdr.id = %s)
            WHERE id = %s
            ''' % sqlvalues(self.parentseries.id, self.id))

    def _copy_binary_publishing_records(self, cur, arch, parent_arch):
        """Copy the binary publishing records from the parent arch series
        to the given arch series in ourselves.

        We copy all PENDING and PUBLISHED records as PENDING into our own
        publishing records.

        We copy only the RELEASE pocket.
        """
        cur.execute('''
            INSERT INTO SecureBinaryPackagePublishingHistory (
                binarypackagerelease, distroarchrelease, status,
                component, section, priority, archive, datecreated,
                datepublished, pocket, embargo)
            SELECT bpph.binarypackagerelease, %s as distroarchrelease,
                   bpph.status, bpph.component, bpph.section, bpph.priority,
                   %s as archive, %s as datecreated, %s as datepublished,
                   %s as pocket, false as embargo
            FROM BinaryPackagePublishingHistory AS bpph
            WHERE bpph.distroarchrelease = %s AND bpph.status in (%s, %s) AND
                  bpph.pocket = %s and bpph.archive = %s
            ''' % sqlvalues(arch.id, self.main_archive, UTC_NOW, UTC_NOW,
                            PackagePublishingPocket.RELEASE,
                            parent_arch.id,
                            PackagePublishingStatus.PENDING,
                            PackagePublishingStatus.PUBLISHED,
                            PackagePublishingPocket.RELEASE,
                            self.parentseries.main_archive))

    def _copy_source_publishing_records(self, cur):
        """Copy the source publishing records from our parent distro series.

        We copy all PENDING and PUBLISHED records as PENDING into our own
        publishing records.

        We copy only the RELEASE pocket.
        """
        cur.execute('''
            INSERT INTO SecureSourcePackagePublishingHistory (
                sourcepackagerelease, distrorelease, status, component,
                section, archive, datecreated, datepublished, pocket, embargo)
            SELECT spph.sourcepackagerelease, %s as distrorelease,
                   spph.status, spph.component, spph.section, %s as archive,
                   %s as datecreated, %s as datepublished,
                   %s as pocket, false as embargo
            FROM SourcePackagePublishingHistory AS spph
            WHERE spph.distrorelease = %s AND spph.status in (%s, %s) AND
                  spph.pocket = %s and spph.archive = %s
            ''' % sqlvalues(self.id, self.main_archive, UTC_NOW, UTC_NOW,
                            PackagePublishingPocket.RELEASE,
                            self.parentseries.id,
                            PackagePublishingStatus.PENDING,
                            PackagePublishingStatus.PUBLISHED,
                            PackagePublishingPocket.RELEASE,
                            self.parentseries.main_archive))

    def _copy_component_and_section_selections(self, cur):
        """Copy the section and component selections from the parent distro
        series into this one.
        """
        # Copy the component selections
        cur.execute('''
            INSERT INTO ComponentSelection (distrorelease, component)
            SELECT %s AS distrorelease, cs.component AS component
            FROM ComponentSelection AS cs WHERE cs.distrorelease = %s
            ''' % sqlvalues(self.id, self.parentseries.id))
        # Copy the section selections
        cur.execute('''
            INSERT INTO SectionSelection (distrorelease, section)
            SELECT %s as distrorelease, ss.section AS section
            FROM SectionSelection AS ss WHERE ss.distrorelease = %s
            ''' % sqlvalues(self.id, self.parentseries.id))

    def _copyActiveTranslationsToNewRelease(self, ztm, copier):
        """We're a new series; inherit translations from parent.

        This method uses MultiTableCopy to copy data.

        Translation data for the new series (self) is first copied into
        holding tables called e.g. "temp_POTemplate_holding_ubuntu_feisty"
        and processed there.  Then, at the end of the procedure, these tables
        are all copied back to their originals.

        If this procedure fails, it may leave holding tables behind.  This was
        done deliberately to leave some forensics information for failures,
        and also to allow admins to see what data has and has not been copied.

        If a holding table left behind by an abortive run has a column called
        new_id at the end, it contains unfinished data and may as well be
        dropped.  If it does not have that column, the holding table was
        already in the process of being copied back to its origin table.  In
        that case the sensible thing to do is probably to continue copying it.
        """

        # This method was extracted as one of two cases from a huge
        # _copy_active_translations() method.  Because it only deals with the
        # case where "self" is a new series without any existing translations
        # attached, it can afford to be much more cavalier with ACID
        # considerations than the other case can.  Still, it may be possible
        # in the future to optimize _copyActiveTranslationsAsUpdate() (the
        # other of the two cases) using a similar trick.

        # Copying happens in two phases:
        #
        # 1. Extraction phase--for every table involved (which we'll call a
        # "source table" here), we create a "holding table."  We fill that
        # with all rows from the source table that we want to copy from the
        # parent series.  We make some changes to the copied rows, such as
        # making them belong to ourselves instead of our parent series.
        #
        # The first phase does not modify any tables that other clients may
        # want to use, avoiding locking problems.
        #
        # 2. Pouring phase.  From each holding table we pour all rows back
        # into the source table, deleting them from the holding table as we
        # go.  The holding table is dropped once empty.
        #
        # The second phase is "batched," moving only a small number of rows at
        # a time, then performing an intermediate commit.  This avoids holding
        # too many locks for too long and disrupting regular database service.

        if not self.hide_all_translations:
            raise AssertionError("""
_copyActiveTranslationsToNewRelease: hide_all_translations not set!

Attempted to populate translations for new distroseries while its
translations are visible.  That would allow users to see and modify incomplete
translation state.
""")

        if not self.defer_translation_imports:
            raise AssertionError("""
_copyActiveTranslationsToNewRelease: defer_translation_imports not set!

Attempted to populate translations for new distroseries while translation
import queue is enabled. That would corrupt our translation data mixing
new imports with the information being copied.
""")

        # Clean up any remains from a previous run.  If we got here, that
        # means those remains are not salvagable.
        copier.dropHoldingTables()

        # Copy relevant POTemplates from existing series into a holding
        # table, complete with their original id fields.
        where = 'distrorelease = %s AND iscurrent' % quote(self.parentseries)
        copier.extract('POTemplate', [], where)

        # Now that we have the data "in private," where nobody else can see
        # it, we're free to play with it.  No risk of locking other processes
        # out of the database.
        # Update series names in the holding table (right now they all bear
        # our parent's name) to our own name, and set creation dates to now.
        cursor().execute('''
            UPDATE %s
            SET
                distrorelease = %s,
                datecreated =
                    timezone('UTC'::text,
                        ('now'::text)::timestamp(6) with time zone)
        ''' % (copier.getHoldingTableName('POTemplate'), quote(self)))


        # Copy each POTMsgSet whose template we copied, and replace each
        # potemplate reference with a reference to our copy of the original
        # POTMsgSet's potemplate.
        copier.extract('POTMsgSet', ['POTemplate'], 'POTMsgSet.sequence > 0')

        # Copy POMsgIDSightings, substituting their potmsgset foreign
        # keys with references to our own, copied POTMsgSets
        copier.extract('POMsgIDSighting', ['POTMsgSet'])

        # Copy POFiles, making them refer to our copied POTemplates
        copier.extract('POFile', ['POTemplate'])

        # Same for POMsgSet, but a bit more complicated since it refers to
        # both POFile and POTMsgSet.
        copier.extract('POMsgSet', ['POFile', 'POTMsgSet'])

        # And for POSubmission
        copier.extract('POSubmission', ['POMsgSet'], 'active OR published')

        # Now pour the holding tables back into the originals
        copier.pour(ztm)

    def _copyActiveTranslationsAsUpdate(self):
        """Receive active, updated translations from parent series."""

        # This method was extracted as one of two cases from a huge
        # _copy_active_translations() method.  It's likely to cause problems
        # to other users while running, locking them out of the database
        # during its potentially huge updates.  We should see if we can batch
        # it into smaller chunks in order to reduce lock pressure.

        # XXX: JeroenVermeulen 2007-05-03, This method should become
        # unnecessary once the "translation multicast" spec is implemented:
        # https://launchpad.canonical.com/MulticastTranslations

        # The left outer join that obtains pf2 ensures that we only do the
        # copying for POFiles whose POTemplates don't have any POFiles yet.

        # XXX: JeroenVermeulen 2007-04-27, We must be careful when batching
        # this statement.  After one POFile is copied, pt2 will have a POFile
        # attached and its other POFiles will no longer qualify for copying.

        logging.info('Filling POFile table...')
        cur = cursor()
        cur.execute('''
            INSERT INTO POFile (
                potemplate, language, description, topcomment, header,
                fuzzyheader, lasttranslator, currentcount, updatescount,
                rosettacount, lastparsed, owner, variant, path, exportfile,
                exporttime, datecreated, last_touched_pomsgset,
                from_sourcepackagename)
            SELECT
                pt2.id AS potemplate,
                pf1.language AS language,
                pf1.description AS description,
                pf1.topcomment AS topcomment,
                pf1.header AS header,
                pf1.fuzzyheader AS fuzzyheader,
                pf1.lasttranslator AS lasttranslator,
                pf1.currentcount AS currentcount,
                pf1.updatescount AS updatescount,
                pf1.rosettacount AS rosettacount,
                pf1.lastparsed AS lastparsed,
                pf1.owner AS owner,
                pf1.variant AS variant,
                pf1.path AS path,
                pf1.exportfile AS exportfile,
                pf1.exporttime AS exporttime,
                pf1.datecreated AS datecreated,
                pf1.last_touched_pomsgset AS last_touched_pomsgset,
                pf1.from_sourcepackagename AS from_sourcepackagename
            FROM
                POTemplate AS pt1
                JOIN POFile AS pf1 ON pf1.potemplate = pt1.id
                JOIN POTemplate AS pt2 ON
                    pt2.potemplatename = pt1.potemplatename AND
                    pt2.sourcepackagename = pt1.sourcepackagename AND
                    pt2.distrorelease = %s
                LEFT OUTER JOIN POFile AS pf2 ON
                    pf2.potemplate = pt2.id AND
                    pf2.language = pf1.language AND
                    (pf2.variant = pf1.variant OR
                     (pf2.variant IS NULL AND pf1.variant IS NULL))
            WHERE
                pt1.distrorelease = %s AND
                pf2.id IS NULL''' % sqlvalues(self, self.parentseries))

        logging.info('Updating POMsgSet table...')
        cur.execute('''
            UPDATE POMsgSet SET
                iscomplete = pms1.iscomplete,
                isfuzzy = pms1.isfuzzy,
                isupdated = pms1.isupdated,
                reviewer = pms1.reviewer,
                date_reviewed = pms1.date_reviewed
            FROM
                POTemplate AS pt1
                JOIN POFile AS pf1 ON pf1.potemplate = pt1.id
                JOIN POTemplate AS pt2 ON
                    pt2.potemplatename = pt1.potemplatename AND
                    pt2.sourcepackagename = pt1.sourcepackagename AND
                    pt2.distrorelease = %s
                JOIN POFile AS pf2 ON
                    pf2.potemplate = pt2.id AND
                    pf2.language = pf1.language AND
                    (pf2.variant = pf1.variant OR
                     (pf2.variant IS NULL AND pf1.variant IS NULL))
                JOIN POTMsgSet AS ptms1 ON ptms1.potemplate = pt1.id
                JOIN POMsgSet AS pms1 ON
                    pms1.potmsgset = ptms1.id AND
                    pms1.pofile = pf1.id
                JOIN POTMsgSet AS ptms2 ON
                    ptms2.potemplate = pt2.id AND
                    ptms2.primemsgid = ptms1.primemsgid
            WHERE
                pt1.distrorelease = %s AND
                POMsgSet.potmsgset = ptms2.id AND
                POMsgSet.pofile = pf2.id AND
                POMsgSet.iscomplete = FALSE AND
                pms1.iscomplete = TRUE
                ''' % sqlvalues(self, self.parentseries))

        logging.info('Filling POMsgSet table...')
        cur.execute('''
            INSERT INTO POMsgSet (
                sequence, pofile, iscomplete, obsolete, isfuzzy, commenttext,
                potmsgset, publishedfuzzy, publishedcomplete, isupdated)
            SELECT
                pms1.sequence AS sequence,
                pf2.id AS pofile,
                pms1.iscomplete AS iscomplete,
                pms1.obsolete AS obsolete,
                pms1.isfuzzy AS isfuzzy,
                pms1.commenttext AS commenttext,
                ptms2.id AS potmsgset,
                pms1.publishedfuzzy AS publishedfuzzy,
                pms1.publishedcomplete AS publishedcomplete,
                pms1.isupdated AS isupdated
            FROM
                POTemplate AS pt1
                JOIN POFile AS pf1 ON pf1.potemplate = pt1.id
                JOIN POTemplate AS pt2 ON
                    pt2.potemplatename = pt1.potemplatename AND
                    pt2.sourcepackagename = pt1.sourcepackagename AND
                    pt2.distrorelease = %s
                JOIN POFile AS pf2 ON
                    pf2.potemplate = pt2.id AND
                    pf2.language = pf1.language AND
                    (pf2.variant = pf1.variant OR
                     (pf2.variant IS NULL AND pf1.variant IS NULL))
                JOIN POTMsgSet AS ptms1 ON ptms1.potemplate = pt1.id
                JOIN POMsgSet AS pms1 ON
                    pms1.potmsgset = ptms1.id AND
                    pms1.pofile = pf1.id
                JOIN POTMsgSet AS ptms2 ON
                    ptms2.potemplate = pt2.id AND
                    ptms2.primemsgid = ptms1.primemsgid
                LEFT OUTER JOIN POMsgSet AS pms2 ON
                    pms2.potmsgset = ptms2.id AND
                    pms2.pofile = pf2.id
            WHERE
                pt1.distrorelease = %s AND
                pms2.id IS NULL''' % sqlvalues(self, self.parentseries))

        # At this point, we need to know the list of POFiles that we are
        # going to modify so we can recalculate later its statistics. We
        # do this before copying POSubmission table entries because
        # otherwise we will not know exactly which one are being updated.
        logging.info('Getting the list of POFiles with changes...')
        cur.execute('''
            SELECT
                DISTINCT pf2.id
            FROM
                POTemplate AS pt1
                JOIN POFile AS pf1 ON pf1.potemplate = pt1.id
                JOIN POTemplate AS pt2 ON
                    pt2.potemplatename = pt1.potemplatename AND
                    pt2.sourcepackagename = pt1.sourcepackagename AND
                    pt2.distrorelease = %s
                JOIN POFile AS pf2 ON
                    pf2.potemplate = pt2.id AND
                    pf2.language = pf1.language AND
                    (pf2.variant = pf1.variant OR
                     (pf2.variant IS NULL AND pf1.variant IS NULL))
                JOIN POTMsgSet AS ptms1 ON ptms1.potemplate = pt1.id
                JOIN POMsgSet AS pms1 ON
                    pms1.potmsgset = ptms1.id AND
                    pms1.pofile = pf1.id
                JOIN POTMsgSet AS ptms2 ON
                    ptms2.potemplate = pt2.id AND
                    ptms2.primemsgid = ptms1.primemsgid
                JOIN POMsgSet AS pms2 ON
                    pms2.potmsgset = ptms2.id AND
                    pms2.pofile = pf2.id
                JOIN POSubmission AS ps1 ON
                    ps1.pomsgset = pms1.id AND
                    ps1.active
                LEFT OUTER JOIN POSubmission AS ps2 ON
                    ps2.pomsgset = pms2.id AND
                    ps2.pluralform = ps1.pluralform AND
                    ps2.potranslation = ps1.potranslation AND
                    ((ps2.published AND ps2.active) OR ps2.active = FALSE)
            WHERE
                pt1.distrorelease = %s AND ps2.id IS NULL
                ''' % sqlvalues(self, self.parentseries))

        pofile_rows = cur.fetchall()
        pofile_ids = [row[0] for row in pofile_rows]

        replacements = sqlvalues(
            series=self, parentseries=self.parentseries)

        logging.info( 'Filling POSubmission table with active rows...')
        replacements['published'] = u'FALSE'
        replacements['active'] = u'FALSE'

        cur.execute('''
            INSERT INTO POSubmission (
                pomsgset, pluralform, potranslation, origin, datecreated,
                person, validationstatus, active, published)
            SELECT
                pms2.id AS pomsgset,
                ps1.pluralform AS pluralform,
                ps1.potranslation AS potranslation,
                ps1.origin AS origin,
                ps1.datecreated AS datecreated,
                ps1.person AS person,
                ps1.validationstatus AS validationstatus,
                %(active)s,
                %(published)s
            FROM
                POTemplate AS pt1
                JOIN POFile AS pf1 ON pf1.potemplate = pt1.id
                JOIN POTemplate AS pt2 ON
                    pt2.potemplatename = pt1.potemplatename AND
                    pt2.sourcepackagename = pt1.sourcepackagename AND
                    pt2.distrorelease = %(series)s
                JOIN POFile AS pf2 ON
                    pf2.potemplate = pt2.id AND
                    pf2.language = pf1.language AND
                    (pf2.variant = pf1.variant OR
                     (pf2.variant IS NULL AND pf1.variant IS NULL))
                JOIN POTMsgSet AS ptms1 ON ptms1.potemplate = pt1.id
                JOIN POMsgSet AS pms1 ON
                    pms1.potmsgset = ptms1.id AND
                    pms1.pofile = pf1.id
                JOIN POTMsgSet AS ptms2 ON
                    ptms2.potemplate = pt2.id AND
                    ptms2.primemsgid = ptms1.primemsgid
                JOIN POMsgSet AS pms2 ON
                    pms2.potmsgset = ptms2.id AND
                    pms2.pofile = pf2.id
                JOIN POSubmission AS ps1 ON
                    ps1.pomsgset = pms1.id AND
                    (ps1.active OR %(published)s)
                LEFT OUTER JOIN POSubmission AS ps2 ON
                    ps2.pomsgset = pms2.id AND
                    ps2.pluralform = ps1.pluralform AND
                    ps2.potranslation = ps1.potranslation
            WHERE
                pt1.distrorelease = %(parentseries)s AND ps2.id IS NULL
            ''' % replacements)

        # This query will be only useful if when we already have some
        # initial translations before this method call, because is the
        # only situation when we could have POSubmission rows to update.
        logging.info(
            'Updating previous existing POSubmission rows...')
        cur.execute('''
            UPDATE POSubmission
                SET active = FALSE
                FROM
                    POTemplate AS pt1
                    JOIN POFile AS pf1 ON pf1.potemplate = pt1.id
                    JOIN POTemplate AS pt2 ON
                        pt2.potemplatename = pt1.potemplatename AND
                        pt2.sourcepackagename = pt1.sourcepackagename AND
                        pt2.distrorelease = %s
                    JOIN POFile AS pf2 ON
                        pf2.potemplate = pt2.id AND
                        pf2.language = pf1.language AND
                        (pf2.variant = pf1.variant OR
                         (pf2.variant IS NULL AND pf1.variant IS NULL))
                    JOIN POTMsgSet AS ptms1 ON ptms1.potemplate = pt1.id
                    JOIN POMsgSet AS pms1 ON
                        pms1.potmsgset = ptms1.id AND
                        pms1.pofile = pf1.id AND
                        pms1.iscomplete = TRUE
                    JOIN POTMsgSet AS ptms2 ON
                        ptms2.potemplate = pt2.id AND
                        ptms2.primemsgid = ptms1.primemsgid
                    JOIN POMsgSet AS pms2 ON
                        pms2.potmsgset = ptms2.id AND
                        pms2.pofile = pf2.id
                    JOIN POSubmission AS ps1 ON
                        ps1.pomsgset = pms1.id AND
                        ps1.active
                    LEFT JOIN POSubmission AS newactive_ps2 ON
                        newactive_ps2.pomsgset = pms2.id AND
                        newactive_ps2.pluralform = ps1.pluralform AND
                        newactive_ps2.potranslation = ps1.potranslation
                WHERE
                    pt1.distrorelease = %s AND
                    POSubmission.pomsgset = pms2.id AND
                    POSubmission.pluralform = ps1.pluralform AND
                    POSubmission.potranslation <> ps1.potranslation AND
                    POSubmission.active AND POSubmission.published AND
                    newactive_ps2 IS NOT NULL
                ''' % sqlvalues(self, self.parentseries))

        cur.execute('''
            UPDATE POSubmission
                SET active = TRUE
                FROM
                    POTemplate AS pt1
                    JOIN POFile AS pf1 ON pf1.potemplate = pt1.id
                    JOIN POTemplate AS pt2 ON
                        pt2.potemplatename = pt1.potemplatename AND
                        pt2.sourcepackagename = pt1.sourcepackagename AND
                        pt2.distrorelease = %s
                    JOIN POFile AS pf2 ON
                        pf2.potemplate = pt2.id AND
                        pf2.language = pf1.language AND
                        (pf2.variant = pf1.variant OR
                         (pf2.variant IS NULL AND pf1.variant IS NULL))
                    JOIN POTMsgSet AS ptms1 ON ptms1.potemplate = pt1.id
                    JOIN POMsgSet AS pms1 ON
                        pms1.potmsgset = ptms1.id AND
                        pms1.pofile = pf1.id AND
                        pms1.iscomplete = TRUE
                    JOIN POTMsgSet AS ptms2 ON
                        ptms2.potemplate = pt2.id AND
                        ptms2.primemsgid = ptms1.primemsgid
                    JOIN POMsgSet AS pms2 ON
                        pms2.potmsgset = ptms2.id AND
                        pms2.pofile = pf2.id
                    JOIN POSubmission AS ps1 ON
                        ps1.pomsgset = pms1.id AND
                        ps1.active
                    LEFT JOIN POSubmission AS active_ps2 ON
                        active_ps2.pomsgset = pms2.id AND
                        active_ps2.pluralform = ps1.pluralform AND
                        active_ps2.active
                WHERE
                    pt1.distrorelease = %s AND
                    POSubmission.pomsgset = pms2.id AND
                    POSubmission.pluralform = ps1.pluralform AND
                    POSubmission.potranslation = ps1.potranslation AND
                    NOT POSubmission.active AND
                    active_ps2 IS NULL
                ''' % sqlvalues(self, self.parentseries))

        # Update the statistics cache for every POFile we touched.
        logging.info("Updating POFile's statistics")
        for pofile_id in pofile_ids:
            pofile = POFile.get(pofile_id)
            pofile.updateStatistics()

    def _copy_active_translations(self, ztm):
        """Copy active translations from the parent into this one.

        This method is used in two scenarios: when a new distribution series
        is opened for translation, and during periodic updates as new
        translations from the parent series are ported to newer series that
        haven't provided translations of their own for the same strings yet.
        In the former scenario a full copy is drawn from the parent series.

        If this distroseries doesn't have any translatable resource, this
        method will clone all of the parent's current translatable resources;
        otherwise, only the translations that are in the parent but lacking in
        this one will be copied.

        If there is a status change but no translation is changed for a given
        message, we don't have a way to figure whether the change was done in
        the parent or this distroseries, so we don't migrate that.
        """
        if self.parentseries is None:
            # We don't have a parent from where we could copy translations.
            return

        translation_tables = [
            'POTemplate', 'POTMsgSet', 'POMsgIDSighting', 'POFile',
            'POMsgSet', 'POSubmission'
            ]

        full_name = "%s_%s" % (self.distribution.name, self.name)
        copier = MultiTableCopy(full_name, translation_tables)

        if len(self.potemplates) == 0:
            # We're a new distroseries; copy from scratch
            self._copyActiveTranslationsToNewRelease(ztm, copier)
        elif copier.needsRecovery():
            # Recover data from previous, abortive run
            copier.pour(ztm)
        else:
            # Incremental copy of updates from parent distroseries
            self._copyActiveTranslationsAsUpdate()

    def copyMissingTranslationsFromParent(self, ztm):
        """See IDistroSeries."""
        flush_database_updates()
        flush_database_caches()
        # Request the translation copy.
        self._copy_active_translations(ztm)

    def getPendingPublications(self, archive, pocket, is_careful):
        """See IPublishing."""
        queries = ['distrorelease = %s' % sqlvalues(self)]

        # Query main archive for this distroseries
        queries.append('archive=%s' % sqlvalues(archive))

        # Careful publishing should include all PUBLISHED rows, normal run
        # only includes PENDING ones.
        statuses = [PackagePublishingStatus.PENDING]
        if is_careful:
            statuses.append(PackagePublishingStatus.PUBLISHED)
        queries.append('status IN %s' % sqlvalues(statuses))

        # Restrict to a specific pocket.
        queries.append('pocket = %s' % sqlvalues(pocket))

        # Exclude RELEASE pocket if the distroseries was already released,
        # since it should not change for main archive.
        # We allow RELEASE uploads for PPAs.
        if not self.isUnstable() and self.main_archive == archive:
            queries.append(
            'pocket != %s' % sqlvalues(PackagePublishingPocket.RELEASE))

        publications = SourcePackagePublishingHistory.select(
            " AND ".join(queries), orderBy="-id")

        return publications

    def publish(self, diskpool, log, archive, pocket, is_careful=False):
        """See IPublishing."""
        log.debug("Publishing %s-%s" % (self.title, pocket.name))
        log.debug("Attempting to publish pending sources.")

        dirty_pockets = set()
        for spph in self.getPendingPublications(archive, pocket, is_careful):
            if not self.checkLegalPocket(spph, is_careful, log):
                continue
            spph.publish(diskpool, log)
            dirty_pockets.add((self.name, spph.pocket))

        # propagate publication request to each distroarchseries.
        for dar in self.architectures:
            more_dirt = dar.publish(
                diskpool, log, archive, pocket, is_careful)
            dirty_pockets.update(more_dirt)

        return dirty_pockets

    def checkLegalPocket(self, publication, is_careful, log):
        """Check if the publication can happen in the archive."""
        # 'careful' mode re-publishes everything:
        if is_careful:
            return True

        # PPA allows everything (aka Hotel California).
        if publication.archive != self.main_archive:
            return True

        # FROZEN state also allow all pockets to be published.
        if self.status == DistroSeriesStatus.FROZEN:
            return True

        # If we're not republishing, we want to make sure that
        # we're not publishing packages into the wrong pocket.
        # Unfortunately for careful mode that can't hold true
        # because we indeed need to republish everything.
        if (self.isUnstable() and
            publication.pocket != PackagePublishingPocket.RELEASE):
            log.error("Tried to publish %s (%s) into a non-release "
                      "pocket on unstable series %s, skipping"
                      % (publication.displayname, publication.id,
                         self.displayname))
            return False
        if (not self.isUnstable() and
            publication.pocket == PackagePublishingPocket.RELEASE):
            log.error("Tried to publish %s (%s) into release pocket "
                      "on stable series %s, skipping"
                      % (publication.displayname, publication.id,
                         self.displayname))
            return False

        return True

    @property
    def main_archive(self):
        return self.distribution.main_archive

    def getFirstEntryToImport(self):
        """See IHasTranslationImports."""
        if self.defer_translation_imports:
            return None
        else:
            return TranslationImportQueueEntry.selectFirstBy(
                status=RosettaImportStatus.APPROVED,
                distroseries=self,
                orderBy=['dateimported'])



class DistroSeriesSet:
    implements(IDistroSeriesSet)

    def get(self, distroseriesid):
        """See IDistroSeriesSet."""
        return DistroSeries.get(distroseriesid)

    def translatables(self):
        """See IDistroSeriesSet."""
        return DistroSeries.select(
            "POTemplate.distrorelease=DistroRelease.id",
            clauseTables=['POTemplate'], distinct=True)

    def findByName(self, name):
        """See IDistroSeriesSet."""
        return DistroSeries.selectBy(name=name)

    def queryByName(self, distribution, name):
        """See IDistroSeriesSet."""
        return DistroSeries.selectOneBy(distribution=distribution, name=name)

    def findByVersion(self, version):
        """See IDistroSeriesSet."""
        return DistroSeries.selectBy(version=version)

    def search(self, distribution=None, isreleased=None, orderBy=None):
        """See IDistroSeriesSet."""
        where_clause = ""
        if distribution is not None:
            where_clause += "distribution = %s" % sqlvalues(distribution.id)
        if isreleased is not None:
            if where_clause:
                where_clause += " AND "
            if isreleased:
                # The query is filtered on released releases.
                where_clause += "releasestatus in (%s, %s)" % sqlvalues(
                    DistroSeriesStatus.CURRENT,
                    DistroSeriesStatus.SUPPORTED)
            else:
                # The query is filtered on unreleased releases.
                where_clause += "releasestatus in (%s, %s, %s)" % sqlvalues(
                    DistroSeriesStatus.EXPERIMENTAL,
                    DistroSeriesStatus.DEVELOPMENT,
                    DistroSeriesStatus.FROZEN)
        if orderBy is not None:
            return DistroSeries.select(where_clause, orderBy=orderBy)
        else:
            return DistroSeries.select(where_clause)

    def new(self, distribution, name, displayname, title, summary,
            description, version, parentseries, owner):
        """See IDistroSeriesSet."""
        return DistroSeries(
            distribution=distribution,
            name=name,
            displayname=displayname,
            title=title,
            summary=summary,
            description=description,
            version=version,
            status=DistroSeriesStatus.EXPERIMENTAL,
            parentseries=parentseries,
            owner=owner)
<|MERGE_RESOLUTION|>--- conflicted
+++ resolved
@@ -404,8 +404,8 @@
 
         # sort by priority descending, by default
         if sort is None or sort == SpecificationSort.PRIORITY:
-           order = ['-priority', 'Specification.definition_status',
-                    'Specification.name']
+            order = ['-priority', 'Specification.definition_status',
+                     'Specification.name']
         elif sort == SpecificationSort.DATE:
             # we are showing specs for a GOAL, so under some circumstances
             # we care about the order in which the specs were nominated for
@@ -674,21 +674,12 @@
         main_sources = SourcePackagePublishingHistory.select(
             " AND ".join(main_clauses), orderBy="id")
 
-<<<<<<< HEAD
-        query = """
-        distrorelease=%s AND status=%s AND archive <> %s
-        """ % sqlvalues(self, PackagePublishingStatus.PUBLISHED,
-                        self.main_archive)
-        ppa_sources = SourcePackagePublishingHistory.select(
-            query, orderBy="id")
-=======
         # PPA candidates.
         ppa_clauses = ['distrorelease=%s AND archive!=%s' %
                        sqlvalues(self, self.main_archive)]
         ppa_clauses.append('status IN %s' % sqlvalues(pend_build_statuses))
         ppa_sources = SourcePackagePublishingHistory.select(
             " AND ".join(ppa_clauses), orderBy="id")
->>>>>>> 4c9964b8
 
         # Return all candidates.
         return main_sources.union(ppa_sources)
