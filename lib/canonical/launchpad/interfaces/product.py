--- conflicted
+++ resolved
@@ -30,14 +30,9 @@
 from canonical.launchpad.interfaces.bugtarget import IBugTarget
 from canonical.launchpad.interfaces.karma import IKarmaContext
 from canonical.launchpad.interfaces.launchpad import (
-<<<<<<< HEAD
-    IHasAppointedDriver, IHasDrivers, IHasIcon, IHasLogo, IHasMugshot,
-    IHasOwner, IHasSecurityContact, ILaunchpadContainer, ILaunchpadUsage)
-=======
     IHasAppointedDriver, IHasDrivers, IHasExternalBugTracker,
     IHasIcon, IHasLogo, IHasMugshot,
-    IHasOwner, IHasSecurityContact, ILaunchpadUsage)
->>>>>>> 42f6183a
+    IHasOwner, IHasSecurityContact, ILaunchpadContainer, ILaunchpadUsage)
 from canonical.launchpad.interfaces.milestone import IHasMilestones
 from canonical.launchpad.interfaces.announcement import IMakesAnnouncements
 from canonical.launchpad.interfaces.pillar import IPillar
@@ -110,15 +105,12 @@
 
 
 class IProduct(IBugTarget, IHasAppointedDriver, IHasBranchVisibilityPolicy,
-               IHasDrivers, IHasIcon, IHasLogo, IHasMentoringOffers,
+               IHasDrivers, IHasExternalBugTracker, IHasIcon, IHasLogo,
+               ILaunchpadContainer, IHasMentoringOffers,
                IHasMilestones, IHasMugshot, IMakesAnnouncements, IHasOwner,
                IHasSecurityContact, IHasSprints, IHasTranslationGroup,
                IKarmaContext, ILaunchpadUsage, ISpecificationTarget,
-<<<<<<< HEAD
-               IPillar, ILaunchpadContainer):
-=======
-               IPillar, IHasExternalBugTracker):
->>>>>>> 42f6183a
+               IPillar):
     """A Product.
 
     The Launchpad Registry describes the open source world as Projects and
