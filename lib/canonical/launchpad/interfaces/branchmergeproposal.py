--- conflicted
+++ resolved
@@ -408,10 +408,6 @@
             private branches that the person is entitled to see are returned.
             Private branches are only visible to the owner and subscribers of
             the branch, and to LP admins.
-<<<<<<< HEAD
-        :raises: BadBranchMergeProposalSearchContext if the context is not
-=======
         :raises BadBranchMergeProposalSearchContext: If the context is not
->>>>>>> 292535a5
             understood.
         """