--- conflicted
+++ resolved
@@ -1262,14 +1262,9 @@
         for pub_record in releases:
             pub_version = pub_record.sourcepackagerelease.version
             if apt_pkg.VersionCompare(version, pub_version) <= 0:
-<<<<<<< HEAD
-                self.reject("%s: Version older than that in the archive."
-                            % (dsc_file.filename))
-=======
                 self.reject("%s: Version older than that in the archive. "
                             "%s <= %s" % (dsc_file.filename,
                                           version, pub_version))
->>>>>>> 5def34a6
 
         # For any file mentioned in the upload which does not exist in the
         # upload, go ahead and find it from the database.
@@ -1496,13 +1491,6 @@
                     # the set will be the most useful since it should be
                     # the most recently uploaded. We therefore use this one.
                     override = possible[0]
-<<<<<<< HEAD
-                    if apt_pkg.VersionCompare(
-                        self.changes['version'],
-                        override.sourcepackagerelease.version) <= 0:
-                        self.reject("%s: Version older than that in the archive."
-                                    % (uploaded_file.filename))
-=======
                     archive_version = override.sourcepackagerelease.version
                     if apt_pkg.VersionCompare(self.changes['version'],
                                               archive_version) <= 0:
@@ -1511,7 +1499,6 @@
                                     % (uploaded_file.filename,
                                        self.changes['version'],
                                        archive_version))
->>>>>>> 5def34a6
                     
                     uploaded_file.component = override.component.name
                     uploaded_file.section = override.section.name
@@ -1561,14 +1548,6 @@
                         # since it should be the most recently
                         # uploaded. We therefore use this one.
                         override=possible[0]
-<<<<<<< HEAD
-                        if apt_pkg.VersionCompare(
-                            self.changes['version'],
-                            override.binarypackagerelease.version) <= 0:
-                            self.reject("%s: Version older than that in the "
-                                        "archive."
-                                        % (uploaded_file.filename))
-=======
                         archive_version = override.binarypackagerelease.version
                         if apt_pkg.VersionCompare(uploaded_file.version,
                                                   archive_version) <= 0:
@@ -1577,7 +1556,6 @@
                                         % (uploaded_file.filename,
                                            uploaded_file.version,
                                            archive_version))
->>>>>>> 5def34a6
                         uploaded_file.component = override.component.name
                         uploaded_file.section = override.section.name
                         uploaded_file.priority = override.priority
