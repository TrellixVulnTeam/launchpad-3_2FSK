# Copyright 2006 Canonical Ltd.  All rights reserved.
"""Test native publication workflow for Soyuz. """

from unittest import TestLoader
import operator
import os
import shutil
import tempfile
from StringIO import StringIO

from zope.component import getUtility
from canonical.archivepublisher.config import Config
from canonical.archivepublisher.diskpool import DiskPool
from canonical.config import config
from canonical.database.constants import UTC_NOW
from canonical.database.sqlbase import commit
from canonical.launchpad.ftests.harness import (
    LaunchpadZopelessTestCase)
from canonical.launchpad.database.publishing import (
    SourcePackagePublishingHistory, SecureSourcePackagePublishingHistory,
    BinaryPackagePublishingHistory, SecureBinaryPackagePublishingHistory)
from canonical.launchpad.database.processor import ProcessorFamily
from canonical.launchpad.interfaces import (
    BinaryPackageFormat, ILibraryFileAliasSet, IDistributionSet, IPersonSet,
    ISectionSet, IComponentSet, ISourcePackageNameSet, IBinaryPackageNameSet,
    IGPGKeySet, PackagePublishingStatus, PackagePublishingPocket,
    PackagePublishingPriority, SourcePackageUrgency)
from canonical.launchpad.scripts import FakeLogger

from canonical.librarian.client import LibrarianClient


class SoyuzTestPublisher:
    """Helper class able to publish coherent source and binaires in Soyuz."""

    def prepareBreezyAutotest(self):
        """Prepare ubuntutest/breezy-autotest for publications.

        It's also called during the normal test-case setUp.
        """
        self.ubuntutest = getUtility(IDistributionSet)['ubuntutest']
        self.breezy_autotest = self.ubuntutest['breezy-autotest']
        self.person = getUtility(IPersonSet).getByName('sabdfl')
        self.breezy_autotest_i386 = self.breezy_autotest.newArch(
            'i386', ProcessorFamily.get(1), False, self.person)
        self.breezy_autotest_hppa = self.breezy_autotest.newArch(
            'hppa', ProcessorFamily.get(4), False, self.person)
        self.breezy_autotest.nominatedarchindep = self.breezy_autotest_i386
        self.signingkey = getUtility(IGPGKeySet).get(1)
        self.section = getUtility(ISectionSet)['base']

    def addMockFile(self, filename, filecontent='nothing'):
        """Add a mock file in Librarian.

        Returns a ILibraryFileAlias corresponding to the file uploaded.
        """
        library = LibrarianClient()
        alias_id = library.addFile(
            filename, len(filecontent), StringIO(filecontent),
            'application/text')
        commit()
        return getUtility(ILibraryFileAliasSet)[alias_id]

    def getPubSource(self, sourcename='foo', version='666', component='main',
                     filename=None,
                     filecontent='I do not care about sources.',
                     status=PackagePublishingStatus.PENDING,
                     pocket=PackagePublishingPocket.RELEASE,
                     scheduleddeletiondate=None, dateremoved=None,
                     distroseries=None, archive=None, builddepends=None,
                     builddependsindep=None, architecturehintlist='all',
                     dsc_standards_version='3.6.2', dsc_format='1.0',
                     dsc_binaries='foo-bin',
                     dsc_maintainer_rfc822='Foo Bar <foo@bar.com>'):
        """Return a mock source publishing record."""
        spn = getUtility(ISourcePackageNameSet).getOrCreateByName(sourcename)

        component = getUtility(IComponentSet)[component]

        if distroseries is None:
            distroseries = self.breezy_autotest
        if archive is None:
            archive = self.breezy_autotest.main_archive

        spr = distroseries.createUploadedSourcePackageRelease(
            sourcepackagename=spn,
            maintainer=self.person,
            creator=self.person,
            component=component,
            section=self.section,
            urgency=SourcePackageUrgency.LOW,
            version=version,
            builddepends=builddepends,
            builddependsindep=builddependsindep,
            architecturehintlist=architecturehintlist,
            changelog=None,
            dsc=None,
            copyright='placeholder ...',
            dscsigningkey=self.signingkey,
            dsc_maintainer_rfc822=dsc_maintainer_rfc822,
            dsc_standards_version=dsc_standards_version,
            dsc_format=dsc_format,
            dsc_binaries=dsc_binaries,
            archive=archive,
            )

        if filename is None:
            filename = "%s.dsc" % sourcename
        alias = self.addMockFile(filename, filecontent)
        spr.addFile(alias)

        sspph = SecureSourcePackagePublishingHistory(
            distroseries=distroseries,
            sourcepackagerelease=spr,
            component=spr.component,
            section=spr.section,
            status=status,
            datecreated=UTC_NOW,
            dateremoved=dateremoved,
            scheduleddeletiondate=scheduleddeletiondate,
            pocket=pocket,
            embargo=False,
            archive=archive
            )

        # SPPH and SSPPH IDs are the same, since they are SPPH is a SQLVIEW
        # of SSPPH and other useful attributes.
        return SourcePackagePublishingHistory.get(sspph.id)

<<<<<<< HEAD
    def getPubBinaries(self, binaryname='foo-bin', summary='Foo app is great',
                       description='Well ...\nit does nothing, though',
                       shlibdep=None, depends=None, recommends=None,
                       suggests=None, conflicts=None, replaces=None,
                       provides=None, filecontent='bbbiiinnnaaarrryyy',
                       status=PackagePublishingStatus.PENDING,
                       pocket=PackagePublishingPocket.RELEASE,
                       pub_source=None):
        """Return a list of binary publishing records."""
=======
    def getPubBinary(self, binaryname='foo-bin', summary='Foo app is great',
                     description='Well ...\nit does nothing, though',
                     shlibdep=None, depends=None, recommends=None,
                     suggests=None, conflicts=None, replaces=None,
                     provides=None, filecontent='bbbiiinnnaaarrryyy',
                     status=PackagePublishingStatus.PENDING,
                     pocket=PackagePublishingPocket.RELEASE,
                     scheduleddeletiondate=None, dateremoved=None,
                     pub_source=None):
        """Return a mock binary publishing record."""
>>>>>>> b37f70f7
        sourcename = "%s" % binaryname.split('-')[0]
        if pub_source is None:
            pub_source = self.getPubSource(
                sourcename=sourcename, status=status, pocket=pocket)

        # Determine architecture to build.
        from canonical.buildmaster.master import determineArchitecturesToBuild
        legal_archs = [das for das in self.breezy_autotest.architectures]
        archs = determineArchitecturesToBuild(
            pub_source, legal_archs, self.breezy_autotest)

        # Build and publish binaries.
        archive = pub_source.archive
        spr = pub_source.sourcepackagerelease
        published_binaries = []
        for arch in archs:
            pub_binaries = self._buildAndPublishBinaryForSource(
                arch, archive, spr, status, pocket, filecontent,
                binaryname, summary, description, shlibdep, depends,
                recommends, suggests, conflicts, replaces, provides)
            published_binaries.extend(pub_binaries)

        return sorted(
            published_binaries, key=operator.attrgetter('id'), reverse=True)

    def _buildAndPublishBinaryForSource(self, distroarchseries, archive,
                                        sourcepackagerelease, status,
                                        pocket, filecontent, binaryname,
                                        summary, description, shlibdep,
                                        depends, recommends, suggests,
                                        conflicts, replaces, provides):
        """Return the corresponding BinaryPackagePublishingHistory."""
        # Create a Build record.
        build = sourcepackagerelease.createBuild(
            distroarchseries=distroarchseries, archive=archive, pocket=pocket)

        # Create a BinaryPackageRelease
        bpn = getUtility(IBinaryPackageNameSet).getOrCreateByName(binaryname)
        architecturespecific = (
            not sourcepackagerelease.architecturehintlist == 'all')
        bpr = build.createBinaryPackageRelease(
            version=sourcepackagerelease.version,
            component=sourcepackagerelease.component.id,
            section=sourcepackagerelease.section.id,
            binarypackagename=bpn.id,
            summary=summary,
            description=description,
            shlibdeps=shlibdep,
            depends=depends,
            recommends=recommends,
            suggests=suggests,
            conflicts=conflicts,
            replaces=replaces,
            provides=provides,
            essential=False,
            installedsize=100,
            architecturespecific=architecturespecific,
            binpackageformat=BinaryPackageFormat.DEB,
            priority=PackagePublishingPriority.STANDARD
            )

        # Create the corresponding DEB file.
        if architecturespecific:
            filearchtag = distroarchseries.architecturetag
        else:
            filearchtag = 'all'
        filename = '%s_%s.deb' % (binaryname, filearchtag)
        alias = self.addMockFile(filename, filecontent=filecontent)
        bpr.addFile(alias)

<<<<<<< HEAD
        # Publish the binary.
        if architecturespecific:
            archs = [distroarchseries]
        else:
            archs = distroarchseries.distroseries.architectures

        secure_pub_binaries = []
        for arch in archs:
            pub = SecureBinaryPackagePublishingHistory(
                distroarchseries=arch,
                binarypackagerelease=bpr,
                component=bpr.component,
                section=bpr.section,
                priority=bpr.priority,
                status=status,
                datecreated=UTC_NOW,
                pocket=pocket,
                embargo=False,
                archive=archive
                )
            secure_pub_binaries.append(pub)

        return [BinaryPackagePublishingHistory.get(pub.id)
                for pub in secure_pub_binaries]


class TestNativePublishingBase(LaunchpadZopelessTestCase,
                               SoyuzTestPublisher):
    dbuser = config.archivepublisher.dbuser
=======
        sbpph = SecureBinaryPackagePublishingHistory(
            distroarchseries=self.breezy_autotest_i386,
            binarypackagerelease=bpr,
            component=bpr.component,
            section=bpr.section,
            priority=bpr.priority,
            status=status,
            datecreated=UTC_NOW,
            dateremoved=dateremoved,
            scheduleddeletiondate=scheduleddeletiondate,
            pocket=pocket,
            embargo=False,
            archive=archive
            )
>>>>>>> b37f70f7

    def setUp(self):
        """Setup creates a pool dir and setup librarian.

        Also instantiate DiskPool component.
        """
        LaunchpadZopelessTestCase.setUp(self)
        self.prepareBreezyAutotest()
        self.config = Config(self.ubuntutest)
        self.config.setupArchiveDirs()
        self.pool_dir = self.config.poolroot
        self.temp_dir = self.config.temproot
        self.logger = FakeLogger()
        def message(self, prefix, *stuff, **kw):
            pass
        self.logger.message = message
        self.disk_pool = DiskPool(self.pool_dir, self.temp_dir, self.logger)

    def tearDown(self):
        """Tear down blows the pool dir away."""
        shutil.rmtree(self.config.distroroot)
        LaunchpadZopelessTestCase.tearDown(self)


class TestNativePublishing(TestNativePublishingBase):

    def testPublish(self):
        """Test publishOne in normal conditions (new file)."""
        pub_source = self.getPubSource(filecontent='Hello world')
        pub_source.publish(self.disk_pool, self.logger)
        self.layer.commit()

        pub_source.sync()
        self.assertEqual(pub_source.status, PackagePublishingStatus.PUBLISHED)
        foo_name = "%s/main/f/foo/foo.dsc" % self.pool_dir
        self.assertEqual(open(foo_name).read().strip(), 'Hello world')

    def testPublishingOverwriteFileInPool(self):
        """Test if publishOne refuses to overwrite a file in pool.

        Check if it also keeps the original file content.
        It's done by publishing 'foo' by-hand and ensuring it
        has a special content, then publish 'foo' again, via publisher,
        and finally check one of the 'foo' files content.
        """
        foo_path = os.path.join(self.pool_dir, 'main', 'f', 'foo')
        os.makedirs(foo_path)
        foo_dsc_path = os.path.join(foo_path, 'foo.dsc')
        foo_dsc = open(foo_dsc_path, 'w')
        foo_dsc.write('Hello world')
        foo_dsc.close()

        pub_source = self.getPubSource(filecontent="Something")
        pub_source.publish(self.disk_pool, self.logger)
        self.layer.commit()
        self.assertEqual(
            pub_source.status,PackagePublishingStatus.PENDING)
        self.assertEqual(open(foo_dsc_path).read().strip(), 'Hello world')

    def testPublishingDifferentContents(self):
        """Test if publishOne refuses to overwrite its own publication."""
        pub_source = self.getPubSource(filecontent='foo is happy')
        pub_source.publish(self.disk_pool, self.logger)
        self.layer.commit()

        foo_name = "%s/main/f/foo/foo.dsc" % self.pool_dir
        pub_source.sync()
        self.assertEqual(
            pub_source.status, PackagePublishingStatus.PUBLISHED)
        self.assertEqual(open(foo_name).read().strip(), 'foo is happy')

        # try to publish 'foo' again with a different content, it
        # raises internally and keeps the files with the original
        # content.
        pub_source2 = self.getPubSource(filecontent='foo is depressing')
        pub_source2.publish(self.disk_pool, self.logger)
        self.layer.commit()

        pub_source2.sync()
        self.assertEqual(
            pub_source2.status, PackagePublishingStatus.PENDING)
        self.assertEqual(open(foo_name).read().strip(), 'foo is happy')

    def testPublishingAlreadyInPool(self):
        """Test if publishOne works if file is already in Pool.

        It should identify that the file has the same content and
        mark it as PUBLISHED.
        """
        pub_source = self.getPubSource(
            sourcename='bar', filecontent='bar is good')
        pub_source.publish(self.disk_pool, self.logger)
        self.layer.commit()
        bar_name = "%s/main/b/bar/bar.dsc" % self.pool_dir
        self.assertEqual(open(bar_name).read().strip(), 'bar is good')
        pub_source.sync()
        self.assertEqual(
            pub_source.status, PackagePublishingStatus.PUBLISHED)

        pub_source2 = self.getPubSource(
            sourcename='bar', filecontent='bar is good')
        pub_source2.publish(self.disk_pool, self.logger)
        self.layer.commit()
        pub_source2.sync()
        self.assertEqual(
            pub_source2.status, PackagePublishingStatus.PUBLISHED)

    def testPublishingSymlink(self):
        """Test if publishOne moving publication between components.

        After check if the pool file contents as the same, it should
        create a symlink in the new pointing to the original file.
        """
        content = 'am I a file or a symbolic link ?'
        # publish sim.dsc in main and re-publish in universe
        pub_source = self.getPubSource(
            sourcename='sim', filecontent=content)
        pub_source2 = self.getPubSource(
            sourcename='sim', component='universe', filecontent=content)
        pub_source.publish(self.disk_pool, self.logger)
        pub_source2.publish(self.disk_pool, self.logger)
        self.layer.commit()

        pub_source.sync()
        pub_source2.sync()
        self.assertEqual(
            pub_source.status, PackagePublishingStatus.PUBLISHED)
        self.assertEqual(
            pub_source2.status, PackagePublishingStatus.PUBLISHED)

        # check the resulted symbolic link
        sim_universe = "%s/universe/s/sim/sim.dsc" % self.pool_dir
        self.assertEqual(
            os.readlink(sim_universe), '../../../main/s/sim/sim.dsc')

        # if the contexts don't match it raises, so the publication
        # remains pending.
        pub_source3 = self.getPubSource(
            sourcename='sim', component='restricted',
            filecontent='It is all my fault')
        pub_source3.publish(self.disk_pool, self.logger)
        self.layer.commit()

        pub_source3.sync()
        self.assertEqual(
            pub_source3.status, PackagePublishingStatus.PENDING)

    def testPublishInAnotherArchive(self):
        """Publication in another archive

        Basically test if publishing records target to other archive
        than Distribution.main_archive work as expected
        """
        cprov = getUtility(IPersonSet).getByName('cprov')
        test_pool_dir = tempfile.mkdtemp()
        test_temp_dir = tempfile.mkdtemp()
        test_disk_pool = DiskPool(test_pool_dir, test_temp_dir, self.logger)

        pub_source = self.getPubSource(
            sourcename="foo", filename="foo.dsc",
            filecontent='Am I a PPA Record ?',
            archive=cprov.archive)
        pub_source.publish(test_disk_pool, self.logger)
        self.layer.commit()

        pub_source.sync()
        self.assertEqual(pub_source.status, PackagePublishingStatus.PUBLISHED)
        self.assertEqual(pub_source.sourcepackagerelease.upload_archive,
                         cprov.archive)
        foo_name = "%s/main/f/foo/foo.dsc" % test_pool_dir
        self.assertEqual(open(foo_name).read().strip(), 'Am I a PPA Record ?')

        # Remove locally created dir.
        shutil.rmtree(test_pool_dir)
        shutil.rmtree(test_temp_dir)


def test_suite():
    return TestLoader().loadTestsFromName(__name__)<|MERGE_RESOLUTION|>--- conflicted
+++ resolved
@@ -127,7 +127,6 @@
         # of SSPPH and other useful attributes.
         return SourcePackagePublishingHistory.get(sspph.id)
 
-<<<<<<< HEAD
     def getPubBinaries(self, binaryname='foo-bin', summary='Foo app is great',
                        description='Well ...\nit does nothing, though',
                        shlibdep=None, depends=None, recommends=None,
@@ -135,20 +134,9 @@
                        provides=None, filecontent='bbbiiinnnaaarrryyy',
                        status=PackagePublishingStatus.PENDING,
                        pocket=PackagePublishingPocket.RELEASE,
+                       scheduleddeletiondate=None, dateremoved=None,
                        pub_source=None):
         """Return a list of binary publishing records."""
-=======
-    def getPubBinary(self, binaryname='foo-bin', summary='Foo app is great',
-                     description='Well ...\nit does nothing, though',
-                     shlibdep=None, depends=None, recommends=None,
-                     suggests=None, conflicts=None, replaces=None,
-                     provides=None, filecontent='bbbiiinnnaaarrryyy',
-                     status=PackagePublishingStatus.PENDING,
-                     pocket=PackagePublishingPocket.RELEASE,
-                     scheduleddeletiondate=None, dateremoved=None,
-                     pub_source=None):
-        """Return a mock binary publishing record."""
->>>>>>> b37f70f7
         sourcename = "%s" % binaryname.split('-')[0]
         if pub_source is None:
             pub_source = self.getPubSource(
@@ -166,9 +154,10 @@
         published_binaries = []
         for arch in archs:
             pub_binaries = self._buildAndPublishBinaryForSource(
-                arch, archive, spr, status, pocket, filecontent,
-                binaryname, summary, description, shlibdep, depends,
-                recommends, suggests, conflicts, replaces, provides)
+                arch, archive, spr, status, pocket, scheduleddeletiondate,
+                dateremoved, filecontent, binaryname, summary, description,
+                shlibdep, depends, recommends, suggests, conflicts, replaces,
+                provides)
             published_binaries.extend(pub_binaries)
 
         return sorted(
@@ -176,7 +165,8 @@
 
     def _buildAndPublishBinaryForSource(self, distroarchseries, archive,
                                         sourcepackagerelease, status,
-                                        pocket, filecontent, binaryname,
+                                        pocket, scheduleddeletiondate,
+                                        dateremoved, filecontent, binaryname,
                                         summary, description, shlibdep,
                                         depends, recommends, suggests,
                                         conflicts, replaces, provides):
@@ -219,7 +209,6 @@
         alias = self.addMockFile(filename, filecontent=filecontent)
         bpr.addFile(alias)
 
-<<<<<<< HEAD
         # Publish the binary.
         if architecturespecific:
             archs = [distroarchseries]
@@ -235,6 +224,8 @@
                 section=bpr.section,
                 priority=bpr.priority,
                 status=status,
+                scheduleddeletiondate=scheduleddeletiondate,
+                dateremoved=dateremoved,
                 datecreated=UTC_NOW,
                 pocket=pocket,
                 embargo=False,
@@ -249,22 +240,6 @@
 class TestNativePublishingBase(LaunchpadZopelessTestCase,
                                SoyuzTestPublisher):
     dbuser = config.archivepublisher.dbuser
-=======
-        sbpph = SecureBinaryPackagePublishingHistory(
-            distroarchseries=self.breezy_autotest_i386,
-            binarypackagerelease=bpr,
-            component=bpr.component,
-            section=bpr.section,
-            priority=bpr.priority,
-            status=status,
-            datecreated=UTC_NOW,
-            dateremoved=dateremoved,
-            scheduleddeletiondate=scheduleddeletiondate,
-            pocket=pocket,
-            embargo=False,
-            archive=archive
-            )
->>>>>>> b37f70f7
 
     def setUp(self):
         """Setup creates a pool dir and setup librarian.
