  'name16' is an administrator of 'ubuntu-team', so he can manage this 
  team's contact email address. In this test 'name16' adds a new
  contact email address, validates it, then change it (having to
  validate the new one to) and finally removes the new contact
  email address.


  Adding the new contact email address...

  >>> print http(r"""
  ... GET /people/ubuntu-team/+editemail HTTP/1.1
  ... Authorization: Basic Zm9vLmJhckBjYW5vbmljYWwuY29tOnRlc3Q=
  ... """)
  HTTP/1.1 200 Ok
  Content-Length: ...
  Content-Type: text/html;charset=utf-8
  ...
  ...Contact address...
  ...


  >>> print http(r"""
  ... POST /people/ubuntu-team/+editemail HTTP/1.1
  ... Authorization: Basic Zm9vLmJhckBjYW5vbmljYWwuY29tOnRlc3Q=
  ... Content-Length: ...
  ... Content-Type: application/x-www-form-urlencoded
  ... 
  ... newcontactemail=ubuntu-team%40foo.com&ADD_EMAIL=Add""")
  HTTP/1.1 200 Ok
  Content-Length: ...
  Content-Type: text/html;charset=utf-8
  ...
  ...An email message was sent to...
  ...

  Get the token we'll have to use to finish the registration process.

  >>> import email, re
  >>> from canonical.launchpad.mail import stub
  >>> from_addr, to_addrs, raw_msg = stub.test_emails.pop()
  >>> msg = email.message_from_string(raw_msg)
  >>> body = msg.get_payload()
  >>> link = re.findall(r'http.*/token/.*', body)[0]
  >>> token = re.sub(r'.*token/', '', link)
  >>> base_path = '/token/%s' % token

  Check if the email was sent to the right address.

  >>> to_addrs
  ['ubuntu-team@foo.com']


  Go to the link sent by email, to validate the email address.

  >>> print http(r"""
  ... GET %s HTTP/1.1
  ... Authorization: Basic Zm9vLmJhckBjYW5vbmljYWwuY29tOnRlc3Q=
  ... """ % base_path)
  HTTP/1.1 303 See Other
  Content-Length: ...
  Content-Type: text/html;charset=utf-8
  ...


  >>> path = '%s/+validateteamemail' % base_path
  >>> print http(r"""
  ... GET %s HTTP/1.1
  ... Authorization: Basic Zm9vLmJhckBjYW5vbmljYWwuY29tOnRlc3Q=
  ... """ % path)
  HTTP/1.1 200 Ok
  Content-Length: ...
  Content-Type: text/html;charset=utf-8
  ...
<<<<<<< HEAD
  ...Validate email: ubuntu-team@foo.com...
=======
  ...Confirm e-mail address:...name17@foo.com...
>>>>>>> 8e6f20bd
  ...


  >>> print http(r"""
  ... POST %s HTTP/1.1
  ... Authorization: Basic Zm9vLmJhckBjYW5vbmljYWwuY29tOnRlc3Q=
  ... Content-Length: ...
  ... Content-Type: application/x-www-form-urlencoded
  ... 
  ... VALIDATE=Ok""" % path)
  HTTP/1.1 303 See Other
  ...
  Location: http://localhost:9000/people/ubuntu-team
  ...
  ...info-notification">Contact email address validated successfully...
  ...

  
  Now that we have a contact email address, I want to change it...

  >>> print http(r"""
  ... GET /people/ubuntu-team/+editemail HTTP/1.1
  ... Authorization: Basic Zm9vLmJhckBjYW5vbmljYWwuY29tOnRlc3Q=
  ... """)
  HTTP/1.1 200 Ok
  Content-Length: ...
  Content-Type: text/html;charset=utf-8
  ...
  ...All notifications directed to this team...
  ...
  ...ubuntu-team@foo.com...
  ...


  >>> print http(r"""
  ... POST /people/ubuntu-team/+editemail HTTP/1.1
  ... Authorization: Basic Zm9vLmJhckBjYW5vbmljYWwuY29tOnRlc3Q=
  ... Content-Length: ...
  ... Content-Type: application/x-www-form-urlencoded
  ... 
  ... newcontactemail=ubuntu-team%40bar.com&CHANGE_EMAIL=Change""")
  HTTP/1.1 200 Ok
  Content-Length: ...
  Content-Type: text/html;charset=utf-8
  ...
  ...An email message was sent to...
  ...


  Get the token we'll have to use to finish the registration process.

  >>> import email, re
  >>> from canonical.launchpad.mail import stub
  >>> from_addr, to_addrs, raw_msg = stub.test_emails.pop()
  >>> msg = email.message_from_string(raw_msg)
  >>> body = msg.get_payload()
  >>> link = re.findall(r'http.*/token/.*', body)[0]
  >>> token = re.sub(r'.*token/', '', link)
  >>> base_path = '/token/%s' % token

  Check if the email was sent to the right address.

  >>> to_addrs
  ['ubuntu-team@bar.com']


  Go to the link sent by email, to validate the email address.

  >>> print http(r"""
  ... GET %s HTTP/1.1
  ... Authorization: Basic Zm9vLmJhckBjYW5vbmljYWwuY29tOnRlc3Q=
  ... """ % base_path)
  HTTP/1.1 303 See Other
  Content-Length: ...
  Content-Type: text/html;charset=utf-8
  ...


  >>> path = '%s/+validateteamemail' % base_path
  >>> print http(r"""
  ... GET %s HTTP/1.1
  ... Authorization: Basic Zm9vLmJhckBjYW5vbmljYWwuY29tOnRlc3Q=
  ... """ % path)
  HTTP/1.1 200 Ok
  Content-Length: ...
  Content-Type: text/html;charset=utf-8
  ...
<<<<<<< HEAD
  ...Validate email: ubuntu-team@bar.com...
=======
  ...Confirm e-mail address...name17@bar.com...
>>>>>>> 8e6f20bd
  ...


  >>> print http(r"""
  ... POST %s HTTP/1.1
  ... Authorization: Basic Zm9vLmJhckBjYW5vbmljYWwuY29tOnRlc3Q=
  ... Content-Length: ...
  ... Content-Type: application/x-www-form-urlencoded
  ... 
  ... VALIDATE=Ok""" % path)
  HTTP/1.1 303 See Other
  ...
  Location: http://localhost:9000/people/ubuntu-team
  ...
  ...info-notification">Contact email address validated successfully...
  ...



  Finally, remove the new contact email address.

  >>> print http(r"""
  ... GET /people/ubuntu-team/+editemail HTTP/1.1
  ... Authorization: Basic Zm9vLmJhckBjYW5vbmljYWwuY29tOnRlc3Q=
  ... """)
  HTTP/1.1 200 Ok
  Content-Length: ...
  Content-Type: text/html;charset=utf-8
  ...
  ...All notifications directed to...
  ...
  ...ubuntu-team@bar.com...
  ...


  >>> print http(r"""
  ... POST /people/ubuntu-team/+editemail HTTP/1.1
  ... Authorization: Basic Zm9vLmJhckBjYW5vbmljYWwuY29tOnRlc3Q=
  ... Content-Length: ...
  ... Content-Type: application/x-www-form-urlencoded
  ... 
  ... REMOVE_EMAIL=Remove&newcontactemail=""")
  HTTP/1.1 200 Ok
  Content-Length: ...
  Content-Type: text/html;charset=utf-8
  ...
  ...The contact email address of this team has been removed...
  ...
  
Test if we can see the error message displayed when two people try to
register the same address at the same time. When this happens, the last one
to validate will get an error message saying that address is already
registered. 

Team sets a new contact email address.

  >>> print http(r"""
  ... POST /people/ubuntu-team/+editemail HTTP/1.1
  ... Authorization: Basic Zm9vLmJhckBjYW5vbmljYWwuY29tOnRlc3Q=
  ... Content-Type: application/x-www-form-urlencoded
  ... 
  ... newcontactemail=foo%40bar.com&ADD_EMAIL=Add""")
  HTTP/1.1 200 Ok
  ...
  ...An email message was sent to...
  ...

Get the token related to the validation of team email

  >>> import email, re
  >>> from canonical.launchpad.mail import stub
  >>> from_addr, to_addrs, raw_msg = stub.test_emails.pop()
  >>> msg = email.message_from_string(raw_msg)
  >>> body = msg.get_payload()
  >>> link = re.findall(r'http.*/token/.*', body)[0]
  >>> teamtoken = re.sub(r'.*token/', '', link)
  >>> team_path = '/token/%s' % teamtoken

  Check if the email was sent to the right address.

  >>> to_addrs
  ['foo@bar.com']

Person adds a new email address(same as the team).

  >>> print http(r"""
  ... POST /people/name16/+editemails HTTP/1.1
  ... Authorization: Basic Zm9vLmJhckBjYW5vbmljYWwuY29tOnRlc3Q=
  ... Content-Type: application/x-www-form-urlencoded
  ... 
  ... newemail=foo%40bar.com&ADD_EMAIL=Add""")
  HTTP/1.1 200 Ok
  ...
  ...An email message was sent to...
  ...

Get the token related to the validation of person email

  >>> import email, re
  >>> from canonical.launchpad.mail import stub
  >>> from_addr, to_addrs, raw_msg = stub.test_emails.pop()
  >>> msg = email.message_from_string(raw_msg)
  >>> body = msg.get_payload()
  >>> link = re.findall(r'http.*/token/.*', body)[0]
  >>> token = re.sub(r'.*token/', '', link)
  >>> base_path = '/token/%s' % token

  Check if the email was sent to the right address.

  >>> to_addrs
  ['foo@bar.com']
  
Person validates the email address using the token.

  >>> print http(r"""
  ... GET %s HTTP/1.1
  ... Authorization: Basic Zm9vQGJhei5jb206Zg==
  ... """ % base_path)
  HTTP/1.1 303 See Other
  ...
  ...<h1>You're being redirected</h1>
  ...

  >>> path = '%s/+validateemail' % base_path
  >>> print http(r"""
  ... GET %s HTTP/1.1
  ... Authorization: Basic Zm9vQGJhei5jb206Zg==
  ... """ % path)
  HTTP/1.1 200 Ok
  ...
  ...Confirm e-mail address...
  ...

  Email was validated.

  >>> print http(r"""
  ... POST %s HTTP/1.1
  ... Content-Type: application/x-www-form-urlencoded
  ... password=test&SUBMIT_CHANGES=Submit""" % path)
  HTTP/1.1 303 See Other
  ...
  Location: http://localhost:9000/people/name16
  ...
  ...info-notification">Email address successfully confirmed...
  ...

And now the team tries to validate the same email which will return a error
messages because it's already validate to foobar person.

  >>> print http(r"""
  ... GET %s HTTP/1.1
  ... Authorization: Basic Zm9vQGJhei5jb206Zg==
  ... """ % team_path)
  HTTP/1.1 303 See Other
  ...
  ...<h1>You're being redirected</h1>
  ...


  >>> path = '%s/+validateemail' % team_path
  >>> print http(r"""
  ... GET %s HTTP/1.1
  ... Authorization: Basic Zm9vQGJhei5jb206Zg==
  ... """ % path)
  HTTP/1.1 200 Ok
  ...
  ...Confirm e-mail address...
  ...

We get an error message

  >>> print http(r"""
  ... POST %s HTTP/1.1
  ... Authorization: Basic Zm9vLmJhckBjYW5vbmljYWwuY29tOnRlc3Q=
  ... Content-Type: application/x-www-form-urlencoded
  ... VALIDATE=Ok""" % path)
  HTTP/1.1 200 Ok
  ...
  ...This email address is already registered for another Launchpad user account...
  ...<|MERGE_RESOLUTION|>--- conflicted
+++ resolved
@@ -71,11 +71,7 @@
   Content-Length: ...
   Content-Type: text/html;charset=utf-8
   ...
-<<<<<<< HEAD
-  ...Validate email: ubuntu-team@foo.com...
-=======
-  ...Confirm e-mail address:...name17@foo.com...
->>>>>>> 8e6f20bd
+  ...Confirm e-mail address:...ubuntu-team@foo.com...
   ...
 
 
@@ -163,11 +159,7 @@
   Content-Length: ...
   Content-Type: text/html;charset=utf-8
   ...
-<<<<<<< HEAD
-  ...Validate email: ubuntu-team@bar.com...
-=======
-  ...Confirm e-mail address...name17@bar.com...
->>>>>>> 8e6f20bd
+  ...Confirm e-mail address...ubuntu-team@bar.com...
   ...
 
 
