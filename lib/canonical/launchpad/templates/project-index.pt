--- conflicted
+++ resolved
@@ -42,14 +42,6 @@
         <li class="requestsupport"><a href="+addticket">Request support</a></li>
         <li class="helptranslate"><a href="+translations">Help translate</a></li>
       </ul>
-<<<<<<< HEAD
-      <div
-        tal:condition="nothing"
-        tal:content="structure context/@@+portlet-details"
-        class="right"
-      />
-=======
->>>>>>> bb19019c
       <div class="left">
         <div class="two column section">
           <h2>Products</h2>
@@ -104,13 +96,10 @@
         </div>
       </div>
       <div class="right">
-<<<<<<< HEAD
-=======
         <div
           tal:content="structure context/@@+portlet-details"
           class="two column section"
         />
->>>>>>> bb19019c
         <div class="demo two column section">
           <h2>Latest bugs</h2>
           <ul class="bug">
