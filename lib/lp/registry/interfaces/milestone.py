--- conflicted
+++ resolved
@@ -78,10 +78,8 @@
                 "Only letters, numbers, and simple punctuation are allowed."),
             constraint=name_validator))
     code_name = exported(
-        TextLine(
-            title=_('Code name'),
-            description=_("An alternative to the name attribute."),
-            required=False))
+        TextLine(title=u'Code name', required=False,
+                 description=_('An alternative name for the milestone.')))
     product = Choice(
         title=_("Project"),
         description=_("The project to which this milestone is associated"),
@@ -134,13 +132,6 @@
     specifications = Attribute("A list of the specifications targeted to "
         "this milestone.")
 
-<<<<<<< HEAD
-    code_name = exported(
-        TextLine(title=u'Code name', required=False,
-                 description=_('An alternative name for the milestone.')))
-
-=======
->>>>>>> 2b5d5f47
     product_release = Reference(
         schema=IProductRelease,
         title=_("The release for this milestone."),
