Those pages are based in the BuildRecordView class and
template/builds-list.pt. Basically they have a buildstate selector
action via HTTP GET and present a batched list of build records
according the selected buildstate, by default All

  >>> from canonical.launchpad.ftests.test_pages import find_tag_by_id

  >>> def check_optional_search(contents):
  ...     """Check if the label and/or the field for the optional
  ...     "names containing" search are present in the given page contents.
  ...
  ...     Return "present" if they're both here, "not present" if they're
  ...     both not here, and "mismatch" if only one or the other is here.
  ...     """
  ...
  ...     label_present = "with names containing:" in contents
  ...     field_present = '<input id="build_text"' in contents
  ...     if label_present and field_present:
  ...         return "present"
  ...     elif not label_present and not field_present:
  ...         return "not present"
  ...     else:
  ...         return "mismatch"

Check the contents of the distro builds list page.

  >>> browser.open("http://localhost/distros/ubuntu/+builds")

Check the presence of some build titles, specially the 'not
initialized' one (fix bug #52704)

 * SUPERSEDED and NEEDSBUILD builds contain title
 * MANUALDEWAIT builds contain: title, dependencies-line, start,
   finished, duration and a link to the build log.

  >>> browser.getControl(name="build_state").value = ['all']
  >>> browser.getControl("Update").click()
  >>> browser.contents
  '...NEEDSBUILD...
  ...i386 build of at 0.00 in ubuntu warty RELEASE...
  ...SUPERSEDED...
  ...i386 build of at 0.00 in ubuntu warty RELEASE...
  ...SUPERSEDED...
  ...i386 build of linux-source-2.6.15 2.6.15.3 in ubuntu warty RELEASE...
  ...SUPERSEDED...
  ... i386 build of netapplet 0.99.6-1 in ubuntu warty RELEASE...
  ...MANUALDEPWAIT...
  ...i386 build of libstdc++ b8p in ubuntu hoary RELEASE...
  ...Missing Dependencies...
  ...cpp (&gt;= 4:4.0.1-3), gcc-4.0 (&gt;= 4.0.1-2)...
  ...Built started:...
  ...2006-02-27 23:53:59 UTC...
  ...Bob The Builder...
  ...Build finished:...
  ...2006-02-28 00:00:01 UTC...
  ...six minutes...see the log...'

  >>> browser.getControl(name="build_state").value = ['built']
  >>> browser.getControl("Update").click()
  >>> browser.contents
  '...i386 build of mozilla-firefox 0.9 in ubuntu warty...'

On this page, the "names containing" search field appears.

  >>> print check_optional_search(browser.contents)
  present

Check the results of some searches on build state.

  >>> browser.getControl(name="build_state").value = ['built']
  >>> browser.getControl("Update").click()
  >>> browser.contents
  '...i386 build of pmount 0.1-1 in ubuntu hoary...
  ...i386 build of mozilla-firefox 0.9 in ubuntu warty...'

  >>> browser.getControl(name="build_state").value = ['depwait']
  >>> browser.getControl("Update").click()
  >>> browser.contents
  '...i386 build of libstdc++ b8p in ubuntu hoary...'

  >>> browser.getControl(name="build_state").value = ['failed']
  >>> browser.getControl("Update").click()
  >>> browser.contents
  '...i386 build of pmount 0.1-1 in ubuntu warty...'

Since the other pages tends to present a similar result and use, in
fact, the same mechanisms, we simply check if they render with no
tracebacks:

  >>> browser.open("http://localhost/distros/ubuntu/hoary/+builds")
  >>> browser.open(
  ...   "http://localhost/distros/ubuntu/hoary/+source/pmount/+builds")

We check that the "names containing" field doesn't appear on the build list
for an individual package.

  >>> print check_optional_search(browser.contents)
  not present

Checking UnexpectedFormData on unknown build_state values (bug #41104)

  >>> browser.open("http://localhost/+builds/bob/+history?build_state=foo")
  Traceback (most recent call last):
  ...
  UnexpectedFormData: No suitable state found for value "foo"

<<<<<<< HEAD

Check if page still working for sourcepackages with no builds. (bug #62545)

  >>> browser.open(
  ...   "http://localhost/distros/ubuntu/hoary/+source/pmount/"
  ...   "+builds?build_state=all")

  >>> print find_tag_by_id(browser.contents, 'empty-result')
   <div id="empty-result">
           No
           builds for pmount in Test Distro Hoary.
         </div>
=======
Checking that we show the right message for a distribution that doesn't have any
builds.

  >>> browser.open("http://launchpad.dev/distros/debian/+builds")
  >>> browser.contents
  '...No Currently building builds for Debian GNU/Linux...'

  >>> browser.getControl(name="build_state").value = ['all']
  >>> browser.getControl("Update").click()
  >>> browser.contents
  '...No builds for Debian GNU/Linux...'
>>>>>>> 26563016
<|MERGE_RESOLUTION|>--- conflicted
+++ resolved
@@ -48,7 +48,7 @@
   ...i386 build of libstdc++ b8p in ubuntu hoary RELEASE...
   ...Missing Dependencies...
   ...cpp (&gt;= 4:4.0.1-3), gcc-4.0 (&gt;= 4.0.1-2)...
-  ...Built started:...
+  ...Build started:...
   ...2006-02-27 23:53:59 UTC...
   ...Bob The Builder...
   ...Build finished:...
@@ -104,7 +104,6 @@
   ...
   UnexpectedFormData: No suitable state found for value "foo"
 
-<<<<<<< HEAD
 
 Check if page still working for sourcepackages with no builds. (bug #62545)
 
@@ -114,12 +113,12 @@
 
   >>> print find_tag_by_id(browser.contents, 'empty-result')
    <div id="empty-result">
-           No
-           builds for pmount in Test Distro Hoary.
-         </div>
-=======
-Checking that we show the right message for a distribution that doesn't have any
-builds.
+           No builds for pmount in Test Distro Hoary.
+   </div>
+
+
+Checking that we show the right message for a distribution that
+doesn't have any builds.
 
   >>> browser.open("http://launchpad.dev/distros/debian/+builds")
   >>> browser.contents
@@ -128,5 +127,4 @@
   >>> browser.getControl(name="build_state").value = ['all']
   >>> browser.getControl("Update").click()
   >>> browser.contents
-  '...No builds for Debian GNU/Linux...'
->>>>>>> 26563016
+  '...No builds for Debian GNU/Linux...'