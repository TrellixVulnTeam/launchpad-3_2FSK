--- conflicted
+++ resolved
@@ -1693,13 +1693,8 @@
             searchtext, context, extra_params)
         return self._getBatchNavigator(unbatchedTasks)
 
-<<<<<<< HEAD
     def searchUnbatched(self, searchtext=None, context=None,
                         extra_params=None):
-=======
-    def searchUnbatched(
-        self, searchtext=None, context=None, extra_params=None):
->>>>>>> d90c1052
         """Return a `SelectResults` object for the GET search criteria.
 
         :param searchtext: Text that must occur in the bug report. If
