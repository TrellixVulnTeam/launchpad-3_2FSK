--- conflicted
+++ resolved
@@ -209,10 +209,5 @@
     ...     None, BranchVisibilityPolicy.PUBLIC)
     >>> print thunderbird.isUsingInheritedBranchVisibilityPolicy()
     False
-<<<<<<< HEAD
-    >>> print_policy_items(thunderbird_policy)
-    *everyone*: Public
-=======
     >>> print_policy_items(thunderbird)
-    *everyone*: Public
->>>>>>> 391fa03f
+    *everyone*: Public