# Copyright 2005 Canonical Ltd.  All rights reserved.

"""Branch interfaces."""

__metaclass__ = type

__all__ = [
    'IBranch',
    'IBranchSet',
    ]


from zope.interface import Interface, Attribute

from zope.component import getUtility
from zope.schema import Bool, Int, Choice, Text, TextLine

from canonical.config import config
from canonical.lp.dbschema import BranchLifecycleStatus

from canonical.launchpad import _
from canonical.launchpad.validators import LaunchpadValidationError
from canonical.launchpad.validators.name import name_validator 
from canonical.launchpad.interfaces import IHasOwner
from canonical.launchpad.interfaces.validation import valid_webref

class BranchUrlField(TextLine):

    def _validate(self, url):
        # import here to avoid circular import
        from canonical.launchpad.webapp import canonical_url
        url = url.rstrip('/')
        TextLine._validate(self, url)
        if IBranch.providedBy(self.context) and self.context.url == url:
            return # url was not changed
        if (url + '/').startswith(config.launchpad.supermirror_root):
            message = _(
                "Don't manually register a bzr branch on "
                "<code>bazaar.launchpad.net</code>. Create it by SFTP, and it "
                "is registered automatically.")
            raise LaunchpadValidationError(message)
        branch = getUtility(IBranchSet).getByUrl(url)
        if branch is not None:
            message = _(
                "The bzr branch <a href=\"%s\">%s</a> is already registered "
                "with this URL.")
            raise LaunchpadValidationError(
                message, canonical_url(branch), branch.displayname)


class IBranch(IHasOwner):
    """A Bazaar branch."""

    id = Int(title=_('ID'), readonly=True, required=True)
    name = TextLine(
        title=_('Name'), required=True, description=_("Keep very "
        "short, unique, and descriptive, because it will be used in URLs. "
        "Examples: main, devel, release-1.0, gnome-vfs."),
        constraint=name_validator)
    title = TextLine(
        title=_('Title'), required=False, description=_("Describe the "
        "branch as clearly as possible in up to 70 characters. This "
        "title is displayed in every branch list or report."))
    summary = Text(
        title=_('Summary'), required=False, description=_("A "
        "single-paragraph description of the branch. This will also be "
        "displayed in most branch listings."))
    url = BranchUrlField(
        title=_('Branch URL'), required=True,
        description=_("The URL where the branch is hosted. This is usually"
            " the URL used to checkout the branch. Leave that empty if the"
            " branch is hosted on bazaar.launchpad.net."),
        constraint=valid_webref)

    whiteboard = Text(title=_('Status Whiteboard'), required=False,
        description=_('Notes on the current status of the branch.'))
    mirror_status_message = Text(
        title=_('The last message we got when mirroring this branch '
                'into supermirror.'), required=False, readonly=False)
    started_at = Int(title=_('Started At'), required=False,
        description=_("The number of the first revision"
                      " to display on that branch."))

    # People attributes
    """Product owner, it can either a valid Person or Team
            inside Launchpad context."""
    owner = Choice(title=_('Owner'), required=True, vocabulary='ValidOwner',
        description=_("Branch owner, either a valid Person or Team."))
    author = Choice(
        title=_('Author'), required=False, vocabulary='ValidPersonOrTeam',
        description=_("The author of the branch. Leave blank if the author "
                      "does not have a Launchpad account."))

    # Product attributes
    product = Choice(
        title=_('Product'), required=False, vocabulary='Product',
        description=_("The product this branch belongs to."))
    product_name = Attribute("The name of the product, or '+junk'.")
    branch_product_name = Attribute(
        "The product name specified within the branch.")
    product_locked = Bool(
        title=_("Product Locked"),
        description=_("Whether the product name specified within the branch "
                      " is overriden by the product name set in Launchpad."))

    # Display names
    unique_name = Attribute(
        "Unique name of the branch, including the owner and product names.")
    displayname = Attribute(
        "The branch title if provided, or the unique_name.")

<<<<<<< HEAD
=======
    # Display names
    unique_name = Attribute(
        "Unique name of the branch, including the owner and product names.")
    displayname = Attribute(
        "The branch title if provided, or the unique_name.")

>>>>>>> 46779544
    # Home page attributes
    home_page = TextLine(
        title=_('Web Page'), required=False,
        description=_("The URL of the Web page describing the branch, "
                      "if there is such a page."), constraint=valid_webref)
    branch_home_page = Attribute(
        "The home page URL specified within the branch.")
    home_page_locked = Bool(
        title=_("Home Page Locked"),
        description=_("Whether the home page specified within the branch "
                      " is overriden by the home page set in Launchpad."))

    # Stats and status attributes
    lifecycle_status = Choice(
        title=_('Status'), vocabulary='BranchLifecycleStatus',
        default=BranchLifecycleStatus.NEW, description=_("The current "
        "status of this branch."))

    # TODO: landing_target, needs a BranchVocabulaty. See bug #4119.
    # -- DavidAllouche 2005-09-05

    current_delta_url = Attribute(
        "URL of a page showing the delta produced "
        "by merging this branch into the landing branch.")
    current_diff_adds = Attribute(
        "Count of lines added in merge delta.")
    current_diff_deletes = Attribute(
        "Count of lines deleted in the merge delta.")
    current_conflicts_url = Attribute(
        "URL of a page showing the conflicts produced "
        "by merging this branch into the landing branch.")
    current_activity = Attribute("Current branch activity.")
    stats_updated = Attribute("Last time the branch stats were updated.")

    # Mirroring attributes

    last_mirrored = Attribute(
        "Last time this branch was successfully mirrored.")
    last_mirror_attempt = Attribute(
        "Last time a mirror of this branch was attempted.")
    mirror_failures = Attribute(
        "Number of failed mirror attempts since the last successful mirror.")
    pull_disabled = Bool(
        title=_("Do not try to pull this branch anymore."),
        description=_("Disable periodic pulling of this branch by Launchpad. "
                      "That will prevent connection attempts to the branch "
                      "URL. Use this if the branch is no longer available."))

    cache_url = Attribute("Private mirror of the branch, for internal use.")
    pull_url = Attribute("URL to pull from.  Same as url, unless this is a "
                         "push branch (url is None).  This url may be a "
                         "Canonical-internal path, so we don't display this "
                         "on the main website.")

    related_bugs = Attribute(
        "The bugs related to this branch, likely branches on which "
        "some work has been done to fix this bug.")

    # Joins
    revision_history = Attribute("The sequence of revisions in that branch.")
    revision_count = Attribute("The number of revisions in that branch.")
    subscriptions = Attribute("BranchSubscriptions associated to this branch.")
    subscribers = Attribute("Persons subscribed to this branch.")

    def has_subscription(person):
        """Is this person subscribed to the branch?"""

    def latest_revisions(quantity=10):
        """A specific number of the latest revisions in that branch."""

    def revisions_since(timestamp):
        """Revisions in the history that are more recent than timestamp."""

    # subscription-related methods
    def subscribe(person):
        """Subscribe this person to the branch.

        :return: new or existing BranchSubscription."""

    def unsubscribe(person):
        """Remove the person's subscription to this branch."""


class IBranchSet(Interface):
    """Interface representing the set of branches."""

    def __getitem__(branch_id):
        """Return the branch with the given id.

        Raise NotFoundError if there is no such branch.
        """

    def get(branch_id, default=None):
        """Return the branch with the given id.

        Return the default value if there is no such branch.
        """

    def __iter__():
        """Return an iterator that will go through all branches."""

    def new(name, owner, product, url, title,
            lifecycle_status=BranchLifecycleStatus.NEW, author=None,
            summary=None, home_page=None):
        """Create a new branch."""

    def getByUrl(url, default=None):
        """Find a branch by URL.

        Either from the external specified in Branch.url, or from the
        supermirror URL on http://bazaar.launchpad.net/.

        Return the default value if no match was found.
        """

    def get_supermirror_pull_queue():
        """Get a list of branches the supermirror should pull now."""
<|MERGE_RESOLUTION|>--- conflicted
+++ resolved
@@ -109,15 +109,12 @@
     displayname = Attribute(
         "The branch title if provided, or the unique_name.")
 
-<<<<<<< HEAD
-=======
     # Display names
     unique_name = Attribute(
         "Unique name of the branch, including the owner and product names.")
     displayname = Attribute(
         "The branch title if provided, or the unique_name.")
 
->>>>>>> 46779544
     # Home page attributes
     home_page = TextLine(
         title=_('Web Page'), required=False,
