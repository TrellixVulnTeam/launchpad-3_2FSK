# Copyright 2010-2011 Canonical Ltd.  This software is licensed under the
# GNU Affero General Public License version 3 (see the file LICENSE).

__metaclass__ = type

import simplejson

from zope.interface import Interface
from zope.interface.interface import InterfaceClass
from zope.schema import Choice
from zope.schema.vocabulary import getVocabularyRegistry

from canonical.launchpad.webapp.servers import LaunchpadTestRequest
from canonical.testing.layers import DatabaseFunctionalLayer
from lp.app.widgets.popup import (
    PersonPickerWidget,
    VocabularyPickerWidget,
    )
from lp.testing import TestCaseWithFactory


class TestMetaClass(InterfaceClass):
# We want to force creation of a field with an invalid HTML id.
    def __init__(self, name, bases=(), attrs=None, __doc__=None,
                 __module__=None):
        attrs = {
            "test_invalid_chars+":
            Choice(vocabulary='ValidTeamOwner'),
            "test_valid.item":
            Choice(vocabulary='ValidTeamOwner')}
        super(TestMetaClass, self).__init__(
            name, bases=bases, attrs=attrs, __doc__=__doc__,
            __module__=__module__)


class ITest(Interface):
# The schema class for the widget we will test.
    __metaclass__ = TestMetaClass


class TestVocabularyPickerWidget(TestCaseWithFactory):

    layer = DatabaseFunctionalLayer

    def setUp(self):
        super(TestVocabularyPickerWidget, self).setUp()
        self.context = self.factory.makeTeam()
        vocabulary_registry = getVocabularyRegistry()
        self.vocabulary = vocabulary_registry.get(
            self.context, 'ValidTeamOwner')
        self.request = LaunchpadTestRequest()

    def test_widget_template_properties(self):
        # Check the picker widget is correctly set up for a field which has a
        # name containing only valid HTML ID characters.

        field = ITest['test_valid.item']
        bound_field = field.bind(self.context)
        picker_widget = VocabularyPickerWidget(
            bound_field, self.vocabulary, self.request)

        widget_config = simplejson.loads(picker_widget.json_config)
        self.assertEqual(
            'ValidTeamOwner', picker_widget.vocabulary_name)
        self.assertEqual(self.vocabulary.displayname, widget_config['header'])
        self.assertEqual(self.vocabulary.step_title,
            widget_config['step_title'])
        self.assertEqual(
            'show-widget-field-test_valid-item', picker_widget.show_widget_id)
        self.assertEqual(
            'field.test_valid.item', picker_widget.input_id)
        self.assertIsNone(picker_widget.extra_no_results_message)
        markup = picker_widget()
<<<<<<< HEAD
        self.assertIn("Y.lp.app.picker.make_picker", markup)
        self.assertIn('ValidTeamOwner', markup)
=======
        self.assertTextMatchesExpressionIgnoreWhitespace("""\
            .*
            var picker = Y\\.lp\\.app\\.picker\\.create\\('ValidTeamOwner',
                config,
                'field\\.test_valid.item'\\);
            .*
            """, markup)
>>>>>>> 7b89a2fa

    def test_widget_fieldname_with_invalid_html_chars(self):
        # Check the picker widget is correctly set up for a field which has a
        # name containing some invalid HTML ID characters.

        field = ITest['test_invalid_chars+']
        bound_field = field.bind(self.context)
        picker_widget = VocabularyPickerWidget(
            bound_field, self.vocabulary, self.request)

        # The widget name is encoded to get the widget's ID. It must only
        # contain valid HTML characters.
        self.assertEqual(
            'show-widget-field-test_invalid_chars-'
            'ZmllbGQudGVzdF9pbnZhbGlkX2NoYXJzKw',
            picker_widget.show_widget_id)
        self.assertEqual(
            'field.test_invalid_chars-ZmllbGQudGVzdF9pbnZhbGlkX2NoYXJzKw',
            picker_widget.input_id)

    def test_widget_suggestions(self):
        # The suggestions menu is shown when the input is invalid and there
        # are matches to suggest to the user.
        field = ITest['test_valid.item']
        bound_field = field.bind(self.context)
        request = LaunchpadTestRequest(form={'field.test_valid.item': 'foo'})
        picker_widget = VocabularyPickerWidget(
            bound_field, self.vocabulary, request)
        matches = list(picker_widget.matches)
        self.assertEqual(1, len(matches))
        self.assertEqual('Foo Bar', matches[0].title)
        markup = picker_widget()
        self.assertIn('id="field.test_valid.item-suggestions"', markup)
        self.assertIn(
            "Y.DOM.byId('field.test_valid.item-suggestions')", markup)
        self.assertTextMatchesExpressionIgnoreWhitespace(
            'Y.lp.app.picker.connect_select_menu\( '
            'select_menu, text_input\);',
            markup)

    def test_widget_extra_buttons(self):
        # The picker widgets define defaults for the display of extra buttons.
        field = ITest['test_valid.item']
        bound_field = field.bind(self.context)

        # A vocabulary widget does not show the extra buttons by default.
        picker_widget = VocabularyPickerWidget(
            bound_field, self.vocabulary, self.request)
        self.assertFalse(picker_widget.config['show_assign_me_button'])
        self.assertFalse(picker_widget.config['show_remove_button'])

        # A person picker widget does show them by default.
        person_picker_widget = PersonPickerWidget(
            bound_field, self.vocabulary, self.request)
        self.assertTrue(person_picker_widget.config['show_assign_me_button'])
        self.assertTrue(person_picker_widget.config['show_remove_button'])

    def test_widget_personvalue_meta(self):
        # The person picker has the correct meta value for a person value.
        person = self.factory.makePerson()
        bound_field = ITest['test_valid.item'].bind(person)
        person_picker_widget = PersonPickerWidget(
            bound_field, self.vocabulary, self.request)
        person_picker_widget.setRenderedValue(person)
        self.assertEqual('person',
            person_picker_widget.config['selected_value_metadata'])

    def test_widget_teamvalue_meta(self):
        # The person picker has the correct meta value for a team value.
        team = self.factory.makeTeam()
        bound_field = ITest['test_valid.item'].bind(team)
        person_picker_widget = PersonPickerWidget(
            bound_field, self.vocabulary, self.request)
        person_picker_widget.setRenderedValue(team)
        self.assertEqual('team',
            person_picker_widget.config['selected_value_metadata'])<|MERGE_RESOLUTION|>--- conflicted
+++ resolved
@@ -71,18 +71,8 @@
             'field.test_valid.item', picker_widget.input_id)
         self.assertIsNone(picker_widget.extra_no_results_message)
         markup = picker_widget()
-<<<<<<< HEAD
         self.assertIn("Y.lp.app.picker.make_picker", markup)
         self.assertIn('ValidTeamOwner', markup)
-=======
-        self.assertTextMatchesExpressionIgnoreWhitespace("""\
-            .*
-            var picker = Y\\.lp\\.app\\.picker\\.create\\('ValidTeamOwner',
-                config,
-                'field\\.test_valid.item'\\);
-            .*
-            """, markup)
->>>>>>> 7b89a2fa
 
     def test_widget_fieldname_with_invalid_html_chars(self):
         # Check the picker widget is correctly set up for a field which has a
