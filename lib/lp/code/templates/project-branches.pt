<html
  xmlns="http://www.w3.org/1999/xhtml"
  xmlns:tal="http://xml.zope.org/namespaces/tal"
  xmlns:metal="http://xml.zope.org/namespaces/metal"
  xmlns:i18n="http://xml.zope.org/namespaces/i18n"
<<<<<<< HEAD
  metal:use-macro="view/macro:page/main_only"
  i18n:domain="launchpad">
=======
  xml:lang="en"
  lang="en"
  dir="ltr"
  metal:use-macro="view/macro:page/onecolumn"
  i18n:domain="launchpad"
>
>>>>>>> 8e24b170

  <body>

<<<<<<< HEAD
    <h1 metal:fill-slot="heading"
        tal:content="view/heading">Bazaar branches</h1>

    <div metal:fill-slot="main"
         tal:define="branches view/branches">
      <tal:branchlisting content="structure branches/@@+branch-listing" />
    </div>

  </body>
=======
<div metal:fill-slot="main" tal:define="branches view/branches">

  <div style="float:right" id="floating-links"
       tal:define="menu context/menu:overview">
    <div tal:define="link menu/branch_visibility"
         tal:condition="link/enabled"
         tal:content="structure link/render" />
  </div>

  <h1>Bazaar branches for <tal:project-name replace="context/displayname"/></h1>

  <tal:branchlisting content="structure branches/@@+branch-listing" />

</div>

<metal:block fill-slot="help">

  <p>Launchpad is integrated with the <a
    href="http://bazaar-vcs.org/">Bazaar</a> version control system. (<a
    href="http://bazaar-vcs.org/WhyUseBzr">Why use Bazaar?</a>).</p>

  <p>This page lists all the branches that are associated to a project group.
     Here, you can see what code contributions are being worked on or proposed
     for inclusion in this project group.</p>

  <p>From this page you can:</p>

  <ul>
    <li>Browse to every listed branch.</li>

    <li>See this listing in a more detailed format.</li>
  </ul>

  <p>
    If you want
    to <a href="https://help.launchpad.net/CreatingAHostedBranch">create
    an <em>upload</em> branch</a> on Launchpad, you do not need to
    use this page.
  </p>
</metal:block><tal:comment condition="nothing"><!-- end help slot --></tal:comment>

</body>
>>>>>>> 8e24b170
</html><|MERGE_RESOLUTION|>--- conflicted
+++ resolved
@@ -3,72 +3,27 @@
   xmlns:tal="http://xml.zope.org/namespaces/tal"
   xmlns:metal="http://xml.zope.org/namespaces/metal"
   xmlns:i18n="http://xml.zope.org/namespaces/i18n"
-<<<<<<< HEAD
   metal:use-macro="view/macro:page/main_only"
   i18n:domain="launchpad">
-=======
-  xml:lang="en"
-  lang="en"
-  dir="ltr"
-  metal:use-macro="view/macro:page/onecolumn"
-  i18n:domain="launchpad"
->
->>>>>>> 8e24b170
 
   <body>
 
-<<<<<<< HEAD
     <h1 metal:fill-slot="heading"
         tal:content="view/heading">Bazaar branches</h1>
 
     <div metal:fill-slot="main"
          tal:define="branches view/branches">
+
+      <div style="float:right" id="floating-links"
+           tal:define="menu context/menu:overview">
+        <div tal:define="link menu/branch_visibility"
+             tal:condition="link/enabled"
+             tal:content="structure link/render" />
+      </div>
+
       <tal:branchlisting content="structure branches/@@+branch-listing" />
     </div>
 
   </body>
-=======
-<div metal:fill-slot="main" tal:define="branches view/branches">
 
-  <div style="float:right" id="floating-links"
-       tal:define="menu context/menu:overview">
-    <div tal:define="link menu/branch_visibility"
-         tal:condition="link/enabled"
-         tal:content="structure link/render" />
-  </div>
-
-  <h1>Bazaar branches for <tal:project-name replace="context/displayname"/></h1>
-
-  <tal:branchlisting content="structure branches/@@+branch-listing" />
-
-</div>
-
-<metal:block fill-slot="help">
-
-  <p>Launchpad is integrated with the <a
-    href="http://bazaar-vcs.org/">Bazaar</a> version control system. (<a
-    href="http://bazaar-vcs.org/WhyUseBzr">Why use Bazaar?</a>).</p>
-
-  <p>This page lists all the branches that are associated to a project group.
-     Here, you can see what code contributions are being worked on or proposed
-     for inclusion in this project group.</p>
-
-  <p>From this page you can:</p>
-
-  <ul>
-    <li>Browse to every listed branch.</li>
-
-    <li>See this listing in a more detailed format.</li>
-  </ul>
-
-  <p>
-    If you want
-    to <a href="https://help.launchpad.net/CreatingAHostedBranch">create
-    an <em>upload</em> branch</a> on Launchpad, you do not need to
-    use this page.
-  </p>
-</metal:block><tal:comment condition="nothing"><!-- end help slot --></tal:comment>
-
-</body>
->>>>>>> 8e24b170
 </html>