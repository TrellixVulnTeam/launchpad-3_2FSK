<metal:page define-macro="master"><metal:doctype define-slot="doctype"><!DOCTYPE html PUBLIC "-//W3C//DTD XHTML 1.0 Transitional//EN" "http://www.w3.org/TR/xhtml1/DTD/xhtml1-transitional.dtd"></metal:doctype>
<metal:block define-slot="top_slot" />
<html xmlns="http://www.w3.org/1999/xhtml" xml:lang="en" lang="en"
    tal:attributes="lang default_language|default;
                    xml:lang default_language|default;">
  <head>
    <title tal:content="CONTEXTS/fmt:pagetitle">Launchpad</title>
    <!-- Launchpad JS code -->
    <script type="text/javascript" src="/@@/launchpad.js"></script>
    <script type="text/javascript" src="/+icing/global.js"></script>
    <script type="text/javascript" src="/@@/sorttable.js"></script>
    <script type="text/javascript" src="/@@/MochiKit/MochiKit.js"></script>
    <script type="text/javascript" src="/@@/SignalWrapper.js"></script>
    <script type="text/javascript" src="/@@/lpmenu.js"></script>
    <!-- Launchpad style sheet -->
    <style
      type="text/css"
      media="screen"
    >@import url(/+icing/style.css);</style>
<<<<<<< HEAD
    <link type="text/css" media="print" href="/+icing/print.css" />
    <link rel="shortcut icon" href="/@@/launchpad" />
    <metal:block define-slot="head_epilogue"></metal:block>
  </head>
  <body
    onload="
      lpmenu.initialize(['menuroot'], '/', 'menupreload', [], '2em', 16, true);
      sortables_init();
      initHelpPanel();
    "
    id="document"
  >
=======
    <link type="text/css" media="print" href="/+icing/print.css">
    <link rel="shortcut icon" href="/@@/launchpad" />
    <metal:block define-slot="head_epilogue"></metal:block>
  </head>
  <body onload="lpmenu.initialize(['menuroot'], 
                    '/',
                    'menupreload',
                    [],
                    '2em', 16, true);" id="document">

>>>>>>> c546c445
    <div id="globalheader">
      <div class="launchpad">
        <img
          alt=""
          src="/+icing/globalheader_launchpad.gif"
          width="34"
          height="16"
        /><a href="/">Launchpad</a>
      </div>
      <ul class="home">
        <li><a href="/" title="Home">Home</a></li>
<<<<<<< HEAD
      </ul>
    </div>

    <div id="locationbar">
      <strong>Your location:</strong>
      <ul id="menuroot">
        <li><a href="/"><em>Foo</em></a></li>
        <li><a href="/">Bar</a></li> <!-- this should look the same -->
        <li><a href="/"><em>Hum</em></a></li>
      </ul>
    </div>

    <tal:nothing condition="nothing">
    <div id="locationbar">
      <strong>Your location:</strong>
      <ul id="menuroot" class="menuroot">
        <tal:hierarchy content="structure context/@@+breadcrumbs" />
      </ul>
    </div>
    </tal:nothing>

    <div id="logincontrol" tal:content="structure context/@@login_status" />
    <tal:maintenance replace="structure context/@@+maintenancemessage" />
    
    <div id="singlecolumn" tal:condition="columns1|nothing">
      <metal:heading define-slot="pageheading" />
      <tal:XXX condition="nothing">20061025 mpt: pageheading deprecated</tal:XXX>
      <tal:notifications
        define="notifications request/notifications"
        condition="notifications"
      >
        <metal:notifications
         use-macro="context/@@+main-template-macros/notifications"
        />
      </tal:notifications>
      <metal:block define-slot="main" />
    </div>
    <tal:layout condition="not:columns1|nothing">

    <div id="structuralobject"
        tal:define="structuralobject CONTEXTS/lp:structuralobject">
      <tal:if condition="structuralobject">
      <tal:structuralobject
          replace="structure structuralobject/@@+structural-heading" />
      </tal:if>
      <tal:if condition="not: structuralobject">
        No structural object!
      </tal:if>
    </div>
    <form id="globalsearch" action="/search" method="get">
      <div>
        <input
          type="text"
          id="q"
          name="q"
          value="Search"
          onfocus="if(this.value=='Search'){this.value='';};"
        />
        <input
          type="image"
          id="searchbutton"
          src="/+icing/but_search.gif"
          title="Search"
        />
      </div>
    </form>
    <div id="mainarea" class="tab-overview">
      <div class="t">
        <div class="u">
          <div class="v">
            <div class="w">
              <div class="x">
                <div class="y">
                  <div class="z">
                    <ul
                      id="applicationchooser"
                      tal:define="facetmenu CONTEXTS/menu:facet"
                      tal:condition="facetmenu"
                    >
                      <tal:facet repeat="link facetmenu">
                        <tal:available condition="link/enabled">
                          <li
                            tal:condition="link/selected"
                            tal:attributes="title link/summary; class string:current tab-${link/name}"
                          >
                            <a
                              tal:condition="link/linked"
                              tal:attributes="href link/url"
                              tal:content="structure link/escapedtext"
                            >abc</a>
                            <span
                              tal:condition="not: link/linked"
                              tal:replace="structure link/escapedtext"
                            >def</span>
                          </li>
                          <li
                            tal:condition="not: link/selected"
                            tal:attributes="title link/summary; class string:current tab-${link/name}"
                          ><a
                              tal:attributes="href link/url"
                              tal:content="structure link/escapedtext"
                            >ghi</a><span
                              class="disabled"
                              tal:condition="not: link/linked"
                              tal:content="structure link/escapedtext"
                          >jkl</span></li>
                        </tal:available>
                        <li
                          tal:condition="not: link/enabled"
                          tal:attributes="title link/summary; class string:unavailable tab-${link/name}"
                          tal:content="structure link/escapedtext"
                        />
                      </tal:facet>
                    </ul>
                    <br class="clear" />

                    <div id="container">

                    <div id="maincontent">
                      <div id="contentareaheading">
                        <div class="secondary">
                          <metal:block define-slot="contentareaheadingsecondary"
                          >contentareaheading secondary</metal:block>
                        </div>
                        <div class="primary">
                          <metal:block define-slot="contentareaheadingprimary"
                          >contentareaheading primary</metal:block>
                        </div>
                      </div>

=======
      </ul>
    </div>


    <ul id="locationbar">
      <li><strong>Your location:</strong> <a href="/"><em>Home</em></a></li>
    <div id="menucontainer">
      <ul id="menuroot" class="menuroot">
        <tal:hierarchy content="structure context/@@+breadcrumbs" />
    </div>
    </ul>

    <div id="logincontrol" tal:content="structure context/@@login_status" />
    <!-- id="menu" should be id="locationbar" -->
    <tal:maintenance replace="structure context/@@+maintenancemessage" />
    <div id="structuralobject"
        tal:define="structuralobject CONTEXTS/lp:structuralobject">
      <tal:if condition="structuralobject">
      <tal:structuralobject
          replace="structure structuralobject/@@+structural-heading" />
      </tal:if>
      <tal:if condition="not: structuralobject">
        No structural object!
      </tal:if>
    </div>
    <form id="globalsearch" action="/search" method="GET">
      <div>
        <input
          type="text"
          id="q"
          name="q"
          value="Search"
          onfocus="if(this.value=='Search'){this.value='';};"
        />
        <input
          type="image"
          id="searchbutton"
          src="/+icing/but_search.gif"
          title="Search"
        />
      </div>
    </form>
    <div id="mainarea" class="tab-overview">
      <div class="t">
        <div class="u">
          <div class="v">
            <div class="w">
              <div class="x">
                <div class="y">
                  <div class="z">
                    <ul
                      id="applicationchooser"
                      tal:define="facetmenu CONTEXTS/menu:facet"
                      tal:condition="facetmenu"
                    >
                      <tal:facet repeat="link facetmenu">
                        <tal:available condition="link/enabled">
                          <li
                            tal:condition="link/selected"
                            tal:attributes="title link/summary; class string:current tab-${link/name}"
                          >
                            <a
                              tal:condition="link/linked"
                              tal:attributes="href link/url"
                              tal:content="structure link/escapedtext"
                            >abc</a>
                            <span
                              tal:condition="not: link/linked"
                              tal:replace="structure link/escapedtext"
                            >def</span>
                          </li>
                          <li
                            tal:condition="not: link/selected"
                            tal:attributes="title link/summary; class string:current tab-${link/name}"
                          ><a
                              tal:attributes="href link/url"
                              tal:content="structure link/escapedtext"
                            >ghi</a><span
                              class="disabled"
                              tal:condition="not: link/linked"
                              tal:content="structure link/escapedtext"
                          >jkl</span></li>
                        </tal:available>
                        <li
                          tal:condition="not: link/enabled"
                          tal:attributes="title link/summary; class string:unavailable tab-${link/name}"
                          tal:content="structure link/escapedtext"
                        />
                      </tal:facet>
                    </ul>
                    <br class="clear" />
                    <div id="maincontent">
                      <div id="immediateobjectheading">
                        <div class="secondary">
                          <metal:block define-slot="immediateobjectheadingsecondary"
                          >immediateobjectheading secondary</metal:block>
                        </div>
                        <div class="primary">
                          <metal:block define-slot="immediateobjectheadingprimary"
                          >immediateobjectheading primary</metal:block>
                        </div>
                      </div>

>>>>>>> c546c445
                      <div class="pageheading"><!-- XXX obsolete -->
                        <metal:block define-slot="pageheading">
                        </metal:block>
                      </div>
                      <tal:notifications
                        define="notifications request/notifications"
                        condition="notifications"
                      ><metal:notifications
                          use-macro="context/@@+main-template-macros/notifications" />
                      </tal:notifications>
                      <metal:block define-slot="main" />
                    </div>
<<<<<<< HEAD
                    <div id="portlets">
=======
                    <div id="left_nav">
>>>>>>> c546c445
                      <tal:actionsmenu
                        tal:condition="python: '+login' not in request.getURL()"
                      >
                        <div
                          tal:condition="not:exists:body"
                          id="actions"
                          class="portlet"
                        >
                          <h2>Actions</h2>
                          <tal:menu
                            replace="structure CONTEXTS/@@+menubox"
                          />
                        </div>
                      </tal:actionsmenu>
                      <metal:portlets define-slot="portlets" />
                      <metal:portlets define-slot="portlets_two" />
                      <metal:portlets define-slot="portlets_one" />
                    </div>
<<<<<<< HEAD

                    <div class="clear"></div>

                    </div>

=======
>>>>>>> c546c445
                  </div>
                </div>
              </div>
            </div>
          </div>
<<<<<<< HEAD
        </div>
      </div>
    </div>

    </tal:layout>

    <div id="help_panel" class="closed">
      <div class="help1">
        <div class="help2">
          <p metal:define-slot="help">
            Sorry, help isn&rsquo;t available for this page.
          </p>
=======
>>>>>>> c546c445
        </div>
        <a href="#" class="open-close">Help</a>
        <br class="clear" />
      </div>
      <div class="bottom">&nbsp;</div>
    </div>
    <div id="globalfooter">
      <div id="applications-footer">
        <a href="/malone">Malone</a> |
        <a href="/specs">Blueprint</a> |
        <a href="/rosetta">Rosetta</a> |
        <a href="/support">Tech&nbsp;support</a> |
        <a href="/bazaar">Bazaar</a>
      </div>
      <div id="copyright">
        Copyright&nbsp;2004-2006&nbsp;<a href="http://canonical.com/">Canonical&nbsp;Ltd.</a>
      </div>
      <div id="colophon">
        <a href="/legal">Copyright&nbsp;terms</a> |
        <a href="/feedback">Help&nbsp;us&nbsp;improve</a> |
        <a href="/faq">FAQ</a>
      </div>
<<<<<<< HEAD
=======
    </div>
    <div id="help_panel" class="closed">
      <div class="help1">
        <div class="help2">
          <p metal:define-slot="help">
            Sorry, help isn&rsquo;t available for this page.
          </p>
        </div>
        <a href="#" class="open-close">Help</a>
        <br class="clear" />
      </div>
      <div class="bottom">&nbsp;</div>
    </div>
    <div id="globalfooter">
      <div id="applications">
        <a href="/malone">Malone</a> |
        <a href="/specs">Blueprint</a> |
        <a href="/rosetta">Rosetta</a> |
        <a href="/support">Tech&nbsp;support</a> |
        <a href="/bazaar">Bazaar</a>
      </div>
      <div id="copyright">
        Copyright&nbsp;2004-2006&nbsp;<a href="http://canonical.com/">Canonical&nbsp;Ltd.</a>
      </div>
      <div id="colophon">
        <a href="/legal">Copyright&nbsp;terms</a> |
        <a href="/feedback">Help&nbsp;us&nbsp;improve</a> |
        <a href="/faq">FAQ</a>
      </div>
>>>>>>> c546c445
    <div id="menupreload">
      <ul class="menu" lpm:mid="root" lpm:midbase="/$$/+menudata">
        <li class="item"><a href="/products">Products</a></li>
        <li class="item"><a href="/distros">Distributions</a></li>
        <li class="item"><a href="/people">People</a></li>
        <li class="item"><a href="/projects">Projects</a></li>
        <li class="item"><a href="/sprints">Meetings</a></li>
    </div>
  </body>
</html>
</metal:page>
<<<<<<< HEAD
<!-- 1-0 inprogress Help panel wrong in IE/Win; portlets wrong in IE/Mac -->
=======
<!-- 1-0 inprogress

CSS needs fixing to follow the proper markup.
-->
>>>>>>> c546c445
<|MERGE_RESOLUTION|>--- conflicted
+++ resolved
@@ -17,7 +17,6 @@
       type="text/css"
       media="screen"
     >@import url(/+icing/style.css);</style>
-<<<<<<< HEAD
     <link type="text/css" media="print" href="/+icing/print.css" />
     <link rel="shortcut icon" href="/@@/launchpad" />
     <metal:block define-slot="head_epilogue"></metal:block>
@@ -30,18 +29,6 @@
     "
     id="document"
   >
-=======
-    <link type="text/css" media="print" href="/+icing/print.css">
-    <link rel="shortcut icon" href="/@@/launchpad" />
-    <metal:block define-slot="head_epilogue"></metal:block>
-  </head>
-  <body onload="lpmenu.initialize(['menuroot'], 
-                    '/',
-                    'menupreload',
-                    [],
-                    '2em', 16, true);" id="document">
-
->>>>>>> c546c445
     <div id="globalheader">
       <div class="launchpad">
         <img
@@ -53,7 +40,6 @@
       </div>
       <ul class="home">
         <li><a href="/" title="Home">Home</a></li>
-<<<<<<< HEAD
       </ul>
     </div>
 
@@ -184,111 +170,6 @@
                         </div>
                       </div>
 
-=======
-      </ul>
-    </div>
-
-
-    <ul id="locationbar">
-      <li><strong>Your location:</strong> <a href="/"><em>Home</em></a></li>
-    <div id="menucontainer">
-      <ul id="menuroot" class="menuroot">
-        <tal:hierarchy content="structure context/@@+breadcrumbs" />
-    </div>
-    </ul>
-
-    <div id="logincontrol" tal:content="structure context/@@login_status" />
-    <!-- id="menu" should be id="locationbar" -->
-    <tal:maintenance replace="structure context/@@+maintenancemessage" />
-    <div id="structuralobject"
-        tal:define="structuralobject CONTEXTS/lp:structuralobject">
-      <tal:if condition="structuralobject">
-      <tal:structuralobject
-          replace="structure structuralobject/@@+structural-heading" />
-      </tal:if>
-      <tal:if condition="not: structuralobject">
-        No structural object!
-      </tal:if>
-    </div>
-    <form id="globalsearch" action="/search" method="GET">
-      <div>
-        <input
-          type="text"
-          id="q"
-          name="q"
-          value="Search"
-          onfocus="if(this.value=='Search'){this.value='';};"
-        />
-        <input
-          type="image"
-          id="searchbutton"
-          src="/+icing/but_search.gif"
-          title="Search"
-        />
-      </div>
-    </form>
-    <div id="mainarea" class="tab-overview">
-      <div class="t">
-        <div class="u">
-          <div class="v">
-            <div class="w">
-              <div class="x">
-                <div class="y">
-                  <div class="z">
-                    <ul
-                      id="applicationchooser"
-                      tal:define="facetmenu CONTEXTS/menu:facet"
-                      tal:condition="facetmenu"
-                    >
-                      <tal:facet repeat="link facetmenu">
-                        <tal:available condition="link/enabled">
-                          <li
-                            tal:condition="link/selected"
-                            tal:attributes="title link/summary; class string:current tab-${link/name}"
-                          >
-                            <a
-                              tal:condition="link/linked"
-                              tal:attributes="href link/url"
-                              tal:content="structure link/escapedtext"
-                            >abc</a>
-                            <span
-                              tal:condition="not: link/linked"
-                              tal:replace="structure link/escapedtext"
-                            >def</span>
-                          </li>
-                          <li
-                            tal:condition="not: link/selected"
-                            tal:attributes="title link/summary; class string:current tab-${link/name}"
-                          ><a
-                              tal:attributes="href link/url"
-                              tal:content="structure link/escapedtext"
-                            >ghi</a><span
-                              class="disabled"
-                              tal:condition="not: link/linked"
-                              tal:content="structure link/escapedtext"
-                          >jkl</span></li>
-                        </tal:available>
-                        <li
-                          tal:condition="not: link/enabled"
-                          tal:attributes="title link/summary; class string:unavailable tab-${link/name}"
-                          tal:content="structure link/escapedtext"
-                        />
-                      </tal:facet>
-                    </ul>
-                    <br class="clear" />
-                    <div id="maincontent">
-                      <div id="immediateobjectheading">
-                        <div class="secondary">
-                          <metal:block define-slot="immediateobjectheadingsecondary"
-                          >immediateobjectheading secondary</metal:block>
-                        </div>
-                        <div class="primary">
-                          <metal:block define-slot="immediateobjectheadingprimary"
-                          >immediateobjectheading primary</metal:block>
-                        </div>
-                      </div>
-
->>>>>>> c546c445
                       <div class="pageheading"><!-- XXX obsolete -->
                         <metal:block define-slot="pageheading">
                         </metal:block>
@@ -301,11 +182,7 @@
                       </tal:notifications>
                       <metal:block define-slot="main" />
                     </div>
-<<<<<<< HEAD
                     <div id="portlets">
-=======
-                    <div id="left_nav">
->>>>>>> c546c445
                       <tal:actionsmenu
                         tal:condition="python: '+login' not in request.getURL()"
                       >
@@ -324,59 +201,22 @@
                       <metal:portlets define-slot="portlets_two" />
                       <metal:portlets define-slot="portlets_one" />
                     </div>
-<<<<<<< HEAD
 
                     <div class="clear"></div>
 
                     </div>
 
-=======
->>>>>>> c546c445
                   </div>
                 </div>
               </div>
             </div>
           </div>
-<<<<<<< HEAD
         </div>
       </div>
     </div>
 
     </tal:layout>
 
-    <div id="help_panel" class="closed">
-      <div class="help1">
-        <div class="help2">
-          <p metal:define-slot="help">
-            Sorry, help isn&rsquo;t available for this page.
-          </p>
-=======
->>>>>>> c546c445
-        </div>
-        <a href="#" class="open-close">Help</a>
-        <br class="clear" />
-      </div>
-      <div class="bottom">&nbsp;</div>
-    </div>
-    <div id="globalfooter">
-      <div id="applications-footer">
-        <a href="/malone">Malone</a> |
-        <a href="/specs">Blueprint</a> |
-        <a href="/rosetta">Rosetta</a> |
-        <a href="/support">Tech&nbsp;support</a> |
-        <a href="/bazaar">Bazaar</a>
-      </div>
-      <div id="copyright">
-        Copyright&nbsp;2004-2006&nbsp;<a href="http://canonical.com/">Canonical&nbsp;Ltd.</a>
-      </div>
-      <div id="colophon">
-        <a href="/legal">Copyright&nbsp;terms</a> |
-        <a href="/feedback">Help&nbsp;us&nbsp;improve</a> |
-        <a href="/faq">FAQ</a>
-      </div>
-<<<<<<< HEAD
-=======
-    </div>
     <div id="help_panel" class="closed">
       <div class="help1">
         <div class="help2">
@@ -390,7 +230,7 @@
       <div class="bottom">&nbsp;</div>
     </div>
     <div id="globalfooter">
-      <div id="applications">
+      <div id="applications-footer">
         <a href="/malone">Malone</a> |
         <a href="/specs">Blueprint</a> |
         <a href="/rosetta">Rosetta</a> |
@@ -405,7 +245,6 @@
         <a href="/feedback">Help&nbsp;us&nbsp;improve</a> |
         <a href="/faq">FAQ</a>
       </div>
->>>>>>> c546c445
     <div id="menupreload">
       <ul class="menu" lpm:mid="root" lpm:midbase="/$$/+menudata">
         <li class="item"><a href="/products">Products</a></li>
@@ -417,11 +256,4 @@
   </body>
 </html>
 </metal:page>
-<<<<<<< HEAD
-<!-- 1-0 inprogress Help panel wrong in IE/Win; portlets wrong in IE/Mac -->
-=======
-<!-- 1-0 inprogress
-
-CSS needs fixing to follow the proper markup.
--->
->>>>>>> c546c445
+<!-- 1-0 inprogress Help panel wrong in IE/Win; portlets wrong in IE/Mac -->