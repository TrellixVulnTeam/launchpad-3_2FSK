--- conflicted
+++ resolved
@@ -251,17 +251,10 @@
         # Test that getPerson() does not clobber an existing verified
         # email address when verify_users=True.
         person, email = getUtility(IPersonSet).createPersonAndEmail(
-<<<<<<< HEAD
-            'foo@example.com', PersonCreationRationale.OWNER_CREATED_LAUNCHPAD)
-=======
             'foo@example.com',
             PersonCreationRationale.OWNER_CREATED_LAUNCHPAD)
         transaction.commit()
         self.failIf(person.account is None, 'Person must have an account.')
-        email = getUtility(IEmailAddressSet).new(
-            'foo@preferred.com', person, account=person.account)
->>>>>>> d4a4c6fd
-        transaction.commit()
         email = getUtility(IEmailAddressSet).new(
             'foo@preferred.com', person, account=person.account)
         person.setPreferredEmail(email)
