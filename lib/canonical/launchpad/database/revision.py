# Copyright 2004-2005 Canonical Ltd.  All rights reserved.
# pylint: disable-msg=E0611,W0212

__metaclass__ = type
__all__ = [
    'Revision', 'RevisionAuthor', 'RevisionParent', 'RevisionProperty',
    'RevisionSet']

from datetime import datetime, timedelta
import email

import pytz
from storm.expr import And, Asc, Desc, Exists, Not, Select
from storm.store import Store
from zope.component import getUtility
from zope.interface import implements
from sqlobject import (
    BoolCol, ForeignKey, IntCol, StringCol, SQLObjectNotFound,
    SQLMultipleJoin)

from canonical.database.sqlbase import quote, SQLBase, sqlvalues
from canonical.database.constants import DEFAULT
from canonical.database.datetimecol import UtcDateTimeCol

from canonical.launchpad.interfaces import (
<<<<<<< HEAD
    EmailAddressStatus, IEmailAddressSet,
    IRevision, IRevisionAuthor, IRevisionParent, IRevisionProperty,
    IRevisionSet)
=======
    EmailAddressStatus, IEmailAddressSet, IRevision, IRevisionAuthor,
    IRevisionParent, IRevisionProperty, IRevisionSet)
>>>>>>> 23e9db1c
from canonical.launchpad.helpers import shortlist
from canonical.launchpad.webapp.interfaces import (
        IStoreSelector, MAIN_STORE, DEFAULT_FLAVOR)
from canonical.launchpad.validators.person import validate_public_person


class Revision(SQLBase):
    """See IRevision."""

    implements(IRevision)

    date_created = UtcDateTimeCol(notNull=True, default=DEFAULT)
    log_body = StringCol(notNull=True)
    gpgkey = ForeignKey(dbName='gpgkey', foreignKey='GPGKey', default=None)

    revision_author = ForeignKey(
        dbName='revision_author', foreignKey='RevisionAuthor', notNull=True)
    revision_id = StringCol(notNull=True, alternateID=True,
                            alternateMethodName='byRevisionID')
    revision_date = UtcDateTimeCol(notNull=False)

    karma_allocated = BoolCol(default=False, notNull=True)

    properties = SQLMultipleJoin('RevisionProperty', joinColumn='revision')

    @property
    def parents(self):
        """See IRevision.parents"""
        return shortlist(RevisionParent.selectBy(
            revision=self, orderBy='sequence'))

    @property
    def parent_ids(self):
        """Sequence of globally unique ids for the parents of this revision.

        The corresponding Revision objects can be retrieved, if they are
        present in the database, using the RevisionSet Zope utility.
        """
        return [parent.parent_id for parent in self.parents]

    def getProperties(self):
        """See `IRevision`."""
        return dict((prop.name, prop.value) for prop in self.properties)

    def allocateKarma(self, branch):
        """See `IRevision`."""
        # If we know who the revision author is, give them karma.
        author = self.revision_author.person
        if (author is not None and branch.product is not None):
            # No karma for junk branches as we need a product to link
            # against.
            karma = author.assignKarma('revisionadded', branch.product)
            # Backdate the karma to the time the revision was created.  If the
            # revision_date on the revision is in future (for whatever weird
            # reason) we will use the date_created from the revision (which
            # will be now) as the karma date created.  Having future karma
            # events is both wrong, as the revision has been created (and it
            # is lying), and a problem with the way the Launchpad code
            # currently does its karma degradation over time.
            if karma is not None:
                karma.datecreated = min(self.revision_date, self.date_created)
                self.karma_allocated = True

    def getBranch(self, allow_private=False, allow_junk=True):
        """See `IRevision`."""
        from canonical.launchpad.database.branch import Branch
        from canonical.launchpad.database.branchrevision import BranchRevision

        store = Store.of(self)

        query = And(
            self.id == BranchRevision.revisionID,
            BranchRevision.branchID == Branch.id)
        if not allow_private:
            query = And(query, Not(Branch.private))
        if not allow_junk:
            # XXX: Tim Penhey 2008-08-20, bug 244768
            # Using Not(column == None) rather than column != None.
            query = And(query, Not(Branch.product == None))
        result_set = store.find(Branch, query)
        if self.revision_author.person is None:
            result_set.order_by(Asc(BranchRevision.sequence))
        else:
            result_set.order_by(
                Branch.ownerID != self.revision_author.personID,
                Asc(BranchRevision.sequence))

        return result_set.first()


class RevisionAuthor(SQLBase):
    implements(IRevisionAuthor)

    _table = 'RevisionAuthor'

    name = StringCol(notNull=True, alternateID=True)

    @property
    def name_without_email(self):
        """Return the name of the revision author without the email address.

        If there is no name information (i.e. when the revision author only
        supplied their email address), return None.
        """
        if '@' not in self.name:
            return self.name
        return email.Utils.parseaddr(self.name)[0]

    email = StringCol(notNull=False, default=None)
    person = ForeignKey(dbName='person', foreignKey='Person', notNull=False,
                        storm_validator=validate_public_person, default=None)

    def linkToLaunchpadPerson(self):
        """See `IRevisionAuthor`."""
        if self.person is not None or self.email is None:
            return False
        lp_email = getUtility(IEmailAddressSet).getByEmail(self.email)
        # If not found, we didn't link this person.
        if lp_email is None:
            return False
        # Only accept an email address that is validated.
        if lp_email.status != EmailAddressStatus.NEW:
            self.person = lp_email.person
            return True
        else:
            return False


class RevisionParent(SQLBase):
    """The association between a revision and its parent."""

    implements(IRevisionParent)

    _table = 'RevisionParent'

    revision = ForeignKey(
        dbName='revision', foreignKey='Revision', notNull=True)

    sequence = IntCol(notNull=True)
    parent_id = StringCol(notNull=True)


class RevisionProperty(SQLBase):
    """A property on a revision. See IRevisionProperty."""

    implements(IRevisionProperty)

    _table = 'RevisionProperty'

    revision = ForeignKey(
        dbName='revision', foreignKey='Revision', notNull=True)
    name = StringCol(notNull=True)
    value = StringCol(notNull=True)


class RevisionSet:

    implements(IRevisionSet)

    def getByRevisionId(self, revision_id):
        return Revision.selectOneBy(revision_id=revision_id)

    def _createRevisionAuthor(self, revision_author):
        """Extract out the email and check to see if it matches a Person."""
        email_address = email.Utils.parseaddr(revision_author)[1]
        # If there is no @, then it isn't a real email address.
        if '@' not in email_address:
            email_address = None

        author = RevisionAuthor(name=revision_author, email=email_address)
        author.linkToLaunchpadPerson()
        return author

    def new(self, revision_id, log_body, revision_date, revision_author,
            parent_ids, properties):
        """See IRevisionSet.new()"""
        if properties is None:
            properties = {}
        # create a RevisionAuthor if necessary:
        try:
            author = RevisionAuthor.byName(revision_author)
        except SQLObjectNotFound:
            author = self._createRevisionAuthor(revision_author)

        revision = Revision(revision_id=revision_id,
                            log_body=log_body,
                            revision_date=revision_date,
                            revision_author=author)
        seen_parents = set()
        for sequence, parent_id in enumerate(parent_ids):
            if parent_id in seen_parents:
                continue
            seen_parents.add(parent_id)
            RevisionParent(revision=revision, sequence=sequence,
                           parent_id=parent_id)

        # Create revision properties.
        for name, value in properties.iteritems():
            RevisionProperty(revision=revision, name=name, value=value)

        return revision

    def _timestampToDatetime(self, timestamp):
        """Convert the given timestamp to a datetime object.

        This works around a bug in Python that causes datetime.fromtimestamp
        to raise an exception if it is given a negative, fractional timestamp.

        :param timestamp: A timestamp from a bzrlib.revision.Revision
        :type timestamp: float

        :return: A datetime corresponding to the given timestamp.
        """
        # Work around Python bug #1646728.
        # See https://launchpad.net/bugs/81544.
        UTC = pytz.timezone('UTC')
        int_timestamp = int(timestamp)
        revision_date = datetime.fromtimestamp(int_timestamp, tz=UTC)
        revision_date += timedelta(seconds=timestamp - int_timestamp)
        return revision_date

    def newFromBazaarRevision(self, bzr_revision):
        """See `IRevisionSet`."""
        revision_id = bzr_revision.revision_id
        revision_date = self._timestampToDatetime(bzr_revision.timestamp)
        return self.new(
            revision_id=revision_id,
            log_body=bzr_revision.message,
            revision_date=revision_date,
            revision_author=bzr_revision.get_apparent_author(),
            parent_ids=bzr_revision.parent_ids,
            properties=bzr_revision.properties)

    def checkNewVerifiedEmail(self, email):
        """See `IRevisionSet`."""
        from zope.security.proxy import removeSecurityProxy
        # Bypass zope's security because IEmailAddress.email is not public.
        naked_email = removeSecurityProxy(email)
        for author in RevisionAuthor.selectBy(email=naked_email.email):
            author.person = email.person

    def getTipRevisionsForBranches(self, branches):
        """See `IRevisionSet`."""
        # If there are no branch_ids, then return None.
        branch_ids = [branch.id for branch in branches]
        if not branch_ids:
            return None
        return Revision.select("""
            Branch.id in %s AND
            Revision.revision_id = Branch.last_scanned_id
            """ % quote(branch_ids),
            clauseTables=['Branch'], prejoins=['revision_author'])

    def getRecentRevisionsForProduct(self, product, days):
        """See `IRevisionSet`."""
        cut_off_date = datetime.now(pytz.UTC) - timedelta(days=days)
        return Revision.select("""
            Revision.id in (
                SELECT br.revision
                FROM BranchRevision br, Branch b
                WHERE br.branch = b.id
                AND b.product = %s)
            AND Revision.revision_date >= %s
            """ % sqlvalues(product, cut_off_date),
            prejoins=['revision_author'])

    @staticmethod
    def getRevisionsNeedingKarmaAllocated():
        """See `IRevisionSet`."""
        # Here to stop circular imports.
        from canonical.launchpad.database.branch import Branch
        from canonical.launchpad.database.branchrevision import BranchRevision
        from canonical.launchpad.database.person import ValidPersonCache

        store = getUtility(IStoreSelector).get(MAIN_STORE, DEFAULT_FLAVOR)

        # XXX: Tim Penhey 2008-08-12, bug 244768
        # Using Not(column == None) rather than column != None.
        return store.find(
            Revision,
            Revision.revision_author == RevisionAuthor.id,
            RevisionAuthor.person == ValidPersonCache.id,
            Not(Revision.karma_allocated),
            Exists(
                Select(True,
                       And(BranchRevision.revision == Revision.id,
                           BranchRevision.branch == Branch.id,
                           Not(Branch.product == None)),
                       (Branch, BranchRevision))))

    @staticmethod
    def getPublicRevisionsForPerson(person, day_limit=30):
        """See `IRevisionSet`."""
        # Here to stop circular imports.
        from canonical.launchpad.database.branch import Branch
        from canonical.launchpad.database.branchrevision import BranchRevision
        from canonical.launchpad.database.teammembership import (
            TeamParticipation)

        store = Store.of(person)

        if person.is_team:
            person_query = And(
                RevisionAuthor.personID == TeamParticipation.personID,
                TeamParticipation.team == person)
        else:
            person_query = RevisionAuthor.person == person

        result_set = store.find(
            Revision,
            Revision.revision_author == RevisionAuthor.id,
            revision_time_limit(day_limit),
            person_query,
            Exists(
                Select(True,
                       And(BranchRevision.revision == Revision.id,
                           BranchRevision.branch == Branch.id,
                           Not(Branch.private)),
                       (Branch, BranchRevision))))
        return result_set.order_by(Desc(Revision.revision_date))

    @staticmethod
    def getPublicRevisionsForProduct(product, day_limit=30):
        """See `IRevisionSet`."""
        # Here to stop circular imports.
        from canonical.launchpad.database.branch import Branch
        from canonical.launchpad.database.branchrevision import BranchRevision

        result_set = Store.of(product).find(
            Revision,
            revision_time_limit(day_limit),
            Exists(
                Select(True,
                       And(BranchRevision.revision == Revision.id,
                           BranchRevision.branch == Branch.id,
                           Not(Branch.private),
                           Branch.product == product),
                       (Branch, BranchRevision))))
        return result_set.order_by(Desc(Revision.revision_date))

    @staticmethod
    def getPublicRevisionsForProject(project, day_limit=30):
        """See `IRevisionSet`."""
        # Here to stop circular imports.
        from canonical.launchpad.database.branch import Branch
        from canonical.launchpad.database.product import Product
        from canonical.launchpad.database.branchrevision import BranchRevision

        result_set = Store.of(project).find(
            Revision,
            revision_time_limit(day_limit),
            Exists(
                Select(True,
                       And(BranchRevision.revision == Revision.id,
                           BranchRevision.branch == Branch.id,
                           Not(Branch.private),
                           Product.project == project,
                           Branch.product == Product.id),
                       (Branch, BranchRevision, Product))))
        return result_set.order_by(Desc(Revision.revision_date))


def revision_time_limit(day_limit):
    """The storm fragment to limit the revision_date field of the Revision."""
    now = datetime.now(pytz.UTC)
    earliest = now - timedelta(days=day_limit)

    return And(
        Revision.revision_date <= now,
        Revision.revision_date > earliest)<|MERGE_RESOLUTION|>--- conflicted
+++ resolved
@@ -23,14 +23,8 @@
 from canonical.database.datetimecol import UtcDateTimeCol
 
 from canonical.launchpad.interfaces import (
-<<<<<<< HEAD
-    EmailAddressStatus, IEmailAddressSet,
-    IRevision, IRevisionAuthor, IRevisionParent, IRevisionProperty,
-    IRevisionSet)
-=======
     EmailAddressStatus, IEmailAddressSet, IRevision, IRevisionAuthor,
     IRevisionParent, IRevisionProperty, IRevisionSet)
->>>>>>> 23e9db1c
 from canonical.launchpad.helpers import shortlist
 from canonical.launchpad.webapp.interfaces import (
         IStoreSelector, MAIN_STORE, DEFAULT_FLAVOR)
