/* Copyright 2011 Canonical Ltd.  This software is licensed under the
 * GNU Affero General Public License version 3 (see the file LICENSE).
 *
 * Expander widget.  Can be used to let the user toggle the visibility of
 * existing elements on the page, or to make the page load elements on demand
 * as the user expands them.
 *
 * Synonyms: collapsible, foldable.
 *
 * Each expander needs two tags as "connection points":
 *  * Icon tag, to be marked up with the expander icon.
 *  * Content tag, to be exposed by the expander.
 *
 * Either may have initial contents.  The initial contents of the icon tag
 * stays in place, so it could say something like "Details..." that explains
 * what the icon means.  You'll want to hide it using the "unseen" class if
 * these contents should only be shown once the expander has been set up.
 *
 * Any initial contents of the content tag will be revealed when the expander
 * is opened; hide them using the "unseen" class if they should not be shown
 * when the expander has not been enabled.  An optional loader function may
 * produce new contents for this tag when the user first opens the expander.
 *
 * If you provide a loader function, the expander runs it when the user first
 * opens it.  The loader should produce a DOM node or node list(it may do this
 * asynchronously) and feed that back to the expander by passing it to the
 * expander's "receive" method.  The loader gets a reference to the expander
 * as its first argument.
 *
 * The expander is set up in its collapsed state by default.  If you want it
 * created in its expanded state instead, mark your content tag with the
 * "expanded" class.
 *
 * @module lp.app.widgets.expander
 * @requires node, event
 */

YUI.add('lp.app.widgets.expander', function(Y) {

var namespace = Y.namespace('lp.app.widgets.expander');

function getAnim(node) {
    var slide_effect_defaults = {
        easing: Y.Easing.easeOut,
        duration: 0.4
    };
    var OPENED = 'lazr-opened';
    var CLOSED = 'lazr-closed';

    var cfg = slide_effect_defaults;
    cfg.node = node;
    var node = Y.one(node);

    var default_to_height = function(node) {
        return node.get('scrollHeight');
    };

    // We don't want to stomp on what the user may have given as the
    // from.height and to.height;
    cfg.from        = cfg.from ? cfg.from : {};
    cfg.from.height = cfg.from.height ? cfg.from.height : 0;

    cfg.to          = cfg.to ? cfg.to : {};
    cfg.to.height   = cfg.to.height ? cfg.to.height : default_to_height;

    var anim = new Y.Anim(cfg);
    node.addClass(OPENED);

    // Set what we need to calculate the new content's scrollHeight.
    node.setStyles({
        height:   cfg.from.height,
        overflow: 'hidden'//,
        //display:  'block'
    });
    anim.drawer_closed = false;

    anim.on('directionChange', function() {
        node.getStyle('height');

        if (this.drawer_closed) {
            // We've finished opening the drawer, so show the overflow, just
            // to be safe.
            this.drawer_closed = false;
            node.addClass(OPENED).removeClass(CLOSED);
        } else {
            this.drawer_closed = true;
            node.addClass(CLOSED).removeClass(OPENED);
        }
    });

    anim.on('end', function() {
        if (this.drawer_closed) {
            // We've finished opening the drawer, so show the overflow, just
            // to be safe.
            this.drawer_closed = false;
            node.addClass(OPENED).removeClass(CLOSED);
        } else {
            this.drawer_closed = true;
            node.addClass(CLOSED).removeClass(OPENED);
        }
    });
    return anim;
}

/*
 * Create an expander.
 *
 * @param icon_node Node to serve as connection point for the expander icon.
 * @param content_node Node to serve as connection point for expander content.
 * @param config Object with additional parameters.
 *     loader: A function that will produce a Node or NodeList to replace the
 *         contents of the content tag.  Receives the Expander object
 *         "expander" as its argument.  Once the loader has constructed the
 *         output Node or NodeList it wants to display ("output"), it calls
 *         expander.receive(output) to update the content node.
 */
function Expander(icon_node, content_node, config) {
    if (!Y.Lang.isObject(icon_node)) {
        throw new Error("No icon node given.");
    }
    if (!Y.Lang.isObject(content_node)) {
        throw new Error("No content node given.");
    }
    this.icon_node = icon_node;
    this.content_node = content_node;
    if (Y.Lang.isValue(config)) {
        this.config = config;
    } else {
        this.config = {};
    }
    this.loaded = !Y.Lang.isValue(this.config.loader);
    this._animation = getAnim(this.content_node);
        //new Y.lazr.effects.slide_out(this.content_node);

    // Is setup complete?  Skip any animations until it is.
    this.fully_set_up = false;
}
namespace.Expander = Expander;

namespace.Expander.prototype = {
    /*
     * CSS classes.
     */
    css_classes: {
        expanded: 'expanded',
        unseen: 'unseen'
    },

    /*
     * Return sprite name for given expander state.
     */
    nameSprite: function(expanded) {
        if (expanded) {
            return 'treeExpanded';
        } else {
            return 'treeCollapsed';
        }
    },

    /*
     * Is the content node currently expanded?
     */
    isExpanded: function() {
        return this.content_node.hasClass(this.css_classes.expanded);
    },

    /*
     * Either add or remove given CSS class from the content tag.
     *
     * @param want_class Whether this class is desired for the content tag.
     *     If it is, then the function may need to add it; if it isn't, then
     *     the function may need to remove it.
     * @param class_name CSS class name.
     */
    setContentClassIf: function(want_class, class_name) {
        if (want_class) {
            this.content_node.addClass(class_name);
        } else {
            this.content_node.removeClass(class_name);
        }
    },

    /*
     * Record the expanded/collapsed state of the content tag.
     */
    setExpanded: function(is_expanded) {
        this.setContentClassIf(is_expanded, this.css_classes.expanded);
    },

    /*
     * Hide or reveal the content node (by adding the "unseen" class to it).
     *
     * @param expand Are we expanding?  If not, we must be collapsing.
     */
<<<<<<< HEAD
    foldContentNode: function (expand, no_animation) {
        var expander = this;
        var has_paused = false;
        if (no_animation === true) {
            expander.setContentClassIf(
                !expand, expander.css_classes.unseen);
            return;
        }
        if (this._animation.get('running')) {
            this._animation.pause();
            has_paused = true;
            if (expand) {
                this._animation.set(
                    'to', { height: this.content_node.get('height') });
            } else {
                this._animation.set(
                    'from', { height: this.content_node.get('height') });
            }
        } else {
            this._animation.set(
                'to', { height: this.content_node.get('scrollHeight') });
            this._animation.set(
                'from', { height: 0 });

        }
        this._animation.set('reverse', !expand);
        if (expand) {
            expander.setContentClassIf(
                !expand, expander.css_classes.unseen);
        } else {
            this._animation.on('end', function() {
                expander.setContentClassIf(
                    !expand, expander.css_classes.unseen);
            });
        }
        // For demonstration purposes, we wait before continuing an
        // animation when it was paused.
        if (has_paused) {
            setTimeout(function() {
                expander._animation.run();
            }, 500);
        } else {
            expander._animation.run();
        }
=======
    foldContentNode: function(expand) {
        this.setContentClassIf(!expand, this.css_classes.unseen);
>>>>>>> 2aa4f556
    },

    revealIcon: function() {
        this.icon_node
            .addClass('sprite').addClass('js-action')
            .removeClass('unseen');
    },

    /*
     * Set icon to either the "expanded" or the "collapsed" state.
     *
     * @param expand Are we expanding?  If not, we must be collapsing.
     */
    setIcon: function(expand) {
        this.icon_node
            .removeClass(this.nameSprite(!expand))
            .addClass(this.nameSprite(expand));
    },

    /*
     * Process the output node being produced by the loader.  To be invoked
     * by a custom loader when it's done.
     *
     * @param output A Node or NodeList to replace the contents of the content
     *     tag with.
     */
    receive: function(output) {
        // We'll animate this later (if this.fully_set_up is false).
        var from_height = this.content_node.get('height');
        this.content_node.setContent(output);
        var to_height = this.content_node.get('scrollHeight');

        if (this._animation.get('running')) {
            // chain the animations?
            this._animation.stop();
        }
        this._animation.set('to', { height: to_height });
        this._animation.set('from', { height: from_height });
        this._animation.run();
    },

    /*
     * Invoke the loader, and record the fact that the loader has been
     * started.
     */
    load: function() {
        this.loaded = true;
        this.config.loader(this);
    },

    /*
     * Set the expander's DOM elements to a consistent, operational state.
     *
     * @param expanded Whether the expander is to be rendered in its expanded
     *     state.  If not, it must be in the collapsed state.
     */
<<<<<<< HEAD
    render: function (expanded, no_animation) {
        this.foldContentNode(expanded, no_animation);
=======
    render: function(expanded) {
        this.foldContentNode(expanded);
>>>>>>> 2aa4f556
        this.setIcon(expanded);
        if (expanded && !this.loaded) {
            this.load();
        }
        this.setExpanded(expanded);
    },

    /*
     * Set up an expander's DOM and event handler.
     *
     */
    setUp: function() {
        var expander = this;
<<<<<<< HEAD
        function click_handler (e) {
            e.halt();
=======
        function click_handler(e) {
            e.preventDefault();
>>>>>>> 2aa4f556
            expander.render(!expander.isExpanded());
        }

        this.render(this.isExpanded(), true);
        this.icon_node.on('click', click_handler);
        this.revealIcon();
        this.fully_set_up = true;
        return this;
    }
};

/*
 * Initialize expanders based on CSS selectors.
 *
 * @param widget_select CSS selector to specify each tag that will have an
 *     expander created inside it.
 * @param icon_select CSS selector for the icon tag inside each tag matched
 *     by widget_select.
 * @param content_select CSS selector for the content tag inside each tag
 *     matched by widget_select.
 * @param loader Optional loader function for each expander that is set up.
 *     Must take an Expander as its argument, create a Node or NodeList with
 *     the output to be displayed, and feed the output to the expander's
 *     "receive" method.
 */
function createByCSS(widget_select, icon_select, content_select, loader) {
    var config = {
        loader: loader
    };
    var expander_factory = function(widget) {
        var expander = new Expander(
            widget.one(icon_select), widget.one(content_select), config);
        expander.setUp();
    };
    Y.all(widget_select).each(expander_factory);
}
namespace.createByCSS = createByCSS;

}, "0.1", {"requires": ["node", "lazr.effects"]});<|MERGE_RESOLUTION|>--- conflicted
+++ resolved
@@ -192,8 +192,7 @@
      *
      * @param expand Are we expanding?  If not, we must be collapsing.
      */
-<<<<<<< HEAD
-    foldContentNode: function (expand, no_animation) {
+    foldContentNode: function(expand, no_animation) {
         var expander = this;
         var has_paused = false;
         if (no_animation === true) {
@@ -237,10 +236,6 @@
         } else {
             expander._animation.run();
         }
-=======
-    foldContentNode: function(expand) {
-        this.setContentClassIf(!expand, this.css_classes.unseen);
->>>>>>> 2aa4f556
     },
 
     revealIcon: function() {
@@ -297,13 +292,8 @@
      * @param expanded Whether the expander is to be rendered in its expanded
      *     state.  If not, it must be in the collapsed state.
      */
-<<<<<<< HEAD
-    render: function (expanded, no_animation) {
+    render: function(expanded, no_animation) {
         this.foldContentNode(expanded, no_animation);
-=======
-    render: function(expanded) {
-        this.foldContentNode(expanded);
->>>>>>> 2aa4f556
         this.setIcon(expanded);
         if (expanded && !this.loaded) {
             this.load();
@@ -317,13 +307,8 @@
      */
     setUp: function() {
         var expander = this;
-<<<<<<< HEAD
-        function click_handler (e) {
+        function click_handler(e) {
             e.halt();
-=======
-        function click_handler(e) {
-            e.preventDefault();
->>>>>>> 2aa4f556
             expander.render(!expander.isExpanded());
         }
 
