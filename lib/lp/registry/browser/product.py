--- conflicted
+++ resolved
@@ -51,10 +51,6 @@
 from operator import attrgetter
 
 from lazr.delegates import delegates
-<<<<<<< HEAD
-from lazr.restful import ResourceJSONEncoder
-=======
->>>>>>> 6c886c35
 from lazr.restful.interface import copy_field
 import pytz
 from z3c.ptcompat import ViewPageTemplateFile
