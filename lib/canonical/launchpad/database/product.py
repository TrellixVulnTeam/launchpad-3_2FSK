--- conflicted
+++ resolved
@@ -46,17 +46,9 @@
     DEFAULT_BRANCH_STATUS_IN_LISTING, BranchType, ICalendarOwner, IFAQTarget,
     IHasIcon, IHasLogo, IHasMugshot, ILaunchpadCelebrities,
     ILaunchpadStatisticSet, IPersonSet, IProduct, IProductSet,
-<<<<<<< HEAD
     IQuestionTarget, License, NotFoundError, QUESTION_STATUS_DEFAULT_SEARCH,
-    TranslationPermission)
-from canonical.lp.dbschema import (
-    SpecificationSort, SpecificationFilter, 
-    SpecificationDefinitionStatus, SpecificationImplementationStatus)
-=======
-    IQuestionTarget, NotFoundError, QUESTION_STATUS_DEFAULT_SEARCH,
     SpecificationSort, SpecificationFilter, SpecificationDefinitionStatus,
     SpecificationImplementationStatus, TranslationPermission)
->>>>>>> 17f9692c
 
 
 class Product(SQLBase, BugTargetBase, HasSpecificationsMixin, HasSprintsMixin,
