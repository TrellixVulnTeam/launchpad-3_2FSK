# Copyright 2009 Canonical Ltd.  This software is licensed under the
# GNU Affero General Public License version 3 (see the file LICENSE).

# pylint: disable-msg=E0211,E0213

from __future__ import with_statement

"""Common build base classes."""

__metaclass__ = type

__all__ = ['BuildBase']

import datetime
import logging
import os
import pytz
import subprocess
from cStringIO import StringIO

from storm.store import Store
from zope.component import getUtility
from zope.security.proxy import removeSecurityProxy

from canonical.config import config
<<<<<<< HEAD
from canonical.database.sqlbase import ZopelessTransactionManager
=======
from canonical.database.constants import UTC_NOW
from canonical.database.sqlbase import (
    clear_current_connection_cache, cursor, flush_database_updates)
>>>>>>> e013627f
from canonical.launchpad.helpers import filenameToContentType
from canonical.launchpad.interfaces.librarian import ILibraryFileAliasSet
from canonical.librarian.utils import copy_and_close
from lp.buildmaster.interfaces.buildbase import BuildStatus
from lp.buildmaster.model.buildqueue import BuildQueue
from lp.buildmaster.interfaces.buildbase import BUILDD_MANAGER_LOG_NAME
from lp.registry.interfaces.pocket import pocketsuffix


UPLOAD_LOG_FILENAME = 'uploader.log'


class BuildBase:
    """A mixin class providing functionality for farm jobs that build a
    package.

    Note: this class does not implement IBuildBase as we currently duplicate
    the properties defined on IBuildBase on the inheriting class tables.
    BuildBase cannot therefore implement IBuildBase itself, as storm requires
    that the corresponding __storm_table__ be defined for the class. Instead,
    the classes using the BuildBase mixin must ensure that they implement
    IBuildBase.
    """
    policy_name = 'buildd'

    @staticmethod
    def getUploadDirLeaf(build_cookie, now=None):
        """See `IPackageBuild`."""
        # UPLOAD_LEAF: <TIMESTAMP>-<BUILD-COOKIE>
        if now is None:
            now = datetime.datetime.now()
        return '%s-%s' % (now.strftime("%Y%m%d-%H%M%S"), build_cookie)

    @staticmethod
    def getUploadDir(upload_leaf):
        """Return the directory that things will be stored in."""
        return os.path.join(config.builddmaster.root, 'incoming', upload_leaf)

    def getUploaderCommand(self, upload_leaf, uploader_logfilename):
        """See `IBuildBase`."""
        root = os.path.abspath(config.builddmaster.root)
        uploader_command = list(config.builddmaster.uploader.split())

        # add extra arguments for processing a binary upload
        extra_args = [
            "--log-file", "%s" % uploader_logfilename,
            "-d", "%s" % self.distribution.name,
            "-s", "%s" % (self.distroseries.name +
                          pocketsuffix[self.pocket]),
            "-b", "%s" % self.id,
            "-J", "%s" % upload_leaf,
            '--context=%s' % self.policy_name,
            "%s" % root,
            ]

        uploader_command.extend(extra_args)
        return uploader_command

    def _getProxiedFileURL(self, library_file):
        """Return the 'http_url' of a `ProxiedLibraryFileAlias`."""
        # Avoiding circular imports.
        from canonical.launchpad.browser.librarian import (
            ProxiedLibraryFileAlias)

        proxied_file = ProxiedLibraryFileAlias(library_file, self)
        return proxied_file.http_url

    @property
    def build_log_url(self):
        """See `IBuildBase`."""
        if self.buildlog is None:
            return None
        return self._getProxiedFileURL(self.buildlog)

    def getUploadLogContent(self, root, leaf):
        """Retrieve the upload log contents.

        :param root: Root directory for the uploads
        :param leaf: Leaf for this particular upload
        :return: Contents of log file or message saying no log file was found.
        """
        # Retrieve log file content.
        possible_locations = (
            'failed', 'failed-to-move', 'rejected', 'accepted')
        for location_dir in possible_locations:
            log_filepath = os.path.join(root, location_dir, leaf,
                UPLOAD_LOG_FILENAME)
            if os.path.exists(log_filepath):
                with open(log_filepath, 'r') as uploader_log_file:
                    return uploader_log_file.read()
        else:
            return 'Could not find upload log file'

    @property
    def upload_log_url(self):
        """See `IBuildBase`."""
        if self.upload_log is None:
            return None
        return self._getProxiedFileURL(self.upload_log)

    @staticmethod
    def handleStatus(build, status, librarian, slave_status):
        """See `IBuildBase`."""
        logger = logging.getLogger(BUILDD_MANAGER_LOG_NAME)

        method = getattr(build, '_handleStatus_' + status, None)

        if method is None:
<<<<<<< HEAD
            if build.buildqueue_record is not None:
                logger.critical(
                    "Unknown BuildStatus '%s' for builder '%s'" % (
                        status, build.buildqueue_record.builder.url))
            else:
                logger.critical("Unknown BuildStatus '%s' for %r"
                                % (status, build))
=======
            logger.critical("Unknown BuildStatus '%s' for builder '%s'"
                            % (status, self.buildqueue_record.builder.url))
>>>>>>> e013627f
            return

        method(build, librarian, slave_status, logger)

<<<<<<< HEAD
    def processUpload(self, leaf, root, logger):
        """Process an upload.

        :param leaf: Leaf for this particular upload
        :param root: Root directory for the uploads
        :param logger: A logger object
        """
        class ProcessUploadOptions(object):

            def __init__(self, policy_name, distribution, distroseries, pocket,
                         buildid):
                self.context = policy_name
                self.distro = distribution.name
                self.distroseries = distroseries.name + pocketsuffix[pocket]
                self.buildid = buildid
                self.announce = []

        options = ProcessUploadOptions(self.policy_name, self.distribution,
            self.distroseries, self.pocket, self.id)
        # XXX JRV 20100317: This should not create a mock options
        # object and derive the policy from that but rather create a
        # policy object in a more sensible way.
        policy = findPolicyByOptions(options)
        processor = UploadProcessor(root, dry_run=False, no_mails=True,
            keep=False, policy_for_distro=lambda distro: policy,
            ztm=ZopelessTransactionManager, log=logger)
        processor.processUploadQueue(leaf)

    @staticmethod
    def _handleStatus_OK(build, librarian, slave_status, logger):
=======
    def _handleStatus_OK(self, librarian, slave_status, logger):
>>>>>>> e013627f
        """Handle a package that built successfully.

        Once built successfully, we pull the files, store them in a
        directory, store build information and push them through the
        uploader.
        """
        filemap = slave_status['filemap']

        logger.info("Processing successful build %s from builder %s" % (
            build.buildqueue_record.specific_job.build.title,
            build.buildqueue_record.builder.name))
        # Explode before collect a binary that is denied in this
        # distroseries/pocket
        if not build.archive.allowUpdatesToReleasePocket():
            assert build.distroseries.canUploadToPocket(build.pocket), (
                "%s (%s) can not be built for pocket %s: illegal status"
                % (build.title, build.id, build.pocket.name))

        # ensure we have the correct build root as:
        # <BUILDMASTER_ROOT>/incoming/<UPLOAD_LEAF>/<TARGET_PATH>/[FILES]
        root = os.path.abspath(config.builddmaster.root)

        # create a single directory to store build result files
        upload_leaf = build.getUploadDirLeaf(
            '%s-%s' % (build.id, build.buildqueue_record.id))
        upload_dir = build.getUploadDir(upload_leaf)
        logger.debug("Storing build result at '%s'" % upload_dir)

        # Build the right UPLOAD_PATH so the distribution and archive
        # can be correctly found during the upload:
        #       <archive_id>/distribution_name
        # for all destination archive types.
<<<<<<< HEAD
        upload_path = os.path.join(upload_dir, str(build.archive.id),
                                   build.distribution.name)
=======
        archive = self.archive
        distribution_name = self.distribution.name
        target_path = '%s/%s' % (archive.id, distribution_name)
        upload_path = os.path.join(upload_dir, target_path)
>>>>>>> e013627f
        os.makedirs(upload_path)

        slave = removeSecurityProxy(build.buildqueue_record.builder.slave)
        successful_copy_from_slave = True
        for filename in filemap:
            logger.info("Grabbing file: %s" % filename)
            out_file_name = os.path.join(upload_path, filename)
            # If the evaluated output file name is not within our
            # upload path, then we don't try to copy this or any
            # subsequent files.
            if not os.path.realpath(out_file_name).startswith(upload_path):
                successful_copy_from_slave = False
                logger.warning(
                    "A slave tried to upload the file '%s' "
                    "for the build %d." % (filename, build.id))
                break
            out_file = open(out_file_name, "wb")
            slave_file = slave.getFile(filemap[filename])
            copy_and_close(slave_file, out_file)

        # We only attempt the upload if we successfully copied all the
        # files from the slave.
        if successful_copy_from_slave:
<<<<<<< HEAD
            logger.info("Invoking uploader on %s for %s" % (root, upload_leaf))
            upload_logger = BufferLogger()
            upload_log = build.processUpload(upload_leaf, root, upload_logger)
            uploader_log_content = upload_logger.buffer.getvalue()
        else:
            uploader_log_content = 'Copy from slave was unsuccessful.'
=======
            uploader_logfilename = os.path.join(
                upload_dir, UPLOAD_LOG_FILENAME)
            uploader_command = self.getUploaderCommand(
                upload_leaf, uploader_logfilename)
            logger.debug("Saving uploader log at '%s'" % uploader_logfilename)

            logger.info("Invoking uploader on %s" % root)
            logger.info("%s" % uploader_command)

            uploader_process = subprocess.Popen(
                uploader_command, stdout=subprocess.PIPE,
                stderr=subprocess.PIPE)

            # Nothing should be written to the stdout/stderr.
            upload_stdout, upload_stderr = uploader_process.communicate()

            # XXX cprov 2007-04-17: we do not check uploader_result_code
            # anywhere. We need to find out what will be best strategy
            # when it failed HARD (there is a huge effort in process-upload
            # to not return error, it only happen when the code is broken).
            uploader_result_code = uploader_process.returncode
            logger.info("Uploader returned %d" % uploader_result_code)
>>>>>>> e013627f

        # Quick and dirty hack to carry on on process-upload failures
        if os.path.exists(upload_dir):
            logger.warning("The upload directory did not get moved.")
            failed_dir = os.path.join(root, "failed-to-move")
            if not os.path.exists(failed_dir):
                os.mkdir(failed_dir)
            os.rename(upload_dir, os.path.join(failed_dir, upload_leaf))

        # The famous 'flush_updates + clear_cache' will make visible
        # the DB changes done in process-upload, considering that the
        # transaction was set with ISOLATION_LEVEL_READ_COMMITED
        # isolation level.
        cur = cursor()
        cur.execute('SHOW transaction_isolation')
        isolation_str = cur.fetchone()[0]
        assert isolation_str == 'read committed', (
            'BuildMaster/BuilderGroup transaction isolation should be '
            'ISOLATION_LEVEL_READ_COMMITTED (not "%s")' % isolation_str)

        original_slave = self.buildqueue_record.builder.slave

        # XXX Robert Collins, Celso Providelo 2007-05-26 bug=506256:
        # 'Refreshing' objects  procedure  is forced on us by using a
        # different process to do the upload, but as that process runs
        # in the same unix account, it is simply double handling and we
        # would be better off to do it within this process.
        flush_database_updates()
        clear_current_connection_cache()

        # XXX cprov 2007-06-15: Re-issuing removeSecurityProxy is forced on
        # us by sqlobject refreshing the builder object during the
        # transaction cache clearing. Once we sort the previous problem
        # this step should probably not be required anymore.
        self.buildqueue_record.builder.setSlaveForTesting(
            removeSecurityProxy(original_slave))

        # Store build information, build record was already updated during
        # the binary upload.
        build.storeBuildInfo(build, librarian, slave_status)

        # Retrive the up-to-date build record and perform consistency
        # checks. The build record should be updated during the binary
        # upload processing, if it wasn't something is broken and needs
        # admins attention. Even when we have a FULLYBUILT build record,
        # if it is not related with at least one binary, there is also
        # a problem.
        # For both situations we will mark the builder as FAILEDTOUPLOAD
        # and the and update the build details (datebuilt, duration,
        # buildlog, builder) in LP. A build-failure-notification will be
        # sent to the lp-build-admin celebrity and to the sourcepackagerelease
        # uploader about this occurrence. The failure notification will
        # also contain the information required to manually reprocess the
        # binary upload when it was the case.
        if (build.buildstate != BuildStatus.FULLYBUILT or
            not successful_copy_from_slave or
<<<<<<< HEAD
            not build.verifySuccessfulUpload()):
            logger.warning("Build %s upload failed." % build.id)
            build.buildstate = BuildStatus.FAILEDTOUPLOAD
=======
            not self.verifySuccessfulUpload()):
            logger.warning("Build %s upload failed." % self.id)
            self.buildstate = BuildStatus.FAILEDTOUPLOAD
            uploader_log_content = self.getUploadLogContent(root,
                upload_leaf)
>>>>>>> e013627f
            # Store the upload_log_contents in librarian so it can be
            # accessed by anyone with permission to see the build.
            build.storeUploadLog(uploader_log_content)
            # Notify the build failure.
            build.notify(extra_info=uploader_log_content)
        else:
            logger.info(
                "Gathered %s %d completely" % (
                build.__class__.__name__, build.id))

        # Release the builder for another job.
        build.buildqueue_record.builder.cleanSlave()
        # Remove BuildQueue record.
        build.buildqueue_record.destroySelf()

    @staticmethod
    def _handleStatus_PACKAGEFAIL(build, librarian, slave_status, logger):
        """Handle a package that had failed to build.

        Build has failed when trying the work with the target package,
        set the job status as FAILEDTOBUILD, store available info and
        remove Buildqueue entry.
        """
        build.buildstate = BuildStatus.FAILEDTOBUILD
        build.storeBuildInfo(build, librarian, slave_status)
        build.buildqueue_record.builder.cleanSlave()
        build.notify()
        build.buildqueue_record.destroySelf()

    @staticmethod
    def _handleStatus_DEPFAIL(build, librarian, slave_status, logger):
        """Handle a package that had missing dependencies.

        Build has failed by missing dependencies, set the job status as
        MANUALDEPWAIT, store available information, remove BuildQueue
        entry and release builder slave for another job.
        """
        build.buildstate = BuildStatus.MANUALDEPWAIT
        build.storeBuildInfo(build, librarian, slave_status)
        logger.critical("***** %s is MANUALDEPWAIT *****"
                        % build.buildqueue_record.builder.name)
        build.buildqueue_record.builder.cleanSlave()
        build.buildqueue_record.destroySelf()

    @staticmethod
    def _handleStatus_CHROOTFAIL(build, librarian, slave_status,
                                 logger):
        """Handle a package that had failed when unpacking the CHROOT.

        Build has failed when installing the current CHROOT, mark the
        job as CHROOTFAIL, store available information, remove BuildQueue
        and release the builder.
        """
        build.buildstate = BuildStatus.CHROOTWAIT
        build.storeBuildInfo(build, librarian, slave_status)
        logger.critical("***** %s is CHROOTWAIT *****" %
                        build.buildqueue_record.builder.name)
        build.buildqueue_record.builder.cleanSlave()
        build.notify()
        build.buildqueue_record.destroySelf()

    @staticmethod
    def _handleStatus_BUILDERFAIL(build, librarian, slave_status, logger):
        """Handle builder failures.

        Build has been failed when trying to build the target package,
        The environment is working well, so mark the job as NEEDSBUILD again
        and 'clean' the builder to do another jobs.
        """
        logger.warning("***** %s has failed *****"
                       % build.buildqueue_record.builder.name)
        build.buildqueue_record.builder.failBuilder(
            "Builder returned BUILDERFAIL when asked for its status")
        # simply reset job
        build.storeBuildInfo(build, librarian, slave_status)
        build.buildqueue_record.reset()

    @staticmethod
    def _handleStatus_GIVENBACK(build, librarian, slave_status, logger):
        """Handle automatic retry requested by builder.

        GIVENBACK pseudo-state represents a request for automatic retry
        later, the build records is delayed by reducing the lastscore to
        ZERO.
        """
        logger.warning("***** %s is GIVENBACK by %s *****"
                       % (build.buildqueue_record.specific_job.build.title,
                          build.buildqueue_record.builder.name))
        build.storeBuildInfo(build, librarian, slave_status)
        # XXX cprov 2006-05-30: Currently this information is not
        # properly presented in the Web UI. We will discuss it in
        # the next Paris Summit, infinity has some ideas about how
        # to use this content. For now we just ensure it's stored.
        build.buildqueue_record.builder.cleanSlave()
        build.buildqueue_record.reset()

    @staticmethod
    def getLogFromSlave(build):
        """See `IBuildBase`."""
        return build.buildqueue_record.builder.transferSlaveFileToLibrarian(
            'buildlog', build.buildqueue_record.getLogFileName(),
            build.is_private)

    @staticmethod
    def storeBuildInfo(build, librarian, slave_status):
        """See `IBuildBase`."""
        # XXX michaeln 2010-05-05 bug=567922
        # As this method is temporarily static until BuildBase is
        # removed and the implementation moved to PackageBuild,
        # self.attr_name is temporarily build.attr_name, which
        # means we cannot set the build attributes.
        naked_build = removeSecurityProxy(build)
        naked_build.log = build.getLogFromSlave(build)
        naked_build.builder = build.buildqueue_record.builder
        # XXX cprov 20060615 bug=120584: Currently buildduration includes
        # the scanner latency, it should really be asking the slave for
        # the duration spent building locally.
        naked_build.date_finished = datetime.datetime.now(pytz.UTC)
        if slave_status.get('dependencies') is not None:
            build.dependencies = unicode(slave_status.get('dependencies'))
        else:
            build.dependencies = None

    @staticmethod
    def createUploadLog(build, content, filename=None):
        """Creates a file on the librarian for the upload log.

        :return: ILibraryFileAlias for the upload log file.
        """
        # The given content is stored in the librarian, restricted as
        # necessary according to the targeted archive's privacy.  The content
        # object's 'upload_log' attribute will point to the
        # `LibrarianFileAlias`.

        assert build.upload_log is None, (
            "Upload log information already exists and cannot be overridden.")

        if filename is None:
            filename = 'upload_%s_log.txt' % build.id
        contentType = filenameToContentType(filename)
        file_size = len(content)
        file_content = StringIO(content)
        restricted = build.is_private

        return getUtility(ILibraryFileAliasSet).create(
            filename, file_size, file_content, contentType=contentType,
            restricted=restricted)

    def storeUploadLog(self, content):
        """See `IBuildBase`."""
        library_file = self.createUploadLog(self, content)
        self.upload_log = library_file

    @staticmethod
    def queueBuild(build, suspended=False):
        """See `IBuildBase`"""
        specific_job = build.makeJob()

        # This build queue job is to be created in a suspended state.
        if suspended:
            specific_job.job.suspend()

        duration_estimate = build.estimateDuration()
        queue_entry = BuildQueue(
            estimated_duration=duration_estimate,
            job_type=build.build_farm_job_type,
            job=specific_job.job, processor=specific_job.processor,
            virtualized=specific_job.virtualized)
        Store.of(build).add(queue_entry)
        return queue_entry
<|MERGE_RESOLUTION|>--- conflicted
+++ resolved
@@ -23,13 +23,8 @@
 from zope.security.proxy import removeSecurityProxy
 
 from canonical.config import config
-<<<<<<< HEAD
-from canonical.database.sqlbase import ZopelessTransactionManager
-=======
-from canonical.database.constants import UTC_NOW
 from canonical.database.sqlbase import (
     clear_current_connection_cache, cursor, flush_database_updates)
->>>>>>> e013627f
 from canonical.launchpad.helpers import filenameToContentType
 from canonical.launchpad.interfaces.librarian import ILibraryFileAliasSet
 from canonical.librarian.utils import copy_and_close
@@ -77,7 +72,7 @@
         extra_args = [
             "--log-file", "%s" % uploader_logfilename,
             "-d", "%s" % self.distribution.name,
-            "-s", "%s" % (self.distroseries.name +
+            "-s", "%s" % (self.distro_series.name +
                           pocketsuffix[self.pocket]),
             "-b", "%s" % self.id,
             "-J", "%s" % upload_leaf,
@@ -104,7 +99,8 @@
             return None
         return self._getProxiedFileURL(self.buildlog)
 
-    def getUploadLogContent(self, root, leaf):
+    @staticmethod
+    def getUploadLogContent(root, leaf):
         """Retrieve the upload log contents.
 
         :param root: Root directory for the uploads
@@ -138,56 +134,14 @@
         method = getattr(build, '_handleStatus_' + status, None)
 
         if method is None:
-<<<<<<< HEAD
-            if build.buildqueue_record is not None:
-                logger.critical(
-                    "Unknown BuildStatus '%s' for builder '%s'" % (
-                        status, build.buildqueue_record.builder.url))
-            else:
-                logger.critical("Unknown BuildStatus '%s' for %r"
-                                % (status, build))
-=======
             logger.critical("Unknown BuildStatus '%s' for builder '%s'"
-                            % (status, self.buildqueue_record.builder.url))
->>>>>>> e013627f
+                            % (status, build.buildqueue_record.builder.url))
             return
 
-        method(build, librarian, slave_status, logger)
-
-<<<<<<< HEAD
-    def processUpload(self, leaf, root, logger):
-        """Process an upload.
-
-        :param leaf: Leaf for this particular upload
-        :param root: Root directory for the uploads
-        :param logger: A logger object
-        """
-        class ProcessUploadOptions(object):
-
-            def __init__(self, policy_name, distribution, distroseries, pocket,
-                         buildid):
-                self.context = policy_name
-                self.distro = distribution.name
-                self.distroseries = distroseries.name + pocketsuffix[pocket]
-                self.buildid = buildid
-                self.announce = []
-
-        options = ProcessUploadOptions(self.policy_name, self.distribution,
-            self.distroseries, self.pocket, self.id)
-        # XXX JRV 20100317: This should not create a mock options
-        # object and derive the policy from that but rather create a
-        # policy object in a more sensible way.
-        policy = findPolicyByOptions(options)
-        processor = UploadProcessor(root, dry_run=False, no_mails=True,
-            keep=False, policy_for_distro=lambda distro: policy,
-            ztm=ZopelessTransactionManager, log=logger)
-        processor.processUploadQueue(leaf)
+        method(librarian, slave_status, logger)
 
     @staticmethod
     def _handleStatus_OK(build, librarian, slave_status, logger):
-=======
-    def _handleStatus_OK(self, librarian, slave_status, logger):
->>>>>>> e013627f
         """Handle a package that built successfully.
 
         Once built successfully, we pull the files, store them in a
@@ -202,7 +156,7 @@
         # Explode before collect a binary that is denied in this
         # distroseries/pocket
         if not build.archive.allowUpdatesToReleasePocket():
-            assert build.distroseries.canUploadToPocket(build.pocket), (
+            assert build.distro_series.canUploadToPocket(build.pocket), (
                 "%s (%s) can not be built for pocket %s: illegal status"
                 % (build.title, build.id, build.pocket.name))
 
@@ -220,15 +174,10 @@
         # can be correctly found during the upload:
         #       <archive_id>/distribution_name
         # for all destination archive types.
-<<<<<<< HEAD
-        upload_path = os.path.join(upload_dir, str(build.archive.id),
-                                   build.distribution.name)
-=======
-        archive = self.archive
-        distribution_name = self.distribution.name
+        archive = build.archive
+        distribution_name = build.distribution.name
         target_path = '%s/%s' % (archive.id, distribution_name)
         upload_path = os.path.join(upload_dir, target_path)
->>>>>>> e013627f
         os.makedirs(upload_path)
 
         slave = removeSecurityProxy(build.buildqueue_record.builder.slave)
@@ -252,17 +201,9 @@
         # We only attempt the upload if we successfully copied all the
         # files from the slave.
         if successful_copy_from_slave:
-<<<<<<< HEAD
-            logger.info("Invoking uploader on %s for %s" % (root, upload_leaf))
-            upload_logger = BufferLogger()
-            upload_log = build.processUpload(upload_leaf, root, upload_logger)
-            uploader_log_content = upload_logger.buffer.getvalue()
-        else:
-            uploader_log_content = 'Copy from slave was unsuccessful.'
-=======
             uploader_logfilename = os.path.join(
                 upload_dir, UPLOAD_LOG_FILENAME)
-            uploader_command = self.getUploaderCommand(
+            uploader_command = build.getUploaderCommand(
                 upload_leaf, uploader_logfilename)
             logger.debug("Saving uploader log at '%s'" % uploader_logfilename)
 
@@ -282,7 +223,6 @@
             # to not return error, it only happen when the code is broken).
             uploader_result_code = uploader_process.returncode
             logger.info("Uploader returned %d" % uploader_result_code)
->>>>>>> e013627f
 
         # Quick and dirty hack to carry on on process-upload failures
         if os.path.exists(upload_dir):
@@ -303,7 +243,7 @@
             'BuildMaster/BuilderGroup transaction isolation should be '
             'ISOLATION_LEVEL_READ_COMMITTED (not "%s")' % isolation_str)
 
-        original_slave = self.buildqueue_record.builder.slave
+        original_slave = build.buildqueue_record.builder.slave
 
         # XXX Robert Collins, Celso Providelo 2007-05-26 bug=506256:
         # 'Refreshing' objects  procedure  is forced on us by using a
@@ -317,7 +257,7 @@
         # us by sqlobject refreshing the builder object during the
         # transaction cache clearing. Once we sort the previous problem
         # this step should probably not be required anymore.
-        self.buildqueue_record.builder.setSlaveForTesting(
+        build.buildqueue_record.builder.setSlaveForTesting(
             removeSecurityProxy(original_slave))
 
         # Store build information, build record was already updated during
@@ -337,19 +277,13 @@
         # uploader about this occurrence. The failure notification will
         # also contain the information required to manually reprocess the
         # binary upload when it was the case.
-        if (build.buildstate != BuildStatus.FULLYBUILT or
+        if (build.status != BuildStatus.FULLYBUILT or
             not successful_copy_from_slave or
-<<<<<<< HEAD
             not build.verifySuccessfulUpload()):
             logger.warning("Build %s upload failed." % build.id)
-            build.buildstate = BuildStatus.FAILEDTOUPLOAD
-=======
-            not self.verifySuccessfulUpload()):
-            logger.warning("Build %s upload failed." % self.id)
-            self.buildstate = BuildStatus.FAILEDTOUPLOAD
-            uploader_log_content = self.getUploadLogContent(root,
+            build.status = BuildStatus.FAILEDTOUPLOAD
+            uploader_log_content = build.getUploadLogContent(root,
                 upload_leaf)
->>>>>>> e013627f
             # Store the upload_log_contents in librarian so it can be
             # accessed by anyone with permission to see the build.
             build.storeUploadLog(uploader_log_content)
@@ -373,7 +307,7 @@
         set the job status as FAILEDTOBUILD, store available info and
         remove Buildqueue entry.
         """
-        build.buildstate = BuildStatus.FAILEDTOBUILD
+        build.status = BuildStatus.FAILEDTOBUILD
         build.storeBuildInfo(build, librarian, slave_status)
         build.buildqueue_record.builder.cleanSlave()
         build.notify()
@@ -387,7 +321,7 @@
         MANUALDEPWAIT, store available information, remove BuildQueue
         entry and release builder slave for another job.
         """
-        build.buildstate = BuildStatus.MANUALDEPWAIT
+        build.status = BuildStatus.MANUALDEPWAIT
         build.storeBuildInfo(build, librarian, slave_status)
         logger.critical("***** %s is MANUALDEPWAIT *****"
                         % build.buildqueue_record.builder.name)
@@ -403,7 +337,7 @@
         job as CHROOTFAIL, store available information, remove BuildQueue
         and release the builder.
         """
-        build.buildstate = BuildStatus.CHROOTWAIT
+        build.status = BuildStatus.CHROOTWAIT
         build.storeBuildInfo(build, librarian, slave_status)
         logger.critical("***** %s is CHROOTWAIT *****" %
                         build.buildqueue_record.builder.name)
