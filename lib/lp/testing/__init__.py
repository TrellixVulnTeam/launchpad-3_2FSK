--- conflicted
+++ resolved
@@ -696,9 +696,6 @@
         super(BrowserTestCase, self).setUp()
         self.user = self.factory.makePerson(password='test')
 
-<<<<<<< HEAD
-    def getViewBrowser(self, context, view_name=None):
-=======
     def assertTextMatchesExpressionIgnoreWhitespace(self,
                                                     regular_expression_txt,
                                                     text):
@@ -710,7 +707,6 @@
             None, pattern.search(normalise_whitespace(text)), text)
 
     def getViewBrowser(self, context, view_name=None, no_login=False):
->>>>>>> c1b55361
         login(ANONYMOUS)
         url = canonical_url(context, view_name=view_name)
         logout()
