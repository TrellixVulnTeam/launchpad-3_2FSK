# Copyright 2011 Canonical Ltd.  This software is licensed under the
# GNU Affero General Public License version 3 (see the file LICENSE).

"""Master distro publishing script."""

__metaclass__ = type
__all__ = [
    'PublishFTPMaster',
    ]

from optparse import OptionParser
import os
from zope.component import getUtility

from canonical.config import config
from lp.archivepublisher.config import getPubConfig
from lp.registry.interfaces.distribution import IDistributionSet
from lp.services.scripts.base import (
    LaunchpadCronScript,
    LaunchpadScriptFailure,
    )
from lp.services.utils import file_exists
from lp.soyuz.enums import ArchivePurpose
from lp.soyuz.scripts import publishdistro
from lp.soyuz.scripts.ftpmaster import LpQueryDistro
from lp.soyuz.scripts.processaccepted import ProcessAccepted


# XXX JeroenVermeulen 2011-03-31 bug=746229: to start publishing debug
# archives, get rid of this list.
ARCHIVES_TO_PUBLISH = [
    ArchivePurpose.PRIMARY,
    ArchivePurpose.PARTNER,
    ]


def compose_shell_boolean(boolean_value):
    """Represent a boolean value as "yes" or "no"."""
    boolean_text = {
        True: "yes",
        False: "no",
    }
    return boolean_text[boolean_value]


def shell_quote(literal):
    """Escape `literal` for use in a double-quoted shell string.

    This is a pretty naive substitution: it doesn't deal well with
    non-ASCII characters or special characters.
    """
    # Characters that need backslash-escaping.  Do the backslash itself
    # first; any escapes we introduced *before* the backslash would have
    # their own backslashes escaped afterwards when we got to the
    # backslash itself.
    special_characters = '\\"$`\n'
    for escapee in special_characters:
        literal = literal.replace(escapee, '\\' + escapee)
    return '"%s"' % literal


def compose_env_string(*env_dicts):
    """Turn dict(s) into a series of shell parameter assignments.

    Values in later dicts override any values with the same respective
    keys in earlier dicts.
    """
    env = {}
    for env_dict in env_dicts:
        env.update(env_dict)
    return ' '.join(['='.join(pair) for pair in env.iteritems()])


<<<<<<< HEAD
def get_backup_dists(archive_config):
    """Return the path of an archive's backup dists directory."""
    return os.path.join(archive_config.archiveroot + "-distscopy", "dists")


def get_dists(archive_config):
    """Return the path of an archive's dists directory.

    :param archive_config: Configuration for the archive in question.
    """
    return archive_config.distsroot


def get_working_dists(archive_config):
    """Return the working path for an archive's dists directory.

    In order for publish-distro to operate on an archive, its dists
    directory must be in the archive root.  So we move the backup
    dists directory to a working location below the archive root just
    for publish-distro.  This method composes the temporary path.
    """
    return get_dists(archive_config) + ".in-progress"
=======
def extend_PATH():
    """Produce env dict for extending $PATH.

    Adds the Launchpad source tree's cronscripts/publishing to the
    existing $PATH.

    :return: a dict suitable for passing to compose_env_string.
    """
    scripts_dir = os.path.join(config.root, "cronscripts", "publishing")
    return {"PATH": '"$PATH":%s' % shell_quote(scripts_dir)}


def get_distscopyroot(archive_config):
    """Return the distscopy root directory for `archive_config`."""
    return archive_config.archiveroot + "-distscopy"
>>>>>>> d3d31c38


class StoreArgument:
    """Helper class: receive argument and store it."""

    def __call__(self, argument):
        self.argument = argument


def find_run_parts_dir(distro, parts):
    """Find the requested run-parts directory, if it exists."""
    run_parts_location = config.archivepublisher.run_parts_location
    if not run_parts_location:
        return

    if run_parts_location.startswith("/"):
        # Absolute path.
        base_dir = run_parts_location
    else:
        # Relative path.
        base_dir = os.path.join(config.root, run_parts_location)

    parts_dir = os.path.join(base_dir, distro.name, parts)
    if file_exists(parts_dir):
        return parts_dir
    else:
        return None


class PublishFTPMaster(LaunchpadCronScript):
    """Publish a distro (update).

    The publishable files are kept in the filesystem.  Most of the work
    is done in a working "dists" directory in each archive's dists copy
    root, which then replaces the current "dists" in the archive root.

    For performance reasons, the old "dists" is not discarded.  It is
    kept as the dists-copy version for the next run.  Its contents
    don't matter in detail; an rsync updates it based on the currently
    published dists directory before we start working with it.

    At the end of one pass of the script, the "dists" directory in the
    archive root and its backup copy in the dists-copy root will have
    traded places.

    However the script normally does 2 passes: once just for security
    updates, to expedite publication of critical fixes, and once for the
    whole distribution.  At the end of this, the directories will be
    back in their original places (though with updated contents).
    """

    def add_my_options(self):
        """See `LaunchpadScript`."""
        self.parser.add_option(
            '-d', '--distribution', dest='distribution', default=None,
            help="Distribution to publish.")
        self.parser.add_option(
            '-p', '--post-rsync', dest='post_rsync', action='store_true',
            default=False,
            help="When done, rsync backup dists to speed up the next run.")
        self.parser.add_option(
            '-s', '--security-only', dest='security_only',
            action='store_true', default=False, help="Security upload only.")

    def processOptions(self):
        """Handle command-line options.

        Sets `self.distribution` to the `Distribution` to publish.
        """
        if self.options.distribution is None:
            raise LaunchpadScriptFailure("Specify a distribution.")

        self.distribution = getUtility(IDistributionSet).getByName(
            self.options.distribution)
        if self.distribution is None:
            raise LaunchpadScriptFailure(
                "Distribution %s not found." % self.options.distribution)

    def executeShell(self, command_line, failure=None):
        """Run `command_line` through a shell.

        This won't just load an external program and run it; the command
        line goes through the full shell treatment including variable
        substitutions, output redirections, and so on.

        :param command_line: Shell command.
        :param failure: Raise `failure` as an exception if the shell
            command returns a nonzero value.  If omitted, nonzero return
            values are ignored.
        """
        self.logger.debug("Executing: %s" % command_line)
        retval = os.system(command_line)
        if retval != 0:
            self.logger.debug("Command returned %d.", retval)
            if failure is not None:
                self.logger.debug("Command failed: %s", failure)
                raise failure

    def getArchives(self):
        """Find archives for `self.distribution` that should be published."""
        # XXX JeroenVermeulen 2011-03-31 bug=746229: to start publishing
        # debug archives, change this to return
        # list(self.distribution.all_distro_archives).
        return [
            archive
            for archive in self.distribution.all_distro_archives
                if archive.purpose in ARCHIVES_TO_PUBLISH]

    def getConfigs(self):
        """Set up configuration objects for archives to be published.

        The configs dict maps the archive purposes that are relevant for
        publishing to the respective archives' configurations.
        """
        return dict(
            (archive.purpose, getPubConfig(archive))
            for archive in self.archives)

    def processAccepted(self):
        """Run the process-accepted script."""
        self.logger.debug(
            "Processing the accepted queue into the publishing records...")
        script = ProcessAccepted(test_args=[self.distribution.name])
        script.txn = self.txn
        script.logger = self.logger
        script.main()

    def getDirtySuites(self):
        """Return list of suites that have packages pending publication."""
        self.logger.debug("Querying which suites are pending publication...")
        query_distro = LpQueryDistro(
            test_args=['-d', self.distribution.name, "pending_suites"])
        receiver = StoreArgument()
        query_distro.runAction(presenter=receiver)
        return receiver.argument.split()

    def getDirtySecuritySuites(self):
        """List security suites with pending publications."""
        suites = self.getDirtySuites()
        return [suite for suite in suites if suite.endswith('-security')]

    def rsyncBackupDists(self):
        """Populate the backup dists with a copy of distsroot.

        Uses "rsync -aH --delete" so that any obsolete files that may
        still be in the backup dists are cleaned out (bug 58835).

        :param archive_purpose: The (purpose of the) archive to copy.
        """
        for purpose, archive_config in self.configs.iteritems():
            dists = get_dists(archive_config)
            backup_dists = get_backup_dists(archive_config)
            self.executeShell(
                "rsync -aH --delete '%s/' '%s'" % (dists, backup_dists),
                failure=LaunchpadScriptFailure(
                    "Failed to rsync new dists for %s." % purpose.title))

    def recoverWorkingDists(self):
        """Look for and recover any dists left in transient working state.

        An archive's dists directory is temporarily moved into the
        archive root for running publish-distro.  If a previous script
        run died while in this state, restore the directory to its
        permanent location.
        """
        for archive_config in self.configs.itervalues():
            working_location = get_working_dists(archive_config)
            if file_exists(working_location):
                self.logger.info(
                    "Recovering working directory %s from failed run.",
                    working_location)
                os.rename(working_location, get_backup_dists(archive_config))

    def setUpDirs(self):
        """Create archive roots and such if they did not yet exist."""
        for archive_purpose, archive_config in self.configs.iteritems():
            archiveroot = archive_config.archiveroot
            if not file_exists(archiveroot):
                self.logger.debug("Creating archive root %s.", archiveroot)
                os.makedirs(archiveroot)
            dists = get_dists(archive_config)
            if not file_exists(dists):
                self.logger.debug("Creating dists root %s.", dists)
                os.makedirs(dists)
            distscopy = get_backup_dists(archive_config)
            if not file_exists(distscopy):
                self.logger.debug(
                    "Creating backup dists directory %s", distscopy)
                os.makedirs(distscopy)

    def publishDistroArchive(self, archive, security_suites=None):
        """Publish the results for an archive.

        :param archive: Archive to publish.
        :param security_suites: An optional list of suites to restrict
            the publishing to.
        """
        purpose = archive.purpose
        archive_config = self.configs[purpose]
        self.logger.debug(
            "Publishing the %s %s...", self.distribution.name, purpose.title)

        # For reasons unknown, publishdistro only seems to work with a
        # directory that's inside the archive root.  So we move it there
        # for the duration.
        temporary_dists = get_working_dists(archive_config)

        arguments = [
            '-v', '-v',
            '-d', self.distribution.name,
            '-R', temporary_dists,
            ]

        if archive.purpose == ArchivePurpose.PARTNER:
            arguments.append('--partner')

        if security_suites is not None:
            arguments += sum([['-s', suite] for suite in security_suites], [])

        parser = OptionParser()
        publishdistro.add_options(parser)

        os.rename(get_backup_dists(archive_config), temporary_dists)
        try:
            options, args = parser.parse_args(arguments)
            publishdistro.run_publisher(
                options, txn=self.txn, log=self.logger)
        finally:
            os.rename(temporary_dists, get_backup_dists(archive_config))

        self.runPublishDistroParts(archive)

    def runPublishDistroParts(self, archive):
        """Execute the publish-distro hooks."""
        archive_config = self.configs[archive.purpose]
        env = {
<<<<<<< HEAD
            'ARCHIVEROOT': archive_config.archiveroot,
            'DISTSROOT': get_backup_dists(archive_config),
            'OVERRIDEROOT': archive_config.overrideroot,
=======
            'ARCHIVEROOT': shell_quote(archive_config.archiveroot),
            'DISTSROOT': shell_quote(archive_config.distsroot + ".new"),
>>>>>>> d3d31c38
            }
        if archive_config.overrideroot is not None:
            env["OVERRIDEROOT"] = shell_quote(archive_config.overrideroot)
        self.runParts('publish-distro.d', env)

    def installDists(self):
        """Put the new dists into place, as near-atomically as possible.

        For each archive, this switches the dists directory and the
        backup dists directory around.
        """
        self.logger.debug("Moving the new dists into place...")
        for archive_config in self.configs.itervalues():
            # Use the dists "working location" as a temporary place to
            # move the current dists out of the way for the switch.  If
            # we die in this state, the next run will know to move the
            # temporary directory to the backup location.
            dists = get_dists(archive_config)
            temp_dists = get_working_dists(archive_config)
            backup_dists = get_backup_dists(archive_config)

            os.rename(dists, temp_dists)
            os.rename(backup_dists, dists)
            os.rename(temp_dists, backup_dists)

    def runCommercialCompat(self):
        """Generate the -commercial pocket.

        This is done for backwards compatibility with dapper, edgy, and
        feisty releases.  Failure here is not fatal.
        """
        # XXX JeroenVermeulen 2011-03-24 bug=741683: Retire
        # commercial-compat.sh (and this method) as soon as Dapper
        # support ends.
        if self.distribution.name != 'ubuntu':
            return
        if not config.archivepublisher.run_commercial_compat:
            return

        env = {"LPCONFIG": shell_quote(config.instance_name)}
        self.executeShell(
            "env %s commercial-compat.sh"
            % compose_env_string(env, extend_PATH()))

    def generateListings(self):
        """Create ls-lR.gz listings."""
        self.logger.debug("Creating ls-lR.gz...")
        lslr = "ls-lR.gz"
        lslr_new = "." + lslr + ".new"
        for purpose, archive_config in self.configs.iteritems():
            lslr_file = os.path.join(archive_config.archiveroot, lslr)
            new_lslr_file = os.path.join(archive_config.archiveroot, lslr_new)
            if file_exists(new_lslr_file):
                os.remove(new_lslr_file)
            self.executeShell(
                "cd -- '%s' ; TZ=UTC ls -lR | gzip -9n >'%s'"
                % (archive_config.archiveroot, lslr_new),
                failure=LaunchpadScriptFailure(
                    "Failed to create %s for %s." % (lslr, purpose.title)))
            os.rename(new_lslr_file, lslr_file)

    def clearEmptyDirs(self):
        """Clear out any redundant empty directories."""
        for archive_config in self.configs.itervalues():
            self.executeShell(
                "find '%s' -type d -empty | xargs -r rmdir"
                % archive_config.archiveroot)

    def runParts(self, parts, env):
        """Execute run-parts.

        :param parts: The run-parts directory to execute:
            "publish-distro.d" or "finalize.d".
        :param env: A dict of environment variables to pass to the
            scripts in the run-parts directory.
        """
        parts_dir = find_run_parts_dir(self.distribution, parts)
        if parts_dir is None:
            self.logger.debug("Skipping run-parts %s: not configured.", parts)
            return
        env_string = compose_env_string(env, extend_PATH())
        self.executeShell(
            "env %s run-parts -- '%s'" % (env_string, parts_dir),
            failure=LaunchpadScriptFailure(
                "Failure while executing run-parts %s." % parts_dir))

    def runFinalizeParts(self, security_only=False):
        """Run the finalize.d parts to finalize publication."""
        archive_roots = shell_quote(' '.join([
            archive_config.archiveroot
            for archive_config in self.configs.itervalues()]))

        env = {
            'SECURITY_UPLOAD_ONLY': compose_shell_boolean(security_only),
            'ARCHIVEROOTS': archive_roots,
        }
        self.runParts('finalize.d', env)

    def publishSecurityUploads(self):
        """Quickly process just the pending security uploads."""
        self.logger.debug("Expediting security uploads.")
        security_suites = self.getDirtySecuritySuites()
        if len(security_suites) == 0:
            self.logger.debug("Nothing to do for security publisher.")
            return

        self.publishDistroArchive(
            self.distribution.main_archive, security_suites=security_suites)

    def publishAllUploads(self):
        """Publish the distro's complete uploads."""
        self.logger.debug("Full publication.  This may take some time.")
        for archive in self.archives:
            # This, for the main archive, is where the script spends
            # most of its time.
            self.publishDistroArchive(archive)

    def publish(self, security_only=False):
        """Do the main publishing work.

        :param security_only: If True, limit publication to security
            updates on the main archive.  This is much faster, so it
            makes sense to do a security-only run before the main
            event to expedite critical fixes.
        """
        try:
            if security_only:
                self.publishSecurityUploads()
            else:
                self.publishAllUploads()

            # Swizzle the now-updated backup dists and the current dists
            # around.
            self.installDists()
        except:
            # If we failed here, there's a chance that we left a
            # working dists directory in its temporary location.  If so,
            # recover it.  The next script run would do that anyway, but
            # doing it now is easier on admins trying to recover from
            # system problems.
            self.recoverWorkingDists()
            raise

    def setUp(self):
        """Process options, and set up internal state."""
        self.processOptions()
        self.archives = self.getArchives()
        self.configs = self.getConfigs()

    def main(self):
        """See `LaunchpadScript`."""
        self.setUp()
        self.recoverWorkingDists()
        self.processAccepted()
        self.setUpDirs()

        self.rsyncBackupDists()
        self.publish(security_only=True)
        self.runCommercialCompat()
        self.runFinalizeParts(security_only=True)

        if not self.options.security_only:
            self.rsyncBackupDists()
            self.publish(security_only=False)
            self.runCommercialCompat()
            self.generateListings()
            self.clearEmptyDirs()
            self.runFinalizeParts(security_only=False)

        if self.options.post_rsync:
            #  Update the backup dists with the published changes.  The
            #  initial rsync on the next run will not need to make any
            #  changes, and so it'll take the next run a little less
            #  time to publish its security updates.
            self.rsyncBackupDists()<|MERGE_RESOLUTION|>--- conflicted
+++ resolved
@@ -71,7 +71,6 @@
     return ' '.join(['='.join(pair) for pair in env.iteritems()])
 
 
-<<<<<<< HEAD
 def get_backup_dists(archive_config):
     """Return the path of an archive's backup dists directory."""
     return os.path.join(archive_config.archiveroot + "-distscopy", "dists")
@@ -94,7 +93,7 @@
     for publish-distro.  This method composes the temporary path.
     """
     return get_dists(archive_config) + ".in-progress"
-=======
+
 def extend_PATH():
     """Produce env dict for extending $PATH.
 
@@ -105,12 +104,6 @@
     """
     scripts_dir = os.path.join(config.root, "cronscripts", "publishing")
     return {"PATH": '"$PATH":%s' % shell_quote(scripts_dir)}
-
-
-def get_distscopyroot(archive_config):
-    """Return the distscopy root directory for `archive_config`."""
-    return archive_config.archiveroot + "-distscopy"
->>>>>>> d3d31c38
 
 
 class StoreArgument:
@@ -347,14 +340,9 @@
         """Execute the publish-distro hooks."""
         archive_config = self.configs[archive.purpose]
         env = {
-<<<<<<< HEAD
-            'ARCHIVEROOT': archive_config.archiveroot,
-            'DISTSROOT': get_backup_dists(archive_config),
-            'OVERRIDEROOT': archive_config.overrideroot,
-=======
             'ARCHIVEROOT': shell_quote(archive_config.archiveroot),
-            'DISTSROOT': shell_quote(archive_config.distsroot + ".new"),
->>>>>>> d3d31c38
+            'DISTSROOT': shell_quote(get_backup_dists(archive_config)),
+            'OVERRIDEROOT': shell_quote(archive_config.overrideroot),
             }
         if archive_config.overrideroot is not None:
             env["OVERRIDEROOT"] = shell_quote(archive_config.overrideroot)
