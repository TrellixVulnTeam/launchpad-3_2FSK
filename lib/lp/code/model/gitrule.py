--- conflicted
+++ resolved
@@ -51,11 +51,8 @@
     )
 from lp.code.interfaces.gitactivity import IGitActivitySet
 from lp.code.interfaces.gitrule import (
-<<<<<<< HEAD
+    describe_git_permissions,
     IGitNascentRule,
-=======
-    describe_git_permissions,
->>>>>>> 2d139144
     IGitNascentRuleGrant,
     IGitRule,
     IGitRuleGrant,
