--- conflicted
+++ resolved
@@ -7,12 +7,8 @@
   lang="en"
   dir="ltr"
   metal:use-macro="context/@@main_template/master"
-<<<<<<< HEAD
-  i18n:domain="rosetta">
-=======
   i18n:domain="launchpad"
 >
->>>>>>> 0529ab35
 
 <body metal:fill-slot="main">
 
