--- conflicted
+++ resolved
@@ -141,16 +141,9 @@
   font-weight: bold;
 }
 pre {
-<<<<<<< HEAD
-  border: 1px dashed #8cacbb;
-  color: Black;
-  background-color: #dee7ec;
-  overflow: auto;
-=======
   color: black;
   background-color: #dee7ec;
   padding: 0.5em;
->>>>>>> f19d3b70
 }
 .userLog { 
   font-family: "Lucida Grande","trebuchet ms",verdana,sans-serif;
