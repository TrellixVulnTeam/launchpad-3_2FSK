--- conflicted
+++ resolved
@@ -1289,14 +1289,6 @@
     def toTerm(self, obj):
         return SimpleTerm(obj, obj.name, obj.title)
 
-<<<<<<< HEAD
-
-class SchemaVocabulary(NamedSQLObjectHugeVocabulary):
-    """See NamedSQLObjectVocabulary."""
-
-    displayname = 'Select a Schema'
-    _table = Schema
-
 
 class BugNominatableReleasesVocabulary(NamedSQLObjectVocabulary):
     """The releases for which a bug can be nominated.
@@ -1367,6 +1359,4 @@
         if obj is None:
             raise LookupError(token)
 
-        return self.toTerm(obj)
-=======
->>>>>>> 7a95f0cb
+        return self.toTerm(obj)