--- conflicted
+++ resolved
@@ -41,59 +41,59 @@
   ... Content-Type: multipart/form-data; boundary=---------------------------6732896103366711491579814469
   ... Authorization: Basic Zm9vLmJhckBjYW5vbmljYWwuY29tOnRlc3Q=
   ... 
-  ... -----------------------------6732896103366711491579814469
-  ... Content-Disposition: form-data; name="field.product"
-  ... 
-  ... firefox
-  ... -----------------------------6732896103366711491579814469
-  ... Content-Disposition: form-data; name="field.milestone"
-  ... 
-  ... 
-  ... -----------------------------6732896103366711491579814469
-  ... Content-Disposition: form-data; name="field.milestone-empty-marker"
-  ... 
-  ... 1
-  ... -----------------------------6732896103366711491579814469
-  ... Content-Disposition: form-data; name="field.status"
-  ... 
-  ... Unconfirmed
-  ... -----------------------------6732896103366711491579814469
-  ... Content-Disposition: form-data; name="field.status-empty-marker"
-  ... 
-  ... 1
-  ... -----------------------------6732896103366711491579814469
-  ... Content-Disposition: form-data; name="field.priority"
-  ... 
-  ... Medium
-  ... -----------------------------6732896103366711491579814469
-  ... Content-Disposition: form-data; name="field.priority-empty-marker"
-  ... 
-  ... 1
-  ... -----------------------------6732896103366711491579814469
-  ... Content-Disposition: form-data; name="field.severity"
-  ... 
-  ... Minor
-  ... -----------------------------6732896103366711491579814469
-  ... Content-Disposition: form-data; name="field.severity-empty-marker"
-  ... 
-  ... 1
-  ... -----------------------------6732896103366711491579814469
-  ... Content-Disposition: form-data; name="field.assignee"
-  ... 
-  ... name16
-  ... -----------------------------6732896103366711491579814469
-  ... Content-Disposition: form-data; name="field.bugwatch"
-  ... 
-  ... 2
-  ... -----------------------------6732896103366711491579814469
-  ... Content-Disposition: form-data; name="field.bugwatch-empty-marker"
-  ... 
-  ... 1
-  ... -----------------------------6732896103366711491579814469
-  ... Content-Disposition: form-data; name="FORM_SUBMIT"
-  ... 
-  ... Save Changes
-  ... -----------------------------6732896103366711491579814469--
+  ... -----------------------------6732896103366711491579814469
+  ... Content-Disposition: form-data; name="field.product"
+  ... 
+  ... firefox
+  ... -----------------------------6732896103366711491579814469
+  ... Content-Disposition: form-data; name="field.milestone"
+  ... 
+  ... 
+  ... -----------------------------6732896103366711491579814469
+  ... Content-Disposition: form-data; name="field.milestone-empty-marker"
+  ... 
+  ... 1
+  ... -----------------------------6732896103366711491579814469
+  ... Content-Disposition: form-data; name="field.status"
+  ... 
+  ... Unconfirmed
+  ... -----------------------------6732896103366711491579814469
+  ... Content-Disposition: form-data; name="field.status-empty-marker"
+  ... 
+  ... 1
+  ... -----------------------------6732896103366711491579814469
+  ... Content-Disposition: form-data; name="field.priority"
+  ... 
+  ... Medium
+  ... -----------------------------6732896103366711491579814469
+  ... Content-Disposition: form-data; name="field.priority-empty-marker"
+  ... 
+  ... 1
+  ... -----------------------------6732896103366711491579814469
+  ... Content-Disposition: form-data; name="field.severity"
+  ... 
+  ... Minor
+  ... -----------------------------6732896103366711491579814469
+  ... Content-Disposition: form-data; name="field.severity-empty-marker"
+  ... 
+  ... 1
+  ... -----------------------------6732896103366711491579814469
+  ... Content-Disposition: form-data; name="field.assignee"
+  ... 
+  ... name16
+  ... -----------------------------6732896103366711491579814469
+  ... Content-Disposition: form-data; name="field.bugwatch"
+  ... 
+  ... 2
+  ... -----------------------------6732896103366711491579814469
+  ... Content-Disposition: form-data; name="field.bugwatch-empty-marker"
+  ... 
+  ... 1
+  ... -----------------------------6732896103366711491579814469
+  ... Content-Disposition: form-data; name="FORM_SUBMIT"
+  ... 
+  ... Save Changes
+  ... -----------------------------6732896103366711491579814469--
   ... """)
   HTTP/1.1 303 See Other
   Content-Length: ...
@@ -114,13 +114,8 @@
   ...
   <BLANKLINE>
   ...
-<<<<<<< HEAD
-  .../++resource++arrowRight.gif...
+  .../@@/arrowRight.gif...
   ...https://bugzilla.mozilla.org//show_bug.cgi?id=2000...
-=======
-  .../@@/arrowRight.gif...
-  ...http://bugzilla.mozilla.org//show_bug.cgi?id=2000...
->>>>>>> 8314cafa
 
 
 Now we try to access the BugWatch edit page
