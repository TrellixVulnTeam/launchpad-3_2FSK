--- conflicted
+++ resolved
@@ -190,13 +190,10 @@
         title=_('Date Review Requested'), required=False, readonly=True)
     date_reviewed = Datetime(
         title=_('Date Reviewed'), required=False, readonly=True)
-<<<<<<< HEAD
+    date_queued = Datetime(
+        title=_('Date Queued'), required=False, readonly=True)
     conversation = Attribute(
         _("The discussion of this merge proposal"))
-=======
-    date_queued = Datetime(
-        title=_('Date Queued'), required=False, readonly=True)
->>>>>>> a65a175d
 
     def setAsWorkInProgress():
         """Set the state of the merge proposal to 'Work in progress'.
@@ -317,7 +314,6 @@
         source branch since it branched off the target branch.
         """
 
-<<<<<<< HEAD
     def createMessage(owner, subject, content=None, vote=None, parent=None):
         """Create an ICodeReviewMessage associated with this merge proposal.
 
@@ -337,7 +333,6 @@
         :param registrant: The person who is subscribing the subscriber to
             this `BranchMergeProposal`.  Defaults to subscriber.
         """
-=======
+
     def deleteProposal():
-        """Delete the proposal to merge."""
->>>>>>> a65a175d
+        """Delete the proposal to merge."""