= Introduction =

<<<<<<< HEAD
The Launchpad web service exposes a collection of people and teams,
which responds to GET.

  >>> people_collection = webservice.get("/people").jsonBody()

  >>> people_collection = sorted(people_collection)
  >>> people_collection[0]['name']
  u'skacel'
  >>> people_collection[0]['self_link']
  u'http://api.launchpad.dev/~skacel'
  >>> people_collection[-1]['name']
  u'rosetta-admins'
=======
All collections published by the Launchpad web service work pretty
much the same way. This document illustrates the general features of
entries, using Launchpad's collection of people and teams as an example.

== Collections and pagination ===

A collection responds to GET by serving one page of the objects in the
collection.

  >>> people_collection = webservice.get("/people").jsonBody()
  >>> people_collection['total_size']
  62
  >>> people_collection['next_collection_link']
  u'http://api.launchpad.dev/people?ws_start=5&ws_size=5'
  >>> people_collection.get('prev_collection_link') is None
  True

  >>> people_entries = sorted(people_collection['entries'])
  >>> len(people_entries)
  5
  >>> people_entries[0]['name']
  u'spiv'
  >>> people_entries[0]['self_link']
  u'http://api.launchpad.dev/~spiv'
  >>> people_entries[-1]['name']
  u'bug-importer'

You can get other pages of the collection by following links:

  >>> second_batch = webservice.get("/people?ws_start=5&ws_size=5").jsonBody()
  >>> second_batch['next_collection_link']
  u'http://api.launchpad.dev/people?ws_start=10&ws_size=5'
  >>> second_batch['prev_collection_link']
  u'http://api.launchpad.dev/people?ws_start=0&ws_size=5'

  >>> people_entries = sorted(second_batch['entries'])
  >>> people_entries[0]['name']
  u'valyag'

You can also get a larger batch than the default:

  >>> big_batch = webservice.get("/people?ws_size=50").jsonBody()
  >>> len(big_batch['entries'])
  50
  >>> big_batch.get('next_collection_link')
  u'http://api.launchpad.dev/people?ws_start=50&ws_size=50'

  >>> bigger_batch = webservice.get("/people?ws_size=75").jsonBody()
  >>> len(bigger_batch['entries'])
  62
  >>> bigger_batch.get('next_collection_link') is None
  True


== Element lookup ==
>>>>>>> 64cfe931

The elements of a collection can be looked up by unique identifier:

  >>> admins_team = webservice.get("/~admins").jsonBody()
  >>> sorted(admins_team.items())
  [(u'datecreated', u'2005-06-06T08:59:51.571899+00:00'),
   (u'displayname', u'Launchpad Administrators'),
   (u'member_memberships_collection_link',
    u'http://api.launchpad.dev/~admins/member_memberships'),
   (u'members_collection_link',
      u'http://api.launchpad.dev/~admins/members'),
   (u'name', u'admins'),
   (u'self_link', u'http://api.launchpad.dev/~admins'),
   (u'team_memberships_collection_link',
    u'http://api.launchpad.dev/~admins/team_memberships'),
   (u'teamowner_link', u'http://api.launchpad.dev/~sabdfl')]

A collection may be scoped to an element:

<<<<<<< HEAD
  >>> team_members = webservice.get("/~admins/members").jsonBody()
=======
  >>> team_members = webservice.get("/~admins/members").jsonBody()['entries']
>>>>>>> 64cfe931
  >>> team_members = sorted(team_members)
  >>> len(team_members)
  5
  >>> team_members[0]['name']
  u'spiv'
  >>> team_members[-1]['name']
  u'kinnison'

But not every element may have that collection scoped to it:

  >>> print webservice.get("/~spiv/members").getStatus()
  404


== Custom operations ==

A collection may expose custom named operations in response to GET
requests. A named operation may do anything consistent with the nature
of a GET request, but it's usually used to serve search results. The
custom operation to be invoked is named in the query string's
'ws_op' argument. Here's a custom operation on the collection of
people, called 'people'.

  >>> def search_people(text, start=0):
  ...     return webservice.get(
  ...         "/people?ws_op=people&text=%s&ws_start=%s" %
  ...             (text, start)).jsonBody()

A custom operation that returns a list of objects is paginated, just
like a collection.

  >>> s_people = search_people("s")
  >>> s_people['total_size']
  8
  >>> s_people['next_collection_link']
  u'http://api.launchpad.dev/people?ws_op=people&text=s&ws_start=5&ws_size=5'
  >>> [p['name'] for p in sorted(s_people['entries'])]
  [u'salgado', u'stevea', u'keybuk', u'sigurd-ubuntu', u'sjoerd']

  >>> s_people_batch_2 = search_people("s", 5)
  >>> [p['name'] for p in sorted(s_people_batch_2['entries'])]
  [u'skacel', u'stub', u'ubuntu-team']

Just as a collection may be empty, a custom operation may return an
empty list of results:

  >>> empty_list = search_people("nosuchperson")
  >>> empty_list['total_size']
  0
  >>> [p['name'] for p in empty_list['entries']]
  []

Custom operations may have custom error handling.

  >>> print webservice.get("/people?ws_op=people&text=")
  HTTP/1.1 400 Bad Request
  ...
  text: Required input is missing.

A collection may also expose named operations in response to POST
requests. These operations are usually factories. Here's a helper
method that creates a new person by invoking a factory operation on
the collection of people.

  >>> def create_person(email_address, comment, name,
  ...                   display_name, password):
  ...     return webservice.named_post(
  ...         "/people", "create_person", {}, email_address=email_address,
  ...         comment=comment, name=name, display_name=display_name,
  ...         password=password)

  >>> print webservice.get('~serviceuser')
  HTTP/1.1 404 Not Found
  ...

  >>> print create_person("serviceuser@example.com",
  ...                     "Comment", "serviceuser", "Service User",
  ...                     "password")
  HTTP/1.1 201 Created
  ...
  Location: http://api.launchpad.dev/~serviceuser
  <BLANKLINE>

  >>> print webservice.get('~serviceuser')
  HTTP/1.1 200 Ok
  ...

  >>> print create_person("serviceuser2@example.com",
  ...                     "", "", "Your Name Here", "")
  HTTP/1.1 201 Created
  ...
  Location: http://api.launchpad.dev/~serviceuser2
  <BLANKLINE>

  >>> print webservice.get('~serviceuser2')
  HTTP/1.1 200 Ok
  ...

Standard person-creation rules apply. For instance, you can't create a
person with a name that's taken.

  >>> print create_person("serviceuser3@example.com", "", "serviceuser",
  ...                     "Name already taken", "password")
  HTTP/1.1 400 Bad Request
  ...

You also can't create a person with an email address that's taken.

  >>> print create_person("serviceuser@example.com", "", "serviceuser3",
  ...                     "Email address already taken", "password")
  HTTP/1.1 409 Conflict
  ...
  The email address 'serviceuser@example.com' is already in use.

A POST request has no meaning right now unless it specifies a custom
operation.

  >>> print webservice.post("/people", 'text/plain', '')
  HTTP/1.1 400 Bad Request
  ...
  No operation name given.

You can't invoke a nonexistent operation:

  >>> print webservice.named_post("/people", "nosuchop", {})
  HTTP/1.1 400 Bad Request
  ...
  No such operation: nosuchop<|MERGE_RESOLUTION|>--- conflicted
+++ resolved
@@ -1,19 +1,5 @@
 = Introduction =
 
-<<<<<<< HEAD
-The Launchpad web service exposes a collection of people and teams,
-which responds to GET.
-
-  >>> people_collection = webservice.get("/people").jsonBody()
-
-  >>> people_collection = sorted(people_collection)
-  >>> people_collection[0]['name']
-  u'skacel'
-  >>> people_collection[0]['self_link']
-  u'http://api.launchpad.dev/~skacel'
-  >>> people_collection[-1]['name']
-  u'rosetta-admins'
-=======
 All collections published by the Launchpad web service work pretty
 much the same way. This document illustrates the general features of
 entries, using Launchpad's collection of people and teams as an example.
@@ -69,7 +55,6 @@
 
 
 == Element lookup ==
->>>>>>> 64cfe931
 
 The elements of a collection can be looked up by unique identifier:
 
@@ -89,11 +74,7 @@
 
 A collection may be scoped to an element:
 
-<<<<<<< HEAD
-  >>> team_members = webservice.get("/~admins/members").jsonBody()
-=======
   >>> team_members = webservice.get("/~admins/members").jsonBody()['entries']
->>>>>>> 64cfe931
   >>> team_members = sorted(team_members)
   >>> len(team_members)
   5
