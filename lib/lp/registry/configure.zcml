<configure
    xmlns="http://namespaces.zope.org/zope"
    xmlns:browser="http://namespaces.zope.org/browser"
    xmlns:i18n="http://namespaces.zope.org/i18n"
    xmlns:xmlrpc="http://namespaces.zope.org/xmlrpc"
    xmlns:lp="http://namespaces.canonical.com/lp"
    i18n_domain="launchpad">
    <include
        file="vocabularies.zcml"/>
    <include
        package=".browser"/>
    <class
        class="lp.registry.model.teammembership.TeamMembershipSet">
        <allow
            interface="lp.registry.interfaces.teammembership.ITeamMembershipSet"/>
    </class>
    <securedutility
        class="lp.registry.model.teammembership.TeamMembershipSet"
        provides="lp.registry.interfaces.teammembership.ITeamMembershipSet">
        <allow
            interface="lp.registry.interfaces.teammembership.ITeamMembershipSet"/>
    </securedutility>

    <!-- XXX: Guilherme Salgado 2008-02-15: Need to refactor ITeamMembership
                                                        into specific interfaces for each persmission. -->

    <class
        class="lp.registry.model.teammembership.TeamMembership">
        <require
            permission="zope.Public"
            attributes="
                id
                team
                person
                status
                proposed_by
                acknowledged_by
                reviewed_by
                last_changed_by
                date_proposed
                date_acknowledged
                date_reviewed
                datejoined
                dateexpires
                date_created
                date_last_changed
                proponent_comment
                acknowledger_comment
                reviewer_comment
                last_change_comment
                isExpired
                sendExpirationWarningEmail
                canBeRenewedByMember
                sendSelfRenewalNotification
                canChangeExpirationDate
                sendAutoRenewalNotification"/>
        <require
            permission="launchpad.Edit"
            attributes="
                setStatus
                setExpirationDate"/>
        <require
            permission="launchpad.Edit"
            set_attributes="reviewed_by reviewer_comment"/>
    </class>
    <class
        class="lp.registry.browser.person.TeamInvitationView">
        <allow
            interface="zope.publisher.interfaces.browser.IBrowserPublisher"/>
        <allow
            attributes="
                __call__"/>
    </class>
    <class
        class="lp.registry.browser.person.TeamMembershipSelfRenewalView">
        <allow
            interface="zope.publisher.interfaces.browser.IBrowserPublisher"/>
        <allow
            attributes="
                __call__"/>
    </class>

    <!-- Location -->

    <class
        class="lp.registry.model.personlocation.PersonLocation">
        <require
            permission="zope.Public"
            attributes="
                visible
                time_zone"/>
        <require
            permission="launchpad.View"
            attributes="
                latitude
                longitude
                last_modified_by
                date_last_modified
                person"/>
    </class>
    <class
        class="lp.registry.model.distroseries.DistroSeries">
        <allow
            interface="lp.registry.interfaces.distroseries.IDistroSeriesPublic"/>
        <allow
            interface="canonical.launchpad.interfaces.IHasQueueItems"/>
        <allow
            interface="canonical.launchpad.interfaces.IHasTranslationImports"/>
        <allow
            interface="canonical.launchpad.interfaces.IHasTranslationTemplates"/>
        <allow
            interface="canonical.launchpad.interfaces.ICanPublishPackages"/>
        <require
            permission="launchpad.Edit"
            interface="lp.registry.interfaces.distroseries.IDistroSeriesEditRestricted"/>
        <require
            permission="launchpad.TranslationsAdmin"
            set_attributes="hide_all_translations defer_translation_imports"/>
        <require
            permission="launchpad.LanguagePacksAdmin"
            set_attributes="language_pack_base language_pack_delta                                                                                                 language_pack_proposed                                                                                                 language_pack_full_export_requested"/>

        <!-- NB: check with SABDFL before modifying these, there is potential to
                                 make a huge mess if these get changed and Soyuz has to republish
                                 shedloads of data. -->

        <require
            permission="launchpad.Edit"
            set_attributes="displayname title summary description driver"/>

        <!-- NB: check with SABDFL before modifying these, there is potential to
                                 make a huge mess if these get changed and Soyuz has to republish
                                 shedloads of data. -->

        <require
            permission="launchpad.Admin"
            set_attributes="version name status owner nominatedarchindep                                                                                                 changeslist datereleased"/>

        <!-- IStructuralSubscriptionTarget -->

        <allow
            attributes="
                bug_subscriptions
                getBugNotificationsRecipients
                getSubscription
                getSubscriptions
                parent_subscription_target
                target_type_display"/>
        <require
            permission="launchpad.AnyPerson"
            attributes="
                addBugSubscription
                addSubscription
                removeBugSubscription"/>
    </class>
    <securedutility
        class="lp.registry.model.distroseries.DistroSeriesSet"
        provides="lp.registry.interfaces.distroseries.IDistroSeriesSet">
        <allow
            interface="lp.registry.interfaces.distroseries.IDistroSeriesSet"/>
    </securedutility>
    <adapter
        provides="canonical.launchpad.interfaces.ILaunchpadUsage"
        for="lp.registry.interfaces.distroseries.IDistroSeries"
        factory="lp.registry.adapters.distroseries_to_launchpadusage"
        permission="zope.Public"/>
    <adapter
        provides="canonical.launchpad.webapp.interfaces.IBreadcrumbBuilder"
        for="lp.registry.interfaces.distroseries.IDistroSeries"
        factory="lp.registry.browser.distroseries.DistroSeriesBreadcrumbBuilder"
        permission="zope.Public"/>

    <!-- NB DO NOT CHANGE WITHOUT THINKING
                         Do not allow people to change the details of the distro series that
                         will affect the way Soyuz publishes the distroseries. Check with
                         SABDFL before modifying this page. -->

    <facet
        facet="overview">

        <!-- CodeofConduct -->

        <class
            class="lp.registry.model.codeofconduct.CodeOfConduct">
            <allow
                interface="lp.registry.interfaces.codeofconduct.ICodeOfConduct"/>
            <require
                permission="launchpad.AnyPerson"
                set_schema="lp.registry.interfaces.codeofconduct.ICodeOfConduct"/>
        </class>

        <!-- CodeOfConductConf -->

        <securedutility
            class="lp.registry.model.codeofconduct.CodeOfConductConf"
            provides="lp.registry.interfaces.codeofconduct.ICodeOfConductConf">
            <allow
                interface="lp.registry.interfaces.codeofconduct.ICodeOfConductConf"/>
        </securedutility>

        <!-- CodeOfConductSet -->

        <securedutility
            class="lp.registry.model.codeofconduct.CodeOfConductSet"
            provides="lp.registry.interfaces.codeofconduct.ICodeOfConductSet">
            <allow
                interface="lp.registry.interfaces.codeofconduct.ICodeOfConductSet"/>
        </securedutility>

        <!-- SignedCodeofConduct -->

        <class
            class="lp.registry.model.codeofconduct.SignedCodeOfConduct">
            <allow
                interface="lp.registry.interfaces.codeofconduct.ISignedCodeOfConduct"/>
            <require
                permission="launchpad.AnyPerson"
                set_schema="lp.registry.interfaces.codeofconduct.ISignedCodeOfConduct"/>
        </class>

        <!-- SignedCodeOfConductSet -->

        <class
            class="lp.registry.model.codeofconduct.SignedCodeOfConductSet">
            <allow
                interface="lp.registry.interfaces.codeofconduct.ISignedCodeOfConductSet"/>
        </class>
        <securedutility
            class="lp.registry.model.codeofconduct.SignedCodeOfConductSet"
            provides="lp.registry.interfaces.codeofconduct.ISignedCodeOfConductSet">
            <allow
                interface="lp.registry.interfaces.codeofconduct.ISignedCodeOfConductSet"/>
        </securedutility>

        <!-- string:${id} because id is an int -->

    </facet>
    <class
        class="lp.registry.model.person.IrcID">
        <allow
            interface="canonical.launchpad.interfaces.IHasOwner"/>
        <allow
            attributes="
                id
                person
                network
                nickname"/>
        <require
            permission="launchpad.Edit"
            set_schema="lp.registry.interfaces.irc.IIrcID"
            attributes="
                destroySelf"/>
    </class>
    <class
        class="lp.registry.model.person.IrcIDSet">
        <allow
            interface="lp.registry.interfaces.irc.IIrcIDSet"/>
    </class>
    <securedutility
        class="lp.registry.model.person.IrcIDSet"
        provides="lp.registry.interfaces.irc.IIrcIDSet">
        <allow
            interface="lp.registry.interfaces.irc.IIrcIDSet"/>
    </securedutility>

    <!-- Project -->

    <class
        class="lp.registry.model.project.Project">
        <allow
            interface="lp.registry.interfaces.project.IProject"/>
        <allow
            interface="canonical.launchpad.interfaces.IFAQCollection"/>
        <allow
            interface="canonical.launchpad.interfaces.IQuestionCollection"/>
        <require
            permission="launchpad.Edit"
            set_schema="lp.registry.interfaces.project.IProject"/>

        <!-- IStructuralSubscriptionTarget -->

        <allow
            attributes="
                bug_subscriptions
                getSubscriptions
                getSubscription
                getBugNotificationsRecipients
                parent_subscription_target
                target_type_display"/>
        <require
            permission="launchpad.AnyPerson"
            attributes="
                addSubscription
                addBugSubscription
                removeBugSubscription"/>
        <require
            permission="launchpad.Admin"
            set_attributes="registrant"/>

        <!-- IHasAliases -->

        <allow
            attributes="
                aliases"/>
        <require
            permission="launchpad.Admin"
            attributes="
                setAliases"/>
    </class>
    <adapter
        for="lp.registry.interfaces.project.IProject"
        provides="canonical.launchpad.webapp.interfaces.ILaunchpadContainer"
        factory="canonical.launchpad.webapp.publisher.LaunchpadContainer"/>
    <adapter
        provides="canonical.launchpad.webapp.interfaces.IBreadcrumbBuilder"
        for="lp.registry.interfaces.project.IProject"
        factory="lp.registry.browser.project.ProjectBreadcrumbBuilder"
        permission="zope.Public"/>
    <adapter
        provides="canonical.launchpad.webapp.interfaces.IBreadcrumbBuilder"
        for="lp.registry.interfaces.project.IProjectSet"
        factory="lp.registry.browser.project.ProjectSetBreadcrumbBuilder"
        permission="zope.Public"/>

    <!-- The bounty system is kept maintained but not available for users.
                This is achieved by putting it on the PageTestLayer. -->

    <facet
        facet="answers"/>

    <!-- ProjectSet-->

    <class
        class="lp.registry.model.project.ProjectSet">
        <allow
            interface="lp.registry.interfaces.project.IProjectSet"/>
    </class>
    <securedutility
        class="lp.registry.model.project.ProjectSet"
        provides="lp.registry.interfaces.project.IProjectSet">
        <allow
            interface="lp.registry.interfaces.project.IProjectSet"/>
    </securedutility>

    <!-- ProjectSeries -->

    <class
        class="lp.registry.model.project.ProjectSeries">
        <allow
            interface="lp.registry.interfaces.project.IProjectSeries"/>
    </class>

    <!-- DistributionSourcePackage -->

    <class
        class="lp.registry.model.distributionsourcepackage.DistributionSourcePackage">
        <allow
            attributes="
                distribution
                sourcepackagename
                name
                displayname
                title
                distro
                get_distroseries_packages
                subscribers
                currentrelease
                releases
                publishing_history
                current_publishing_records
                bug_reporting_guidelines
                latest_overall_publication
                __getitem__
                getVersion
                __eq__
                __ne__
                bugtasks
                searchTasks
                open_bugtasks
                closed_bugtasks
                critical_bugtasks
                inprogress_bugtasks
                unassigned_bugtasks
                new_bugtasks
                all_bugtasks
                getUsedBugTags
                getUsedBugTagsWithOpenCounts
                bugtargetdisplayname
                bugtargetname
                getMostCommonBugs
                getBugCounts
                bug_subscriptions
                getSubscriptions
                getSubscription
                parent_subscription_target
                getBugNotificationsRecipients
                getReleasesAndPublishingHistory
                upstream_product
                target_type_display
                official_bug_tags"/>
        <require
            permission="launchpad.AnyPerson"
            attributes="
                addSubscription
                addBugSubscription
                removeBugSubscription
                createBug"/>

        <!-- IQuestionTarget -->

        <allow
            attributes="
                getQuestion
                searchQuestions
                findSimilarQuestions
                answer_contacts
                direct_answer_contacts
                getSupportedLanguages
                getQuestionLanguages
                getAnswerContactsForLanguage
                getAnswerContactRecipients"/>
        <require
            permission="launchpad.AnyPerson"
            attributes="
                newQuestion
                createQuestionFromBug
                addAnswerContact
                removeAnswerContact"/>
        <require
            permission="launchpad.Edit"
            set_attributes="bug_reporting_guidelines"/>
    </class>
    <adapter
        for="lp.registry.interfaces.distributionsourcepackage.IDistributionSourcePackage"
        provides="canonical.launchpad.webapp.interfaces.ILaunchpadContainer"
        factory="canonical.launchpad.components.launchpadcontainer.LaunchpadDistributionSourcePackageContainer"/>
    <adapter
        provides="canonical.launchpad.webapp.interfaces.IBreadcrumbBuilder"
        for="lp.registry.interfaces.distributionsourcepackage.IDistributionSourcePackage"
        factory="lp.registry.browser.distributionsourcepackage.DistributionSourcePackageBreadcrumbBuilder"
        permission="zope.Public"/>

    <!-- CommercialSubscription -->

    <class
        class="lp.registry.model.commercialsubscription.CommercialSubscription">
        <require
            permission="launchpad.View"
            interface="lp.registry.interfaces.commercialsubscription.ICommercialSubscription"/>
        <require
            permission="launchpad.Commercial"
            set_schema="lp.registry.interfaces.commercialsubscription.ICommercialSubscription"/>
    </class>
    <class
        class="lp.registry.model.teammembership.TeamParticipation">
        <allow
            interface="lp.registry.interfaces.teammembership.ITeamParticipation"/>
    </class>
    <class
        class="lp.registry.model.person.JabberID">
        <allow
            interface="canonical.launchpad.interfaces.IHasOwner"/>
        <allow
            attributes="
                id
                person
                jabberid"/>
        <require
            permission="launchpad.Edit"
            set_schema="lp.registry.interfaces.jabber.IJabberID"
            attributes="
                destroySelf"/>
    </class>
    <class
        class="lp.registry.model.person.JabberIDSet">
        <allow
            interface="lp.registry.interfaces.jabber.IJabberIDSet"/>
    </class>
    <securedutility
        class="lp.registry.model.person.JabberIDSet"
        provides="lp.registry.interfaces.jabber.IJabberIDSet">
        <allow
            interface="lp.registry.interfaces.jabber.IJabberIDSet"/>
    </securedutility>
    <class
        class="canonical.launchpad.utilities.SalesforceVoucherProxy">
        <allow
            interface="lp.registry.interfaces.salesforce.ISalesforceVoucherProxy"/>
    </class>
    <class
        class="canonical.launchpad.utilities.Voucher">
        <allow
            interface="lp.registry.interfaces.salesforce.ISalesforceVoucher"/>
    </class>
    <securedutility
        class="canonical.launchpad.utilities.SalesforceVoucherProxy"
        provides="lp.registry.interfaces.salesforce.ISalesforceVoucherProxy">
        <allow
            interface="lp.registry.interfaces.salesforce.ISalesforceVoucherProxy"/>
    </securedutility>
    <class
        class="lp.registry.model.pillar.PillarName">
        <allow
            interface="lp.registry.interfaces.pillar.IPillarName"/>
    </class>
    <securedutility
        class="lp.registry.model.pillar.PillarNameSet"
        provides="lp.registry.interfaces.pillar.IPillarNameSet">
        <allow
            interface="lp.registry.interfaces.pillar.IPillarNameSet"/>
    </securedutility>
    <securedutility
        class="canonical.launchpad.rest.PillarSetLink"
        provides="canonical.launchpad.rest.IPillarSetLink">
        <allow
            interface="lazr.restful.interfaces.ITopLevelEntryLink"/>
        <allow
            interface="canonical.launchpad.webapp.interfaces.ICanonicalUrlData"/>
    </securedutility>

    <!-- SourcePackageName -->

    <class
        class="lp.registry.model.sourcepackagename.SourcePackageName">
        <allow
            interface="lp.registry.interfaces.sourcepackagename.ISourcePackageName"/>
    </class>

    <!-- SourcePackageNameSet -->

    <securedutility
        class="lp.registry.model.sourcepackagename.SourcePackageNameSet"
        provides="lp.registry.interfaces.sourcepackagename.ISourcePackageNameSet">
        <allow
            interface="lp.registry.interfaces.sourcepackagename.ISourcePackageNameSet"/>
    </securedutility>
    <class
        class="lp.registry.model.sourcepackagename.SourcePackageNameSet">
        <allow
            interface="lp.registry.interfaces.sourcepackagename.ISourcePackageNameSet"/>
    </class>
    <utility
        name="SourcePackageName"
        component="lp.registry.model.sourcepackagename.SourcePackageNameVocabulary"
        provides="zope.schema.interfaces.IVocabularyFactory"/>
    <facet
        facet="overview">

        <!-- Karma -->

        <class
            class="lp.registry.model.karma.Karma">
            <allow
                interface="lp.registry.interfaces.karma.IKarma"/>
        </class>

        <!-- KarmaCache -->

        <class
            class="lp.registry.model.karma.KarmaCache">
            <allow
                interface="lp.registry.interfaces.karma.IKarmaCache"/>
        </class>

        <!-- KarmaTotalCache -->

        <class
            class="lp.registry.model.karma.KarmaTotalCache">
            <allow
                interface="lp.registry.interfaces.karma.IKarmaTotalCache"/>
        </class>

        <!-- KarmaCategory -->

        <class
            class="lp.registry.model.karma.KarmaCategory">
            <allow
                interface="lp.registry.interfaces.karma.IKarmaCategory"/>
            <require
                permission="launchpad.Admin"
                set_schema="lp.registry.interfaces.karma.IKarmaCategory"/>
        </class>

        <!-- KarmaAction -->

        <class
            class="lp.registry.model.karma.KarmaAction">
            <allow
                interface="lp.registry.interfaces.karma.IKarmaAction"/>
            <require
                permission="launchpad.Admin"
                set_schema="lp.registry.interfaces.karma.IKarmaAction"/>
        </class>

        <!-- KarmaCacheManager -->

        <class
            class="lp.registry.model.karma.KarmaCacheManager">
            <allow
                interface="lp.registry.interfaces.karma.IKarmaCacheManager"/>
        </class>
        <securedutility
            class="lp.registry.model.karma.KarmaCacheManager"
            provides="lp.registry.interfaces.karma.IKarmaCacheManager">
            <allow
                interface="lp.registry.interfaces.karma.IKarmaCacheManager"/>
        </securedutility>

        <!-- KarmaActionSet -->

        <class
            class="lp.registry.model.karma.KarmaActionSet">
            <allow
                interface="lp.registry.interfaces.karma.IKarmaActionSet"/>
        </class>
        <securedutility
            class="lp.registry.model.karma.KarmaActionSet"
            provides="lp.registry.interfaces.karma.IKarmaActionSet">
            <allow
                interface="lp.registry.interfaces.karma.IKarmaActionSet"/>
        </securedutility>
    </facet>
    <facet
        facet="overview">

        <!-- Poll -->

        <class
            class="lp.registry.model.poll.Poll">
            <allow
                interface="lp.registry.interfaces.poll.IPoll"/>
            <require
                permission="launchpad.Edit"
                set_schema="lp.registry.interfaces.poll.IPoll"/>
        </class>

        <!-- PollOption -->

        <class
            class="lp.registry.model.poll.PollOption">
            <allow
                interface="lp.registry.interfaces.poll.IPollOption"/>
            <require
                permission="launchpad.Edit"
                set_schema="lp.registry.interfaces.poll.IPollOption"/>
        </class>

        <!-- Vote -->


        <!-- Can't require launchpad.Edit to set_attributes because in most cases
                the vote won't be associated with a person, and thus we can't check it
                against the logged in user. -->

        <class
            class="lp.registry.model.poll.Vote">
            <allow
                interface="lp.registry.interfaces.poll.IVote"/>
            <require
                permission="zope.Public"
                set_attributes="option preference"/>
        </class>

        <!-- VoteCast -->

        <class
            class="lp.registry.model.poll.VoteCast">
            <allow
                interface="lp.registry.interfaces.poll.IVoteCast"/>
        </class>

        <!-- PollSet -->

        <class
            class="lp.registry.model.poll.PollSet">
            <allow
                interface="lp.registry.interfaces.poll.IPollSet"/>
        </class>
        <securedutility
            class="lp.registry.model.poll.PollSet"
            provides="lp.registry.interfaces.poll.IPollSet">
            <allow
                interface="lp.registry.interfaces.poll.IPollSet"/>
        </securedutility>

        <!-- PollSubset -->

        <adapter
            for="canonical.launchpad.interfaces.ITeam"
            provides="lp.registry.interfaces.poll.IPollSubset"
            factory="lp.registry.adapters.PollSubset"
            permission="zope.Public"/>

        <!-- PollOptionSet -->

        <class
            class="lp.registry.model.poll.PollOptionSet">
            <allow
                interface="lp.registry.interfaces.poll.IPollOptionSet"/>
        </class>
        <securedutility
            class="lp.registry.model.poll.PollOptionSet"
            provides="lp.registry.interfaces.poll.IPollOptionSet">
            <allow
                interface="lp.registry.interfaces.poll.IPollOptionSet"/>
        </securedutility>
        <securedutility
            class="lp.registry.model.poll.VoteSet"
            provides="lp.registry.interfaces.poll.IVoteSet">
            <allow
                interface="lp.registry.interfaces.poll.IVoteSet"/>
        </securedutility>
        <securedutility
            class="lp.registry.model.poll.VoteCastSet"
            provides="lp.registry.interfaces.poll.IVoteCastSet">
            <allow
                interface="lp.registry.interfaces.poll.IVoteCastSet"/>
        </securedutility>
    </facet>

    <!-- Announcement -->

    <class
        class="lp.registry.model.announcement.Announcement">
        <allow
            attributes="
                id
                date_created
                registrant
                target
                title
                summary
                url
                date_announced
                date_last_modified
                date_updated
                active
                future
                published"/>
        <require
            permission="launchpad.Edit"
            attributes="
                modify
                retarget
                retract
                set_publication_date
                destroySelf"/>
    </class>

    <!-- AnnouncementSet -->

    <securedutility
        class="lp.registry.model.announcement.AnnouncementSet"
        provides="lp.registry.interfaces.announcement.IAnnouncementSet">
        <allow
            interface="lp.registry.interfaces.announcement.IAnnouncementSet"/>
    </securedutility>
    <facet
        facet="overview">

        <!-- Person -->

        <adapter
            provides="canonical.lazr.interfaces.IObjectPrivacy"
            for="lp.registry.interfaces.person.ITeam"
            factory="canonical.launchpad.browser.TeamPrivacyAdapter"
            permission="zope.Public"/>
        <adapter
            provides="canonical.launchpad.webapp.badge.IHasBadges"
            for="lp.registry.interfaces.person.ITeam"
            factory="canonical.launchpad.browser.TeamBadges"
            permission="zope.Public"/>
        <adapter
            provides="canonical.launchpad.webapp.interfaces.IBreadcrumbBuilder"
            for="lp.registry.interfaces.person.IPerson"
            factory="lp.registry.browser.person.PersonBreadcrumbBuilder"
            permission="zope.Public"/>
        <adapter
            provides="canonical.launchpad.webapp.interfaces.IBreadcrumbBuilder"
            for="lp.registry.interfaces.person.ITeam"
            factory="lp.registry.browser.person.TeamBreadcrumbBuilder"
            permission="zope.Public"/>

        <!-- Using

    permission="Public" here causes some tests to fail
        (https://pastebin.canonical.com/13975/), so we use

    trusted="yes" here. -->

        <adapter
            factory="lp.registry.model.person.person_from_account"
            trusted="yes"/>
        <class
            class="lp.registry.model.person.Person">
            <allow
                interface="lp.registry.interfaces.person.IPersonPublic"/>
            <allow
                interface="lp.registry.interfaces.person.ITeamPublic"/>
            <allow
                interface="canonical.launchpad.interfaces.IHasTranslationImports"/>
            <allow
                interface="lp.registry.interfaces.person.IHasStanding"/>
            <allow
                interface="lp.registry.interfaces.person.IPersonCommAdminWriteRestricted"/>
            <require
                permission="launchpad.View"
                interface="lp.registry.interfaces.person.IPersonViewRestricted"/>
            <require
                permission="launchpad.EditLocation"
                interface="lp.registry.interfaces.location.ISetLocation"/>
            <require
                permission="launchpad.Edit"
                interface="lp.registry.interfaces.person.IPersonEditRestricted"/>
            <require
                permission="launchpad.Edit"
                set_schema="lp.registry.interfaces.person.IPersonPublic                                                                         lp.registry.interfaces.person.ITeamPublic"
                set_attributes="name displayname"/>
            <require
                permission="launchpad.Commercial"
                set_schema="lp.registry.interfaces.person.IPersonCommAdminWriteRestricted"/>
            <require
                permission="launchpad.Special"
                interface="lp.registry.interfaces.person.IPersonSpecialRestricted"/>
            <require
                permission="launchpad.Edit"
                set_schema="lp.registry.interfaces.person.IHasStanding"/>
        </class>

        <!-- The bounty system is kept maintained but not available for users.
        This is achieved by putting it on the PageTestLayer. -->


        <!-- Adding SSH keys is the only possibly harmful thing that can be done
        without the user's password, so we use a special permission here to make
        sure only the user (and not launchpad admins) will be able to edit her own
        ssh keys. Another option would be to require the user's password on this
        page. GuilhermeSalgado 25/08/2005 -->


        <!-- Team Views -->


        <!-- PersonSet -->

        <class
            class="lp.registry.model.person.PersonSet">
            <allow
                interface="lp.registry.interfaces.person.IPersonSet"/>
        </class>
        <securedutility
            class="lp.registry.model.person.PersonSet"
            provides="lp.registry.interfaces.person.IPersonSet">
            <allow
                interface="lp.registry.interfaces.person.IPersonSet"/>
        </securedutility>
        <securedutility
            class="canonical.launchpad.rest.MeLink"
            provides="canonical.launchpad.rest.IMeLink">
            <allow
                interface="lazr.restful.interfaces.ITopLevelEntryLink"/>
            <allow
                interface="canonical.launchpad.webapp.interfaces.ICanonicalUrlData"/>
        </securedutility>
    </facet>
    <adapter
        for="canonical.launchpad.webapp.interfaces.ILaunchpadPrincipal"
        provides="lp.registry.interfaces.person.IPerson"
        factory="lp.registry.adapters.person_from_principal"/>

    <!-- Milestone -->

    <class
        class="lp.registry.model.milestone.Milestone">
        <allow
            attributes="
                id
                name
                code_name
                product
                distribution
                productseries
                distroseries
                dateexpected
                active
                summary
                target
                series_target
                displayname
                title
                specifications
                product_release"/>
        <require
            permission="launchpad.Edit"
            attributes="
                createProductRelease
                destroySelf"/>
        <allow
            interface="canonical.launchpad.interfaces.bugtarget.IHasBugs"/>
        <allow
            interface="canonical.launchpad.webapp.interfaces.IAuthorization"/>
        <require
            permission="launchpad.Edit"
            set_attributes="name code_name dateexpected summary active
                            product_release productseries distroseries"/>

        <!-- IStructuralSubscriptionTarget -->

        <allow
            attributes="
                bug_subscriptions
                getSubscriptions
                getSubscription
                getBugNotificationsRecipients
                parent_subscription_target
                target_type_display"/>
        <require
            permission="launchpad.AnyPerson"
            attributes="
                addSubscription
                addBugSubscription
                removeBugSubscription"/>
    </class>

    <!-- IMilestoneSet -->

    <securedutility
        class="lp.registry.model.milestone.MilestoneSet"
        provides="lp.registry.interfaces.milestone.IMilestoneSet">
        <allow
            interface="lp.registry.interfaces.milestone.IMilestoneSet"/>
    </securedutility>

    <!-- ProjectMilestone -->

    <class
        class="lp.registry.model.milestone.ProjectMilestone">
        <allow
            interface="lp.registry.interfaces.milestone.IProjectMilestone"/>
    </class>
    <subscriber
        for="canonical.launchpad.interfaces.IProduct                 zope.lifecycleevent.interfaces.IObjectModifiedEvent"
        handler="lp.registry.subscribers.product_modified"/>
    <class
        class="lp.registry.model.mailinglist.MailingList">
        <allow
            interface="lp.registry.interfaces.mailinglist.IMailingList"/>
        <require
            permission="launchpad.AnyPerson"
            set_attributes="welcome_message"/>
    </class>
    <class
        class="lp.registry.model.mailinglist.MailingListSubscription">
        <allow
            interface="lp.registry.interfaces.mailinglist.IMailingListSubscription"/>
    </class>
    <class
        class="lp.registry.model.mailinglist.MessageApproval">
        <allow
            interface="lp.registry.interfaces.mailinglist.IMessageApproval"/>
    </class>
    <securedutility
        class="lp.registry.model.mailinglist.MailingListSet"
        provides="lp.registry.interfaces.mailinglist.IMailingListSet">
        <allow
            interface="lp.registry.interfaces.mailinglist.IMailingListSet"/>
    </securedutility>
    <securedutility
        class="canonical.launchpad.systemhomes.MailingListApplication"
        provides="lp.registry.interfaces.mailinglist.IMailingListApplication">
        <allow
            interface="lp.registry.interfaces.mailinglist.IMailingListApplication"/>
    </securedutility>
    <securedutility
        class="lp.registry.model.mailinglist.MessageApprovalSet"
        provides="lp.registry.interfaces.mailinglist.IMessageApprovalSet">
        <allow
            interface="lp.registry.interfaces.mailinglist.IMessageApprovalSet"/>
    </securedutility>
    <xmlrpc:view
        for="lp.registry.interfaces.mailinglist.IMailingListApplication"
        interface="lp.registry.interfaces.mailinglist.IMailingListAPIView"
        class="canonical.launchpad.xmlrpc.MailingListAPIView"
        permission="zope.Public"/>

    <!-- Helper page for held message approval -->

    <subscriber
        for="lp.registry.interfaces.mailinglist.IMailingList         lazr.lifecycle.interfaces.IObjectModifiedEvent"
        handler="canonical.launchpad.mailnotification.notify_mailinglist_activated"/>
    <subscriber
        for="lp.registry.interfaces.mailinglist.IMessageApproval                                        lazr.lifecycle.interfaces.IObjectCreatedEvent"
        handler="canonical.launchpad.mailnotification.notify_message_held"/>
    <class
        class="lp.registry.model.person.WikiName">
        <allow
            interface="canonical.launchpad.interfaces.IHasOwner"/>
        <allow
            attributes="
                id
                person
                wiki
                wikiname
                url"/>
        <require
            permission="launchpad.Edit"
            set_schema="lp.registry.interfaces.wikiname.IWikiName"
            attributes="
                destroySelf"/>
    </class>
    <class
        class="lp.registry.model.person.WikiNameSet">
        <allow
            interface="lp.registry.interfaces.wikiname.IWikiNameSet"/>
    </class>
    <securedutility
        class="lp.registry.model.person.WikiNameSet"
        provides="lp.registry.interfaces.wikiname.IWikiNameSet">
        <allow
            interface="lp.registry.interfaces.wikiname.IWikiNameSet"/>
    </securedutility>
    <class
        class="lp.registry.model.gpgkey.GPGKey">
        <allow
            interface="canonical.launchpad.interfaces.IGPGKey"/>
        <require
            permission="launchpad.Edit"
            set_attributes="active can_encrypt"/>
    </class>

    <!-- GPGKeySet -->

    <class
        class="lp.registry.model.gpgkey.GPGKeySet">
        <allow
            interface="canonical.launchpad.interfaces.IGPGKeySet"/>
    </class>
    <securedutility
        class="lp.registry.model.gpgkey.GPGKeySet"
        provides="canonical.launchpad.interfaces.IGPGKeySet">
        <allow
            interface="canonical.launchpad.interfaces.IGPGKeySet"/>
    </securedutility>

    <!-- Product -->

    <class
        class="lp.registry.model.product.Product">
        <allow
            interface="lp.registry.interfaces.product.IProductPublic"/>
        <allow
            interface="canonical.launchpad.interfaces.IHasTranslationImports"/>
        <require
            permission="launchpad.Driver"
            interface="lp.registry.interfaces.product.IProductDriverRestricted"/>
        <require
            permission="launchpad.Edit"
            interface="lp.registry.interfaces.product.IProductEditRestricted"/>
        <require
            permission="launchpad.Edit"
            set_attributes="bug_reporting_guidelines bugtracker
                            commercial_subscription description
                            development_focus displayname downloadurl
                            driver enable_bug_expiration
                            freshmeatproject homepage_content
                            homepageurl icon license_info licenses
                            logo mugshot official_answers
                            official_blueprints official_bug_tags
                            official_codehosting official_malone owner
                            programminglang project
                            redeemSubscriptionVoucher releaseroot
                            remote_product screenshotsurl
                            security_contact sourceforgeproject
                            summary title translationgroup
                            translationpermission wikiurl"/>

        <!-- sabdfl 2006-04-10 I put "name" in the admin group because
                        with Bazaar now in place, lots of people can have personal
                        data published at product name-based locations (personal
                        branches) and these URL's will all be b0rked if the product
                        name has to change. It should require RegistryAdmin
                        intervention to rename a product now. -->


        <!-- https://lists.ubuntu.com/mailman/private/launchpad/2007-April/015189.html
                        for further discussion - stub 20070411 -->

        <require
            permission="launchpad.Admin"
            set_attributes="name autoupdate registrant"/>
        <require
            permission="zope.Public"
            attributes="
                qualifies_for_free_hosting"/>
        <require
            permission="launchpad.Commercial"
            attributes="
                reviewer_whiteboard
                is_permitted
                license_reviewed
                license_approved"
            set_schema="lp.registry.interfaces.product.IProductCommercialRestricted"
            set_attributes="active private_bugs "/>

        <!-- Changes to official_rosetta must be available to Launchpad
                                 Translations admins so we need its own permission. -->

        <require
            permission="launchpad.TranslationsAdmin"
            set_attributes="official_rosetta"/>

        <!-- IHasAliases -->

        <allow
            attributes="
                aliases"/>
        <require
            permission="launchpad.Admin"
            attributes="
                setAliases"/>

        <!-- IQuestionTarget -->

        <allow
            attributes="
                getQuestion
                searchQuestions
                findSimilarQuestions
                answer_contacts
                direct_answer_contacts
                getSupportedLanguages
                getQuestionLanguages
                getAnswerContactsForLanguage
                getAnswerContactRecipients"/>
        <require
            permission="launchpad.AnyPerson"
            attributes="
                newQuestion
                createQuestionFromBug
                addAnswerContact
                removeAnswerContact"/>

        <!-- IFAQTarget -->

        <allow
            interface="canonical.launchpad.interfaces.IFAQCollection"
            attributes="
                findSimilarFAQs"/>
        <require
            permission="launchpad.Moderate"
            attributes="
                newFAQ"/>

        <!-- IStructuralSubscriptionTarget -->

        <allow
            attributes="
                bug_subscriptions
                getSubscriptions
                getSubscription
                getBugNotificationsRecipients
                parent_subscription_target
                target_type_display"/>
        <require
            permission="launchpad.AnyPerson"
            attributes="
                addSubscription
                addBugSubscription
                removeBugSubscription"/>

        <!-- IHasBugSupervisor -->

        <allow
            attributes="
                bug_supervisor"/>
        <require
            permission="launchpad.Edit"
            attributes="
                setBugSupervisor"/>
    </class>

    <!-- ProductWithLicenses
                                This is a decorator for IProduct that eliminates an additional query
                                for the product licenses.
        -->

    <class
        class="lp.registry.model.product.ProductWithLicenses">
        <allow
            interface="lp.registry.interfaces.product.IProduct"/>
    </class>
    <adapter
        for="lp.registry.interfaces.product.IProduct"
        provides="canonical.launchpad.webapp.interfaces.ILaunchpadContainer"
        factory="canonical.launchpad.components.launchpadcontainer.LaunchpadProductContainer"/>
    <adapter
        provides="canonical.launchpad.webapp.interfaces.IBreadcrumbBuilder"
        for="lp.registry.interfaces.product.IProduct"
        factory="lp.registry.browser.product.ProductBreadcrumbBuilder"
        permission="zope.Public"/>
    <adapter
        provides="canonical.launchpad.webapp.interfaces.IBreadcrumbBuilder"
        for="lp.registry.interfaces.product.IProductSet"
        factory="lp.registry.browser.product.ProductSetBreadcrumbBuilder"
        permission="zope.Public"/>

    <!-- XXX: Steve Alexander 2005-09-21:
                                                ProductBugsMenu undeclared until layout bug is fixed -->


    <!-- The bounty system is kept maintained but not available for users.
        This is achieved by putting it on the PageTestLayer. -->


    <!-- ProductSet-->

    <class
        class="lp.registry.model.product.ProductSet">
        <allow
            attributes="
                title
                people
                all_active
                get
                getByName
                getProductsWithBranches
                createProduct
                search
                latest
                getTranslatables
                featuredTranslatables
                count_all
                count_translatables
                count_bounties
                count_buggy
                count_featureful
                count_reviewed
                count_answered
                count_codified"/>
    </class>
    <securedutility
        class="lp.registry.model.product.ProductSet"
        provides="lp.registry.interfaces.product.IProductSet">
        <allow
            interface="lp.registry.interfaces.product.IProductSet"/>
        <require
            permission="launchpad.Commercial"
            attributes="
                forReview"/>
    </securedutility>

    <!-- SSHKey -->

    <class
        class="lp.registry.model.person.SSHKey">
        <allow
            interface="canonical.launchpad.interfaces.ISSHKey"/>
        <require
            permission="launchpad.Edit"
            set_attributes="keytext comment"/>
    </class>

    <!-- SSHKeySet -->

    <class
        class="lp.registry.model.person.SSHKeySet">
        <allow
            interface="canonical.launchpad.interfaces.ISSHKeySet"/>
    </class>
    <securedutility
        class="lp.registry.model.person.SSHKeySet"
        provides="canonical.launchpad.interfaces.ISSHKeySet">
        <allow
            interface="canonical.launchpad.interfaces.ISSHKeySet"/>
    </securedutility>
    <subscriber
        for="canonical.launchpad.event.interfaces.IJoinTeamEvent"
        handler="canonical.launchpad.mailnotification.notify_team_join"/>
    <subscriber
        for="canonical.launchpad.event.interfaces.ITeamInvitationEvent"
        handler="canonical.launchpad.mailnotification.notify_invitation_to_join_team"/>

    <!-- This is class ProductSeries -->

    <class
        class="lp.registry.model.productseries.ProductSeries">
        <allow
            interface="lp.registry.interfaces.productseries.IProductSeriesPublic"/>
        <require
            permission="launchpad.Edit"
            interface="lp.registry.interfaces.productseries.IProductSeriesEditRestricted"/>
        <allow
            interface="canonical.launchpad.interfaces.IHasTranslationImports"/>
        <allow
            interface="canonical.launchpad.interfaces.IHasTranslationTemplates"/>
        <require
            permission="launchpad.Edit"
            set_attributes="product name owner driver summary branch                                                                                                                 status releasefileglob                                                                                                                        translations_autoimport_mode"/>
        <require
            permission="launchpad.AnyPerson"
            set_attributes="importstatus rcstype cvsroot cvsmodule                                                                 cvstarfileurl cvsbranch svnrepository"/>

        <!-- IStructuralSubscriptionTarget -->

        <allow
            attributes="
                bug_subscriptions
                getBugNotificationsRecipients
                getSubscription
                getSubscriptions
                parent_subscription_target
                target_type_display"/>
        <require
            permission="launchpad.AnyPerson"
            attributes="
                addBugSubscription
                addSubscription
                removeBugSubscription"/>
    </class>
    <adapter
        provides="canonical.launchpad.interfaces.IHasExternalBugTracker"
        for="lp.registry.interfaces.productseries.IProductSeries"
        factory="lp.registry.adapters.productseries_to_product"
        permission="zope.Public"/>
    <adapter
        provides="canonical.launchpad.interfaces.ILaunchpadUsage"
        for="lp.registry.interfaces.productseries.IProductSeries"
        factory="lp.registry.adapters.productseries_to_product"
        permission="zope.Public"/>
    <adapter
        provides="canonical.launchpad.webapp.interfaces.IBreadcrumbBuilder"
        for="lp.registry.interfaces.productseries.IProductSeries"
        factory="lp.registry.browser.productseries.ProductSeriesBreadcrumbBuilder"
        permission="zope.Public"/>

    <!-- ProductSeriesSet -->

    <class
        class="lp.registry.model.productseries.ProductSeriesSet">
        <allow
            interface="lp.registry.interfaces.productseries.IProductSeriesSet"/>
    </class>
    <securedutility
        class="lp.registry.model.productseries.ProductSeriesSet"
        provides="lp.registry.interfaces.productseries.IProductSeriesSet">
        <allow
            interface="lp.registry.interfaces.productseries.IProductSeriesSet"/>
    </securedutility>

    <!-- Distribution -->

    <class
        class="lp.registry.model.distribution.Distribution">
        <allow
            interface="lp.registry.interfaces.distribution.IDistributionPublic"/>
        <allow
            interface="canonical.launchpad.interfaces.IHasTranslationImports"/>
        <require
            permission="launchpad.Edit"
            interface="lp.registry.interfaces.distribution.IDistributionEditRestricted"/>
        <require
            permission="launchpad.Edit"
            set_attributes="displayname title summary description                                                                                         translation_focus translationgroup translationpermission                                                                                         driver members owner security_contact mirror_admin                                                                                         homepage_content icon logo mugshot enable_bug_expiration                                                                                         bug_reporting_guidelines official_blueprints                                                                                         official_malone official_rosetta official_answers                                                                                         official_bug_tags"/>
        <require
            permission="launchpad.TranslationsAdmin"
            set_attributes="language_pack_admin"/>

        <!-- IHasAliases -->

        <allow
            attributes="
                aliases"/>
        <require
            permission="launchpad.Admin"
            attributes="
                setAliases"/>

        <!-- IQuestionTarget -->

        <allow
            attributes="
                getQuestion
                searchQuestions
                findSimilarQuestions
                answer_contacts
                direct_answer_contacts
                getSupportedLanguages
                getQuestionLanguages
                getAnswerContactsForLanguage
                getAnswerContactRecipients"/>
        <require
            permission="launchpad.AnyPerson"
            attributes="
                newQuestion
                createQuestionFromBug
                addAnswerContact
                removeAnswerContact"/>

        <!-- IFAQTarget -->

        <allow
            interface="canonical.launchpad.interfaces.IFAQCollection"
            attributes="
                findSimilarFAQs"/>
        <require
            permission="launchpad.Moderate"
            attributes="
                newFAQ"/>

        <!-- IStructuralSubscriptionTarget -->

        <allow
            attributes="
                bug_subscriptions
                getSubscriptions
                getSubscription
                getBugNotificationsRecipients
                parent_subscription_target
                target_type_display"/>
        <require
            permission="launchpad.AnyPerson"
            attributes="
                addSubscription
                addBugSubscription
                removeBugSubscription"/>

        <!-- IHasBugSupervisor -->

        <allow
            attributes="
                bug_supervisor"/>
        <require
            permission="launchpad.Edit"
            attributes="
                setBugSupervisor"/>
    </class>
    <adapter
        for="lp.registry.interfaces.distribution.IDistribution"
        provides="canonical.launchpad.webapp.interfaces.ILaunchpadContainer"
        factory="canonical.launchpad.webapp.publisher.LaunchpadContainer"/>
    <adapter
        provides="canonical.launchpad.webapp.interfaces.IBreadcrumbBuilder"
        for="lp.registry.interfaces.distribution.IDistribution"
        factory="lp.registry.browser.distribution.DistributionBreadcrumbBuilder"
        permission="zope.Public"/>
    <adapter
        provides="canonical.launchpad.webapp.interfaces.IBreadcrumbBuilder"
        for="lp.registry.interfaces.distribution.IDistributionSet"
        factory="lp.registry.browser.distribution.DistributionSetBreadcrumbBuilder"
        permission="zope.Public"/>

    <!-- The bounty system is kept maintained but not available for users.
        This is achieved by putting it on the PageTestLayer. -->


    <!-- DistributionSet -->

    <class
        class="lp.registry.model.distribution.DistributionSet">
        <allow
            interface="lp.registry.interfaces.distribution.IDistributionSet"/>
    </class>
    <securedutility
        class="lp.registry.model.distribution.DistributionSet"
        provides="lp.registry.interfaces.distribution.IDistributionSet">
        <allow
            interface="lp.registry.interfaces.distribution.IDistributionSet"/>
    </securedutility>

    <!-- SourcePackage -->

    <class
        class="lp.registry.model.sourcepackage.SourcePackage">
        <allow
            interface="lp.registry.interfaces.sourcepackage.ISourcePackage"/>
        <allow
            interface="canonical.launchpad.interfaces.IHasBuildRecords"/>
        <allow
            interface="canonical.launchpad.interfaces.IHasTranslationImports"/>
        <allow
            interface="canonical.launchpad.interfaces.IHasTranslationTemplates"/>

        <!-- IQuestionTarget -->

        <allow
            attributes="
                getQuestion
                searchQuestions
                findSimilarQuestions
                answer_contacts
                direct_answer_contacts
                getQuestionLanguages
                getAnswerContactsForLanguage
                getSupportedLanguages
                getAnswerContactRecipients"/>
        <require
            permission="launchpad.AnyPerson"
            attributes="
                newQuestion
                createQuestionFromBug
                addAnswerContact
                removeAnswerContact"/>
    </class>
    <securedutility
        component="lp.registry.model.sourcepackage.SourcePackage"
        provides="lp.registry.interfaces.sourcepackage.ISourcePackageFactory">
        <allow
            interface="lp.registry.interfaces.sourcepackage.ISourcePackageFactory"/>
    </securedutility>
    <adapter
        provides="canonical.launchpad.webapp.interfaces.IBreadcrumbBuilder"
        for="lp.registry.interfaces.sourcepackage.ISourcePackage"
        factory="lp.registry.browser.sourcepackage.SourcePackageBreadcrumbBuilder"
        permission="zope.Public"/>

    <!--
                XXX CarlosPerelloMarin 2007-08-12: This redirect is only useful until all
                supported Ubuntu distro series stop pointing to
                https://launchpad.net/ubuntu/.../+translate URLs and instead, use the
                translations.launchpad.net domain for the 'Translate this application'
                menu entry available in most graphical applications. See bug #138090 for
                more details.
                -->


    <!-- This is class ProductReleaseSet -->

    <class
        class="lp.registry.model.productrelease.ProductReleaseSet">
        <allow
            interface="lp.registry.interfaces.productrelease.IProductReleaseSet"/>
        <require
            permission="zope.Public"
            set_schema="lp.registry.interfaces.productrelease.IProductReleaseSet"/>
    </class>
    <securedutility
        class="lp.registry.model.productrelease.ProductReleaseSet"
        provides="lp.registry.interfaces.productrelease.IProductReleaseSet">
        <allow
            interface="lp.registry.interfaces.productrelease.IProductReleaseSet"/>
    </securedutility>

    <!-- This is class ProductRelease -->

    <class
        class="lp.registry.model.productrelease.ProductRelease">
        <allow
            interface="lp.registry.interfaces.productrelease.IProductReleasePublic"/>
        <require
            permission="launchpad.Edit"
            interface="lp.registry.interfaces.productrelease.IProductReleaseEditRestricted"/>
        <require
            permission="zope.Public"
            set_schema="lp.registry.interfaces.productrelease.IProductRelease"/>
    </class>

    <!-- This is class ProductReleaseFile -->

    <class
        class="lp.registry.model.productrelease.ProductReleaseFile">
        <allow
            interface="lp.registry.interfaces.productrelease.IProductReleaseFilePublic"/>
        <require
            permission="launchpad.Edit"
            interface="lp.registry.interfaces.productrelease.IProductReleaseFileEditRestricted"/>
    </class>
    <class
        class="lp.registry.model.entitlement.Entitlement">
        <require
            permission="launchpad.View"
            interface="lp.registry.interfaces.entitlement.IEntitlement"/>
        <require
            permission="launchpad.Admin"
            set_schema="lp.registry.interfaces.entitlement.IEntitlement"/>
    </class>

    <!-- EntitlementSet -->

    <class
        class="lp.registry.model.entitlement.EntitlementSet">
        <allow
            interface="lp.registry.interfaces.entitlement.IEntitlementSet"/>
    </class>
    <securedutility
        class="lp.registry.model.entitlement.EntitlementSet"
        provides="lp.registry.interfaces.entitlement.IEntitlementSet">
        <allow
            interface="lp.registry.interfaces.entitlement.IEntitlementSet"/>
    </securedutility>

<<<<<<< HEAD
    <lp:help-folder 
        folder="help" type="canonical.launchpad.layers.LaunchpadLayer" />
=======
    <!-- DistributionMirror -->
    <class class="lp.registry.model.distributionmirror.DistributionMirror">
        <allow interface="lp.registry.interfaces.distributionmirror.IDistributionMirror" />
        <require
            permission="launchpad.Edit"
            set_attributes="name displayname description http_base_url
                            ftp_base_url rsync_base_url enabled speed
                            country content official_candidate" />
        <require
            permission="launchpad.Admin"
            set_attributes="status owner whiteboard reviewer date_reviewed" />
        <require
            permission="launchpad.Admin"
            attributes="destroySelf" />
    </class>

    <!-- DistributionMirrorSet -->
    <class class="lp.registry.model.distributionmirror.DistributionMirrorSet">
        <allow interface="lp.registry.interfaces.distributionmirror.IDistributionMirrorSet"/>
    </class>

    <securedutility
        class="lp.registry.model.distributionmirror.DistributionMirrorSet"
        provides="lp.registry.interfaces.distributionmirror.IDistributionMirrorSet">
        <allow interface="lp.registry.interfaces.distributionmirror.IDistributionMirrorSet" />
    </securedutility>

    <!-- MirrorDistroArchSeries -->
    <class class="lp.registry.model.distributionmirror.MirrorDistroArchSeries">
        <allow interface="lp.registry.interfaces.distributionmirror.IMirrorDistroArchSeries" />
        <require
            permission="launchpad.Edit"
            set_schema="lp.registry.interfaces.distributionmirror.IMirrorDistroArchSeries" />
    </class>

    <!-- MirrorDistroSeriesSource -->
    <class class="lp.registry.model.distributionmirror.MirrorDistroSeriesSource">
        <allow interface="lp.registry.interfaces.distributionmirror.IMirrorDistroSeriesSource" />
        <require
            permission="launchpad.Edit"
            set_schema="lp.registry.interfaces.distributionmirror.IMirrorDistroSeriesSource" />
    </class>

    <!-- MirrorCDImageDistroSeries -->
    <class class="lp.registry.model.distributionmirror.MirrorCDImageDistroSeries">
        <allow interface="lp.registry.interfaces.distributionmirror.IMirrorCDImageDistroSeries" />
    </class>

    <!-- MirrorProbeRecord -->
    <class class="lp.registry.model.distributionmirror.MirrorProbeRecord">
        <allow interface="lp.registry.interfaces.distributionmirror.IMirrorProbeRecord" />
        <require
            permission="launchpad.Edit"
            set_schema="lp.registry.interfaces.distributionmirror.IMirrorProbeRecord" />
    </class>
>>>>>>> b651d4f4
</configure><|MERGE_RESOLUTION|>--- conflicted
+++ resolved
@@ -1588,10 +1588,9 @@
             interface="lp.registry.interfaces.entitlement.IEntitlementSet"/>
     </securedutility>
 
-<<<<<<< HEAD
     <lp:help-folder 
         folder="help" type="canonical.launchpad.layers.LaunchpadLayer" />
-=======
+
     <!-- DistributionMirror -->
     <class class="lp.registry.model.distributionmirror.DistributionMirror">
         <allow interface="lp.registry.interfaces.distributionmirror.IDistributionMirror" />
@@ -1647,5 +1646,4 @@
             permission="launchpad.Edit"
             set_schema="lp.registry.interfaces.distributionmirror.IMirrorProbeRecord" />
     </class>
->>>>>>> b651d4f4
 </configure>