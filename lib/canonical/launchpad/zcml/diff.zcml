<configure
    xmlns="http://namespaces.zope.org/zope"
    xmlns:browser="http://namespaces.zope.org/browser"
    xmlns:i18n="http://namespaces.zope.org/i18n"
    i18n_domain="launchpad">
  <class class="canonical.launchpad.database.diff.Diff">
    <allow interface="canonical.launchpad.interfaces.diff.IDiff" />
  </class>
  <class class="canonical.launchpad.database.diff.StaticDiff">
    <allow interface="canonical.launchpad.interfaces.diff.IStaticDiff" />
  </class>
<<<<<<< HEAD
  <class class="canonical.launchpad.database.StaticDiffJob">
    <allow interface="canonical.launchpad.interfaces.IStaticDiffJob" />
  </class>
  <securedutility
      class="canonical.launchpad.database.StaticDiffJobSource"
      provides="canonical.launchpad.interfaces.IStaticDiffJobSource" >
    <allow interface="canonical.launchpad.interfaces.IStaticDiffJobSource" />
=======
  <securedutility
      component="canonical.launchpad.database.diff.StaticDiff"
      provides="canonical.launchpad.interfaces.diff.IStaticDiffSource" >
    <allow
      interface="canonical.launchpad.interfaces.diff.IStaticDiffSource" />
>>>>>>> e563fa5c
  </securedutility>
</configure><|MERGE_RESOLUTION|>--- conflicted
+++ resolved
@@ -9,7 +9,12 @@
   <class class="canonical.launchpad.database.diff.StaticDiff">
     <allow interface="canonical.launchpad.interfaces.diff.IStaticDiff" />
   </class>
-<<<<<<< HEAD
+  <securedutility
+      component="canonical.launchpad.database.diff.StaticDiff"
+      provides="canonical.launchpad.interfaces.diff.IStaticDiffSource" >
+    <allow
+      interface="canonical.launchpad.interfaces.diff.IStaticDiffSource" />
+  </securedutility>
   <class class="canonical.launchpad.database.StaticDiffJob">
     <allow interface="canonical.launchpad.interfaces.IStaticDiffJob" />
   </class>
@@ -17,12 +22,5 @@
       class="canonical.launchpad.database.StaticDiffJobSource"
       provides="canonical.launchpad.interfaces.IStaticDiffJobSource" >
     <allow interface="canonical.launchpad.interfaces.IStaticDiffJobSource" />
-=======
-  <securedutility
-      component="canonical.launchpad.database.diff.StaticDiff"
-      provides="canonical.launchpad.interfaces.diff.IStaticDiffSource" >
-    <allow
-      interface="canonical.launchpad.interfaces.diff.IStaticDiffSource" />
->>>>>>> e563fa5c
   </securedutility>
 </configure>