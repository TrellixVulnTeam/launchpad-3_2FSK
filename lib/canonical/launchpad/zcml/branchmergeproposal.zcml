--- conflicted
+++ resolved
@@ -14,15 +14,10 @@
                        merged_revno date_merged merge_reporter
                        supersedes superseded_by
                        date_created date_review_requested date_reviewed
-<<<<<<< HEAD
-                       votes isPersonValidReviewer isMergable
-                       isValidTransition getUnlandedSourceBranchRevisions" />
-=======
-                       root_message
+                       votes root_message
                        isPersonValidReviewer isMergable
                        getCreationNotificationRecipients isValidTransition
                        getUnlandedSourceBranchRevisions"/>
->>>>>>> c357c924
     <require
         permission="launchpad.Edit"
         set_attributes="whiteboard merged_revno commit_message"
