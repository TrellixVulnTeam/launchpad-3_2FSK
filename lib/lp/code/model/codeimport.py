# Copyright 2009 Canonical Ltd.  This software is licensed under the
# GNU Affero General Public License version 3 (see the file LICENSE).

# pylint: disable-msg=E0611,W0212

"""Database classes including and related to CodeImport."""

__metaclass__ = type

__all__ = [
    'CodeImport',
    'CodeImportSet',
    ]

from datetime import timedelta

from storm.expr import Select, And, Desc, Func
from storm.locals import Store
from storm.references import Reference
from sqlobject import (
    ForeignKey, IntervalCol, StringCol, SQLMultipleJoin,
    SQLObjectNotFound)
from zope.component import getUtility
from zope.event import notify
from zope.interface import implements

from lazr.lifecycle.event import ObjectCreatedEvent

from canonical.config import config
from canonical.database.constants import DEFAULT
from canonical.database.datetimecol import UtcDateTimeCol
from canonical.database.enumcol import EnumCol
from canonical.database.sqlbase import SQLBase, quote, sqlvalues
from lp.code.model.codeimportjob import CodeImportJobWorkflow
from lp.registry.model.productseries import ProductSeries
from canonical.launchpad.webapp.interfaces import NotFoundError
from lp.code.enums import (
    BranchType, CodeImportResultStatus, CodeImportReviewStatus,
    RevisionControlSystems)
from lp.code.interfaces.codeimport import ICodeImport, ICodeImportSet
from lp.code.interfaces.codeimportevent import ICodeImportEventSet
from lp.code.interfaces.codeimportjob import (
    CodeImportJobState, ICodeImportJobWorkflow)
from lp.code.interfaces.branchnamespace import (
    get_branch_namespace)
from lp.code.model.codeimportresult import CodeImportResult
from lp.code.mail.codeimport import code_import_updated
from lp.registry.interfaces.person import validate_public_person


class CodeImport(SQLBase):
    """See `ICodeImport`."""

    implements(ICodeImport)
    _table = 'CodeImport'
    _defaultOrder = ['id']

    date_created = UtcDateTimeCol(notNull=True, default=DEFAULT)
    branch = ForeignKey(dbName='branch', foreignKey='Branch',
                        notNull=True)
    registrant = ForeignKey(
        dbName='registrant', foreignKey='Person',
        storm_validator=validate_public_person, notNull=True)
    owner = ForeignKey(
        dbName='owner', foreignKey='Person',
        storm_validator=validate_public_person, notNull=True)
    assignee = ForeignKey(
        dbName='assignee', foreignKey='Person',
        storm_validator=validate_public_person, notNull=False, default=None)

    @property
    def product(self):
        """See `ICodeImport`."""
        return self.branch.product

    @property
    def series(self):
        """See `ICodeImport`."""
        return ProductSeries.selectOneBy(branch=self.branch)

    review_status = EnumCol(schema=CodeImportReviewStatus, notNull=True,
        default=CodeImportReviewStatus.NEW)

    rcs_type = EnumCol(schema=RevisionControlSystems,
        notNull=False, default=None)

    cvs_root = StringCol(default=None)

    cvs_module = StringCol(default=None)

    svn_branch_url = StringCol(default=None)

    git_repo_url = StringCol(default=None)

    hg_repo_url = StringCol(default=None)

    date_last_successful = UtcDateTimeCol(default=None)
    update_interval = IntervalCol(default=None)

    @property
    def effective_update_interval(self):
        """See `ICodeImport`."""
        if self.update_interval is not None:
            return self.update_interval
        default_interval_dict = {
            RevisionControlSystems.CVS:
                config.codeimport.default_interval_cvs,
            RevisionControlSystems.SVN:
                config.codeimport.default_interval_subversion,
            RevisionControlSystems.BZR_SVN:
                config.codeimport.default_interval_subversion,
            RevisionControlSystems.GIT:
                config.codeimport.default_interval_git,
            RevisionControlSystems.HG:
                config.codeimport.default_interval_hg,
            }
        seconds = default_interval_dict[self.rcs_type]
        return timedelta(seconds=seconds)

    import_job = Reference("<primary key>", "CodeImportJob.code_importID",
                           on_remote=True)

    def getImportDetailsForDisplay(self):
        """See `ICodeImport`."""
        assert self.rcs_type is not None, (
            "Only makes sense for series with import details set.")
        if self.rcs_type == RevisionControlSystems.CVS:
            return '%s %s' % (self.cvs_root, self.cvs_module)
        elif self.rcs_type == RevisionControlSystems.SVN:
            return self.svn_branch_url
        elif self.rcs_type == RevisionControlSystems.GIT:
            return self.git_repo_url
<<<<<<< HEAD
        elif self.rcs_type == RevisionControlSystems.HG:
            return self.hg_repo_url
=======
        elif self.rcs_type == RevisionControlSystems.BZR_SVN:
            return self.svn_branch_url
>>>>>>> caaf65ed
        else:
            raise AssertionError(
                'Unknown rcs type: %s'% self.rcs_type.title)

    def _removeJob(self):
        """If there is a pending job, remove it."""
        job = self.import_job
        if job is not None:
            if job.state == CodeImportJobState.PENDING:
                CodeImportJobWorkflow().deletePendingJob(self)
            else:
                # XXX thumper 2008-03-19
                # When we have job killing, we might want to kill a running
                # job.
                pass
        else:
            # No job, so nothing to do.
            pass

    results = SQLMultipleJoin(
        'CodeImportResult', joinColumn='code_import',
        orderBy=['-date_job_started'])

    @property
    def consecutive_failure_count(self):
        """See `ICodeImport`."""
        # This SQL translates as "how many code import results have there been
        # for this code import since the last successful one".
        # This is not very efficient for long lists of code imports.
        last_success = Func(
            "coalesce",
            Select(
                CodeImportResult.id,
                And(CodeImportResult.status == CodeImportResultStatus.SUCCESS,
                    CodeImportResult.code_import == self),
                order_by=Desc(CodeImportResult.id),
                limit=1),
            0)
        return Store.of(self).find(
            CodeImportResult,
            CodeImportResult.code_import == self,
            CodeImportResult.id > last_success).count()

    def updateFromData(self, data, user):
        """See `ICodeImport`."""
        event_set = getUtility(ICodeImportEventSet)
        new_whiteboard = None
        if 'whiteboard' in data:
            whiteboard = data.pop('whiteboard')
            if whiteboard != self.branch.whiteboard:
                if whiteboard is None:
                    new_whiteboard = ''
                else:
                    new_whiteboard = whiteboard
                self.branch.whiteboard = whiteboard
        token = event_set.beginModify(self)
        for name, value in data.items():
            setattr(self, name, value)
        if 'review_status' in data:
            if data['review_status'] == CodeImportReviewStatus.REVIEWED:
                CodeImportJobWorkflow().newJob(self)
            else:
                self._removeJob()
        event = event_set.newModify(self, user, token)
        if event is not None or new_whiteboard is not None:
            code_import_updated(self, event, new_whiteboard, user)
        return event

    def __repr__(self):
        return "<CodeImport for %s>" % self.branch.unique_name

    def tryFailingImportAgain(self, user):
        """See `ICodeImport`."""
        if self.review_status != CodeImportReviewStatus.FAILING:
            raise AssertionError(
                "review_status is %s not FAILING" % self.review_status.name)
        self.updateFromData(
            {'review_status': CodeImportReviewStatus.REVIEWED}, user)
        getUtility(ICodeImportJobWorkflow).requestJob(self.import_job, user)


class CodeImportSet:
    """See `ICodeImportSet`."""

    implements(ICodeImportSet)

    def new(self, registrant, product, branch_name, rcs_type,
            svn_branch_url=None, cvs_root=None, cvs_module=None,
            review_status=None, git_repo_url=None, hg_repo_url=None):
        """See `ICodeImportSet`."""
        if rcs_type == RevisionControlSystems.CVS:
            assert cvs_root is not None and cvs_module is not None
            assert svn_branch_url is None
            assert hg_repo_url is None
            assert git_repo_url is None
        elif rcs_type in (RevisionControlSystems.SVN,
                          RevisionControlSystems.BZR_SVN):
            assert cvs_root is None and cvs_module is None
            assert svn_branch_url is not None
            assert hg_repo_url is None
            assert git_repo_url is None
        elif rcs_type == RevisionControlSystems.GIT:
            assert cvs_root is None and cvs_module is None
            assert svn_branch_url is None
            assert hg_repo_url is None
            assert git_repo_url is not None
        elif rcs_type == RevisionControlSystems.HG:
            assert cvs_root is None and cvs_module is None
            assert svn_branch_url is None
            assert git_repo_url is None
            assert hg_repo_url is not None
        else:
            raise AssertionError(
                "Don't know how to sanity check source details for unknown "
                "rcs_type %s"%rcs_type)
        if review_status is None:
            # Auto approve git imports.
            if rcs_type == RevisionControlSystems.GIT:
                review_status = CodeImportReviewStatus.REVIEWED
            else:
                review_status = CodeImportReviewStatus.NEW
        # Create the branch for the CodeImport.
        namespace = get_branch_namespace(registrant, product)
        import_branch = namespace.createBranch(
            branch_type=BranchType.IMPORTED, name=branch_name,
            registrant=registrant)

        code_import = CodeImport(
            registrant=registrant, owner=registrant, branch=import_branch,
            rcs_type=rcs_type, svn_branch_url=svn_branch_url,
            cvs_root=cvs_root, cvs_module=cvs_module,
            review_status=review_status, git_repo_url=git_repo_url,
            hg_repo_url=hg_repo_url)

        getUtility(ICodeImportEventSet).newCreate(code_import, registrant)
        notify(ObjectCreatedEvent(code_import))

        # If created in the reviewed state, create a job.
        if review_status == CodeImportReviewStatus.REVIEWED:
            CodeImportJobWorkflow().newJob(code_import)

        return code_import

    def delete(self, code_import):
        """See `ICodeImportSet`."""
        from lp.code.model.codeimportjob import CodeImportJob
        if code_import.import_job is not None:
            CodeImportJob.delete(code_import.import_job.id)
        CodeImport.delete(code_import.id)

    def getAll(self):
        """See `ICodeImportSet`."""
        return CodeImport.select()

    def getActiveImports(self, text=None):
        """See `ICodeImportSet`."""
        query = self.composeQueryString(text)
        return CodeImport.select(
            query, orderBy=['product.name', 'branch.name'],
            clauseTables=['Product', 'Branch'])

    def composeQueryString(self, text=None):
        """Build SQL "where" clause for `CodeImport` search.

        :param text: Text to search for in the product and project titles and
            descriptions.
        """
        conditions = [
            "date_last_successful IS NOT NULL",
            "review_status=%s" % sqlvalues(CodeImportReviewStatus.REVIEWED),
            "CodeImport.branch = Branch.id",
            "Branch.product = Product.id",
            ]
        if text == u'':
            text = None

        # First filter on text, if supplied.
        if text is not None:
            conditions.append("""
                ((Project.fti @@ ftq(%s) AND Product.project IS NOT NULL) OR
                Product.fti @@ ftq(%s))""" % (quote(text), quote(text)))

        # Exclude deactivated products.
        conditions.append('Product.active IS TRUE')

        # Exclude deactivated projects, too.
        conditions.append(
            "((Product.project = Project.id AND Project.active) OR"
            " Product.project IS NULL)")

        # And build the query.
        query = " AND ".join(conditions)
        return """
            codeimport.id IN
            (SELECT codeimport.id FROM codeimport, branch, product, project
             WHERE %s)
            AND codeimport.branch = branch.id
            AND branch.product = product.id""" % query

    def get(self, id):
        """See `ICodeImportSet`."""
        try:
            return CodeImport.get(id)
        except SQLObjectNotFound:
            raise NotFoundError(id)

    def getByCVSDetails(self, cvs_root, cvs_module):
        """See `ICodeImportSet`."""
        return CodeImport.selectOneBy(
            cvs_root=cvs_root, cvs_module=cvs_module)

    def getByGitDetails(self, git_repo_url):
        """See `ICodeImportSet`."""
        return CodeImport.selectOneBy(git_repo_url=git_repo_url)

    def getByHgDetails(self, hg_repo_url):
        """See `ICodeImportSet`."""
        return CodeImport.selectOneBy(hg_repo_url=hg_repo_url)

    def getBySVNDetails(self, svn_branch_url):
        """See `ICodeImportSet`."""
        return CodeImport.selectOneBy(svn_branch_url=svn_branch_url)

    def getByBranch(self, branch):
        """See `ICodeImportSet`."""
        return CodeImport.selectOneBy(branch=branch)

    def search(self, review_status):
        """See `ICodeImportSet`."""
        return CodeImport.selectBy(review_status=review_status)<|MERGE_RESOLUTION|>--- conflicted
+++ resolved
@@ -130,13 +130,10 @@
             return self.svn_branch_url
         elif self.rcs_type == RevisionControlSystems.GIT:
             return self.git_repo_url
-<<<<<<< HEAD
         elif self.rcs_type == RevisionControlSystems.HG:
             return self.hg_repo_url
-=======
         elif self.rcs_type == RevisionControlSystems.BZR_SVN:
             return self.svn_branch_url
->>>>>>> caaf65ed
         else:
             raise AssertionError(
                 'Unknown rcs type: %s'% self.rcs_type.title)
