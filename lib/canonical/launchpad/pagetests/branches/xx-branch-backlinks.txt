= Branch back links =

In order to have consistency of behaviour on branch pages a link
is now shown just above the main heading in the main content.

    >>> browser = setupBrowser('Basic test@canonical.com:test')
    >>> browser.open('http://code.launchpad.dev/~name12/firefox/main')


== Edit details ==

The link appears on the edit details page.

    >>> browser.getLink('Change branch details').click()
    >>> back_link = find_tag_by_id(browser.contents, 'branch-back-link')
    >>> print back_link.renderContents().strip()
    <img src="/@@/branch" alt="" />
    <a href="/~name12/firefox/main">Mozilla Firefox Mainline</a>...
<<<<<<< HEAD
    for the <a href="/firefox"><img...>&nbsp;Mozilla Firefox</a>...project
=======
    for the...<a href="/firefox"><img...>&nbsp;Mozilla Firefox</a>...project
>>>>>>> 6edfa9a8

The link can be used to go back to the main branch page.

    >>> browser.getLink('Mozilla Firefox Mainline').click()
    >>> print browser.url
    http://code.launchpad.dev/~name12/firefox/main


== Subscribe ==

The link also appears on the branch subscription page.

    >>> browser.getLink('Subscribe').click()
    >>> back_link = find_tag_by_id(browser.contents, 'branch-back-link')
    >>> print back_link.renderContents().strip()
    <img src="/@@/branch" alt="" />
    <a href="/~name12/firefox/main">Mozilla Firefox Mainline</a>...
<<<<<<< HEAD
    for the <a href="/firefox"><img...>&nbsp;Mozilla Firefox</a>...project
=======
    for the...<a href="/firefox"><img...>&nbsp;Mozilla Firefox</a>...project
>>>>>>> 6edfa9a8

In order to check the edit subscription page, we need to subscribe.

    >>> browser.getControl('Subscribe').click()


== Edit subscription ==

The link appears on the edit subscription page.

    >>> browser.getLink('Edit subscription').click()
    >>> back_link = find_tag_by_id(browser.contents, 'branch-back-link')
    >>> print back_link.renderContents().strip()
    <img src="/@@/branch" alt="" />
    <a href="/~name12/firefox/main">Mozilla Firefox Mainline</a>...
<<<<<<< HEAD
    for the <a href="/firefox"><img...>&nbsp;Mozilla Firefox</a>...project
=======
    for the...<a href="/firefox"><img...>&nbsp;Mozilla Firefox</a>...project
>>>>>>> 6edfa9a8


== Subscribe someone else ==

The link appears on the subscribe someone else page.

    >>> browser.getLink('Subscribe someone else').click()
    >>> back_link = find_tag_by_id(browser.contents, 'branch-back-link')
    >>> print back_link.renderContents().strip()
    <img src="/@@/branch" alt="" />
    <a href="/~name12/firefox/main">Mozilla Firefox Mainline</a>...
<<<<<<< HEAD
    for the <a href="/firefox"><img...>&nbsp;Mozilla Firefox</a>...project
=======
    for the...<a href="/firefox"><img...>&nbsp;Mozilla Firefox</a>...project
>>>>>>> 6edfa9a8


== Change registrant ==

XXX: thumper 2007-06-21
This page currently uses a custom form page that is used to change
the registrant of many different types of objects.  This page should
be rewritten for branches in order to allow namespace clash resolutions.
When this is done, the link should be added.<|MERGE_RESOLUTION|>--- conflicted
+++ resolved
@@ -16,11 +16,7 @@
     >>> print back_link.renderContents().strip()
     <img src="/@@/branch" alt="" />
     <a href="/~name12/firefox/main">Mozilla Firefox Mainline</a>...
-<<<<<<< HEAD
-    for the <a href="/firefox"><img...>&nbsp;Mozilla Firefox</a>...project
-=======
     for the...<a href="/firefox"><img...>&nbsp;Mozilla Firefox</a>...project
->>>>>>> 6edfa9a8
 
 The link can be used to go back to the main branch page.
 
@@ -38,11 +34,7 @@
     >>> print back_link.renderContents().strip()
     <img src="/@@/branch" alt="" />
     <a href="/~name12/firefox/main">Mozilla Firefox Mainline</a>...
-<<<<<<< HEAD
-    for the <a href="/firefox"><img...>&nbsp;Mozilla Firefox</a>...project
-=======
     for the...<a href="/firefox"><img...>&nbsp;Mozilla Firefox</a>...project
->>>>>>> 6edfa9a8
 
 In order to check the edit subscription page, we need to subscribe.
 
@@ -58,11 +50,7 @@
     >>> print back_link.renderContents().strip()
     <img src="/@@/branch" alt="" />
     <a href="/~name12/firefox/main">Mozilla Firefox Mainline</a>...
-<<<<<<< HEAD
-    for the <a href="/firefox"><img...>&nbsp;Mozilla Firefox</a>...project
-=======
     for the...<a href="/firefox"><img...>&nbsp;Mozilla Firefox</a>...project
->>>>>>> 6edfa9a8
 
 
 == Subscribe someone else ==
@@ -74,11 +62,7 @@
     >>> print back_link.renderContents().strip()
     <img src="/@@/branch" alt="" />
     <a href="/~name12/firefox/main">Mozilla Firefox Mainline</a>...
-<<<<<<< HEAD
-    for the <a href="/firefox"><img...>&nbsp;Mozilla Firefox</a>...project
-=======
     for the...<a href="/firefox"><img...>&nbsp;Mozilla Firefox</a>...project
->>>>>>> 6edfa9a8
 
 
 == Change registrant ==
