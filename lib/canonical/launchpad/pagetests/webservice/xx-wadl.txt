--- conflicted
+++ resolved
@@ -406,11 +406,7 @@
     >>> related_tasks, = [
     ...     param for param in full_params
     ...     if param.attrib['name'] == 'related_tasks_collection_link']
-<<<<<<< HEAD
-    >>> related_tasks_link, = list(related_tasks)
-=======
     >>> related_tasks_link, = related_tasks.getchildren()
->>>>>>> ce933040
     >>> related_tasks_link.tag
     '...link'
     >>> related_tasks_link.attrib['type']
