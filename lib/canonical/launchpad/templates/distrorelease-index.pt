--- conflicted
+++ resolved
@@ -24,15 +24,10 @@
 
     <div class="documentDescription"
          tal:content="structure context/summary/fmt:text-to-html"/>
-<<<<<<< HEAD
-
-    <tal:description replace="structure context/description/fmt:text-to-html"/>
-=======
             
     <tal:description replace="structure context/description/fmt:text-to-html">
       This release is really groovy.
     </tal:description>
->>>>>>> 7b73a1bd
 
     <tal:block tal:define="sourcecount context/sourcecount"
                tal:condition="sourcecount" tal:omit-tag>
