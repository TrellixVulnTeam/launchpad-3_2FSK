# Copyright 2015 Canonical Ltd.  This software is licensed under the
# GNU Affero General Public License version 3 (see the file LICENSE).

"""Webhook interfaces."""

__metaclass__ = type

__all__ = [
    'IWebhook',
    'IWebhookClient',
    'IWebhookDeliveryJob',
    'IWebhookDeliveryJobSource',
    'IWebhookJob',
    'IWebhookJobSource',
    'IWebhookSource',
    'IWebhookTarget',
    'WebhookDeliveryFailure',
    'WebhookDeliveryRetry',
    'WebhookFeatureDisabled',
    ]

import httplib

from lazr.lifecycle.snapshot import doNotSnapshot
from lazr.restful.declarations import (
    call_with,
    error_status,
    export_as_webservice_entry,
    export_destructor_operation,
    export_factory_operation,
    export_write_operation,
    exported,
    operation_for_version,
    operation_parameters,
    REQUEST_USER,
    )
from lazr.restful.fields import (
    CollectionField,
    Reference,
    )
from lazr.restful.interface import copy_field
from zope.interface import (
    Attribute,
    Interface,
    )
from zope.schema import (
    Bool,
    Datetime,
    Dict,
    Int,
    List,
    TextLine,
    )

from lp import _
from lp.registry.interfaces.person import IPerson
from lp.services.fields import URIField
from lp.services.job.interfaces.job import (
    IJob,
    IJobSource,
    IRunnableJob,
    )
from lp.services.webservice.apihelpers import (
    patch_collection_property,
    patch_entry_return_type,
    patch_reference_property,
    )


@error_status(httplib.UNAUTHORIZED)
class WebhookFeatureDisabled(Exception):
    """Only certain users can create new Git repositories."""

    def __init__(self):
        Exception.__init__(
            self, "This webhook feature is not available yet.")


class WebhookDeliveryFailure(Exception):
    """A webhook delivery failed and should not be retried."""
    pass


class WebhookDeliveryRetry(Exception):
    """A webhook delivery failed and should be retried."""
    pass


class IWebhook(Interface):

    export_as_webservice_entry(as_of='beta')

    id = Int(title=_("ID"), readonly=True, required=True)

    target = exported(Reference(
        title=_("Target"), schema=Interface,  # Actually IWebhookTarget.
        required=True, readonly=True,
        description=_("The object for which this webhook receives events.")))
    event_types = exported(List(
        TextLine(), title=_("Event types"),
        description=_(
            "The event types for which this webhook receives events."),
        required=True, readonly=False))
    registrant = exported(Reference(
        title=_("Registrant"), schema=IPerson, required=True, readonly=True,
        description=_("The person who created this webhook.")))
    registrant_id = Int(title=_("Registrant ID"))
    date_created = exported(Datetime(
        title=_("Date created"), required=True, readonly=True))
    date_last_modified = exported(Datetime(
        title=_("Date last modified"), required=True, readonly=True))

    delivery_url = exported(URIField(
        title=_("Delivery URL"), allowed_schemes=['http', 'https'],
        required=True, readonly=False))
    active = exported(Bool(
<<<<<<< HEAD
        title=_("Active"),
        description=_("Deliver details of subscribed events."),
        required=True, readonly=False))
=======
        title=_("Active"), required=True, readonly=False))

    # Do not export this.
>>>>>>> 9e6b67ec
    secret = TextLine(
        title=_("Secret"), required=False,
        description=_(
            "An optional string used to sign delivery bodies with HMAC-SHA1 "
            "in the X-Hub-Signature header. This must be less than 200 bytes "
            "long."),
        max_length=200)

    deliveries = exported(doNotSnapshot(CollectionField(
        title=_("Recent deliveries for this webhook."),
        value_type=Reference(schema=Interface),
        readonly=True)))

    def getDelivery(id):
        """Retrieve a delivery by ID, or None if it doesn't exist."""

    @export_factory_operation(Interface, [])  # Actually IWebhookDelivery.
    @operation_for_version('devel')
    def ping():
        """Send a test event."""

    @export_destructor_operation()
    @operation_for_version('devel')
    def destroySelf():
        """Delete this webhook."""

    @export_write_operation()
    @operation_parameters(secret=copy_field(secret))
    @operation_for_version('devel')
    def setSecret(secret):
        """Set the secret used to sign deliveries."""


class IWebhookSource(Interface):

    def new(target, registrant, delivery_url, event_types, active, secret):
        """Create a new webhook."""

    def delete(hooks):
        """Delete a collection of webhooks."""

    def getByID(id):
        """Get a webhook by its ID."""

    def findByTarget(target):
        """Find all webhooks for the given target."""


class IWebhookTarget(Interface):

    export_as_webservice_entry(as_of='beta')

    webhooks = exported(doNotSnapshot(CollectionField(
        title=_("Webhooks for this target."),
        value_type=Reference(schema=IWebhook),
        readonly=True)))

    @call_with(registrant=REQUEST_USER)
    @export_factory_operation(
        IWebhook, ['delivery_url', 'active', 'event_types', 'secret'])
    @operation_for_version("devel")
    def newWebhook(registrant, delivery_url, event_types, active=True,
                   secret=None):
        """Create a new webhook."""


class IWebhookJob(Interface):
    """A job related to a webhook."""

    job = Reference(
        title=_("The common Job attributes."), schema=IJob,
        required=True, readonly=True)

    webhook = Reference(
        title=_("The webhook that this job is for."),
        schema=IWebhook, required=True, readonly=True)

    json_data = Attribute(_("A dict of data about the job."))


class IWebhookJobSource(IJobSource):

    def deleteByIDs(webhookjob_ids):
        """Delete `IWebhookJob`s by their primary key (`Job.id`)."""

    def deleteByWebhooks(webhooks):
        """Delete all `IWebhookJob`s for the given `IWebhook`."""


class IWebhookDeliveryJob(IRunnableJob):
    """A Job that delivers an event to a webhook consumer."""

    export_as_webservice_entry('webhook_delivery', as_of='beta')

    webhook = exported(Reference(
        title=_("Webhook"),
        description=_("The webhook that this delivery is for."),
        schema=IWebhook, required=True, readonly=True))

    pending = exported(Bool(
        title=_("Pending"),
        description=_("Whether a delivery attempt is in progress."),
        required=True, readonly=True))

    successful = exported(Bool(
        title=_("Successful"),
        description=_(
            "Whether the most recent delivery attempt succeeded, or null if "
            "no attempts have been made yet."),
        required=False, readonly=True))

    error_message = exported(TextLine(
        title=_("Error message"),
        description=_(
            "Details of the error encountered by the most recent delivery "
            "attempt."),
        required=False, readonly=True))

    date_created = exported(Datetime(
        title=_("Date created"), required=True, readonly=True))

    date_first_sent = exported(Datetime(
        title=_("Date first sent"),
        description=_("Timestamp of the first delivery attempt."),
        required=False, readonly=True))

    date_sent = exported(Datetime(
        title=_("Date sent"),
        description=_("Timestamp of the last delivery attempt."),
        required=False, readonly=True))

    payload = exported(Dict(
        title=_('Event payload'),
        key_type=TextLine(), required=True, readonly=True))

    @export_write_operation()
    @operation_parameters(reset=Bool(
        title=_("Reset automatic retries"),
        description=_(
            "Restart the 24 hour automatic retry window as well as trying "
            "again now.")))
    @operation_for_version("devel")
    def retry(reset=False):
        """Attempt to deliver the event again.

        Launchpad will automatically retry regularly for 24 hours, but
        this can be used after it gives up or to avoid waiting for the
        next automatic attempt.
        """


class IWebhookDeliveryJobSource(IJobSource):

    def create(webhook):
        """Deliver an event to a webhook consumer.

        :param webhook: The webhook to deliver to.
        """


class IWebhookClient(Interface):

    def deliver(self, url, proxy, user_agent, timeout, secret, payload):
        """Deliver a payload to a webhook endpoint.

        Returns a dict of request and response details. The 'request' key
        and one of either 'response' or 'connection_error' are always
        present.

        An exception will be raised if an internal error has occurred that
        cannot be the fault of the remote endpoint. For example, a 404 will
        return a response, and a DNS error returns a connection_error, but
        the proxy being offline will raise an exception.

        The timeout is just given to the underlying requests library, so
        it only provides connect and inter-read timeouts. A reliable
        overall request timeout will require another mechanism.

        If secret is not None, a PubSubHubbub-compatible X-Hub-Signature
        header will be sent using HMAC-SHA1.
        """

patch_collection_property(IWebhook, 'deliveries', IWebhookDeliveryJob)
patch_entry_return_type(IWebhook, 'ping', IWebhookDeliveryJob)
patch_reference_property(IWebhook, 'target', IWebhookTarget)<|MERGE_RESOLUTION|>--- conflicted
+++ resolved
@@ -114,15 +114,11 @@
         title=_("Delivery URL"), allowed_schemes=['http', 'https'],
         required=True, readonly=False))
     active = exported(Bool(
-<<<<<<< HEAD
         title=_("Active"),
         description=_("Deliver details of subscribed events."),
         required=True, readonly=False))
-=======
-        title=_("Active"), required=True, readonly=False))
 
     # Do not export this.
->>>>>>> 9e6b67ec
     secret = TextLine(
         title=_("Secret"), required=False,
         description=_(
