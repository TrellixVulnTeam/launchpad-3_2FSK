# Copyright 2009-2012 Canonical Ltd.  This software is licensed under the
# GNU Affero General Public License version 3 (see the file LICENSE).

"""Implementations of `IBranchNamespace`."""

__metaclass__ = type
__all__ = [
    'BranchNamespaceSet',
    'BRANCH_POLICY_ALLOWED_TYPES',
<<<<<<< HEAD
    'BRANCH_POLICY_DEFAULT_TYPES',
    'BRANCH_POLICY_REQUIRED_GRANTS',
    'PackageNamespace',
    'PersonalNamespace',
    'ProductNamespace',
=======
    'PackageBranchNamespace',
    'PersonalBranchNamespace',
    'ProjectBranchNamespace',
>>>>>>> a7ecd5cb
    ]


from lazr.lifecycle.event import ObjectCreatedEvent
from storm.locals import And
from zope.component import getUtility
from zope.event import notify
from zope.interface import implements
from zope.security.proxy import removeSecurityProxy

from lp.app.enums import (
    FREE_INFORMATION_TYPES,
    InformationType,
    NON_EMBARGOED_INFORMATION_TYPES,
    PUBLIC_INFORMATION_TYPES,
    )
from lp.app.interfaces.services import IService
from lp.code.enums import (
    BranchLifecycleStatus,
    BranchSubscriptionDiffSize,
    BranchSubscriptionNotificationLevel,
    CodeReviewNotificationLevel,
    )
from lp.code.errors import (
    BranchCreationForbidden,
    BranchCreatorNotMemberOfOwnerTeam,
    BranchCreatorNotOwner,
    BranchExists,
    InvalidNamespace,
    NoSuchBranch,
    )
from lp.code.interfaces.branch import (
    IBranch,
    user_has_special_branch_access,
    )
from lp.code.interfaces.branchnamespace import (
    IBranchNamespace,
    IBranchNamespacePolicy,
    )
from lp.code.interfaces.branchtarget import IBranchTarget
from lp.code.model.branch import Branch
from lp.registry.enums import (
    BranchSharingPolicy,
    PersonVisibility,
    )
from lp.registry.errors import (
    NoSuchDistroSeries,
    NoSuchSourcePackageName,
    )
from lp.registry.interfaces.distribution import (
    IDistributionSet,
    NoSuchDistribution,
    )
from lp.registry.interfaces.distroseries import IDistroSeriesSet
from lp.registry.interfaces.person import (
    IPersonSet,
    NoSuchPerson,
    )
from lp.registry.interfaces.pillar import IPillarNameSet
from lp.registry.interfaces.product import (
    IProduct,
    IProductSet,
    NoSuchProduct,
    )
from lp.registry.interfaces.projectgroup import IProjectGroup
from lp.registry.interfaces.sourcepackagename import ISourcePackageNameSet
from lp.registry.model.sourcepackage import SourcePackage
from lp.services.database.constants import UTC_NOW
from lp.services.database.interfaces import IStore


BRANCH_POLICY_ALLOWED_TYPES = {
    BranchSharingPolicy.PUBLIC: FREE_INFORMATION_TYPES,
    BranchSharingPolicy.PUBLIC_OR_PROPRIETARY: NON_EMBARGOED_INFORMATION_TYPES,
    BranchSharingPolicy.PROPRIETARY_OR_PUBLIC: (
        NON_EMBARGOED_INFORMATION_TYPES),
    BranchSharingPolicy.PROPRIETARY: [InformationType.PROPRIETARY],
    BranchSharingPolicy.EMBARGOED_OR_PROPRIETARY:
        [InformationType.PROPRIETARY, InformationType.EMBARGOED],
    BranchSharingPolicy.FORBIDDEN: [],
    }

BRANCH_POLICY_DEFAULT_TYPES = {
    BranchSharingPolicy.PUBLIC: InformationType.PUBLIC,
    BranchSharingPolicy.PUBLIC_OR_PROPRIETARY: InformationType.PUBLIC,
    BranchSharingPolicy.PROPRIETARY_OR_PUBLIC: InformationType.PROPRIETARY,
    BranchSharingPolicy.PROPRIETARY: InformationType.PROPRIETARY,
    BranchSharingPolicy.EMBARGOED_OR_PROPRIETARY: InformationType.EMBARGOED,
    BranchSharingPolicy.FORBIDDEN: None,
    }

BRANCH_POLICY_REQUIRED_GRANTS = {
    BranchSharingPolicy.PUBLIC: None,
    BranchSharingPolicy.PUBLIC_OR_PROPRIETARY: None,
    BranchSharingPolicy.PROPRIETARY_OR_PUBLIC: InformationType.PROPRIETARY,
    BranchSharingPolicy.PROPRIETARY: InformationType.PROPRIETARY,
    BranchSharingPolicy.EMBARGOED_OR_PROPRIETARY: InformationType.PROPRIETARY,
    BranchSharingPolicy.FORBIDDEN: None,
    }


class _BaseBranchNamespace:
    """Common code for branch namespaces."""

    def createBranch(self, branch_type, name, registrant, url=None,
                     title=None,
                     lifecycle_status=BranchLifecycleStatus.DEVELOPMENT,
                     summary=None, whiteboard=None, date_created=None,
                     branch_format=None, repository_format=None,
                     control_format=None):
        """See `IBranchNamespace`."""

        self.validateRegistrant(registrant)
        self.validateBranchName(name)

        if date_created is None:
            date_created = UTC_NOW

        # Run any necessary data massage on the branch URL.
        if url is not None:
            url = IBranch['url'].normalize(url)

        product = getattr(self, 'product', None)
        sourcepackage = getattr(self, 'sourcepackage', None)
        if sourcepackage is None:
            distroseries = None
            sourcepackagename = None
        else:
            distroseries = sourcepackage.distroseries
            sourcepackagename = sourcepackage.sourcepackagename

        information_type = self.getDefaultInformationType(registrant)
        if information_type is None:
            raise BranchCreationForbidden()

        branch = Branch(
            registrant=registrant, name=name, owner=self.owner,
            product=product, url=url, title=title,
            lifecycle_status=lifecycle_status, summary=summary,
            whiteboard=whiteboard, information_type=information_type,
            date_created=date_created, branch_type=branch_type,
            date_last_modified=date_created, branch_format=branch_format,
            repository_format=repository_format,
            control_format=control_format, distroseries=distroseries,
            sourcepackagename=sourcepackagename)

        # The registrant of the branch should also be automatically subscribed
        # in order for them to get code review notifications.  The implicit
        # registrant subscription does not cause email to be sent about
        # attribute changes, just merge proposals and code review comments.
        branch.subscribe(
            self.owner,
            BranchSubscriptionNotificationLevel.NOEMAIL,
            BranchSubscriptionDiffSize.NODIFF,
            CodeReviewNotificationLevel.FULL,
            registrant)

        branch._reconcileAccess()

        notify(ObjectCreatedEvent(branch))
        return branch

    def validateRegistrant(self, registrant, branch=None):
        """See `IBranchNamespace`."""
        if user_has_special_branch_access(registrant, branch):
            return
        owner = self.owner
        if not registrant.inTeam(owner):
            if owner.is_team:
                raise BranchCreatorNotMemberOfOwnerTeam(
                    "%s is not a member of %s"
                    % (registrant.displayname, owner.displayname))
            else:
                raise BranchCreatorNotOwner(
                    "%s cannot create branches owned by %s"
                    % (registrant.displayname, owner.displayname))

        if not self.getAllowedInformationTypes(registrant):
            raise BranchCreationForbidden(
                'You cannot create branches in "%s"' % self.name)

    def validateBranchName(self, name):
        """See `IBranchNamespace`."""
        existing_branch = self.getByName(name)
        if existing_branch is not None:
            raise BranchExists(existing_branch)

        # Not all code paths that lead to branch creation go via a
        # schema-validated form (e.g. the register_branch XML-RPC call or
        # pushing a new branch to codehosting), so we validate the branch name
        # here to give a nicer error message than 'ERROR: new row for relation
        # "branch" violates check constraint "valid_name"...'.
        IBranch['name'].validate(unicode(name))

    def validateMove(self, branch, mover, name=None):
        """See `IBranchNamespace`."""
        if name is None:
            name = branch.name
        self.validateBranchName(name)
        self.validateRegistrant(mover, branch)

    def moveBranch(self, branch, mover, new_name=None,
                   rename_if_necessary=False):
        """See `IBranchNamespace`."""
        # Check to see if the branch is already in this namespace.
        old_namespace = branch.namespace
        if self.name == old_namespace.name:
            return
        if new_name is None:
            new_name = branch.name
        if rename_if_necessary:
            new_name = self.findUnusedName(new_name)
        self.validateMove(branch, mover, new_name)
        # Remove the security proxy of the branch as the owner and target
        # attributes are readonly through the interface.
        naked_branch = removeSecurityProxy(branch)
        naked_branch.owner = self.owner
        self.target._retargetBranch(naked_branch)
        naked_branch.name = new_name

    def createBranchWithPrefix(self, branch_type, prefix, registrant,
                               url=None):
        """See `IBranchNamespace`."""
        name = self.findUnusedName(prefix)
        return self.createBranch(branch_type, name, registrant, url=url)

    def findUnusedName(self, prefix):
        """See `IBranchNamespace`."""
        name = prefix
        count = 0
        while self.isNameUsed(name):
            count += 1
            name = "%s-%s" % (prefix, count)
        return name

    def getBranches(self, eager_load=False):
        """See `IBranchNamespace`."""
        return IStore(Branch).find(Branch, self._getBranchesClause())

    def getBranchName(self, branch_name):
        """See `IBranchNamespace`."""
        return '%s/%s' % (self.name, branch_name)

    def getByName(self, branch_name, default=None):
        """See `IBranchNamespace`."""
        match = IStore(Branch).find(
            Branch, self._getBranchesClause(),
            Branch.name == branch_name).one()
        if match is None:
            match = default
        return match

    def isNameUsed(self, branch_name):
        return self.getByName(branch_name) is not None

    def canCreateBranches(self, user):
        """See `IBranchNamespace`."""
        try:
            self.validateRegistrant(user)
        except BranchCreatorNotMemberOfOwnerTeam:
            return False
        except BranchCreatorNotOwner:
            return False
        except BranchCreationForbidden:
            return False
        else:
            return True

    def getAllowedInformationTypes(self, who=None):
        """See `IBranchNamespace`."""
        raise NotImplementedError

    def getDefaultInformationType(self, who=None):
        """See `IBranchNamespace`."""
        raise NotImplementedError


class PersonalBranchNamespace(_BaseBranchNamespace):
    """A namespace for personal (or 'junk') branches.

    Branches in this namespace have names like '~foo/+junk/bar'.
    """

    implements(IBranchNamespace, IBranchNamespacePolicy)

    def __init__(self, person):
        self.owner = person

    def _getBranchesClause(self):
        return And(
            Branch.owner == self.owner, Branch.product == None,
            Branch.distroseries == None, Branch.sourcepackagename == None)

    @property
    def name(self):
        """See `IBranchNamespace`."""
        return '~%s/+junk' % self.owner.name

    @property
    def _is_private_team(self):
        return (
            self.owner.is_team
            and self.owner.visibility == PersonVisibility.PRIVATE)

    def getAllowedInformationTypes(self, who=None):
        """See `IBranchNamespace`."""
        # Private teams get private branches, everyone else gets public ones.
        if self._is_private_team:
            return NON_EMBARGOED_INFORMATION_TYPES
        else:
            return FREE_INFORMATION_TYPES

    def getDefaultInformationType(self, who=None):
        """See `IBranchNamespace`."""
        if self._is_private_team:
            return InformationType.PROPRIETARY
        else:
            return InformationType.PUBLIC

    @property
    def target(self):
        """See `IBranchNamespace`."""
        return IBranchTarget(self.owner)


class ProjectBranchNamespace(_BaseBranchNamespace):
    """A namespace for project branches.

    This namespace is for all the branches owned by a particular person in a
    particular project.
    """

    implements(IBranchNamespace, IBranchNamespacePolicy)

    def __init__(self, person, product):
        self.owner = person
        self.product = product

    def _getBranchesClause(self):
        return And(Branch.owner == self.owner, Branch.product == self.product)

    @property
    def name(self):
        """See `IBranchNamespace`."""
        return '~%s/%s' % (self.owner.name, self.product.name)

    @property
    def target(self):
        """See `IBranchNamespace`."""
        return IBranchTarget(self.product)

    def getAllowedInformationTypes(self, who=None):
        """See `IBranchNamespace`."""
        # The project uses the new simplified branch_sharing_policy
        # rules, so check them.

        # Some policies require that the branch owner or current user have
        # full access to an information type. If it's required and the user
        # doesn't hold it, no information types are legal.
        required_grant = BRANCH_POLICY_REQUIRED_GRANTS[
            self.product.branch_sharing_policy]
        if (required_grant is not None
            and not getUtility(IService, 'sharing').checkPillarAccess(
                [self.product], required_grant, self.owner)
            and (who is None
                or not getUtility(IService, 'sharing').checkPillarAccess(
                    [self.product], required_grant, who))):
            return []

        return BRANCH_POLICY_ALLOWED_TYPES[
            self.product.branch_sharing_policy]

    def getDefaultInformationType(self, who=None):
        """See `IBranchNamespace`."""
        default_type = BRANCH_POLICY_DEFAULT_TYPES[
            self.product.branch_sharing_policy]
        if default_type not in self.getAllowedInformationTypes(who):
            return None
        return default_type


class PackageBranchNamespace(_BaseBranchNamespace):
    """A namespace for source package branches.

    This namespace is for all the branches owned by a particular person in a
    particular source package in a particular distroseries.
    """

    implements(IBranchNamespace, IBranchNamespacePolicy)

    def __init__(self, person, sourcepackage):
        self.owner = person
        self.sourcepackage = sourcepackage

    def _getBranchesClause(self):
        return And(
            Branch.owner == self.owner,
            Branch.distroseries == self.sourcepackage.distroseries,
            Branch.sourcepackagename == self.sourcepackage.sourcepackagename)

    @property
    def name(self):
        """See `IBranchNamespace`."""
        return '~%s/%s' % (self.owner.name, self.sourcepackage.path)

    @property
    def target(self):
        """See `IBranchNamespace`."""
        return IBranchTarget(self.sourcepackage)

    def getAllowedInformationTypes(self, who=None):
        """See `IBranchNamespace`."""
        return PUBLIC_INFORMATION_TYPES

    def getDefaultInformationType(self, who=None):
        """See `IBranchNamespace`."""
        return InformationType.PUBLIC


class BranchNamespaceSet:
    """Only implementation of `IBranchNamespaceSet`."""

    def get(self, person, product=None, distroseries=None,
            sourcepackagename=None):
        """See `IBranchNamespaceSet`."""
        if product is not None:
            assert (distroseries is None and sourcepackagename is None), (
                "product implies no distroseries or sourcepackagename. "
                "Got %r, %r, %r."
                % (product, distroseries, sourcepackagename))
            return ProjectBranchNamespace(person, product)
        elif distroseries is not None:
            assert sourcepackagename is not None, (
                "distroseries implies sourcepackagename. Got %r, %r"
                % (distroseries, sourcepackagename))
            return PackageBranchNamespace(
                person, SourcePackage(sourcepackagename, distroseries))
        else:
            return PersonalBranchNamespace(person)

    def parse(self, namespace_name):
        """See `IBranchNamespaceSet`."""
        data = dict(
            person=None, product=None, distribution=None, distroseries=None,
            sourcepackagename=None)
        tokens = namespace_name.split('/')
        if len(tokens) == 2:
            data['person'] = tokens[0]
            data['product'] = tokens[1]
        elif len(tokens) == 4:
            data['person'] = tokens[0]
            data['distribution'] = tokens[1]
            data['distroseries'] = tokens[2]
            data['sourcepackagename'] = tokens[3]
        else:
            raise InvalidNamespace(namespace_name)
        if not data['person'].startswith('~'):
            raise InvalidNamespace(namespace_name)
        data['person'] = data['person'][1:]
        return data

    def lookup(self, namespace_name):
        """See `IBranchNamespaceSet`."""
        names = self.parse(namespace_name)
        return self.interpret(**names)

    def interpret(self, person=None, product=None, distribution=None,
                  distroseries=None, sourcepackagename=None):
        """See `IBranchNamespaceSet`."""
        names = dict(
            person=person, product=product, distribution=distribution,
            distroseries=distroseries, sourcepackagename=sourcepackagename)
        data = self._realize(names)
        return self.get(**data)

    def traverse(self, segments):
        """See `IBranchNamespaceSet`."""
        traversed_segments = []

        def get_next_segment():
            try:
                result = segments.next()
            except StopIteration:
                raise InvalidNamespace('/'.join(traversed_segments))
            if result is None:
                raise AssertionError("None segment passed to traverse()")
            traversed_segments.append(result)
            return result

        person_name = get_next_segment()
        person = self._findPerson(person_name)
        pillar_name = get_next_segment()
        pillar = self._findPillar(pillar_name)
        if pillar is None or IProduct.providedBy(pillar):
            namespace = self.get(person, product=pillar)
        else:
            distroseries_name = get_next_segment()
            distroseries = self._findDistroSeries(pillar, distroseries_name)
            sourcepackagename_name = get_next_segment()
            sourcepackagename = self._findSourcePackageName(
                sourcepackagename_name)
            namespace = self.get(
                person, distroseries=distroseries,
                sourcepackagename=sourcepackagename)
        branch_name = get_next_segment()
        return self._findOrRaise(
            NoSuchBranch, branch_name, namespace.getByName)

    def _findOrRaise(self, error, name, finder, *args):
        if name is None:
            return None
        args = list(args)
        args.append(name)
        result = finder(*args)
        if result is None:
            raise error(name)
        return result

    def _findPerson(self, person_name):
        return self._findOrRaise(
            NoSuchPerson, person_name, getUtility(IPersonSet).getByName)

    def _findPillar(self, pillar_name):
        """Find and return the pillar with the given name.

        If the given name is '+junk' or None, return None.

        :raise NoSuchProduct if there's no pillar with the given name or it is
            a project group.
        """
        if pillar_name == '+junk':
            return None
        pillar = self._findOrRaise(
            NoSuchProduct, pillar_name, getUtility(IPillarNameSet).getByName)
        if IProjectGroup.providedBy(pillar):
            raise NoSuchProduct(pillar_name)
        return pillar

    def _findProduct(self, product_name):
        if product_name == '+junk':
            return None
        return self._findOrRaise(
            NoSuchProduct, product_name,
            getUtility(IProductSet).getByName)

    def _findDistribution(self, distribution_name):
        return self._findOrRaise(
            NoSuchDistribution, distribution_name,
            getUtility(IDistributionSet).getByName)

    def _findDistroSeries(self, distribution, distroseries_name):
        return self._findOrRaise(
            NoSuchDistroSeries, distroseries_name,
            getUtility(IDistroSeriesSet).queryByName, distribution)

    def _findSourcePackageName(self, sourcepackagename_name):
        return self._findOrRaise(
            NoSuchSourcePackageName, sourcepackagename_name,
            getUtility(ISourcePackageNameSet).queryByName)

    def _realize(self, names):
        """Turn a dict of object names into a dict of objects.

        Takes the results of `IBranchNamespaceSet.parse` and turns them into a
        dict where the values are Launchpad objects.
        """
        data = {}
        data['person'] = self._findPerson(names['person'])
        data['product'] = self._findProduct(names['product'])
        distribution = self._findDistribution(names['distribution'])
        data['distroseries'] = self._findDistroSeries(
            distribution, names['distroseries'])
        data['sourcepackagename'] = self._findSourcePackageName(
            names['sourcepackagename'])
        return data<|MERGE_RESOLUTION|>--- conflicted
+++ resolved
@@ -7,17 +7,11 @@
 __all__ = [
     'BranchNamespaceSet',
     'BRANCH_POLICY_ALLOWED_TYPES',
-<<<<<<< HEAD
     'BRANCH_POLICY_DEFAULT_TYPES',
     'BRANCH_POLICY_REQUIRED_GRANTS',
-    'PackageNamespace',
-    'PersonalNamespace',
-    'ProductNamespace',
-=======
     'PackageBranchNamespace',
     'PersonalBranchNamespace',
     'ProjectBranchNamespace',
->>>>>>> a7ecd5cb
     ]
 
 
