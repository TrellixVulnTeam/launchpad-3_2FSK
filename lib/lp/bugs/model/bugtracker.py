# Copyright 2009 Canonical Ltd.  This software is licensed under the
# GNU Affero General Public License version 3 (see the file LICENSE).

# pylint: disable-msg=E0611,W0212

__metaclass__ = type
__all__ = [
    'BugTracker',
    'BugTrackerSet',
    'BugTrackerAlias',
    'BugTrackerAliasSet',
    'BugTrackerComponent',
    'BugTrackerComponentGroup',
    'BugTrackerSet',
    ]

from datetime import datetime
from itertools import chain
# splittype is not formally documented, but is in urllib.__all__, is
# simple, and is heavily used by the rest of urllib, hence is unlikely
# to change or go away.
from urllib import (
    quote,
    splittype,
    )

from storm.base import Storm
from storm.locals import (
        Int,
        Reference,
        ReferenceSet,
        Unicode,
        )
from zope.component import getUtility
from zope.interface import implements

from lazr.uri import URI
from pytz import timezone
from sqlobject import (
    BoolCol,
    ForeignKey,
    OR,
    SQLMultipleJoin,
    SQLObjectNotFound,
    StringCol,
    )
from sqlobject.sqlbuilder import AND
from storm.expr import (
    Count,
    Desc,
    Not,
    SQL,
    )
from storm.locals import Bool
from storm.store import Store

from canonical.database.enumcol import EnumCol
from canonical.database.sqlbase import (
    flush_database_updates,
    SQLBase,
    )
from canonical.launchpad.helpers import shortlist
from canonical.launchpad.interfaces.launchpad import ILaunchpadCelebrities
from canonical.launchpad.interfaces.lpstorm import IStore
from canonical.launchpad.validators.email import valid_email
from canonical.launchpad.validators.name import sanitize_name
from lp.app.errors import NotFoundError
from lp.bugs.interfaces.bugtracker import (
    BugTrackerType,
    IBugTracker,
    IBugTrackerAlias,
    IBugTrackerAliasSet,
    IBugTrackerComponent,
    IBugTrackerComponentGroup,
    IBugTrackerSet,
    SINGLE_PRODUCT_BUGTRACKERTYPES,
    )
from canonical.launchpad.webapp.interfaces import (
        DEFAULT_FLAVOR, IStoreSelector, MAIN_STORE)
from lp.bugs.interfaces.bugtrackerperson import BugTrackerPersonAlreadyExists
from lp.bugs.model.bug import Bug
from lp.bugs.model.bugmessage import BugMessage
from lp.bugs.model.bugtrackerperson import BugTrackerPerson
from lp.bugs.model.bugwatch import BugWatch
from lp.registry.interfaces.person import (
    IPersonSet,
    validate_public_person,
    )
from lp.registry.interfaces.distributionsourcepackage import (
    IDistributionSourcePackage,
    )
from lp.registry.model.sourcepackagename import SourcePackageName


def normalise_leading_slashes(rest):
    """Ensure that the 'rest' segment of a URL starts with //."""
    return '//' + rest.lstrip('/')


def normalise_base_url(base_url):
    """Convert https to http, and normalise scheme for others."""
    schema, rest = splittype(base_url)
    if schema == 'https':
        return 'http:' + rest
    elif schema is None:
        return 'http:' + normalise_leading_slashes(base_url)
    else:
        return '%s:%s' % (schema, rest)


def base_url_permutations(base_url):
    """Return all the possible variants of a base URL.

    Sometimes the URL ends with slash, sometimes not. Sometimes http
    is used, sometimes https. This gives a list of all possible
    variants, so that queryByBaseURL can match a base URL, even if it
    doesn't match exactly what is stored in the database.

    >>> base_url_permutations('http://foo/bar')
    ['http://foo/bar', 'http://foo/bar/',
     'https://foo/bar', 'https://foo/bar/']
    """
    http_schemas = ['http', 'https']
    url_schema, rest = splittype(base_url)
    if url_schema in http_schemas or url_schema is None:
        possible_schemas = http_schemas
        rest = normalise_leading_slashes(rest)
    else:
        # This else-clause is here since we have no strict
        # requirement that bug trackers have to have http URLs.
        possible_schemas = [url_schema]
    alternative_urls = [base_url]
    for schema in possible_schemas:
        url = "%s:%s" % (schema, rest)
        if url != base_url:
            alternative_urls.append(url)
        if url.endswith('/'):
            alternative_urls.append(url[:-1])
        else:
            alternative_urls.append(url + '/')
    return alternative_urls


def make_bugtracker_name(uri):
    """Return a name string for a bug tracker based on a URI.

    :param uri: The base URI to be used to identify the bug tracker,
        e.g. http://bugs.example.com or mailto:bugs@example.com
    """
    base_uri = URI(uri)
    if base_uri.scheme == 'mailto':
        if valid_email(base_uri.path):
            base_name = base_uri.path.split('@', 1)[0]
        else:
            raise AssertionError(
                'Not a valid email address: %s' % base_uri.path)
    else:
        base_name = base_uri.host

    return 'auto-%s' % base_name


def make_bugtracker_title(uri):
    """Return a title string for a bug tracker based on a URI.

    :param uri: The base URI to be used to identify the bug tracker,
        e.g. http://bugs.example.com or mailto:bugs@example.com
    """
    base_uri = URI(uri)
    if base_uri.scheme == 'mailto':
        if valid_email(base_uri.path):
            local_part, domain = base_uri.path.split('@', 1)
            domain_parts = domain.split('.')
            return 'Email to %s@%s' % (local_part, domain_parts[0])
        else:
            raise AssertionError(
                'Not a valid email address: %s' % base_uri.path)
    else:
        return base_uri.host + base_uri.path


class BugTracker(SQLBase):
    """A class to access the BugTracker table in the database.

    Each BugTracker is a distinct instance of that bug tracking
    tool. For example, each Bugzilla deployment is a separate
    BugTracker. bugzilla.mozilla.org and bugzilla.gnome.org are each
    distinct BugTrackers.
    """
    implements(IBugTracker)

    _table = 'BugTracker'

    bugtrackertype = EnumCol(dbName='bugtrackertype',
        schema=BugTrackerType, notNull=True)
    name = StringCol(notNull=True, unique=True)
    title = StringCol(notNull=True)
    summary = StringCol(notNull=False)
    baseurl = StringCol(notNull=True)
    active = Bool(
        name='active', allow_none=False, default=True)

    owner = ForeignKey(
        dbName='owner', foreignKey='Person',
        storm_validator=validate_public_person, notNull=True)
    contactdetails = StringCol(notNull=False)
    has_lp_plugin = BoolCol(notNull=False, default=False)
    projects = SQLMultipleJoin(
        'ProjectGroup', joinColumn='bugtracker', orderBy='name')
    products = SQLMultipleJoin(
        'Product', joinColumn='bugtracker', orderBy='name')
    watches = SQLMultipleJoin(
        'BugWatch', joinColumn='bugtracker', orderBy='-datecreated',
        prejoins=['bug'])

    _filing_url_patterns = {
        BugTrackerType.BUGZILLA: (
            "%(base_url)s/enter_bug.cgi?product=%(remote_product)s"
            "&short_desc=%(summary)s&long_desc=%(description)s"),
        BugTrackerType.GOOGLE_CODE: (
            "%(base_url)s/entry?summary=%(summary)s&"
            "comment=%(description)s"),
        BugTrackerType.MANTIS: (
            "%(base_url)s/bug_report_advanced_page.php"
            "?summary=%(summary)s&description=%(description)s"),
        BugTrackerType.PHPPROJECT: (
            "%(base_url)s/report.php"
            "?in[sdesc]=%(summary)s&in[ldesc]=%(description)s"),
        BugTrackerType.ROUNDUP: (
            "%(base_url)s/issue?@template=item&title=%(summary)s"
            "&@note=%(description)s"),
        BugTrackerType.RT: (
            "%(base_url)s/Ticket/Create.html?Queue=%(remote_product)s"
            "&Subject=%(summary)s&Content=%(description)s"),
        BugTrackerType.SAVANE: (
            "%(base_url)s/bugs/?func=additem&group=%(remote_product)s"),
        BugTrackerType.SOURCEFORGE: (
            "%(base_url)s/%(tracker)s/?func=add&"
            "group_id=%(group_id)s&atid=%(at_id)s"),
        BugTrackerType.TRAC: "%(base_url)s/newticket",
        }

    _search_url_patterns = {
        BugTrackerType.BUGZILLA: (
            "%(base_url)s/query.cgi?product=%(remote_product)s"
            "&short_desc=%(summary)s"),
        BugTrackerType.GOOGLE_CODE: "%(base_url)s/list?q=%(summary)s",
        BugTrackerType.DEBBUGS: (
            "%(base_url)s/cgi-bin/search.cgi?phrase=%(summary)s"
            "&attribute_field=package&attribute_operator=STROREQ"
            "&attribute_value=%(remote_product)s"),
        BugTrackerType.MANTIS: "%(base_url)s/view_all_bug_page.php",
        BugTrackerType.PHPPROJECT: (
            "%(base_url)s/search.php?search_for=%(summary)s"),
        BugTrackerType.ROUNDUP: (
            "%(base_url)s/issue?@template=search&@search_text=%(summary)s"),
        BugTrackerType.RT: (
            "%(base_url)s/Search/Build.html?Query=Queue = "
            "'%(remote_product)s' AND Subject LIKE '%(summary)s'"),
        BugTrackerType.SAVANE: (
            "%(base_url)s/bugs/?func=search&group=%(remote_product)s"),
        BugTrackerType.SOURCEFORGE: (
            "%(base_url)s/search/?group_id=%(group_id)s"
            "&some_word=%(summary)s&type_of_search=artifact"),
        BugTrackerType.TRAC: "%(base_url)s/search?ticket=on&q=%(summary)s",
        }

    @property
    def _custom_filing_url_patterns(self):
        """Return a dict of bugtracker-specific bugfiling URL patterns."""
        gnome_bugzilla = getUtility(ILaunchpadCelebrities).gnome_bugzilla
        return {
            gnome_bugzilla: (
                "%(base_url)s/enter_bug.cgi?product=%(remote_product)s"
                "&short_desc=%(summary)s&comment=%(description)s"),
            }

    @property
    def latestwatches(self):
        """See `IBugTracker`."""
        return self.watches[:10]

    @property
    def multi_product(self):
        """Return True if this BugTracker tracks multiple projects."""
        if self.bugtrackertype not in SINGLE_PRODUCT_BUGTRACKERTYPES:
            return True
        else:
            return False

    def getBugFilingAndSearchLinks(self, remote_product, summary=None,
                                   description=None):
        """See `IBugTracker`."""
        bugtracker_urls = {'bug_filing_url': None, 'bug_search_url': None}

        if remote_product is None and self.multi_product:
            # Don't try to return anything if remote_product is required
            # for this BugTrackerType and one hasn't been passed.
            return bugtracker_urls

        if remote_product is None:
            # Turn the remote product into an empty string so that
            # quote() doesn't blow up later on.
            remote_product = ''

        if self in self._custom_filing_url_patterns:
            # Some bugtrackers are customised to accept different
            # querystring parameters from the default. We special-case
            # these.
            bug_filing_pattern = self._custom_filing_url_patterns[self]
        else:
            bug_filing_pattern = self._filing_url_patterns.get(
                self.bugtrackertype, None)

        bug_search_pattern = self._search_url_patterns.get(
            self.bugtrackertype, None)

        # Make sure that we don't put > 1 '/' in returned URLs.
        base_url = self.baseurl.rstrip('/')

        # If summary or description are None, convert them to empty
        # strings to that we don't try to pass anything to the upstream
        # bug tracker.
        if summary is None:
            summary = ''
        if description is None:
            description = ''

        # UTF-8 encode the description and summary so that quote()
        # doesn't break if they contain unicode characters it doesn't
        # understand.
        summary = summary.encode('utf-8')
        description = description.encode('utf-8')

        if self.bugtrackertype == BugTrackerType.SOURCEFORGE:
            # SourceForge bug trackers use a group ID and an ATID to
            # file a bug, rather than a product name. remote_product
            # should be an ampersand-separated string in the form
            # 'group_id&atid'
            group_id, at_id = remote_product.split('&')

            # If this bug tracker is the SourceForge celebrity the link
            # is to the new bug tracker rather than the old one.
            sf_celeb = getUtility(ILaunchpadCelebrities).sourceforge_tracker
            if self == sf_celeb:
                tracker = 'tracker2'
            else:
                tracker = 'tracker'

            url_components = {
                'base_url': base_url,
                'tracker': quote(tracker),
                'group_id': quote(group_id),
                'at_id': quote(at_id),
                'summary': quote(summary),
                'description': quote(description),
                }

        else:
            url_components = {
                'base_url': base_url,
                'remote_product': quote(remote_product),
                'summary': quote(summary),
                'description': quote(description),
                }

        if bug_filing_pattern is not None:
            bugtracker_urls['bug_filing_url'] = (
                bug_filing_pattern % url_components)
        if bug_search_pattern is not None:
            bugtracker_urls['bug_search_url'] = (
                bug_search_pattern % url_components)

        return bugtracker_urls

    def getBugsWatching(self, remotebug):
        """See `IBugTracker`."""
        # We special-case email address bug trackers. Since we don't
        # record a remote bug id for them we can never know which bugs
        # are already watching a remote bug.
        if self.bugtrackertype == BugTrackerType.EMAILADDRESS:
            return []

        return shortlist(Bug.select(AND(BugWatch.q.bugID == Bug.q.id,
                                        BugWatch.q.bugtrackerID == self.id,
                                        BugWatch.q.remotebug == remotebug),
                                    distinct=True,
                                    orderBy=['datecreated']))

    @property
    def watches_ready_to_check(self):
        return Store.of(self).find(
            BugWatch,
            BugWatch.bugtracker == self,
            Not(BugWatch.next_check == None),
            BugWatch.next_check <= datetime.now(timezone('UTC')))

    @property
    def watches_with_unpushed_comments(self):
        return Store.of(self).find(
            BugWatch,
            BugWatch.bugtracker == self,
            BugMessage.bugwatch == BugWatch.id,
            BugMessage.remote_comment_id == None).config(distinct=True)

    @property
    def watches_needing_update(self):
        """All watches needing some sort of update.

        :return: The union of `watches_ready_to_check` and
            `watches_with_unpushed_comments`.
        """
        return self.watches_ready_to_check.union(
            self.watches_with_unpushed_comments)

    # Join to return a list of BugTrackerAliases relating to this
    # BugTracker.
    _bugtracker_aliases = SQLMultipleJoin(
        'BugTrackerAlias', joinColumn='bugtracker')

    def _get_aliases(self):
        """See `IBugTracker.aliases`."""
        alias_urls = set(alias.base_url for alias in self._bugtracker_aliases)
        # Although it does no harm if the current baseurl is also an
        # alias, we hide it and all its permutations to avoid
        # confusion.
        alias_urls.difference_update(base_url_permutations(self.baseurl))
        return tuple(sorted(alias_urls))

    def _set_aliases(self, alias_urls):
        """See `IBugTracker.aliases`."""
        if alias_urls is None:
            alias_urls = set()
        else:
            alias_urls = set(alias_urls)

        current_aliases_by_url = dict(
            (alias.base_url, alias) for alias in self._bugtracker_aliases)
        # Make a set of the keys, i.e. a set of current URLs.
        current_alias_urls = set(current_aliases_by_url)

        # URLs we need to add as aliases.
        to_add = alias_urls - current_alias_urls
        # URL aliases we need to delete.
        to_del = current_alias_urls - alias_urls

        for url in to_add:
            BugTrackerAlias(bugtracker=self, base_url=url)
        for url in to_del:
            alias = current_aliases_by_url[url]
            alias.destroySelf()

    aliases = property(
        _get_aliases, _set_aliases, None,
        """A list of the alias URLs. See `IBugTracker`.

        The aliases are found by querying BugTrackerAlias. Assign an
        iterable of URLs or None to set or remove aliases.
        """)

    @property
    def imported_bug_messages(self):
        """See `IBugTracker`."""
        return BugMessage.select(
            AND((BugMessage.q.bugwatchID == BugWatch.q.id),
                (BugWatch.q.bugtrackerID == self.id)),
            orderBy=BugMessage.q.id)

    def getLinkedPersonByName(self, name):
        """Return the Person with a given name on this bugtracker."""
        return BugTrackerPerson.selectOneBy(name=name, bugtracker=self)

    def linkPersonToSelf(self, name, person):
        """See `IBugTrackerSet`."""
        # Check that this name isn't already in use for this bugtracker.
        if self.getLinkedPersonByName(name) is not None:
            raise BugTrackerPersonAlreadyExists(
                "Name '%s' is already in use for bugtracker '%s'." %
                (name, self.name))

        bugtracker_person = BugTrackerPerson(
            name=name, bugtracker=self, person=person)

        return bugtracker_person

    def ensurePersonForSelf(
        self, display_name, email, rationale, creation_comment):
        """Return a Person that is linked to this bug tracker."""
        # If we have an email address to work with we can use
        # ensurePerson() to get the Person we need.
        if email is not None:
            return getUtility(IPersonSet).ensurePerson(
                email, display_name, rationale, creation_comment)

        # First, see if there's already a BugTrackerPerson for this
        # display_name on this bugtracker. If there is, return it.
        bugtracker_person = self.getLinkedPersonByName(display_name)

        if bugtracker_person is not None:
            return bugtracker_person.person

        # Generate a valid Launchpad name for the Person.
        base_canonical_name = (
            "%s-%s" % (sanitize_name(display_name), self.name))
        canonical_name = base_canonical_name

        person_set = getUtility(IPersonSet)
        index = 0
        while person_set.getByName(canonical_name) is not None:
            index += 1
            canonical_name = "%s-%s" % (base_canonical_name, index)

        person = person_set.createPersonWithoutEmail(
            canonical_name, rationale, creation_comment,
            displayname=display_name)

        # Link the Person to the bugtracker for future reference.
        bugtracker_person = self.linkPersonToSelf(display_name, person)

        return person

    def resetWatches(self, new_next_check=None):
        """See `IBugTracker`."""
        if new_next_check is None:
            new_next_check = SQL(
                "now() at time zone 'UTC' + (random() * interval '1 day')")

        store = Store.of(self)
        store.find(BugWatch, BugWatch.bugtracker == self).set(
            next_check=new_next_check, lastchecked=None,
            last_error_type=None)

    def addRemoteComponentGroup(self, component_group_name):
        """See `IBugTracker`."""

        if component_group_name is None:
            component_group_name = "default"
        component_group = BugTrackerComponentGroup()
        component_group.name = component_group_name
        component_group.bug_tracker = self

        store = IStore(BugTrackerComponentGroup)
        store.add(component_group)
        store.commit()

        return component_group

    def getAllRemoteComponentGroups(self):
        """See `IBugTracker`."""
        component_groups = []

        component_groups = Store.of(self).find(
            BugTrackerComponentGroup,
            BugTrackerComponentGroup.bug_tracker == self.id)
        component_groups = component_groups.order_by(
            BugTrackerComponentGroup.name)
        return component_groups

    def getRemoteComponentGroup(self, component_group_name):
        """See `IBugTracker`."""
        component_group = None
        store = IStore(BugTrackerComponentGroup)
        component_group = store.find(
            BugTrackerComponentGroup,
            name = component_group_name).one()
        return component_group


class BugTrackerSet:
    """Implements IBugTrackerSet for a container or set of BugTrackers,
    either the full set in the db, or a subset.
    """

    implements(IBugTrackerSet)

    table = BugTracker

    def __init__(self):
        self.title = 'Bug trackers registered in Launchpad'

    def get(self, bugtracker_id, default=None):
        """See `IBugTrackerSet`."""
        try:
            return BugTracker.get(bugtracker_id)
        except SQLObjectNotFound:
            return default

    def getByName(self, name, default=None):
        """See `IBugTrackerSet`."""
        return self.table.selectOne(self.table.q.name == name)

    def __getitem__(self, name):
        item = self.table.selectOne(self.table.q.name == name)
        if item is None:
            raise NotFoundError(name)
        else:
            return item

    def __iter__(self):
        for row in self.table.select(orderBy="title"):
            yield row

    def queryByBaseURL(self, baseurl):
        """See `IBugTrackerSet`."""
        # All permutations we'll search for.
        permutations = base_url_permutations(baseurl)
        # Construct the search. All the important parts in the next
        # expression are lazily evaluated. SQLObject queries do not
        # execute any SQL until results are pulled, so the first query
        # to return a match will be the last query executed.
        matching_bugtrackers = chain(
            # Search for any permutation in BugTracker.
            BugTracker.select(
                OR(*(BugTracker.q.baseurl == url
                     for url in permutations))),
            # Search for any permutation in BugTrackerAlias.
            (alias.bugtracker for alias in
             BugTrackerAlias.select(
                    OR(*(BugTrackerAlias.q.base_url == url
                         for url in permutations)))))
        # Return the first match.
        for bugtracker in matching_bugtrackers:
            return bugtracker
        return None

    def search(self):
        """See `IBugTrackerSet`."""
        return BugTracker.select()

    def trackers(self, active=None):
        # Without context, cannot tell what store flavour is desirable.
        store = getUtility(IStoreSelector).get(MAIN_STORE, DEFAULT_FLAVOR)
        if active is not None:
            clauses = [BugTracker.active==active]
        else:
            clauses = []
        results = store.find(BugTracker, *clauses)
        results.order_by(BugTracker.name)
        return results

    def ensureBugTracker(self, baseurl, owner, bugtrackertype,
        title=None, summary=None, contactdetails=None, name=None):
        """See `IBugTrackerSet`."""
        # Try to find an existing bug tracker that matches.
        bugtracker = self.queryByBaseURL(baseurl)
        if bugtracker is not None:
            return bugtracker
        # Create the bugtracker; we don't know about it.
        if name is None:
            base_name = make_bugtracker_name(baseurl)
            # If we detect that this name exists already we mutate it
            # until it doesn't.
            name = base_name
            name_increment = 1
            while self.getByName(name) is not None:
                name = "%s-%d" % (base_name, name_increment)
                name_increment += 1
        if title is None:
            title = make_bugtracker_title(baseurl)
        bugtracker = BugTracker(
            name=name, bugtrackertype=bugtrackertype,
            title=title, summary=summary, baseurl=baseurl,
            contactdetails=contactdetails, owner=owner)
        flush_database_updates()
        return bugtracker

    @property
    def count(self):
        return IStore(self.table).find(self.table).count()

    @property
    def names(self):
        return IStore(self.table).find(self.table).values(self.table.name)

    def getMostActiveBugTrackers(self, limit=None):
        """See `IBugTrackerSet`."""
        store = IStore(BugTracker)
        result = store.find(
            BugTracker,
            BugTracker.id == BugWatch.bugtrackerID)
        result = result.group_by(BugTracker)
        result = result.order_by(Desc(Count(BugWatch)))
        if limit is not None:
            return result[:limit]
        else:
            return result

    def getPillarsForBugtrackers(self, bugtrackers):
        """See `IBugTrackerSet`."""
        from lp.registry.model.product import Product
        from lp.registry.model.projectgroup import ProjectGroup
        ids = [str(b.id) for b in bugtrackers]
        products = Product.select(
            "bugtracker in (%s)" % ",".join(ids), orderBy="name")
        projects = ProjectGroup.select(
            "bugtracker in (%s)" % ",".join(ids), orderBy="name")
        ret = {}
        for product in products:
            ret.setdefault(product.bugtracker, []).append(product)
        for project in projects:
            ret.setdefault(project.bugtracker, []).append(project)
        return ret


class BugTrackerAlias(SQLBase):
    """See `IBugTrackerAlias`."""
    implements(IBugTrackerAlias)

    bugtracker = ForeignKey(
        foreignKey="BugTracker", dbName="bugtracker", notNull=True)
    base_url = StringCol(notNull=True)


class BugTrackerAliasSet:
    """See `IBugTrackerAliasSet`."""
    implements(IBugTrackerAliasSet)

    table = BugTrackerAlias

    def queryByBugTracker(self, bugtracker):
        """See IBugTrackerSet."""
        return self.table.selectBy(bugtracker=bugtracker.id)


class BugTrackerComponent(Storm):
    """The software component in the remote bug tracker.

    Most bug trackers organize bug reports by the software 'component'
    they affect.  This class provides a mapping of this upstream component
    to the corresponding source package in the distro.
    """
    implements(IBugTrackerComponent)
    __storm_table__ = 'BugTrackerComponent'

    id = Int(primary=True)
    name = Unicode(allow_none=False)

    component_group_id = Int('component_group')
    component_group = Reference(
        component_group_id,
        'BugTrackerComponentGroup.id')

    is_visible = Bool(allow_none=False)
    is_custom = Bool(allow_none=False)

    distribution_id = Int('distribution')
    distribution = Reference(
        distribution_id,
        'Distribution.id')

    source_package_name_id = Int('source_package_name')
    source_package_name = Reference(
        source_package_name_id,
        'SourcePackageName.id')

<<<<<<< HEAD
    def _getDistroSourcePackage(self):
        """Retrieves the corresponding source package"""
        if self.distribution is None or self.source_package_name is None:
            return None
        self.distribution.getSourcePackage(
            self.source_package_name)

    def _setDistroSourcePackage(self, distro_source_package):
        """Links this component to its corresponding source package"""
        if distro_source_package is None:
            self.distribution = None
            self.source_package_name = None
        else:
            self.distribution = distro_source_package.distribution
            self.source_package_name = distro_source_package.source_package_name

    distro_source_package = property(_getDistroSourcePackage,
                                     _setDistroSourcePackage)
=======
    def _get_distro_source_package(self):
        """Retrieves the corresponding source package"""
        if self.distribution is None or self.source_package_name is None:
            return None
        return self.distribution.getSourcePackage(
            self.source_package_name)

    def _set_distro_source_package(self, dsp):
        """Links this component to its corresponding source package"""
        if dsp is None:
            self.distribution = None
            self.source_package_name = None
        else:
            self.distribution = dsp.distribution
            self.source_package_name = dsp

        # TODO: Add a doc parameter
        dsp = property(
            self._get_distro_source_package,
            self._set_distro_source_package,
            None,
            """The distribution's source package for this component""")

>>>>>>> 299f66c8

class BugTrackerComponentGroup(Storm):
    """A collection of components in a remote bug tracker.

    Some bug trackers organize sets of components into higher level
    groups, such as Bugzilla's 'product'.
    """
    implements(IBugTrackerComponentGroup)
    __storm_table__ = 'BugTrackerComponentGroup'

    id = Int(primary=True)
    name = Unicode(allow_none=False)
    bug_tracker_id = Int('bug_tracker')
    bug_tracker = Reference(bug_tracker_id, 'BugTracker.id')
    components = ReferenceSet(
        id,
        BugTrackerComponent.component_group_id,
        order_by=BugTrackerComponent.name)

    def addComponent(self, component_name):
        """Adds a component that is synced from a remote bug tracker"""

        component = BugTrackerComponent()
        component.name = component_name
        component.component_group = self

        store = IStore(BugTrackerComponent)
        store.add(component)
        store.flush()

        return component

    def getComponent(self, component_name):
        """Retrieves a component by the given name.

        None is returned if there is no component by that name in the
        group.
        """

        if component_name is None:
            return None
        else:
            return Store.of(self).find(
                BugTrackerComponent,
                (BugTrackerComponent.name == component_name)).one()

    def addCustomComponent(self, component_name):
        """Adds a component locally that isn't synced from a remote tracker
        """

        component = BugTrackerComponent()
        component.name = component_name
        component.component_group = self
        component.is_custom = True

        store = IStore(BugTrackerComponent)
        store.add(component)
        store.flush()

        return component<|MERGE_RESOLUTION|>--- conflicted
+++ resolved
@@ -753,26 +753,6 @@
         source_package_name_id,
         'SourcePackageName.id')
 
-<<<<<<< HEAD
-    def _getDistroSourcePackage(self):
-        """Retrieves the corresponding source package"""
-        if self.distribution is None or self.source_package_name is None:
-            return None
-        self.distribution.getSourcePackage(
-            self.source_package_name)
-
-    def _setDistroSourcePackage(self, distro_source_package):
-        """Links this component to its corresponding source package"""
-        if distro_source_package is None:
-            self.distribution = None
-            self.source_package_name = None
-        else:
-            self.distribution = distro_source_package.distribution
-            self.source_package_name = distro_source_package.source_package_name
-
-    distro_source_package = property(_getDistroSourcePackage,
-                                     _setDistroSourcePackage)
-=======
     def _get_distro_source_package(self):
         """Retrieves the corresponding source package"""
         if self.distribution is None or self.source_package_name is None:
@@ -796,7 +776,6 @@
             None,
             """The distribution's source package for this component""")
 
->>>>>>> 299f66c8
 
 class BugTrackerComponentGroup(Storm):
     """A collection of components in a remote bug tracker.
