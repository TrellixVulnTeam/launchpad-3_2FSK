= Translation Submissions =

This pagetest is used to check general behaviour of IPOFile translation
submissions.

For specific tests, you can see:

xx-pofile-translate-empty-strings-without-validation.txt
xx-pofile-translate-gettext-error-middle-page.txt
xx-pofile-translate-html-tags-escape.txt
xx-pofile-translate-lang-direction.txt
xx-pofile-translate-message-filtering.txt
xx-pofile-translate-newlines-check.txt


== Anonymous access ==

Anonymous users are able to browse translations, but not to change them through
the translation form.

    >>> browser.open(
    ...     'http://launchpad.dev/ubuntu/hoary/+source/evolution/'
    ...     '+pots/evolution-2.2/es/+translate')
    >>> browser.url
    'http://launchpad.dev/ubuntu/hoary/+source/evolution/+pots/evolution-2.2/es/+translate'

The page is rendered in read-only mode, without any textareas for input.

    >>> main_content = find_tag_by_id(browser.contents, 'messages_to_translate')
    >>> for textarea in main_content.findAll('textarea'):
    ...     print 'Found textarea:\n%s' % textarea

In fact, no input widgets at all are displayed.

    >>> for input in main_content.findAll('input'):
    ...     print 'Found input:\n%s' % input

Rendering the form in read-only mode does not actually stop an anonymous
visitor (e.g. a spam bot, or a user whose login has expired) from submitting
data.  That part is more convenience than security.  The server does not
remember what form it provided to which requester.

Separately from that, however, the form also rejects anonymous POST
submissions.

<<<<<<< HEAD
    >>> print http(r"""
    ... POST /ubuntu/hoary/+source/evolution/+pots/evolution-2.2/es/+translate HTTP/1.1
    ... """)
    HTTP/1.1 500 Internal Server Error
    ...
    ...UnexpectedFormData: Anonymous users cannot do POST submissions...

English is not translatable since we store the untranslated messages
as English. If someone were to attempt an English translation, he
will get an error:

    >>> browser.open(
    ...     'http://launchpad.dev/ubuntu/hoary/+source/evolution/'
    ...     '+pots/evolution-2.2/en/+translate')
    Traceback (most recent call last):
    ...
    NotFound: Object: ... name: u'en'
=======
  >>> print http(r"""
  ... POST /ubuntu/hoary/+source/evolution/+pots/evolution-2.2/es/+translate HTTP/1.1
  ... """)
  HTTP/1.1 500 Internal Server Error
  ...
  ...UnexpectedFormData: Anonymous users cannot do POST submissions...


== Form elements ==

Because the server does not remember what forms it served to whom, it is
essential that every form element identifier provide all the context the
server needs to find back the objects it relates to.  These HTML identifiers
are created in several places in the code and parsed in yet other places, so
they must adhere religiously to an agreed-to format.

  >>> browser.addHeader('Authorization', 'Basic carlos@canonical.com:test')
  >>> browser.open("http://translations.launchpad.dev/"
  ...              "ubuntu/hoary/+source/evolution/+pots/evolution-2.2/en_AU/"
  ...              "+translate?field.alternative_language=es")
  >>> browser.url
  'http://translations.launchpad.dev/ubuntu/hoary/+source/evolution/+pots/evolution-2.2/en_AU/+translate?field.alternative_language=es'

Elements related 1:1 to a translatable message on this form have names and
identifiers constructed as "msgset_<id>," where <id> is the unpadded decimal
id of their POTMsgSet.  The singular form, which plays a special role, has a
suffix 'singular' appended.  We'll see other suffixes later.

  >>> browser.contents
  '...id="msgset_130"...
  ...name="msgset_130"...
  ...id="msgset_130_singular"...

HTML element identifiers for suggestions and translations on this form are
constructed as an underscore-separated sequence of:

 * the string 'msgset';
 * the id for the POTMsgSet they pertain to;
 * language code, e.g. 'en_UK';
 * type, either 'translation' or 'suggestion';
 * plural-form number;
 * optional suffix describing the element, such as 'radiobutton.'

  >>> browser.contents
  '...
  id="msgset_130_es_suggestion_565_0"
  ...
  id="msgset_130_en_AU_translation_0_new_select"
  ...'

  >>> find_tag_by_id(browser.contents, 'msgset_130_es_suggestion_565_0')
  <...  id="msgset_130_es_suggestion_565_0"
  ...
>>>>>>> 73cbefa1
<|MERGE_RESOLUTION|>--- conflicted
+++ resolved
@@ -43,7 +43,6 @@
 Separately from that, however, the form also rejects anonymous POST
 submissions.
 
-<<<<<<< HEAD
     >>> print http(r"""
     ... POST /ubuntu/hoary/+source/evolution/+pots/evolution-2.2/es/+translate HTTP/1.1
     ... """)
@@ -61,13 +60,6 @@
     Traceback (most recent call last):
     ...
     NotFound: Object: ... name: u'en'
-=======
-  >>> print http(r"""
-  ... POST /ubuntu/hoary/+source/evolution/+pots/evolution-2.2/es/+translate HTTP/1.1
-  ... """)
-  HTTP/1.1 500 Internal Server Error
-  ...
-  ...UnexpectedFormData: Anonymous users cannot do POST submissions...
 
 
 == Form elements ==
@@ -78,22 +70,22 @@
 are created in several places in the code and parsed in yet other places, so
 they must adhere religiously to an agreed-to format.
 
-  >>> browser.addHeader('Authorization', 'Basic carlos@canonical.com:test')
-  >>> browser.open("http://translations.launchpad.dev/"
-  ...              "ubuntu/hoary/+source/evolution/+pots/evolution-2.2/en_AU/"
-  ...              "+translate?field.alternative_language=es")
-  >>> browser.url
-  'http://translations.launchpad.dev/ubuntu/hoary/+source/evolution/+pots/evolution-2.2/en_AU/+translate?field.alternative_language=es'
+    >>> browser.addHeader('Authorization', 'Basic carlos@canonical.com:test')
+    >>> browser.open("http://translations.launchpad.dev/"
+    ...              "ubuntu/hoary/+source/evolution/+pots/evolution-2.2/en_AU/"
+    ...              "+translate?field.alternative_language=es")
+    >>> browser.url
+    'http://translations.launchpad.dev/ubuntu/hoary/+source/evolution/+pots/evolution-2.2/en_AU/+translate?field.alternative_language=es'
 
 Elements related 1:1 to a translatable message on this form have names and
 identifiers constructed as "msgset_<id>," where <id> is the unpadded decimal
 id of their POTMsgSet.  The singular form, which plays a special role, has a
 suffix 'singular' appended.  We'll see other suffixes later.
 
-  >>> browser.contents
-  '...id="msgset_130"...
-  ...name="msgset_130"...
-  ...id="msgset_130_singular"...
+    >>> browser.contents
+    '...id="msgset_130"...
+    ...name="msgset_130"...
+    ...id="msgset_130_singular"...
 
 HTML element identifiers for suggestions and translations on this form are
 constructed as an underscore-separated sequence of:
@@ -105,14 +97,13 @@
  * plural-form number;
  * optional suffix describing the element, such as 'radiobutton.'
 
-  >>> browser.contents
-  '...
-  id="msgset_130_es_suggestion_565_0"
-  ...
-  id="msgset_130_en_AU_translation_0_new_select"
-  ...'
+    >>> browser.contents
+    '...
+    id="msgset_130_es_suggestion_565_0"
+    ...
+    id="msgset_130_en_AU_translation_0_new_select"
+    ...'
 
-  >>> find_tag_by_id(browser.contents, 'msgset_130_es_suggestion_565_0')
-  <...  id="msgset_130_es_suggestion_565_0"
-  ...
->>>>>>> 73cbefa1
+    >>> find_tag_by_id(browser.contents, 'msgset_130_es_suggestion_565_0')
+    <...  id="msgset_130_es_suggestion_565_0"
+    ...
