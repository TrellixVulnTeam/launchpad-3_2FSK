--- conflicted
+++ resolved
@@ -187,14 +187,14 @@
         return sorted(result, key=bugtask_sort_key)
 
     @property
-<<<<<<< HEAD
     def is_complete(self):
         """See IBug."""
         for task in self.bugtasks:
             if not task.is_complete:
                 return False
         return True
-=======
+
+    @property
     def pillar_bugtasks(self):
         """See IBug."""
         result = BugTask.select(
@@ -204,7 +204,6 @@
             """ % self.id)
         result.prejoin(["assignee"])
         return sorted(result, key=bugtask_sort_key)
->>>>>>> 8886cd46
 
     @property
     def initial_message(self):
