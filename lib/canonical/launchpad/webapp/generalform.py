--- conflicted
+++ resolved
@@ -47,30 +47,7 @@
             return output()
 
 
-<<<<<<< HEAD
-class NoRenderingOnRedirect:
-    """Mix-in for not rendering the page on redirects."""
-
-    def __call__(self):
-        # Call update() here instead of from the template to avoid
-        # rendering the page on redirects.
-        self.update()
-        if self.request.response.getStatus() in [302, 303]:
-            # Don't render the page on redirects.
-            return u''
-        else:
-            page_attribute = getattr(self, '__page_attribute__', None)
-            if page_attribute is not None:
-                output = getattr(self, page_attribute)
-            else:
-                output = self.index
-            return output()
-
-
-class GeneralFormView(BrowserView, NoRenderingOnRedirect):
-=======
 class GeneralFormView(LaunchpadView, NoRenderingOnRedirect):
->>>>>>> 896dae12
     """Simple Generalised Form Base Class
 
     Subclasses should provide a `schema` attribute defining the schema
@@ -215,14 +192,11 @@
         #     define this method and call it explicitly. It's probably
         #     due to some ZCML magic which should be removed.
         #     -- Bjorn Tillenius, 2006-02-22
-<<<<<<< HEAD
-=======
 
         # We call initialize explicitly here (it's normally called by
         # GeneralFormView.__call__), because of the hack Bjorn mentions above.
         self.initialize()
 
->>>>>>> 896dae12
         return NoRenderingOnRedirect.__call__(self)
 
 
