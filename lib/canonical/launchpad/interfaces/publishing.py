# Copyright 2004-2005 Canonical Ltd.  All rights reserved.

"""Publishing interfaces."""

__metaclass__ = type

__all__ = [
    'ISourcePackageFilePublishing',
    'IBinaryPackageFilePublishing',
    'ISecureSourcePackagePublishingHistory',
    'ISecureBinaryPackagePublishingHistory',
    'ISourcePackagePublishingHistory',
    'IBinaryPackagePublishingHistory',
    'IPublishing',
    'IArchivePublisher',
    'IArchiveFilePublisher',
    'IArchiveSafePublisher',
    'NotInPool',
    'PackagePublishingPocket',
    'PackagePublishingPriority',
    'PackagePublishingStatus',
    'PoolFileOverwriteError',
    'pocketsuffix'
    ]

from zope.schema import Bool, Datetime, Int, TextLine, Text
from zope.interface import Interface, Attribute

from canonical.launchpad import _

from canonical.lazr import DBEnumeratedType, DBItem

#
# Archive Publisher API and Exceptions
#

class IPublishing(Interface):
    """Ability to publish associated publishing records."""

    def getPendingPublications(archive, pocket, is_careful):
        """Return the specific group of records to be published.

        IDistroSeries -> ISourcePackagePublishing
        IDistroArchSeries -> IBinaryPackagePublishing

        'pocket' & 'archive' are mandatory arguments, they  restrict the
        results to the given value.

        If the distroseries is already released, it automatically refuses
        to publish records to RELEASE pocket.
        """

    def publish(diskpool, log, archive, pocket, careful=False):
        """Publish associated publishing records targeted for a given pocket.

        Require an initialised diskpool instance and a logger instance.
        Require an 'archive' which will restrict the publications.
        'careful' argument would cause the 'republication' of all published
        records if True (system will DTRT checking hash of all
        published files.)

        Consider records returned by the local implementation of
        getPendingPublications.
        """

class IArchivePublisher(Interface):
    """Ability to publish a publishing record."""

    files = Attribute("Files included in this publication.")
    secure_record = Attribute("Correspondent secure package history record.")
    displayname = Attribute("Text representation of the current record.")

    def publish(diskpool, log):
        """Publish or ensure contents of this publish record

        Skip records which attempt to overwrite the archive (same file paths
        with different content) and do not update the database.

        If all the files get published correctly update its status properly.
        """

    def getIndexStanza():
        """Return respective archive index stanza contents

        It's based on the locally provided buildIndexStanzaTemplate method,
        which differs for binary and source instances.
        """

    def buildIndexStanzaFields():
        """Build a map of fields and values to be in the Index file.

        The fields and values ae mapped into a dictionary, where the key is
        the field name and value is the value string.
        """


class IArchiveFilePublisher(Interface):
    """Ability to publish and archive file"""

    publishing_record = Attribute(
        "Return the respective Source or Binary publishing record "
        "(in the form of I{Source,Binary}PackagePublishingHistory).")

    def publish(diskpool, log):
        """Publish or ensure contents of this file in the archive.

        Create symbolic link to files already present in different component
        or add file from librarian if it's not present. Update the database
        to represent the current archive state.
        """


class IArchiveSafePublisher(Interface):
    """Safe Publication methods"""

    def setPublished():
        """Set a publishing record to published.

        Basically set records to PUBLISHED status only when they
        are PENDING and do not update datepublished value of already
        published field when they were checked via 'careful'
        publishing.
        """


class NotInPool(Exception):
    """Raised when an attempt is made to remove a non-existent file."""


class PoolFileOverwriteError(Exception):
    """Raised when an attempt is made to overwrite a file in the pool.

    The proposed file has different content as the one in pool.
    This exception is unexpected and when it happens we keep the original
    file in pool and print a warning in the publisher log. It probably
    requires manual intervention in the archive.
    """


#
# Source package publishing
#

class ISourcePackageFilePublishing(Interface):
    """Source package release files and their publishing status"""
    distribution = Int(
            title=_('Distribution ID'), required=True, readonly=True,
            )
    distroseriesname = TextLine(
            title=_('Series name'), required=True, readonly=True,
            )
    sourcepackagename = TextLine(
            title=_('Binary package name'), required=True, readonly=True,
            )
    componentname = TextLine(
            title=_('Component name'), required=True, readonly=True,
            )
    publishingstatus = Int(
            title=_('Package publishing status'), required=True, readonly=True,
            )
    pocket = Int(
            title=_('Package publishing pocket'), required=True, readonly=True,
            )
    archive = Int(
            title=_('Archive ID'), required=True, readonly=True,
            )
    sourcepackagepublishing = Int(
            title=_('Sourcepackage publishing record id'), required=True,
            readonly=True,
            )
    libraryfilealias = Int(
            title=_('Sourcepackage release file alias'), required=True,
            readonly=True,
            )
    libraryfilealiasfilename = TextLine(
            title=_('File name'), required=True, readonly=True,
            )


class ISecureSourcePackagePublishingHistory(Interface):
    """A source package publishing history record."""
    id = Int(
            title=_('ID'), required=True, readonly=True,
            )
    sourcepackagerelease = Int(
            title=_('The source package release being published'),
            required=False, readonly=False,
            )
    status = Int(
            title=_('The status of this publishing record'),
            required=False, readonly=False,
            )
    distroseries = Int(
            title=_('The distroseries being published into'),
            required=False, readonly=False,
            )
    component = Int(
            title=_('The component being published into'),
            required=False, readonly=False,
            )
    section = Int(
            title=_('The section being published into'),
            required=False, readonly=False,
            )
    datepublished = Datetime(
            title=_('The date on which this record was published'),
            required=False, readonly=False,
            )
    scheduleddeletiondate = Datetime(
            title=_('The date on which this record is scheduled for deletion'),
            required=False, readonly=False,
            )
    pocket = Int(
            title=_('The pocket into which this entry is published'),
            required=True, readonly=True,
            )
    archive = Int(
            title=_('Archive ID'), required=True, readonly=True,
            )
    supersededby = Int(
            title=_('The sourcepackagerelease which superseded this one'),
            required=False, readonly=False,
            )
    datesuperseded = Datetime(
            title=_('The date on which this record was marked superseded'),
            required=False, readonly=False,
            )
    datecreated = Datetime(
            title=_('The date on which this record was created'),
            required=True, readonly=False,
            )
    datemadepending = Datetime(
            title=_('The date on which this record was set as pending removal'),
            required=False, readonly=False,
            )
    dateremoved = Datetime(
            title=_('The date on which this record was removed from the '
                    'published set'),
            required=False, readonly=False,
            )
    embargo = Bool(
            title=_('Whether or not this record is under embargo'),
            required=True, readonly=False,
            )
    embargolifted = Datetime(
            title=_('The date on which this record had its embargo lifted'),
            required=False, readonly=False,
            )
    removed_by = Int(
        title=_('The IPerson responsible for the removal'),
        required=False, readonly=False,
        )
    removal_comment = Text(
        title=_('Reason why this publication is going to be removed.'),
        required=False, readonly=False,
        )


class ISourcePackagePublishingHistory(ISecureSourcePackagePublishingHistory):
    """A source package publishing history record."""
    meta_sourcepackage = Attribute(
        "Return an ISourcePackage meta object correspondent to the "
        "sourcepackagerelease attribute inside a specific distroseries")
    meta_sourcepackagerelease = Attribute(
        "Return an IDistribuitionSourcePackageRelease meta object "
        "correspondent to the sourcepackagerelease attribute")
    meta_supersededby = Attribute(
        "Return an IDistribuitionSourcePackageRelease meta object "
        "correspondent to the supersededby attribute. if supersededby "
        "is None return None.")
    meta_distroseriessourcepackagerelease = Attribute(
        "Return an IDistroSeriesSourcePackageRelease meta object "
        "correspondent to the sourcepackagerelease attribute inside "
        "a specific distroseries")

    def publishedBinaries():
        """Return all resulted IBinaryPackagePublishingHistory.

        Follow the build record and return every PUBLISHED binary publishing
        record for DistroArchSeriess in this DistroSeries, ordered by
        architecturetag.
        """


#
# Binary package publishing
#

class IBinaryPackageFilePublishing(Interface):
    """Binary package files and their publishing status"""
    distribution = Int(
            title=_('Distribution ID'), required=True, readonly=True,
            )
    distroseriesname = TextLine(
            title=_('Series name'), required=True, readonly=True,
            )
    componentname = TextLine(
            title=_('Component name'), required=True, readonly=True,
            )
    publishingstatus = Int(
            title=_('Package publishing status'), required=True, readonly=True,
            )
    pocket = Int(
            title=_('Package publishing pocket'), required=True, readonly=True,
            )
    archive = Int(
            title=_('Archive ID'), required=True, readonly=True,
            )
    # Note that it is really /source/ package name below, and not a
    # thinko; at least, that's what Celso tells me the code uses
    #   -- kiko, 2006-03-22
    sourcepackagename = TextLine(
            title=_('Source package name'), required=True, readonly=True,
            )
    binarypackagepublishing = Int(
            title=_('Binary Package publishing record id'), required=True,
            readonly=True,
            )
    libraryfilealias = Int(
            title=_('Binarypackage file alias'), required=True,
            readonly=True,
            )
    libraryfilealiasfilename = TextLine(
            title=_('File name'), required=True, readonly=True,
            )
    architecturetag = TextLine(
            title=_("Architecture tag. As per dpkg's use"), required=True,
            readonly=True,
            )


class ISecureBinaryPackagePublishingHistory(Interface):
    """A binary package publishing record."""
    id = Int(
            title=_('ID'), required=True, readonly=True,
            )
    binarypackagerelease = Int(
            title=_('The binary package being published'), required=False,
            readonly=False,
            )
    distroarchseries = Int(
            title=_('The distroarchseries being published into'),
            required=False, readonly=False,
            )
    component = Int(
            title=_('The component being published into'),
            required=False, readonly=False,
            )
    section = Int(
            title=_('The section being published into'),
            required=False, readonly=False,
            )
    priority = Int(
            title=_('The priority being published into'),
            required=False, readonly=False,
            )
    datepublished = Datetime(
            title=_('The date on which this record was published'),
            required=False, readonly=False,
            )
    scheduleddeletiondate = Datetime(
            title=_('The date on which this record is scheduled for deletion'),
            required=False, readonly=False,
            )
    status = Int(
            title=_('The status of this publishing record'),
            required=False, readonly=False,
            )
    pocket = Int(
            title=_('The pocket into which this entry is published'),
            required=True, readonly=True,
            )
    supersededby = Int(
            title=_('The build which superseded this one'),
            required=False, readonly=False,
            )
    datecreated = Datetime(
            title=_('The date on which this record was created'),
            required=True, readonly=False,
            )
    datesuperseded = Datetime(
            title=_('The date on which this record was marked superseded'),
            required=False, readonly=False,
            )
    datemadepending = Datetime(
            title=_('The date on which this record was set as pending removal'),
            required=False, readonly=False,
            )
    dateremoved = Datetime(
            title=_('The date on which this record was removed from the '
                    'published set'),
            required=False, readonly=False,
            )
    archive = Int(
            title=_('Archive ID'), required=True, readonly=True,
            )
    embargo = Bool(
            title=_('Whether or not this record is under embargo'),
            required=True, readonly=False,
            )
    embargolifted = Datetime(
            title=_('The date and time at which this record had its '
                    'embargo lifted'),
            required=False, readonly=False,
            )
    removed_by = Int(
        title=_('The IPerson responsible for the removal'),
        required=False, readonly=False,
        )
    removal_comment = Text(
        title=_('Reason why this publication is going to be removed.'),
        required=False, readonly=False,
        )


class IBinaryPackagePublishingHistory(ISecureBinaryPackagePublishingHistory):
    """A binary package publishing record."""

    distroarchseriesbinarypackagerelease = Attribute("The object that "
<<<<<<< HEAD
        "represents this binarypacakgerelease in this distroarchseries.")

    hasRemovalRequested = Bool(
            title=_('Whether a removal has been requested for this record')
            )

class PackagePublishingStatus(DBEnumeratedType):
    """Package Publishing Status

     A package has various levels of being published within a DistroSeries.
     This is important because of how new source uploads dominate binary
     uploads bit-by-bit. Packages (source or binary) enter the publishing
     tables as 'Pending', progress through to 'Published' eventually become
     'Superseded' and then become 'PendingRemoval'. Once removed from the
     DistroSeries the publishing record is also removed.
     """

    PENDING = DBItem(1, """
        Pending

        This [source] package has been accepted into the DistroSeries and
        is now pending the addition of the files to the published disk area.
        In due course, this source package will be published.
        """)

    PUBLISHED = DBItem(2, """
        Published

        This package is currently published as part of the archive for that
        distroseries. In general there will only ever be one version of any
        source/binary package published at any one time. Once a newer
        version becomes published the older version is marked as superseded.
        """)

    SUPERSEDED = DBItem(3, """
        Superseded

        When a newer version of a [source] package is published the existing
        one is marked as "superseded".  """)

    PENDINGREMOVAL = DBItem(6, """
        PendingRemoval

        Once a package is ready to be removed from the archive is is put
        into this state and the removal will be acted upon when a period of
        time has passed. When the package is moved to this state the
        scheduleddeletiondate column is filled out. When that date has
        passed the archive maintainance tools will remove the package from
        the on-disk archive and remove the publishing record.  """)

    REMOVED = DBItem(7, """
        Removed

        Once a package is removed from the archive, its publishing record
        is set to this status. This means it won't show up in the SPP view
        and thus will not be considered in most queries about source
        packages in distroseriess. """)


class PackagePublishingPriority(DBEnumeratedType):
    """Package Publishing Priority

    Binary packages have a priority which is related to how important
    it is to have that package installed in a system. Common priorities
    range from required to optional and various others are available.
    """

    REQUIRED = DBItem(50, """
        Required

        This priority indicates that the package is required. This priority
        is likely to be hard-coded into various package tools. Without all
        the packages at this priority it may become impossible to use dpkg.
        """)

    IMPORTANT = DBItem(40, """
        Important

        If foo is in a package; and "What is going on?! Where on earth is
        foo?!?!" would be the reaction of an experienced UNIX hacker were
        the package not installed, then the package is important.
        """)

    STANDARD = DBItem(30, """
        Standard

        Packages at this priority are standard ones you can rely on to be in
        a distribution. They will be installed by default and provide a
        basic character-interface userland.
        """)

    OPTIONAL = DBItem(20, """
        Optional

        This is the software you might reasonably want to install if you did
        not know what it was or what your requiredments were. Systems such
        as X or TeX will live here.
        """)

    EXTRA = DBItem(10, """
        Extra

        This contains all the packages which conflict with those at the
        other priority levels; or packages which are only useful to people
        who have very specialised needs.
        """)


class PackagePublishingPocket(DBEnumeratedType):
    """Package Publishing Pocket

    A single distroseries can at its heart be more than one logical
    distroseries as the tools would see it. For example there may be a
    distroseries called 'hoary' and a SECURITY pocket subset of that would
    be referred to as 'hoary-security' by the publisher and the distro side
    tools.
    """

    RELEASE = DBItem(0, """
        Release

        The package versions that were published
        when the distribution release was made.
        For releases that are still under development,
        packages are published here only.
        """)

    SECURITY = DBItem(10, """
        Security

        Package versions containing security fixes for the released
        distribution.
        It is a good idea to have security updates turned on for your system.
        """)

    UPDATES = DBItem(20, """
        Updates

        Package versions including new features after the distribution
        release has been made.
        Updates are usually turned on by default after a fresh install.
        """)

    PROPOSED = DBItem(30, """
        Proposed

        Package versions including new functions that should be widely
        tested, but that are not yet part of a default installation.
        People who "live on the edge" will test these packages before they
        are accepted for use in "Updates".
        """)

    BACKPORTS = DBItem(40, """
        Backports

        Backported packages.
        """)

pocketsuffix = {
    PackagePublishingPocket.RELEASE: "",
    PackagePublishingPocket.SECURITY: "-security",
    PackagePublishingPocket.UPDATES: "-updates",
    PackagePublishingPocket.PROPOSED: "-proposed",
    PackagePublishingPocket.BACKPORTS: "-backports",
}
=======
        "represents this binarypacakgerelease in this distroarchseries.")
>>>>>>> 89b1e8f3
<|MERGE_RESOLUTION|>--- conflicted
+++ resolved
@@ -417,12 +417,8 @@
     """A binary package publishing record."""
 
     distroarchseriesbinarypackagerelease = Attribute("The object that "
-<<<<<<< HEAD
         "represents this binarypacakgerelease in this distroarchseries.")
 
-    hasRemovalRequested = Bool(
-            title=_('Whether a removal has been requested for this record')
-            )
 
 class PackagePublishingStatus(DBEnumeratedType):
     """Package Publishing Status
@@ -458,23 +454,14 @@
         When a newer version of a [source] package is published the existing
         one is marked as "superseded".  """)
 
-    PENDINGREMOVAL = DBItem(6, """
-        PendingRemoval
-
-        Once a package is ready to be removed from the archive is is put
-        into this state and the removal will be acted upon when a period of
-        time has passed. When the package is moved to this state the
-        scheduleddeletiondate column is filled out. When that date has
-        passed the archive maintainance tools will remove the package from
-        the on-disk archive and remove the publishing record.  """)
-
-    REMOVED = DBItem(7, """
-        Removed
-
-        Once a package is removed from the archive, its publishing record
-        is set to this status. This means it won't show up in the SPP view
-        and thus will not be considered in most queries about source
-        packages in distroseriess. """)
+    DELETED = DBItem(4, """
+        Deleted
+
+        When a publication was "deleted" from the archive by user request.
+        Records in this state contain a reference to the Launchpad user
+        responsible for the deletion and a text comment with the removal
+        reason.
+        """)
 
 
 class PackagePublishingPriority(DBEnumeratedType):
@@ -582,7 +569,4 @@
     PackagePublishingPocket.UPDATES: "-updates",
     PackagePublishingPocket.PROPOSED: "-proposed",
     PackagePublishingPocket.BACKPORTS: "-backports",
-}
-=======
-        "represents this binarypacakgerelease in this distroarchseries.")
->>>>>>> 89b1e8f3
+}