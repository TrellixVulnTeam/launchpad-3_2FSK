# Copyright 2004-2007 Canonical Ltd.  All rights reserved.
"""Security policies for using content objects.

"""
__metaclass__ = type

from zope.interface import implements, Interface
from zope.component import getUtility

from canonical.launchpad.interfaces import (
    IAnnouncement, IBazaarApplication, IBranch, IBranchMergeProposal,
    IBranchSubscription, IBug, IBugAttachment, IBugBranch, IBugNomination,
    IBugTracker, IBuild, IBuilder, IBuilderSet, ICodeImport,
    ICodeImportMachine, ICodeImportMachineSet, ICodeImportSet,
    IDistribution, IDistributionMirror, IDistroSeries,
    IDistroSeriesLanguage, IEntitlement, IFAQ, IFAQTarget, IHasBug,
    IHasDrivers, IHasOwner, IHWSubmission, ILanguage, ILanguagePack,
    ILanguageSet, ILaunchpadCelebrities, IMilestone, IPackageUpload,
    IPackageUploadQueue, IPerson, IPOFile, IPoll, IPollSubset, IPollOption,
<<<<<<< HEAD
    IPOTemplate, IPOTemplateSubset, IProduct, IProductRelease,
    IProductSeries, IQuestion, IQuestionTarget, IRequestedCDs,
    IShipItApplication, IShippingRequest, IShippingRequestSet, IShippingRun,
    ISpecification, ISpecificationSubscription, ISprint,
    ISprintSpecification, IStandardShipItRequest, IStandardShipItRequestSet,
    ITeam, ITeamMembership, ITranslationGroup, ITranslationGroupSet,
    ITranslationImportQueue, ITranslationImportQueueEntry, ITranslator,
    PackageUploadStatus)

=======
    IPOTemplate, IPOTemplateSubset, IProduct, IProductRelease, IProductSeries,
    IQuestion, IQuestionTarget, IRequestedCDs, IShipItApplication,
    IShippingRequest, IShippingRequestSet, IShippingRun, ISpecification,
    ISpecificationSubscription, ISprint, ISprintSpecification,
    IStandardShipItRequest, IStandardShipItRequestSet, ITeam, ITeamMembership,
    ITranslationGroup, ITranslationGroupSet, ITranslationImportQueue,
    ITranslationImportQueueEntry, ITranslator, PackageUploadStatus,
    IPackaging, IProductReleaseFile)
>>>>>>> 731533ef
from canonical.launchpad.webapp.authorization import check_permission
from canonical.launchpad.webapp.interfaces import IAuthorization


class AuthorizationBase:
    implements(IAuthorization)
    permission = None
    usedfor = None

    def __init__(self, obj):
        self.obj = obj

    def checkUnauthenticated(self):
        """Must return True or False.  See IAuthorization.checkUnauthenticated.
        """
        return False

    def checkAuthenticated(self, user):
        """Must return True or False.  See IAuthorization.checkAuthenticated.
        """
        return False


class AdminByAdminsTeam(AuthorizationBase):
    permission = 'launchpad.Admin'
    usedfor = Interface

    def checkAuthenticated(self, user):
        admins = getUtility(ILaunchpadCelebrities).admin
        return user.inTeam(admins)


class EditBugNominationStatus(AuthorizationBase):
    permission = 'launchpad.Driver'
    usedfor = IBugNomination

    def checkAuthenticated(self, user):
        return self.obj.canApprove(user)


class EditByOwnersOrAdmins(AuthorizationBase):
    permission = 'launchpad.Edit'
    usedfor = IHasOwner

    def checkAuthenticated(self, user):
        return (user.inTeam(self.obj.owner)
                or user.inTeam(getUtility(ILaunchpadCelebrities).admin))


class EditByRegistryExpertsOrOwnersOrAdmins(EditByOwnersOrAdmins):
    usedfor = None
    def checkAuthenticated(self, user):
        if user.inTeam(getUtility(ILaunchpadCelebrities).registry_experts):
            return True
        return EditByOwnersOrAdmins.checkAuthenticated(self, user)


class EditProduct(EditByRegistryExpertsOrOwnersOrAdmins):
    usedfor = IProduct


class EditPackaging(EditByRegistryExpertsOrOwnersOrAdmins):
    usedfor = IPackaging


class EditProductReleaseFile(AuthorizationBase):
    permission = 'launchpad.Edit'
    usedfor = IProductReleaseFile
    def checkAuthenticated(self, user):
        if (user.inTeam(getUtility(ILaunchpadCelebrities).registry_experts) or
            user.inTeam(self.obj.productrelease.productseries.owner) or
            user.inTeam(self.obj.productrelease.productseries.product.owner)):
            return True
        return False


class AdminDistributionMirrorByDistroOwnerOrMirrorAdminsOrAdmins(
        AuthorizationBase):
    permission = 'launchpad.Admin'
    usedfor = IDistributionMirror

    def checkAuthenticated(self, user):
        admins = getUtility(ILaunchpadCelebrities).admin
        return (user.inTeam(self.obj.distribution.owner) or
                user.inTeam(admins) or
                user.inTeam(self.obj.distribution.mirror_admin))


class EditDistributionMirrorByOwnerOrDistroOwnerOrMirrorAdminsOrAdmins(
        AuthorizationBase):
    permission = 'launchpad.Edit'
    usedfor = IDistributionMirror

    def checkAuthenticated(self, user):
        admins = getUtility(ILaunchpadCelebrities).admin
        return (user.inTeam(self.obj.owner) or user.inTeam(admins) or
                user.inTeam(self.obj.distribution.owner) or
                user.inTeam(self.obj.distribution.mirror_admin))


class EditSpecificationByTargetOwnerOrOwnersOrAdmins(AuthorizationBase):
    """We want everybody "related" to a specification to be able to edit it.
    You are related if you have a role on the spec, or if you have a role on
    the spec target (distro/product) or goal (distroseries/productseries).
    """

    permission = 'launchpad.Edit'
    usedfor = ISpecification

    def checkAuthenticated(self, user):
        assert self.obj.target
        admins = getUtility(ILaunchpadCelebrities).admin
        goaldrivers = []
        goalowner = None
        if self.obj.goal is not None:
            goalowner = self.obj.goal.owner
            goaldrivers = self.obj.goal.drivers
        for driver in goaldrivers:
            if user.inTeam(driver):
                return True
        return (user.inTeam(self.obj.target.owner) or
                user.inTeam(goalowner) or
                user.inTeam(self.obj.owner) or
                user.inTeam(self.obj.drafter) or
                user.inTeam(self.obj.assignee) or
                user.inTeam(self.obj.approver) or
                user.inTeam(admins))


class AdminSpecification(AuthorizationBase):
    permission = 'launchpad.Admin'
    usedfor = ISpecification

    def checkAuthenticated(self, user):
        assert self.obj.target
        targetowner = self.obj.target.owner
        targetdrivers = self.obj.target.drivers
        for driver in targetdrivers:
            if user.inTeam(driver):
                return True
        admins = getUtility(ILaunchpadCelebrities).admin
        return (user.inTeam(self.obj.target.owner) or
                user.inTeam(admins))


class DriverSpecification(AuthorizationBase):
    permission = 'launchpad.Driver'
    usedfor = ISpecification

    def checkAuthenticated(self, user):
        # If no goal is proposed for the spec then there can be no
        # drivers for it - we use launchpad.Driver on a spec to decide
        # if the person can see the page which lets you decide whether
        # to accept the goal, and if there is no goal then this is
        # extremely difficult to do :-)
        return (
            self.obj.goal and
            check_permission("launchpad.Driver", self.obj.goal))


class EditSprintSpecification(AuthorizationBase):
    """The sprint owner or driver can say what makes it onto the agenda for
    the sprint.
    """
    permission = 'launchpad.Driver'
    usedfor = ISprintSpecification

    def checkAuthenticated(self, user):
        admins = getUtility(ILaunchpadCelebrities).admin
        return (user.inTeam(self.obj.sprint.owner) or
                user.inTeam(self.obj.sprint.driver) or
                user.inTeam(admins))


class DriveSprint(AuthorizationBase):
    """The sprint owner or driver can say what makes it onto the agenda for
    the sprint.
    """
    permission = 'launchpad.Driver'
    usedfor = ISprint

    def checkAuthenticated(self, user):
        admins = getUtility(ILaunchpadCelebrities).admin
        return (user.inTeam(self.obj.owner) or
                user.inTeam(self.obj.driver) or
                user.inTeam(admins))


class Sprint(AuthorizationBase):
    """An attendee, owner, or driver of a sprint."""
    permission = 'launchpad.View'
    usedfor = ISprint

    def checkAuthenticated(self, user):
        admins = getUtility(ILaunchpadCelebrities).admin
        return (user.inTeam(self.obj.owner) or
                user.inTeam(self.obj.driver) or
                user in [attendance.attendee
                         for attendance in self.obj.attendances] or
                user.inTeam(admins))


class EditSpecificationSubscription(AuthorizationBase):
    """The subscriber, and people related to the spec or the target of the
    spec can determine who is essential."""
    permission = 'launchpad.Edit'
    usedfor = ISpecificationSubscription

    def checkAuthenticated(self, user):
        admins = getUtility(ILaunchpadCelebrities).admin
        if self.obj.specification.goal is not None:
            for driver in self.obj.specification.goal.drivers:
                if user.inTeam(driver):
                    return True
        else:
            for driver in self.obj.specification.target.drivers:
                if user.inTeam(driver):
                    return True
        return (user.inTeam(self.obj.person) or
                user.inTeam(self.obj.specification.owner) or
                user.inTeam(self.obj.specification.assignee) or
                user.inTeam(self.obj.specification.drafter) or
                user.inTeam(self.obj.specification.approver) or
                user.inTeam(admins))


class OnlyRosettaExpertsAndAdmins(AuthorizationBase):
    """Base class that allow access to Rosetta experts and Launchpad admins.
    """

    def checkAuthenticated(self, user):
        """Allow Launchpad's admins and Rosetta experts edit all fields."""
        celebrities = getUtility(ILaunchpadCelebrities)
        return (user.inTeam(celebrities.admin) or
                user.inTeam(celebrities.rosetta_experts))


class AdminProductTranslations(AuthorizationBase):
    permission = 'launchpad.TranslationsAdmin'
    usedfor = IProduct

    def checkAuthenticated(self, user):
        """Is the user able to manage `IProduct` translations settings?

        Any Launchpad/Launchpad Translations administrator or owners are
        able to change translation settings for a product.
        """
        celebrities = getUtility(ILaunchpadCelebrities)
        return (user.inTeam(self.obj.owner) or
                user.inTeam(celebrities.admin) or
                user.inTeam(celebrities.rosetta_experts))


class AdminSeriesByVCSImports(AuthorizationBase):
    permission = 'launchpad.Admin'
    usedfor = IProductSeries

    def checkAuthenticated(self, user):
        vcs_imports = getUtility(ILaunchpadCelebrities).vcs_imports
        return user.inTeam(vcs_imports)


class EditRequestedCDsByRecipientOrShipItAdmins(AuthorizationBase):
    permission = 'launchpad.Edit'
    usedfor = IRequestedCDs

    def checkAuthenticated(self, user):
        shipitadmins = getUtility(ILaunchpadCelebrities).shipit_admin
        return user == self.obj.request.recipient or user.inTeam(shipitadmins)


class EditShippingRequestByRecipientOrShipItAdmins(AuthorizationBase):
    permission = 'launchpad.Edit'
    usedfor = IShippingRequest

    def checkAuthenticated(self, user):
        shipitadmins = getUtility(ILaunchpadCelebrities).shipit_admin
        return user == self.obj.recipient or user.inTeam(shipitadmins)


class AdminShippingRequestByShipItAdmins(AuthorizationBase):
    permission = 'launchpad.Admin'
    usedfor = IShippingRequest

    def checkAuthenticated(self, user):
        shipitadmins = getUtility(ILaunchpadCelebrities).shipit_admin
        return user.inTeam(shipitadmins)


class AdminShippingRunByShipItAdmins(AdminShippingRequestByShipItAdmins):
    usedfor = IShippingRun


class AdminStandardShipItOrderSetByShipItAdmins(
        AdminShippingRequestByShipItAdmins):
    usedfor = IStandardShipItRequestSet


class AdminStandardShipItOrderByShipItAdmins(
        AdminShippingRequestByShipItAdmins):
    usedfor = IStandardShipItRequest


class AdminShipItApplicationByShipItAdmins(
        AdminShippingRequestByShipItAdmins):
    usedfor = IShipItApplication


class AdminShippingRequestSetByShipItAdmins(AdminShippingRequestByShipItAdmins):
    permission = 'launchpad.Admin'
    usedfor = IShippingRequestSet


class EditSeriesSourceByVCSImports(AuthorizationBase):
    permission = 'launchpad.EditSource'
    usedfor = IProductSeries

    def checkAuthenticated(self, user):
        vcs_imports = getUtility(ILaunchpadCelebrities).vcs_imports
        if user.inTeam(vcs_imports):
            return True
        elif not self.obj.syncCertified():
            return True
        return False


class EditMilestoneByTargetOwnerOrAdmins(AuthorizationBase):
    permission = 'launchpad.Edit'
    usedfor = IMilestone

    def checkAuthenticated(self, user):
        """Authorize the product or distribution owner."""
        celebrities = getUtility(ILaunchpadCelebrities)
        if user.inTeam(celebrities.admin):
            return True
        if user.inTeam(celebrities.registry_experts):
            return True
        return user.inTeam(self.obj.target.owner)


class AdminMilestoneByLaunchpadAdmins(AuthorizationBase):
    permission = 'launchpad.Admin'
    usedfor = IMilestone

    def checkAuthenticated(self, user):
        """Only the Launchpad admins need this, we are only going to use it
        for connecting up series and distroseriess where we did not have
        them."""
        admins = getUtility(ILaunchpadCelebrities).admin
        return user.inTeam(admins)


class AdminTeamByTeamOwnerOrLaunchpadAdmins(AuthorizationBase):
    permission = 'launchpad.Admin'
    usedfor = ITeam

    def checkAuthenticated(self, user):
        """Only the team owner and Launchpad admins have launchpad.Admin on a
        team.
        """
        admins = getUtility(ILaunchpadCelebrities).admin
        return user.inTeam(self.obj.teamowner) or user.inTeam(admins)


class EditTeamByTeamOwnerOrTeamAdminsOrAdmins(AuthorizationBase):
    permission = 'launchpad.Edit'
    usedfor = ITeam

    def checkAuthenticated(self, user):
        """The team owner and all team admins have launchpad.Edit on that team.

        The Launchpad admins also have launchpad.Edit on all teams.
        """
        return can_edit_team(self.obj, user)


class EditTeamMembershipByTeamOwnerOrTeamAdminsOrAdmins(AuthorizationBase):
    permission = 'launchpad.Edit'
    usedfor = ITeamMembership

    def checkAuthenticated(self, user):
        return can_edit_team(self.obj.team, user)


class EditPersonBySelfOrAdmins(AuthorizationBase):
    permission = 'launchpad.Edit'
    usedfor = IPerson

    def checkAuthenticated(self, user):
        """A user can edit the Person who is herself.

        The admin team can also edit any Person.
        """
        admins = getUtility(ILaunchpadCelebrities).admin
        return self.obj.id == user.id or user.inTeam(admins)


class EditPersonBySelf(AuthorizationBase):
    permission = 'launchpad.Special'
    usedfor = IPerson

    def checkAuthenticated(self, user):
        """A user can edit the Person who is herself."""
        return self.obj.id == user.id


class EditPollByTeamOwnerOrTeamAdminsOrAdmins(
        EditTeamMembershipByTeamOwnerOrTeamAdminsOrAdmins):
    permission = 'launchpad.Edit'
    usedfor = IPoll


class EditPollSubsetByTeamOwnerOrTeamAdminsOrAdmins(
        EditPollByTeamOwnerOrTeamAdminsOrAdmins):
    permission = 'launchpad.Edit'
    usedfor = IPollSubset


class EditPollOptionByTeamOwnerOrTeamAdminsOrAdmins(AuthorizationBase):
    permission = 'launchpad.Edit'
    usedfor = IPollOption

    def checkAuthenticated(self, user):
        return can_edit_team(self.obj.poll.team, user)


class AdminDistribution(AdminByAdminsTeam):
    """Soyuz involves huge chunks of data in the archive and librarian,
    so for the moment we are locking down admin and edit on distributions
    and distroseriess to the Launchpad admin team."""
    permission = 'launchpad.Admin'
    usedfor = IDistribution


class EditDistributionByDistroOwnersOrAdmins(AuthorizationBase):
    """The owner of a distribution should be able to edit its
    information; it is mainly administrative data, such as bug
    contacts. Note that creation of new distributions and distribution
    series is still protected with launchpad.Admin"""
    permission = 'launchpad.Edit'
    usedfor = IDistribution

    def checkAuthenticated(self, user):
        admins = getUtility(ILaunchpadCelebrities).admin
        return (user.inTeam(self.obj.owner) or
                user.inTeam(admins))


class AdminDistroSeries(AdminByAdminsTeam):
    """Soyuz involves huge chunks of data in the archive and librarian,
    so for the moment we are locking down admin and edit on distributions
    and distroseriess to the Launchpad admin team.

    NB: Please consult with SABDFL before modifying this permission because
        changing it could cause the archive to get rearranged, with tons of
        files moved to the new namespace, and mirrors would get very very
        upset. Then James T would be on your case.
    """
    permission = 'launchpad.Admin'
    usedfor = IDistroSeries


class EditDistroSeriesByOwnersOrDistroOwnersOrAdmins(AuthorizationBase):
    """The owner of the distro series should be able to modify some of the
    fields on the IDistroSeries

    NB: there is potential for a great mess if this is not done correctly so
    please consult with SABDFL before modifying these permissions.
    """
    permission = 'launchpad.Edit'
    usedfor = IDistroSeries

    def checkAuthenticated(self, user):
        admins = getUtility(ILaunchpadCelebrities).admin
        return (user.inTeam(self.obj.owner) or
                user.inTeam(self.obj.distribution.owner) or
                user.inTeam(admins))


class SeriesDrivers(AuthorizationBase):
    """Drivers can approve or decline features and target bugs.

    Drivers exist for distribution and product series.
    """
    permission = 'launchpad.Driver'
    usedfor = IHasDrivers

    def checkAuthenticated(self, user):
        for driver in self.obj.drivers:
            if user.inTeam(driver):
                return True
        admins = getUtility(ILaunchpadCelebrities).admin
        return user.inTeam(admins)


class EditProductSeries(EditByRegistryExpertsOrOwnersOrAdmins):
    usedfor = IProductSeries

    def checkAuthenticated(self, user):
        """Allow product owner, Rosetta Experts, or admins."""
        if user.inTeam(self.obj.product.owner):
            # The user is the owner of the product.
            return True
        # Rosetta experts need to be able to upload translations.
        rosetta_experts = getUtility(ILaunchpadCelebrities).rosetta_experts
        if user.inTeam(rosetta_experts):
            return True
        return EditByRegistryExpertsOrOwnersOrAdmins.checkAuthenticated(self, user)


class EditBugTask(AuthorizationBase):
    """Permission checker for editing objects linked to a bug.

    Allow any logged-in user to edit objects linked to public
    bugs. Allow only explicit subscribers to edit objects linked to
    private bugs.
    """
    permission = 'launchpad.Edit'
    usedfor = IHasBug

    def checkAuthenticated(self, user):
        admins = getUtility(ILaunchpadCelebrities).admin

        if user.inTeam(admins):
            # Admins can always edit bugtasks, whether they're reported on a
            # private bug or not.
            return True

        if not self.obj.bug.private:
            # This is a public bug, so anyone can edit it.
            return True
        else:
            # This is a private bug, and we know the user isn't an admin, so
            # we'll only allow editing if the user is explicitly subscribed to
            # this bug.
            for subscription in self.obj.bug.subscriptions:
                if user.inTeam(subscription.person):
                    return True

            return False


class PublicToAllOrPrivateToExplicitSubscribersForBugTask(AuthorizationBase):
    permission = 'launchpad.View'
    usedfor = IHasBug

    def checkAuthenticated(self, user):
        admins = getUtility(ILaunchpadCelebrities).admin

        if user.inTeam(admins):
            # Admins can always edit bugs, whether they're public or
            # private.
            return True

        if not self.obj.bug.private:
            # This is a public bug.
            return True
        else:
            # This is a private bug.
            for subscription in self.obj.bug.subscriptions:
                if user.inTeam(subscription.person):
                    return True

            return False

    def checkUnauthenticated(self):
        """Allow anonymous users to see non-private bugs only."""
        return not self.obj.bug.private


class EditPublicByLoggedInUserAndPrivateByExplicitSubscribers(
    AuthorizationBase):
    permission = 'launchpad.Edit'
    usedfor = IBug

    def checkAuthenticated(self, user):
        """Allow any logged in user to edit a public bug, and only
        explicit subscribers to edit private bugs.
        """
        admins = getUtility(ILaunchpadCelebrities).admin
        if not self.obj.private:
            # This is a public bug.
            return True
        elif user.inTeam(admins):
            # Admins can edit all bugs.
            return True
        else:
            # This is a private bug. Only explicit subscribers may edit it.
            for subscription in self.obj.subscriptions:
                if user.inTeam(subscription.person):
                    return True

        return False

    def checkUnauthenticated(self):
        """Never allow unauthenticated users to edit a bug."""
        return False


class PublicToAllOrPrivateToExplicitSubscribersForBug(AuthorizationBase):
    permission = 'launchpad.View'
    usedfor = IBug

    def checkAuthenticated(self, user):
        """Allow any user to see non-private bugs, but only explicit
        subscribers to see private bugs.
        """
        admins = getUtility(ILaunchpadCelebrities).admin
        if not self.obj.private:
            # This is a public bug.
            return True
        elif user.inTeam(admins):
            # Admins can view all bugs.
            return True
        else:
            # This is a private bug. Only explicit subscribers may view it.
            for subscription in self.obj.subscriptions:
                if user.inTeam(subscription.person):
                    return True

        return False

    def checkUnauthenticated(self):
        """Allow anonymous users to see non-private bugs only."""
        return not self.obj.private


class EditBugBranch(EditPublicByLoggedInUserAndPrivateByExplicitSubscribers):
    permission = 'launchpad.Edit'
    usedfor = IBugBranch

    def __init__(self, bug_branch):
        # The same permissions as for the BugBranch's bug should apply
        # to the BugBranch itself.
        self.obj = bug_branch.bug


class ViewBugAttachment(PublicToAllOrPrivateToExplicitSubscribersForBug):
    """Security adapter for viewing a bug attachment.

    If the user is authorized to view the bug, he's allowed to view the
    attachment.
    """
    permission = 'launchpad.View'
    usedfor = IBugAttachment

    def __init__(self, bugattachment):
        self.obj = bugattachment.bug


class EditBugAttachment(
    EditPublicByLoggedInUserAndPrivateByExplicitSubscribers):
    """Security adapter for editing a bug attachment.

    If the user is authorized to view the bug, he's allowed to edit the
    attachment.
    """
    permission = 'launchpad.Edit'
    usedfor = IBugAttachment

    def __init__(self, bugattachment):
        self.obj = bugattachment.bug


class EditAnnouncement(AuthorizationBase):
    permission = 'launchpad.Edit'
    usedfor = IAnnouncement

    def checkAuthenticated(self, user):
        """Allow the project owner and drivers to edit any project news."""

        assert self.obj.target
        if not user.inTeam(
            getUtility(ILaunchpadCelebrities).launchpad_beta_testers):
            return False
        if self.obj.target.drivers:
            for driver in self.obj.target.drivers:
                if user.inTeam(driver):
                    return True
        if user.inTeam(self.obj.target.owner):
            return True

        admins = getUtility(ILaunchpadCelebrities).admin
        return user.inTeam(admins)


class UseApiDoc(AuthorizationBase):
    permission = 'zope.app.apidoc.UseAPIDoc'
    usedfor = Interface

    def checkAuthenticated(self, user):
        return True


class OnlyBazaarExpertsAndAdmins(AuthorizationBase):
    """Base class that allows only the Launchpad admins and Bazaar
    experts."""

    def checkAuthenticated(self, user):
        bzrexperts = getUtility(ILaunchpadCelebrities).bazaar_experts
        admins = getUtility(ILaunchpadCelebrities).admin
        return user.inTeam(admins) or user.inTeam(bzrexperts)


class OnlyVcsImportsAndAdmins(AuthorizationBase):
    """Base class that allows only the Launchpad admins and VCS Imports
    experts."""

    def checkAuthenticated(self, user):
        vcsexpert = getUtility(ILaunchpadCelebrities).vcs_imports
        admins = getUtility(ILaunchpadCelebrities).admin
        return user.inTeam(admins) or user.inTeam(vcsexpert)


class AdminTheBazaar(OnlyVcsImportsAndAdmins):
    permission = 'launchpad.Admin'
    usedfor = IBazaarApplication


class SeeCodeImportSet(OnlyVcsImportsAndAdmins):
    """Control who can see the CodeImport listing page.

    Currently, we restrict the visibility of the new code import
    system to members of ~vcs-imports and Launchpad admins.
    """

    permission = 'launchpad.View'
    usedfor = ICodeImportSet


class SeeCodeImports(OnlyVcsImportsAndAdmins):
    """Control who can see the object view of a CodeImport.

    Currently, we restrict the visibility of the new code import
    system to members of ~vcs-imports and Launchpad admins.
    """
    permission = 'launchpad.View'
    usedfor = ICodeImport


class EditCodeImports(OnlyVcsImportsAndAdmins):
    """Control who can edit the object view of a CodeImport.

    Currently, we restrict the visibility of the new code import
    system to members of ~vcs-imports and Launchpad admins.
    """
    permission = 'launchpad.Edit'
    usedfor = ICodeImport


class SeeCodeImportMachineSet(OnlyVcsImportsAndAdmins):
    """Control who can see the CodeImportMachine listing page.

    Currently, we restrict the visibility of the new code import
    system to members of ~vcs-imports and Launchpad admins.
    """

    permission = 'launchpad.View'
    usedfor = ICodeImportMachineSet


class SeeCodeImportMachines(OnlyVcsImportsAndAdmins):
    """Control who can see the object view of a CodeImportMachine.

    Currently, we restrict the visibility of the new code import
    system to members of ~vcs-imports and Launchpad admins.
    """
    permission = 'launchpad.View'
    usedfor = ICodeImportMachine


class EditPOTemplateDetails(EditByOwnersOrAdmins):
    usedfor = IPOTemplate

    def checkAuthenticated(self, user):
        """Allow product/sourcepackage/potemplate owner, experts and admis.
        """
        if (self.obj.productseries is not None and
            user.inTeam(self.obj.productseries.product.owner)):
            # The user is the owner of the product.
            return True

        rosetta_experts = getUtility(ILaunchpadCelebrities).rosetta_experts

        return (EditByOwnersOrAdmins.checkAuthenticated(self, user) or
                user.inTeam(rosetta_experts))


class AdminPOTemplateDetails(OnlyRosettaExpertsAndAdmins):
    """Permissions to edit all aspects of an IPOTemplate."""
    permission = 'launchpad.Admin'
    usedfor = IPOTemplate


# XXX: Carlos Perello Marin 2005-05-24 bug=753: 
# This should be using SuperSpecialPermissions when implemented.
class AddPOTemplate(OnlyRosettaExpertsAndAdmins):
    permission = 'launchpad.Append'
    usedfor = IProductSeries


class EditPOFileDetails(EditByOwnersOrAdmins):
    usedfor = IPOFile

    def checkAuthenticated(self, user):
        """Allow anyone that can edit translations, owner, experts and admis.
        """
        rosetta_experts = getUtility(ILaunchpadCelebrities).rosetta_experts

        return (EditByOwnersOrAdmins.checkAuthenticated(self, user) or
                self.obj.canEditTranslations(user) or
                user.inTeam(rosetta_experts))


class ChangeTranslatorInGroup(OnlyRosettaExpertsAndAdmins):
    permission = 'launchpad.Edit'
    usedfor = ITranslator

    def checkAuthenticated(self, user):
        """Allow the owner of a translation group to edit the translator
        of any language in the group."""
        return (user.inTeam(self.obj.translationgroup.owner) or
                OnlyRosettaExpertsAndAdmins.checkAuthenticated(self, user))


class EditTranslationGroup(OnlyRosettaExpertsAndAdmins):
    permission = 'launchpad.Edit'
    usedfor = ITranslationGroup

    def checkAuthenticated(self, user):
        """Allow the owner of a translation group to edit the translator
        of any language in the group."""
        return (user.inTeam(self.obj.owner) or
                OnlyRosettaExpertsAndAdmins.checkAuthenticated(self, user))


class EditTranslationGroupSet(OnlyRosettaExpertsAndAdmins):
    permission = 'launchpad.Admin'
    usedfor = ITranslationGroupSet


class EditBugTracker(EditByRegistryExpertsOrOwnersOrAdmins):
    permission = 'launchpad.Edit'
    usedfor = IBugTracker


class EditProductRelease(EditByRegistryExpertsOrOwnersOrAdmins):
    permission = 'launchpad.Edit'
    usedfor = IProductRelease

    def checkAuthenticated(self, user):
        if (user.inTeam(self.obj.productseries.owner) or
            user.inTeam(self.obj.productseries.product.owner)):
            return True
        return EditByRegistryExpertsOrOwnersOrAdmins.checkAuthenticated(self, user)


class EditTranslationImportQueueEntry(OnlyRosettaExpertsAndAdmins):
    permission = 'launchpad.Edit'
    usedfor = ITranslationImportQueueEntry

    def checkAuthenticated(self, user):
        """Allow who added the entry, experts and admis.
        """
        rosetta_experts = getUtility(ILaunchpadCelebrities).rosetta_experts

        return (OnlyRosettaExpertsAndAdmins.checkAuthenticated(self, user) or
                user.inTeam(self.obj.importer))

class AdminTranslationImportQueueEntry(OnlyRosettaExpertsAndAdmins):
    permission = 'launchpad.Admin'
    usedfor = ITranslationImportQueueEntry

class AdminTranslationImportQueue(OnlyRosettaExpertsAndAdmins):
    permission = 'launchpad.Admin'
    usedfor = ITranslationImportQueue


class EditPackageUploadQueue(AdminByAdminsTeam):
    permission = 'launchpad.Edit'
    usedfor = IPackageUploadQueue

    def checkAuthenticated(self, user):
        """Check user presence in admins or distroseries upload admin team."""
        if AdminByAdminsTeam.checkAuthenticated(self, user):
            return True

        return user.inTeam(self.obj.distroseries.distribution.upload_admin)


class ViewPackageUploadQueue(EditPackageUploadQueue):
    permission = 'launchpad.View'
    usedfor = IPackageUploadQueue

    def checkAuthenticated(self, user):
        """Allow only members of the admin team to view unapproved entries.

        Any logged in user can view entries in other state.
        """
        if EditPackageUploadQueue.checkAuthenticated(self, user):
            return True
        # deny access to non-admin on unapproved records
        if self.obj.status == PackageUploadStatus.UNAPPROVED:
            return False

        return True


class EditPackageUpload(EditPackageUploadQueue):
    permission = 'launchpad.Edit'
    usedfor = IPackageUpload


class ViewPackageUpload(ViewPackageUploadQueue):
    permission = 'launchpad.View'
    usedfor = IPackageUpload


class AdminByBuilddAdmin(AuthorizationBase):
    permission = 'launchpad.Admin'

    def checkAuthenticated(self, user):
        """Allow admins and buildd_admins."""
        lp_admin = getUtility(ILaunchpadCelebrities).admin
        if user.inTeam(lp_admin):
            return True
        buildd_admin = getUtility(ILaunchpadCelebrities).buildd_admin
        return user.inTeam(buildd_admin)


class AdminBuilderSet(AdminByBuilddAdmin):
    usedfor = IBuilderSet


class AdminBuilder(AdminByBuilddAdmin):
    usedfor = IBuilder


# XXX cprov 2006-07-31: As soon as we have external builders, as presumed
# in the original plan, we should grant some rights to the owners and
# that's what Edit is for.
class EditBuilder(AdminByBuilddAdmin):
    permission = 'launchpad.Edit'
    usedfor = IBuilder


class AdminBuildRecord(AdminByBuilddAdmin):
    usedfor = IBuild


class EditBuildRecord(AdminByBuilddAdmin):
    permission = 'launchpad.Edit'
    usedfor = IBuild

    def checkAuthenticated(self, user):
        """Allow only BuilddAdmins and PPA owner."""
        if AdminByBuilddAdmin.checkAuthenticated(self, user):
            return True

        if self.obj.archive.owner and user.inTeam(self.obj.archive.owner):
            return True

        return False


class AdminQuestion(AdminByAdminsTeam):
    permission = 'launchpad.Admin'
    usedfor = IQuestion

    def checkAuthenticated(self, user):
        """Allow only admins and owners of the question pillar target."""
        context = self.obj.product or self.obj.distribution
        return (AdminByAdminsTeam.checkAuthenticated(self, user) or
                user.inTeam(context.owner))


class ModerateQuestion(AdminQuestion):
    permission = 'launchpad.Moderate'
    usedfor = IQuestion

    def checkAuthenticated(self, user):
        """Allow user who can administer the question and answer contacts."""
        if AdminQuestion.checkAuthenticated(self, user):
            return True
        for answer_contact in self.obj.target.answer_contacts:
            if user.inTeam(answer_contact):
                return True
        return False


class QuestionOwner(AuthorizationBase):
    permission = 'launchpad.Owner'
    usedfor = IQuestion

    def checkAuthenticated(self, user):
        """Allow the question's owner."""
        return user.inTeam(self.obj.owner)


class ModerateFAQTarget(EditByOwnersOrAdmins):
    permission = 'launchpad.Moderate'
    usedfor = IFAQTarget

    def checkAuthenticated(self, user):
        """Allow people with launchpad.Edit or an answer contact."""
        if EditByOwnersOrAdmins.checkAuthenticated(self, user):
            return True
        if IQuestionTarget.providedBy(self.obj):
            for answer_contact in self.obj.answer_contacts:
                if user.inTeam(answer_contact):
                    return True
        return False


class EditFAQ(AuthorizationBase):
    permission = 'launchpad.Edit'
    usedfor = IFAQ

    def checkAuthenticated(self, user):
        """Everybody who has launchpad.Moderate on the FAQ target is allowed.
        """
        return ModerateFAQTarget(self.obj.target).checkAuthenticated(user)


def can_edit_team(team, user):
    """Return True if the given user has edit rights for the given team."""
    if user.inTeam(getUtility(ILaunchpadCelebrities).admin):
        return True
    else:
        return team in user.getAdministratedTeams()


class AdminLanguageSet(OnlyRosettaExpertsAndAdmins):
    permission = 'launchpad.Admin'
    usedfor = ILanguageSet


class AdminLanguage(OnlyRosettaExpertsAndAdmins):
    permission = 'launchpad.Admin'
    usedfor = ILanguage


class AccessBranch(AuthorizationBase):
    """Controls visibility of branches.

    A person can see the branch if the branch is public, they are the owner
    of the branch, they are in the team that owns the branch, subscribed to
    the branch, or a launchpad administrator.
    """
    permission = 'launchpad.View'
    usedfor = IBranch

    def checkAuthenticated(self, user):
        if not self.obj.private:
            return True
        if user.inTeam(self.obj.owner):
            return True
        for subscriber in self.obj.subscribers:
            if user.inTeam(subscriber):
                return True
        return user.inTeam(getUtility(ILaunchpadCelebrities).admin)

    def checkUnauthenticated(self):
        return not self.obj.private


class AdminPOTemplateSubset(OnlyRosettaExpertsAndAdmins):
    permission = 'launchpad.Admin'
    usedfor = IPOTemplateSubset


class AdminDistroSeriesLanguage(OnlyRosettaExpertsAndAdmins):
    permission = 'launchpad.Admin'
    usedfor = IDistroSeriesLanguage


class AdminDistroSeriesTranslations(OnlyRosettaExpertsAndAdmins):
    permission = 'launchpad.TranslationsAdmin'
    usedfor = IDistroSeries


class BranchSubscriptionEdit(AuthorizationBase):
    permission = 'launchpad.Edit'
    usedfor = IBranchSubscription

    def checkAuthenticated(self, user):
        """Is the user able to edit a branch subscription?

        Any team member can edit a branch subscription for their team.
        Launchpad Admins can also edit any branch subscription.
        """
        admins = getUtility(ILaunchpadCelebrities).admin
        return user.inTeam(self.obj.person) or user.inTeam(admins)


class BranchMergeProposalEdit(AuthorizationBase):
    permission = 'launchpad.Edit'
    usedfor = IBranchMergeProposal

    def checkAuthenticated(self, user):
        """Is the user able to edit the branch merge request?

        The user is able to edit if they are:
          * the registrant of the merge proposal
          * the owner of the source_branch
          * the owner of the target_branch
          * an administrator
        """
        admins = getUtility(ILaunchpadCelebrities).admin
        return (user.inTeam(self.obj.registrant) or
                user.inTeam(self.obj.source_branch.owner) or
                user.inTeam(self.obj.target_branch.owner) or
                user.inTeam(admins))


class ViewEntitlement(AuthorizationBase):
    """Permissions to view IEntitlement objects.

    Allow the owner of the entitlement, the entitlement registrant,
    or any member of the team or any admin to view the entitlement.
    """
    permission = 'launchpad.View'
    usedfor = IEntitlement

    def checkAuthenticated(self, user):
        """Is the user able to view an Entitlement attribute?

        Any team member can edit a branch subscription for their team.
        Launchpad Admins can also edit any branch subscription.
        """
        admins = getUtility(ILaunchpadCelebrities).admin
        return (user.inTeam(self.obj.person) or
                user.inTeam(self.obj.registrant) or
                user.inTeam(admins))


class AdminDistroSeriesLanguagePacks(
    OnlyRosettaExpertsAndAdmins,
    EditDistroSeriesByOwnersOrDistroOwnersOrAdmins):
    permission = 'launchpad.LanguagePacksAdmin'
    usedfor = IDistroSeries

    def checkAuthenticated(self, user):
        """Is the user able to manage `IDistroSeries` language packs?

        Any Launchpad/Launchpad Translations administrator, people allowed to
        edit distroseries or members of IDistribution.language_pack_admin team
        are able to change the language packs available.
        """
        return (
            OnlyRosettaExpertsAndAdmins.checkAuthenticated(self, user) or
            EditDistroSeriesByOwnersOrDistroOwnersOrAdmins.checkAuthenticated(
                self, user) or
            user.inTeam(self.obj.distribution.language_pack_admin))


class AdminDistributionTranslations(OnlyRosettaExpertsAndAdmins,
                                    EditDistributionByDistroOwnersOrAdmins):
    permission = 'launchpad.TranslationsAdmin'
    usedfor = IDistribution

    def checkAuthenticated(self, user):
        """Is the user able to manage `IDistribution` translations settings?

        Any Launchpad/Launchpad Translations administrator or people allowed
        to edit distribution details are able to change translation settings
        for a distribution.
        """
        return (
            OnlyRosettaExpertsAndAdmins.checkAuthenticated(self, user) or
            EditDistributionByDistroOwnersOrAdmins.checkAuthenticated(
                self, user))


class AdminLanguagePack(OnlyRosettaExpertsAndAdmins):
    permission = 'launchpad.LanguagePacksAdmin'
    usedfor = ILanguagePack


class ViewHWSubmission(AuthorizationBase):
    permission = 'launchpad.View'
    usedfor = IHWSubmission

    def checkAuthenticated(self, user):
        """Can the user view the submission details?

        Submissions that not marked private are publicly visible,
        private submissions may only be accessed by their owner and by
        admins.
        """
        if not self.obj.private:
            return True

        admins = getUtility(ILaunchpadCelebrities).admin
        return user.inTeam(self.obj.owner) or user.inTeam(admins)

    def checkUnauthenticated(self):
        return not self.obj.private<|MERGE_RESOLUTION|>--- conflicted
+++ resolved
@@ -17,7 +17,6 @@
     IHasDrivers, IHasOwner, IHWSubmission, ILanguage, ILanguagePack,
     ILanguageSet, ILaunchpadCelebrities, IMilestone, IPackageUpload,
     IPackageUploadQueue, IPerson, IPOFile, IPoll, IPollSubset, IPollOption,
-<<<<<<< HEAD
     IPOTemplate, IPOTemplateSubset, IProduct, IProductRelease,
     IProductSeries, IQuestion, IQuestionTarget, IRequestedCDs,
     IShipItApplication, IShippingRequest, IShippingRequestSet, IShippingRun,
@@ -25,18 +24,8 @@
     ISprintSpecification, IStandardShipItRequest, IStandardShipItRequestSet,
     ITeam, ITeamMembership, ITranslationGroup, ITranslationGroupSet,
     ITranslationImportQueue, ITranslationImportQueueEntry, ITranslator,
-    PackageUploadStatus)
-
-=======
-    IPOTemplate, IPOTemplateSubset, IProduct, IProductRelease, IProductSeries,
-    IQuestion, IQuestionTarget, IRequestedCDs, IShipItApplication,
-    IShippingRequest, IShippingRequestSet, IShippingRun, ISpecification,
-    ISpecificationSubscription, ISprint, ISprintSpecification,
-    IStandardShipItRequest, IStandardShipItRequestSet, ITeam, ITeamMembership,
-    ITranslationGroup, ITranslationGroupSet, ITranslationImportQueue,
-    ITranslationImportQueueEntry, ITranslator, PackageUploadStatus,
-    IPackaging, IProductReleaseFile)
->>>>>>> 731533ef
+    PackageUploadStatus, IPackaging, IProductReleaseFile)
+
 from canonical.launchpad.webapp.authorization import check_permission
 from canonical.launchpad.webapp.interfaces import IAuthorization
 
