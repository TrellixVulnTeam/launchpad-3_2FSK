--- conflicted
+++ resolved
@@ -106,17 +106,13 @@
    >>> version = bpph.binarypackagerelease.version
    >>> pmount_hoary_i386_released = pmount_hoary_i386[version]
 
-<<<<<<< HEAD
-   >>> override = pmount_hoary_i386_released.changeOverride(
+   >>> pmount_i386_pub = pmount_hoary_i386_released.current_publishing_record
+   >>> override = pmount_i386_pub.changeOverride(
    ...     new_section=new_section)
    >>> override.section == new_section
    True
    >>> override.status.name
    'PENDING'
-=======
-   >>> pmount_hoary_i386_released.current_publishing_record.changeOverride(
-   ...     new_section=new_section)
->>>>>>> 2837bb14
    >>> pub_hist = pmount_hoary_i386.publishing_history
    >>> pub_hist.count()
    3
