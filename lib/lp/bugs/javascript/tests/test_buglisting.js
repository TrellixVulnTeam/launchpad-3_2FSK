YUI({
    base: '../../../../canonical/launchpad/icing/yui/',
    filter: 'raw', combine: false, fetchCSS: false
    }).use('test', 'console', 'lp.bugs.buglisting', 'lp.testing.mockio',
           'lp.testing.assert',
           function(Y) {

var suite = new Y.Test.Suite("lp.bugs.buglisting Tests");
var module = Y.lp.bugs.buglisting;


suite.add(new Y.Test.Case({
    name: 'ListingNavigator',
    test_sets_search_params: function() {
        // search_parms includes all query values that don't control batching
        var navigator = new module.ListingNavigator({
            current_url: 'http://yahoo.com?foo=bar&start=1&memo=2&' +
                'direction=3&orderby=4',
            cache: {next: null, prev: null}});
        Y.lp.testing.assert.assert_equal_structure(
            {foo: 'bar'}, navigator.get('search_params'));
    },
    test_cleans_visibility_from_current_batch: function() {
        // When initial batch is handled, field visibility is stripped.
        var navigator = new module.ListingNavigator({
            current_url: '',
            cache: {
                field_visibility: {show_item: true},
                mustache_model: {bugtasks: [{show_item: true} ] },
                next: null,
                prev: null
            }
        });
        bugtask = navigator.get('current_batch').mustache_model.bugtasks[0];
        Y.Assert.isFalse(bugtask.hasOwnProperty('show_item'));
    },
    test_cleans_visibility_from_new_batch: function() {
        // When new batch is handled, field visibility is stripped.
        var bugtask;
        var target = Y.Node.create('<div id="client-listing"></div>');
        var model = {
            field_visibility: {show_item: true},
            mustache_model: {bugtasks: []},
            memo: 1,
            next: null,
            prev: null
        };
        var navigator = new module.ListingNavigator({
            current_url: '',
            cache: model,
            template: '',
            target: target
        });
        var batch = {
            mustache_model: {
                bugtasks: [{show_item: true}]},
            memo: 2,
            next: null,
            prev: null
        };
        var query = navigator.get_batch_query(batch);
        navigator.update_from_new_model(query, false, batch);
        bugtask = navigator.get('current_batch').mustache_model.bugtasks[0];
        Y.Assert.isFalse(bugtask.hasOwnProperty('show_item'));
    }
}));

suite.add(new Y.Test.Case({
    name: 'render',

    tearDown: function() {
        Y.one('#fixture').setContent('');
    },

    get_render_navigator: function() {
        var target = Y.Node.create('<div id="client-listing"></div>');
        var lp_cache = {
            mustache_model: {
                bugtasks: [{foo: 'bar', show_foo: true}]
            },
            next: null,
            prev: null,
            start: 5,
            total: 256,
            field_visibility: {show_foo: true}
        };
        var template = "{{#bugtasks}}{{#show_foo}}{{foo}}{{/show_foo}}" +
            "{{/bugtasks}}";
        var navigator =  new module.ListingNavigator({
            cache: lp_cache,
            template: template,
            target: target
        });
        var index = Y.Node.create(
            '<div><strong>3</strong> &rarr; <strong>4</strong>' +
            ' of 512 results</div>');
        navigator.get('navigation_indices').push(index);
        navigator.get('backwards_navigation').push(
            Y.Node.create('<div></div>'));
        navigator.get('forwards_navigation').push(
            Y.Node.create('<div></div>'));
        return navigator;
    },
    test_render: function() {
        // Rendering should work with #client-listing supplied.
        var navigator = this.get_render_navigator();
        navigator.render();
        Y.Assert.areEqual('bar', navigator.get('target').getContent());
    },
    /**
     * render_navigation should disable "previous" and "first" if there is
     * no previous batch (i.e. we're at the beginning.)
     */
    test_render_navigation_disables_backwards_navigation_if_no_prev:
    function() {
        var navigator = this.get_render_navigator();
        var action = navigator.get('backwards_navigation').item(0);
        navigator.render_navigation();
        Y.Assert.isTrue(action.hasClass('inactive'));
    },
    /**
     * render_navigation should enable "previous" and "first" if there is
     * a previous batch (i.e. we're not at the beginning.)
     */
    test_render_navigation_enables_backwards_navigation_if_prev:
    function() {
        var navigator = this.get_render_navigator();
        var action = navigator.get('backwards_navigation').item(0);
        action.addClass('inactive');
        navigator.get('current_batch').prev = {
            start: 1, memo: 'pi'
        };
        navigator.render_navigation();
        Y.Assert.isFalse(action.hasClass('inactive'));
    },
    /**
     * render_navigation should disable "next" and "last" if there is
     * no next batch (i.e. we're at the end.)
     */
    test_render_navigation_disables_forwards_navigation_if_no_next:
    function() {
        var navigator = this.get_render_navigator();
        var action = navigator.get('forwards_navigation').item(0);
        navigator.render_navigation();
        Y.Assert.isTrue(action.hasClass('inactive'));
    },
    /**
     * render_navigation should enable "next" and "last" if there is a next
     * batch (i.e. we're not at the end.)
     */
    test_render_navigation_enables_forwards_navigation_if_next: function() {
        var navigator = this.get_render_navigator();
        var action = navigator.get('forwards_navigation').item(0);
        action.addClass('inactive');
        navigator.get('current_batch').next = {
            start: 1, memo: 'pi'
        };
        navigator.render_navigation();
        Y.Assert.isFalse(action.hasClass('inactive'));
    },
    /**
     * linkify_navigation should convert previous, next, first last into
     * hyperlinks, while retaining the original content.
     */
    test_linkify_navigation: function()  {
        Y.one('#fixture').setContent(
            '<span class="previous">PreVious</span>' +
            '<span class="next">NeXt</span>' +
            '<span class="first">FiRST</span>' +
            '<span class="last">lAst</span>');
        module.linkify_navigation();
        function checkNav(selector, content) {
            var node = Y.one(selector);
            Y.Assert.areEqual('a', node.get('tagName').toLowerCase());
            Y.Assert.areEqual(content, node.getContent());
            Y.Assert.areEqual('#', node.get('href').substr(-1, 1));
        }
        checkNav('.previous', 'PreVious');
        checkNav('.next', 'NeXt');
        checkNav('.first', 'FiRST');
        checkNav('.last', 'lAst');
    },
    /**
     * Render should update the navigation_indices with the result info.
     */
    test_render_navigation_indices: function() {
        var navigator = this.get_render_navigator();
        var index = navigator.get('navigation_indices').item(0);
        Y.Assert.areEqual(
            '<strong>3</strong> \u2192 <strong>4</strong> of 512 results',
            index.getContent());
        navigator.render();
        Y.Assert.areEqual(
            '<strong>6</strong> \u2192 <strong>6</strong> of 256 results',
            index.getContent());
    },
    test_change_fields: function() {
        // change_fields updates field visibility state and re-renders.
        var navigator = this.get_render_navigator();
        navigator.render();
        Y.Assert.areEqual('bar', navigator.get('target').getContent());
        Y.Assert.isTrue(navigator.get('field_visibility').show_foo);
        navigator.change_fields({show_foo: false});
        Y.Assert.isFalse(navigator.get('field_visibility').show_foo);
        Y.Assert.areEqual('', navigator.get('target').getContent());
    }
}));

suite.add(new Y.Test.Case({
    name: 'first_batch',

    /**
     * Return a ListingNavigator ordered by 'intensity'
     */
    get_intensity_listing: function() {
        mock_io = new Y.lp.testing.mockio.MockIo();
        lp_cache = {
            context: {
                resource_type_link: 'http://foo_type',
                web_link: 'http://foo/bar'
            },
            mustache_model: {
                foo: 'bar',
                bugtasks: []
            },
            next: null,
            prev: null
        };
        var target = Y.Node.create('<div id="client-listing"></div>');
        var navigator = new module.ListingNavigator({
            current_url:
                "http://yahoo.com?start=5&memo=6&direction=backwards",
            cache: lp_cache,
            template: "<ol>" + "{{#item}}<li>{{name}}</li>{{/item}}</ol>",
            target: target,
            io_provider: mock_io
        });
        navigator.first_batch('intensity');
        Y.Assert.areEqual('', navigator.get('target').getContent());
        mock_io.last_request.successJSON({
            context: {
                resource_type_link: 'http://foo_type',
                web_link: 'http://foo/bar'
            },
            mustache_model:
            {
                item: [
                {name: 'first'},
                {name: 'second'}],
                bugtasks: []
            },
            order_by: 'intensity',
            start: 0,
            forwards: true,
            memo: null,
            next: null,
            prev: null
        });
        return navigator;
    },
    test_first_batch: function() {
        /* first_batch retrieves a listing for the new ordering and
         * displays it */
        var navigator = this.get_intensity_listing();
        var mock_io = navigator.get('io_provider');
        Y.Assert.areEqual('<ol><li>first</li><li>second</li></ol>',
            navigator.get('target').getContent());
        Y.Assert.areEqual('/bar/+bugs/++model++?orderby=intensity&start=0',
            mock_io.last_request.url);
    },
    test_first_batch_uses_cache: function() {
        /* first_batch will use the cached value instead of making a
         * second AJAX request. */
        var navigator = this.get_intensity_listing();
        Y.Assert.areEqual(1, navigator.get('io_provider').requests.length);
        navigator.first_batch('intensity');
        Y.Assert.areEqual(1, navigator.get('io_provider').requests.length);
    },
    test_io_error: function() {
        var overlay_node;
        var navigator = this.get_intensity_listing();
        navigator.first_batch('failure');
        navigator.get('io_provider').failure();
        overlay_node = Y.one('.yui3-lazr-formoverlay-errors');
        Y.Assert.isTrue(Y.Lang.isValue(overlay_node));
    }
}));

suite.add(new Y.Test.Case({
    name: 'Batch caching',

    test_update_from_new_model_caches: function() {
        /* update_from_new_model caches the settings in the module.batches. */
        var lp_cache = {
            context: {
                resource_type_link: 'http://foo_type',
                web_link: 'http://foo/bar'
            },
            mustache_model: {
                foo: 'bar'
            },
            next: null,
            prev: null
        };
        var template = "<ol>" +
            "{{#item}}<li>{{name}}</li>{{/item}}</ol>";
        var target = Y.Node.create('<div id="client-listing"></div>');
        var navigator = new module.ListingNavigator({
            current_url: window.location,
            cache: lp_cache,
            template: template,
            target: target
        });
        var key = module.ListingNavigator.get_batch_key({
            order_by: "intensity",
            memo: 'memo1',
            forwards: true,
            start: 5
        });
        var batch = {
            order_by: 'intensity',
            memo: 'memo1',
            forwards: true,
            start: 5,
            mustache_model: {
                item: [
                    {name: 'first'},
                    {name: 'second'}
                ],
                bugtasks: ['a', 'b', 'c']
            }};
        var query = navigator.get_batch_query(batch);
        navigator.update_from_new_model(query, true, batch);
        Y.lp.testing.assert.assert_equal_structure(
            batch, navigator.get('batches')[key]);
    },
    /**
     * get_batch_key returns a JSON-serialized list.
     */
    test_get_batch_key: function() {
        var key = module.ListingNavigator.get_batch_key({
            order_by: 'order_by1',
            memo: 'memo1',
            forwards: true,
            start: 5});
        Y.Assert.areSame('["order_by1","memo1",true,5]', key);
    }
}));

suite.add(new Y.Test.Case({
    name: 'get_query',

    test_get_query: function() {
        // get_query returns the query portion of a URL in structured form.
        var query = module.get_query('http://yahoo.com?me=you&a=b&a=c');
        Y.lp.testing.assert.assert_equal_structure(
            {me: 'you', a: ['b', 'c']}, query);
    }
}));


suite.add(new Y.Test.Case({
    name: 'get_batch_url',

    /**
     * get_batch_query accepts the order_by param.
     */
    test_get_batch_query_orderby: function() {
        var navigator = new module.ListingNavigator({
            current_url: '?param=1',
            cache: {next: null, prev: null}
        });
        var query = navigator.get_batch_query({order_by: 'importance'});
        Y.Assert.areSame('importance', query.orderby);
        Y.Assert.areSame(1, query.param);
    },
    /**
     * get_batch_query accepts the memo param.
     */
    test_get_batch_query_memo: function() {
        var navigator = new module.ListingNavigator({
            current_url: '?param=foo',
            cache: {next: null, prev: null}
        });
        var query = navigator.get_batch_query({memo: 'pi'});
        Y.Assert.areSame('pi', query.memo);
        Y.Assert.areSame('foo', query.param);
    },
    /**
     * When memo is null, query.memo is undefined.
     */
    test_get_batch_null_memo: function() {
        var navigator = new module.ListingNavigator({
            current_url: '?memo=foo',
            cache: {next: null, prev: null}
        });
        var query = navigator.get_batch_query({memo: null});
        Y.Assert.areSame(undefined, query.memo);
    },
    /**
     * If 'forwards' is true, direction does not appear.
     */
    test_get_batch_query_forwards: function() {
        var navigator = new module.ListingNavigator({
            current_url: '?param=pi&direction=backwards',
            cache: {next: null, prev: null}
        });
        var query = navigator.get_batch_query({forwards: true});
        Y.Assert.areSame('pi', query.param);
        Y.Assert.areSame(undefined, query.direction);
    },
    /**
     * If 'forwards' is false, direction is set to backwards.
     */
    test_get_batch_query_backwards: function() {
        var navigator = new module.ListingNavigator({
            current_url: '?param=pi',
            cache: {next: null, prev: null}
        });
        var query = navigator.get_batch_query({forwards: false});
        Y.Assert.areSame('pi', query.param);
        Y.Assert.areSame('backwards', query.direction);
    },
    /**
     * If start is provided, it overrides existing values.
     */
    test_get_batch_query_start: function() {
        var navigator = new module.ListingNavigator({
            current_url: '?start=pi',
            cache: {next: null, prev:null}
        });
        var query = navigator.get_batch_query({});
        Y.Assert.areSame(undefined, query.start);
        query = navigator.get_batch_query({start: 1});
        Y.Assert.areSame(1, query.start);
        query = navigator.get_batch_query({start: null});
        Y.lp.testing.assert.assert_equal_structure({}, query);
    }
}));

var get_navigator = function(url, config) {
    var mock_io = new Y.lp.testing.mockio.MockIo();
    if (config === undefined){
        config = {};
    }
    lp_cache = {
        context: {
            resource_type_link: 'http://foo_type',
            web_link: 'http://foo/bar'
        },
        next: {
            memo: 467,
            start: 500
        },
        prev: {
            memo: 457,
            start: 400
        },
        order_by: 'foo',
        last_start: 23
    };
    if (config.no_next){
        lp_cache.next = null;
    }
    if (config.no_prev){
        lp_cache.prev = null;
    }
    var target = Y.Node.create('<div id="client-listing"></div>');
    return new module.ListingNavigator({
        current_url: url,
        cache: lp_cache,
        io_provider: mock_io,
        pre_fetch: config.pre_fetch,
        target: target,
        template: ''
    });
};

suite.add(new Y.Test.Case({
    name: 'navigation',

    /**
     * last_batch uses memo="", start=navigator.current_batch.last_start,
     * direction=backwards, orderby=navigator.current_batch.order_by.
     */
    test_last_batch: function() {
        var navigator = get_navigator(
            '?memo=pi&direction=backwards&start=57');
        navigator.last_batch();
        Y.Assert.areSame(
            '/bar/+bugs/++model++?orderby=foo&memo=&start=23&' +
            'direction=backwards',
            navigator.get('io_provider').last_request.url);
    },

    /**
     * first_batch omits memo and direction, start=0,
     * orderby=navigator.current_batch.order_by.
     */
    test_first_batch: function() {
        var navigator = get_navigator('?memo=pi&start=26');
        navigator.first_batch();
        Y.Assert.areSame(
            '/bar/+bugs/++model++?orderby=foo&start=0',
            navigator.get('io_provider').last_request.url);
    },

    /**
     * next_batch uses values from current_batch.next +
     * current_batch.ordering.
     */
    test_next_batch: function() {
        var navigator = get_navigator('?memo=pi&start=26');
        navigator.next_batch();
        Y.Assert.areSame(
            '/bar/+bugs/++model++?orderby=foo&memo=467&start=500',
            navigator.get('io_provider').last_request.url);
    },

    /**
     * Calling next_batch when there is none is a no-op.
     */
    test_next_batch_missing: function() {
        var navigator = get_navigator('?memo=pi&start=26', {no_next: true});
        navigator.next_batch();
        Y.Assert.areSame(
            null, navigator.get('io_provider').last_request);
    },

    /**
     * prev_batch uses values from current_batch.prev + direction=backwards
     * and ordering=current_batch.ordering.
     */
    test_prev_batch: function() {
        var navigator = get_navigator('?memo=pi&start=26');
        navigator.prev_batch();
        Y.Assert.areSame(
            '/bar/+bugs/++model++?orderby=foo&memo=457&start=400&' +
            'direction=backwards',
            navigator.get('io_provider').last_request.url);
    },

    /**
     * Calling prev_batch when there is none is a no-op.
     */
    test_prev_batch_missing: function() {
        var navigator = get_navigator(
            '?memo=pi&start=26', {no_prev: true, no_next: true});
        navigator.prev_batch();
        Y.Assert.areSame(
            null, navigator.get('io_provider').last_request);
    }
}));

suite.add(new Y.Test.Case({
    name: 'browser history',

    /**
     * Update from cache generates a change event for the specified batch.
     */
    test_update_from_cache_generates_event: function(){
        var navigator = get_navigator('');
        var e = null;
        navigator.get('history').on('change', function(inner_e){
            e = inner_e;
        });
        navigator.get('batches')['some-batch-key'] = {
            mustache_model: {
                bugtasks: []
            },
            next: null,
            prev: null
        };
        navigator.update_from_cache({foo: 'bar'}, 'some-batch-key');
        Y.Assert.areEqual('some-batch-key', e.newVal.batch_key);
        Y.Assert.areEqual('?foo=bar', e._options.url);
    },

    /**
     * When a change event is emitted, the relevant batch becomes the current
     * batch and is rendered.
     */
    test_change_event_renders_cache: function(){
        var navigator = get_navigator('');
        var batch = {
            mustache_model: {
                bugtasks: [],
                foo: 'bar'
            },
            next: null,
            prev: null
        };
        navigator.set('template', '{{foo}}');
        navigator.get('batches')['some-batch-key'] = batch;
        navigator.get('history').addValue('batch_key', 'some-batch-key');
        Y.Assert.areEqual(batch, navigator.get('current_batch'));
        Y.Assert.areEqual('bar', navigator.get('target').getContent());
    }
}));

suite.add(new Y.Test.Case({
    name: 'from_page tests',

    setUp: function() {
        window.LP = {
            cache: {
                current_batch: {},
                next: null,
<<<<<<< HEAD
                prev: null
=======
                prev: null,
                related_features: {
                    'bugs.dynamic_bug_listings.pre_fetch': {value: 'on'}
                }
>>>>>>> 3a3f7d0c
            }
        };
    },
    getPreviousLink: function() {
        return Y.one('.previous').get('href');
    },
    test_from_page_with_client: function() {
        Y.one('#fixture').setContent(
            '<a class="previous" href="http://example.org/">PreVious</span>' +
            '<div id="client-listing"></div>');
        Y.Assert.areSame('http://example.org/', this.getPreviousLink());
        module.ListingNavigator.from_page();
        Y.Assert.areNotSame('http://example.org/', this.getPreviousLink());
    },
    tearDown: function() {
        Y.one('#fixture').setContent("");
        delete window.LP;
    }
}));

suite.add(new Y.Test.Case({
    name: "pre-fetching batches",

    /**
     * get_pre_fetch_configs should return a config for the next batch.
     */
    test_get_pre_fetch_configs: function(){
        var navigator = get_navigator();
        var configs = navigator.get_pre_fetch_configs();
        var batch_keys = [];
        Y.each(configs, function(value){
            batch_keys.push(navigator.constructor.get_batch_key(value));
        });
        Y.Assert.areSame('["foo",467,true,500]', batch_keys[0]);
        Y.Assert.areSame(1, batch_keys.length);
    },

    /**
     * get_pre_fetch_configs should return an empty list if no next batch.
     */
    test_get_pre_fetch_configs_no_next: function(){
        var navigator = get_navigator('', {no_next: true});
        var configs = navigator.get_pre_fetch_configs();
        var batch_keys = [];
        Y.each(configs, function(value){
            batch_keys.push(navigator.constructor.get_batch_key(value));
        });
        Y.Assert.areSame(0, batch_keys.length);
    },

    get_pre_fetch_navigator: function(config){
        var navigator = get_navigator('', config);
        var lp_client = new Y.lp.client.Launchpad();
        var batch = lp_client.wrap_resource(null, {
            context: {
                resource_type_link: 'http://foo_type',
                web_link: 'http://foo/bar'
            },
            next: {memo: 57, start: 56}});
        navigator.set('current_batch', batch);
        return navigator;
    },

    /**
     * Calling pre_fetch_batches should produce a request for the next batch.
     */
    test_pre_fetch_batches: function(){
        var navigator = this.get_pre_fetch_navigator();
        var io_provider = navigator.get('io_provider');
        navigator.set('pre_fetch', true);
        Y.Assert.isNull(io_provider.last_request);
        navigator.pre_fetch_batches();
        Y.Assert.areSame(
            io_provider.last_request.url,
            '/bar/+bugs/++model++?foo=bar&orderby=&memo=57&start=56');
    },

    /**
     * Calling pre_fetch_batches should not produce a request for the next
     * batch if Navigator.get('pre_fetch') is false.
     */
    test_pre_fetch_disabled: function(){
        var last_url;
        var navigator = this.get_pre_fetch_navigator();
        navigator.pre_fetch_batches();
        Y.Assert.areSame(null, navigator.get('io_provider').last_request);
    },

    /**
     * Initialization does a pre-fetch.
     */
    test_pre_fetch_on_init: function(){
        var navigator = get_navigator('', {pre_fetch: true});
        var last_url = navigator.get('io_provider').last_request.url;
        Y.Assert.areSame(
            last_url,
            '/bar/+bugs/++model++?foo=bar&orderby=foo&memo=467&start=500');
    },
    /**
     * update_from_new_model does a pre-fetch.
     */
    test_pre_fetch_on_update_from_new_model: function(){
        var navigator = get_navigator('');
        var io_provider = navigator.get('io_provider');
        var lp_client = new Y.lp.client.Launchpad();
        var batch = lp_client.wrap_resource(null, {
            context: {
                resource_type_link: 'http://foo_type',
                web_link: 'http://foo/bar'
            },
            order_by: 'baz',
            memo: 'memo1',
            next: {
                memo: "pi",
                start: 314
            },
            forwards: true,
            start: 5,
            mustache_model: {
                item: [
                    {name: 'first'},
                    {name: 'second'}
                ],
                bugtasks: ['a', 'b', 'c']
            }});
        Y.Assert.isNull(io_provider.last_request);
        navigator.set('pre_fetch', true);
        navigator.update_from_new_model({}, false, batch);
        Y.Assert.areSame(
            io_provider.last_request.url,
            '/bar/+bugs/++model++?foo=bar&orderby=baz&memo=pi&start=314');
    }
}));

var handle_complete = function(data) {
    window.status = '::::' + JSON.stringify(data);
    };
Y.Test.Runner.on('complete', handle_complete);
Y.Test.Runner.add(suite);

var console = new Y.Console({newestOnTop: false});
console.render('#log');

Y.on('domready', function() {
    Y.Test.Runner.run();
});
});<|MERGE_RESOLUTION|>--- conflicted
+++ resolved
@@ -606,14 +606,10 @@
             cache: {
                 current_batch: {},
                 next: null,
-<<<<<<< HEAD
-                prev: null
-=======
                 prev: null,
                 related_features: {
                     'bugs.dynamic_bug_listings.pre_fetch': {value: 'on'}
                 }
->>>>>>> 3a3f7d0c
             }
         };
     },
