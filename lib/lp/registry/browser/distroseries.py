--- conflicted
+++ resolved
@@ -535,10 +535,7 @@
 NON_BLACKLISTED = 'non-blacklisted'
 BLACKLISTED = 'blacklisted'
 HIGHER_VERSION_THAN_PARENT = 'higher-than-parent'
-<<<<<<< HEAD
-=======
 RESOLVED = 'resolved'
->>>>>>> 0a4e21bc
 
 DEFAULT_PACKAGE_TYPE = NON_BLACKLISTED
 
@@ -552,15 +549,11 @@
             HIGHER_VERSION_THAN_PARENT,
             HIGHER_VERSION_THAN_PARENT,
             "Blacklisted packages with a higher version than in '%s'"
-<<<<<<< HEAD
-                % parent_name)))
-=======
                 % parent_name),
         SimpleTerm(
             RESOLVED,
             RESOLVED,
             "Resolved packages")))
->>>>>>> 0a4e21bc
 
 
 class DistroSeriesNeedsPackagesView(LaunchpadView):
@@ -737,12 +730,9 @@
             status=(
                 DistroSeriesDifferenceStatus.BLACKLISTED_CURRENT)
             child_version_higher = True
-<<<<<<< HEAD
-=======
         elif self.specified_package_type == RESOLVED:
             status=DistroSeriesDifferenceStatus.RESOLVED
             child_version_higher = False
->>>>>>> 0a4e21bc
         else:
             raise AssertionError('specified_package_type unknown')
 
