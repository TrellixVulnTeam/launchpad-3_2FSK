# Copyright 2009 Canonical Ltd.  This software is licensed under the
# GNU Affero General Public License version 3 (see the file LICENSE).

"""IBugTarget-related browser views."""

__metaclass__ = type

__all__ = [
    "BugsVHostBreadcrumb",
    "BugTargetBugListingView",
    "BugTargetBugTagsView",
    "BugTargetBugsView",
    "FileBugAdvancedView",
    "FileBugGuidedView",
    "FileBugViewBase",
    "OfficialBugTagsManageView",
    "ProjectFileBugGuidedView",
    ]

import cgi
from cStringIO import StringIO
from email import message_from_string
from operator import itemgetter
from simplejson import dumps
import tempfile
import urllib

from z3c.ptcompat import ViewPageTemplateFile
from zope import formlib
from zope.app.form.browser import TextWidget
from zope.app.form.interfaces import InputErrors
from zope.component import getUtility
from zope import formlib
from zope.interface import implements
from zope.publisher.interfaces import NotFound
from zope.publisher.interfaces.browser import IBrowserPublisher
from zope.schema import Choice
from zope.schema.vocabulary import SimpleVocabulary

from canonical.cachedproperty import cachedproperty
from canonical.config import config
from lp.bugs.browser.bugtask import BugTaskSearchListingView
from canonical.launchpad.browser.feeds import (
    BugFeedLink, BugTargetLatestBugsFeedLink, FeedsMixin,
    PersonLatestBugsFeedLink)
from lp.bugs.interfaces.bugsupervisor import IHasBugSupervisor
from lp.bugs.interfaces.bugtarget import (
    IBugTarget, IOfficialBugTagTargetPublic, IOfficialBugTagTargetRestricted)
from lp.bugs.interfaces.bug import IBugSet
from lp.bugs.interfaces.bugtask import (
    BugTaskStatus, IBugTaskSet, UNRESOLVED_BUGTASK_STATUSES)
from canonical.launchpad.interfaces.launchpad import (
    IHasExternalBugTracker, ILaunchpadUsage)
from canonical.launchpad.interfaces._schema_circular_imports import (
    IBug, IDistribution)
from canonical.launchpad.interfaces.hwdb import IHWSubmissionSet
from canonical.launchpad.interfaces.launchpad import ILaunchpadCelebrities
from canonical.launchpad.interfaces.temporaryblobstorage import (
    ITemporaryStorageManager)
from canonical.launchpad.webapp.breadcrumb import Breadcrumb
from canonical.launchpad.webapp.interfaces import ILaunchBag, NotFoundError
from lp.bugs.interfaces.bug import (
    CreateBugParams, IBugAddForm, IProjectBugAddForm)
from lp.bugs.interfaces.malone import IMaloneApplication
from lp.registry.interfaces.distributionsourcepackage import (
    IDistributionSourcePackage)
from lp.registry.interfaces.distroseries import IDistroSeries
from lp.registry.interfaces.product import IProduct, IProject
from lp.registry.interfaces.productseries import IProductSeries
from lp.registry.interfaces.sourcepackage import ISourcePackage
from canonical.launchpad.webapp import (
    LaunchpadEditFormView, LaunchpadFormView, LaunchpadView, action,
    canonical_url, custom_widget, safe_action)
from canonical.launchpad.webapp.authorization import check_permission
from canonical.launchpad.webapp.tales import BugTrackerFormatterAPI
from canonical.launchpad.validators.name import valid_name_pattern
from canonical.launchpad.webapp.menu import structured
from canonical.launchpad.webapp.publisher import HTTP_MOVED_PERMANENTLY
from canonical.widgets.bug import BugTagsWidget, LargeBugTagsWidget
from canonical.widgets.bugtask import NewLineToSpacesWidget

from lp.registry.vocabularies import ValidPersonOrTeamVocabulary


class FileBugDataParser:
    """Parser for a message containing extra bug information.

    Applications like Apport upload such messages, before filing the
    bug.
    """

    def __init__(self, blob_file):
        self.blob_file = blob_file
        self.headers = {}
        self._buffer = ''
        self.extra_description = None
        self.comments = []
        self.attachments = []
        self.BUFFER_SIZE = 8192

    def _consumeBytes(self, end_string):
        """Read bytes from the message up to the end_string.

        The end_string is included in the output.

        If end-of-file is reached, '' is returned.
        """
        while end_string not in self._buffer:
            data = self.blob_file.read(self.BUFFER_SIZE)
            self._buffer += data
            if len(data) < self.BUFFER_SIZE:
                # End of file.
                if end_string not in self._buffer:
                    # If the end string isn't present, we return
                    # everything.
                    buffer = self._buffer
                    self._buffer = ''
                    return buffer
                break
        end_index = self._buffer.index(end_string)
        bytes = self._buffer[:end_index+len(end_string)]
        self._buffer = self._buffer[end_index+len(end_string):]
        return bytes

    def readHeaders(self):
        """Read the next set of headers of the message."""
        header_text = self._consumeBytes('\n\n')
        # Use the email package to return a dict-like object of the
        # headers, so we don't have to parse the text ourselves.
        return message_from_string(header_text)

    def readLine(self):
        """Read a line of the message."""
        data = self._consumeBytes('\n')
        if data == '':
            raise AssertionError('End of file reached.')
        return data

    def _setDataFromHeaders(self, data, headers):
        """Set the data attributes from the message headers."""
        if 'Subject' in headers:
            data.initial_summary = unicode(headers['Subject'])
        if 'Tags' in headers:
            tags_string = unicode(headers['Tags'])
            data.initial_tags = tags_string.lower().split()
        if 'Private' in headers:
            private = headers['Private']
            if private.lower() == 'yes':
                data.private = True
            elif private.lower() == 'no':
                data.private = False
            else:
                # If the value is anything other than yes or no we just
                # ignore it as we cannot currently give the user an error
                pass
        if 'Subscribers' in headers:
            subscribers_string = unicode(headers['Subscribers'])
            data.subscribers = subscribers_string.lower().split()
        if 'HWDB-Submission' in headers:
            submission_string = unicode(headers['HWDB-Submission'])
            data.hwdb_submission_keys = (
                part.strip() for part in submission_string.split(','))

    def parse(self):
        """Parse the message and  return a FileBugData instance.

            * The Subject header is the initial bug summary.
            * The Tags header specifies the initial bug tags.
            * The Private header sets the visibility of the bug.
            * The Subscribers header specifies additional initial subscribers
            * The first inline part will be added to the description.
            * All other inline parts will be added as separate comments.
            * All attachment parts will be added as attachment.

        When parsing each part of the message is stored in a temporary
        file on the file system. After using the returned data,
        removeTemporaryFiles() must be called.
        """
        headers = self.readHeaders()
        data = FileBugData()
        self._setDataFromHeaders(data, headers)

        # The headers is a Message instance.
        boundary = "--" + headers.get_param("boundary")
        line = self.readLine()
        while not line.startswith(boundary + '--'):
            part_file = tempfile.TemporaryFile()
            part_headers = self.readHeaders()
            content_encoding = part_headers.get('Content-Transfer-Encoding')
            if content_encoding is not None and content_encoding != 'base64':
                raise AssertionError(
                    "Unknown encoding: %r." % content_encoding)
            line = self.readLine()
            while not line.startswith(boundary):
                # Decode the file.
                if content_encoding is not None:
                    line = line.decode(content_encoding)
                part_file.write(line)
                line = self.readLine()
            # Prepare the file for reading.
            part_file.seek(0)
            disposition = part_headers['Content-Disposition']
            disposition = disposition.split(';')[0]
            disposition = disposition.strip()
            if disposition == 'inline':
                assert part_headers.get_content_type() == 'text/plain', (
                    "Inline parts have to be plain text.")
                charset = part_headers.get_content_charset()
                assert charset, (
                    "A charset has to be specified for text parts.")
                inline_content = part_file.read().rstrip()
                part_file.close()
                inline_content = inline_content.decode(charset)

                if data.extra_description is None:
                    # The first inline part is extra description.
                    data.extra_description = inline_content
                else:
                    data.comments.append(inline_content)
            elif disposition == 'attachment':
                attachment = dict(
                    filename=unicode(part_headers.get_filename().strip("'")),
                    content_type=unicode(part_headers['Content-type']),
                    content=part_file)
                if 'Content-Description' in part_headers:
                    attachment['description'] = unicode(
                        part_headers['Content-Description'])
                else:
                    attachment['description'] = attachment['filename']
                data.attachments.append(attachment)
            else:
                # If the message include other disposition types,
                # simply ignore them. We don't want to break just
                # because some extra information is included.
                continue
        return data


class FileBugData:
    """Extra data to be added to the bug."""

    def __init__(self):
        self.initial_summary = None
        self.initial_summary = None
        self.initial_tags = []
        self.private = None
        self.subscribers = []
        self.extra_description = None
        self.comments = []
        self.attachments = []
        self.hwdb_submission_keys = []


# A simple vocabulary for the subscribe_to_existing_bug form field.
SUBSCRIBE_TO_BUG_VOCABULARY = SimpleVocabulary.fromItems(
    [('yes', True), ('no', False)])


class FileBugViewBase(LaunchpadFormView):
    """Base class for views related to filing a bug."""

    implements(IBrowserPublisher)

    extra_data_token = None
    advanced_form = False
    frontpage_form = False
    data_parser = None

    def __init__(self, context, request):
        LaunchpadFormView.__init__(self, context, request)
        self.extra_data = FileBugData()

    def initialize(self):
        LaunchpadFormView.initialize(self)

        if (config.malone.ubuntu_disable_filebug and
            self.targetIsUbuntu() and
            self.extra_data_token is None and
            not self.no_ubuntu_redirect):
            # The user is trying to file a new Ubuntu bug via the web
            # interface and without using apport. Redirect to a page
            # explaining the preferred bug-filing procedure.
            self.request.response.redirect(
                config.malone.ubuntu_bug_filing_url)
        if self.extra_data_token is not None:
            # self.extra_data has been initialized in publishTraverse().
            if self.extra_data.initial_summary:
                self.widgets['title'].setRenderedValue(
                    self.extra_data.initial_summary)
            if self.extra_data.initial_tags:
                self.widgets['tags'].setRenderedValue(
                    self.extra_data.initial_tags)
            # XXX: Bjorn Tillenius 2006-01-15:
            #      We should include more details of what will be added
            #      to the bug report.
            self.request.response.addNotification(
                'Extra debug information will be added to the bug report'
                ' automatically.')

    @property
    def field_names(self):
        """Return the list of field names to display."""
        context = self.context
        field_names = ['title', 'comment', 'tags', 'security_related',
                       'bug_already_reported_as', 'filecontent', 'patch',
                       'attachment_description', 'subscribe_to_existing_bug']
        if (IDistribution.providedBy(context) or
            IDistributionSourcePackage.providedBy(context)):
            field_names.append('packagename')
        elif IMaloneApplication.providedBy(context):
            field_names.append('bugtarget')
        elif IProject.providedBy(context):
            field_names.append('product')
        elif not IProduct.providedBy(context):
            raise AssertionError('Unknown context: %r' % context)

        if IHasBugSupervisor.providedBy(context):
            if self.user.inTeam(context.bug_supervisor):
                field_names.extend(
                    ['assignee', 'importance', 'milestone', 'status'])

        return field_names

    @property
    def initial_values(self):
        """Give packagename a default value, if applicable."""
        if not IDistributionSourcePackage.providedBy(self.context):
            return {}

        return {'packagename': self.context.name}

    def isPrivate(self):
        """Whether bug reports on this target are private by default."""
        return IProduct.providedBy(self.context) and self.context.private_bugs

    def contextIsProduct(self):
        return IProduct.providedBy(self.context)

    def contextIsProject(self):
        return IProject.providedBy(self.context)

    def targetIsUbuntu(self):
        ubuntu = getUtility(ILaunchpadCelebrities).ubuntu
        return (self.context == ubuntu or
                (IMaloneApplication.providedBy(self.context) and
                 self.request.form.get('field.bugtarget.distribution') ==
                 ubuntu.name))

    @property
    def no_ubuntu_redirect(self):
        if IDistribution.providedBy(self.context):
            bug_supervisor = self.context.bug_supervisor
        elif (IDistributionSourcePackage.providedBy(self.context) or
              ISourcePackage.providedBy(self.context)):
            bug_supervisor = self.context.distribution.bug_supervisor

        return (
            self.request.form.get('no-redirect') is not None or
            [key for key in self.request.form.keys()
            if 'field.actions' in key] != [] or
            self.user.inTeam(bug_supervisor))

    def getPackageNameFieldCSSClass(self):
        """Return the CSS class for the packagename field."""
        if self.widget_errors.get("packagename"):
            return 'error'
        else:
            return ''

    def validate(self, data):
        """Make sure the package name, if provided, exists in the distro."""
        # The comment field is only required if filing a new bug.
        if self.submit_bug_action.submitted():
            comment = data.get('comment')
            if comment:
                if len(comment) > IBug['description'].max_length:
                    self.setFieldError('comment',
                        'The description is too long. If you have lots '
                        'text to add, attach a file to the bug instead.')
            else:
                self.setFieldError('comment', "Required input is missing.")
        # Check a bug has been selected when the user wants to
        # subscribe to an existing bug.
        elif self.this_is_my_bug_action.submitted():
            if not data.get('bug_already_reported_as'):
                self.setFieldError('bug_already_reported_as',
                                   "Please choose a bug.")
        else:
            # We only care about those two actions.
            pass

        # We have to poke at the packagename value directly in the
        # request, because if validation failed while getting the
        # widget's data, it won't appear in the data dict.
        form = self.request.form
        if form.get("packagename_option") == "choose":
            packagename = form.get("field.packagename")
            if packagename:
                if IDistribution.providedBy(self.context):
                    distribution = self.context
                elif 'distribution' in data:
                    distribution = data['distribution']
                else:
                    assert IDistributionSourcePackage.providedBy(self.context)
                    distribution = self.context.distribution

                try:
                    distribution.guessPackageNames(packagename)
                except NotFoundError:
                    if distribution.series:
                        # If a distribution doesn't have any series,
                        # it won't have any source packages published at
                        # all, so we set the error only if there are
                        # series.
                        packagename_error = (
                            '"%s" does not exist in %s. Please choose a '
                            "different package. If you're unsure, please "
                            'select "I don\'t know"' % (
                                packagename, distribution.displayname))
                        self.setFieldError("packagename", packagename_error)
            else:
                self.setFieldError("packagename",
                                   "Please enter a package name")

        # If we've been called from the frontpage filebug forms we must check
        # that whatever product or distro is having a bug filed against it
        # actually uses Malone for its bug tracking.
        product_or_distro = self.getProductOrDistroFromContext()
        if (product_or_distro is not None and
            not product_or_distro.official_malone):
            self.setFieldError(
                'bugtarget',
                "%s does not use Launchpad as its bug tracker " %
                product_or_distro.displayname)

    def setUpWidgets(self):
        """Customize the onKeyPress event of the package name chooser."""
        LaunchpadFormView.setUpWidgets(self)

        if "packagename" in self.field_names:
            self.widgets["packagename"].onKeyPress = (
                "selectWidget('choose', event)")

    def setUpFields(self):
        """Set up the form fields. See `LaunchpadFormView`."""
        super(FileBugViewBase, self).setUpFields()

        # Override the vocabulary for the subscribe_to_existing_bug
        # field.
        subscribe_field = Choice(
            __name__='subscribe_to_existing_bug',
            title=u'Subscribe to this bug',
            vocabulary=SUBSCRIBE_TO_BUG_VOCABULARY,
            required=True, default=False)

        self.form_fields = self.form_fields.omit('subscribe_to_existing_bug')
        self.form_fields += formlib.form.Fields(subscribe_field)

    def contextUsesMalone(self):
        """Does the context use Malone as its official bugtracker?"""
        if IProject.providedBy(self.context):
            products_using_malone = [
                product for product in self.context.products
                if product.official_malone]
            return len(products_using_malone) > 0
        else:
            return self.getMainContext().official_malone

    def getMainContext(self):
        if IDistributionSourcePackage.providedBy(self.context):
            return self.context.distribution
        else:
            return self.context

    def getSecurityContext(self):
        """Return the context used for security bugs."""
        return self.getMainContext()

    @property
    def can_decide_security_contact(self):
        """Will we be able to discern a security contact for this?"""
        return (self.getSecurityContext() is not None)

    def shouldSelectPackageName(self):
        """Should the radio button to select a package be selected?"""
        return (
            self.request.form.get("field.packagename") or
            self.initial_values.get("packagename"))

    def handleSubmitBugFailure(self, action, data, errors):
        return self.showFileBugForm()

    @action("Submit Bug Report", name="submit_bug",
            failure=handleSubmitBugFailure)
    def submit_bug_action(self, action, data):
        """Add a bug to this IBugTarget."""
        title = data["title"]
        comment = data["comment"].rstrip()
        packagename = data.get("packagename")
        security_related = data.get("security_related", False)
        distribution = data.get(
            "distribution", getUtility(ILaunchBag).distribution)

        context = self.context
        if distribution is not None:
            # We're being called from the generic bug filing form, so
            # manually set the chosen distribution as the context.
            context = distribution
        elif IProject.providedBy(context):
            context = data['product']
        elif IMaloneApplication.providedBy(context):
            context = data['bugtarget']

        # Ensure that no package information is used, if the user
        # enters a package name but then selects "I don't know".
        if self.request.form.get("packagename_option") == "none":
            packagename = None

        # Security bugs are always private when filed, but can be disclosed
        # after they've been reported.
        if security_related:
            private = True
        else:
            private = False

        notifications = ["Thank you for your bug report."]
        params = CreateBugParams(
            title=title, comment=comment, owner=self.user,
            security_related=security_related, private=private,
            tags=data.get('tags'))
        if IDistribution.providedBy(context) and packagename:
            # We don't know if the package name we got was a source or binary
            # package name, so let the Soyuz API figure it out for us.
            packagename = str(packagename.name)
            try:
                sourcepackagename, binarypackagename = (
                    context.guessPackageNames(packagename))
            except NotFoundError:
                # guessPackageNames may raise NotFoundError. It would be
                # nicer to allow people to indicate a package even if
                # never published, but the quick fix for now is to note
                # the issue and move on.
                notifications.append(
                    "The package %s is not published in %s; the "
                    "bug was targeted only to the distribution."
                    % (packagename, context.displayname))
                params.comment += (
                    "\r\n\r\nNote: the original reporter indicated "
                    "the bug was in package %r; however, that package "
                    "was not published in %s." % (
                        packagename, context.displayname))
            else:
                context = context.getSourcePackage(sourcepackagename.name)
                params.binarypackagename = binarypackagename

        extra_data = self.extra_data
        if extra_data.extra_description:
            params.comment = "%s\n\n%s" % (
                params.comment, extra_data.extra_description)
            notifications.append(
                'Additional information was added to the bug description.')

        if extra_data.private:
            params.private = extra_data.private

        self.added_bug = bug = context.createBug(params)

        # Apply any extra options given by a bug supervisor.
        bugtask = self.added_bug.default_bugtask
        if 'assignee' in data:
            bugtask.transitionToAssignee(data['assignee'])
        if 'status' in data:
            bugtask.transitionToStatus(data['status'], self.user)
        if 'importance' in data:
            bugtask.transitionToImportance(data['importance'], self.user)
        if 'milestone' in data:
            bugtask.milestone = data['milestone']

        for comment in extra_data.comments:
            bug.newMessage(self.user, bug.followup_subject(), comment)
            notifications.append(
                'A comment with additional information was added to the'
                ' bug report.')

        # XXX 2007-01-19 gmb:
        #     We need to have a proper FileUpload widget rather than
        #     this rather hackish solution.
        attachment = self.request.form.get(self.widgets['filecontent'].name)
        if attachment or extra_data.attachments:
            # Attach all the comments to a single empty comment.
            attachment_comment = bug.newMessage(
                owner=self.user, subject=bug.followup_subject(), content=None)

            # Deal with attachments added in the filebug form.
            if attachment:
                # We convert slashes in filenames to hyphens to avoid
                # problems.
                filename = attachment.filename.replace('/', '-')

                # If the user hasn't entered a description for the
                # attachment we use its name.
                file_description = None
                if 'attachment_description' in data:
                    file_description = data['attachment_description']
                if file_description is None:
                    file_description = filename

                bug.addAttachment(
                    owner=self.user, data=StringIO(data['filecontent']),
                    filename=filename, description=file_description,
                    comment=attachment_comment, is_patch=data['patch'])

                notifications.append(
                    'The file "%s" was attached to the bug report.' %
                        cgi.escape(filename))

            for attachment in extra_data.attachments:
                bug.addAttachment(
                    owner=self.user, data=attachment['content'],
                    description=attachment['description'],
                    comment=attachment_comment,
                    filename=attachment['filename'],
                    content_type=attachment['content_type'])
                notifications.append(
                    'The file "%s" was attached to the bug report.' %
                        cgi.escape(attachment['filename']))

        if extra_data.subscribers:
            # Subscribe additional subscribers to this bug
            for subscriber in extra_data.subscribers:
                valid_person_vocabulary = ValidPersonOrTeamVocabulary()
                try:
                    person = valid_person_vocabulary.getTermByToken(
                        subscriber).value
                except LookupError:
                    # We cannot currently pass this error up to the user, so
                    # we'll just ignore it.
                    pass
                else:
                    bug.subscribe(person, self.user)
                    notifications.append(
                        '%s has been subscribed to this bug.' %
                        person.displayname)

        submission_set = getUtility(IHWSubmissionSet)
        for submission_key in extra_data.hwdb_submission_keys:
            submission = submission_set.getBySubmissionKey(
                submission_key, self.user)
            if submission is not None:
                bug.linkHWSubmission(submission)

        # Give the user some feedback on the bug just opened.
        for notification in notifications:
            self.request.response.addNotification(notification)
        if bug.security_related:
            self.request.response.addNotification(
                structured(
                'Security-related bugs are by default private '
                '(visible only to their direct subscribers). '
                'You may choose to <a href="+secrecy">publicly '
                'disclose</a> this bug.'))
        if bug.private and not bug.security_related:
            self.request.response.addNotification(
                structured(
                'This bug report has been marked private '
                '(visible only to its direct subscribers). '
                'You may choose to <a href="+secrecy">change this</a>.'))

        self.request.response.redirect(canonical_url(bug.bugtasks[0]))

    @action("Yes, this is the bug I'm trying to report",
            name="this_is_my_bug", failure=handleSubmitBugFailure)
    def this_is_my_bug_action(self, action, data):
        """Subscribe to the bug suggested."""
        bug = data.get('bug_already_reported_as')
        subscribe = data.get('subscribe_to_existing_bug')

        if bug.isUserAffected(self.user):
            self.request.response.addNotification(
                "This bug is already marked as affecting you.")
        else:
            bug.markUserAffected(self.user)
            self.request.response.addNotification(
                "This bug has been marked as affecting you.")

        # If the user wants to be subscribed, subscribe them, unless
        # they're already subscribed.
        if subscribe:
            if bug.isSubscribed(self.user):
                self.request.response.addNotification(
                    "You are already subscribed to this bug.")
            else:
                bug.subscribe(self.user, self.user)
                self.request.response.addNotification(
                    "You have been subscribed to this bug.")

        self.next_url = canonical_url(bug.bugtasks[0])

    def showFileBugForm(self):
        """Override this method in base classes to show the filebug form."""
        raise NotImplementedError

<<<<<<< HEAD
=======
    @property
    def advanced_filebug_url(self):
        """The URL to the advanced bug filing form.

        If a token was passed to this view, it will be be passed through
        to the advanced bug filing form via the returned URL.
        """
        url = urlappend(canonical_url(self.context), '+filebug-advanced')
        if self.extra_data_token is not None:
            url = urlappend(url, self.extra_data_token)
        return url

    @property
    def inline_filebug_form_url(self):
        """The URL to the inline filebug form.

        If a token was passed to this view, it will be be passed through
        to the inline bug filing form via the returned URL.
        """
        url = urlappend(canonical_url(self.context), '+filebug-inline-form')
        if self.extra_data_token is not None:
            url = urlappend(url, self.extra_data_token)
        return url

    @property
    def duplicate_search_url(self):
        """The URL to the inline duplicate search view."""
        url = urlappend(canonical_url(self.context), '+filebug-show-similar')
        if self.extra_data_token is not None:
            url = urlappend(url, self.extra_data_token)
        return url

>>>>>>> da27163e
    def publishTraverse(self, request, name):
        """See IBrowserPublisher."""
        if self.extra_data_token is not None:
            # publishTraverse() has already been called once before,
            # which means that he URL contains more path components than
            # expected.
            raise NotFound(self, name, request=request)

        extra_bug_data = getUtility(ITemporaryStorageManager).fetch(name)
        if extra_bug_data is not None:
            self.extra_data_token = name
            extra_bug_data.file_alias.open()
            self.data_parser = FileBugDataParser(extra_bug_data.file_alias)
            self.extra_data = self.data_parser.parse()
            extra_bug_data.file_alias.close()
        else:
            # The URL might be mistyped, or the blob has expired.
            # XXX: Bjorn Tillenius 2006-01-15:
            #      We should handle this case better, since a user might
            #      come to this page when finishing his account
            #      registration. In that case we should inform the user
            #      that the blob has expired.
            raise NotFound(self, name, request=request)
        return self

    def browserDefault(self, request):
        """See IBrowserPublisher."""
        return self, ()

    def getProductOrDistroFromContext(self):
        """Return the product or distribution relative to the context.

        For instance, if the context is an IDistroSeries, return the
        distribution related to it. Will return None if the context is
        not related to a product or a distro.
        """
        context = self.context
        if IProduct.providedBy(context) or IDistribution.providedBy(context):
            return context
        elif IProductSeries.providedBy(context):
            return context.product
        elif (IDistroSeries.providedBy(context) or
              IDistributionSourcePackage.providedBy(context)):
            return context.distribution
        else:
            return None

    def showOptionalMarker(self, field_name):
        """See `LaunchpadFormView`."""
        # The comment field _is_ required, but only when filing the
        # bug. Since the same form is also used for subscribing to a
        # bug, the comment field in the schema cannot be marked
        # required=True. Instead it's validated in
        # FileBugViewBase.validate. So... we need to suppress the
        # "(Optional)" marker.
        if field_name == 'comment':
            return False
        else:
            return LaunchpadFormView.showOptionalMarker(self, field_name)

    def getRelevantBugTask(self, bug):
        """Return the first bugtask from this bug that's relevant in the
        current context.

        This is a pragmatic function, not general purpose. It tries to
        find a bugtask that can be used to pretty-up the page, making
        it more user-friendly and informative. It's not concerned by
        total accuracy, and will return the first 'relevant' bugtask
        it finds even if there are other candidates. Be warned!
        """
        context = self.context

        if IProject.providedBy(context):
            contexts = set(context.products)
        else:
            contexts = [context]

        for bugtask in bug.bugtasks:
            if bugtask.target in contexts or bugtask.pillar in contexts:
                return bugtask
        return None

    @property
    def bugtarget(self):
        """The bugtarget we're currently assuming.

        The same as the context.
        """
        return self.context

    @property
    def bug_reporting_guidelines(self):
        """Guidelines for filing bugs in the current context.

        Returns a list of dicts, with each dict containing values for
        "preamble" and "content".
        """
        def target_name(target):
            # IProject can be considered the target of a bug during
            # the bug filing process, but does not extend IBugTarget
            # and ultimately cannot actually be the target of a
            # bug. Hence this function to determine a suitable
            # name/title to display. Hurrumph.
            if IBugTarget.providedBy(target):
                return target.bugtargetdisplayname
            else:
                return target.title

        guidelines = []
        context = self.bugtarget
        if context is not None:
            content = context.bug_reporting_guidelines
            if content is not None and len(content) > 0:
                guidelines.append({
                        "source": target_name(context),
                        "content": content,
                        })
            # Distribution source packages are shown with both their
            # own reporting guidelines and those of their
            # distribution.
            if IDistributionSourcePackage.providedBy(context):
                distribution = context.distribution
                content = distribution.bug_reporting_guidelines
                if content is not None and len(content) > 0:
                    guidelines.append({
                            "source": target_name(distribution),
                            "content": content,
                            })
        return guidelines


class FileBugInlineFormView(FileBugViewBase):
    """A browser view for displaying the inline filebug form."""
    schema = IBugAddForm


class FileBugAdvancedView(FileBugViewBase):
    """Browser view for filing a bug.

    This view exists only to redirect from +filebug-advanced to +filebug.
    """
    def initialize(self):
        filebug_url = canonical_url(
            self.context, rootsite='bugs', view_name='+filebug')
        self.request.response.redirect(
            filebug_url, status=HTTP_MOVED_PERMANENTLY)


class FilebugShowSimilarBugsView(FileBugViewBase):
    """A view for showing possible dupes for a bug.

    This view will only be used to populate asynchronously-driven parts
    of a page.
    """
    schema = IBugAddForm

    # XXX: Brad Bollenbach 2006-10-04: This assignment to actions is a
    # hack to make the action decorator Just Work across inheritance.
    actions = FileBugViewBase.actions
    custom_widget('title', TextWidget, displayWidth=40)
    custom_widget('tags', BugTagsWidget)

    _MATCHING_BUGS_LIMIT = 10

    @property
    def search_context(self):
        """Return the context used to search for similar bugs."""
        return self.context

    @property
    def search_text(self):
        """Return the search string entered by the user."""
        return self.request.get('title')

    @cachedproperty
    def similar_bugs(self):
        """Return the similar bugs based on the user search."""
        title = self.search_text
        if not title:
            return []
        search_context = self.search_context
        if search_context is None:
            return []
        elif IProduct.providedBy(search_context):
            context_params = {'product': search_context}
        elif IDistribution.providedBy(search_context):
            context_params = {'distribution': search_context}
        else:
            assert IDistributionSourcePackage.providedBy(search_context), (
                    'Unknown search context: %r' % search_context)
            context_params = {
                'distribution': search_context.distribution,
                'sourcepackagename': search_context.sourcepackagename}

        matching_bugtasks = getUtility(IBugTaskSet).findSimilar(
            self.user, title, **context_params)
        # Remove all the prejoins, since we won't use them and they slow
        # down the query significantly.
        matching_bugtasks = matching_bugtasks.prejoin([])

        matching_bugs = getUtility(IBugSet).getDistinctBugsForBugTasks(
            matching_bugtasks, self.user, self._MATCHING_BUGS_LIMIT)

        return matching_bugs

    @property
    def show_duplicate_list(self):
        """Return whether or not to show the duplicate list.

        We only show the dupes if:
          - The context uses Malone AND
          - There are dupes to show AND
          - There are no widget errors.
        """
        return (
            self.contextUsesMalone and
            len(self.similar_bugs) > 0 and
            len(self.widget_errors) == 0)

<<<<<<< HEAD
class FileBugGuidedView(FilebugShowSimilarBugsView):
    # XXX: Brad Bollenbach 2006-10-04: This assignment to actions is a
    # hack to make the action decorator Just Work across inheritance.
    actions = FileBugViewBase.actions
    custom_widget('title', TextWidget, displayWidth=65)
    custom_widget('tags', BugTagsWidget)
=======
>>>>>>> da27163e

class FileBugGuidedView(FilebugShowSimilarBugsView):
    _SEARCH_FOR_DUPES = ViewPageTemplateFile(
        "../templates/bugtarget-filebug-search.pt")
    _FILEBUG_FORM = ViewPageTemplateFile(
        "../templates/bugtarget-filebug-submit-bug.pt")

    # XXX 2009-07-17 Graham Binns
    #     As above, this assignment to actions is to make sure that the
    #     actions from the ancestor views are preserved, otherwise they
    #     get nuked.
    actions = FilebugShowSimilarBugsView.actions
    template = _SEARCH_FOR_DUPES

    focused_element_id = 'field.title'

    @safe_action
    @action("Continue", name="search", validator="validate_search")
    def search_action(self, action, data):
        """Search for similar bug reports."""
        # Don't give focus to any widget, to ensure that the browser
        # won't scroll past the "possible duplicates" list.
        self.initial_focus_widget = None
        return self.showFileBugForm()

    @property
    def search_context(self):
        """Return the context used to search for similar bugs."""
        if IDistributionSourcePackage.providedBy(self.context):
            return self.context

        search_context = self.getMainContext()
        if IProject.providedBy(search_context):
            assert self.widgets['product'].hasValidInput(), (
                "This method should be called only when we know which"
                " product the user selected.")
            search_context = self.widgets['product'].getInputValue()
        elif IMaloneApplication.providedBy(search_context):
            if self.widgets['bugtarget'].hasValidInput():
                search_context = self.widgets['bugtarget'].getInputValue()
            else:
                search_context = None

        return search_context

    @property
    def search_text(self):
        """Return the search string entered by the user."""
        try:
            return self.widgets['title'].getInputValue()
        except InputErrors:
            return None

    def validate_search(self, action, data):
        """Make sure some keywords are provided."""
        try:
            data['title'] = self.widgets['title'].getInputValue()
        except InputErrors, error:
            self.setFieldError("title", "A summary is required.")
            return [error]

        # Return an empty list of errors to satisfy the validation API,
        # and say "we've handled the validation and found no errors."
        return []

    def validate_no_dupe_found(self, action, data):
        return ()

    @action("Continue", name="continue",
            validator="validate_no_dupe_found")
    def continue_action(self, action, data):
        """The same action as no-dupe-found, with a different label."""
        return self.showFileBugForm()

    def showFileBugForm(self):
        return self._FILEBUG_FORM()


class ProjectFileBugGuidedView(FileBugGuidedView):
    """Guided filebug pages for IProject."""

    # Make inheriting the base class' actions work.
    actions = FileBugGuidedView.actions
    schema = IProjectBugAddForm

    def _getSelectedProduct(self):
        """Return the product that's selected."""
        assert self.widgets['product'].hasValidInput(), (
            "This method should be called only when we know which"
            " product the user selected.")
        return self.widgets['product'].getInputValue()

    def getSecurityContext(self):
        """See FileBugViewBase."""
        return self._getSelectedProduct()


class BugTargetBugListingView:
    """Helper methods for rendering bug listings."""

    @property
    def series_list(self):
        if IDistribution(self.context, None):
            series = self.context.series
        elif IProduct(self.context, None):
            series = self.context.series
        elif IDistroSeries(self.context, None):
            series = self.context.distribution.series
        elif IProductSeries(self.context, None):
            series = self.context.product.series
        else:
            raise AssertionError("series_list called with illegal context")
        return series

    @property
    def series_buglistings(self):
        """Return a buglisting for each series.

        The list is sorted newest series to oldest.

        The count only considers bugs that the user would actually be
        able to see in a listing.
        """
        series_buglistings = []
        for series in self.series_list:
            series_bug_count = series.open_bugtasks.count()
            if series_bug_count > 0:
                series_buglistings.append(
                    dict(
                        title=series.name,
                        url=canonical_url(series) + "/+bugs",
                        count=series_bug_count,
                        ))

        return series_buglistings

    @property
    def milestone_buglistings(self):
        """Return a buglisting for each milestone."""
        milestone_buglistings = []
        for series in self.series_list:
            for milestone in series.milestones:
                milestone_bug_count = milestone.open_bugtasks.count()
                if milestone_bug_count > 0:
                    milestone_buglistings.append(
                        dict(
                            title=milestone.name,
                            url=canonical_url(milestone),
                            count=milestone_bug_count,
                            ))
        return milestone_buglistings


class BugCountDataItem:
    """Data about bug count for a status."""

    def __init__(self, label, count, color):
        self.label = label
        self.count = count
        if color.startswith('#'):
            self.color = 'MochiKit.Color.Color.fromHexString("%s")' % color
        else:
            self.color = 'MochiKit.Color.Color["%sColor"]()' % color


class BugTargetBugsView(BugTaskSearchListingView, FeedsMixin):
    """View for the Bugs front page."""

    # We have a custom searchtext widget here so that we can set the
    # width of the search box properly.
    custom_widget('searchtext', NewLineToSpacesWidget, displayWidth=36)

    # Only include <link> tags for bug feeds when using this view.
    feed_types = (
        BugFeedLink,
        BugTargetLatestBugsFeedLink,
        PersonLatestBugsFeedLink,
        )

    # XXX: Bjorn Tillenius 2007-02-13:
    #      These colors should be changed. It's the same colors that are used
    #      to color statuses in buglistings using CSS, but there should be one
    #      unique color for each status in the pie chart
    status_color = {
        BugTaskStatus.NEW: '#993300',
        BugTaskStatus.INCOMPLETE: 'red',
        BugTaskStatus.CONFIRMED: 'orange',
        BugTaskStatus.TRIAGED: 'black',
        BugTaskStatus.INPROGRESS: 'blue',
        BugTaskStatus.FIXCOMMITTED: 'green',
        BugTaskStatus.FIXRELEASED: 'magenta',
        BugTaskStatus.INVALID: 'yellow',
        BugTaskStatus.UNKNOWN: 'purple',
    }

    override_title_breadcrumbs = True

    @property
    def label(self):
        """The display label for the view."""
        return 'Bugs in %s' % self.context.title

    def initialize(self):
        BugTaskSearchListingView.initialize(self)
        bug_statuses_to_show = list(UNRESOLVED_BUGTASK_STATUSES)
        if IDistroSeries.providedBy(self.context):
            bug_statuses_to_show.append(BugTaskStatus.FIXRELEASED)
        bug_counts = sorted(self.context.getBugCounts(
            self.user, bug_statuses_to_show).items())
        self.bug_count_items = [
            BugCountDataItem(status.title, count, self.status_color[status])
            for status, count in bug_counts]

    @property
    def uses_launchpad_bugtracker(self):
        """Whether this distro or product tracks bugs in launchpad.

        :returns: boolean
        """
        launchpad_usage = ILaunchpadUsage(self.context)
        return launchpad_usage.official_malone

    @property
    def external_bugtracker(self):
        """External bug tracking system designated for the context.

        :returns: `IBugTracker` or None
        """
        has_external_bugtracker = IHasExternalBugTracker(self.context, None)
        if has_external_bugtracker is None:
            return None
        else:
            return has_external_bugtracker.getExternalBugTracker()

    @property
    def bugtracker(self):
        """Description of the context's bugtracker.

        :returns: str which may contain HTML.
        """
        if self.uses_launchpad_bugtracker:
            return 'Launchpad'
        elif self.external_bugtracker:
            return BugTrackerFormatterAPI(self.external_bugtracker).link(None)
        else:
            return 'None specified'


class BugTargetBugTagsView(LaunchpadView):
    """Helper methods for rendering the bug tags portlet."""

    def _getSearchURL(self, tag):
        """Return the search URL for the tag."""
        # Use path_only here to reduce the size of the rendered page.
        return "+bugs?field.tag=%s" % urllib.quote(tag)

    def getUsedBugTagsWithURLs(self):
        """Return the bug tags and their search URLs."""
        bug_tag_counts = self.context.getUsedBugTagsWithOpenCounts(self.user)
        return [
            {'tag': tag, 'count': count, 'url': self._getSearchURL(tag)}
            for tag, count in bug_tag_counts]

    @property
    def official_tags(self):
        """Get the official tags to diplay."""
        official_tags = set(self.context.official_bug_tags)
        tags = [tag for tag in self.getUsedBugTagsWithURLs()
                if tag['tag'] in official_tags]
        used_tags = set(tag['tag'] for tag in tags)
        tags.sort(key=itemgetter('count'), reverse=True)
        for tag in sorted(official_tags - used_tags):
            tags.append(
                {'tag': tag, 'count': 0, 'url': self._getSearchURL(tag)})
        return tags

    @property
    def other_tags(self):
        """Get the unofficial tags to diplay."""
        official_tags = set(self.context.official_bug_tags)
        tags = [tag for tag in self.getUsedBugTagsWithURLs()
                if tag['tag'] not in official_tags]
        tags.sort(key=itemgetter('count'), reverse=True)
        return tags[:10]

    @property
    def tags_cloud_data(self):
        """The data for rendering a tags cloud"""
        official_tags = self.context.official_bug_tags
        tags = self.getUsedBugTagsWithURLs()
        other_tags = [tag for tag in tags if tag['tag'] not in official_tags]
        popular_tags = [tag['tag'] for tag in sorted(
            other_tags, key=itemgetter('count'), reverse=True)[:10]]
        tags = [
            tag for tag in tags
            if tag['tag'] in official_tags + popular_tags]
        all_tag_dicts = [tag['tag'] for tag in tags]
        for official_tag in official_tags:
            if official_tag not in all_tag_dicts:
                tags.append({
                    'tag': official_tag,
                    'count': 0,
                    'url': "+bugs?field.tag=%s" % urllib.quote(official_tag)})
        max_count = float(max([1] + [tag['count'] for tag in tags]))
        for tag in tags:
            if tag['tag'] in official_tags:
                if tag['count'] == 0:
                    tag['factor'] = 1.5
                else:
                    tag['factor'] = 1.5 + (tag['count'] / max_count)
            else:
                tag['factor'] = 1 + (tag['count'] / max_count)
        return sorted(tags, key=itemgetter('tag'))

    @property
    def show_manage_tags_link(self):
        """Should a link to a "manage official tags" page be shown?"""
        return (IOfficialBugTagTargetRestricted.providedBy(self.context) and
                check_permission('launchpad.Edit', self.context))


class OfficialBugTagsManageView(LaunchpadEditFormView):
    """View class for management of official bug tags."""

    schema = IOfficialBugTagTargetPublic
    custom_widget('official_bug_tags', LargeBugTagsWidget)

    @property
    def label(self):
        """The form label."""
        return 'Manage official bug tags for %s' % self.context.title

    @property
    def page_title(self):
        """The page title."""
        return self.label

    @action('Save', name='save')
    def save_action(self, action, data):
        """Action for saving new official bug tags."""
        self.context.official_bug_tags = data['official_bug_tags']
        self.next_url = canonical_url(self.context)

    @property
    def tags_js_data(self):
        """Return the JSON representation of the bug tags."""
        used_tags = dict(self.context.getUsedBugTagsWithOpenCounts(self.user))
        official_tags = list(self.context.official_bug_tags)
        return """<script type="text/javascript">
                      var used_bug_tags = %s;
                      var official_bug_tags = %s;
                      var valid_name_pattern = %s;
                  </script>
               """ % (
               dumps(used_tags),
               dumps(official_tags),
               dumps(valid_name_pattern.pattern))

    @property
    def cancel_url(self):
        """The URL the user is sent to when clicking the "cancel" link."""
        return canonical_url(self.context)


class BugsVHostBreadcrumb(Breadcrumb):
    rootsite = 'bugs'
    text = 'Bugs'<|MERGE_RESOLUTION|>--- conflicted
+++ resolved
@@ -369,6 +369,7 @@
 
     def validate(self, data):
         """Make sure the package name, if provided, exists in the distro."""
+
         # The comment field is only required if filing a new bug.
         if self.submit_bug_action.submitted():
             comment = data.get('comment')
@@ -700,41 +701,6 @@
         """Override this method in base classes to show the filebug form."""
         raise NotImplementedError
 
-<<<<<<< HEAD
-=======
-    @property
-    def advanced_filebug_url(self):
-        """The URL to the advanced bug filing form.
-
-        If a token was passed to this view, it will be be passed through
-        to the advanced bug filing form via the returned URL.
-        """
-        url = urlappend(canonical_url(self.context), '+filebug-advanced')
-        if self.extra_data_token is not None:
-            url = urlappend(url, self.extra_data_token)
-        return url
-
-    @property
-    def inline_filebug_form_url(self):
-        """The URL to the inline filebug form.
-
-        If a token was passed to this view, it will be be passed through
-        to the inline bug filing form via the returned URL.
-        """
-        url = urlappend(canonical_url(self.context), '+filebug-inline-form')
-        if self.extra_data_token is not None:
-            url = urlappend(url, self.extra_data_token)
-        return url
-
-    @property
-    def duplicate_search_url(self):
-        """The URL to the inline duplicate search view."""
-        url = urlappend(canonical_url(self.context), '+filebug-show-similar')
-        if self.extra_data_token is not None:
-            url = urlappend(url, self.extra_data_token)
-        return url
-
->>>>>>> da27163e
     def publishTraverse(self, request, name):
         """See IBrowserPublisher."""
         if self.extra_data_token is not None:
@@ -866,11 +832,6 @@
         return guidelines
 
 
-class FileBugInlineFormView(FileBugViewBase):
-    """A browser view for displaying the inline filebug form."""
-    schema = IBugAddForm
-
-
 class FileBugAdvancedView(FileBugViewBase):
     """Browser view for filing a bug.
 
@@ -890,12 +851,6 @@
     of a page.
     """
     schema = IBugAddForm
-
-    # XXX: Brad Bollenbach 2006-10-04: This assignment to actions is a
-    # hack to make the action decorator Just Work across inheritance.
-    actions = FileBugViewBase.actions
-    custom_widget('title', TextWidget, displayWidth=40)
-    custom_widget('tags', BugTagsWidget)
 
     _MATCHING_BUGS_LIMIT = 10
 
@@ -940,41 +895,19 @@
 
         return matching_bugs
 
-    @property
-    def show_duplicate_list(self):
-        """Return whether or not to show the duplicate list.
-
-        We only show the dupes if:
-          - The context uses Malone AND
-          - There are dupes to show AND
-          - There are no widget errors.
-        """
-        return (
-            self.contextUsesMalone and
-            len(self.similar_bugs) > 0 and
-            len(self.widget_errors) == 0)
-
-<<<<<<< HEAD
+
 class FileBugGuidedView(FilebugShowSimilarBugsView):
     # XXX: Brad Bollenbach 2006-10-04: This assignment to actions is a
     # hack to make the action decorator Just Work across inheritance.
     actions = FileBugViewBase.actions
     custom_widget('title', TextWidget, displayWidth=65)
     custom_widget('tags', BugTagsWidget)
-=======
->>>>>>> da27163e
-
-class FileBugGuidedView(FilebugShowSimilarBugsView):
+
     _SEARCH_FOR_DUPES = ViewPageTemplateFile(
         "../templates/bugtarget-filebug-search.pt")
     _FILEBUG_FORM = ViewPageTemplateFile(
         "../templates/bugtarget-filebug-submit-bug.pt")
 
-    # XXX 2009-07-17 Graham Binns
-    #     As above, this assignment to actions is to make sure that the
-    #     actions from the ancestor views are preserved, otherwise they
-    #     get nuked.
-    actions = FilebugShowSimilarBugsView.actions
     template = _SEARCH_FOR_DUPES
 
     focused_element_id = 'field.title'
@@ -1015,6 +948,20 @@
             return self.widgets['title'].getInputValue()
         except InputErrors:
             return None
+
+    @property
+    def show_duplicate_list(self):
+        """Return whether or not to show the duplicate list.
+
+        We only show the dupes if:
+          - The context uses Malone AND
+          - There are dupes to show AND
+          - There are no widget errors.
+        """
+        return (
+            self.contextUsesMalone and
+            len(self.similar_bugs) > 0 and
+            len(self.widget_errors) == 0)
 
     def validate_search(self, action, data):
         """Make sure some keywords are provided."""
