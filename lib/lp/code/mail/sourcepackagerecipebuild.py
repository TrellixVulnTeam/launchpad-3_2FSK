# Copyright 2010 Canonical Ltd.  This software is licensed under the
# GNU Affero General Public License version 3 (see the file LICENSE).


__metaclass__ = type

__all__ = [
    'SourcePackageRecipeBuildMailer',
    ]


from canonical.config import config
from canonical.launchpad.webapp import canonical_url
from canonical.launchpad.webapp.tales import DurationFormatterAPI
from lp.services.mail.basemailer import BaseMailer, RecipientReason


class SourcePackageRecipeBuildMailer(BaseMailer):

    @classmethod
    def forStatus(cls, build):
        """Create a mailer for notifying about build status.

        :param build: The build to notify about the state of.
        """
        requester = build.requester
        recipients = {requester: RecipientReason.forBuildRequester(requester)}
        return cls(
            '[recipe build #%(build_id)d] of ~%(recipe_owner)s %(recipe)s in'
            ' %(distroseries)s: %(status)s',
            'build-request.txt', recipients,
            config.canonical.noreply_from_address, build)

    def __init__(self, subject, body_template, recipients, from_address,
                 build):
        BaseMailer.__init__(
            self, subject, body_template, recipients, from_address,
            notification_type='recipe-build-status')
        self.build = build

    def _getHeaders(self, email):
        """See `BaseMailer`"""
        headers = super(
            SourcePackageRecipeBuildMailer, self)._getHeaders(email)
        headers.update({
            'X-Launchpad-Build-State': self.build.status.name,
            })
        return headers

    def _getTemplateParams(self, email):
        """See `BaseMailer`"""
        params = super(
            SourcePackageRecipeBuildMailer, self)._getTemplateParams(email)
        params.update({
            'status': self.build.status.title,
<<<<<<< HEAD
=======
            'build_id': self.build.id,
>>>>>>> cd46df85
            'distroseries': self.build.distroseries.name,
            'recipe': self.build.recipe.name,
            'recipe_owner': self.build.recipe.owner.name,
            'archive': self.build.archive.name,
            'archive_owner': self.build.archive.owner.name,
            'log_url': '',
            'component': self.build.current_component.name,
            'duration': '',
            'builder_url': '',
            'build_url': canonical_url(self.build),
        })
        if self.build.builder is not None:
            params['builder_url'] = canonical_url(self.build.builder)
        if self.build.duration is not None:
            duration_formatter = DurationFormatterAPI(self.build.duration)
            params['duration'] = duration_formatter.approximateduration()
        if self.build.log is not None:
            params['log_url'] = self.build.log.getURL()
        return params

    def _getFooter(self, params):
        """See `BaseMailer`"""
        return ('%(build_url)s\n'
                '%(reason)s\n' % params)<|MERGE_RESOLUTION|>--- conflicted
+++ resolved
@@ -53,10 +53,7 @@
             SourcePackageRecipeBuildMailer, self)._getTemplateParams(email)
         params.update({
             'status': self.build.status.title,
-<<<<<<< HEAD
-=======
             'build_id': self.build.id,
->>>>>>> cd46df85
             'distroseries': self.build.distroseries.name,
             'recipe': self.build.recipe.name,
             'recipe_owner': self.build.recipe.owner.name,
