# Copyright 2004-2006 Canonical Ltd.  All rights reserved.

"""Event handlers that send email notifications."""

__metaclass__ = type

from difflib import unified_diff
import re
import textwrap

from zope.component import getUtility
from zope.security.proxy import isinstance as zope_isinstance

from canonical.config import config
from canonical.launchpad.interfaces import (
    IBugDelta, IDistroBugTask, IDistroReleaseBugTask, ISpecification,
    IUpstreamBugTask, ITeamMembershipSet)
from canonical.launchpad.mail import (
    simple_sendmail, simple_sendmail_from_person, format_address)
from canonical.launchpad.components.bug import BugDelta
from canonical.launchpad.components.bugtask import BugTaskDelta
from canonical.launchpad.helpers import (
    contactEmailAddresses, get_email_template)
from canonical.launchpad.webapp import canonical_url

GLOBAL_NOTIFICATION_EMAIL_ADDRS = ["dilys@muse.19inch.net"]
CC = "CC"


class MailWrapper:
    """Wraps text that should be included in an email.

        :width: how long should the lines be
        :indent: specifies how much indentation the lines should have
        :indent_first_line: indicates whether the first line should be
                            indented or not.

    Note that MailWrapper doesn't guarantee that all lines will be less
    than :width:, sometimes it's better not to break long lines in
    emails. See textformatting.txt for more information.
    """

    def __init__(self, width=72, indent='', indent_first_line=True):
        self.indent = indent
        self.indent_first_line = indent_first_line
        self._text_wrapper = textwrap.TextWrapper(
            width=width, subsequent_indent=indent,
            replace_whitespace=False, break_long_words=False)

    def format(self, text):
        """Format the text to be included in an email."""
        wrapped_lines = []

        if self.indent_first_line:
            indentation = self.indent
        else:
            indentation = ''

        # We don't care about trailing whitespace.
        text = text.rstrip()

        for paragraph in text.split('\n\n'):
            lines = paragraph.split('\n')

            if len(lines) == 1:
                # We use TextWrapper only if the paragraph consists of a
                # single line, like in the case where a person enters a
                # comment via the web ui, without breaking the lines
                # manually.
                self._text_wrapper.initial_indent = indentation
                wrapped_lines += self._text_wrapper.wrap(paragraph)
            else:
                # If the user has gone through the trouble of wrapping
                # the lines, we shouldn't re-wrap them for him.
                wrapped_lines += (
                    [indentation + lines[0]] + 
                    [self.indent + line for line in lines[1:]])

            if not self.indent_first_line:
                # 'indentation' was temporarily set to '' in order to
                # prevent the first line from being indented. Set it
                # back to self.indent so that the rest of the lines get
                # indented.
                indentation = self.indent

            # Add an empty line so that the paragraphs get separated by
            # a blank line when they are joined together again.
            wrapped_lines.append('')

        # We added one line too much, remove it.
        wrapped_lines = wrapped_lines[:-1]
        return '\n'.join(wrapped_lines)


def update_security_contact_subscriptions(modified_bugtask, event):
    """Subscribe the new security contact when a bugtask's product changes.

    No change is made for private bugs.
    """
    if event.object.bug.private:
        return

    if not IUpstreamBugTask.providedBy(event.object):
        return

    bugtask_before_modification = event.object_before_modification
    bugtask_after_modification = event.object

    if (bugtask_before_modification.product !=
        bugtask_after_modification.product):
        new_product = bugtask_after_modification.product
        if new_product.security_contact:
            bugtask_after_modification.bug.subscribe(
                new_product.security_contact)


def update_bug_contact_subscriptions(modified_bugtask, event):
    """Modify the bug Cc list when a bugtask is retargeted."""
    bugtask_before_modification = event.object_before_modification
    bugtask_after_modification = event.object

    # We don't make any changes to subscriber lists on private bugs.
    if bugtask_after_modification.bug.private:
        return

    # Calculate the list of new bug contacts, if any.
    new_bugcontacts = []
    if IUpstreamBugTask.providedBy(modified_bugtask):
        if (bugtask_before_modification.product !=
            bugtask_after_modification.product):
            if bugtask_after_modification.product.bugcontact:
                new_bugcontacts.append(
                    bugtask_after_modification.product.bugcontact)
    elif (IDistroBugTask.providedBy(modified_bugtask) or
          IDistroReleaseBugTask.providedBy(modified_bugtask)):
        if bugtask_after_modification.sourcepackagename is None:
            # No new bug contacts to be subscribed.
            return
        if (bugtask_before_modification.sourcepackagename !=
            bugtask_after_modification.sourcepackagename):
            new_sourcepackage = (
                bugtask_after_modification.distribution.getSourcePackage(
                bugtask_after_modification.sourcepackagename.name))
            for package_bug_contact in new_sourcepackage.bugcontacts:
                new_bugcontacts.append(package_bug_contact.bugcontact)

    # Subscribe all the new bug contacts for the new package or product if they
    # aren't already subscribed to this bug.
    bug = bugtask_after_modification.bug
    old_cc_list = get_cc_list(bug)
    new_bugcontact_addresses = set()
    for bugcontact in new_bugcontacts:
        if not bug.isSubscribed(bugcontact):
            bug.subscribe(bugcontact)
            new_bugcontact_addresses.update(contactEmailAddresses(bugcontact))

    # Send a notification to the new bug contacts that weren't
    # subscribed to the bug before, which looks identical to a new bug
    # report.
    subject, contents = generate_bug_add_email(bug)
    new_bugcontact_addresses.difference_update(old_cc_list)
    if new_bugcontact_addresses:
        send_bug_notification(
            bug=bug, user=bug.owner, subject=subject, contents=contents,
            to_addrs=new_bugcontact_addresses)


def get_bugmail_replyto_address(bug):
    """Return an appropriate bugmail Reply-To address.

    :bug: the IBug.

    :user: an IPerson whose name will appear in the From address, e.g.:

        From: Foo Bar via Malone <123@bugs...>
    """
    return u"Bug %d <%s@%s>" % (bug.id, bug.id, config.launchpad.bugs_domain)


def get_bugmail_error_address():
    """Return a suitable From address for a bug transaction error email."""
    return config.malone.bugmail_error_from_address


def send_process_error_notification(to_addrs, subject, error_msg, 
                                    failing_command=None):
    """Sends an error message.

    Tells the user that an error was encountered while processing
    his request.

        :to_addrs: The addresses to send the notification to.
        :subject: The subject ot the notification.
        :error_msg: The error message that explains the error.
        :failing_command: The command that caused the error to happen.
    """
    if failing_command is not None:
        failed_command_information = 'Failing command:\n    %s' % str(
            failing_command)
    else:
        failed_command_information = ''

    body = get_email_template('email-processing-error.txt') % {
            'failed_command_information': failed_command_information,
            'error_msg': error_msg}
    mailwrapper = MailWrapper(width=72)
    body = mailwrapper.format(body)
    simple_sendmail(get_bugmail_error_address(), to_addrs, subject, body)


def notify_errors_list(message, file_alias_url):
    """Sends an error to the Launchpad errors list."""
    template = get_email_template('notify-unhandled-email.txt')
    simple_sendmail(
        get_bugmail_error_address(), [config.launchpad.errors_address],
        'Unhandled Email: %s' % file_alias_url,
        template % {'url': file_alias_url, 'error_msg': message})


def generate_bug_add_email(bug):
    """Generate a new bug notification from the given IBug.

    IBug is assumed to be a bug that was just added. The return value
    is (subject, body).
    """
    subject = u"[Bug %d] %s" % (bug.id, bug.title)

    if bug.private:
        # This is a confidential bug.
        visibility = u"Private"
    else:
        # This is a public bug.
        visibility = u"Public"

    bug_info = ''
    # Add information about the affected upstreams and packages.
    for bugtask in bug.bugtasks:
        bug_info += u"Affects: %s\n" % bugtask.targetname
        bug_info += u"     Importance: %s\n" % bugtask.importance.title

        if bugtask.assignee:
            # There's a person assigned to fix this task, so show that
            # information too.
            bug_info += u"     Assignee: %s\n" % bugtask.assignee.displayname
        bug_info += u"         Status: %s\n" % bugtask.status.title

    mailwrapper = MailWrapper(width=72)
    contents = get_email_template('bug-add-notification-contents.txt') % {
        'visibility' : visibility, 'bugurl' : canonical_url(bug),
        'bug_info': bug_info,
        'description': mailwrapper.format(bug.description)}

    contents = contents.rstrip()

    return (subject, contents)


def get_unified_diff(old_text, new_text, text_width):
    r"""Return a unified diff of the two texts.

    Before the diff is produced, the texts are wrapped to the given text
    width.

        >>> print get_unified_diff(
        ...     'Some text\nAnother line\n',
        ...     'Some more text\nAnother line\n',
        ...     text_width=72)
        - Some text
        + Some more text
          Another line

    """
    mailwrapper = MailWrapper(width=72)
    old_text_wrapped = mailwrapper.format(old_text or '')
    new_text_wrapped = mailwrapper.format(new_text or '')

    lines_of_context = len(old_text_wrapped.splitlines())
    text_diff = unified_diff(
        old_text_wrapped.splitlines(),
        new_text_wrapped.splitlines(),
        n=lines_of_context)
    # Remove the diff header, which consists of the first three
    # lines.
    text_diff = list(text_diff)[3:]
    # Let's simplify the diff output by removing the helper lines,
    # which begin with '?'.
    text_diff = [
        diff_line for diff_line in text_diff
        if not diff_line.startswith('?')
        ]
    # Add a whitespace between the +/- and the text line.
    text_diff = [
        re.sub('^([\+\- ])(.*)', r'\1 \2', line)
        for line in text_diff
        ]
    text_diff = '\n'.join(text_diff)
    return text_diff


def get_bug_edit_notification_texts(bug_delta):
    """Generate a list of edit notification texts based on the bug_delta.

    bug_delta is an object that provides IBugDelta. The return value
    is a list of unicode strings.
    """
    # figure out what's been changed; add that information to the
    # list as appropriate
    changes = []
    if bug_delta.duplicateof is not None:
        new_bug_dupe = bug_delta.duplicateof['new']
        old_bug_dupe = bug_delta.duplicateof['old']
        assert new_bug_dupe is not None or old_bug_dupe is not None
        assert new_bug_dupe != old_bug_dupe
        if old_bug_dupe is not None:
            change_info = (
                u"** This bug is no longer a duplicate of bug %d\n" %
                    old_bug_dupe.id)
            change_info += u'   %s' % old_bug_dupe.title
            changes.append(change_info)
        if new_bug_dupe is not None:
            change_info = (
                u"** This bug has been marked a duplicate of bug %d\n" %
                    new_bug_dupe.id)
            change_info += '   %s' % new_bug_dupe.title
            changes.append(change_info)

    if bug_delta.title is not None:
        change_info = u"** Summary changed:\n\n"
        change_info += u"- %s\n" % bug_delta.title['old']
        change_info += u"+ %s" % bug_delta.title['new']
        changes.append(change_info)

    if bug_delta.description is not None:
        description_diff = get_unified_diff(
            bug_delta.description['old'],
            bug_delta.description['new'], 72)

        change_info = u"** Description changed:\n\n"
        change_info += description_diff
        changes.append(change_info)

    if bug_delta.private is not None:
        if bug_delta.private['new']:
            visibility = "Private"
        else:
            visibility = "Public"
        changes.append(u"** Visibility changed to: %s" % visibility)

    if bug_delta.security_related is not None:
        if bug_delta.security_related['new']:
            changes.append(u"** This bug has been flagged as a security issue")
        else:
            changes.append(
                u"** This bug is no longer flagged as a security issue")

    if bug_delta.external_reference is not None:
        old_ext_ref = bug_delta.external_reference.get('old')
        if old_ext_ref is not None:
            changes.append(u'** Web link removed: %s' % old_ext_ref.url)
        new_ext_ref = bug_delta.external_reference['new']
        if new_ext_ref is not None:
            changes.append(u'** Web link added: %s' % new_ext_ref.url)

    if bug_delta.bugwatch is not None:
        old_bug_watch = bug_delta.bugwatch.get('old')
        if old_bug_watch:
            change_info = u"** Bug watch removed: %s #%s\n" % (
                old_bug_watch.bugtracker.title, old_bug_watch.remotebug)
            change_info += u"   %s" % old_bug_watch.url
            changes.append(change_info)
        new_bug_watch = bug_delta.bugwatch['new']
        if new_bug_watch:
            change_info = u"** Bug watch added: %s #%s\n" % (
                new_bug_watch.bugtracker.title, new_bug_watch.remotebug)
            change_info += u"   %s" % new_bug_watch.url
            changes.append(change_info)

    if bug_delta.cve is not None:
        new_cve = bug_delta.cve.get('new', None)
        old_cve = bug_delta.cve.get('old', None)
        if old_cve:
            changes.append(u"** CVE removed: %s" % old_cve.url)
        if new_cve:
            changes.append(u"** CVE added: %s" % new_cve.url)

    if bug_delta.attachment is not None and bug_delta.attachment['new']:
        added_attachment = bug_delta.attachment['new']
        change_info = '** Attachment added: "%s"\n' % added_attachment.title
        change_info += "   %s" % added_attachment.libraryfile.url
        changes.append(change_info)

    if bug_delta.bugtask_deltas is not None:
        bugtask_deltas = bug_delta.bugtask_deltas
        # Use zope_isinstance, to ensure that this Just Works with
        # security-proxied objects.
        if not zope_isinstance(bugtask_deltas, (list, tuple)):
            bugtask_deltas = [bugtask_deltas]
        for bugtask_delta in bugtask_deltas:
            change_info = u"** Changed in: %s\n" % (
                bugtask_delta.bugtask.targetname)

            for fieldname, displayattrname in (
                ("product", "displayname"), ("sourcepackagename", "name"),
<<<<<<< HEAD
                ("binarypackagename", "name"), ("importance", "title"),
=======
                ("severity", "title"), ("priority", "title"),
>>>>>>> 62eae702
                ("bugwatch", "title")):
                change = getattr(bugtask_delta, fieldname)
                if change:
                    oldval_display, newval_display = _get_task_change_values(
                        change, displayattrname)
                    change_info += _get_task_change_row(
                        fieldname, oldval_display, newval_display)

            if bugtask_delta.assignee is not None:
                oldval_display = u"(unassigned)"
                newval_display = u"(unassigned)"
                if bugtask_delta.assignee.get('old'):
                    oldval_display = bugtask_delta.assignee['old'].browsername
                if bugtask_delta.assignee.get('new'):
                    newval_display = bugtask_delta.assignee['new'].browsername

                changerow = (
                    u"%(label)13s: %(oldval)s => %(newval)s\n" % {
                    'label' : u"Assignee", 'oldval' : oldval_display,
                    'newval' : newval_display})
                change_info += changerow

            for fieldname, displayattrname in (
                ("status", "title"), ("target", "name")):
                change = getattr(bugtask_delta, fieldname)
                if change:
                    oldval_display, newval_display = _get_task_change_values(
                        change, displayattrname)
                    change_info += _get_task_change_row(
                        fieldname, oldval_display, newval_display)
            changes.append(change_info.rstrip())

    if bug_delta.added_bugtasks is not None:
        # Use zope_isinstance, to ensure that this Just Works with
        # security-proxied objects.
        if zope_isinstance(bug_delta.added_bugtasks, (list, tuple)):
            added_bugtasks = bug_delta.added_bugtasks
        else:
            added_bugtasks = [bug_delta.added_bugtasks]

        for added_bugtask in added_bugtasks:
            if added_bugtask.bugwatch:
                change_info = u"** Also affects: %s via\n" % (
                    added_bugtask.targetname)
                change_info += u"   %s\n" % added_bugtask.bugwatch.url
            else:
                change_info = u"** Also affects: %s\n" % (
                    added_bugtask.targetname)
            change_info += u"%13s: %s\n" % (u"Importance",
                added_bugtask.importance.title)
            if added_bugtask.assignee:
                assignee = added_bugtask.assignee
                change_info += u"%13s: %s <%s>\n" % (
                    u"Assignee", assignee.name, assignee.preferredemail.email)
            change_info += u"%13s: %s" % (u"Status", added_bugtask.status.title)
            changes.append(change_info)

    return changes


def _get_task_change_row(label, oldval_display, newval_display):
    """Return a row formatted for display in task change info."""
    return u"%(label)13s: %(oldval)s => %(newval)s\n" % {
        'label' : label.capitalize(),
        'oldval' : oldval_display,
        'newval' : newval_display}


def _get_task_change_values(task_change, displayattrname):
    """Return the old value and the new value for a task field change."""
    oldval = task_change.get('old')
    newval = task_change.get('new')

    oldval_display = None
    newval_display = None

    if oldval:
        oldval_display = getattr(oldval, displayattrname)
    if newval:
        newval_display = getattr(newval, displayattrname)

    return (oldval_display, newval_display)


def send_bug_notification(bug, user, subject, contents, to_addrs=None,
                          headers=None):
    """Sends a bug notification.

    :bug: The bug the notification concerns.
    :user: The user that did that action that caused a notification to
           be sent.
    :subject: The subject of the notification.
    :contents: The content of the notification.
    :to_addrs: The addresses the notification should be sent to. If none
               are provided, the default bug cc list will be used.
    :headers: Any additional headers that should get added to the
              message.

    If no References header is given, one will be constructed to ensure
    that the notification gets grouped together with other notifications
    concerning the same bug (if the email client supports threading).
    """

    assert user is not None, 'user is None'

    if headers is None:
        headers = {}
    if to_addrs is None:
        to_addrs = get_cc_list(bug)

    if not to_addrs:
        # No recipients for this email means there's no point generating an
        # email.
        return

    if ('Message-Id' not in headers or
            headers['Message-Id'] != bug.initial_message.rfc822msgid):
        # It's not the initial, message. Let's add the inital message id
        # to the References header, so that it will be threaded properly.
        if not 'References' in headers:
            headers['References'] = ''
        references = headers['References'].split()
        if bug.initial_message.rfc822msgid not in references:
            references.insert(0, bug.initial_message.rfc822msgid)
        headers['References'] = ' '.join(references)

    # Use zope_isinstance, to ensure that this Just Works with
    # security-proxied objects.
    if not zope_isinstance(to_addrs, (list, tuple)):
        to_addrs = [to_addrs]

    if "Reply-To" not in headers:
        headers["Reply-To"] = get_bugmail_replyto_address(bug)

    # Add a header for each task on this bug, to help users organize
    # their incoming mail in a way that's convenient for them.
    x_launchpad_bug_values = []
    for bugtask in bug.bugtasks:
        x_launchpad_bug_values.append(bugtask.asEmailHeaderValue())

    headers["X-Launchpad-Bug"] = x_launchpad_bug_values

    body = get_email_template('bug-notification.txt') % {
        'content': contents,
        'bug_title': bug.title,
        'bug_url': canonical_url(bug)}

    for to_addr in to_addrs:
        simple_sendmail_from_person(
            person=user, to_addrs=to_addr, subject=subject,
            body=body, headers=headers)


def add_bug_duplicate_notification(duplicate_bug, user):
    """Add a notification that a bug was marked a dup of a bug.

    An email will be sent the duplicate_bug.duplicateOf's subscribers
    telling them which bug has been marked as a dup of their bug.
    duplicate_bug is an IBug whose .duplicateof is not
    None.
    """
    bug = duplicate_bug.duplicateof
    if bug is None:
        return
    subject = u"[Bug %d] %s" % (bug.id, bug.title)

    body = u"** Bug %d has been marked a duplicate of this bug" % (
        duplicate_bug.id,)

    bug.addChangeNotification(body, person=user)


def get_cc_list(bug):
    """Return the list of people that are CC'd on this bug.

    Appends people CC'd on the dup target as well, if this bug is a
    duplicate.
    """
    subscriptions = []
    if not bug.private:
        subscriptions = list(GLOBAL_NOTIFICATION_EMAIL_ADDRS)

    subscriptions += bug.notificationRecipientAddresses()

    return subscriptions


def get_bug_delta(old_bug, new_bug, user):
    """Compute the delta from old_bug to new_bug.

    old_bug and new_bug are IBug's. user is an IPerson. Returns an
    IBugDelta if there are changes, or None if there were no changes.
    """
    changes = {}

    for field_name in ("title", "description",  "name", "private",
                       "security_related", "duplicateof"):
        # fields for which we show old => new when their values change
        old_val = getattr(old_bug, field_name)
        new_val = getattr(new_bug, field_name)
        if old_val != new_val:
            changes[field_name] = {}
            changes[field_name]["old"] = old_val
            changes[field_name]["new"] = new_val

    if changes:
        changes["bug"] = new_bug
        changes["bugurl"] = canonical_url(new_bug)
        changes["user"] = user

        return BugDelta(**changes)
    else:
        return None


def get_task_delta(old_task, new_task):
    """Compute the delta from old_task to new_task.

    old_task and new_task are either both IDistroBugTask's or both
    IUpstreamBugTask's, otherwise a TypeError is raised.

    Returns an IBugTaskDelta or None if there were no changes between
    old_task and new_task.
    """
    changes = {}
    if (IUpstreamBugTask.providedBy(old_task) and
        IUpstreamBugTask.providedBy(new_task)):
        if old_task.product != new_task.product:
            changes["product"] = {}
            changes["product"]["old"] = old_task.product
            changes["product"]["new"] = new_task.product
    elif ((IDistroBugTask.providedBy(old_task) and
           IDistroBugTask.providedBy(new_task)) or
          (IDistroReleaseBugTask.providedBy(old_task) and
           IDistroReleaseBugTask.providedBy(new_task))):
        if old_task.sourcepackagename != new_task.sourcepackagename:
            changes["sourcepackagename"] = {}
            changes["sourcepackagename"]["old"] = old_task.sourcepackagename
            changes["sourcepackagename"]["new"] = new_task.sourcepackagename
    else:
        raise TypeError(
            "Can't calculate delta on bug tasks of incompatible types: "
            "[%s, %s]" % (repr(old_task), repr(new_task)))

    # calculate the differences in the fields that both types of tasks
    # have in common
    for field_name in ("status", "importance",
                       "assignee", "bugwatch", "milestone"):
        old_val = getattr(old_task, field_name)
        new_val = getattr(new_task, field_name)
        if old_val != new_val:
            changes[field_name] = {}
            changes[field_name]["old"] = old_val
            changes[field_name]["new"] = new_val

    if changes:
        changes["bugtask"] = old_task
        return BugTaskDelta(**changes)
    else:
        return None


def notify_bug_added(bug, event):
    """Send an email notification that a bug was added.

    Event must be an ISQLObjectCreatedEvent.
    """

    bug.addCommentNotification(bug.initial_message)


def notify_bug_modified(modified_bug, event):
    """Notify the Cc'd list that this bug has been modified.

    modified_bug bug must be an IBug. event must be an
    ISQLObjectModifiedEvent.
    """
    bug_delta = get_bug_delta(
        old_bug=event.object_before_modification,
        new_bug=event.object, user=event.user)

    assert bug_delta is not None

    add_bug_change_notifications(bug_delta)

    if bug_delta.duplicateof is not None:
        # This bug was marked as a duplicate, so notify the dup
        # target subscribers of this as well.
        add_bug_duplicate_notification(
            duplicate_bug=bug_delta.bug,
            user=event.user)


def add_bug_change_notifications(bug_delta):
    """Generate bug notifications and add them to the bug."""
    changes = get_bug_edit_notification_texts(bug_delta)
    for text_change in changes:
        bug_delta.bug.addChangeNotification(text_change, person=bug_delta.user)


def notify_bugtask_added(bugtask, event):
    """Notify CC'd list that this bug has been marked as needing fixing
    somewhere else.

    bugtask must be in IBugTask. event must be an
    ISQLObjectModifiedEvent.
    """
    bugtask = event.object

    bug_delta = BugDelta(
        bug=bugtask.bug,
        bugurl=canonical_url(bugtask.bug),
        user=event.user,
        added_bugtasks=bugtask)

    add_bug_change_notifications(bug_delta)


def notify_bugtask_edited(modified_bugtask, event):
    """Notify CC'd subscribers of this bug that something has changed
    on this task.

    modified_bugtask must be an IBugTask. event must be an
    ISQLObjectModifiedEvent.
    """
    bugtask_delta = get_task_delta(
        event.object_before_modification, event.object)
    bug_delta = BugDelta(
        bug=event.object.bug,
        bugurl=canonical_url(event.object.bug),
        bugtask_deltas=bugtask_delta,
        user=event.user)

    add_bug_change_notifications(bug_delta)

    update_bug_contact_subscriptions(modified_bugtask, event)
    update_security_contact_subscriptions(modified_bugtask, event)


def notify_bug_comment_added(bugmessage, event):
    """Notify CC'd list that a message was added to this bug.

    bugmessage must be an IBugMessage. event must be an
    ISQLObjectCreatedEvent. If bugmessage.bug is a duplicate the
    comment will also be sent to the dup target's subscribers.
    """
    bug = bugmessage.bug
    bug.addCommentNotification(bugmessage.message)


def notify_bug_external_ref_added(ext_ref, event):
    """Notify CC'd list that a new web link has been added for this
    bug.

    ext_ref must be an IBugExternalRef. event must be an
    ISQLObjectCreatedEvent.
    """
    bug_delta = BugDelta(
        bug=ext_ref.bug,
        bugurl=canonical_url(ext_ref.bug),
        user=event.user,
        external_reference={'new' : ext_ref})

    add_bug_change_notifications(bug_delta)


def notify_bug_external_ref_edited(edited_ext_ref, event):
    """Notify CC'd list that a web link has been edited.

    edited_ext_ref must be an IBugExternalRef. event must be an
    ISQLObjectModifiedEvent.
    """
    old = event.object_before_modification
    new = event.object
    if ((old.url != new.url) or (old.title != new.title)):
        # A change was made that's worth sending an edit
        # notification about.
        bug_delta = BugDelta(
            bug=new.bug,
            bugurl=canonical_url(new.bug),
            user=event.user,
            external_reference={'old' : old, 'new' : new})

        add_bug_change_notifications(bug_delta)


def notify_bug_watch_added(watch, event):
    """Notify CC'd list that a new watch has been added for this bug.

    watch must be an IBugWatch. event must be an
    ISQLObjectCreatedEvent.
    """
    bug_delta = BugDelta(
        bug=watch.bug,
        bugurl=canonical_url(watch.bug),
        user=event.user,
        bugwatch={'new' : watch})

    add_bug_change_notifications(bug_delta)


def notify_bug_watch_modified(modified_bug_watch, event):
    """Notify CC'd bug subscribers that a bug watch was edited.

    modified_bug_watch must be an IBugWatch. event must be an
    ISQLObjectModifiedEvent.
    """
    old = event.object_before_modification
    new = event.object
    if ((old.bugtracker != new.bugtracker) or
        (old.remotebug != new.remotebug)):
        # there is a difference worth notifying about here
        # so let's keep going
        bug_delta = BugDelta(
            bug=new.bug,
            bugurl=canonical_url(new.bug),
            user=event.user,
            bugwatch={'old' : old, 'new' : new})

        add_bug_change_notifications(bug_delta)


def notify_bug_cve_added(bugcve, event):
    """Notify CC'd list that a new cve ref has been added to this bug.

    bugcve must be an IBugCve. event must be an ISQLObjectCreatedEvent.
    """
    bug_delta = BugDelta(
        bug=bugcve.bug,
        bugurl=canonical_url(bugcve.bug),
        user=event.user,
        cve={'new': bugcve.cve})

    add_bug_change_notifications(bug_delta)

def notify_bug_cve_deleted(bugcve, event):
    """Notify CC'd list that a cve ref has been removed from this bug.

    bugcve must be an IBugCve. event must be an ISQLObjectDeletedEvent.
    """
    bug_delta = BugDelta(
        bug=bugcve.bug,
        bugurl=canonical_url(bugcve.bug),
        user=event.user,
        cve={'old': bugcve.cve})

    add_bug_change_notifications(bug_delta)


def notify_bug_attachment_added(bugattachment, event):
    """Notify CC'd list that a new attachment has been added.

    bugattachment must be an IBugAttachment. event must be an
    ISQLObjectCreatedEvent.
    """
    bug = bugattachment.bug
    bug_delta = BugDelta(
        bug=bug,
        bugurl=canonical_url(bug),
        user=event.user,
        attachment={'new' : bugattachment})

    add_bug_change_notifications(bug_delta)


def notify_join_request(event):
    """Notify team administrators that a new membership is pending approval."""
    if not event.user in event.team.proposedmembers:
        return

    user = event.user
    team = event.team
    tm = getUtility(ITeamMembershipSet).getByPersonAndTeam(user, team)
    assert tm is not None
    to_addrs = team.getTeamAdminsEmailAddresses()
    replacements = {'browsername': user.browsername,
                    'name': user.name,
                    'teamname': team.browsername,
                    'url': canonical_url(tm)}
    msg = get_email_template('pending-membership-approval.txt') % replacements
    subject = "Launchpad: New %s member awaiting approval." % team.name
    from_addr = config.noreply_from_address
    headers = {"Reply-To": user.preferredemail.email}
    simple_sendmail(from_addr, to_addrs, subject, msg, headers=headers)


def send_ticket_notification(ticket_event, subject, body):
    """Sends a ticket notification to the ticket's subscribers."""
    ticket = ticket_event.object

    sent_addrs = set()
    subscribers = [subscription.person
                   for subscription in ticket.subscriptions]
    for notified_person in subscribers:
        for address in contactEmailAddresses(notified_person):
            if address not in sent_addrs:
                from_address = format_address(
                    ticket_event.user.displayname,
                    'ticket%s@%s' % (
                        ticket_event.object.id,
                        config.tickettracker.email_domain))
                simple_sendmail(
                    from_address, address, subject, body)
                sent_addrs.add(address)


def notify_ticket_added(ticket, event):
    """Notify the subscribers of the newly added ticket."""
    subject = '[Support #%s]: %s' % (ticket.id, ticket.title)
    body = get_email_template('ticket_added.txt') % {
        'target_name': ticket.target.displayname,
        'ticket_id': ticket.id,
        'ticket_url': canonical_url(ticket),
        'comment': ticket.description}

    send_ticket_notification(event, subject, body)


def get_ticket_changes_text(ticket, old_ticket):
    """Return a textual representation of the changes."""
    indent = 4*' '
    info_fields = []
    if ticket.status != old_ticket.status:
        info_fields.append(indent + 'Status: %s => %s' % (
            old_ticket.status.title, ticket.status.title))

    old_bugs = set(old_ticket.bugs)
    bugs = set(ticket.bugs)
    for linked_bug in bugs.difference(old_bugs):
        info_fields.append(
            indent + 'Linked to bug: #%s\n' % linked_bug.id +
            indent + canonical_url(linked_bug))
    for unlinked_bug in old_bugs.difference(bugs):
        info_fields.append(
            indent + 'Removed link to bug: #%s\n' % unlinked_bug.id +
            indent + canonical_url(unlinked_bug))

    if ticket.title != old_ticket.title:
        info_fields.append('Summary changed to:\n%s' % ticket.title)
    if ticket.description != old_ticket.description:
        info_fields.append('Description changed to:\n%s' % ticket.description)

    ticket_changes = '\n\n'.join(info_fields)
    return ticket_changes


def notify_ticket_modified(ticket, event):
    """Notify the subscribers that a ticket has been modifed."""
    old_ticket = event.object_before_modification

    body = get_ticket_changes_text(ticket, old_ticket)

    new_comments = set(ticket.messages).difference(old_ticket.messages)
    nr_of_new_comments = len(new_comments)
    if len(new_comments) == 0:
        comment_subject = ticket.title
    elif len(new_comments) == 1:
        comment = new_comments.pop()
        comment_subject = comment.subject
        if body:
            # There should be a blank line between the changes and the
            # comment.
            body += '\n\n'
        body += 'Comment:\n%s' % comment.text_contents
    else:
        raise AssertionError(
            "There shouldn't be more than one comment for a notification.")

    if not body:
        # No interesting changes were made.
        return

    subject = '[Support #%s]: %s' % (ticket.id, comment_subject)


    body = get_email_template('ticket_modified.txt') % {
        'ticket_id': ticket.id,
        'target_name': ticket.target.displayname,
        'ticket_url': canonical_url(ticket),
        'body': body}
    send_ticket_notification(event, subject, body)


def notify_specification_modified(spec, event):
    """Notify the related people that a specification has been modifed."""
    spec_delta = spec.getDelta(event.object_before_modification, event.user)
    if spec_delta is None:
        #XXX: Ideally, if an ISQLObjectModifiedEvent event is generated,
        #     spec_delta shouldn't be None. I'm not confident that we
        #     have enough test yet to assert this, though.
        #     -- Bjorn Tillenius, 2006-03-08
        return

    subject = '[Spec %s] %s' % (spec.name, spec.title)
    indent = ' '*4
    info_lines = []
    for dbitem_name in ('status', 'priority'):
        title = ISpecification[dbitem_name].title
        assert ISpecification[dbitem_name].required, (
            "The mail notification assumes %s can't be None" % dbitem_name)
        dbitem_delta = getattr(spec_delta, dbitem_name)
        if dbitem_delta is not None:
            old_item = dbitem_delta['old']
            new_item = dbitem_delta['new']
            info_lines.append("%s%s: %s => %s" % (
                indent, title, old_item.title, new_item.title))

    for person_attrname in ('approver', 'assignee', 'drafter'):
        title = ISpecification[person_attrname].title
        person_delta = getattr(spec_delta, person_attrname)
        if person_delta is not None:
            old_person = person_delta['old']
            if old_person is None:
                old_value = "(none)"
            else:
                old_value = old_person.displayname
            new_person = person_delta['new']
            if new_person is None:
                new_value = "(none)"
            else:
                new_value = new_person.displayname
            info_lines.append(
                "%s%s: %s => %s" % (indent, title, old_value, new_value))

    mail_wrapper = MailWrapper(width=72)
    if spec_delta.whiteboard is not None:
        if info_lines:
            info_lines.append('')
        info_lines.append('Whiteboard changed to:')
        info_lines.append('')
        info_lines.append(mail_wrapper.format(spec_delta.whiteboard))

    if not info_lines:
        # The specification was modified, but we don't yet support
        # sending notification for the change.
        return
    body = get_email_template('specification-modified.txt') % {
        'editor': event.user.displayname,
        'info_fields': '\n'.join(info_lines),
        'spec_title': spec.title,
        'spec_url': canonical_url(spec)}

    for address in spec.notificationRecipientAddresses():
        simple_sendmail_from_person(event.user, address, subject, body)<|MERGE_RESOLUTION|>--- conflicted
+++ resolved
@@ -401,12 +401,7 @@
 
             for fieldname, displayattrname in (
                 ("product", "displayname"), ("sourcepackagename", "name"),
-<<<<<<< HEAD
-                ("binarypackagename", "name"), ("importance", "title"),
-=======
-                ("severity", "title"), ("priority", "title"),
->>>>>>> 62eae702
-                ("bugwatch", "title")):
+                ("importance", "title"), ("bugwatch", "title")):
                 change = getattr(bugtask_delta, fieldname)
                 if change:
                     oldval_display, newval_display = _get_task_change_values(
