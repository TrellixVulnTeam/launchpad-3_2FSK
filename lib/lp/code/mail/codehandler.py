# Copyright 2009 Canonical Ltd.  This software is licensed under the
# GNU Affero General Public License version 3 (see the file LICENSE).

from __future__ import with_statement


__metaclass__ = type


import operator
import re
import transaction

from bzrlib.branch import Branch
from bzrlib.errors import (
    NotAMergeDirective, NotBranchError, NotStacked)
from bzrlib.merge_directive import MergeDirective
from bzrlib.transport import get_transport
from bzrlib.urlutils import join as urljoin
from sqlobject import SQLObjectNotFound

from zope.component import getUtility
from zope.interface import implements

from lp.codehosting.bzrutils import is_branch_stackable
from lp.codehosting.vfs import get_lp_server
from canonical.launchpad.interfaces.mail import (
    IMailHandler, EmailProcessingError)
from canonical.launchpad.interfaces.message import IMessageSet
from canonical.launchpad.mail.commands import (
    EmailCommand, EmailCommandCollection)
from canonical.launchpad.mail.helpers import (
    ensure_not_weakly_authenticated, get_error_message, get_main_body,
    get_person_or_team, IncomingEmailError, parse_commands)
from lp.services.mail.sendmail import simple_sendmail
from canonical.launchpad.mailnotification import (
    send_process_error_notification)
from canonical.launchpad.webapp import urlparse
from canonical.launchpad.webapp.errorlog import globalErrorUtility
from canonical.launchpad.webapp.interfaces import ILaunchBag
from lazr.uri import URI
from lp.code.bzr import get_branch_formats
from lp.code.enums import BranchType, CodeReviewVote
from lp.code.errors import BranchMergeProposalExists, UserNotBranchReviewer
from lp.code.interfaces.branch import BranchCreationException
from lp.code.interfaces.branchlookup import IBranchLookup
from lp.code.interfaces.branchmergeproposal import (
    IBranchMergeProposalGetter, ICreateMergeProposalJobSource)
from lp.code.interfaces.branchnamespace import (
    lookup_branch_namespace, split_unique_name)
from lp.code.interfaces.branchtarget import check_default_stacked_on


class BadBranchMergeProposalAddress(Exception):
    """The user-supplied address is not an acceptable value."""

class InvalidBranchMergeProposalAddress(BadBranchMergeProposalAddress):
    """The user-supplied address is not an acceptable value."""

class NonExistantBranchMergeProposalAddress(BadBranchMergeProposalAddress):
    """The BranchMergeProposal specified by the address does not exist."""

class InvalidVoteString(Exception):
    """The user-supplied vote is not an acceptable value."""


class NonLaunchpadTarget(Exception):
    """Target branch is not registered with Launchpad."""


class MissingMergeDirective(Exception):
    """Emailed merge proposal lacks a merge directive"""


class CodeReviewEmailCommandExecutionContext:
    """Passed as the only parameter to each code review email command.

    The execution context is created once for each email and then passed to
    each command object as the execution parameter.  The resulting vote and
    vote tags in the context are used in the final code review comment
    creation.
    """

    def __init__(self, merge_proposal, user, notify_event_listeners=True):
        self.merge_proposal = merge_proposal
        self.user = user
        self.vote = None
        self.vote_tags = None
        self.notify_event_listeners = notify_event_listeners


class CodeReviewEmailCommand(EmailCommand):
    """Commands specific to code reviews."""

    # Some code commands need to happen before others, so we order them.
    sort_order = 1

    def execute(self, context):
        raise NotImplementedError


class VoteEmailCommand(CodeReviewEmailCommand):
    """Record the vote to add to the comment."""

    # Votes should happen first, so set the order lower than
    # status updates.
    sort_order = 0

    _vote_alias = {
        '+1': CodeReviewVote.APPROVE,
        '+0': CodeReviewVote.ABSTAIN,
        '0': CodeReviewVote.ABSTAIN,
        '-0': CodeReviewVote.ABSTAIN,
        '-1': CodeReviewVote.DISAPPROVE,
        'needsfixing': CodeReviewVote.NEEDS_FIXING,
        'needs-fixing': CodeReviewVote.NEEDS_FIXING,
        'needsinfo': CodeReviewVote.NEEDS_INFO,
        'needs-info': CodeReviewVote.NEEDS_INFO,
        'needsinformation': CodeReviewVote.NEEDS_INFO,
        'needs_information': CodeReviewVote.NEEDS_INFO,
        'needs-information': CodeReviewVote.NEEDS_INFO,
        }

    def execute(self, context):
        """Extract the vote and tags from the args."""
        if len(self.string_args) == 0:
            raise EmailProcessingError(
                get_error_message(
                    'num-arguments-mismatch.txt',
                    command_name='review',
                    num_arguments_expected='one or more',
                    num_arguments_got='0'))

        vote_string = self.string_args[0]
        vote_tag_list = self.string_args[1:]
        try:
            context.vote = CodeReviewVote.items[vote_string.upper()]
        except KeyError:
            # If the word doesn't match, check aliases that we allow.
            context.vote = self._vote_alias.get(vote_string)
            if context.vote is None:
                # Replace the _ with - in the names of the items.
                # Slightly easier to type and read.
                valid_votes = ', '.join(sorted(
                    v.name.lower().replace('_', '-')
                    for v in CodeReviewVote.items.items))
                raise EmailProcessingError(
                    get_error_message(
                        'dbschema-command-wrong-argument.txt',
                        command_name='review',
                        arguments=valid_votes,
                        example_argument='needs-fixing'))

        if len(vote_tag_list) > 0:
            context.vote_tags = ' '.join(vote_tag_list)


class UpdateStatusEmailCommand(CodeReviewEmailCommand):
    """Update the status of the merge proposal."""

    _numberOfArguments = 1

    def execute(self, context):
        """Update the status of the merge proposal."""
        # Only accepts approved, and rejected for now.
        self._ensureNumberOfArguments()
        new_status = self.string_args[0].lower()
        # Grab the latest rev_id from the source branch.
        # This is what the browser code does right now.
        rev_id = context.merge_proposal.source_branch.last_scanned_id
        try:
            if new_status in ('approved', 'approve'):
                if context.vote is None:
                    context.vote = CodeReviewVote.APPROVE
                context.merge_proposal.approveBranch(context.user, rev_id)
            elif new_status in ('rejected', 'reject'):
                if context.vote is None:
                    context.vote = CodeReviewVote.DISAPPROVE
                context.merge_proposal.rejectBranch(context.user, rev_id)
            else:
                raise EmailProcessingError(
                    get_error_message(
                        'dbschema-command-wrong-argument.txt',
                        command_name=self.name,
                        arguments='approved, rejected',
                        example_argument='approved'))
        except UserNotBranchReviewer:
            raise EmailProcessingError(
                get_error_message(
                    'user-not-reviewer.txt',
                    command_name=self.name,
                    target=context.merge_proposal.target_branch.bzr_identity))


class AddReviewerEmailCommand(CodeReviewEmailCommand):
    """Add a new reviewer."""

    def execute(self, context):
        if len(self.string_args) == 0:
            raise EmailProcessingError(
                get_error_message(
                    'num-arguments-mismatch.txt',
                    command_name=self.name,
                    num_arguments_expected='one or more',
                    num_arguments_got='0'))

        # Pop the first arg as the reviewer.
        reviewer = get_person_or_team(self.string_args.pop(0))
        if len(self.string_args) > 0:
            review_tags = ' '.join(self.string_args)
        else:
            review_tags = None

        context.merge_proposal.nominateReviewer(
            reviewer, context.user, review_tags,
            _notify_listeners=context.notify_event_listeners)


class CodeEmailCommands(EmailCommandCollection):
    """A colleciton of email commands for code."""

    _commands = {
        'vote': VoteEmailCommand,
        'review': VoteEmailCommand,
        'status': UpdateStatusEmailCommand,
        'merge': UpdateStatusEmailCommand,
        'reviewer': AddReviewerEmailCommand,
        }

    @classmethod
    def getCommands(klass, message_body):
        """Extract the commands from the message body."""
        if message_body is None:
            return []
        commands = [klass.get(name=name, string_args=args) for
                    name, args in parse_commands(message_body,
                                                 klass._commands.keys())]
        return sorted(commands, key=operator.attrgetter('sort_order'))


class CodeHandler:
    """Mail handler for the code domain."""
    implements(IMailHandler)

    addr_pattern = re.compile(r'(mp\+)([^@]+).*')
    allow_unknown_users = False

    def process(self, mail, email_addr, file_alias):
        """Process an email for the code domain.

        Emails may be converted to CodeReviewComments, and / or
        deferred to jobs to create BranchMergeProposals.
        """
        if email_addr.startswith('merge@'):
            return self.createMergeProposalJob(mail, email_addr, file_alias)
        else:
            try:
                return self.processComment(mail, email_addr, file_alias)
            except AssertionError:
                body = get_error_message('messagemissingsubject.txt')
                simple_sendmail('merge@code.launchpad.net',
                    [mail.get('from')],
                    'Error Creating Merge Proposal', body)
                return True

    def createMergeProposalJob(self, mail, email_addr, file_alias):
        """Check that the message is signed and create the job."""
        try:
            ensure_not_weakly_authenticated(
                mail, email_addr, 'not-signed-md.txt',
                'key-not-registered-md.txt')
        except IncomingEmailError, error:
            user = getUtility(ILaunchBag).user
            send_process_error_notification(
                str(user.preferredemail.email),
                'Submit Request Failure',
                error.message, mail, error.failing_command)
            transaction.abort()
        else:
            getUtility(ICreateMergeProposalJobSource).create(file_alias)
        return True

    def processCommands(self, context, email_body_text):
        """Process the commadns in the email_body_text against the context."""
        commands = CodeEmailCommands.getCommands(email_body_text)

        processing_errors = []

        for command in commands:
            try:
                command.execute(context)
            except EmailProcessingError, error:
                processing_errors.append((error, command))

        if len(processing_errors) > 0:
            errors, commands = zip(*processing_errors)
            raise IncomingEmailError(
                '\n'.join(str(error) for error in errors),
                list(commands))

        return len(commands)

    def processComment(self, mail, email_addr, file_alias):
        """Process an email and create a CodeReviewComment.

        The only mail command understood is 'vote', which takes 'approve',
        'disapprove', or 'abstain' as values.  Specifically, it takes
        any CodeReviewVote item value, case-insensitively.
        :return: True.
        """
        user = getUtility(ILaunchBag).user
        try:
            merge_proposal = self.getBranchMergeProposal(email_addr)
        except NonExistantBranchMergeProposalAddress:
            send_process_error_notification(
                str(user.preferredemail.email),
                'Submit Request Failure',
                'There is no merge proposal at %s' % email_addr,
                mail)
            return True
        except BadBranchMergeProposalAddress:
            return False
        context = CodeReviewEmailCommandExecutionContext(merge_proposal, user)
        try:
            email_body_text = get_main_body(mail)
            processed_count = self.processCommands(context, email_body_text)

            # Make sure that the email is in fact signed.
            if processed_count > 0:
                ensure_not_weakly_authenticated(mail, 'code review')

            message = getUtility(IMessageSet).fromEmail(
                mail.parsed_string,
                owner=getUtility(ILaunchBag).user,
                filealias=file_alias,
                parsed_message=mail)
            comment = merge_proposal.createCommentFromMessage(
                message, context.vote, context.vote_tags, mail)

        except IncomingEmailError, error:
            send_process_error_notification(
                str(user.preferredemail.email),
                'Submit Request Failure',
                error.message, mail, error.failing_command)
            transaction.abort()
        return True

    @staticmethod
    def _getReplyAddress(mail):
        """The address to use for automatic replies."""
        return mail.get('Reply-to', mail['From'])

    @classmethod
    def getBranchMergeProposal(klass, email_addr):
        """Return branch merge proposal designated by email_addr.

        Addresses are of the form mp+5@code.launchpad.net, where 5 is the
        database id of the related branch merge proposal.

        The inverse operation is BranchMergeProposal.address.
        """
        match = klass.addr_pattern.match(email_addr)
        if match is None:
            raise InvalidBranchMergeProposalAddress(email_addr)
        try:
            merge_proposal_id = int(match.group(2))
        except ValueError:
            raise InvalidBranchMergeProposalAddress(email_addr)
        getter = getUtility(IBranchMergeProposalGetter)
        try:
            return getter.get(merge_proposal_id)
        except SQLObjectNotFound:
            raise NonExistantBranchMergeProposalAddress(email_addr)

    def _acquireBranchesForProposal(self, md, submitter):
        """Find or create DB Branches from a MergeDirective.

        If the target is not a Launchpad branch, NonLaunchpadTarget will be
        raised.  If the source is not a Launchpad branch, a REMOTE branch will
        be created implicitly, with submitter as its owner/registrant.

        :param md: The `MergeDirective` to get branch URLs from.
        :param submitter: The `Person` who requested that the merge be
            performed.
        :return: source_branch, target_branch
        """
        mp_target = getUtility(IBranchLookup).getByUrl(md.target_branch)
        if mp_target is None:
            raise NonLaunchpadTarget()
        # If the target branch cannot be stacked upon, then don't try to stack
        # upon it or get revisions form it.
        if md.bundle is None or check_default_stacked_on(mp_target) is None:
            mp_source = self._getSourceNoBundle(
                md, mp_target, submitter)
        else:
            mp_source = self._getSourceWithBundle(
                md, mp_target, submitter)
        return mp_source, mp_target

    @staticmethod
    def _getNewBranchInfo(url, target_branch, submitter):
        """Return the namespace and basename for a branch.

        If an LP URL is provided, the namespace and basename will match the
        LP URL.

        Otherwise, the target is used to determine the namespace, and the base
        depends on what was supplied.

        If a URL is supplied, its base is used.

        If no URL is supplied, 'merge' is used as the base.

        :param url: The public URL of the source branch, if any.
        :param target_branch: The target branch.
        :param submitter: The person submitting the merge proposal.
        """
        if url is not None:
            url = url.rstrip('/')
            branches = getUtility(IBranchLookup)
            unique_name = branches.uriToUniqueName(URI(url))
            if unique_name is not None:
                namespace_name, base = split_unique_name(unique_name)
                return lookup_branch_namespace(namespace_name), base
        if url is None:
            basename = 'merge'
        else:
            basename = urlparse(url)[2].split('/')[-1]
        namespace = target_branch.target.getNamespace(submitter)
        return namespace, basename

    def _getNewBranch(self, branch_type, url, target, submitter):
        """Return a new database branch.

        :param branch_type: The type of branch to create.
        :param url: The public location of the branch to create.
        :param product: The product associated with the branch to create.
        :param submitter: The person who requested the merge.
        """
        namespace, basename = self._getNewBranchInfo(url, target, submitter)
        if branch_type == BranchType.REMOTE:
            db_url = url
        else:
            db_url = None
        return namespace.createBranchWithPrefix(
            branch_type, basename, submitter, url=db_url)

    def _getSourceNoBundle(self, md, target, submitter):
        """Get a source branch for a merge directive with no bundle."""
        source_db_branch = getUtility(IBranchLookup).getByUrl(
            md.source_branch)
        if source_db_branch is None:
            source_db_branch = self._getNewBranch(
                BranchType.REMOTE, md.source_branch, target, submitter)
        return source_db_branch

    def _getOrCreateDBBranch(self, md, db_target, submitter):
        """Return the source branch, creating a new branch if necessary."""
        db_source = None
        if md.source_branch is not None:
            db_source = getUtility(IBranchLookup).getByUrl(md.source_branch)
        if db_source is None:
            db_source = self._getNewBranch(
                BranchType.HOSTED, md.source_branch, db_target, submitter)
            # Commit the transaction to make sure the new source branch is
            # visible to the XMLRPC server which provides the virtual file
            # system information.
            transaction.commit()
        return db_source

    def _openSourceBzrBranch(self, source_url, target_url, stacked_url):
        """Open the source bzr branch, creating a new branch if necessary."""
        try:
            return Branch.open(source_url)
        except NotBranchError:
            bzr_target = Branch.open(target_url)
            transport = get_transport(
                source_url,
                possible_transports=[bzr_target.bzrdir.root_transport])
            bzrdir = bzr_target.bzrdir.sprout(
                transport.base, bzr_target.last_revision(),
                force_new_repo=True, stacked=True, create_tree_if_local=False,
                possible_transports=[transport], source_branch=bzr_target)
            bzr_branch = bzrdir.open_branch()
            # Set the stacked url to be the relative url for the target.
            bzr_branch.set_stacked_on_url(stacked_url)
            return bzr_branch

    def _getSourceWithBundle(self, md, db_target, submitter):
        """Get a source branch for a merge directive with a bundle."""
        db_source = self._getOrCreateDBBranch(md, db_target, submitter)
        # Make sure that the target branch is stackable so that we only
        # install the revisions unique to the source branch. If the target
        # branch is not stackable, return the existing branch or a new hosted
        # source branch - one that has *no* Bazaar data.  Together these
        # prevent users from using Launchpad disk space at a rate that is
        # disproportionately greater than data uploaded.
        mirrored_bzr_target = db_target.getBzrBranch()
        if not is_branch_stackable(mirrored_bzr_target):
            return db_source
        assert db_source.branch_type == BranchType.HOSTED, (
            "Source branch is not hosted.")

        # Create the LP server as if the submitter was pushing a branch to LP.
        lp_server = get_lp_server(submitter.id)
        lp_server.start_server()
        try:
            source_url = urljoin(lp_server.get_url(), db_source.unique_name)
            target_url = urljoin(lp_server.get_url(), db_target.unique_name)
            stacked_url = '/' + db_target.unique_name
            bzr_source = self._openSourceBzrBranch(
                source_url, target_url, stacked_url)
            if is_branch_stackable(bzr_source):
                # Set the stacked on URL if not set.
                try:
                    bzr_source.get_stacked_on_url()
                except NotStacked:
                    # We don't currently support pulling in the revisions if
                    # the source branch exists and isn't stacked.
                    # XXX Tim Penhey 2010-07-27 bug 610292
                    # We should fail here and return an oops email to the user.
                    return db_source
                self._pullRevisionsFromMergeDirectiveIntoSourceBranch(
                    md, target_url, bzr_source)
                # Get the puller to pull the branch into the mirrored area.
<<<<<<< HEAD
                db_source.requestMirror()
                db_source.branchChanged(
                    stacked_url, 
                    )
=======
                formats = get_branch_formats(bzr_source)
                db_source.branchChanged(
                    stacked_url, bzr_source.last_revision(), *formats)
>>>>>>> 3c4f1388
            return db_source
        finally:
            lp_server.stop_server()

    def _pullRevisionsFromMergeDirectiveIntoSourceBranch(self, md,
                                                         target_url,
                                                         bzr_branch):
        """Pull the revisions from the merge directive into the branch.

        :param md: The merge directive
        :param target_url: The URL of the branch that the merge directive is
            targetting using the user's LP transport.
        :param bzr_branch: The bazaar branch entity for the branch that the
            revisions from the merge directive are being pulled into.
        """
        # Tell the merge directive to use the user's LP transport URL to get
        # access to any needed but not supplied revisions.
        md.target_branch = target_url
        md.install_revisions(bzr_branch.repository)
        bzr_branch.pull(bzr_branch, stop_revision=md.revision_id,
                        overwrite=True)

    def findMergeDirectiveAndComment(self, message):
        """Extract the comment and Merge Directive from a SignedMessage."""
        body = None
        md = None
        for part in message.walk():
            if part.is_multipart():
                continue
            payload = part.get_payload(decode=True)
            content_type = part.get('Content-type', 'text/plain').lower()
            if content_type.startswith('text/plain'):
                body = payload
                charset = part.get_param('charset')
                if charset is not None:
                    body = body.decode(charset)
            try:
                md = MergeDirective.from_lines(payload.splitlines(True))
            except NotAMergeDirective:
                pass
            if None not in (body, md):
                return body, md
        else:
            raise MissingMergeDirective()

    def processMergeProposal(self, message):
        """Generate a merge proposal (and comment) from an email message.

        The message is expected to contain a merge directive in one of its
        parts.  Its values are used to generate a BranchMergeProposal.
        If the message has a non-empty body, it is turned into a
        CodeReviewComment.
        """
        submitter = getUtility(ILaunchBag).user
        try:
            comment_text, md = self.findMergeDirectiveAndComment(message)
        except MissingMergeDirective:
            body = get_error_message('missingmergedirective.txt')
            simple_sendmail('merge@code.launchpad.net',
                [message.get('from')],
                'Error Creating Merge Proposal', body)
            return
        oops_message = (
            'target: %r source: %r' %
            (md.target_branch, md.source_branch))
        with globalErrorUtility.oopsMessage(oops_message):
            try:
                source, target = self._acquireBranchesForProposal(
                    md, submitter)
            except NonLaunchpadTarget:
                body = get_error_message('nonlaunchpadtarget.txt',
                    target_branch=md.target_branch)
                simple_sendmail('merge@code.launchpad.net',
                    [message.get('from')],
                    'Error Creating Merge Proposal', body)
                return
            except BranchCreationException, e:
                body = get_error_message(
                        'branch-creation-exception.txt', reason=e)
                simple_sendmail('merge@code.launchpad.net',
                    [message.get('from')],
                    'Error Creating Merge Proposal', body)
                return
        with globalErrorUtility.oopsMessage(
            'target: %r source: %r' % (target, source)):
            try:
                bmp = source.addLandingTarget(submitter, target,
                                              needs_review=True)

                context = CodeReviewEmailCommandExecutionContext(
                    bmp, submitter, notify_event_listeners=False)
                processed_count = self.processCommands(context, comment_text)

                # If there are no reviews requested yet, request the default
                # reviewer of the target branch.
                if bmp.votes.count() == 0:
                    bmp.nominateReviewer(
                        target.code_reviewer, submitter, None,
                        _notify_listeners=False)

                comment_text = comment_text.strip()
                if comment_text != '':
                    bmp.description = comment_text
                return bmp

            except BranchMergeProposalExists:
                body = get_error_message(
                    'branchmergeproposal-exists.txt',
                    source_branch=source.bzr_identity,
                    target_branch=target.bzr_identity)
                simple_sendmail('merge@code.launchpad.net',
                    [message.get('from')],
                    'Error Creating Merge Proposal', body)
                transaction.abort()
            except IncomingEmailError, error:
                send_process_error_notification(
                    str(submitter.preferredemail.email),
                    'Submit Request Failure',
                    error.message, comment_text, error.failing_command)
                transaction.abort()<|MERGE_RESOLUTION|>--- conflicted
+++ resolved
@@ -523,16 +523,9 @@
                 self._pullRevisionsFromMergeDirectiveIntoSourceBranch(
                     md, target_url, bzr_source)
                 # Get the puller to pull the branch into the mirrored area.
-<<<<<<< HEAD
-                db_source.requestMirror()
-                db_source.branchChanged(
-                    stacked_url, 
-                    )
-=======
                 formats = get_branch_formats(bzr_source)
                 db_source.branchChanged(
                     stacked_url, bzr_source.last_revision(), *formats)
->>>>>>> 3c4f1388
             return db_source
         finally:
             lp_server.stop_server()
