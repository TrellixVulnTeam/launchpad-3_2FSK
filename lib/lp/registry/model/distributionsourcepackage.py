--- conflicted
+++ resolved
@@ -113,6 +113,8 @@
 
     bug_reporting_guidelines = DistributionSourcePackageProperty(
         'bug_reporting_guidelines')
+    bug_reported_acknowledgement = DistributionSourcePackageProperty(
+        'bug_reported_acknowledgement')
     max_bug_heat = DistributionSourcePackageProperty('max_bug_heat')
     total_bug_heat = DistributionSourcePackageProperty('total_bug_heat')
     bug_count = DistributionSourcePackageProperty('bug_count')
@@ -165,7 +167,6 @@
         # measure while DistributionSourcePackage is not yet hooked
         # into the database but we need access to some of the fields
         # in the database.
-<<<<<<< HEAD
         return self._get(self.distribution, self.sourcepackagename)
 
     def recalculateBugHeatCache(self):
@@ -194,77 +195,6 @@
             BugTask.sourcepackagenameID == self.sourcepackagename.id).one()
         if self.bug_count is None:
             self.bug_count = 0
-=======
-        return Store.of(self.distribution).find(
-            DistributionSourcePackageInDatabase,
-            DistributionSourcePackageInDatabase.sourcepackagename == (
-                self.sourcepackagename),
-            DistributionSourcePackageInDatabase.distribution == (
-                self.distribution)
-            ).one()
-
-    def _get_bug_reporting_guidelines(self):
-        """See `IBugTarget`."""
-        dsp_in_db = self._self_in_database
-        if dsp_in_db is not None:
-            return dsp_in_db.bug_reporting_guidelines
-        return None
-
-    def _set_bug_reporting_guidelines(self, value):
-        """See `IBugTarget`."""
-        dsp_in_db = self._self_in_database
-        if dsp_in_db is None:
-            dsp_in_db = DistributionSourcePackageInDatabase()
-            dsp_in_db.sourcepackagename = self.sourcepackagename
-            dsp_in_db.distribution = self.distribution
-            Store.of(self.distribution).add(dsp_in_db)
-        dsp_in_db.bug_reporting_guidelines = value
-
-    bug_reporting_guidelines = property(
-        _get_bug_reporting_guidelines,
-        _set_bug_reporting_guidelines)
-
-    def _get_bug_reported_acknowledgement(self):
-        """See `IBugTarget`."""
-        dsp_in_db = self._self_in_database
-        if dsp_in_db is not None:
-            return dsp_in_db.bug_reported_acknowledgement
-        return None
-
-    def _set_bug_reported_acknowledgement(self, value):
-        """See `IBugTarget`."""
-        dsp_in_db = self._self_in_database
-        if dsp_in_db is None:
-            dsp_in_db = DistributionSourcePackageInDatabase()
-            dsp_in_db.sourcepackagename = self.sourcepackagename
-            dsp_in_db.distribution = self.distribution
-            Store.of(self.distribution).add(dsp_in_db)
-        dsp_in_db.bug_reported_acknowledgement = value
-
-    bug_reported_acknowledgement = property(
-        _get_bug_reported_acknowledgement,
-        _set_bug_reported_acknowledgement)
-
-    def _get_max_bug_heat(self):
-        """See `IHasBugs`."""
-        dsp_in_db = self._self_in_database
-        if dsp_in_db is None:
-            return None
-        else:
-            return dsp_in_db.max_bug_heat
-
-    def _set_max_bug_heat(self, value):
-        """See `IHasBugs`."""
-        dsp_in_db = self._self_in_database
-        if dsp_in_db is None:
-            dsp_in_db = DistributionSourcePackageInDatabase()
-            dsp_in_db.sourcepackagename = self.sourcepackagename
-            dsp_in_db.distribution = self.distribution
-            Store.of(self.distribution).add(dsp_in_db)
-        dsp_in_db.max_bug_heat = value
-
-    max_bug_heat = property(_get_max_bug_heat, _set_max_bug_heat)
->>>>>>> 3d67ce4f
 
     @property
     def latest_overall_publication(self):
