--- conflicted
+++ resolved
@@ -11,17 +11,14 @@
 
 from canonical.database.sqlbase import flush_database_updates
 from canonical.launchpad.webapp.interfaces import (
-<<<<<<< HEAD
-    IStoreSelector, MAIN_STORE, DEFAULT_FLAVOR)
-from canonical.testing.layers import (
-    DatabaseFunctionalLayer, LaunchpadZopelessLayer)
-=======
     DEFAULT_FLAVOR,
     IStoreSelector,
     MAIN_STORE,
     )
-from canonical.testing import LaunchpadZopelessLayer
->>>>>>> 50b0bcfa
+from canonical.testing.layers import (
+    DatabaseFunctionalLayer,
+    LaunchpadZopelessLayer
+    )
 from lp.buildmaster.interfaces.buildbase import BuildStatus
 from lp.buildmaster.interfaces.builder import IBuilder, IBuilderSet
 from lp.buildmaster.interfaces.buildfarmjobbehavior import (
