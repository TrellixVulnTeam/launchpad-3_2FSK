# Copyright 2009-2012 Canonical Ltd.  This software is licensed under the
# GNU Affero General Public License version 3 (see the file LICENSE).

# pylint: disable-msg=E0611,W0212

"""Database class for table Archive."""

__metaclass__ = type

__all__ = [
    'Archive',
    'ArchiveSet',
    ]

from operator import attrgetter
import re

from lazr.lifecycle.event import ObjectCreatedEvent
from sqlobject import (
    BoolCol,
    ForeignKey,
    IntCol,
    StringCol,
    )
from sqlobject.sqlbuilder import SQLConstant
from storm.expr import (
    And,
    Desc,
    Or,
    Select,
    SQL,
    Sum,
    )
from storm.locals import (
    Count,
    Join,
    )
from storm.store import Store
from zope.component import getUtility
from zope.event import notify
from zope.interface import (
    alsoProvides,
    implements,
    )

from lp.app.errors import NotFoundError
from lp.app.interfaces.launchpad import ILaunchpadCelebrities
from lp.app.validators.name import valid_name
from lp.archivepublisher.debversion import Version
from lp.archivepublisher.interfaces.publisherconfig import IPublisherConfigSet
from lp.archiveuploader.utils import (
    re_isadeb,
    re_issource,
    )
from lp.buildmaster.enums import BuildStatus
from lp.buildmaster.interfaces.packagebuild import IPackageBuildSet
from lp.buildmaster.model.buildfarmjob import BuildFarmJob
from lp.buildmaster.model.packagebuild import PackageBuild
from lp.registry.errors import NoSuchDistroSeries
from lp.registry.interfaces.distroseries import IDistroSeriesSet
from lp.registry.interfaces.person import (
    IPersonSet,
    OPEN_TEAM_POLICY,
    PersonVisibility,
    validate_person,
    )
from lp.registry.interfaces.pocket import PackagePublishingPocket
from lp.registry.interfaces.role import (
    IHasOwner,
    IPersonRoles,
    )
from lp.registry.interfaces.sourcepackagename import ISourcePackageNameSet
from lp.registry.model.sourcepackagename import SourcePackageName
from lp.registry.model.teammembership import TeamParticipation
from lp.services.config import config
from lp.services.database.bulk import load_related
from lp.services.database.constants import UTC_NOW
from lp.services.database.datetimecol import UtcDateTimeCol
from lp.services.database.decoratedresultset import DecoratedResultSet
from lp.services.database.enumcol import EnumCol
<<<<<<< HEAD
from lp.services.database.lpstorm import (
    ISlaveStore,
    )
=======
from lp.services.database.lpstorm import ISlaveStore
from lp.services.database.postgresql import table_has_column
>>>>>>> eb3e32f8
from lp.services.database.sqlbase import (
    cursor,
    quote,
    quote_like,
    SQLBase,
    sqlvalues,
    )
from lp.services.features import getFeatureFlag
from lp.services.job.interfaces.job import JobStatus
from lp.services.librarian.model import (
    LibraryFileAlias,
    LibraryFileContent,
    )
from lp.services.propertycache import (
    cachedproperty,
    get_property_cache,
    )
from lp.services.tokens import (
    create_token,
    create_unique_token_for_table,
    )
from lp.services.webapp.authorization import check_permission
from lp.services.webapp.interfaces import (
    DEFAULT_FLAVOR,
    IStoreSelector,
    MAIN_STORE,
    )
from lp.services.webapp.url import urlappend
from lp.soyuz.adapters.archivedependencies import expand_dependencies
from lp.soyuz.adapters.packagelocation import PackageLocation
from lp.soyuz.enums import (
    archive_suffixes,
    ArchivePermissionType,
    ArchivePurpose,
    ArchiveStatus,
    ArchiveSubscriberStatus,
    PackageCopyPolicy,
    PackagePublishingStatus,
    PackageUploadStatus,
    )
from lp.soyuz.interfaces.archive import (
    AlreadySubscribed,
    ArchiveDependencyError,
    ArchiveDisabled,
    ArchiveNotPrivate,
    CannotCopy,
    CannotRestrictArchitectures,
    CannotSwitchPrivacy,
    CannotUploadToPocket,
    CannotUploadToPPA,
    ComponentNotFound,
    default_name_by_purpose,
    ForbiddenByFeatureFlag,
    FULL_COMPONENT_SUPPORT,
    IArchive,
    IArchiveSet,
    IDistributionArchive,
    InsufficientUploadRights,
    InvalidComponent,
    InvalidExternalDependencies,
    InvalidPocketForPartnerArchive,
    InvalidPocketForPPA,
    IPPA,
    MAIN_ARCHIVE_PURPOSES,
    NoRightsForArchive,
    NoRightsForComponent,
    NoSuchPPA,
    NoTokensForTeams,
    PocketNotFound,
    validate_external_dependencies,
    VersionRequiresName,
    )
from lp.soyuz.interfaces.archivearch import IArchiveArchSet
from lp.soyuz.interfaces.archiveauthtoken import IArchiveAuthTokenSet
from lp.soyuz.interfaces.archivepermission import IArchivePermissionSet
from lp.soyuz.interfaces.archivesubscriber import (
    ArchiveSubscriptionError,
    IArchiveSubscriberSet,
    )
from lp.soyuz.interfaces.binarypackagebuild import IBinaryPackageBuildSet
from lp.soyuz.interfaces.buildrecords import (
    IHasBuildRecords,
    IncompatibleArguments,
    )
from lp.soyuz.interfaces.component import (
    IComponent,
    IComponentSet,
    )
from lp.soyuz.interfaces.packagecopyjob import IPlainPackageCopyJobSource
from lp.soyuz.interfaces.packagecopyrequest import IPackageCopyRequestSet
from lp.soyuz.interfaces.processor import IProcessorFamilySet
from lp.soyuz.interfaces.publishing import (
    active_publishing_status,
    IPublishingSet,
    )
from lp.soyuz.model.archiveauthtoken import ArchiveAuthToken
from lp.soyuz.model.archivedependency import ArchiveDependency
from lp.soyuz.model.archivesubscriber import ArchiveSubscriber
from lp.soyuz.model.binarypackagebuild import BinaryPackageBuild
from lp.soyuz.model.binarypackagename import BinaryPackageName
from lp.soyuz.model.binarypackagerelease import (
    BinaryPackageRelease,
    BinaryPackageReleaseDownloadCount,
    )
from lp.soyuz.model.component import Component
from lp.soyuz.model.files import (
    BinaryPackageFile,
    SourcePackageReleaseFile,
    )
from lp.soyuz.model.packagediff import PackageDiff
from lp.soyuz.model.publishing import (
    BinaryPackagePublishingHistory,
    SourcePackagePublishingHistory,
    )
from lp.soyuz.model.queue import (
    PackageUpload,
    PackageUploadSource,
    )
from lp.soyuz.model.section import Section
from lp.soyuz.model.sourcepackagerelease import SourcePackageRelease
from lp.soyuz.scripts.packagecopier import check_copy_permissions


def storm_validate_external_dependencies(archive, attr, value):
    assert attr == 'external_dependencies'
    errors = validate_external_dependencies(value)
    if len(errors) > 0:
        raise InvalidExternalDependencies(errors)
    return value


class Archive(SQLBase):
    implements(IArchive, IHasOwner, IHasBuildRecords)
    _table = 'Archive'
    _defaultOrder = 'id'

    owner = ForeignKey(
        dbName='owner', foreignKey='Person',
        storm_validator=validate_person, notNull=True)

    def _validate_archive_name(self, attr, value):
        """Only allow renaming of COPY archives.

        Also assert the name is valid when set via an unproxied object.
        """
        if not self._SO_creating:
            assert self.is_copy, "Only COPY archives can be renamed."
        assert valid_name(value), "Invalid name given to unproxied object."
        return value

    def _validate_archive_privacy(self, attr, value):
        """Require private team owners to have private archives.

        If the owner of the archive is private, then the archive cannot be
        made public.
        """
        if value is False:
            # The archive is transitioning from private to public.
            assert self.owner.visibility != PersonVisibility.PRIVATE, (
                "Private teams may not have public PPAs.")

        # If the privacy is being changed ensure there are no sources
        # published.
        sources_count = self.getPublishedSources().count()
        if sources_count > 0:
            raise CannotSwitchPrivacy(
                "This archive has had %d sources published and therefore "
                "cannot have its privacy switched." % sources_count)

        return value

    name = StringCol(
        dbName='name', notNull=True, storm_validator=_validate_archive_name)

    displayname = StringCol(dbName='displayname', notNull=True)

    description = StringCol(dbName='description', notNull=False, default=None)

    distribution = ForeignKey(
        foreignKey='Distribution', dbName='distribution', notNull=False)

    purpose = EnumCol(
        dbName='purpose', unique=False, notNull=True, schema=ArchivePurpose)

    status = EnumCol(
        dbName="status", unique=False, notNull=True, schema=ArchiveStatus,
        default=ArchiveStatus.ACTIVE)

    _enabled = BoolCol(dbName='enabled', notNull=True, default=True)
    enabled = property(lambda x: x._enabled)

    publish = BoolCol(dbName='publish', notNull=True, default=True)

    _private = BoolCol(dbName='private', notNull=True, default=False,
                      storm_validator=_validate_archive_privacy)

    require_virtualized = BoolCol(
        dbName='require_virtualized', notNull=True, default=True)

    build_debug_symbols = BoolCol(
        dbName='build_debug_symbols', notNull=True, default=False)

    authorized_size = IntCol(
        dbName='authorized_size', notNull=False, default=2048)

    sources_cached = IntCol(
        dbName='sources_cached', notNull=False, default=0)

    binaries_cached = IntCol(
        dbName='binaries_cached', notNull=False, default=0)

    package_description_cache = StringCol(
        dbName='package_description_cache', notNull=False, default=None)

    buildd_secret = StringCol(dbName='buildd_secret', default=None)

    total_count = IntCol(dbName='total_count', notNull=True, default=0)

    pending_count = IntCol(dbName='pending_count', notNull=True, default=0)

    succeeded_count = IntCol(
        dbName='succeeded_count', notNull=True, default=0)

    building_count = IntCol(
        dbName='building_count', notNull=True, default=0)

    failed_count = IntCol(dbName='failed_count', notNull=True, default=0)

    date_created = UtcDateTimeCol(dbName='date_created')

    signing_key = ForeignKey(
        foreignKey='GPGKey', dbName='signing_key', notNull=False)

    relative_build_score = IntCol(
        dbName='relative_build_score', notNull=True, default=0)

    # This field is specifically and only intended for OEM migration to
    # Launchpad and should be re-examined in October 2010 to see if it
    # is still relevant.
    external_dependencies = StringCol(
        dbName='external_dependencies', notNull=False, default=None,
        storm_validator=storm_validate_external_dependencies)

    def _init(self, *args, **kw):
        """Provide the right interface for URL traversal."""
        SQLBase._init(self, *args, **kw)

        # Provide the additional marker interface depending on what type
        # of archive this is.  See also the browser:url declarations in
        # zcml/archive.zcml.
        if self.is_ppa:
            alsoProvides(self, IPPA)
        else:
            alsoProvides(self, IDistributionArchive)

    # Here we provide manual properties instead of declaring the column in
    # storm.  This is to handle a transition period where we rename the
    # 'commercial' column to 'suppress_subscription_notifications'.  During
    # the transition period, the code needs to work with both column names.
    #
    # The approach taken here only works because we never use 'commercial' in
    # a WHERE clause or anything like that.
    #
    # Once the database change has taken place, these properties should be
    # deleted, and replaced with a class variable declaration that looks
    # something like:
    #
    #   suppress_subscription_notifications = BoolCol(
    #       dbName='suppress_subscription_notifications',
    #       notNull=True, default=False)

    def _get_suppress_column_name(self):
        """Get the name of the column for suppressing notifications.

        Older versions of the database call it 'commercial', newer ones call
        it 'suppress_subscription_notifications'.

        Works by interrogating PostgreSQL's own records.
        """
        # Chose this look-before-you-leap implementation so as to avoid
        # invalidating the query by forcing a ProgrammingError.
        cur = cursor()
        has_old_column = table_has_column(cur, 'archive', 'commercial')
        if has_old_column:
            return 'commercial'
        else:
            return 'suppress_subscription_notifications'

    @property
    def suppress_subscription_notifications(self):
        """See `IArchive`."""
        store = Store.of(self)
        store.flush()
        suppress_column = self._get_suppress_column_name()
        query = "SELECT %s FROM archive WHERE id=%%s" % (suppress_column,)
        return store.execute(query, (self.id,)).get_one()[0]

    @suppress_subscription_notifications.setter
    def suppress_subscription_notifications(self, suppress):
        """See `IArchive`."""
        store = Store.of(self)
        store.flush()
        suppress_column = self._get_suppress_column_name()
        query = "UPDATE archive SET %s=%%s WHERE id=%%s" % (suppress_column,)
        store.execute(query, (bool(suppress), self.id))

    # Note: You may safely ignore lint when it complains about this
    # declaration.  As of Python 2.6, this is a perfectly valid way
    # of adding a setter
    @property
    def private(self):
        return self._private

    @private.setter
    def private(self, private):
        self._private = private
        if private:
            if not self.buildd_secret:
                self.buildd_secret = create_token(20)
        else:
            self.buildd_secret = None

    @property
    def title(self):
        """See `IArchive`."""
        return self.displayname

    @property
    def is_ppa(self):
        """See `IArchive`."""
        return self.purpose == ArchivePurpose.PPA

    @property
    def is_partner(self):
        """See `IArchive`."""
        return self.purpose == ArchivePurpose.PARTNER

    @property
    def is_copy(self):
        """See `IArchive`."""
        return self.purpose == ArchivePurpose.COPY

    @property
    def is_main(self):
        """See `IArchive`."""
        return self.purpose in MAIN_ARCHIVE_PURPOSES

    @property
    def is_active(self):
        """See `IArchive`."""
        return self.status == ArchiveStatus.ACTIVE

    @property
    def series_with_sources(self):
        """See `IArchive`."""
        store = getUtility(IStoreSelector).get(MAIN_STORE, DEFAULT_FLAVOR)

        # Import DistroSeries here to avoid circular imports.
        from lp.registry.model.distroseries import DistroSeries

        distro_series = store.find(
            DistroSeries,
            DistroSeries.distribution == self.distribution,
            SourcePackagePublishingHistory.distroseries == DistroSeries.id,
            SourcePackagePublishingHistory.archive == self,
            SourcePackagePublishingHistory.status.is_in(
                active_publishing_status))

        distro_series.config(distinct=True)

        # Ensure the ordering is the same as presented by
        # Distribution.series
        return sorted(
            distro_series, key=lambda a: Version(a.version), reverse=True)

    @property
    def dependencies(self):
        query = """
            ArchiveDependency.dependency = Archive.id AND
            Archive.owner = Person.id AND
            ArchiveDependency.archive = %s
        """ % sqlvalues(self)
        clauseTables = ["Archive", "Person"]
        orderBy = ['Person.displayname']
        dependencies = ArchiveDependency.select(
            query, clauseTables=clauseTables, orderBy=orderBy)
        return dependencies

    @cachedproperty
    def debug_archive(self):
        """See `IArchive`."""
        if self.purpose == ArchivePurpose.PRIMARY:
            return getUtility(IArchiveSet).getByDistroPurpose(
                self.distribution, ArchivePurpose.DEBUG)
        else:
            return self

    @cachedproperty
    def default_component(self):
        """See `IArchive`."""
        if self.is_partner:
            return getUtility(IComponentSet)['partner']
        elif self.is_ppa:
            return getUtility(IComponentSet)['main']
        else:
            return None

    @property
    def archive_url(self):
        """See `IArchive`."""
        if self.is_ppa:
            if self.private:
                url = config.personalpackagearchive.private_base_url
            else:
                url = config.personalpackagearchive.base_url
            return urlappend(
                url, "/".join(
                    (self.owner.name, self.name, self.distribution.name)))

        db_pubconf = getUtility(
            IPublisherConfigSet).getByDistribution(self.distribution)
        if self.is_copy:
            url = urlappend(
                db_pubconf.copy_base_url,
                self.distribution.name + '-' + self.name)
            return urlappend(url, self.distribution.name)

        try:
            postfix = archive_suffixes[self.purpose]
        except KeyError:
            raise AssertionError(
                "archive_url unknown for purpose: %s" % self.purpose)
        return urlappend(
            db_pubconf.base_url, self.distribution.name + postfix)

    @property
    def signing_key_fingerprint(self):
        if self.signing_key is not None:
            return self.signing_key.fingerprint

        return None

    def getBuildRecords(self, build_state=None, name=None, pocket=None,
                        arch_tag=None, user=None, binary_only=True):
        """See IHasBuildRecords"""
        # Ignore "user", since anyone already accessing this archive
        # will implicitly have permission to see it.

        if binary_only:
            return getUtility(IBinaryPackageBuildSet).getBuildsForArchive(
                self, build_state, name, pocket, arch_tag)
        else:
            if arch_tag is not None or name is not None:
                raise IncompatibleArguments(
                    "The 'arch_tag' and 'name' parameters can be used only "
                    "with binary_only=True.")
            return getUtility(IPackageBuildSet).getBuildsForArchive(
                self, status=build_state, pocket=pocket)

    def getPublishedSources(self, name=None, version=None, status=None,
                            distroseries=None, pocket=None,
                            exact_match=False, created_since_date=None,
                            eager_load=False, component_name=None):
        """See `IArchive`."""
        # clauses contains literal sql expressions for things that don't work
        # easily in storm : this method was migrated from sqlobject but some
        # callers are problematic. (Migrate them and test to see).
        clauses = []
        storm_clauses = [
            SourcePackagePublishingHistory.archiveID == self.id,
            SourcePackagePublishingHistory.sourcepackagereleaseID ==
                SourcePackageRelease.id,
            SourcePackagePublishingHistory.sourcepackagenameID ==
                SourcePackageName.id,
            ]
        orderBy = [
            SourcePackageName.name,
            Desc(SourcePackagePublishingHistory.id),
            ]

        if name is not None:
            if type(name) in (str, unicode):
                if exact_match:
                    storm_clauses.append(SourcePackageName.name == name)
                else:
                    clauses.append(
                        "SourcePackageName.name LIKE '%%%%' || %s || '%%%%'"
                        % quote_like(name))
            elif len(name) != 0:
                clauses.append(
                    "SourcePackageName.name IN %s"
                    % sqlvalues(name))

        if version is not None:
            if name is None:
                raise VersionRequiresName(
                    "The 'version' parameter can be used only together with"
                    " the 'name' parameter.")
            storm_clauses.append(SourcePackageRelease.version == version)
        else:
            orderBy.insert(1, Desc(SourcePackageRelease.version))

        if component_name is not None:
            storm_clauses.extend(
                [SourcePackagePublishingHistory.componentID == Component.id,
                 Component.name == component_name,
                 ])

        if status is not None:
            try:
                status = tuple(status)
            except TypeError:
                status = (status, )
            clauses.append(
                "SourcePackagePublishingHistory.status IN %s "
                % sqlvalues(status))

        if distroseries is not None:
            storm_clauses.append(
                SourcePackagePublishingHistory.distroseriesID ==
                    distroseries.id)

        if pocket is not None:
            try:
                pockets = tuple(pocket)
            except TypeError:
                pockets = (pocket,)
            storm_clauses.append(
                "SourcePackagePublishingHistory.pocket IN %s " %
                   sqlvalues(pockets))

        if created_since_date is not None:
            clauses.append(
                "SourcePackagePublishingHistory.datecreated >= %s"
                % sqlvalues(created_since_date))

        store = Store.of(self)
        if clauses:
            storm_clauses.append(SQL(' AND '.join(clauses)))
        resultset = store.find(SourcePackagePublishingHistory,
            *storm_clauses).order_by(
            *orderBy)
        if not eager_load:
            return resultset

        # Its not clear that this eager load is necessary or sufficient, it
        # replaces a prejoin that had pathological query plans.
        def eager_load(rows):
            # \o/ circular imports.
            from lp.registry.model.distroseries import DistroSeries
            from lp.registry.model.gpgkey import GPGKey
            ids = set(map(attrgetter('distroseriesID'), rows))
            ids.discard(None)
            if ids:
                list(store.find(DistroSeries, DistroSeries.id.is_in(ids)))
            ids = set(map(attrgetter('sectionID'), rows))
            ids.discard(None)
            if ids:
                list(store.find(Section, Section.id.is_in(ids)))
            ids = set(map(attrgetter('sourcepackagereleaseID'), rows))
            ids.discard(None)
            if not ids:
                return
            releases = list(store.find(
                SourcePackageRelease, SourcePackageRelease.id.is_in(ids)))
            ids = set(map(attrgetter('creatorID'), releases))
            ids.discard(None)
            if ids:
                list(getUtility(IPersonSet).getPrecachedPersonsFromIDs(ids))
            ids = set(map(attrgetter('dscsigningkeyID'), releases))
            ids.discard(None)
            if ids:
                list(store.find(GPGKey, GPGKey.id.is_in(ids)))
        return DecoratedResultSet(resultset, pre_iter_hook=eager_load)

    def getSourcesForDeletion(self, name=None, status=None,
            distroseries=None):
        """See `IArchive`."""
        clauses = ["""
            SourcePackagePublishingHistory.archive = %s AND
            SourcePackagePublishingHistory.sourcepackagerelease =
                SourcePackageRelease.id AND
            SourcePackagePublishingHistory.sourcepackagename =
                SourcePackageName.id
        """ % sqlvalues(self)]

        has_published_binaries_clause = """
            EXISTS (SELECT TRUE FROM
                BinaryPackagePublishingHistory bpph,
                BinaryPackageRelease bpr, BinaryPackageBuild
            WHERE
                bpph.archive = %s AND
                bpph.status = %s AND
                bpph.binarypackagerelease = bpr.id AND
                bpr.build = BinaryPackageBuild.id AND
                BinaryPackageBuild.source_package_release =
                    SourcePackageRelease.id)
        """ % sqlvalues(self, PackagePublishingStatus.PUBLISHED)

        source_deletable_states = (
            PackagePublishingStatus.PENDING,
            PackagePublishingStatus.PUBLISHED,
            )
        clauses.append("""
           (%s OR SourcePackagePublishingHistory.status IN %s)
        """ % (has_published_binaries_clause,
               quote(source_deletable_states)))

        if status is not None:
            try:
                status = tuple(status)
            except TypeError:
                status = (status, )
            clauses.append("""
                SourcePackagePublishingHistory.status IN %s
            """ % sqlvalues(status))

        if distroseries is not None:
            clauses.append("""
                SourcePackagePublishingHistory.distroseries = %s
            """ % sqlvalues(distroseries))

        clauseTables = ['SourcePackageRelease', 'SourcePackageName']

        order_const = "SourcePackageRelease.version"
        desc_version_order = SQLConstant(order_const + " DESC")
        orderBy = ['SourcePackageName.name', desc_version_order,
                   '-SourcePackagePublishingHistory.id']

        if name is not None:
            clauses.append("""
                    SourcePackageName.name LIKE '%%' || %s || '%%'
                """ % quote_like(name))

        preJoins = ['sourcepackagerelease']
        sources = SourcePackagePublishingHistory.select(
            ' AND '.join(clauses), clauseTables=clauseTables, orderBy=orderBy,
            prejoins=preJoins)

        return sources

    @property
    def number_of_sources(self):
        """See `IArchive`."""
        return self.getPublishedSources(
            status=PackagePublishingStatus.PUBLISHED).count()

    @property
    def sources_size(self):
        """See `IArchive`."""
        store = getUtility(IStoreSelector).get(MAIN_STORE, DEFAULT_FLAVOR)
        result = store.find((
            LibraryFileAlias.filename,
            LibraryFileContent.sha1,
            LibraryFileContent.filesize),
            SourcePackagePublishingHistory.archive == self.id,
            SourcePackagePublishingHistory.dateremoved == None,
            SourcePackagePublishingHistory.sourcepackagereleaseID ==
                SourcePackageReleaseFile.sourcepackagereleaseID,
            SourcePackageReleaseFile.libraryfileID == LibraryFileAlias.id,
            LibraryFileAlias.contentID == LibraryFileContent.id)

        # Note: we can't use the LFC.sha1 instead of LFA.filename above
        # because some archives publish the same file content with different
        # names in the archive, so although the duplication will be removed
        # in the librarian by the librarian-gc, we do not (yet) remove
        # this duplication in the pool when the filenames are different.

        # We need to select distinct on the (filename, filesize) result
        # so that we only count duplicate files (with the same filename)
        # once (ie. the same tarball used for different distroseries) as
        # we do avoid this duplication in the pool when the names are
        # the same.
        result = result.config(distinct=True)

        # Using result.sum(LibraryFileContent.filesize) throws errors when
        # the result is empty, so instead:
        return sum(result.values(LibraryFileContent.filesize))

    def _getBinaryPublishingBaseClauses(
        self, name=None, version=None, status=None, distroarchseries=None,
        pocket=None, exact_match=False, created_since_date=None,
        ordered=True):
        """Base clauses and clauseTables for binary publishing queries.

        Returns a list of 'clauses' (to be joined in the callsite) and
        a list of clauseTables required according to the given arguments.
        """
        clauses = ["""
            BinaryPackagePublishingHistory.archive = %s AND
            BinaryPackagePublishingHistory.binarypackagerelease =
                BinaryPackageRelease.id AND
            BinaryPackageRelease.binarypackagename =
                BinaryPackageName.id
        """ % sqlvalues(self)]
        clauseTables = ['BinaryPackageRelease', 'BinaryPackageName']
        if ordered:
            orderBy = ['BinaryPackageName.name',
                       '-BinaryPackagePublishingHistory.id']
        else:
            # Strictly speaking, this is ordering, but it's an indexed
            # ordering so it will be quick.  It's needed so that we can
            # batch results on the webservice.
            orderBy = ['-BinaryPackagePublishingHistory.id']

        if name is not None:
            if exact_match:
                clauses.append("""
                    BinaryPackageName.name=%s
                """ % sqlvalues(name))
            else:
                clauses.append("""
                    BinaryPackageName.name LIKE '%%' || %s || '%%'
                """ % quote_like(name))

        if version is not None:
            if name is None:
                raise VersionRequiresName(
                    "The 'version' parameter can be used only together with"
                    " the 'name' parameter.")

            clauses.append("""
                BinaryPackageRelease.version = %s
            """ % sqlvalues(version))
        elif ordered:
            order_const = "BinaryPackageRelease.version"
            desc_version_order = SQLConstant(order_const + " DESC")
            orderBy.insert(1, desc_version_order)

        if status is not None:
            try:
                status = tuple(status)
            except TypeError:
                status = (status, )
            clauses.append("""
                BinaryPackagePublishingHistory.status IN %s
            """ % sqlvalues(status))

        if distroarchseries is not None:
            try:
                distroarchseries = tuple(distroarchseries)
            except TypeError:
                distroarchseries = (distroarchseries, )
            # XXX cprov 20071016: there is no sqlrepr for DistroArchSeries
            # uhmm, how so ?
            das_ids = "(%s)" % ", ".join(str(d.id) for d in distroarchseries)
            clauses.append("""
                BinaryPackagePublishingHistory.distroarchseries IN %s
            """ % das_ids)

        if pocket is not None:
            clauses.append("""
                BinaryPackagePublishingHistory.pocket = %s
            """ % sqlvalues(pocket))

        if created_since_date is not None:
            clauses.append(
                "BinaryPackagePublishingHistory.datecreated >= %s"
                % sqlvalues(created_since_date))

        return clauses, clauseTables, orderBy

    def getAllPublishedBinaries(self, name=None, version=None, status=None,
                                distroarchseries=None, pocket=None,
                                exact_match=False, created_since_date=None,
                                ordered=True):
        """See `IArchive`."""
        clauses, clauseTables, orderBy = self._getBinaryPublishingBaseClauses(
            name=name, version=version, status=status, pocket=pocket,
            distroarchseries=distroarchseries, exact_match=exact_match,
            created_since_date=created_since_date, ordered=ordered)

        all_binaries = BinaryPackagePublishingHistory.select(
            ' AND '.join(clauses), clauseTables=clauseTables,
            orderBy=orderBy)

        return all_binaries

    def getPublishedOnDiskBinaries(self, name=None, version=None, status=None,
                                   distroarchseries=None, pocket=None,
                                   exact_match=False,
                                   created_since_date=None):
        """See `IArchive`."""
        clauses, clauseTables, orderBy = self._getBinaryPublishingBaseClauses(
            name=name, version=version, status=status, pocket=pocket,
            distroarchseries=distroarchseries, exact_match=exact_match,
            created_since_date=created_since_date)

        clauses.append("""
            BinaryPackagePublishingHistory.distroarchseries =
                DistroArchSeries.id AND
            DistroArchSeries.distroseries = DistroSeries.id
        """)
        clauseTables.extend(['DistroSeries', 'DistroArchSeries'])

        # Retrieve only the binaries published for the 'nominated architecture
        # independent' (usually i386) in the distroseries in question.
        # It includes all architecture-independent binaries only once and the
        # architecture-specific built for 'nominatedarchindep'.
        nominated_arch_independent_clause = ["""
            DistroSeries.nominatedarchindep =
                BinaryPackagePublishingHistory.distroarchseries
        """]
        nominated_arch_independent_query = ' AND '.join(
            clauses + nominated_arch_independent_clause)
        nominated_arch_independents = BinaryPackagePublishingHistory.select(
            nominated_arch_independent_query, clauseTables=clauseTables)

        # Retrieve all architecture-specific binary publications except
        # 'nominatedarchindep' (already included in the previous query).
        no_nominated_arch_independent_clause = ["""
            DistroSeries.nominatedarchindep !=
                BinaryPackagePublishingHistory.distroarchseries AND
            BinaryPackageRelease.architecturespecific = true
        """]
        no_nominated_arch_independent_query = ' AND '.join(
            clauses + no_nominated_arch_independent_clause)
        no_nominated_arch_independents = (
            BinaryPackagePublishingHistory.select(
            no_nominated_arch_independent_query, clauseTables=clauseTables))

        # XXX cprov 20071016: It's not possible to use the same ordering
        # schema returned by self._getBinaryPublishingBaseClauses.
        # It results in:
        # ERROR:  missing FROM-clause entry for table "binarypackagename"
        unique_binary_publications = nominated_arch_independents.union(
            no_nominated_arch_independents).orderBy("id")

        return unique_binary_publications

    @property
    def number_of_binaries(self):
        """See `IArchive`."""
        return self.getPublishedOnDiskBinaries(
            status=PackagePublishingStatus.PUBLISHED).count()

    @property
    def binaries_size(self):
        """See `IArchive`."""
        store = getUtility(IStoreSelector).get(MAIN_STORE, DEFAULT_FLAVOR)

        clauses = [
            BinaryPackagePublishingHistory.archive == self.id,
            BinaryPackagePublishingHistory.dateremoved == None,
            BinaryPackagePublishingHistory.binarypackagereleaseID ==
                BinaryPackageFile.binarypackagereleaseID,
            BinaryPackageFile.libraryfileID == LibraryFileAlias.id,
            LibraryFileAlias.contentID == LibraryFileContent.id,
            ]
        result = store.find(LibraryFileContent, *clauses)

        # See `IArchive.sources_size`.
        result = result.config(distinct=True)
        size = sum([lfc.filesize for lfc in result])
        return size

    @property
    def estimated_size(self):
        """See `IArchive`."""
        size = self.sources_size + self.binaries_size
        # 'cruft' represents the increase in the size of the archive
        # indexes related to each publication. We assume it is around 1K
        # but that's over-estimated.
        cruft = (
            self.number_of_sources + self.number_of_binaries) * 1024
        return size + cruft

    def allowUpdatesToReleasePocket(self):
        """See `IArchive`."""
        purposeToPermissionMap = {
            ArchivePurpose.COPY: True,
            ArchivePurpose.PARTNER: True,
            ArchivePurpose.PPA: True,
            ArchivePurpose.PRIMARY: False,
        }

        try:
            permission = purposeToPermissionMap[self.purpose]
        except KeyError:
            # Future proofing for when new archive types are added.
            permission = False

        return permission

    def getComponentsForSeries(self, distroseries):
        """See `IArchive`."""
        # DistroSeries.components and Archive.default_component are
        # cachedproperties, so this is fairly cheap.
        if self.purpose in FULL_COMPONENT_SUPPORT:
            return distroseries.components
        else:
            return [self.default_component]

    def updateArchiveCache(self):
        """See `IArchive`."""
        from lp.soyuz.model.distributionsourcepackagecache import (
            DistributionSourcePackageCache,
            )
        from lp.soyuz.model.distroseriespackagecache import (
            DistroSeriesPackageCache)
        # Compiled regexp to remove puntication.
        clean_text = re.compile('(,|;|:|\.|\?|!)')

        # XXX cprov 20080402 bug=207969: The set() is only used because we
        # have a limitation in our FTI setup, it only indexes the first 2500
        # chars of the target columns. When such limitation
        # gets fixed we should probably change it to a normal list and
        # benefit of the FTI rank for ordering.
        cache_contents = set()

        def add_cache_content(content):
            """Sanitise and add contents to the cache."""
            content = clean_text.sub(' ', content)
            terms = [term.lower() for term in content.strip().split()]
            for term in terms:
                cache_contents.add(term)

        # Cache owner name and displayname.
        add_cache_content(self.owner.name)
        add_cache_content(self.owner.displayname)

        # Cache source package name and its binaries information, binary
        # names and summaries.
        sources_cached = DistributionSourcePackageCache.select(
            "archive = %s" % sqlvalues(self), prejoins=["distribution"])
        for cache in sources_cached:
            add_cache_content(cache.distribution.name)
            add_cache_content(cache.name)
            add_cache_content(cache.binpkgnames)
            add_cache_content(cache.binpkgsummaries)

        # Cache distroseries names with binaries.
        binaries_cached = DistroSeriesPackageCache.select(
            "archive = %s" % sqlvalues(self), prejoins=["distroseries"])
        for cache in binaries_cached:
            add_cache_content(cache.distroseries.name)

        # Collapse all relevant terms in 'package_description_cache' and
        # update the package counters.
        self.package_description_cache = " ".join(cache_contents)
        self.sources_cached = sources_cached.count()
        self.binaries_cached = binaries_cached.count()

    def findDepCandidates(self, distro_arch_series, pocket, component,
                          source_package_name, dep_name):
        """See `IArchive`."""
        deps = expand_dependencies(
            self, distro_arch_series, pocket, component, source_package_name)
        archive_clause = Or([And(
            BinaryPackagePublishingHistory.archiveID == archive.id,
            BinaryPackagePublishingHistory.pocket == pocket,
            Component.name.is_in(components))
            for (archive, not_used, pocket, components) in deps])

        store = ISlaveStore(BinaryPackagePublishingHistory)
        return store.find(
            BinaryPackagePublishingHistory,
            BinaryPackageName.name == dep_name,
            BinaryPackageRelease.binarypackagename == BinaryPackageName.id,
            BinaryPackagePublishingHistory.binarypackagerelease ==
                BinaryPackageRelease.id,
            BinaryPackagePublishingHistory.distroarchseries ==
                distro_arch_series,
            BinaryPackagePublishingHistory.status ==
                PackagePublishingStatus.PUBLISHED,
            BinaryPackagePublishingHistory.componentID == Component.id,
            archive_clause).order_by(
                Desc(BinaryPackagePublishingHistory.id))

    def getArchiveDependency(self, dependency):
        """See `IArchive`."""
        return ArchiveDependency.selectOneBy(
            archive=self, dependency=dependency)

    def removeArchiveDependency(self, dependency):
        """See `IArchive`."""
        dependency = self.getArchiveDependency(dependency)
        if dependency is None:
            raise AssertionError("This dependency does not exist.")
        dependency.destroySelf()

    def addArchiveDependency(self, dependency, pocket, component=None):
        """See `IArchive`."""
        if dependency == self:
            raise ArchiveDependencyError(
                "An archive should not depend on itself.")

        a_dependency = self.getArchiveDependency(dependency)
        if a_dependency is not None:
            raise ArchiveDependencyError(
                "This dependency is already registered.")
        if not check_permission('launchpad.View', dependency):
            raise ArchiveDependencyError(
                "You don't have permission to use this dependency.")
            return
        if dependency.private and not self.private:
            raise ArchiveDependencyError(
                "Public PPAs cannot depend on private ones.")

        if dependency.is_ppa:
            if pocket is not PackagePublishingPocket.RELEASE:
                raise ArchiveDependencyError(
                    "Non-primary archives only support the RELEASE pocket.")
            if (component is not None and
                component != dependency.default_component):
                raise ArchiveDependencyError(
                    "Non-primary archives only support the '%s' component." %
                    dependency.default_component.name)

        return ArchiveDependency(
            archive=self, dependency=dependency, pocket=pocket,
            component=component)

    def _addArchiveDependency(self, dependency, pocket, component=None):
        """See `IArchive`."""
        if isinstance(component, basestring):
            try:
                component = getUtility(IComponentSet)[component]
            except NotFoundError as e:
                raise ComponentNotFound(e)
        return self.addArchiveDependency(dependency, pocket, component)

    def getPermissions(self, user, item, perm_type):
        """See `IArchive`."""
        permission_set = getUtility(IArchivePermissionSet)
        return permission_set.checkAuthenticated(user, self, perm_type, item)

    def getPermissionsForPerson(self, person):
        """See `IArchive`."""
        permission_set = getUtility(IArchivePermissionSet)
        return permission_set.permissionsForPerson(self, person)

    def getUploadersForPackage(self, source_package_name):
        """See `IArchive`."""
        permission_set = getUtility(IArchivePermissionSet)
        return permission_set.uploadersForPackage(self, source_package_name)

    def getUploadersForComponent(self, component_name=None):
        """See `IArchive`."""
        permission_set = getUtility(IArchivePermissionSet)
        return permission_set.uploadersForComponent(self, component_name)

    def getQueueAdminsForComponent(self, component_name):
        """See `IArchive`."""
        permission_set = getUtility(IArchivePermissionSet)
        return permission_set.queueAdminsForComponent(self, component_name)

    def getComponentsForQueueAdmin(self, person):
        """See `IArchive`."""
        permission_set = getUtility(IArchivePermissionSet)
        return permission_set.componentsForQueueAdmin(self, person)

    def hasAnyPermission(self, person):
        """See `IArchive`."""
        # Avoiding circular imports.
        from lp.soyuz.model.archivepermission import ArchivePermission

        any_perm_on_archive = Store.of(self).find(
            TeamParticipation,
            ArchivePermission.archive == self.id,
            TeamParticipation.person == person.id,
            TeamParticipation.teamID == ArchivePermission.personID,
            )
        return not any_perm_on_archive.is_empty()

    def getBuildCounters(self, include_needsbuild=True):
        """See `IArchiveSet`."""

        # First grab a count of each build state for all the builds in
        # this archive:
        store = Store.of(self)
        extra_exprs = []
        if not include_needsbuild:
            extra_exprs.append(
                BuildFarmJob.status != BuildStatus.NEEDSBUILD)

        find_spec = (
            BuildFarmJob.status,
            Count(BinaryPackageBuild.id),
            )
        result = store.using(
            BinaryPackageBuild, PackageBuild, BuildFarmJob).find(
            find_spec,
            BinaryPackageBuild.package_build == PackageBuild.id,
            PackageBuild.archive == self,
            PackageBuild.build_farm_job == BuildFarmJob.id,
            *extra_exprs).group_by(BuildFarmJob.status).order_by(
                BuildFarmJob.status)

        # Create a map for each count summary to a number of buildstates:
        count_map = {
            'failed': (
                BuildStatus.CHROOTWAIT,
                BuildStatus.FAILEDTOBUILD,
                BuildStatus.FAILEDTOUPLOAD,
                BuildStatus.MANUALDEPWAIT,
                ),
            'pending': [
                BuildStatus.BUILDING,
                BuildStatus.UPLOADING,
                ],
            'succeeded': (
                BuildStatus.FULLYBUILT,
                ),
            'superseded': (
                BuildStatus.SUPERSEDED,
                ),
             # The 'total' count is a list because we may append to it
             # later.
            'total': [
                BuildStatus.CHROOTWAIT,
                BuildStatus.FAILEDTOBUILD,
                BuildStatus.FAILEDTOUPLOAD,
                BuildStatus.MANUALDEPWAIT,
                BuildStatus.BUILDING,
                BuildStatus.UPLOADING,
                BuildStatus.FULLYBUILT,
                BuildStatus.SUPERSEDED,
                ],
            }

        # If we were asked to include builds with the state NEEDSBUILD,
        # then include those builds in the 'pending' and total counts.
        if include_needsbuild:
            count_map['pending'].append(BuildStatus.NEEDSBUILD)
            count_map['total'].append(BuildStatus.NEEDSBUILD)

        # Initialize all the counts in the map to zero:
        build_counts = dict((count_type, 0) for count_type in count_map)

        # For each count type that we want to return ('failed', 'total'),
        # there may be a number of corresponding buildstate counts.
        # So for each buildstate count in the result set...
        for buildstate, count in result:
            # ...go through the count map checking which counts this
            # buildstate belongs to and add it to the aggregated
            # count.
            for count_type, build_states in count_map.items():
                if buildstate in build_states:
                    build_counts[count_type] += count

        return build_counts

    def getBuildSummariesForSourceIds(self, source_ids):
        """See `IArchive`."""
        publishing_set = getUtility(IPublishingSet)
        return publishing_set.getBuildStatusSummariesForSourceIdsAndArchive(
            source_ids,
            archive=self)

    def checkArchivePermission(self, user, component_or_package=None):
        """See `IArchive`."""
        # PPA access is immediately granted if the user is in the PPA
        # team.
        if self.is_ppa:
            if user.inTeam(self.owner):
                return True
            else:
                # If the user is not in the PPA team, default to using
                # the main component for further ACL checks.  This is
                # not ideal since PPAs don't use components, but when
                # packagesets replace them for main archive uploads this
                # interface will no longer require them because we can
                # then relax the database constraint on
                # ArchivePermission.
                component_or_package = self.default_component

        # Flatly refuse uploads to copy archives, at least for now.
        if self.is_copy:
            return False

        # Otherwise any archive, including PPAs, uses the standard
        # ArchivePermission entries.
        return self._authenticate(
            user, component_or_package, ArchivePermissionType.UPLOAD)

    def canUploadSuiteSourcePackage(self, person, suitesourcepackage):
        """See `IArchive`."""
        sourcepackage = suitesourcepackage.sourcepackage
        pocket = suitesourcepackage.pocket
        distroseries = sourcepackage.distroseries
        sourcepackagename = sourcepackage.sourcepackagename
        component = sourcepackage.latest_published_component
        # strict_component is True because the source package already
        # exists (otherwise we couldn't have a suitesourcepackage
        # object) and nascentupload passes True as a matter of policy
        # when the package exists.
        reason = self.checkUpload(
            person, distroseries, sourcepackagename, component, pocket,
            strict_component=True)
        return reason is None

    def checkUploadToPocket(self, distroseries, pocket):
        """See `IArchive`."""
        if self.is_partner:
            if pocket not in (
                PackagePublishingPocket.RELEASE,
                PackagePublishingPocket.PROPOSED):
                return InvalidPocketForPartnerArchive()
        elif self.is_ppa:
            if pocket != PackagePublishingPocket.RELEASE:
                return InvalidPocketForPPA()
        elif self.is_copy:
            # Any pocket is allowed for COPY archives, otherwise it can
            # make the buildd-manager throw exceptions when dispatching
            # existing builds after a series is released.
            return
        else:
            # Uploads to the partner archive are allowed in any distroseries
            # state.
            # XXX julian 2005-05-29 bug=117557:
            # This is a greasy hack until bug #117557 is fixed.
            if not distroseries.canUploadToPocket(pocket):
                return CannotUploadToPocket(distroseries, pocket)

    def _checkUpload(self, person, distroseries, sourcepackagename, component,
                    pocket, strict_component=True):
        """See `IArchive`."""
        if isinstance(component, basestring):
            component = getUtility(IComponentSet)[component]
        if isinstance(sourcepackagename, basestring):
            sourcepackagename = getUtility(
                ISourcePackageNameSet)[sourcepackagename]
        reason = self.checkUpload(person, distroseries, sourcepackagename,
            component, pocket, strict_component)
        if reason is not None:
            raise reason
        return True

    def checkUpload(self, person, distroseries, sourcepackagename, component,
                    pocket, strict_component=True):
        """See `IArchive`."""
        reason = self.checkUploadToPocket(distroseries, pocket)
        if reason is not None:
            return reason
        return self.verifyUpload(
            person, sourcepackagename, component, distroseries,
            strict_component)

    def verifyUpload(self, person, sourcepackagename, component,
                     distroseries, strict_component=True):
        """See `IArchive`."""
        if not self.enabled:
            return ArchiveDisabled(self.displayname)

        # For PPAs...
        if self.is_ppa:
            if not self.checkArchivePermission(person):
                return CannotUploadToPPA()
            else:
                return None

        if sourcepackagename is not None:
            # Check whether user may upload because they hold a permission for
            #   - the given source package directly
            #   - a package set in the correct distro series that includes the
            #     given source package
            source_allowed = self.checkArchivePermission(
                person, sourcepackagename)
            set_allowed = self.isSourceUploadAllowed(
                sourcepackagename, person, distroseries)
            if source_allowed or set_allowed:
                return None

        if not self.getComponentsForUploader(person):
            if self.getPackagesetsForUploader(person).is_empty():
                return NoRightsForArchive()
            else:
                return InsufficientUploadRights()

        if (component is not None
            and strict_component
            and not self.checkArchivePermission(person, component)):
            return NoRightsForComponent(component)

        return None

    def canAdministerQueue(self, user, component):
        """See `IArchive`."""
        return self._authenticate(
            user, component, ArchivePermissionType.QUEUE_ADMIN)

    def _authenticate(self, user, component, permission):
        """Private helper method to check permissions."""
        permissions = self.getPermissions(user, component, permission)
        return bool(permissions)

    def newPackageUploader(self, person, source_package_name):
        """See `IArchive`."""
        permission_set = getUtility(IArchivePermissionSet)
        return permission_set.newPackageUploader(
            self, person, source_package_name)

    def newPackagesetUploader(self, person, packageset, explicit=False):
        """See `IArchive`."""
        permission_set = getUtility(IArchivePermissionSet)
        return permission_set.newPackagesetUploader(
            self, person, packageset, explicit)

    def newComponentUploader(self, person, component_name):
        """See `IArchive`."""
        if self.is_ppa:
            if IComponent.providedBy(component_name):
                name = component_name.name
            elif isinstance(component_name, basestring):
                name = component_name
            else:
                name = None

            if name != self.default_component.name:
                raise InvalidComponent(
                    "Component for PPAs should be '%s'" %
                    self.default_component.name)

        permission_set = getUtility(IArchivePermissionSet)
        return permission_set.newComponentUploader(
            self, person, component_name)

    def newQueueAdmin(self, person, component_name):
        """See `IArchive`."""
        permission_set = getUtility(IArchivePermissionSet)
        return permission_set.newQueueAdmin(self, person, component_name)

    def deletePackageUploader(self, person, source_package_name):
        """See `IArchive`."""
        permission_set = getUtility(IArchivePermissionSet)
        return permission_set.deletePackageUploader(
            self, person, source_package_name)

    def deleteComponentUploader(self, person, component_name):
        """See `IArchive`."""
        permission_set = getUtility(IArchivePermissionSet)
        return permission_set.deleteComponentUploader(
            self, person, component_name)

    def deleteQueueAdmin(self, person, component_name):
        """See `IArchive`."""
        permission_set = getUtility(IArchivePermissionSet)
        return permission_set.deleteQueueAdmin(self, person, component_name)

    def getUploadersForPackageset(self, packageset, direct_permissions=True):
        """See `IArchive`."""
        permission_set = getUtility(IArchivePermissionSet)
        return permission_set.uploadersForPackageset(
            self, packageset, direct_permissions)

    def deletePackagesetUploader(self, person, packageset, explicit=False):
        """See `IArchive`."""
        permission_set = getUtility(IArchivePermissionSet)
        return permission_set.deletePackagesetUploader(
            self, person, packageset, explicit)

    def getComponentsForUploader(self, person):
        """See `IArchive`."""
        permission_set = getUtility(IArchivePermissionSet)
        return permission_set.componentsForUploader(self, person)

    def getPackagesetsForUploader(self, person):
        """See `IArchive`."""
        permission_set = getUtility(IArchivePermissionSet)
        return permission_set.packagesetsForUploader(self, person)

    def getPackagesetsForSourceUploader(self, sourcepackagename, person):
        """See `IArchive`."""
        permission_set = getUtility(IArchivePermissionSet)
        return permission_set.packagesetsForSourceUploader(
            self, sourcepackagename, person)

    def getPackagesetsForSource(
        self, sourcepackagename, direct_permissions=True):
        """See `IArchive`."""
        permission_set = getUtility(IArchivePermissionSet)
        return permission_set.packagesetsForSource(
            self, sourcepackagename, direct_permissions)

    def isSourceUploadAllowed(
        self, sourcepackagename, person, distroseries=None):
        """See `IArchive`."""
        permission_set = getUtility(IArchivePermissionSet)
        return permission_set.isSourceUploadAllowed(
            self, sourcepackagename, person, distroseries)

    def getFileByName(self, filename):
        """See `IArchive`."""
        store = getUtility(IStoreSelector).get(MAIN_STORE, DEFAULT_FLAVOR)

        base_clauses = (
            LibraryFileAlias.filename == filename,
            LibraryFileAlias.content != None,
            )

        if re_issource.match(filename):
            clauses = (
                SourcePackagePublishingHistory.archive == self.id,
                SourcePackagePublishingHistory.sourcepackagereleaseID ==
                    SourcePackageReleaseFile.sourcepackagereleaseID,
                SourcePackageReleaseFile.libraryfileID ==
                    LibraryFileAlias.id,
                )
        elif re_isadeb.match(filename):
            clauses = (
                BinaryPackagePublishingHistory.archive == self.id,
                BinaryPackagePublishingHistory.binarypackagereleaseID ==
                    BinaryPackageFile.binarypackagereleaseID,
                BinaryPackageFile.libraryfileID == LibraryFileAlias.id,
                )
        elif filename.endswith('_source.changes'):
            clauses = (
                SourcePackagePublishingHistory.archive == self.id,
                SourcePackagePublishingHistory.sourcepackagereleaseID ==
                    PackageUploadSource.sourcepackagereleaseID,
                PackageUploadSource.packageuploadID == PackageUpload.id,
                PackageUpload.status == PackageUploadStatus.DONE,
                PackageUpload.changesfileID == LibraryFileAlias.id,
                )
        else:
            raise NotFoundError(filename)

        def do_query():
            result = store.find((LibraryFileAlias), *(base_clauses + clauses))
            result = result.config(distinct=True)
            result.order_by(LibraryFileAlias.id)
            return result.first()

        archive_file = do_query()

        if archive_file is None:
            # If a diff.gz wasn't found in the source-files domain, try in
            # the PackageDiff domain.
            if filename.endswith('.diff.gz'):
                clauses = (
                    SourcePackagePublishingHistory.archive == self.id,
                    SourcePackagePublishingHistory.sourcepackagereleaseID ==
                        PackageDiff.to_sourceID,
                    PackageDiff.diff_contentID == LibraryFileAlias.id,
                    )
                package_diff_file = do_query()
                if package_diff_file is not None:
                    return package_diff_file

            raise NotFoundError(filename)

        return archive_file

    def getBinaryPackageRelease(self, name, version, archtag):
        """See `IArchive`."""
        from lp.soyuz.model.distroarchseries import DistroArchSeries

        store = getUtility(IStoreSelector).get(MAIN_STORE, DEFAULT_FLAVOR)
        results = store.find(
            BinaryPackageRelease,
            BinaryPackageRelease.binarypackagename == name,
            BinaryPackageRelease.version == version,
            BinaryPackageBuild.id == BinaryPackageRelease.buildID,
            DistroArchSeries.id == BinaryPackageBuild.distro_arch_series_id,
            DistroArchSeries.architecturetag == archtag,
            BinaryPackagePublishingHistory.archive == self,
            BinaryPackagePublishingHistory.binarypackagereleaseID ==
                BinaryPackageRelease.id).config(distinct=True)
        if results.count() > 1:
            return None
        return results.one()

    def getBinaryPackageReleaseByFileName(self, filename):
        store = getUtility(IStoreSelector).get(MAIN_STORE, DEFAULT_FLAVOR)
        return store.find(
            BinaryPackageRelease,
            BinaryPackageFile.binarypackagereleaseID ==
                BinaryPackageRelease.id,
            BinaryPackageFile.libraryfileID == LibraryFileAlias.id,
            LibraryFileAlias.filename == filename,
            BinaryPackagePublishingHistory.archive == self,
            BinaryPackagePublishingHistory.binarypackagereleaseID ==
                BinaryPackageRelease.id,
            ).order_by(Desc(BinaryPackagePublishingHistory.id)).first()

    def requestPackageCopy(self, target_location, requestor, suite=None,
        copy_binaries=False, reason=None):
        """See `IArchive`."""
        if suite is None:
            distroseries = self.distribution.currentseries
            pocket = PackagePublishingPocket.RELEASE
        else:
            # Note: a NotFoundError will be raised if it is not found.
            distroseries, pocket = self.distribution.getDistroSeriesAndPocket(
                suite)

        source_location = PackageLocation(self, self.distribution,
                                          distroseries, pocket)

        return getUtility(IPackageCopyRequestSet).new(
            source_location, target_location, requestor, copy_binaries,
            reason)

    def syncSources(self, source_names, from_archive, to_pocket,
                    to_series=None, from_series=None, include_binaries=False,
                    person=None):
        """See `IArchive`."""
        # Find and validate the source package names in source_names.
        sources = self._collectLatestPublishedSources(
            from_archive, from_series, source_names)
        self._copySources(
            sources, to_pocket, to_series, include_binaries,
            person=person)

    def _validateAndFindSource(self, from_archive, source_name, version):
        # Check to see if the source package exists, and raise a useful error
        # if it doesn't.
        getUtility(ISourcePackageNameSet)[source_name]
        # Find and validate the source package version required.
        source = from_archive.getPublishedSources(
            name=source_name, version=version, exact_match=True).first()
        return source

    def syncSource(self, source_name, version, from_archive, to_pocket,
                   to_series=None, include_binaries=False, person=None):
        """See `IArchive`."""
        source = self._validateAndFindSource(
            from_archive, source_name, version)

        self._copySources(
            [source], to_pocket, to_series, include_binaries,
            person=person)

    def _checkCopyPackageFeatureFlags(self):
        """Prevent copyPackage(s) if these conditions are not met."""
        if not getFeatureFlag(u"soyuz.copypackage.enabled"):
            raise ForbiddenByFeatureFlag
        if (self.is_ppa and
            not getFeatureFlag(u"soyuz.copypackageppa.enabled")):
            # We have no way of giving feedback about failed jobs yet,
            # so this is disabled for now.
            raise ForbiddenByFeatureFlag(
                "Not enabled for copying to PPAs yet.")

    def copyPackage(self, source_name, version, from_archive, to_pocket,
                    person, to_series=None, include_binaries=False,
                    sponsored=None):
        """See `IArchive`."""
        self._checkCopyPackageFeatureFlags()

        # Asynchronously copy a package using the job system.
        pocket = self._text_to_pocket(to_pocket)
        series = self._text_to_series(to_series)
        # Upload permission checks, this will raise CannotCopy as
        # necessary.
        sourcepackagename = getUtility(ISourcePackageNameSet)[source_name]
        check_copy_permissions(
            person, self, series, pocket, [sourcepackagename])

        self._validateAndFindSource(from_archive, source_name, version)
        job_source = getUtility(IPlainPackageCopyJobSource)
        job_source.create(
            package_name=source_name, source_archive=from_archive,
            target_archive=self, target_distroseries=series,
            target_pocket=pocket,
            package_version=version, include_binaries=include_binaries,
            copy_policy=PackageCopyPolicy.INSECURE, requester=person,
            sponsored=sponsored)

    def copyPackages(self, source_names, from_archive, to_pocket,
                     person, to_series=None, from_series=None,
                     include_binaries=None, sponsored=None):
        """See `IArchive`."""
        self._checkCopyPackageFeatureFlags()

        sources = self._collectLatestPublishedSources(
            from_archive, from_series, source_names)
        if not sources:
            raise CannotCopy(
                "None of the supplied package names are published")

        # Bulk-load the sourcepackagereleases so that the list
        # comprehension doesn't generate additional queries. The
        # sourcepackagenames themselves will already have been loaded when
        # generating the list of source publications in "sources".
        load_related(
            SourcePackageRelease, sources, ["sourcepackagereleaseID"])
        sourcepackagenames = [source.sourcepackagerelease.sourcepackagename
                              for source in sources]

        # Now do a mass check of permissions.
        pocket = self._text_to_pocket(to_pocket)
        series = self._text_to_series(to_series)
        check_copy_permissions(
            person, self, series, pocket, sourcepackagenames)

        # If we get this far then we can create the PackageCopyJob.
        copy_tasks = []
        for source in sources:
            task = (
                source.sourcepackagerelease.sourcepackagename.name,
                source.sourcepackagerelease.version,
                from_archive,
                self,
                PackagePublishingPocket.RELEASE
                )
            copy_tasks.append(task)

        job_source = getUtility(IPlainPackageCopyJobSource)
        job_source.createMultiple(
            series, copy_tasks, person,
            copy_policy=PackageCopyPolicy.MASS_SYNC,
            include_binaries=include_binaries, sponsored=sponsored)

    def _collectLatestPublishedSources(self, from_archive, from_series,
                                       source_names):
        """Private helper to collect the latest published sources for an
        archive.

        :raises NoSuchSourcePackageName: If any of the source_names do not
            exist.
        """
        from_series_obj = self._text_to_series(
            from_series, distribution=from_archive.distribution)
        # XXX bigjools bug=810421
        # This code is inefficient.  It should try to bulk load all the
        # sourcepackagenames and publications instead of iterating.
        sources = []
        for name in source_names:
            # Check to see if the source package exists. This will raise
            # a NoSuchSourcePackageName exception if the source package
            # doesn't exist.
            getUtility(ISourcePackageNameSet)[name]
            # Grabbing the item at index 0 ensures it's the most recent
            # publication.
            published_sources = from_archive.getPublishedSources(
                name=name, distroseries=from_series_obj, exact_match=True,
                status=(PackagePublishingStatus.PUBLISHED,
                        PackagePublishingStatus.PENDING))
            first_source = published_sources.first()
            if first_source is not None:
                sources.append(first_source)
        return sources

    def _text_to_series(self, to_series, distribution=None):
        if distribution is None:
            distribution = self.distribution
        if to_series is not None:
            result = getUtility(IDistroSeriesSet).queryByName(
                distribution, to_series)
            if result is None:
                raise NoSuchDistroSeries(to_series)
            series = result
        else:
            series = None

        return series

    def _text_to_pocket(self, to_pocket):
        # Convert the to_pocket string to its enum.
        try:
            pocket = PackagePublishingPocket.items[to_pocket.upper()]
        except KeyError:
            raise PocketNotFound(to_pocket.upper())

        return pocket

    def _copySources(self, sources, to_pocket, to_series=None,
                     include_binaries=False, person=None):
        """Private helper function to copy sources to this archive.

        It takes a list of SourcePackagePublishingHistory but the other args
        are strings.
        """
        # Circular imports.
        from lp.soyuz.scripts.packagecopier import do_copy

        pocket = self._text_to_pocket(to_pocket)
        # Fail immediately if the destination pocket is not Release and
        # this archive is a PPA.
        if self.is_ppa and pocket != PackagePublishingPocket.RELEASE:
            raise CannotCopy(
                "Destination pocket must be 'release' for a PPA.")

        # Now convert the to_series string to a real distroseries.
        series = self._text_to_series(to_series)

        # Perform the copy, may raise CannotCopy. Don't do any further
        # permission checking: this method is protected by
        # launchpad.Append, which is mostly more restrictive than archive
        # permissions, except that it also allows ubuntu-security to
        # copy packages they wouldn't otherwise be able to.
        do_copy(
            sources, self, series, pocket, include_binaries, person=person,
            check_permissions=False)

    def getAuthToken(self, person):
        """See `IArchive`."""

        token_set = getUtility(IArchiveAuthTokenSet)
        return token_set.getActiveTokenForArchiveAndPerson(self, person)

    def newAuthToken(self, person, token=None, date_created=None):
        """See `IArchive`."""

        # Bail if the archive isn't private
        if not self.private:
            raise ArchiveNotPrivate("Archive must be private.")

        # Tokens can only be created for individuals.
        if person.is_team:
            raise NoTokensForTeams(
                "Subscription tokens can be created for individuals only.")

        # Ensure that the current subscription does not already have a token
        if self.getAuthToken(person) is not None:
            raise ArchiveSubscriptionError(
                "%s already has a token for %s." % (
                    person.displayname, self.displayname))

        # Now onto the actual token creation:
        if token is None:
            token = create_unique_token_for_table(20, ArchiveAuthToken.token)
        archive_auth_token = ArchiveAuthToken()
        archive_auth_token.archive = self
        archive_auth_token.person = person
        archive_auth_token.token = token
        if date_created is not None:
            archive_auth_token.date_created = date_created
        store = getUtility(IStoreSelector).get(MAIN_STORE, DEFAULT_FLAVOR)
        store.add(archive_auth_token)
        return archive_auth_token

    def newSubscription(self, subscriber, registrant, date_expires=None,
                        description=None):
        """See `IArchive`."""

        # We do not currently allow subscriptions for non-private archives:
        if self.private is False:
            raise ArchiveNotPrivate(
                "Only private archives can have subscriptions.")

        # Ensure there is not already a current subscription for subscriber:
        subscriptions = getUtility(IArchiveSubscriberSet).getBySubscriber(
            subscriber, archive=self)
        if subscriptions.count() > 0:
            raise AlreadySubscribed(
            "%s already has a current subscription for '%s'." % (
                subscriber.displayname, self.displayname))

        subscription = ArchiveSubscriber()
        subscription.archive = self
        subscription.registrant = registrant
        subscription.subscriber = subscriber
        subscription.date_expires = date_expires
        subscription.description = description
        subscription.status = ArchiveSubscriberStatus.CURRENT
        subscription.date_created = UTC_NOW
        store = getUtility(IStoreSelector).get(MAIN_STORE, DEFAULT_FLAVOR)
        store.add(subscription)

        # Notify any listeners that a new subscription was created.
        # This is used currently for sending email notifications.
        notify(ObjectCreatedEvent(subscription))

        return subscription

    @property
    def num_pkgs_building(self):
        """See `IArchive`."""
        store = Store.of(self)

        base_query = (
            BinaryPackageBuild.package_build == PackageBuild.id,
            PackageBuild.archive == self,
            PackageBuild.build_farm_job == BuildFarmJob.id)
        sprs_building = store.find(
            BinaryPackageBuild.source_package_release_id,
            BuildFarmJob.status == BuildStatus.BUILDING,
            *base_query)
        sprs_waiting = store.find(
            BinaryPackageBuild.source_package_release_id,
            BuildFarmJob.status == BuildStatus.NEEDSBUILD,
            *base_query)

        # A package is not counted as waiting if it already has at least
        # one build building.
        pkgs_building_count = sprs_building.count()
        pkgs_waiting_count = sprs_waiting.difference(sprs_building).count()

        return pkgs_building_count, pkgs_waiting_count

    def getSourcePackageReleases(self, build_status=None):
        """See `IArchive`."""
        store = Store.of(self)

        extra_exprs = []
        if build_status is not None:
            extra_exprs = [
                PackageBuild.build_farm_job == BuildFarmJob.id,
                BuildFarmJob.status == build_status,
                ]

        result_set = store.find(
            SourcePackageRelease,
            (BinaryPackageBuild.source_package_release_id ==
                SourcePackageRelease.id),
            BinaryPackageBuild.package_build == PackageBuild.id,
            PackageBuild.archive == self,
            *extra_exprs)

        result_set.config(distinct=True).order_by(SourcePackageRelease.id)
        return result_set

    def updatePackageDownloadCount(self, bpr, day, country, count):
        """See `IArchive`."""
        store = Store.of(self)
        entry = store.find(
            BinaryPackageReleaseDownloadCount, archive=self,
            binary_package_release=bpr, day=day, country=country).one()
        if entry is None:
            entry = BinaryPackageReleaseDownloadCount(
                archive=self, binary_package_release=bpr, day=day,
                country=country, count=count)
        else:
            entry.count += count

    def getPackageDownloadTotal(self, bpr):
        """See `IArchive`."""
        store = Store.of(self)
        count = store.find(
            Sum(BinaryPackageReleaseDownloadCount.count),
            BinaryPackageReleaseDownloadCount.archive == self,
            BinaryPackageReleaseDownloadCount.binary_package_release == bpr,
            ).one()
        return count or 0

    def getPackageDownloadCount(self, bpr, day, country):
        """See `IArchive`."""
        return Store.of(self).find(
            BinaryPackageReleaseDownloadCount, archive=self,
            binary_package_release=bpr, day=day, country=country).one()

    def _setBuildStatuses(self, status):
        """Update the pending Build Jobs' status for this archive."""

        query = """
            UPDATE Job SET status = %s
            FROM BinaryPackageBuild, PackageBuild, BuildFarmJob,
                 BuildPackageJob, BuildQueue
            WHERE
                BinaryPackageBuild.package_build = PackageBuild.id
                -- insert self.id here
                AND PackageBuild.archive = %s
                AND BuildPackageJob.build = BinaryPackageBuild.id
                AND BuildPackageJob.job = BuildQueue.job
                AND Job.id = BuildQueue.job
                -- Build is in state BuildStatus.NEEDSBUILD (0)
                AND PackageBuild.build_farm_job = BuildFarmJob.id
                AND BuildFarmJob.status = %s;
        """ % sqlvalues(status, self, BuildStatus.NEEDSBUILD)

        store = Store.of(self)
        store.execute(query)

    def enable(self):
        """See `IArchive`."""
        assert self._enabled == False, "This archive is already enabled."
        self._enabled = True
        self._setBuildStatuses(JobStatus.WAITING)

    def disable(self):
        """See `IArchive`."""
        assert self._enabled == True, "This archive is already disabled."
        self._enabled = False
        self._setBuildStatuses(JobStatus.SUSPENDED)

    def delete(self, deleted_by):
        """See `IArchive`."""
        assert self.status not in (
            ArchiveStatus.DELETING, ArchiveStatus.DELETED,
            "This archive is already deleted.")

        # Set all the publications to DELETED.
        sources = self.getPublishedSources(status=active_publishing_status)
        getUtility(IPublishingSet).requestDeletion(
            sources, removed_by=deleted_by,
            removal_comment="Removed when deleting archive")

        # Mark the archive's status as DELETING so the repository can be
        # removed by the publisher.
        self.status = ArchiveStatus.DELETING
        if self.enabled:
            self.disable()

    def getFilesAndSha1s(self, source_files):
        """See `IArchive`."""
        return dict(Store.of(self).find(
            (LibraryFileAlias.filename, LibraryFileContent.sha1),
            SourcePackagePublishingHistory.archive == self,
            SourcePackageRelease.id ==
                SourcePackagePublishingHistory.sourcepackagereleaseID,
            SourcePackageReleaseFile.sourcepackagerelease ==
                SourcePackageRelease.id,
            LibraryFileAlias.id == SourcePackageReleaseFile.libraryfileID,
            LibraryFileAlias.filename.is_in(source_files),
            LibraryFileContent.id == LibraryFileAlias.contentID).config(
                distinct=True))

    def _getEnabledRestrictedFamilies(self):
        """Retrieve the restricted architecture families this archive can
        build on."""
        # Main archives are always allowed to build on restricted
        # architectures if require_virtualized is False.
        if self.is_main and not self.require_virtualized:
            return getUtility(IProcessorFamilySet).getRestricted()
        archive_arch_set = getUtility(IArchiveArchSet)
        restricted_families = archive_arch_set.getRestrictedFamilies(self)
        return [family for (family, archive_arch) in restricted_families
                if archive_arch is not None]

    def _setEnabledRestrictedFamilies(self, value):
        """Set the restricted architecture families this archive can
        build on."""
        # Main archives are not allowed to build on restricted
        # architectures unless they are set to build on virtualized
        # builders.
        if (self.is_main and not self.require_virtualized):
            proc_family_set = getUtility(IProcessorFamilySet)
            if set(value) != set(proc_family_set.getRestricted()):
                raise CannotRestrictArchitectures(
                    "Main archives can not be restricted to certain "
                    "architectures unless they are set to build on "
                    "virtualized builders")
        archive_arch_set = getUtility(IArchiveArchSet)
        restricted_families = archive_arch_set.getRestrictedFamilies(self)
        for (family, archive_arch) in restricted_families:
            if family in value and archive_arch is None:
                archive_arch_set.new(self, family)
            if family not in value and archive_arch is not None:
                Store.of(self).remove(archive_arch)

    enabled_restricted_families = property(_getEnabledRestrictedFamilies,
                                           _setEnabledRestrictedFamilies)

    def enableRestrictedFamily(self, family):
        """See `IArchive`."""
        restricted = set(self.enabled_restricted_families)
        restricted.add(family)
        self.enabled_restricted_families = restricted

    @classmethod
    def validatePPA(self, person, proposed_name, private=False):
        ubuntu = getUtility(ILaunchpadCelebrities).ubuntu
        if private:
            # NOTE: This duplicates the policy in lp/soyuz/configure.zcml
            # which says that one needs 'launchpad.Commercial' permission to
            # set 'private', and the logic in `AdminByCommercialTeamOrAdmins`
            # which determines who is granted launchpad.Commercial
            # permissions.
            role = IPersonRoles(person)
            if not (role.in_admin or role.in_commercial_admin):
                return '%s is not allowed to make private PPAs' % person.name
        if person.is_team and (
            person.subscriptionpolicy in OPEN_TEAM_POLICY):
            return "Open teams cannot have PPAs."
        if proposed_name is not None and proposed_name == ubuntu.name:
            return (
                "A PPA cannot have the same name as its distribution.")
        if proposed_name is None:
            proposed_name = 'ppa'
        try:
            person.getPPAByName(proposed_name)
        except NoSuchPPA:
            return None
        else:
            text = "You already have a PPA named '%s'." % proposed_name
            if person.is_team:
                text = "%s already has a PPA named '%s'." % (
                    person.displayname, proposed_name)
            return text

    def getPockets(self):
        """See `IArchive`."""
        if self.is_ppa:
            return [PackagePublishingPocket.RELEASE]

        # Cast to a list so we don't trip up with the security proxy not
        # understandiung EnumItems.
        return list(PackagePublishingPocket.items)

    def getOverridePolicy(self):
        """See `IArchive`."""
        # Circular imports.
        from lp.soyuz.adapters.overrides import UbuntuOverridePolicy
        # XXX StevenK: bug=785004 2011-05-19 Return PPAOverridePolicy() for
        # a PPA that overrides the component/pocket to main/RELEASE.
        if self.purpose in MAIN_ARCHIVE_PURPOSES:
            return UbuntuOverridePolicy()
        return None

    def removeCopyNotification(self, job_id):
        """See `IArchive`."""
        # Circular imports R us.
        from lp.soyuz.model.packagecopyjob import PlainPackageCopyJob
        pcj = PlainPackageCopyJob.get(job_id)
        job = pcj.job
        if job.status != JobStatus.FAILED:
            raise AssertionError("Job is not failed")
        Store.of(pcj.context).remove(pcj.context)
        job.destroySelf()


class ArchiveSet:
    implements(IArchiveSet)
    title = "Archives registered in Launchpad"

    def get(self, archive_id):
        """See `IArchiveSet`."""
        return Archive.get(archive_id)

    def getPPAByDistributionAndOwnerName(self, distribution, person_name,
                                         ppa_name):
        """See `IArchiveSet`"""
        query = """
            Archive.purpose = %s AND
            Archive.distribution = %s AND
            Person.id = Archive.owner AND
            Archive.name = %s AND
            Person.name = %s
        """ % sqlvalues(
                ArchivePurpose.PPA, distribution, ppa_name, person_name)

        return Archive.selectOne(query, clauseTables=['Person'])

    def _getDefaultArchiveNameByPurpose(self, purpose):
        """Return the default for a archive in a given purpose.

        The default names are:

         * PRIMARY: 'primary';
         * PARTNER: 'partner';
         * PPA: 'ppa'.

        :param purpose: queried `ArchivePurpose`.

        :raise: `AssertionError` If the given purpose is not in this list,
            i.e. doesn't have a default name.

        :return: the name text to be used as name.
        """
        if purpose not in default_name_by_purpose.keys():
            raise AssertionError(
                "'%s' purpose has no default name." % purpose.name)

        return default_name_by_purpose[purpose]

    def getByDistroPurpose(self, distribution, purpose, name=None):
        """See `IArchiveSet`."""
        if purpose == ArchivePurpose.PPA:
            raise AssertionError(
                "This method should not be used to lookup PPAs. "
                "Use 'getPPAByDistributionAndOwnerName' instead.")

        if name is None:
            name = self._getDefaultArchiveNameByPurpose(purpose)

        return Archive.selectOneBy(
            distribution=distribution, purpose=purpose, name=name)

    def getByDistroAndName(self, distribution, name):
        """See `IArchiveSet`."""
        return Archive.selectOne("""
            Archive.distribution = %s AND
            Archive.name = %s AND
            Archive.purpose != %s
            """ % sqlvalues(distribution, name, ArchivePurpose.PPA))

    def _getDefaultDisplayname(self, name, owner, distribution, purpose):
        """See `IArchive`."""
        if purpose == ArchivePurpose.PPA:
            if name == default_name_by_purpose.get(purpose):
                displayname = 'PPA for %s' % owner.displayname
            else:
                displayname = 'PPA named %s for %s' % (
                    name, owner.displayname)
            return displayname

        if purpose == ArchivePurpose.COPY:
            displayname = "Copy archive %s for %s" % (
                name, owner.displayname)
            return displayname

        return '%s for %s' % (purpose.title, distribution.title)

    def new(self, purpose, owner, name=None, displayname=None,
            distribution=None, description=None, enabled=True,
            require_virtualized=True, private=False,
            suppress_subscription_notifications=False):
        """See `IArchiveSet`."""
        if distribution is None:
            distribution = getUtility(ILaunchpadCelebrities).ubuntu

        if name is None:
            name = self._getDefaultArchiveNameByPurpose(purpose)

        # Deny Archives names equal their distribution names. This conflict
        # results in archives with awkward repository URLs
        if name == distribution.name:
            raise AssertionError(
                'Archives cannot have the same name as their distribution.')

        # If displayname is not given, create a default one.
        if displayname is None:
            displayname = self._getDefaultDisplayname(
                name=name, owner=owner, distribution=distribution,
                purpose=purpose)

        # Copy archives are to be instantiated with the 'publish' flag turned
        # off.
        if purpose == ArchivePurpose.COPY:
            publish = False
        else:
            publish = True

        # For non-PPA archives we enforce unique names within the context of a
        # distribution.
        if purpose != ArchivePurpose.PPA:
            archive = Archive.selectOne(
                "Archive.distribution = %s AND Archive.name = %s" %
                sqlvalues(distribution, name))
            if archive is not None:
                raise AssertionError(
                    "archive '%s' exists already in '%s'." %
                    (name, distribution.name))
        else:
            archive = Archive.selectOneBy(
                owner=owner, name=name, purpose=ArchivePurpose.PPA)
            if archive is not None:
                raise AssertionError(
                    "Person '%s' already has a PPA named '%s'." %
                    (owner.name, name))

        # Signing-key for the default PPA is reused when it's already present.
        signing_key = None
        if purpose == ArchivePurpose.PPA:
            if owner.archive is not None:
                signing_key = owner.archive.signing_key
            else:
                # owner.archive is a cached property and we've just cached it.
                del get_property_cache(owner).archive

        new_archive = Archive(
            owner=owner, distribution=distribution, name=name,
            displayname=displayname, description=description,
            purpose=purpose, publish=publish, signing_key=signing_key,
            require_virtualized=require_virtualized)

        # Upon creation archives are enabled by default.
        if enabled == False:
            new_archive.disable()

        if purpose == ArchivePurpose.DEBUG:
            if distribution.main_archive is not None:
                del get_property_cache(
                    distribution.main_archive).debug_archive

        # Private teams cannot have public PPAs.
        if owner.visibility == PersonVisibility.PRIVATE:
            new_archive.buildd_secret = create_unique_token_for_table(
                20, Archive.buildd_secret)
            new_archive.private = True
        else:
            new_archive.private = private

        new_archive.suppress_subscription_notifications = (
            suppress_subscription_notifications)

        return new_archive

    def __iter__(self):
        """See `IArchiveSet`."""
        return iter(Archive.select())

    def getNumberOfPPASourcesForDistribution(self, distribution):
        cur = cursor()
        query = """
             SELECT SUM(sources_cached) FROM Archive
             WHERE purpose = %s AND private = FALSE AND
                   distribution = %s
        """ % sqlvalues(ArchivePurpose.PPA, distribution)
        cur.execute(query)
        size = cur.fetchall()[0][0]
        if size is None:
            return 0
        return int(size)

    def getNumberOfPPABinariesForDistribution(self, distribution):
        cur = cursor()
        query = """
             SELECT SUM(binaries_cached) FROM Archive
             WHERE purpose = %s AND private = FALSE AND
                   distribution = %s
        """ % sqlvalues(ArchivePurpose.PPA, distribution)
        cur.execute(query)
        size = cur.fetchall()[0][0]
        if size is None:
            return 0
        return int(size)

    def getPPAOwnedByPerson(self, person, name=None, statuses=None,
                            has_packages=False):
        """See `IArchiveSet`."""
        # See Person._members which also directly queries this.
        store = Store.of(person)
        clause = [
            Archive.purpose == ArchivePurpose.PPA,
            Archive.owner == person]
        if name is not None:
            clause.append(Archive.name == name)
        if statuses is not None:
            clause.append(Archive.status.is_in(statuses))
        if has_packages:
            clause.append(
                    SourcePackagePublishingHistory.archive == Archive.id)
        result = store.find(Archive, *clause).order_by(Archive.id).first()
        if name is not None and result is None:
            raise NoSuchPPA(name)
        return result

    def getPPAsForUser(self, user):
        """See `IArchiveSet`."""
        # Avoiding circular imports.
        from lp.soyuz.model.archivepermission import ArchivePermission

        # If there's no user logged in, then there's no archives.
        if user is None:
            return []
        store = Store.of(user)
        direct_membership = store.find(
            Archive,
            Archive.purpose == ArchivePurpose.PPA,
            TeamParticipation.team == Archive.ownerID,
            TeamParticipation.person == user,
            )
        third_party_upload_acl = store.find(
            Archive,
            Archive.purpose == ArchivePurpose.PPA,
            ArchivePermission.archiveID == Archive.id,
            TeamParticipation.person == user,
            TeamParticipation.team == ArchivePermission.personID,
            )

        result = direct_membership.union(third_party_upload_acl)
        result.order_by(Archive.displayname)

        return result

    def getPPAsPendingSigningKey(self):
        """See `IArchiveSet`."""
        store = getUtility(IStoreSelector).get(MAIN_STORE, DEFAULT_FLAVOR)
        origin = (
            Archive,
            Join(SourcePackagePublishingHistory,
                 SourcePackagePublishingHistory.archive == Archive.id),
            )
        results = store.using(*origin).find(
            Archive,
            Archive.signing_key == None,
            Archive.purpose == ArchivePurpose.PPA,
            Archive._enabled == True)
        results.order_by(Archive.date_created)
        return results.config(distinct=True)

    def getLatestPPASourcePublicationsForDistribution(self, distribution):
        """See `IArchiveSet`."""
        query = """
            SourcePackagePublishingHistory.archive = Archive.id AND
            SourcePackagePublishingHistory.distroseries =
                DistroSeries.id AND
            Archive.private = FALSE AND
            Archive.enabled = TRUE AND
            DistroSeries.distribution = %s AND
            Archive.purpose = %s
        """ % sqlvalues(distribution, ArchivePurpose.PPA)

        return SourcePackagePublishingHistory.select(
            query, limit=5, clauseTables=['Archive', 'DistroSeries'],
            orderBy=['-datecreated', '-id'])

    def getMostActivePPAsForDistribution(self, distribution):
        """See `IArchiveSet`."""
        cur = cursor()
        query = """
             SELECT a.id, count(*) as C
             FROM Archive a, SourcePackagePublishingHistory spph
             WHERE
                 spph.archive = a.id AND
                 a.private = FALSE AND
                 spph.datecreated >= now() - INTERVAL '1 week' AND
                 a.distribution = %s AND
                 a.purpose = %s
             GROUP BY a.id
             ORDER BY C DESC, a.id
             LIMIT 5
        """ % sqlvalues(distribution, ArchivePurpose.PPA)

        cur.execute(query)

        most_active = []
        for archive_id, number_of_uploads in cur.fetchall():
            archive = Archive.get(int(archive_id))
            the_dict = {'archive': archive, 'uploads': number_of_uploads}
            most_active.append(the_dict)

        return most_active

    def getBuildCountersForArchitecture(self, archive, distroarchseries):
        """See `IArchiveSet`."""
        cur = cursor()
        query = """
            SELECT BuildFarmJob.status, count(BuildFarmJob.id) FROM
            BinaryPackageBuild, PackageBuild, BuildFarmJob
            WHERE
                BinaryPackageBuild.package_build = PackageBuild.id AND
                PackageBuild.build_farm_job = BuildFarmJob.id AND
                PackageBuild.archive = %s AND
                BinaryPackageBuild.distro_arch_series = %s
            GROUP BY BuildFarmJob.status ORDER BY BuildFarmJob.status;
        """ % sqlvalues(archive, distroarchseries)
        cur.execute(query)
        result = cur.fetchall()

        status_map = {
            'failed': (
                BuildStatus.CHROOTWAIT,
                BuildStatus.FAILEDTOBUILD,
                BuildStatus.FAILEDTOUPLOAD,
                BuildStatus.MANUALDEPWAIT,
                ),
            'pending': (
                BuildStatus.BUILDING,
                BuildStatus.UPLOADING,
                BuildStatus.NEEDSBUILD,
                ),
            'succeeded': (
                BuildStatus.FULLYBUILT,
                ),
            }

        status_and_counters = {}

        # Set 'total' counter
        status_and_counters['total'] = sum(
            [counter for status, counter in result])

        # Set each counter according 'status_map'
        for key, status in status_map.iteritems():
            status_and_counters[key] = 0
            for status_value, status_counter in result:
                status_values = [item.value for item in status]
                if status_value in status_values:
                    status_and_counters[key] += status_counter

        return status_and_counters

    def getPrivatePPAs(self):
        """See `IArchiveSet`."""
        store = getUtility(IStoreSelector).get(MAIN_STORE, DEFAULT_FLAVOR)
        return store.find(
            Archive,
            Archive._private == True,
            Archive.purpose == ArchivePurpose.PPA)

    def getArchivesForDistribution(self, distribution, name=None,
                                   purposes=None, user=None,
                                   exclude_disabled=True):
        """See `IArchiveSet`."""
        extra_exprs = []

        # If a single purpose is passed in, convert it into a tuple,
        # otherwise assume a list was passed in.
        if purposes in ArchivePurpose:
            purposes = (purposes, )

        if purposes:
            extra_exprs.append(Archive.purpose.is_in(purposes))

        if name is not None:
            extra_exprs.append(Archive.name == name)

        public_archive = And(Archive._private == False,
                             Archive._enabled == True)

        if user is not None:
            admins = getUtility(ILaunchpadCelebrities).admin
            if not user.inTeam(admins):
                # Enforce privacy-awareness for logged-in, non-admin users,
                # so that they can only see the private archives that they're
                # allowed to see.

                # Create a subselect to capture all the teams that are
                # owners of archives AND the user is a member of:
                user_teams_subselect = Select(
                    TeamParticipation.teamID,
                    where=And(
                       TeamParticipation.personID == user.id,
                       TeamParticipation.teamID == Archive.ownerID))

                # Append the extra expression to capture either public
                # archives, or archives owned by the user, or archives
                # owned by a team of which the user is a member:
                # Note: 'Archive.ownerID == user.id'
                # is unnecessary below because there is a TeamParticipation
                # entry showing that each person is a member of the "team"
                # that consists of themselves.

                # FIXME: Include private PPA's if user is an uploader
                extra_exprs.append(
                    Or(public_archive,
                       Archive.ownerID.is_in(user_teams_subselect)))
        else:
            # Anonymous user; filter to include only public archives in
            # the results.
            extra_exprs.append(public_archive)

        if exclude_disabled:
            extra_exprs.append(Archive._enabled == True)

        query = Store.of(distribution).find(
            Archive,
            Archive.distribution == distribution,
            *extra_exprs)

        return query.order_by(Archive.name)

    def getPublicationsInArchives(self, source_package_name, archive_list,
                                  distribution):
        """See `IArchiveSet`."""
        archive_ids = [archive.id for archive in archive_list]

        store = Store.of(source_package_name)

        # Return all the published source pubs for the given name in the
        # given list of archives. Note: importing DistroSeries here to
        # avoid circular imports.
        from lp.registry.model.distroseries import DistroSeries
        results = store.find(
            SourcePackagePublishingHistory,
            Archive.id.is_in(archive_ids),
            SourcePackagePublishingHistory.archive == Archive.id,
            (SourcePackagePublishingHistory.status ==
                PackagePublishingStatus.PUBLISHED),
            SourcePackagePublishingHistory.sourcepackagename ==
                source_package_name,
            SourcePackagePublishingHistory.distroseries == DistroSeries.id,
            DistroSeries.distribution == distribution,
            )

        return results.order_by(SourcePackagePublishingHistory.id)<|MERGE_RESOLUTION|>--- conflicted
+++ resolved
@@ -78,14 +78,8 @@
 from lp.services.database.datetimecol import UtcDateTimeCol
 from lp.services.database.decoratedresultset import DecoratedResultSet
 from lp.services.database.enumcol import EnumCol
-<<<<<<< HEAD
-from lp.services.database.lpstorm import (
-    ISlaveStore,
-    )
-=======
 from lp.services.database.lpstorm import ISlaveStore
 from lp.services.database.postgresql import table_has_column
->>>>>>> eb3e32f8
 from lp.services.database.sqlbase import (
     cursor,
     quote,
