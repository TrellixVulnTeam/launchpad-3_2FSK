--- conflicted
+++ resolved
@@ -97,14 +97,6 @@
                     add_user_name_link(subscription);
                     var temp_parent = temp_link.get('parentNode');
                     temp_parent.removeChild(temp_link);
-<<<<<<< HEAD
-=======
-                    // Clear the subscribe someone else vars to reset.
-                    other_name = null;
-                    other_display_name = null;
-                    is_team = null;
-                    can_be_unsubscribed = null;
->>>>>>> b7ae4ed1
                 });
                 anim.run();
             },
@@ -727,39 +719,19 @@
         terms.img_url = '/@@/person';
     }
 
-<<<<<<< HEAD
-    var html = Y.Lang.substitute([
-        '<div class="subscriber-{name}">',
-        '  <a href="/~{name}" name="{full_name}" ',
-        '    title="Subscribed {subscribed_by}">',
-        '    <img alt="" src="{img_url}" width="14" height="14" />',
-        '&nbsp;{display_name}</a>'].join(''), terms);
-
-    // Add remove icon if the current user can unsubscribe the subscriber.
-    if (subscription.can_be_unsubscribed_by_user()) {
-        var icon_html = Y.Lang.substitute([
-            '<a href="+subscribe" id="unsubscribe-{name}"',
-            '  title="Unsubscribe {full_name}">',
-            '  <img class="unsub-icon" src="/@@/remove"',
-            '    id="unsubscribe-icon-{name}" />',
-            '</a></div>'].join(''), terms);
-        html = html + icon_html;
-    } else {
-        html = html + '</div>';
-=======
     var html = Y.Node.create(
         '<div><a><img alt="" width="14" height="14" />' +
         '&nbsp;</a></div>');
-    html.set('id', 'subscriber-' + terms.name);
+    html.addClass('subscriber-' + terms.name);
     html.query('img').set('src', terms.img_url);
     html.query('a')
         .set('href', '/~' + terms.name)
         .set('name', terms.full_name)
         .set('title', 'Subscribed ' + terms.subscribed_by)
-        .appendChild(document.createTextNode(terms.full_name));
+        .appendChild(document.createTextNode(terms.display_name));
 
     // Add remove icon if the current user can unsubscribe the subscriber.
-    if (can_be_unsubscribed) {
+    if (subscription.can_be_unsubscribed_by_user()) {
         var icon_html = Y.Node.create(
             '<a href="+subscribe">' +
             '<img class="unsub-icon" src="/@@/remove" /></a>');
@@ -769,7 +741,6 @@
         icon_html.query('img')
             .set('id', 'unsubscribe-icon-' + terms.name);
         html.appendChild(icon_html);
->>>>>>> b7ae4ed1
     }
 
     return html;
@@ -888,24 +859,7 @@
  */
 function add_user_name_link(subscription) {
     var person = subscription.get('person');
-
-<<<<<<< HEAD
-    var html = build_user_link_html(subscription);
-    var link_node = Y.Node.create(html);
-=======
-    var name;
-    var full_name;
-    if (current_user_subscribing) {
-        name = user_name;
-        full_name = display_name;
-    } else {
-        name = other_name;
-        full_name = other_display_name;
-    }
-
-    var link_node = build_user_link_html(
-        name, full_name, current_user_subscribing);
->>>>>>> b7ae4ed1
+    var link_node = build_user_link_html(subscription);
     var subscribers = Y.get('#subscribers-links');
     if (subscription.is_current_user_subscribing()) {
         // If this is the current user, then top post the name and be done.
@@ -956,12 +910,6 @@
         img_src = '/@@/persongray';
     }
 
-<<<<<<< HEAD
-    var html = [
-        '<div id="temp-username">',
-        '  <img src="' + img_src + '" alt="" width="14" height="14" /> ',
-        display_name,
-=======
     // The <span>...</span> below must *not* be <span/>. On FF (maybe
     // others, but at least on FF 3.0.11) will then not notice any
     // following sibling nodes, like the spinner image.
@@ -969,12 +917,11 @@
         '<div id="temp-username"> ',
         '  <img alt="" width="14" height="14" />',
         '  <span>Other Display Name</span>',
->>>>>>> b7ae4ed1
         '  <img id="temp-name-spinner" src="/@@/spinner" alt="" ',
         '       style="position:absolute;right:8px" /></div>'].join(''));
     link_node.query('img').set('src', img_src);
     link_node.replaceChild(
-        document.createTextNode(other_display_name),
+        document.createTextNode(display_name),
         link_node.query('span'));
 
     var subscribers = Y.get('#subscribers-links');
@@ -1464,14 +1411,7 @@
         check_can_be_unsubscribed(subscription);
     }
 }
-<<<<<<< HEAD
-
-}, '0.1', {requires: ['base', 'oop', 'node', 'event', 'io-base',
-                      'lazr.formoverlay', 'lazr.anim', 'lp.picker',
-                      'lp.subscriber']});
-=======
 }, '0.1', {requires: ['base', 'oop', 'node', 'event', 'io-base', 'substitute',
                       'widget-position-ext', 'lazr.formoverlay', 'lazr.anim', 
                       'lazr.base', 'lazr.overlay', 'lazr.choiceedit',
-                      'lp.picker', 'lp.client.plugins']});
->>>>>>> b7ae4ed1
+                      'lp.picker', 'lp.client.plugins', 'lp.subscriber']});