--- conflicted
+++ resolved
@@ -136,7 +136,6 @@
             parent_src_pub_ver = self.parent_source_pub.source_package_version
         return parent_src_pub_ver + "/" + src_pub_ver
 
-<<<<<<< HEAD
     def appendActivityLog(self, message, user=None):
         """See `IDistroSeriesDifference`."""
         username = " "
@@ -169,9 +168,8 @@
                 self._getVersions(),
                 ))
         return True
-=======
+
     def addComment(self, owner, comment):
         """See `IDistroSeriesDifference`."""
         return getUtility(IDistroSeriesDifferenceCommentSource).new(
-            self, owner, comment)
->>>>>>> 6d2083b2
+            self, owner, comment)