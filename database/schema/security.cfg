--- conflicted
+++ resolved
@@ -275,11 +275,8 @@
 public.revisionnumber                   = SELECT, INSERT, UPDATE, DELETE
 public.revisionparent                   = SELECT, INSERT
 public.revisionauthor                   = SELECT, INSERT
-<<<<<<< HEAD
 public.bugbranchrevision                = SELECT, INSERT
-=======
 public.revisionproperty                 = SELECT, INSERT
->>>>>>> c6a297d8
 
 [branchscanner]
 type=user
@@ -291,6 +288,7 @@
 public.revisionparent                   = SELECT, INSERT
 public.revisionauthor                   = SELECT, INSERT
 public.bugbranchrevision                = SELECT, INSERT
+public.revisionproperty                 = SELECT, INSERT
 
 [targetnamecacheupdater]
 type=user
