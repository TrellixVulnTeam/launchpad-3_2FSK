# Copyright 2004-2005 Canonical Ltd.  All rights reserved.

__metaclass__ = type
__all__ = ['Distribution', 'DistributionSet', 'DistroPackageFinder']

from zope.interface import implements
from zope.component import getUtility

from sqlobject import (
    RelatedJoin, SQLObjectNotFound, StringCol, ForeignKey, MultipleJoin)

from canonical.database.sqlbase import SQLBase, quote, sqlvalues

from canonical.launchpad.database.bugtask import BugTask, BugTaskSet
from canonical.launchpad.database.binarypackagename import (
    BinaryPackageName)
from canonical.launchpad.database.binarypackagerelease import (
    BinaryPackageRelease)
from canonical.launchpad.database.bug import BugSet
from canonical.launchpad.database.distributionbounty import DistributionBounty
from canonical.launchpad.database.distributionsourcepackage import (
    DistributionSourcePackage)
from canonical.launchpad.database.distributionsourcepackagerelease import (
    DistributionSourcePackageRelease)
from canonical.launchpad.database.distributionsourcepackagecache import (
    DistributionSourcePackageCache)
from canonical.launchpad.database.distrorelease import DistroRelease
from canonical.launchpad.database.sourcepackagename import (
    SourcePackageName)
from canonical.launchpad.database.sourcepackagerelease import (
    SourcePackageRelease)
from canonical.launchpad.database.milestone import Milestone
from canonical.launchpad.database.specification import Specification
from canonical.launchpad.database.ticket import Ticket
from canonical.launchpad.database.publishing import (
    SourcePackageFilePublishing, BinaryPackageFilePublishing,
    SourcePackagePublishing)
from canonical.launchpad.database.publishedpackage import PublishedPackage
from canonical.launchpad.database.librarian import LibraryFileAlias

from canonical.lp.dbschema import (
    EnumCol, BugTaskStatus, DistributionReleaseStatus,
    TranslationPermission, SpecificationSort)

from canonical.launchpad.interfaces import (
    IDistribution, IDistributionSet, IDistroPackageFinder, NotFoundError,
<<<<<<< HEAD
    IHasBuildRecords, ISourcePackageName, IBuildSet)
=======
    IHasBuildRecords, ISourcePackageName, UNRESOLVED_BUGTASK_STATUSES,
    RESOLVED_BUGTASK_STATUSES)
>>>>>>> 9fd0c108

from sourcerer.deb.version import Version

from canonical.launchpad.validators.name import valid_name


class Distribution(SQLBase):
    """A distribution of an operating system, e.g. Debian GNU/Linux."""
    implements(IDistribution, IHasBuildRecords)

    _defaultOrder = 'name'

    name = StringCol(notNull=True, alternateID=True, unique=True)
    displayname = StringCol(notNull=True)
    title = StringCol(notNull=True)
    summary = StringCol(notNull=True)
    description = StringCol(notNull=True)
    domainname = StringCol(notNull=True)
    owner = ForeignKey(dbName='owner', foreignKey='Person', notNull=True)
    bugcontact = ForeignKey(
        dbName='bugcontact', foreignKey='Person', notNull=False, default=None)
    members = ForeignKey(dbName='members', foreignKey='Person', notNull=True)
    translationgroup = ForeignKey(dbName='translationgroup',
        foreignKey='TranslationGroup', notNull=False, default=None)
    translationpermission = EnumCol(dbName='translationpermission',
        notNull=True, schema=TranslationPermission,
        default=TranslationPermission.OPEN)
    lucilleconfig = StringCol(notNull=False, default=None)
    uploadsender = StringCol(notNull=False, default=None)
    uploadadmin = StringCol(notNull=False, default=None)

    bounties = RelatedJoin(
        'Bounty', joinColumn='distribution', otherColumn='bounty',
        intermediateTable='DistributionBounty')
    bugtasks = MultipleJoin('BugTask', joinColumn='distribution')
    milestones = MultipleJoin('Milestone', joinColumn='distribution')
    uploaders = MultipleJoin('DistroComponentUploader',
        joinColumn='distribution')
    source_package_caches = MultipleJoin('DistributionSourcePackageCache',
        joinColumn='distribution', orderBy='name')

    @property
    def releases(self):
        ret = DistroRelease.selectBy(distributionID=self.id)
        return sorted(ret, key=lambda a: Version(a.version), reverse=True)

    def searchTasks(self, search_params):
        """See canonical.launchpad.interfaces.IBugTarget."""
        search_params.setDistribution(self)
        return BugTaskSet().search(search_params)

    def createBug(self, owner, title, comment, private=False):
        """See canonical.launchpad.interfaces.IBugTarget."""
        return BugSet().createBug(
            distribution=self, comment=comment, title=title, owner=owner,
            private=private)

    @property
    def open_cve_bugtasks(self):
        """See IDistribution."""
        open_bugtask_status_sql_values = "(%s)" % (
            ', '.join(sqlvalues(*UNRESOLVED_BUGTASK_STATUSES)))

        result = BugTask.select("""
            CVE.id = BugCve.cve AND
            BugCve.bug = Bug.id AND
            BugTask.bug = Bug.id AND
            BugTask.distribution=%d AND
            BugTask.status IN %s
            """ % (self.id, open_bugtask_status_sql_values),
            clauseTables=['Bug', 'Cve', 'BugCve'],
            orderBy=['-severity', 'datecreated'])

        return result

    @property
    def resolved_cve_bugtasks(self):
        """See IDistribution."""
        resolved_bugtask_status_sql_values = "(%s)" % (
            ', '.join(sqlvalues(*RESOLVED_BUGTASK_STATUSES)))

        result = BugTask.select("""
            CVE.id = BugCve.cve AND
            BugCve.bug = Bug.id AND
            BugTask.bug = Bug.id AND
            BugTask.distribution=%d AND
            BugTask.status IN %s
            """ % (self.id, resolved_bugtask_status_sql_values),
            clauseTables=['Bug', 'Cve', 'BugCve'],
            orderBy=['-severity', 'datecreated'])
        return result

    @property
    def currentrelease(self):
        # If we have a frozen one, return that.
        for rel in self.releases:
            if rel.releasestatus == DistributionReleaseStatus.FROZEN:
                return rel
        # If we have one in development, return that.
        for rel in self.releases:
            if rel.releasestatus == DistributionReleaseStatus.DEVELOPMENT:
                return rel
        # If we have a stable one, return that.
        for rel in self.releases:
            if rel.releasestatus == DistributionReleaseStatus.CURRENT:
                return rel
        # If we have ANY, return the first one.
        if len(self.releases) > 0:
            return self.releases[0]
        return None

    def __getitem__(self, name):
        for release in self.releases:
            if release.name == name:
                return release
        raise NotFoundError(name)

    def __iter__(self):
        return iter(self.releases)

    def bugCounter(self):
        counts = []

        severities = [
            BugTaskStatus.NEW,
            BugTaskStatus.ACCEPTED,
            BugTaskStatus.REJECTED,
            BugTaskStatus.FIXED]

        query = ("bugtask.distribution = %s AND "
                 "bugtask.bugstatus = %i")

        for severity in severities:
            query = query % (quote(self.id), severity)
            count = BugTask.select(query).count()
            counts.append(count)

        return counts
    bugCounter = property(bugCounter)

    def getRelease(self, name_or_version):
        """See IDistribution."""
        distrorelease = DistroRelease.selectOneBy(
            distributionID=self.id, name=name_or_version)
        if distrorelease is None:
            distrorelease = DistroRelease.selectOneBy(
                distributionID=self.id, version=name_or_version)
            if distrorelease is None:
                raise NotFoundError(name_or_version)
        return distrorelease

    def getDevelopmentReleases(self):
        """See IDistribution."""
        return DistroRelease.selectBy(
            distributionID = self.id,
            releasestatus = DistributionReleaseStatus.DEVELOPMENT)

    def getMilestone(self, name):
        """See IDistribution."""
        return Milestone.selectOne("""
            distribution = %s AND
            name = %s
            """ % sqlvalues(self.id, name))

    def getSourcePackage(self, name):
        """See IDistribution."""
        if ISourcePackageName.providedBy(name):
            sourcepackagename = name
        else:
            try:
                sourcepackagename = SourcePackageName.byName(name)
            except SQLObjectNotFound:
                return None
        return DistributionSourcePackage(self, sourcepackagename)

    def getSourcePackageRelease(self, sourcepackagerelease):
        """See IDistribution."""
        return DistributionSourcePackageRelease(self, sourcepackagerelease)

    def specifications(self, sort=None, quantity=None):
        """See IHasSpecifications."""
        if sort is None or sort == SpecificationSort.DATE:
            order = ['-datecreated', 'id']
        elif sort == SpecificationSort.PRIORITY:
            order = ['-priority', 'status', 'name']
        return Specification.selectBy(distributionID=self.id,
            orderBy=order)[:quantity]

    def getSpecification(self, name):
        """See ISpecificationTarget."""
        return Specification.selectOneBy(distributionID=self.id, name=name)

    def tickets(self, quantity=None):
        """See ITicketTarget."""
        return Ticket.select("""
            distribution = %s
            """ % sqlvalues(self.id),
            orderBy='-datecreated',
            limit=quantity)

    def newTicket(self, owner, title, description):
        """See ITicketTarget."""
        return Ticket(
            title=title, description=description, owner=owner,
            distribution=self)

    def getTicket(self, ticket_num):
        """See ITicketTarget."""
        # First see if there is a ticket with that number.
        try:
            ticket = Ticket.get(ticket_num)
        except SQLObjectNotFound:
            return None
        # Now verify that that ticket is actually for this target.
        if ticket.target != self:
            return None
        return ticket

    def ensureRelatedBounty(self, bounty):
        """See IDistribution."""
        for curr_bounty in self.bounties:
            if bounty.id == curr_bounty.id:
                return None
        DistributionBounty(distribution=self, bounty=bounty)

    def getDistroReleaseAndPocket(self, distrorelease_name):
        """See IDistribution."""
        from canonical.archivepublisher.publishing import suffixpocket

        # Get the list of suffixes.
        suffixes = [suffix for suffix, ignored in suffixpocket.items()]
        # Sort it longest string first.
        suffixes.sort(key=len, reverse=True)

        for suffix in suffixes:
            if distrorelease_name.endswith(suffix):
                try:
                    left_size = len(distrorelease_name) - len(suffix)
                    return (self[distrorelease_name[:left_size]],
                            suffixpocket[suffix])
                except KeyError:
                    # Swallow KeyError to continue round the loop.
                    pass

        raise NotFoundError(distrorelease_name)

    def getFileByName(self, filename, source=True, binary=True):
        """See IDistribution."""
        assert (source or binary), "searching in an explicitly empty " \
               "space is pointless"
        if source:
            candidate = SourcePackageFilePublishing.selectOneBy(
                distribution=self.id,
                libraryfilealiasfilename=filename)
            if candidate is not None:
                return LibraryFileAlias.get(candidate.libraryfilealias)
        if binary:
            candidate = BinaryPackageFilePublishing.selectOneBy(
                distribution=self.id,
                libraryfilealiasfilename=filename)
            if candidate is not None:
                return LibraryFileAlias.get(candidate.libraryfilealias)
        raise NotFoundError(filename)


    def getBuildRecords(self, status=None):
        """See IHasBuildRecords"""
        # Find out the distroarchreleases in question.
        arch_ids = []
        # concatenate architectures list since they are distinct.
        for release in self.releases:
            arch_ids += [arch.id for arch in release.architectures]

        # use facility provided by IBuildSet to retrieve the records
        return getUtility(IBuildSet).getBuildsByArchIds(arch_ids, status)

    def removeOldCacheItems(self):
        """See IDistribution."""

        # Get the set of source package names to deal with.
        spns = set(SourcePackageName.select("""
            SourcePackagePublishing.distrorelease =
                DistroRelease.id AND
            DistroRelease.distribution = %s AND
            SourcePackagePublishing.sourcepackagerelease =
                SourcePackageRelease.id AND
            SourcePackageRelease.sourcepackagename =
                SourcePackageName.id
            """ % sqlvalues(self.id),
            distinct=True,
            clauseTables=['SourcePackagePublishing', 'DistroRelease',
                'SourcePackageRelease']))

        # Remove the cache entries for packages we no longer publish.
        for cache in self.source_package_caches:
            if cache.sourcepackagename not in spns:
                cache.destroySelf()

    def updateCompleteSourcePackageCache(self, ztm=None):
        """See IDistribution."""

        # Get the set of source package names to deal with.
        spns = list(SourcePackageName.select("""
            SourcePackagePublishing.distrorelease =
                DistroRelease.id AND
            DistroRelease.distribution = %s AND
            SourcePackagePublishing.sourcepackagerelease =
                SourcePackageRelease.id AND
            SourcePackageRelease.sourcepackagename =
                SourcePackageName.id
            """ % sqlvalues(self.id),
            distinct=True,
            clauseTables=['SourcePackagePublishing', 'DistroRelease',
                'SourcePackageRelease']))

        # Now update, committing every 50 packages.
        counter = 0
        for spn in spns:
            self.updateSourcePackageCache(spn)
            counter += 1
            if counter > 49:
                counter = 0
                if ztm is not None:
                    ztm.commit()

    def updateSourcePackageCache(self, sourcepackagename):
        """See IDistribution."""

        # Get the set of published sourcepackage releases.
        sprs = list(SourcePackageRelease.select("""
            SourcePackageRelease.sourcepackagename = %s AND
            SourcePackageRelease.id =
                SourcePackagePublishing.sourcepackagerelease AND
            SourcePackagePublishing.distrorelease =
                DistroRelease.id AND
            DistroRelease.distribution = %s
            """ % sqlvalues(sourcepackagename.id, self.id),
            orderBy='id',
            clauseTables=['SourcePackagePublishing', 'DistroRelease'],
            distinct=True))
        if len(sprs) == 0:
            return

        # Find or create the cache entry.
        cache = DistributionSourcePackageCache.selectOne("""
            distribution = %s AND
            sourcepackagename = %s
            """ % sqlvalues(self.id, sourcepackagename.id))
        if cache is None:
            cache = DistributionSourcePackageCache(
                distribution=self,
                sourcepackagename=sourcepackagename)

        # Make sure the name is correct.
        cache.name = sourcepackagename.name

        # Get the sets of binary package names, summaries, descriptions.
        binpkgnames = set()
        binpkgsummaries = set()
        binpkgdescriptions = set()
        for spr in sprs:
            binpkgs = BinaryPackageRelease.select("""
                BinaryPackageRelease.build = Build.id AND
                Build.sourcepackagerelease = %s
                """ % sqlvalues(spr.id),
                clauseTables=['Build'])
            for binpkg in binpkgs:
                binpkgnames.add(binpkg.name)
                binpkgsummaries.add(binpkg.summary)
                binpkgdescriptions.add(binpkg.description)

        # Update the caches.
        cache.binpkgnames = ' '.join(sorted(binpkgnames))
        cache.binpkgsummaries = ' '.join(sorted(binpkgsummaries))
        cache.binpkgdescriptions = ' '.join(sorted(binpkgdescriptions))

    def searchSourcePackages(self, text):
        """See IDistribution."""
        dspcaches = DistributionSourcePackageCache.select("""
            distribution = %s AND
            fti @@ ftq(%s)
            """ % sqlvalues(self.id, text),
            selectAlso='rank(fti, ftq(%s)) AS rank' % sqlvalues(text),
            orderBy=['-rank'],
            distinct=True)
        return [DistributionSourcePackage(
            distribution=self,
            sourcepackagename=dspc.sourcepackagename) for dspc in dspcaches]

    def getPackageNames(self, pkgname):
        """See IDistribution"""
        # We should only ever get a pkgname as a string.
        assert isinstance(pkgname, str), "Only ever call this with a string"

        # Clean it up and make sure it's a valid package name.
        pkgname = pkgname.strip().lower()
        if not valid_name(pkgname):
            raise NotFoundError('Invalid package name: %s' % pkgname)

        # First, we try assuming it's a binary package. let's try and find
        # a binarypackagename for it.
        binarypackagename = BinaryPackageName.selectOneBy(name=pkgname)
        if binarypackagename is None:
            # Is it a sourcepackagename?
            sourcepackagename = SourcePackageName.selectOneBy(name=pkgname)
            if sourcepackagename is not None:

                # It's definitely only a sourcepackagename. Let's make sure it
                # is published in the current distro release.
                publishing = SourcePackagePublishing.select('''
                    SourcePackagePublishing.distrorelease = %s AND
                    SourcePackagePublishing.sourcepackagerelease =
                        SourcePackageRelease.id AND
                    SourcePackageRelease.sourcepackagename = %s
                    ''' % sqlvalues(self.currentrelease.id,
                        sourcepackagename.id),
                    clauseTables=['SourcePackageRelease'],
                    distinct=True).count()
                if publishing == 0:
                    # Yes, it's a sourcepackage, but we don't know about it in
                    # this distro.
                    raise NotFoundError('Unpublished source package: %s'
                                        % pkgname)
                return (sourcepackagename, None)
            # It's neither a sourcepackage, nor a binary package name.
            raise NotFoundError('Unknown package: %s' % pkgname)

        # Ok, so we have a binarypackage with that name. let's see if it's
        # published, and what its sourcepackagename is.
        publishings = PublishedPackage.selectBy(
            binarypackagename=binarypackagename.name,
            distrorelease=self.currentrelease.id,
            orderBy=['id'])
        if publishings.count() == 0:
            # Ok, we have a binary package name, but it's not published in the
            # target distro release. let's see if it's published anywhere.
            publishings = PublishedPackage.selectBy(
                binarypackagename=binarypackagename.name,
                orderBy=['id'])
            if publishings.count() == 0:
                # There are no publishing records anywhere for this beast,
                # sadly.
                raise NotFoundError('Unpublished binary package: %s' % pkgname)

        # PublishedPackageView uses the actual text names.
        for p in publishings:
            sourcepackagenametxt = p.sourcepackagename
            break
        sourcepackagename = SourcePackageName.byName(sourcepackagenametxt)
        return (sourcepackagename, binarypackagename)


class DistributionSet:
    """This class is to deal with Distribution related stuff"""

    implements(IDistributionSet)

    def __init__(self):
        self.title = "Launchpad Distributions"

    def __iter__(self):
        return iter(Distribution.select())

    def __getitem__(self, name):
        try:
            return Distribution.byName(name)
        except SQLObjectNotFound:
            raise NotFoundError(name)

    def get(self, distributionid):
        """See canonical.launchpad.interfaces.IDistributionSet."""
        return Distribution.get(distributionid)

    def count(self):
        return Distribution.select().count()

    def getDistros(self):
        """Returns all Distributions available on the database"""
        return Distribution.select()

    def getByName(self, name):
        """Returns a Distribution with name = name"""
        return self[name]

    def new(self, name, displayname, title, description, summary, domainname,
            members, owner):
        return Distribution(
            name=name,
            displayname=displayname,
            title=title,
            description=description,
            summary=summary,
            domainname=domainname,
            members=members,
            owner=owner)

class DistroPackageFinder:

    implements(IDistroPackageFinder)

    def __init__(self, distribution=None, processorfamily=None):
        self.distribution = distribution
        # XXX kiko: and what about processorfamily?<|MERGE_RESOLUTION|>--- conflicted
+++ resolved
@@ -44,12 +44,8 @@
 
 from canonical.launchpad.interfaces import (
     IDistribution, IDistributionSet, IDistroPackageFinder, NotFoundError,
-<<<<<<< HEAD
-    IHasBuildRecords, ISourcePackageName, IBuildSet)
-=======
-    IHasBuildRecords, ISourcePackageName, UNRESOLVED_BUGTASK_STATUSES,
-    RESOLVED_BUGTASK_STATUSES)
->>>>>>> 9fd0c108
+    IHasBuildRecords, ISourcePackageName, IBuildSet,
+    UNRESOLVED_BUGTASK_STATUSES, RESOLVED_BUGTASK_STATUSES)
 
 from sourcerer.deb.version import Version
 
