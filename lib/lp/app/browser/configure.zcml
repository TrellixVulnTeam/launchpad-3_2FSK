--- conflicted
+++ resolved
@@ -21,8 +21,6 @@
         template="../templates/navigationmenu-related-pages.pt"
         permission="zope.Public"
         />
-<<<<<<< HEAD
-=======
     <browser:page
         for="*"
         name="+global-actions"
@@ -30,5 +28,4 @@
         template="../templates/navigationmenu-actions.pt"
         permission="zope.Public"
         />
->>>>>>> b9e9b5e7
 </configure>