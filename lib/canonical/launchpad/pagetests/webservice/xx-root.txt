--- conflicted
+++ resolved
@@ -4,12 +4,8 @@
 describing the web service. The description is a JSON map full of
 links to the top-level web service objects.
 
-<<<<<<< HEAD
-  >>> top_level_links = webservice.get("").jsonBody()
-=======
-  >>> top_level_response = webservice.get("/beta/")
+  >>> top_level_response = webservice.get("")
   >>> top_level_links = top_level_response.jsonBody()
->>>>>>> 48f9459e
   >>> sorted(top_level_links.keys())
   [u'bugs_collection_link', u'me_link', u'people_collection_link', u'projects_collection_link']
   >>> top_level_links['bugs_collection_link']
