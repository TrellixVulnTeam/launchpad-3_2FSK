--- conflicted
+++ resolved
@@ -12,39 +12,24 @@
 
   >>> browser.addHeader('Authorization', 'Basic carlos@canonical.com:test')
   >>> browser.open('http://launchpad.dev/alsa-utils/trunk/+translations-upload')
-<<<<<<< HEAD
   >>> browser.url
   'http://launchpad.dev/alsa-utils/trunk/+translations-upload'
-  >>> file_ctrl = browser.getControl(name='file')
-  >>> file_ctrl.add_file(tarball, 'application/x-gzip', 'test-autofilling.tar.gz')
-  >>> browser.getControl(name='translations_upload').click()
-  >>> browser.url
-  'http://launchpad.dev/alsa-utils/trunk/+translations-upload'
-  >>> 'Thank you for your upload. 2 files from the tarball will be reviewed' in browser.contents
-  True
-=======
   >>> file_ctrl = browser.getControl('File:')
   >>> file_ctrl.add_file(
   ...     tarball, 'application/x-gzip', 'test-autofilling.tar.gz')
   >>> browser.getControl('Request Upload').click()
+  >>> browser.url
+  'http://launchpad.dev/alsa-utils/trunk/+translations-upload'
   >>> for tag in find_tags_by_class(browser.contents, 'message'):
   ...     print tag
   <div...Thank you for your upload. 2 files from the tarball will be reviewed...
->>>>>>> aee4348c
 
 Let's check the values we get by default from the .pot file. As we can see,
 the form is completely empty.
 
-<<<<<<< HEAD
-  >>> browser.addHeader('Authorization', 'Basic carlos@canonical.com:test')
-  >>> browser.open('http://launchpad.dev/translations/imports/2')
-  >>> browser.url
-  'http://launchpad.dev/translations/imports/2'
-=======
   >>> browser.open('http://launchpad.dev/translations/imports/4')
   >>> browser.url
   'http://launchpad.dev/translations/imports/4'
->>>>>>> aee4348c
   >>> browser.getControl(name='field.potemplatename').value
   ''
   >>> browser.getControl(name='field.path').value
@@ -60,15 +45,9 @@
 Now, as we already know the potemplatename, a new form load should
 give us that field with information.
 
-<<<<<<< HEAD
-  >>> browser.open('http://launchpad.dev/translations/imports/2')
-  >>> browser.url
-  'http://launchpad.dev/translations/imports/2'
-=======
   >>> browser.open('http://launchpad.dev/translations/imports/4')
   >>> browser.url
   'http://launchpad.dev/translations/imports/4'
->>>>>>> aee4348c
   >>> browser.getControl(name='field.potemplatename').value
   'alsa-utils'
 
@@ -76,15 +55,9 @@
 but we can guess the language. As it's a guessed value, we warn the user so
 he checks that it's ok.
 
-<<<<<<< HEAD
-  >>> browser.open('http://launchpad.dev/translations/imports/1')
-  >>> browser.url
-  'http://launchpad.dev/translations/imports/1'
-=======
   >>> browser.open('http://launchpad.dev/translations/imports/3')
   >>> browser.url
   'http://launchpad.dev/translations/imports/3'
->>>>>>> aee4348c
   >>> browser.getControl(name='field.potemplatename').value
   ''
   >>> browser.getControl(name='field.path').value
@@ -103,15 +76,9 @@
 
 And reloading the form, we should get all that information.
 
-<<<<<<< HEAD
-  >>> browser.open('http://launchpad.dev/translations/imports/1')
-  >>> browser.url
-  'http://launchpad.dev/translations/imports/1'
-=======
   >>> browser.open('http://launchpad.dev/translations/imports/3')
   >>> browser.url
   'http://launchpad.dev/translations/imports/3'
->>>>>>> aee4348c
   >>> browser.getControl(name='field.potemplatename').value
   'alsa-utils'
   >>> browser.getControl(name='field.path').value
