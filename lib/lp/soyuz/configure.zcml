<!-- Copyright 2009-2010 Canonical Ltd.  This software is licensed under the
     GNU Affero General Public License version 3 (see the file LICENSE).
-->

<configure
    xmlns="http://namespaces.zope.org/zope"
    xmlns:browser="http://namespaces.zope.org/browser"
    xmlns:i18n="http://namespaces.zope.org/i18n"
    xmlns:xmlrpc="http://namespaces.zope.org/xmlrpc"
    i18n_domain="launchpad">
    <include
        package=".browser"/>

    <!-- PackageCloner -->

    <securedutility
        class="lp.soyuz.model.packagecloner.PackageCloner"
        provides="lp.soyuz.interfaces.packagecloner.IPackageCloner">
        <allow
            interface="lp.soyuz.interfaces.packagecloner.IPackageCloner"/>
    </securedutility>
    <facet
        facet="overview">

        <!-- BinaryPackagePublishingHistory -->

        <class
            class="lp.soyuz.model.publishing.BinaryPackagePublishingHistory">
            <allow
                interface="lp.soyuz.interfaces.publishing.IArchiveSafePublisher"/>
            <require
                permission="launchpad.View"
                interface="lp.soyuz.interfaces.publishing.IBinaryPackagePublishingHistoryPublic"/>
            <require
                permission="launchpad.Edit"
                interface="lp.soyuz.interfaces.publishing.IPublishingEdit"/>
            <require
                permission="launchpad.Admin"
                set_schema="lp.soyuz.interfaces.publishing.IBinaryPackagePublishingHistory"/>
        </class>

        <!-- BinaryPackageFilePublishing -->

        <class
            class="lp.soyuz.model.publishing.BinaryPackageFilePublishing">
            <allow
                interface="lp.soyuz.interfaces.publishing.IBinaryPackageFilePublishing"/>

            <!-- XXX cprov 2006-06-14: missing security adapter -->

        </class>

    </facet>

    <!-- ArchiveArch -->
    <class
        class="lp.soyuz.model.archivearch.ArchiveArch">
        <allow
            interface="lp.soyuz.interfaces.archivearch.IArchiveArch" />
    </class>

    <!-- ArchiveArchSet -->
    <securedutility
        class="lp.soyuz.model.archivearch.ArchiveArchSet"
        provides="lp.soyuz.interfaces.archivearch.IArchiveArchSet">
        <allow
            interface="lp.soyuz.interfaces.archivearch.IArchiveArchSet"/>
    </securedutility>

    <!-- DistroSeriesPackageCache -->
    <class
        class="lp.soyuz.model.distroseriespackagecache.DistroSeriesPackageCache">
        <allow
            interface="lp.soyuz.interfaces.distroseriespackagecache.IDistroSeriesPackageCache"/>
    </class>

    <!-- BinaryPackageRelease -->

    <class
        class="lp.soyuz.model.binarypackagerelease.BinaryPackageRelease">
        <allow
            interface="lp.soyuz.interfaces.binarypackagerelease.IBinaryPackageRelease"/>
    </class>

    <!-- BinaryPackageReleaseSet -->

    <class
        class="lp.soyuz.model.binarypackagerelease.BinaryPackageReleaseSet">
        <allow
            interface="lp.soyuz.interfaces.binarypackagerelease.IBinaryPackageReleaseSet"/>
        <implements
            interface="zope.app.container.interfaces.IItemContainer"/>
    </class>
    <securedutility
        class="lp.soyuz.model.binarypackagerelease.BinaryPackageReleaseSet"
        provides="lp.soyuz.interfaces.binarypackagerelease.IBinaryPackageReleaseSet">
        <allow
            interface="lp.soyuz.interfaces.binarypackagerelease.IBinaryPackageReleaseSet"/>
    </securedutility>

    <!-- SourcePackageRelease -->

    <class
        class="lp.soyuz.model.sourcepackagerelease.SourcePackageRelease">
        <allow
            interface="lp.soyuz.interfaces.sourcepackagerelease.ISourcePackageRelease"/>
    </class>
    <facet
        facet="overview">

        <!-- SourcePackagePublishingHistory -->

        <class
            class="lp.soyuz.model.publishing.SourcePackagePublishingHistory">
            <allow
                interface="lp.soyuz.interfaces.publishing.IArchiveSafePublisher"/>
            <require
                permission="launchpad.View"
                interface="lp.soyuz.interfaces.publishing.ISourcePackagePublishingHistoryPublic"/>
            <require
                permission="launchpad.Edit"
                interface="lp.soyuz.interfaces.publishing.IPublishingEdit"/>
            <require
                permission="launchpad.Admin"
                set_schema="lp.soyuz.interfaces.publishing.ISourcePackagePublishingHistory"/>
        </class>

        <!-- SourcePackageFilePublishing -->

        <class
            class="lp.soyuz.model.publishing.SourcePackageFilePublishing">
            <allow
                interface="lp.soyuz.interfaces.publishing.ISourcePackageFilePublishing"/>

            <!-- XXX cprov 2006-06-14: Missing security adapter. -->

        </class>

        <!-- PublishingSet -->

        <class
            class="lp.soyuz.model.publishing.PublishingSet">
            <allow
                interface="lp.soyuz.interfaces.publishing.IPublishingSet"/>
        </class>
        <securedutility
            class="lp.soyuz.model.publishing.PublishingSet"
            provides="lp.soyuz.interfaces.publishing.IPublishingSet">
            <allow
                interface="lp.soyuz.interfaces.publishing.IPublishingSet"/>
        </securedutility>
    </facet>
    <class
        class="lp.soyuz.model.queue.PackageUploadQueue">
        <implements
            interface="lp.soyuz.interfaces.queue.IPackageUploadQueue"/>
    </class>
    <class
        class="lp.soyuz.model.queue.PackageUpload">
        <implements
            interface="lp.soyuz.interfaces.queue.IPackageUpload"/>
        <allow
            attributes="
                status"/>
        <require
            permission="zope.Public"
            attributes="
                id
                distroseries
                pocket
                changesfile
                signing_key
                archive
                sources
                builds
                customfiles
                custom_file_urls
                date_created
                sourcepackagerelease
                contains_source
                contains_build
                contains_translation
                contains_installer
                contains_upgrader
                contains_ddtp
                displayname
                displayarchs
                displayversion
                is_delayed_copy
                isPPA
                components
                isAutoSyncUpload"/>
        <require
            permission="launchpad.Edit"
            attributes="
                setNew
                setUnapproved
                setRejected
                setAccepted
                setDone
                realiseUpload
                addSource
                addBuild
                addCustom
                syncUpdate
                notify
                acceptFromCopy
                acceptFromUploader
                acceptFromQueue
                rejectFromQueue
                overrideSource
                overrideBinaries"
            set_attributes="status distroseries pocket changesfile archive"/>
    </class>
    <class
        class="lp.soyuz.model.queue.PackageUploadSource">
        <allow
            interface="lp.soyuz.interfaces.queue.IPackageUploadSource"/>
    </class>
    <class
        class="lp.soyuz.model.queue.PackageUploadBuild">
        <allow
            interface="lp.soyuz.interfaces.queue.IPackageUploadBuild"/>
    </class>
    <class
        class="lp.soyuz.model.queue.PackageUploadCustom">
        <allow
            interface="lp.soyuz.interfaces.queue.IPackageUploadCustom"/>
        <require
            permission="launchpad.Admin" set_attributes="libraryfilealias"/>
    </class>

    <!-- PackageUploadSet -->

    <securedutility
        class="lp.soyuz.model.queue.PackageUploadSet"
        provides="lp.soyuz.interfaces.queue.IPackageUploadSet">
        <allow
            interface="lp.soyuz.interfaces.queue.IPackageUploadSet"/>
    </securedutility>
    <facet
        facet="overview">

        <!-- BinaryPackagename -->

        <class
            class="lp.soyuz.model.binarypackagename.BinaryPackageName">
            <allow
                interface="lp.soyuz.interfaces.binarypackagename.IBinaryPackageName"/>
        </class>
        <securedutility
            name="BinaryPackageName"
            component="lp.soyuz.model.binarypackagename.BinaryPackageNameVocabulary"
            provides="zope.schema.interfaces.IVocabularyFactory">
          <allow interface="zope.schema.interfaces.IVocabularyFactory"/>
        </securedutility>

        <class class="lp.soyuz.model.binarypackagename.BinaryPackageNameVocabulary">
          <allow interface="canonical.launchpad.webapp.vocabulary.IHugeVocabulary"/>
        </class>

        <!-- BinaryPackagenameIterator -->

        <class
            class="lp.soyuz.model.binarypackagename.BinaryPackageNameIterator">
            <allow
                interface="canonical.launchpad.webapp.vocabulary.ICountableIterator"/>
        </class>

        <!-- BinaryPackageNameSet -->

        <securedutility
            class="lp.soyuz.model.binarypackagename.BinaryPackageNameSet"
            provides="lp.soyuz.interfaces.binarypackagename.IBinaryPackageNameSet">
            <allow
                interface="lp.soyuz.interfaces.binarypackagename.IBinaryPackageNameSet"/>
        </securedutility>
        <class
            class="lp.soyuz.model.binarypackagename.BinaryPackageNameSet">
            <allow
                interface="lp.soyuz.interfaces.binarypackagename.IBinaryPackageNameSet"/>
        </class>
    </facet>

    <!-- ArchiveDependency -->

    <class
        class="lp.soyuz.model.archivedependency.ArchiveDependency">
        <allow
            interface="lp.soyuz.interfaces.archivedependency.IArchiveDependency"/>
    </class>

    <!-- DistroSeriesSourcePackageRelease -->

    <class
        class="lp.soyuz.model.distroseriessourcepackagerelease.DistroSeriesSourcePackageRelease">
        <allow
            interface="lp.soyuz.interfaces.distroseriessourcepackagerelease.IDistroSeriesSourcePackageRelease"/>
    </class>

    <!-- PackageDiff -->

    <class
        class="lp.soyuz.model.packagediff.PackageDiff">
        <allow
            interface="lp.soyuz.interfaces.packagediff.IPackageDiff"/>
        <require
            permission="launchpad.Edit"
            set_schema="lp.soyuz.interfaces.packagediff.IPackageDiff"/>
    </class>

    <!-- PackageDiffSet -->

    <class
        class="lp.soyuz.model.packagediff.PackageDiffSet">
        <allow
            interface="lp.soyuz.interfaces.packagediff.IPackageDiffSet"/>
    </class>
    <securedutility
        class="lp.soyuz.model.packagediff.PackageDiffSet"
        provides="lp.soyuz.interfaces.packagediff.IPackageDiffSet">
        <allow
            interface="lp.soyuz.interfaces.packagediff.IPackageDiffSet"/>
    </securedutility>

    <!-- ArchiveAuthToken -->

    <class
        class="lp.soyuz.model.archiveauthtoken.ArchiveAuthToken">
        <require
            permission="launchpad.View"
            interface="lp.soyuz.interfaces.archiveauthtoken.IArchiveAuthTokenView"/>
        <require
            permission="launchpad.Edit"
            set_schema="lp.soyuz.interfaces.archiveauthtoken.IArchiveAuthTokenView"
            interface="lp.soyuz.interfaces.archiveauthtoken.IArchiveAuthTokenEdit"/>
    </class>

    <!-- ArchiveAuthTokenSet -->

    <securedutility
        class="lp.soyuz.model.archiveauthtoken.ArchiveAuthTokenSet"
        provides="lp.soyuz.interfaces.archiveauthtoken.IArchiveAuthTokenSet">
        <allow
            interface="lp.soyuz.interfaces.archiveauthtoken.IArchiveAuthTokenSet"/>
    </securedutility>

    <!-- DistributionSourcePackageCache -->
    <class
        class="lp.soyuz.model.distributionsourcepackagecache.DistributionSourcePackageCache">
        <allow
            interface="lp.soyuz.interfaces.distributionsourcepackagecache.IDistributionSourcePackageCache"/>
    </class>

    <!-- DistroArchSeriesBinaryPackageRelease -->

    <class
        class="lp.soyuz.model.distroarchseriesbinarypackagerelease.DistroArchSeriesBinaryPackageRelease">
        <allow
            interface="lp.soyuz.interfaces.distroarchseriesbinarypackagerelease.IDistroArchSeriesBinaryPackageRelease"/>
    </class>
    <class
        class="lp.soyuz.model.processor.Processor">
        <allow
            interface="lp.soyuz.interfaces.processor.IProcessor"/>
        <require
            permission="zope.Public"
            set_schema="lp.soyuz.interfaces.processor.IProcessor"/>
    </class>
    <class
        class="lp.soyuz.model.processor.ProcessorFamily">
        <allow
            interface="lp.soyuz.interfaces.processor.IProcessorFamily"/>
        <require
            permission="zope.Public"
            set_schema="lp.soyuz.interfaces.processor.IProcessorFamily"/>
    </class>
    <securedutility
        class="lp.soyuz.model.processor.ProcessorFamilySet"
        provides="lp.soyuz.interfaces.processor.IProcessorFamilySet">
        <allow
            interface="lp.soyuz.interfaces.processor.IProcessorFamilySet"/>
    </securedutility>
    <adapter
        for="lp.soyuz.interfaces.distroarchseriesbinarypackagerelease.IDistroArchSeriesBinaryPackageRelease"
        provides="canonical.launchpad.webapp.interfaces.IBreadcrumb"
        factory="lp.soyuz.browser.distroarchseriesbinarypackagerelease.DistroArchSeriesBinaryPackageReleaseBreadcrumb"
        permission="zope.Public" />


    <!-- Archive -->

    <class
        class="lp.soyuz.model.archive.Archive">
        <allow
            interface="lp.soyuz.interfaces.archive.IArchivePublic"/>
        <require
            permission="launchpad.View"
            interface="lp.soyuz.interfaces.archive.IArchiveView"/>
        <require
            permission="launchpad.Append"
            interface="lp.soyuz.interfaces.archive.IArchiveAppend"/>
        <require
            permission="launchpad.Edit"
            interface="lp.soyuz.interfaces.archive.IArchiveEdit"
            set_attributes="description displayname publish status"/>
        <require
            permission="launchpad.Commercial"
            set_attributes="authorized_size build_debug_symbols buildd_secret
                            commercial enabled_restricted_families
                            external_dependencies private
                            require_virtualized relative_build_score "/>
        <require
            permission="launchpad.Admin"
            set_attributes="distribution name signing_key"/>
    </class>
    <adapter
        for="lp.soyuz.interfaces.archive.IArchive"
        provides="lp.registry.interfaces.person.IPerson"
        factory="lp.registry.browser.person.archive_to_person"/>
    <adapter
        for="lp.soyuz.interfaces.archive.IArchive"
        provides="canonical.launchpad.webapp.badge.IHasBadges"
        factory="lp.soyuz.browser.archive.ArchiveBadges"
        permission="zope.Public"/>
    <adapter
        provides="canonical.launchpad.webapp.interfaces.IBreadcrumb"
        for="lp.soyuz.interfaces.archive.IArchive"
        factory="canonical.launchpad.webapp.breadcrumb.DisplaynameBreadcrumb"
        permission="zope.Public"/>

    <!-- ArchiveSet -->

    <class
        class="lp.soyuz.model.archive.ArchiveSet">
        <allow
            interface="lp.soyuz.interfaces.archive.IArchiveSet"/>
    </class>
    <securedutility
        class="lp.soyuz.model.archive.ArchiveSet"
        provides="lp.soyuz.interfaces.archive.IArchiveSet">
        <allow
            interface="lp.soyuz.interfaces.archive.IArchiveSet"/>
    </securedutility>

    <!-- ArchivePermission -->

    <class
        class="lp.soyuz.model.archivepermission.ArchivePermission">
        <allow
            interface="lp.soyuz.interfaces.archivepermission.IArchivePermission"/>
    </class>

    <!-- ArchivePermissionSet -->

    <class
        class="lp.soyuz.model.archivepermission.ArchivePermissionSet">
        <implements
            interface="lp.soyuz.interfaces.archivepermission.IArchivePermissionSet"/>
    </class>
    <securedutility
        class="lp.soyuz.model.archivepermission.ArchivePermissionSet"
        provides="lp.soyuz.interfaces.archivepermission.IArchivePermissionSet">
        <allow
            attributes="
                checkAuthenticated
                componentsForUploader
                uploadersForComponent
                packagesForUploader
                uploadersForPackage
                queueAdminsForComponent
                componentsForQueueAdmin
                permissionsForPerson
                uploadersForPackageset
                packagesetsForUploader
                packagesetsForSource
                packagesetsForSourceUploader
                isSourceUploadAllowed
                newPackageUploader
                newComponentUploader
                newQueueAdmin
                deletePackageUploader
                deleteComponentUploader
                deleteQueueAdmin"/>
        <require
            permission="launchpad.Edit"
            attributes="
                newPackagesetUploader
                deletePackagesetUploader"/>
    </securedutility>

    <!-- BinaryPackageBuild -->

    <class
        class="lp.soyuz.model.binarypackagebuild.BinaryPackageBuild">
        <require
            permission="launchpad.View"
            interface="lp.soyuz.interfaces.binarypackagebuild.IBinaryPackageBuildView"/>
        <require
            permission="launchpad.Edit"
            interface="lp.soyuz.interfaces.binarypackagebuild.IBinaryPackageBuildEdit"/>
        <require
            permission="launchpad.Admin"
            interface="lp.soyuz.interfaces.binarypackagebuild.IBinaryPackageBuildAdmin"/>

        <!-- XXX cprov 2005-10-27

    bug=3580: We need a autobuild celebrity. -->

        <require
            permission="launchpad.Edit"
            set_attributes="log date_finished date_started builder
                            status dependencies upload_log"/>

        <!-- XXX bigjools 2010-07-27 bug=570939
             Work around the fact that not all BuildFarmJobs are concrete
             objects.

             This should not be required once the old BuildFarmJob stuff is
             removed when the Translation Template jobs and Recipe jobs
             use the new infrastructure -->
        <require
            permission="launchpad.Admin"
            set_attributes="failure_count"/>

    </class>
    <adapter
        provides="canonical.launchpad.webapp.interfaces.IBreadcrumb"
        for="lp.soyuz.interfaces.binarypackagebuild.IBinaryPackageBuild"
        factory="lp.soyuz.browser.build.BuildBreadcrumb"
        permission="zope.Public"/>
    <adapter
        provides="lp.buildmaster.interfaces.buildfarmjob.ISpecificBuildFarmJob"
        for="lp.buildmaster.interfaces.buildfarmjob.IBuildFarmJob"
        factory="lp.soyuz.model.binarypackagebuild.get_binary_build_for_build_farm_job"
        name="PACKAGEBUILD"
        permission="zope.Public"/>

    <!-- BinaryPackageBuildSet -->

    <securedutility
        class="lp.soyuz.model.binarypackagebuild.BinaryPackageBuildSet"
        provides="lp.soyuz.interfaces.binarypackagebuild.IBinaryPackageBuildSet">
        <allow
            interface="lp.soyuz.interfaces.binarypackagebuild.IBinaryPackageBuildSet"/>
    </securedutility>

    <!-- DistroArchSeriesBinaryPackage -->

    <class
        class="lp.soyuz.model.distroarchseriesbinarypackage.DistroArchSeriesBinaryPackage">
        <allow
            interface="lp.soyuz.interfaces.distroarchseriesbinarypackage.IDistroArchSeriesBinaryPackage"/>
    </class>
    <adapter
        for="lp.soyuz.interfaces.distroarchseriesbinarypackage.IDistroArchSeriesBinaryPackage"
        provides="canonical.launchpad.webapp.interfaces.IBreadcrumb"
        factory="canonical.launchpad.webapp.breadcrumb.NameBreadcrumb"
        permission="zope.Public" />

    <!-- ArchiveSubscriber -->

    <class
        class="lp.soyuz.model.archivesubscriber.ArchiveSubscriber">
        <require
            permission="launchpad.View"
            interface="lp.soyuz.interfaces.archivesubscriber.IArchiveSubscriberView"/>
        <require
            permission="launchpad.Edit"
            set_schema="lp.soyuz.interfaces.archivesubscriber.IArchiveSubscriberView"
            interface="lp.soyuz.interfaces.archivesubscriber.IArchiveSubscriberEdit"/>
    </class>

    <!-- ArchiveSubscriberSet -->

    <securedutility
        class="lp.soyuz.model.archivesubscriber.ArchiveSubscriberSet"
        provides="lp.soyuz.interfaces.archivesubscriber.IArchiveSubscriberSet">
        <allow
            interface="lp.soyuz.interfaces.archivesubscriber.IArchiveSubscriberSet"/>
    </securedutility>

    <!-- PersonalArchiveSubscription -->

    <class
        class="lp.soyuz.browser.archivesubscription.PersonalArchiveSubscription">
        <require
            permission="launchpad.View"
            interface="lp.soyuz.interfaces.archivesubscriber.IPersonalArchiveSubscription"/>
    </class>
    <adapter
        for="lp.soyuz.interfaces.archivesubscriber.IArchiveSubscriber"
        provides="lp.soyuz.browser.archivesubscription.IArchiveSubscriberUI"
        factory="lp.soyuz.browser.archivesubscription.archive_subscription_ui_adapter"/>
    <adapter
        provides="canonical.launchpad.webapp.interfaces.IBreadcrumb"
        for="lp.soyuz.interfaces.archivesubscriber.IPersonalArchiveSubscription"
        factory="canonical.launchpad.webapp.breadcrumb.DisplaynameBreadcrumb"
        permission="zope.Public"/>
    <subscriber
        for="lp.soyuz.interfaces.archivesubscriber.IArchiveSubscriber
             lazr.lifecycle.interfaces.IObjectCreatedEvent"
        handler="canonical.launchpad.mailnotification.notify_new_ppa_subscription"/>

    <!-- DistributionSourcePackageRelease -->

    <class
        class="lp.soyuz.model.distributionsourcepackagerelease.DistributionSourcePackageRelease">
        <allow
            interface="lp.soyuz.interfaces.distributionsourcepackagerelease.IDistributionSourcePackageRelease"/>
    </class>
    <adapter
        provides="canonical.launchpad.webapp.interfaces.IBreadcrumb"
        for="lp.soyuz.interfaces.distributionsourcepackagerelease.IDistributionSourcePackageRelease"
        factory="lp.soyuz.browser.distributionsourcepackagerelease.DistributionSourcePackageReleaseBreadcrumb"
        permission="zope.Public"/>

    <!-- DistroSeriesBinaryPackage -->

    <class
        class="lp.soyuz.model.distroseriesbinarypackage.DistroSeriesBinaryPackage">
        <allow
            interface="lp.soyuz.interfaces.distroseriesbinarypackage.IDistroSeriesBinaryPackage"/>
    </class>
    <adapter
        provides="canonical.launchpad.webapp.interfaces.IBreadcrumb"
        for="lp.soyuz.interfaces.distroseriesbinarypackage.IDistroSeriesBinaryPackage"
        factory="lp.soyuz.browser.distroseriesbinarypackage.DistroSeriesBinaryPackageBreadcrumb"
        permission="zope.Public"/>

    <facet
        facet="overview">

        <!-- DistroArchSeries -->

        <class
            class="lp.soyuz.model.distroarchseries.DistroArchSeries">
            <allow
                interface="lp.soyuz.interfaces.distroarchseries.IDistroArchSeries"/>
            <allow
                interface="lp.soyuz.interfaces.buildrecords.IHasBuildRecords"/>
            <allow
                interface="lp.soyuz.interfaces.publishing.ICanPublishPackages"/>
            <require
                permission="launchpad.Admin"
                set_schema="lp.soyuz.interfaces.distroarchseries.IDistroArchSeries"/>
        </class>
        <adapter
            for="lp.soyuz.interfaces.distroarchseries.IDistroArchSeries"
            provides="canonical.launchpad.webapp.interfaces.IBreadcrumb"
            factory="lp.soyuz.browser.distroarchseries.DistroArchSeriesBreadcrumb"
            permission="zope.Public" />
    </facet>

    <!-- DistroArchSeriesSet -->

    <class
        class="lp.soyuz.model.distroarchseries.DistroArchSeriesSet">
        <allow
            interface="lp.soyuz.interfaces.distroarchseries.IDistroArchSeriesSet"/>
    </class>
    <securedutility
        class="lp.soyuz.model.distroarchseries.DistroArchSeriesSet"
        provides="lp.soyuz.interfaces.distroarchseries.IDistroArchSeriesSet">
        <allow
            interface="lp.soyuz.interfaces.distroarchseries.IDistroArchSeriesSet"/>
    </securedutility>

    <!-- PocketChroot -->

    <class
        class="lp.soyuz.model.distroarchseries.PocketChroot">
        <!-- XXX cprov 2006-07-13: it needs security permission tweaks. -->
        <!-- Currently it's only modified/added by a script.        -->
        <!-- We should allow changes only by buildd-admin member. -->

        <allow
            interface="lp.soyuz.interfaces.distroarchseries.IPocketChroot"/>
        <require
            permission="launchpad.Admin"
            set_schema="lp.soyuz.interfaces.distroarchseries.IPocketChroot"/>
    </class>

    <!-- Component -->

    <class
        class="lp.soyuz.model.component.Component">
        <allow
            interface="lp.soyuz.interfaces.component.IComponent"/>
    </class>

    <!-- ComponentSelection -->

    <class
        class="lp.soyuz.model.component.ComponentSelection">
        <allow
            interface="lp.soyuz.interfaces.component.IComponentSelection"/>
    </class>

    <!-- ComponentSet -->

    <class
        class="lp.soyuz.model.component.ComponentSet">
        <allow
            interface="lp.soyuz.interfaces.component.IComponentSet"/>
    </class>
    <securedutility
        class="lp.soyuz.model.component.ComponentSet"
        provides="lp.soyuz.interfaces.component.IComponentSet">
        <allow
            interface="lp.soyuz.interfaces.component.IComponentSet"/>
    </securedutility>

    <!-- Section -->

    <class
        class="lp.soyuz.model.section.Section">
        <allow
            interface="lp.soyuz.interfaces.section.ISection"/>
    </class>

    <!-- Section -->

    <class
        class="lp.soyuz.model.section.SectionSelection">
        <allow
            interface="lp.soyuz.interfaces.section.ISectionSelection"/>
    </class>

    <!-- SectionSet -->

    <class
        class="lp.soyuz.model.section.SectionSet">
        <allow
            interface="lp.soyuz.interfaces.section.ISectionSet"/>
    </class>
    <securedutility
        class="lp.soyuz.model.section.SectionSet"
        provides="lp.soyuz.interfaces.section.ISectionSet">
        <allow
            interface="lp.soyuz.interfaces.section.ISectionSet"/>
    </securedutility>

    <!-- SourcePackageFormatSelection -->

    <class
        class="lp.soyuz.model.sourcepackageformat.SourcePackageFormatSelection">
        <allow
            interface="lp.soyuz.interfaces.sourcepackageformat.ISourcePackageFormatSelection"/>
    </class>

    <!-- SourcePackageFormatSelectionSet -->

    <class
        class="lp.soyuz.model.sourcepackageformat.SourcePackageFormatSelectionSet">
        <allow
            interface="lp.soyuz.interfaces.sourcepackageformat.ISourcePackageFormatSelectionSet"/>
    </class>
    <securedutility
        class="lp.soyuz.model.sourcepackageformat.SourcePackageFormatSelectionSet"
        provides="lp.soyuz.interfaces.sourcepackageformat.ISourcePackageFormatSelectionSet">
        <allow
            interface="lp.soyuz.interfaces.sourcepackageformat.ISourcePackageFormatSelectionSet"/>
    </securedutility>

    <!-- SourcePackageReleaseFile -->

    <class
        class="lp.soyuz.model.files.SourcePackageReleaseFile">
        <allow
            interface="lp.soyuz.interfaces.files.ISourcePackageReleaseFile"/>
        <require
            permission="launchpad.Edit"
            set_schema="lp.soyuz.interfaces.files.ISourcePackageReleaseFile"/>
    </class>

    <!-- BinaryPackageFile -->

    <class
        class="lp.soyuz.model.files.BinaryPackageFile">
        <allow
            interface="lp.soyuz.interfaces.files.IBinaryPackageFile"/>
        <require
            permission="launchpad.Edit"
            set_schema="lp.soyuz.interfaces.files.IBinaryPackageFile"/>
    </class>
    <securedutility
        class="lp.soyuz.model.files.BinaryPackageFileSet"
        provides="lp.soyuz.interfaces.files.IBinaryPackageFileSet">
        <allow
            interface="lp.soyuz.interfaces.files.IBinaryPackageFileSet"/>
    </securedutility>
    <securedutility
        class="lp.soyuz.model.files.SourcePackageReleaseFileSet"
        provides="lp.soyuz.interfaces.files.ISourcePackageReleaseFileSet">
        <allow
            interface="lp.soyuz.interfaces.files.ISourcePackageReleaseFileSet"/>
    </securedutility>

    <!-- Packageset -->

    <class
        class="lp.soyuz.model.packageset.Packageset">
        <allow
            interface="lp.soyuz.interfaces.packageset.IPackagesetViewOnly"/>
        <require
            permission="launchpad.Edit"
            interface="lp.soyuz.interfaces.packageset.IPackagesetEdit"/>
    </class>
    <class
        class="lp.soyuz.model.packageset.PackagesetSet">
        <implements
            interface="lp.soyuz.interfaces.packageset.IPackagesetSet"/>
    </class>
    <securedutility
        class="lp.soyuz.model.packageset.PackagesetSet"
        provides="lp.soyuz.interfaces.packageset.IPackagesetSet">
        <allow
            attributes="
                __getitem__
                get
                getByName
                getByOwner
                setsIncludingSource"/>
        <require
            permission="launchpad.Edit"
            attributes="
                new"/>
    </securedutility>

    <!-- PackagesetGroup -->
    <class
        class="lp.soyuz.model.packagesetgroup.PackagesetGroup">
        <allow
            interface="lp.soyuz.interfaces.packagesetgroup.IPackagesetGroup"/>
    </class>

    <!-- BuildPackageJob -->
    <class
        class="lp.soyuz.model.buildpackagejob.BuildPackageJob">
        <allow
            interface="lp.soyuz.interfaces.buildpackagejob.IBuildPackageJob"/>
    </class>
    <!--
        The registration below is used to discover all build farm job classes
        that implement the `IBuildFarmJob` interface. Please see bug #503839
        for more detail.
        The 'name' attribute needs to be set to the appropriate
        `BuildFarmJobType` enumeration value.
    -->
    <utility component="lp.soyuz.model.buildpackagejob.BuildPackageJob"
        name="PACKAGEBUILD"
        provides="lp.buildmaster.interfaces.buildfarmjob.IBuildFarmJob"/>

    <!-- BinaryPackageBuildBehavior -->
    <adapter
        for="lp.soyuz.interfaces.buildpackagejob.IBuildPackageJob"
        provides="lp.buildmaster.interfaces.buildfarmjobbehavior.IBuildFarmJobBehavior"
        factory="lp.soyuz.model.binarypackagebuildbehavior.BinaryPackageBuildBehavior"
        permission="zope.Public" />

    <!-- BinaryPackageReleaseDownloadCount -->
    <class
        class="lp.soyuz.model.binarypackagerelease.BinaryPackageReleaseDownloadCount">
        <require
            permission="launchpad.View"
            interface="lp.soyuz.interfaces.binarypackagerelease.IBinaryPackageReleaseDownloadCount"/>
    </class>

    <call
      callable="lp.archiveuploader.uploadpolicy.register_archive_upload_policy_adapters"
      />

    <!-- Although the policies defined in lp.archiveuploader.tests are only
         required by tests, they're used when testing scripts manually on
         dogfood/staging, so they're registered here. -->
    <call
      callable="lp.archiveuploader.tests.register_archive_upload_policy_adapters"
      />

<<<<<<< HEAD
=======
    <!-- BinaryAndSourcePackagename -->
    <class class="lp.soyuz.model.binaryandsourcepackagename.BinaryAndSourcePackageName">
        <allow interface="lp.soyuz.interfaces.binarypackagename.IBinaryAndSourcePackageName" />
    </class>

    <class class="lp.soyuz.model.binaryandsourcepackagename.BinaryAndSourcePackageNameIterator">
        <allow interface="canonical.launchpad.webapp.vocabulary.ICountableIterator" />
    </class>

    <securedutility
      name="BinaryAndSourcePackageName"
      component="lp.soyuz.model.binaryandsourcepackagename.BinaryAndSourcePackageNameVocabulary"
      provides="zope.schema.interfaces.IVocabularyFactory"
      >
      <allow interface="zope.schema.interfaces.IVocabularyFactory"/>
    </securedutility>

    <class class="lp.soyuz.model.binaryandsourcepackagename.BinaryAndSourcePackageNameVocabulary">
      <allow interface="canonical.launchpad.webapp.vocabulary.IHugeVocabulary"/>
    </class>

>>>>>>> b6159beb
    <!-- InitialiseDistroSeriesJobSource -->
    <securedutility
      component="lp.soyuz.model.initialisedistroseriesjob.InitialiseDistroSeriesJob"
      provides="lp.soyuz.interfaces.distributionjob.IInitialiseDistroSeriesJobSource">
        <allow interface="lp.soyuz.interfaces.distributionjob.IInitialiseDistroSeriesJobSource"/>
    </securedutility>
<<<<<<< HEAD
=======

>>>>>>> b6159beb
    <class class="lp.soyuz.model.initialisedistroseriesjob.InitialiseDistroSeriesJob">
        <allow interface="lp.services.job.interfaces.job.IRunnableJob" />
    </class>

</configure><|MERGE_RESOLUTION|>--- conflicted
+++ resolved
@@ -878,8 +878,6 @@
       callable="lp.archiveuploader.tests.register_archive_upload_policy_adapters"
       />
 
-<<<<<<< HEAD
-=======
     <!-- BinaryAndSourcePackagename -->
     <class class="lp.soyuz.model.binaryandsourcepackagename.BinaryAndSourcePackageName">
         <allow interface="lp.soyuz.interfaces.binarypackagename.IBinaryAndSourcePackageName" />
@@ -901,17 +899,13 @@
       <allow interface="canonical.launchpad.webapp.vocabulary.IHugeVocabulary"/>
     </class>
 
->>>>>>> b6159beb
     <!-- InitialiseDistroSeriesJobSource -->
     <securedutility
       component="lp.soyuz.model.initialisedistroseriesjob.InitialiseDistroSeriesJob"
       provides="lp.soyuz.interfaces.distributionjob.IInitialiseDistroSeriesJobSource">
         <allow interface="lp.soyuz.interfaces.distributionjob.IInitialiseDistroSeriesJobSource"/>
     </securedutility>
-<<<<<<< HEAD
-=======
-
->>>>>>> b6159beb
+
     <class class="lp.soyuz.model.initialisedistroseriesjob.InitialiseDistroSeriesJob">
         <allow interface="lp.services.job.interfaces.job.IRunnableJob" />
     </class>
