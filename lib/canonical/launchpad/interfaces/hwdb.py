--- conflicted
+++ resolved
@@ -53,10 +53,7 @@
 from canonical.launchpad.webapp.interfaces import ILaunchpadApplication
 
 from canonical.lazr import DBEnumeratedType, DBItem
-<<<<<<< HEAD
-=======
 from canonical.lazr.fields import CollectionField, Reference
->>>>>>> 04dfed0a
 from canonical.lazr.interfaces.rest import ITopLevelEntryLink
 from canonical.lazr.rest.declarations import (
     export_as_webservice_entry, export_read_operation, exported,
@@ -593,35 +590,6 @@
 """
 
 
-VENDOR_ID_DESCRIPTION = u"""Allowed values of the vendor ID depend on the
-bus of the device.
-
-Vendor IDs of PCI, PCCard and USB devices are hexadecimal string
-representations of 16 bit integers in the format '0x01ab': The prefix
-'0x', followed by exactly 4 digits; where a digit is one of the
-characters 0..9, a..f. The characters A..F are not allowed.
-
-SCSI vendor IDs are strings with exactly 8 characters. Shorter names are
-right-padded with space (0x20) characters.
-
-IDs for other buses may be arbitrary strings.
-"""
-
-PRODUCT_ID_DESCRIPTION = u"""Allowed values of the product ID depend on the
-bus of the device.
-
-Product IDs of PCI, PCCard and USB devices are hexadecimal string
-representations of 16 bit integers in the format '0x01ab': The prefix
-'0x', followed by exactly 4 digits; where a digit is one of the
-characters 0..9, a..f. The characters A..F are not allowed.
-
-SCSI product IDs are strings with exactly 16 characters. Shorter names are
-right-padded with space (0x20) characters.
-
-IDs for other buses may be arbitrary strings.
-"""
-
-
 class IHWDevice(Interface):
     """Core information to identify a device."""
     export_as_webservice_entry()
@@ -658,8 +626,6 @@
     vendor_name = exported(
         TextLine(title=u'The vendor name.', readonly=True))
 
-<<<<<<< HEAD
-=======
     @operation_parameters(
         driver=Reference(
             IHWDriver,
@@ -702,7 +668,6 @@
             title=_(u"The IHWDriver records related to this device."),
             value_type=Reference(schema=IHWDriver)))
 
->>>>>>> 04dfed0a
 
 class IHWDeviceSet(Interface):
     """The set of devices."""
@@ -818,90 +783,6 @@
         """
 
 
-<<<<<<< HEAD
-class IHWDriver(Interface):
-    """Information about a device driver."""
-    export_as_webservice_entry()
-
-    id = exported(
-        Int(title=u'Driver ID', required=True, readonly=True))
-
-    package_name = exported(
-        TextLine(
-            title=u'Package Name', required=False,
-            description=_("The name of the package written without spaces in "
-                          "lowercase letters and numbers."),
-            default=u''))
-
-    name = exported(
-        TextLine(
-            title=u'Driver Name', required=True,
-            description=_("The name of the driver written without spaces in "
-                          "lowercase letters and numbers.")))
-
-    license = exported(
-        Choice(
-            title=u'License of the Driver', required=False,
-            vocabulary=License))
-
-
-class IHWDriverSet(Interface):
-    """The set of device drivers."""
-
-    def create(package_name, name, license):
-        """Create a new IHWDriver instance.
-
-        :param package_name: The name of the packages containing the driver.
-        :param name: The name of the driver.
-        :param license: The license of the driver.
-        :return: The new IHWDriver instance.
-        """
-
-    def getByPackageAndName(package_name, name):
-        """Return an IHWDriver instance for the given parameters.
-
-        :param package_name: The name of the packages containing the driver.
-        :param name: The name of the driver.
-        :return: An IHWDriver instance or None, if no record exists for
-            the given parameters.
-        """
-
-    def getOrCreate(package_name, name, license=None):
-        """Return an IHWDriver instance or create one.
-
-        :param package_name: The name of the packages containing the driver.
-        :param name: The name of the driver.
-        :param license: The license of the driver.
-        :return: An IHWDriver instance or None, if no record exists for
-            the given parameters.
-        """
-
-    def search(package_name=None, name=None):
-        """Return the drivers matching the given parameters.
-
-        :param package_name: The name of the packages containing the driver.
-            If package_name is not given or None, the result set is
-            not limited to a specific package name.
-            If package_name == '', those records are returned where
-            record.package_name == '' or record.package_name is None.
-            Otherwise only records matching the given name are returned.
-        :param name: The name of the driver.
-            If name is not given or None, the result set is not limited to
-            a specific driver name.
-            Otherwise only records matching the given name are returned.
-        :return: A sequence of IHWDriver instances.
-        """
-
-    def getByID(self, id):
-        """Return an IHWDriver record with the given database ID.
-
-        :param id: The database ID.
-        :return: An IHWDriver instance.
-        """
-
-
-=======
->>>>>>> 04dfed0a
 class IHWDeviceDriverLink(Interface):
     """Link a device with a driver."""
 
@@ -1069,9 +950,6 @@
     @operation_returns_collection_of(IHWDriver)
     @export_read_operation()
     def drivers(package_name=None, name=None):
-<<<<<<< HEAD
-        """Return the set of drivers."""
-=======
         """Return the set of drivers."""
 
     @operation_parameters(
@@ -1084,5 +962,4 @@
 
         :param bus: A `HWBus` value.
         :return: A list of strings with vendor IDs fr this bus,
-        """
->>>>>>> 04dfed0a
+        """