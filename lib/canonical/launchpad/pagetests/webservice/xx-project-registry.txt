= Web Service Project Groups =

== Project group entry ==

Project groups are available at their canonical URL on the API virtual host.

    >>> from canonical.lazr.testing.webservice import pprint_entry

    >>> mozilla_project = webservice.get('/beta/mozilla').jsonBody()
    >>> pprint_entry(mozilla_project)
    active: True
    all_milestones_collection_link: u'http://.../mozilla/all_milestones'
    milestones_collection_link: u'http://.../mozilla/milestones'
    name: u'mozilla'
    resource_type_link: u'...'
    self_link: u'http://.../mozilla'


== Project entry ==

Projects are available at their canonical URL on the API virtual host.

    >>> firefox = webservice.get('/beta/firefox').jsonBody()
    >>> pprint_entry(firefox)
    active: True
    all_milestones_collection_link: u'http://.../firefox/all_milestones'
    branches_collection_link: u'http://.../firefox/branches'
    bug_tracker_link: None
    date_created: u'2004-09-24T20:58:02.185708+00:00'
    description: u'The Mozilla Firefox web browser'
    development_focus_link: u'http://.../firefox/trunk'
    display_name: u'Mozilla Firefox'
    download_url: None
    driver_link: None
    freshmeat_project: None
    homepage_url: None
    license_info: None
    licenses: []
    milestones_collection_link: u'http://.../firefox/milestones'
    name: u'firefox'
    owner_link: u'http://.../~name12'
    programming_language: None
    project_group_link: u'http://.../mozilla'
    registrant_link: u'http://.../~name12'
    releases_collection_link: u'http://.../firefox/releases'
    resource_type_link: u'http://.../#project'
    screenshots_url: None
    self_link: u'http://.../firefox'
    series_collection_link: u'http://.../firefox/series'
    sourceforge_project: None
    summary: u'The Mozilla Firefox web browser'
    title: u'Mozilla Firefox'
    wiki_url: None

Branches can be accessed through the branches_collection_link.

    >>> response = webservice.get(firefox['branches_collection_link'])
    >>> milestones = response.jsonBody()
    >>> print_self_link_of_entries(milestones)
    http://.../~name12/firefox/main
    http://.../~sabdfl/firefox/release--0.9.1
    http://.../~sabdfl/firefox/release-0.8
    http://.../~sabdfl/firefox/release-0.9
    http://.../~sabdfl/firefox/release-0.9.2

The milestones can be accessed through the milestones_collection_link
and the all_milestones_collection_link.

    >>> response = webservice.get(firefox['milestones_collection_link'])
    >>> milestones = response.jsonBody()
    >>> print_self_link_of_entries(milestones)
    http://.../firefox/+milestone/1.0

    >>> response = webservice.get(firefox['all_milestones_collection_link'])
    >>> all_milestones = response.jsonBody()
    >>> print_self_link_of_entries(all_milestones)
    http://.../firefox/+milestone/1.0

A single milestone can be accessed by name.

    >>> milestone = webservice.get(
    ...     '/beta/firefox?ws.op=getMilestone&name=1.0').jsonBody()
    >>> pprint_entry(milestone)
    date_targeted: u'2056-10-16T18:31:44.293448'
    description: None
    is_visible: True
    name: u'1.0'
    resource_type_link: u'http://.../#milestone'
    self_link: u'http://.../firefox/+milestone/1.0'
    target_link: u'http://.../firefox'
    title: u'Milestone 1.0 for Mozilla Firefox'

The project group can be accessed through the project_group_link.

    >>> webservice.get(firefox['project_group_link']).jsonBody()['self_link']
    u'http://.../mozilla'

A list of series can be accessed through the series_collection_link.

    >>> response = webservice.get(firefox['series_collection_link'])
    >>> serieses = response.jsonBody()
    >>> print serieses['total_size']
    2
    >>> print_self_link_of_entries(serieses)
    http://.../firefox/1.0
    http://.../firefox/trunk

A list of releases can be accessed through the releases_collection_link.

    >>> response = webservice.get(firefox['releases_collection_link'])
    >>> releases = response.jsonBody()
    >>> print releases['total_size']
    4
    >>> print_self_link_of_entries(releases)
    http://.../firefox/1.0/1.0.0
    http://.../firefox/trunk/0.9
    http://.../firefox/trunk/0.9.1
    http://.../firefox/trunk/0.9.2

The development focus series can be accessed through the
development_focus_link.

    >>> response = webservice.get(firefox['development_focus_link'])
    >>> response.jsonBody()['self_link']
    u'http://.../firefox/trunk'

Attributes can be edited via the webservice.patch() method.

    >>> from simplejson import dumps
    >>> patch = {
    ...     u'driver_link': u'http://api.launchpad.dev/beta/~sabdfl',
    ...     u'homepage_url': u'http://sf.net/firefox',
    ...     u'licenses': [u'Python License', u'GNU GPL v2'],
    ...     u'bug_tracker_link':
    ...         u'http://api.launchpad.dev/beta/bugs/bugtrackers/mozilla.org',
    ...     }
    >>> print webservice.patch(
    ...     '/beta/firefox', 'application/json', dumps(patch))
    HTTP/1.1 200 Ok
    ...
    >>> firefox = webservice.get('/beta/firefox').jsonBody()
    >>> firefox['driver_link']
    u'http://.../~sabdfl'
    >>> firefox['homepage_url']
    u'http://sf.net/firefox'

    >>> webservice.get(firefox['driver_link']).jsonBody()['self_link']
    u'http://.../~sabdfl'
    >>> webservice.get(firefox['owner_link']).jsonBody()['self_link']
    u'http://.../~name12'
    >>> webservice.get(firefox['bug_tracker_link']).jsonBody()['self_link']
    u'http://.../bugs/bugtrackers/mozilla.org'

Read-only attributes, like registrant, cannot be modified via the
webservice.patch() method.

    >>> patch = {
    ...     u'registrant_link': u'http://api.launchpad.dev/beta/~sabdfl',
    ...     }
    >>> print webservice.patch(
    ...     '/beta/firefox', 'application/json', dumps(patch))
    HTTP/1.1 400 Bad Request
    ...
    registrant_link: You tried to modify a read-only attribute.

    >>> firefox = webservice.get('/beta/firefox').jsonBody()
    >>> firefox['registrant_link']
    u'http://.../~name12'


== Project collection ==

It is possible to get a batched list of all the projects.

    >>> project_collection = webservice.get("/beta/projects").jsonBody()
    >>> project_collection['resource_type_link']
    u'http://.../#projects'
    >>> project_collection['total_size']
    22

    >>> from operator import itemgetter
    >>> project_entries = sorted(
    ...     project_collection['entries'], key=itemgetter('name'))
    >>> len(project_entries)
    5
    >>> project_entries[0]['self_link']
    u'http://.../arch-mirrors'
    >>> for project in project_entries:
    ...   print project['display_name']
    Arch mirrors
    Mozilla Firefox
    The Landscape Project
    Redfish
    Tomcat

It is possible to search for projects by a text string by adding
the ws.op=search parameter.

    >>> project_collection = webservice.get(
    ...   "/beta/projects?ws.op=search&text=gnome").jsonBody()
    >>> project_collection['total_size']
    4

== Project series entry ==

The entry for a project series is available at its canonical URL on the
virtual host.


    >>> firefox_1_0 = webservice.get('/beta/firefox/1.0').jsonBody()
    >>> pprint_entry(firefox_1_0)
    name: u'1.0'
    project_link: u'http://.../firefox'
    resource_type_link: u'...'
    self_link: u'http://.../firefox/1.0'


== Project release entry ==

Project releases are available at their canonical URL on the API virtual host.

    >>> firefox_1_0_0 = webservice.get('/beta/firefox/1.0/1.0.0').jsonBody()
    >>> pprint_entry(firefox_1_0_0)
    project_series_link: u'http://.../firefox/1.0'
    resource_type_link: u'...'
    self_link: u'http://.../firefox/1.0/1.0.0'
    version: u'1.0.0'


== Milestone entry ==

The entry for a milestone is available at its canonical URL on the API virtual
host.

    >>> firefox_milestone_1_0 = webservice.get(
    ...     '/beta/firefox/+milestone/1.0').jsonBody()
    >>> pprint_entry(firefox_milestone_1_0)
    date_targeted: u'2056-10-16T18:31:44.293448'
    description: None
    is_visible: True
    name: u'1.0'
    resource_type_link: u'...'
<<<<<<< HEAD
    self_link: u'http://.../firefox/+milestone/1.0'
    target_link: u'http://.../firefox'
    title: u'Milestone 1.0 for Mozilla Firefox'
=======
    self_link: u'http://.../beta/firefox/+milestone/1.0'
    target_link: u'http://.../beta/firefox'
>>>>>>> a4e28dfc
<|MERGE_RESOLUTION|>--- conflicted
+++ resolved
@@ -240,11 +240,6 @@
     is_visible: True
     name: u'1.0'
     resource_type_link: u'...'
-<<<<<<< HEAD
     self_link: u'http://.../firefox/+milestone/1.0'
     target_link: u'http://.../firefox'
-    title: u'Milestone 1.0 for Mozilla Firefox'
-=======
-    self_link: u'http://.../beta/firefox/+milestone/1.0'
-    target_link: u'http://.../beta/firefox'
->>>>>>> a4e28dfc
+    title: u'Milestone 1.0 for Mozilla Firefox'