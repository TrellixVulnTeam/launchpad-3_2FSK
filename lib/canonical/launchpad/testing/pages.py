--- conflicted
+++ resolved
@@ -10,11 +10,8 @@
 import pdb
 import re
 import simplejson
-<<<<<<< HEAD
+import transaction
 import sys
-=======
-import transaction
->>>>>>> 7743aa4a
 import unittest
 import urllib
 
@@ -672,11 +669,8 @@
     test.globs['print_ppa_packages'] = print_ppa_packages
     test.globs['print_self_link_of_entries'] = print_self_link_of_entries
     test.globs['print_tag_with_id'] = print_tag_with_id
-<<<<<<< HEAD
+    test.globs['PageTestLayer'] = PageTestLayer
     test.globs['stop'] = stop
-=======
-    test.globs['PageTestLayer'] = PageTestLayer
->>>>>>> 7743aa4a
 
 
 class PageStoryTestCase(unittest.TestCase):
