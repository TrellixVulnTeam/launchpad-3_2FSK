--- conflicted
+++ resolved
@@ -781,13 +781,8 @@
         potmsgset.setSequence(self.devel_potemplate, 5)
         self.factory.makeTranslationMessage(
             pofile=self.devel_sr_pofile, potmsgset=potmsgset,
-<<<<<<< HEAD
             translations=[u"Imported translation"], is_current_upstream=True)
         translation = self.factory.makeTranslationMessage(
-=======
-            translations=[u"Imported translation"], is_imported=True)
-        self.factory.makeTranslationMessage(
->>>>>>> a7023316
             pofile=self.devel_sr_pofile, potmsgset=potmsgset,
             translations=[u"LP translation"], is_current_upstream=False)
 
@@ -1083,33 +1078,18 @@
             pofile=self.devel_sr_pofile,
             potmsgset=self.potmsgset1,
             translations=["Imported"],
-<<<<<<< HEAD
             is_current_upstream=True)
-        translation1 = self.factory.makeSharedTranslationMessage(
+        self.factory.makeSharedTranslationMessage(
             pofile=self.devel_sr_pofile,
             potmsgset=self.potmsgset1,
             translations=["Changed"],
             is_current_upstream=False)
-        imported2 = self.factory.makeSharedTranslationMessage(
+        self.factory.makeSharedTranslationMessage(
             pofile=self.devel_sr_pofile,
             potmsgset=self.potmsgset2,
             translations=["Another imported"],
             is_current_upstream=True)
-        translation2 = self.factory.makeSharedTranslationMessage(
-=======
-            is_imported=True)
         self.factory.makeSharedTranslationMessage(
-            pofile=self.devel_sr_pofile,
-            potmsgset=self.potmsgset1,
-            translations=["Changed"],
-            is_imported=False)
-        self.factory.makeSharedTranslationMessage(
-            pofile=self.devel_sr_pofile,
-            potmsgset=self.potmsgset2,
-            translations=["Another imported"],
-            is_imported=True)
-        self.factory.makeSharedTranslationMessage(
->>>>>>> a7023316
             pofile=self.devel_sr_pofile,
             potmsgset=self.potmsgset2,
             translations=["Another changed"],
@@ -1140,14 +1120,14 @@
     def test_getPOTMsgSetWithErrors_ordering(self):
         # Suggest a translation on both POTMsgSets in devel_sr_pofile,
         # so they are returned with getPOTMsgSetWithNewSuggestions() call.
-        imported1 = self.factory.makeSharedTranslationMessage(
+        self.factory.makeSharedTranslationMessage(
             pofile=self.devel_sr_pofile,
             potmsgset=self.potmsgset1,
             translations=["Imported"],
             is_current_upstream=True)
         removeSecurityProxy(imported1).validation_status = (
             TranslationValidationStatus.UNKNOWNERROR)
-        imported2 = self.factory.makeSharedTranslationMessage(
+        self.factory.makeSharedTranslationMessage(
             pofile=self.devel_sr_pofile,
             potmsgset=self.potmsgset2,
             translations=["Another imported"],
@@ -1676,13 +1656,8 @@
             pofile=self.pofile,
             potmsgset=self.potmsgset,
             translations=["Current"])
-<<<<<<< HEAD
         # Reimport it but with is_current_upstream=True.
-        imported = self.factory.makeTranslationMessage(
-=======
-        # Reimport it but with is_imported=True.
-        self.factory.makeTranslationMessage(
->>>>>>> a7023316
+        self.factory.makeTranslationMessage(
             pofile=self.pofile,
             potmsgset=self.potmsgset,
             translations=["Current"],
@@ -1699,13 +1674,8 @@
             pofile=self.pofile,
             potmsgset=self.potmsgset,
             translations=["Imported"],
-<<<<<<< HEAD
             is_current_upstream=True)
-        update = self.factory.makeTranslationMessage(
-=======
-            is_imported=True)
-        self.factory.makeTranslationMessage(
->>>>>>> a7023316
+        self.factory.makeTranslationMessage(
             pofile=self.pofile,
             potmsgset=self.potmsgset,
             translations=["Changed"])
