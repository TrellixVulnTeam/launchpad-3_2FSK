<html xmlns="http://www.w3.org/1999/xhtml" xml:lang="en"
      lang="en"
      metal:use-macro="context/@@main_template/master"
      i18n:domain="malone"
>
  <body>
    <metal:heading fill-slot="pageheading">
      <div>
        <tal:icon replace="structure context/fmt:icon" />
        Bug #<tal:bug replace="context/bug/id">3252543</tal:bug>:
      </div>
      <h1 tal:content="context/bug/title">Foo doesn't work</h1>
    </metal:heading>

<metal:leftportlets fill-slot="portlets_one">
    <div tal:replace="structure context/@@+portlet-subscribers" />
    <div tal:replace="structure context/@@+portlet-tickets" />
    <div tal:replace="structure context/@@+portlet-duplicates" />
    <div tal:replace="structure context/target/@@+portlet-details" />
</metal:leftportlets>

<metal:rightportlets fill-slot="portlets_two">
    <div tal:replace="structure context/@@+portlet-details" />
    <div tal:replace="structure context/@@+portlet-search" />
    <div tal:replace="structure context/@@+portlet-specs" />
    <div tal:replace="structure context/@@+portlet-attachments" />
    <div tal:replace="structure context/@@+portlet-cve" />
    <div tal:replace="structure context/@@+portlet-reference" />
    <div tal:replace="structure context/@@+portlet-watch" />
</metal:rightportlets>

<div metal:fill-slot="main">

  <tal:block condition="view/reportBugInContext" />

  <p class="informational message"
     tal:condition="view/notices"
     tal:repeat="notice view/notices"
     tal:content="notice">
     Reported this bug as also occurring in upstream firefox
  </p>

  <p tal:condition="context/bug/duplicateof" class="informational message">
    This report is a duplicate of
    <a href="#"
       tal:attributes="href context/bug/duplicateof/fmt:url;
                       title context/bug/duplicateof/title"
       tal:content="string:bug #${context/bug/duplicateof/id}">bug 42</a>
  </p>

      <form
        tal:condition="not:view/isReportedInContext"
        class="error message"
        name="alsooccursin"
        method="POST"
      >

    This bug is not recorded as needing to be fixed in the
    <a tal:attributes="href string:${context/target/fmt:url}/+bugs"
       tal:content="context/targetname">upstream firefox</a>
    <tal:product condition="context/product">product.</tal:product>
    <tal:package condition="context/sourcepackagename">package.</tal:package>
    <tal:distribution
      condition="python: (not context.product) and (not context.sourcepackagename)"
    >distribution.</tal:distribution>

    <tal:loggedin condition="request/lp:person">

        <input
          type="submit"
          name="reportbug"
          value="Also Needs Fixing Here"
        />
    </tal:loggedin>
    <tal:notloggedin condition="not:request/lp:person">
      If you wish report it in <tal:block content="context/targetname" />,
      you must <a href="+login">log in</a> first.
    </tal:notloggedin>

        </form>

  <div tal:replace="structure context/@@+headline-tasks" />

  <tal:description
    content="structure context/bug/description/fmt:text-to-html">
    $Bug.description
  </tal:description>

  <tal:branches define="bug_branches context/bug/bug_branches"
                condition="bug_branches">
    <strong>Related Branches</strong>
    <p tal:condition="context/bug/private"
         class="warning message">
      This bug is private, so avoid adding public branches here.
    </p>

    <table class="listing">
      <thead>
        <tr>
          <th>Bugfix Status</th>
          <th>Developer</th>
          <th>Revision Hint</th>
        </tr>
      </thead>
      <tbody>
        <tr tal:repeat="bug_branch bug_branches">
          <td>
            <a href="#"
               tal:attributes="href string:${bug_branch/fmt:url}/+status"
               tal:content="bug_branch/status/title">
              Under Development
            </a>
          </td>
          <td tal:content="bug_branch/branch/owner/displayname"></td>
          <td tal:content="bug_branch/revision_hint"></td>
        </tr>
      </tbody>
    </table>
  </tal:branches>

<<<<<<< HEAD
  <tal:message repeat="message context/bug/messages">
    <div class="boardComment"
         tal:condition="python:context.bug.description != message.text_contents">

      <div class="boardCommentDetails">
        <strong tal:content="message/subject" />
        from
        <a href="#" tal:attributes="href message/owner/fmt:url"
           tal:content="message/owner/browsername|string:(none)">
          $Person.browsername</a>

        <span tal:replace="message/datecreated/fmt:datetime">Thursday 13:21</span>
      </div>

      <div class="boardCommentBody">
        <ul tal:condition="message/bugattachments">
          <li tal:repeat="attachment message/bugattachments"
              class="download">
            <a tal:attributes="href attachment/libraryfile/url"
               tal:content="attachment/title">foo.txt</a>
          </li>
        </ul>

        <tal:comment
          content="structure message/text_contents/fmt:text-to-html">
          Comment text.
        </tal:comment>
      </div>

    </div>
  </tal:message>
=======
  <tal:comment repeat="comment view/getBugComments">
    <metal:comment-box
        metal:use-macro="context/@@bugcomment-macros/comment-box" />
  </tal:comment>
>>>>>>> bc934249

  <tal:logged-in condition="view/user">
    <fieldset class="collapsible collapsed">
<<<<<<< HEAD
      <legend>Add a comment/attachment</legend>
      <div tal:content="structure context/@@+addcomment-form" />
=======
      <legend>Add comment to this bug</legend>
          <label for="subject">Subject:</label>
          <div>
            <input id="subject" name="subject" type="text" size="50"
                   tal:attributes="value context/bug/followup_subject" />
          </div>
          <label for="comment">Comment:</label>
          <div>
            <textarea id="comment" name="comment" rows="10"></textarea>
          </div>
          <div tal:condition="python:not context.bug.isSubscribed(view.user)">
            <label style="font-weight: normal">
              <input type="checkbox" name="subscribe" id="subscribe"
                     value="Subscribe" />
              E-mail me about changes to this bug report
            </label>
          </div>
          <br />
          <input type="submit" name="save" value="Add Comment" />
>>>>>>> bc934249
    </fieldset>
  </tal:logged-in>
  <tal:not-logged-in condition="not: view/user">
    <div align="center">
      To post a comment you must <a href="+login">log in</a>.
    </div>
  </tal:not-logged-in>

</div>
</body>
</html><|MERGE_RESOLUTION|>--- conflicted
+++ resolved
@@ -118,71 +118,15 @@
     </table>
   </tal:branches>
 
-<<<<<<< HEAD
-  <tal:message repeat="message context/bug/messages">
-    <div class="boardComment"
-         tal:condition="python:context.bug.description != message.text_contents">
-
-      <div class="boardCommentDetails">
-        <strong tal:content="message/subject" />
-        from
-        <a href="#" tal:attributes="href message/owner/fmt:url"
-           tal:content="message/owner/browsername|string:(none)">
-          $Person.browsername</a>
-
-        <span tal:replace="message/datecreated/fmt:datetime">Thursday 13:21</span>
-      </div>
-
-      <div class="boardCommentBody">
-        <ul tal:condition="message/bugattachments">
-          <li tal:repeat="attachment message/bugattachments"
-              class="download">
-            <a tal:attributes="href attachment/libraryfile/url"
-               tal:content="attachment/title">foo.txt</a>
-          </li>
-        </ul>
-
-        <tal:comment
-          content="structure message/text_contents/fmt:text-to-html">
-          Comment text.
-        </tal:comment>
-      </div>
-
-    </div>
-  </tal:message>
-=======
   <tal:comment repeat="comment view/getBugComments">
     <metal:comment-box
         metal:use-macro="context/@@bugcomment-macros/comment-box" />
   </tal:comment>
->>>>>>> bc934249
 
   <tal:logged-in condition="view/user">
     <fieldset class="collapsible collapsed">
-<<<<<<< HEAD
       <legend>Add a comment/attachment</legend>
       <div tal:content="structure context/@@+addcomment-form" />
-=======
-      <legend>Add comment to this bug</legend>
-          <label for="subject">Subject:</label>
-          <div>
-            <input id="subject" name="subject" type="text" size="50"
-                   tal:attributes="value context/bug/followup_subject" />
-          </div>
-          <label for="comment">Comment:</label>
-          <div>
-            <textarea id="comment" name="comment" rows="10"></textarea>
-          </div>
-          <div tal:condition="python:not context.bug.isSubscribed(view.user)">
-            <label style="font-weight: normal">
-              <input type="checkbox" name="subscribe" id="subscribe"
-                     value="Subscribe" />
-              E-mail me about changes to this bug report
-            </label>
-          </div>
-          <br />
-          <input type="submit" name="save" value="Add Comment" />
->>>>>>> bc934249
     </fieldset>
   </tal:logged-in>
   <tal:not-logged-in condition="not: view/user">
