# Copyright 2010 Canonical Ltd.  This software is licensed under the
# GNU Affero General Public License version 3 (see the file LICENSE).

"""Tests for the Launchpad object factory."""

__metaclass__ = type

from datetime import datetime
import pytz
import unittest

from zope.component import getUtility
from zope.security.proxy import removeSecurityProxy

from canonical.launchpad.webapp.interfaces import ILaunchBag
from canonical.testing.layers import (
    DatabaseFunctionalLayer, LaunchpadZopelessLayer)
from lp.buildmaster.interfaces.buildbase import BuildStatus
from lp.code.enums import CodeImportReviewStatus
from lp.registry.interfaces.sourcepackage import SourcePackageFileType
from lp.registry.interfaces.suitesourcepackage import ISuiteSourcePackage
from lp.services.worlddata.interfaces.language import ILanguage
from lp.soyuz.interfaces.binarypackagebuild import IBinaryPackageBuild
from lp.soyuz.interfaces.binarypackagerelease import (
    BinaryPackageFileType, IBinaryPackageRelease)
from lp.soyuz.interfaces.files import (
    IBinaryPackageFile, ISourcePackageReleaseFile)
from lp.soyuz.interfaces.publishing import (
    IBinaryPackagePublishingHistory, ISourcePackagePublishingHistory,
    PackagePublishingPriority, PackagePublishingStatus)
from lp.testing import TestCaseWithFactory
from lp.testing.factory import is_security_proxied_or_harmless
from lp.testing.matchers import IsProxied, Provides, ProvidesAndIsProxied


class TestFactory(TestCaseWithFactory):

    layer = DatabaseFunctionalLayer

    # loginAsAnyone
    def test_loginAsAnyone(self):
        # Login as anyone logs you in as any user.
        person = self.factory.loginAsAnyone()
        current_person = getUtility(ILaunchBag).user
        self.assertIsNot(None, person)
        self.assertEqual(person, current_person)

    # makeBinaryPackageBuild
    def test_makeBinaryPackageBuild_returns_IBinaryPackageBuild(self):
        bpb = self.factory.makeBinaryPackageBuild()
        self.assertThat(
            removeSecurityProxy(bpb), Provides(IBinaryPackageBuild))

    def test_makeBinaryPackageBuild_returns_proxy(self):
        bpb = self.factory.makeBinaryPackageBuild()
        self.assertThat(bpb, IsProxied())

    def test_makeBinaryPackageBuild_created_SPR_is_published(self):
        # It is expected that every build references an SPR that is
        # published in the target archive. Check that a created
        # SPR is also published.
        bpb = self.factory.makeBinaryPackageBuild()
        self.assertIn(
            bpb.archive, bpb.source_package_release.published_archives)

    def test_makeBinaryPackageBuild_uses_status(self):
        bpb = self.factory.makeBinaryPackageBuild(
            status=BuildStatus.NEEDSBUILD)
        self.assertEqual(BuildStatus.NEEDSBUILD, bpb.status)
        bpb = self.factory.makeBinaryPackageBuild(
            status=BuildStatus.FULLYBUILT)
        self.assertEqual(BuildStatus.FULLYBUILT, bpb.status)

    # makeBinaryPackagePublishingHistory
    def test_makeBinaryPackagePublishingHistory_returns_IBPPH(self):
        bpph = self.factory.makeBinaryPackagePublishingHistory()
        self.assertThat(
            removeSecurityProxy(bpph),
            Provides(IBinaryPackagePublishingHistory))

    def test_makeBinaryPackagePublishingHistory_returns_proxied(self):
        bpph = self.factory.makeBinaryPackagePublishingHistory()
        self.assertThat(bpph, IsProxied())

    def test_makeBinaryPackagePublishingHistory_uses_status(self):
        bpph = self.factory.makeBinaryPackagePublishingHistory(
            status=PackagePublishingStatus.PENDING)
        self.assertEquals(PackagePublishingStatus.PENDING, bpph.status)
        bpph = self.factory.makeBinaryPackagePublishingHistory(
            status=PackagePublishingStatus.PUBLISHED)
        self.assertEquals(PackagePublishingStatus.PUBLISHED, bpph.status)

    def test_makeBinaryPackagePublishingHistory_uses_dateremoved(self):
        dateremoved = datetime.now(pytz.UTC)
        bpph = self.factory.makeBinaryPackagePublishingHistory(
            dateremoved=dateremoved)
        self.assertEquals(dateremoved, bpph.dateremoved)

    def test_makeBinaryPackagePublishingHistory_scheduleddeletiondate(self):
        scheduleddeletiondate = datetime.now(pytz.UTC)
        bpph = self.factory.makeBinaryPackagePublishingHistory(
            scheduleddeletiondate=scheduleddeletiondate)
        self.assertEquals(scheduleddeletiondate, bpph.scheduleddeletiondate)

    def test_makeBinaryPackagePublishingHistory_uses_priority(self):
        bpph = self.factory.makeBinaryPackagePublishingHistory(
            priority=PackagePublishingPriority.OPTIONAL)
        self.assertEquals(PackagePublishingPriority.OPTIONAL, bpph.priority)
        bpph = self.factory.makeBinaryPackagePublishingHistory(
            priority=PackagePublishingPriority.EXTRA)
        self.assertEquals(PackagePublishingPriority.EXTRA, bpph.priority)

    # makeBinaryPackageRelease
    def test_makeBinaryPackageRelease_returns_IBinaryPackageRelease(self):
        bpr = self.factory.makeBinaryPackageRelease()
        self.assertThat(bpr, ProvidesAndIsProxied(IBinaryPackageRelease))

    # makeCodeImport
    def test_makeCodeImportNoStatus(self):
        # If makeCodeImport is not given a review status, it defaults to NEW.
        code_import = self.factory.makeCodeImport()
        self.assertEqual(
            CodeImportReviewStatus.NEW, code_import.review_status)

    def test_makeCodeImportReviewStatus(self):
        # If makeCodeImport is given a review status, then that is the status
        # of the created import.
        status = CodeImportReviewStatus.REVIEWED
        code_import = self.factory.makeCodeImport(review_status=status)
        self.assertEqual(status, code_import.review_status)

    # makeLanguage
    def test_makeLanguage(self):
        # Without parameters, makeLanguage creates a language with code
        # starting with 'lang'.
        language = self.factory.makeLanguage()
        self.assertTrue(ILanguage.providedBy(language))
        self.assertTrue(language.code.startswith('lang'))
        # And name is constructed from code as 'Language %(code)s'.
        self.assertEquals('Language %s' % language.code,
                          language.englishname)

    def test_makeLanguage_with_code(self):
        # With language code passed in, that's used for the language.
        language = self.factory.makeLanguage('sr@test')
        self.assertEquals('sr@test', language.code)
        # And name is constructed from code as 'Language %(code)s'.
        self.assertEquals('Language sr@test', language.englishname)

    def test_makeLanguage_with_name(self):
        # Language name can be passed in to makeLanguage (useful for
        # use in page tests).
        language = self.factory.makeLanguage(name='Test language')
        self.assertTrue(ILanguage.providedBy(language))
        self.assertTrue(language.code.startswith('lang'))
        # And name is constructed from code as 'Language %(code)s'.
        self.assertEquals('Test language', language.englishname)

<<<<<<< HEAD
    def test_makeLanguage_with_pluralforms(self):
        # makeLanguage takes a number of plural forms for the language.
        for number_of_forms in [None, 1, 3]:
            language = self.factory.makeLanguage(pluralforms=number_of_forms)
            self.assertEqual(number_of_forms, language.pluralforms)

    def test_loginAsAnyone(self):
        # Login as anyone logs you in as any user.
        person = self.factory.loginAsAnyone()
        current_person = getUtility(ILaunchBag).user
        self.assertIsNot(None, person)
        self.assertEqual(person, current_person)
=======
    # makeSourcePackagePublishingHistory
    def test_makeSourcePackagePublishingHistory_returns_ISPPH(self):
        spph = self.factory.makeSourcePackagePublishingHistory()
        self.assertThat(
            removeSecurityProxy(spph),
            Provides(ISourcePackagePublishingHistory))

    def test_makeSourcePackagePublishingHistory_returns_proxied(self):
        spph = self.factory.makeSourcePackagePublishingHistory()
        self.assertThat(spph, IsProxied())

    def test_makeSourcePackagePublishingHistory_uses_spr(self):
        spr = self.factory.makeSourcePackageRelease()
        spph = self.factory.makeSourcePackagePublishingHistory(
            sourcepackagerelease=spr)
        self.assertEquals(spr, spph.sourcepackagerelease)

    def test_makeSourcePackagePublishingHistory_uses_status(self):
        spph = self.factory.makeSourcePackagePublishingHistory(
            status=PackagePublishingStatus.PENDING)
        self.assertEquals(PackagePublishingStatus.PENDING, spph.status)
        spph = self.factory.makeSourcePackagePublishingHistory(
            status=PackagePublishingStatus.PUBLISHED)
        self.assertEquals(PackagePublishingStatus.PUBLISHED, spph.status)

    def test_makeSourcePackagePublishingHistory_uses_date_uploaded(self):
        date_uploaded = datetime.now(pytz.UTC)
        spph = self.factory.makeSourcePackagePublishingHistory(
            date_uploaded=date_uploaded)
        self.assertEquals(date_uploaded, spph.datecreated)

    def test_makeSourcePackagePublishingHistory_uses_dateremoved(self):
        dateremoved = datetime.now(pytz.UTC)
        spph = self.factory.makeSourcePackagePublishingHistory(
            dateremoved=dateremoved)
        self.assertEquals(dateremoved, spph.dateremoved)

    def test_makeSourcePackagePublishingHistory_scheduleddeletiondate(self):
        scheduleddeletiondate = datetime.now(pytz.UTC)
        spph = self.factory.makeSourcePackagePublishingHistory(
            scheduleddeletiondate=scheduleddeletiondate)
        self.assertEquals(scheduleddeletiondate, spph.scheduleddeletiondate)

    # makeSuiteSourcePackage
    def test_makeSuiteSourcePackage_returns_ISuiteSourcePackage(self):
        ssp = self.factory.makeSuiteSourcePackage()
        self.assertThat(ssp, ProvidesAndIsProxied(ISuiteSourcePackage))


class TestFactoryWithLibrarian(TestCaseWithFactory):

    layer = LaunchpadZopelessLayer

    # makeBinaryPackageFile
    def test_makeBinaryPackageFile_returns_IBinaryPackageFile(self):
        bpf = self.factory.makeBinaryPackageFile()
        self.assertThat(bpf, ProvidesAndIsProxied(IBinaryPackageFile))

    def test_makeBinaryPackageFile_uses_binarypackagerelease(self):
        binarypackagerelease = self.factory.makeBinaryPackageRelease()
        bpf = self.factory.makeBinaryPackageFile(
            binarypackagerelease=binarypackagerelease)
        self.assertEqual(binarypackagerelease, bpf.binarypackagerelease)

    def test_makeBinaryPackageFile_uses_library_file(self):
        library_file = self.factory.makeLibraryFileAlias()
        bpf = self.factory.makeBinaryPackageFile(
            library_file=library_file)
        self.assertEqual(library_file, bpf.libraryfile)

    def test_makeBinaryPackageFile_uses_filetype(self):
        bpf = self.factory.makeBinaryPackageFile(
            filetype=BinaryPackageFileType.DEB)
        self.assertEqual(BinaryPackageFileType.DEB, bpf.filetype)
        bpf = self.factory.makeBinaryPackageFile(
            filetype=BinaryPackageFileType.DDEB)
        self.assertEqual(BinaryPackageFileType.DDEB, bpf.filetype)

    # makeSourcePackageReleaseFile
    def test_makeSourcePackageReleaseFile_returns_ISPRF(self):
        spr_file = self.factory.makeSourcePackageReleaseFile()
        self.assertThat(
            spr_file, ProvidesAndIsProxied(ISourcePackageReleaseFile))

    def test_makeSourcePackageReleaseFile_uses_sourcepackagerelease(self):
        spr = self.factory.makeSourcePackageRelease()
        spr_file = self.factory.makeSourcePackageReleaseFile(
            sourcepackagerelease=spr)
        self.assertEqual(spr, spr_file.sourcepackagerelease)

    def test_makeSourcePackageReleaseFile_uses_library_file(self):
        library_file = self.factory.makeLibraryFileAlias()
        spr_file = self.factory.makeSourcePackageReleaseFile(
            library_file=library_file)
        self.assertEqual(library_file, spr_file.libraryfile)

    def test_makeSourcePackageReleaseFile_uses_filetype(self):
        spr_file = self.factory.makeSourcePackageReleaseFile(
            filetype=SourcePackageFileType.DIFF)
        self.assertEqual(SourcePackageFileType.DIFF, spr_file.filetype)
        spr_file = self.factory.makeSourcePackageReleaseFile(
            filetype=SourcePackageFileType.DSC)
        self.assertEqual(SourcePackageFileType.DSC, spr_file.filetype)


class IsSecurityProxiedOrHarmlessTests(TestCaseWithFactory):

    layer = DatabaseFunctionalLayer
>>>>>>> 97bf37b1

    def test_is_security_proxied_or_harmless__none(self):
        # is_security_proxied_or_harmless() considers the None object
        # to be a harmless object.
        self.assertTrue(is_security_proxied_or_harmless(None))

    def test_is_security_proxied_or_harmless__int(self):
        # is_security_proxied_or_harmless() considers integers
        # to be harmless.
        self.assertTrue(is_security_proxied_or_harmless(1))

    def test_is_security_proxied_or_harmless__string(self):
        # is_security_proxied_or_harmless() considers strings
        # to be harmless.
        self.assertTrue(is_security_proxied_or_harmless('abc'))

    def test_is_security_proxied_or_harmless__unicode(self):
        # is_security_proxied_or_harmless() considers unicode objects
        # to be harmless.
        self.assertTrue(is_security_proxied_or_harmless(u'abc'))

    def test_is_security_proxied_or_harmless__proxied_object(self):
        # is_security_proxied_or_harmless() treats security proxied
        # objects as harmless.
        proxied_person = self.factory.makePerson()
        self.assertTrue(is_security_proxied_or_harmless(proxied_person))

    def test_is_security_proxied_or_harmless__unproxied_object(self):
        # is_security_proxied_or_harmless() treats security proxied
        # objects as harmless.
        unproxied_person = removeSecurityProxy(self.factory.makePerson())
        self.assertFalse(is_security_proxied_or_harmless(unproxied_person))

    def test_is_security_proxied_or_harmless__sequence_harmless_content(self):
        # is_security_proxied_or_harmless() checks all elements
        # of a sequence. If all elements are harmless, so is the
        # sequence.
        proxied_person = self.factory.makePerson()
        self.assertTrue(
            is_security_proxied_or_harmless([1, '2', proxied_person]))

    def test_is_security_proxied_or_harmless__sequence_harmful_content(self):
        # is_security_proxied_or_harmless() checks all elements
        # of a sequence. If at least one element is harmful, so is the
        # sequence.
        unproxied_person = removeSecurityProxy(self.factory.makePerson())
        self.assertFalse(
            is_security_proxied_or_harmless([1, '2', unproxied_person]))


def test_suite():
    return unittest.TestLoader().loadTestsFromName(__name__)<|MERGE_RESOLUTION|>--- conflicted
+++ resolved
@@ -156,20 +156,12 @@
         # And name is constructed from code as 'Language %(code)s'.
         self.assertEquals('Test language', language.englishname)
 
-<<<<<<< HEAD
     def test_makeLanguage_with_pluralforms(self):
         # makeLanguage takes a number of plural forms for the language.
         for number_of_forms in [None, 1, 3]:
             language = self.factory.makeLanguage(pluralforms=number_of_forms)
             self.assertEqual(number_of_forms, language.pluralforms)
 
-    def test_loginAsAnyone(self):
-        # Login as anyone logs you in as any user.
-        person = self.factory.loginAsAnyone()
-        current_person = getUtility(ILaunchBag).user
-        self.assertIsNot(None, person)
-        self.assertEqual(person, current_person)
-=======
     # makeSourcePackagePublishingHistory
     def test_makeSourcePackagePublishingHistory_returns_ISPPH(self):
         spph = self.factory.makeSourcePackagePublishingHistory()
@@ -278,7 +270,6 @@
 class IsSecurityProxiedOrHarmlessTests(TestCaseWithFactory):
 
     layer = DatabaseFunctionalLayer
->>>>>>> 97bf37b1
 
     def test_is_security_proxied_or_harmless__none(self):
         # is_security_proxied_or_harmless() considers the None object
