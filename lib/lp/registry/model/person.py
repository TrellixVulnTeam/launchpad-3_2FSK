--- conflicted
+++ resolved
@@ -2269,12 +2269,7 @@
         builder_recipe = RecipeParser(recipe_text).parse()
         spnset = getUtility(ISourcePackageNameSet)
         return SourcePackageRecipe.new(
-<<<<<<< HEAD
-            registrant, self, sourcepackagename, name,
-            builder_recipe, description, distroseries)
-=======
-            registrant, self, distroseries, name, builder_recipe, description)
->>>>>>> aa7daff0
+            registrant, self, name, builder_recipe, description, distroseries)
 
     def getRecipe(self, name):
         from lp.code.model.sourcepackagerecipe import SourcePackageRecipe
