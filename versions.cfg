[buildout]
versions = versions

[versions]
<<<<<<< HEAD
# This versions file started with the Zope 3.4.0 KGS
# (http://download.zope.org/zope3.4/3.4.0/index.html). It therefore has many
# more specifications than we use at this time. It perhaps should be slimmed
# down at a later date.
chameleon.zpt = 1.0b17
chameleon.core = 1.0b35
CherryPy = 3.1.2
ClientForm = 0.2.9
docutils = 0.4
elementtree = 1.2.6-20050316
feedvalidator = 0.0.0DEV-r1049
functest = 0.8.7
httplib2 = 0.4.0
IPython = 0.9.1
jquery.javascript = 1.0.0
jquery.layer = 1.0.0
launchpadlib = 1.0.1
lazr.uri = 1.0.1
lxml = 1.3.6
mechanize = 0.1.7b
mozrunner = 1.3.3
=======
# Required by Windmill to run on 2.4
ctypes = 1.0.2
# We use a version of feedvalidator that has been changed to not
# change the default socket timeout on import.
feedvalidator = 0.0.0DEV-r1049-hacked
functest = 0.8.7
httplib2 = 0.4.0
ipython = 0.9.1
launchpadlib = 1.0.2
lazr.smtptest = 1.1
lazr.uri = 1.0.1
mozrunner = 1.3.4
mocker = 0.10.1
>>>>>>> 15c22943
oauth = 1.0
Paste = 1.7.2
PasteDeploy = 1.3.3
python-openid = 2.2.1
pytz = 2009j
RestrictedPython = 3.4.2
setuptools = 0.6c9
simplejson = 2.0.9
simplesettings = 0.4
SimpleTal = 4.1
<<<<<<< HEAD
sourcecodegen = 0.6.9
storm = 0.14
transaction = 1.0a1
=======
storm = 0.14stub-storm-launchpad-288
>>>>>>> 15c22943
wadllib = 0.1
windmill = 1.2
wsgi-fileserver = 0.2.7
wsgi-jsonrpc = 0.2.8
wsgi-xmlrpc = 0.2.7
<<<<<<< HEAD
z3c.coverage = 1.1.2
z3c.csvvocabulary = 1.0.0
z3c.etestbrowser = 1.0.4
z3c.form = 1.9.0
z3c.formdemo = 1.5.3
z3c.formjs = 0.4.0
z3c.formjsdemo = 0.3.1
z3c.formui = 1.4.2
z3c.i18n = 0.1.1
z3c.layer = 0.2.3
z3c.macro = 1.1.0
z3c.macroviewlet = 1.0.0
z3c.menu = 0.2.0
z3c.optionstorage = 1.0.4
z3c.pagelet = 1.0.2
z3c.ptcompat = 0.5.3
z3c.pt = 1.0b16
z3c.recipe.filetemplate = 2.0.2
z3c.recipe.i18n = 0.5.3
z3c.recipe.tag = 0.2.0
z3c.rml = 0.7.3
z3c.skin.pagelet = 1.0.2
z3c.template = 1.1.0
z3c.testing = 0.2.0
z3c.traverser = 0.2.3
z3c.viewlet = 1.0.0
z3c.viewtemplate = 0.3.2
z3c.zrtresource = 1.0.1
zc.buildout = 1.2.1
zc.catalog = 1.2.0
zc.datetimewidget = 0.5.2
zc.i18n = 0.5.2
zc.lockfile = 1.0.0
zc.recipe.egg = 1.2.2
zc.recipe.filestorage = 1.0.0
zc.recipe.testrunner = 1.0.0 # 1.1.0
zc.resourcelibrary = 1.0.1
zc.table = 0.6
zc.zope3recipes = 0.6.2
zc.zservertracelog = 1.1.5
=======
z3c.recipe.filetemplate = 2.1dev-r101784
z3c.recipe.i18n = 0.5.3
z3c.recipe.tag = 0.2.0
zc.buildout = 1.4.0dev-r101848
zc.lockfile = 1.0.0
zc.recipe.egg = 1.3.0dev-r101773
>>>>>>> 15c22943
ZConfig = 2.6.1
zdaemon = 2.0.2
ZODB3 = 3.8.1
zodbcode = 3.4.0
zope.annotation = 3.4.1
zope.app.annotation = 3.4.0
zope.app.apidoc = 3.4.3
zope.app.applicationcontrol = 3.4.3
zope.app.appsetup = 3.4.1
zope.app.authentication = 3.4.4
zope.app.basicskin = 3.4.0
zope.app.boston = 3.4.0
zope.app.broken = 3.4.0
zope.app.cache = 3.4.1
zope.app.catalog = 3.5.1
zope.app.component = 3.4.1
zope.app.container = 3.5.6
zope.app.content = 3.4.0
zope.app.dav = 3.4.1
zope.app.debug = 3.4.1
zope.app.debugskin = 3.4.0
zope.app.dependable = 3.4.0
zope.app.dtmlpage = 3.4.1
zope.app.error = 3.5.1
zope.app.exception = 3.4.1
zope.app.externaleditor = 3.4.0
zope.app.file = 3.4.4
zope.app.folder = 3.4.0
zope.app.form = 3.4.1
zope.app.ftp = 3.4.0
zope.app.generations = 3.4.1
zope.app.homefolder = 3.4.0
zope.app.http = 3.4.1
zope.app.i18n = 3.4.4
zope.app.i18nfile = 3.4.1
zope.app.interface = 3.4.0
zope.app.interpreter = 3.4.0
zope.app.intid = 3.4.1
zope.app.keyreference = 3.4.1
zope.app.layers = 3.4.0
zope.app.locales = 3.5.1
zope.app.locking = 3.4.0
zope.app.module = 3.4.0
zope.app.onlinehelp = 3.4.1
zope.app.pagetemplate = 3.4.1
zope.app.pluggableauth = 3.4.0
zope.app.preference = 3.4.1
zope.app.preview = 3.4.0
zope.app.principalannotation = 3.4.0
zope.app.publication = 3.4.3
zope.app.publisher = 3.4.1
zope.app.pythonpage = 3.4.1
zope.app.renderer = 3.4.0
zope.app.rotterdam = 3.4.1
zope.app.schema = 3.4.0
zope.app.security = 3.5.2
zope.app.securitypolicy = 3.4.6
zope.app.server = 3.4.2
zope.app.session = 3.5.1
zope.app.skins = 3.4.0
zope.app.sqlscript = 3.4.1
zope.app.testing = 3.4.3
zope.app.traversing = 3.4.0
zope.app.tree = 3.4.0
zope.app.twisted = 3.4.1
zope.app.undo = 3.4.0
zope.app.wfmc = 0.1.2
zope.app.workflow = 3.4.1
zope.app.wsgi = 3.4.1
zope.app.xmlrpcintrospection = 3.4.0
zope.app.zapi = 3.4.0
zope.app.zcmlfiles = 3.4.3
zope.app.zopeappgenerations = 3.4.0
zope.app.zptpage = 3.4.1
zope.cachedescriptors = 3.4.1
zope.component = 3.4.0 # 3.5.1
zope.configuration = 3.4.0
zope.contentprovider = 3.4.0 # 3.5.0
zope.contenttype = 3.4.0
zope.copypastemove = 3.4.0
zope.datetime = 3.4.0
zope.decorator = 3.4.0
zope.deferredimport = 3.4.0
zope.deprecation = 3.4.0
zope.documenttemplate = 3.4.0
zope.dottedname = 3.4.2 # 3.4.5
zope.dublincore = 3.4.0
zope.error = 3.5.1
zope.event = 3.4.1
zope.exceptions = 3.4.0 # 3.5.2
zope.file = 0.3.0
zope.filerepresentation = 3.4.0
zope.formlib = 3.4.0
zope.hookable = 3.4.0
zope.html = 1.0.1
zope.i18n = 3.6.0 # 3.4.0 is in Zope 3.4.0 KGS; we need >= 3.5.0 for chameleon
zope.i18nmessageid = 3.4.3
zope.index = 3.4.1
zope.interface = 3.5.1
zope.lifecycleevent = 3.4.0
zope.location = 3.4.0 # 3.5.2
zope.mimetype = 0.3.0
zope.minmax = 1.1.0
zope.modulealias = 3.4.0
zope.pagetemplate = 3.4.0
zope.proxy = 3.4.2 # 3.5.0
zope.publisher = 3.4.6 # 3.5.6
zope.rdb = 3.4.0
zope.schema = 3.4.0 # 3.5.4
zope.security = 3.4.1 # 3.6.0
zope.securitypolicy = 3.4.1
zope.sendmail = 3.4.0
zope.sequencesort = 3.4.0
zope.server = 3.4.3
zope.session = 3.4.1
zope.size = 3.4.0
zope.structuredtext = 3.4.0
zope.tal = 3.4.1 # 3.4.0
zope.tales = 3.4.0
zope.testbrowser = 3.4.2
zope.testing = 3.5.6 # 3.7.4
zope.testrecorder = 0.3.0
zope.thread = 3.4
zope.traversing = 3.4.1 # 3.5.2
zope.ucol = 1.0.2
zope.viewlet = 3.4.2
zope.wfmc = 3.4.0
zope.xmlpickle = 3.4.0
<|MERGE_RESOLUTION|>--- conflicted
+++ resolved
@@ -2,7 +2,6 @@
 versions = versions
 
 [versions]
-<<<<<<< HEAD
 # This versions file started with the Zope 3.4.0 KGS
 # (http://download.zope.org/zope3.4/3.4.0/index.html). It therefore has many
 # more specifications than we use at this time. It perhaps should be slimmed
@@ -11,34 +10,27 @@
 chameleon.core = 1.0b35
 CherryPy = 3.1.2
 ClientForm = 0.2.9
+# Required by Windmill to run on 2.4
+ctypes = 1.0.2
 docutils = 0.4
 elementtree = 1.2.6-20050316
 feedvalidator = 0.0.0DEV-r1049
+# We could use a locally hacked version of feedvalidator that has been changed
+# to not change the default socket timeout on import.  We are currently handling
+# that problem elsewhere.
+# feedvalidator = 0.0.0DEV-r1049-hacked
 functest = 0.8.7
 httplib2 = 0.4.0
 IPython = 0.9.1
 jquery.javascript = 1.0.0
 jquery.layer = 1.0.0
-launchpadlib = 1.0.1
+launchpadlib = 1.0.2
+lazr.smtptest = 1.1
 lazr.uri = 1.0.1
 lxml = 1.3.6
 mechanize = 0.1.7b
-mozrunner = 1.3.3
-=======
-# Required by Windmill to run on 2.4
-ctypes = 1.0.2
-# We use a version of feedvalidator that has been changed to not
-# change the default socket timeout on import.
-feedvalidator = 0.0.0DEV-r1049-hacked
-functest = 0.8.7
-httplib2 = 0.4.0
-ipython = 0.9.1
-launchpadlib = 1.0.2
-lazr.smtptest = 1.1
-lazr.uri = 1.0.1
 mozrunner = 1.3.4
 mocker = 0.10.1
->>>>>>> 15c22943
 oauth = 1.0
 Paste = 1.7.2
 PasteDeploy = 1.3.3
@@ -49,19 +41,14 @@
 simplejson = 2.0.9
 simplesettings = 0.4
 SimpleTal = 4.1
-<<<<<<< HEAD
 sourcecodegen = 0.6.9
-storm = 0.14
+storm = 0.14stub-storm-launchpad-288
 transaction = 1.0a1
-=======
-storm = 0.14stub-storm-launchpad-288
->>>>>>> 15c22943
 wadllib = 0.1
 windmill = 1.2
 wsgi-fileserver = 0.2.7
 wsgi-jsonrpc = 0.2.8
 wsgi-xmlrpc = 0.2.7
-<<<<<<< HEAD
 z3c.coverage = 1.1.2
 z3c.csvvocabulary = 1.0.0
 z3c.etestbrowser = 1.0.4
@@ -79,7 +66,7 @@
 z3c.pagelet = 1.0.2
 z3c.ptcompat = 0.5.3
 z3c.pt = 1.0b16
-z3c.recipe.filetemplate = 2.0.2
+z3c.recipe.filetemplate = 2.1dev-r101784
 z3c.recipe.i18n = 0.5.3
 z3c.recipe.tag = 0.2.0
 z3c.rml = 0.7.3
@@ -90,26 +77,18 @@
 z3c.viewlet = 1.0.0
 z3c.viewtemplate = 0.3.2
 z3c.zrtresource = 1.0.1
-zc.buildout = 1.2.1
+zc.buildout = 1.4.0dev-r101848
 zc.catalog = 1.2.0
 zc.datetimewidget = 0.5.2
 zc.i18n = 0.5.2
 zc.lockfile = 1.0.0
-zc.recipe.egg = 1.2.2
+zc.recipe.egg = 1.3.0dev-r101773
 zc.recipe.filestorage = 1.0.0
-zc.recipe.testrunner = 1.0.0 # 1.1.0
+zc.recipe.testrunner = 1.2.1dev-r101777 # 1.0.0 # 1.1.0
 zc.resourcelibrary = 1.0.1
 zc.table = 0.6
 zc.zope3recipes = 0.6.2
 zc.zservertracelog = 1.1.5
-=======
-z3c.recipe.filetemplate = 2.1dev-r101784
-z3c.recipe.i18n = 0.5.3
-z3c.recipe.tag = 0.2.0
-zc.buildout = 1.4.0dev-r101848
-zc.lockfile = 1.0.0
-zc.recipe.egg = 1.3.0dev-r101773
->>>>>>> 15c22943
 ZConfig = 2.6.1
 zdaemon = 2.0.2
 ZODB3 = 3.8.1
@@ -230,7 +209,7 @@
 zope.tal = 3.4.1 # 3.4.0
 zope.tales = 3.4.0
 zope.testbrowser = 3.4.2
-zope.testing = 3.5.6 # 3.7.4
+zope.testing = 3.6.0 # 3.5.6 # 3.7.4
 zope.testrecorder = 0.3.0
 zope.thread = 3.4
 zope.traversing = 3.4.1 # 3.5.2
