--- conflicted
+++ resolved
@@ -30,20 +30,6 @@
 
     <p>
       This goal was proposed by
-<<<<<<< HEAD
-      <img src="/@@/person">
-      <a tal:attributes="href context/goal_proposer/fmt:url"
-         tal:content="context/goal_proposer/browsername">Foo Bar</a>
-      on
-      <span tal:replace="context/date_goal_proposed/fmt:date">2006-12-13</span>.
-      <tal:already_decided condition="context/goal_decider">
-        It was previously marked "<span tal:replace="context/goalstatus/title">
-        Approved</span>" as a goal by
-        <img src="/@@/person">
-        <a tal:attributes="href context/goal_decider/fmt:url"
-           tal:content="context/goal_decider/browsername">Foo Bar</a>
-        on
-=======
       <a tal:replace="structure context/goal_proposer/fmt:link">Foo Bar</a>
       <span
         tal:attributes="title context/date_goal_proposed/fmt:datetime"
@@ -54,7 +40,6 @@
         It was previously marked "<span tal:replace="context/goalstatus/title">
         Approved</span>" as a goal by
         <a tal:replace="structure context/goal_decider/fmt:link">Foo Bar</a>
->>>>>>> bb06d86a
         <span
           tal:attributes="title context/date_goal_decided/fmt:datetime"
           tal:content="context/date_goal_decided/fmt:displaydate">
