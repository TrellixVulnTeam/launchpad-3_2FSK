# Copyright 2008 Canonical Ltd.  All rights reserved.


import os
import unittest
import shutil

from bzrlib.tests import TestCase, TestCaseInTempDir
from bzrlib import errors as bzr_errors
from bzrlib import urlutils

from twisted.conch.ssh import filetransfer
from twisted.conch.interfaces import ISFTPServer
from twisted.internet import defer
from twisted.python import failure
from twisted.python.util import mergeFunctionMetadata
from twisted.trial.unittest import TestCase as TrialTestCase

from canonical.config import config
from canonical.codehosting.sftp import (
    FatLocalTransport, TransportSFTPServer, FileIsADirectory)
from canonical.codehosting.sshserver import LaunchpadAvatar
from canonical.codehosting.tests.helpers import FakeLaunchpad
from canonical.codehosting.transport import BlockingProxy


class AsyncTransport:
    """Why are you even looking at this?

    This wraps around a Bazaar transport and makes all of its methods return
    Deferreds using maybeDeferred.

    In addition to normal Bazaar transport methods, this also supports
    writeChunk and local_realPath.
    """

    def __init__(self, transport):
        self._transport = transport

    def __getattr__(self, name):
        maybe_method = getattr(self._transport, name)
        if not callable(maybe_method):
            return maybe_method
        def defer_it(*args, **kwargs):
            return defer.maybeDeferred(maybe_method, *args, **kwargs)
        return mergeFunctionMetadata(maybe_method, defer_it)


class TestSFTPAdapter(TrialTestCase):

    def makeLaunchpadAvatar(self):
        fake_launchpad = FakeLaunchpad()
        user_dict = fake_launchpad.getUser(1)
        user_dict['initialBranches'] = []
        authserver = BlockingProxy(fake_launchpad)
        return LaunchpadAvatar(user_dict['name'], None, user_dict, authserver)

    def test_canAdaptToSFTPServer(self):
        server = ISFTPServer(self.makeLaunchpadAvatar())
        self.assertIsInstance(server, TransportSFTPServer)
        deferred = server.makeDirectory('~testuser/firefox/baz/.bzr', 0777)
        self.addCleanup(shutil.rmtree, config.codehosting.branches_root)
        return deferred


class TestSFTPServer(TrialTestCase, TestCaseInTempDir):

    def setUp(self):
        TrialTestCase.setUp(self)
        TestCaseInTempDir.setUp(self)
        transport = AsyncTransport(
            FatLocalTransport(urlutils.local_path_to_url('.')))
        self.sftp_server = TransportSFTPServer(transport)

    def test_writeChunk(self):
        handle = self.sftp_server.openFile('foo', 0, {})
        handle.writeChunk(0, 'bar')
        handle.close()
        self.failUnlessExists('foo')
        self.assertFileEqual('bar', 'foo')

    def test_writeChunkError(self):
        os.mkdir('foo')
        handle = self.sftp_server.openFile('foo', 0, {})
        deferred = handle.writeChunk(0, 'bar')
        return self.assertFailure(deferred, filetransfer.SFTPError)

    def test_readChunk(self):
        self.build_tree_contents([('foo', 'bar')])
        handle = self.sftp_server.openFile('foo', 0, {})
        deferred = handle.readChunk(1, 2)
        return deferred.addCallback(self.assertEqual, 'ar')

    def test_readChunkError(self):
        handle = self.sftp_server.openFile('foo', 0, {})
        deferred = handle.readChunk(1, 2)
        return self.assertFailure(deferred, filetransfer.SFTPError)

    def test_setAttrs(self):
        self.build_tree_contents([('foo', 'bar')])
        self.sftp_server.openFile('foo', 0, {}).setAttrs({})

    def test_getAttrs(self):
        self.build_tree_contents([('foo', 'bar')])
        self.assertEqual({}, self.sftp_server.openFile('foo', 0,
                         {}).getAttrs())

    def test_ServersetAttrs(self):
        self.build_tree_contents([('foo', 'bar')])
        self.sftp_server.setAttrs('foo', {})

    def test_ServergetAttrs(self):
        self.build_tree_contents([('foo', 'bar')])
        self.assertEqual({}, self.sftp_server.getAttrs('foo', False))

    def test_removeFile(self):
        self.build_tree_contents([('foo', 'bar')])
        self.sftp_server.removeFile('foo')
        self.failIfExists('foo')

    def test_removeFileError(self):
        deferred = self.sftp_server.removeFile('foo')
        return self.assertFailure(deferred, filetransfer.SFTPError)

    def test_renameFile(self):
        self.build_tree_contents([('foo', 'bar')])
        self.sftp_server.renameFile('foo', 'baz')
        self.failIfExists('foo')
        self.failUnlessExists('baz')

    def test_renameFileError(self):
        deferred = self.sftp_server.renameFile('foo', 'baz')
        return self.assertFailure(deferred, filetransfer.SFTPError)

    def test_makeDirectory(self):
        self.sftp_server.makeDirectory('foo', {'permissions': 0777})
        self.assertTrue(os.path.isdir('foo'), 'foo is not a directory')

    def test_makeDirectoryError(self):
        deferred = self.sftp_server.makeDirectory(
            'foo/bar', {'permissions': 0777})
        return self.assertFailure(deferred, filetransfer.SFTPError)

    def test_removeDirectory(self):
        os.mkdir('foo')
        self.sftp_server.removeDirectory('foo')
        self.failIfExists('foo')

    def test_removeDirectoryError(self):
        deferred = self.sftp_server.removeDirectory('foo')
        return self.assertFailure(deferred, filetransfer.SFTPError)

    def test_gotVersion(self):
        extended = self.sftp_server.gotVersion('version', {})
        self.assertEqual({}, extended)

    def test_extendedRequest(self):
        # We don't support any extensions.
        self.assertRaises(
            NotImplementedError, self.sftp_server.extendedRequest,
            'foo', 'bar')

    def test_realPath(self):
        os.symlink('foo', 'bar')
        deferred = self.sftp_server.realPath('bar')
        return deferred.addCallback(self.assertEqual, os.path.abspath('foo'))

    def test_makeLink(self):
        self.assertRaises(NotImplementedError, self.sftp_server.makeLink,
                          'foo', 'bar')

    def test_readLink(self):
        self.assertRaises(NotImplementedError, self.sftp_server.readLink,
                          'foo')

    def test_openDirectory(self):
        self.build_tree(['foo/', 'foo/bar/', 'foo/baz'])
        deferred = self.sftp_server.openDirectory('foo')
        def check_open_directory(directory):
<<<<<<< HEAD
            self.assertEqual(set(['baz', 'bar']), set(directory))
=======
            self.assertEqual(
                [('bar', 'bar', {}), ('baz', 'baz', {})],
                list(sorted((directory))))
>>>>>>> 5f78e67b
            directory.close()
        return deferred.addCallback(check_open_directory)

    def test_openDirectoryError(self):
        deferred = self.sftp_server.openDirectory('foo')
        return self.assertFailure(deferred, filetransfer.SFTPError)

    def test_translatePermissionDenied(self):
        exception = bzr_errors.PermissionDenied('foo')
        self.do_translation_test(exception, filetransfer.FX_PERMISSION_DENIED)

    def test_translateNoSuchFile(self):
        exception = bzr_errors.NoSuchFile('foo')
        self.do_translation_test(exception, filetransfer.FX_NO_SUCH_FILE)

    def test_translateFileExists(self):
        exception = bzr_errors.FileExists('foo')
        self.do_translation_test(
            exception, filetransfer.FX_FILE_ALREADY_EXISTS)

    def test_translateFileIsADirectory(self):
        exception = FileIsADirectory('foo')
        self.do_translation_test(
            exception, filetransfer.FX_FILE_IS_A_DIRECTORY)

    def test_translateDirectoryNotEmpty(self):
        exception = bzr_errors.DirectoryNotEmpty('foo')
        self.do_translation_test(
            exception, filetransfer.FX_FAILURE)

    def test_translateRandomError(self):
        exception = KeyboardInterrupt()
        result = self.assertRaises(KeyboardInterrupt,
            self.sftp_server.translateError,
            failure.Failure(exception), 'methodName')
        self.assertIs(result, exception)

    def do_translation_test(self, exception, sftp_code, method_name=None):
        result = self.assertRaises(filetransfer.SFTPError,
            self.sftp_server.translateError,
            failure.Failure(exception), method_name)
        self.assertEqual(sftp_code, result.code)
        self.assertEqual(str(exception), result.message)


def test_suite():
    return unittest.TestLoader().loadTestsFromName(__name__)<|MERGE_RESOLUTION|>--- conflicted
+++ resolved
@@ -177,13 +177,9 @@
         self.build_tree(['foo/', 'foo/bar/', 'foo/baz'])
         deferred = self.sftp_server.openDirectory('foo')
         def check_open_directory(directory):
-<<<<<<< HEAD
-            self.assertEqual(set(['baz', 'bar']), set(directory))
-=======
             self.assertEqual(
                 [('bar', 'bar', {}), ('baz', 'baz', {})],
                 list(sorted((directory))))
->>>>>>> 5f78e67b
             directory.close()
         return deferred.addCallback(check_open_directory)
 
