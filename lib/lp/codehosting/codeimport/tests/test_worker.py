--- conflicted
+++ resolved
@@ -22,11 +22,7 @@
 from bzrlib.upgrade import upgrade
 from bzrlib.urlutils import join as urljoin
 
-<<<<<<< HEAD
-from CVS import Repository, tree
-=======
 from CVS import Repository, tree as CVSTree
->>>>>>> 98fef158
 
 from canonical.cachedproperty import cachedproperty
 from canonical.config import config
@@ -36,13 +32,8 @@
 from lp.codehosting import load_optional_plugin
 from lp.codehosting.codeimport.worker import (
     BazaarBranchStore, BzrSvnImportWorker, CSCVSImportWorker,
-<<<<<<< HEAD
     ForeignTreeStore, GitImportWorker, HgImportWorker, ImportDataStore,
     ImportWorker, get_default_bazaar_branch_store)
-=======
-    ForeignTreeStore, GitImportWorker, ImportDataStore, ImportWorker,
-    get_default_bazaar_branch_store)
->>>>>>> 98fef158
 from lp.codehosting.codeimport.tests.servers import (
     CVSServer, GitServer, MercurialServer, SubversionServer)
 from lp.codehosting.tests.helpers import (
@@ -627,11 +618,7 @@
         raise NotImplementedError(
             "Override this with a VCS-specific implementation.")
 
-<<<<<<< HEAD
-    def makeForeignCommit(self):
-=======
     def makeForeignCommit(self, source_details):
->>>>>>> 98fef158
         """Commit a revision to the repo described by `self.source_details`.
 
         Increment `self.foreign_commit_count` as appropriate.
@@ -678,11 +665,7 @@
             self.foreign_commit_count, len(branch.revision_history()))
 
         # Change the remote branch.
-<<<<<<< HEAD
-        self.makeForeignCommit()
-=======
         self.makeForeignCommit(worker.source_details)
->>>>>>> 98fef158
 
         # Run the same worker again.
         worker.run()
@@ -755,15 +738,6 @@
         super(TestCVSImport, self).setUp()
         self.setUpImport()
 
-<<<<<<< HEAD
-    def makeForeignCommit(self):
-        # If you write to a file in the same second as the previous commit,
-        # CVS will not think that it has changed.
-        time.sleep(1)
-        repo = Repository(self.source_details.cvs_root, QuietFakeLogger())
-        repo.get(self.source_details.cvs_module, 'working_dir')
-        wt = tree('working_dir')
-=======
     def makeForeignCommit(self, source_details):
         # If you write to a file in the same second as the previous commit,
         # CVS will not think that it has changed.
@@ -771,7 +745,6 @@
         repo = Repository(source_details.cvs_root, QuietFakeLogger())
         repo.get(source_details.cvs_module, 'working_dir')
         wt = CVSTree('working_dir')
->>>>>>> 98fef158
         self.build_tree_contents([('working_dir/README', 'New content')])
         wt.commit(log='Log message')
         self.foreign_commit_count += 1
@@ -796,17 +769,10 @@
     """Implementations of `makeForeignCommit` and `makeSourceDetails` for svn.
     """
 
-<<<<<<< HEAD
-    def makeForeignCommit(self):
-        """Change the foreign tree."""
-        client = pysvn.Client()
-        client.checkout(self.source_details.svn_branch_url, 'working_tree')
-=======
     def makeForeignCommit(self, source_details):
         """Change the foreign tree."""
         client = pysvn.Client()
         client.checkout(source_details.svn_branch_url, 'working_tree')
->>>>>>> 98fef158
         file = open('working_tree/newfile', 'w')
         file.write('No real content\n')
         file.close()
@@ -827,20 +793,6 @@
         self.foreign_commit_count = 2
         return self.factory.makeCodeImportSourceDetails(
             rcstype=self.rcstype, svn_branch_url=svn_branch_url)
-<<<<<<< HEAD
-
-
-class TestSubversionImport(WorkerTest, SubversionImportHelpers,
-                           CSCVSActualImportMixin):
-    """Tests for the worker importing and syncing a Subversion branch."""
-
-    rcstype = 'svn'
-
-    def setUp(self):
-        WorkerTest.setUp(self)
-        self.setUpImport()
-=======
->>>>>>> 98fef158
 
 
 class TestSubversionImport(WorkerTest, SubversionImportHelpers,
@@ -912,19 +864,11 @@
             source_details, self.get_transport('import_data'),
             self.bazaar_store, logging.getLogger())
 
-<<<<<<< HEAD
-    def makeForeignCommit(self):
-        """Change the foreign tree, generating exactly one commit."""
-        from bzrlib.plugins.git.tests import run_git
-        wd = os.getcwd()
-        os.chdir(self.source_details.git_repo_url)
-=======
     def makeForeignCommit(self, source_details):
         """Change the foreign tree, generating exactly one commit."""
         from bzrlib.plugins.git.tests import run_git
         wd = os.getcwd()
         os.chdir(source_details.git_repo_url)
->>>>>>> 98fef158
         try:
             run_git('config', 'user.name', 'Joe Random Hacker')
             run_git('commit', '-m', 'dsadas')
@@ -947,7 +891,6 @@
             rcstype='git', git_repo_url=repository_path)
 
 
-<<<<<<< HEAD
 class TestMercurialImport(WorkerTest, TestActualImportMixin):
 
     def setUp(self):
@@ -997,11 +940,7 @@
 
 
 class TestBzrSvnImport(WorkerTest, SubversionImportHelpers,
-                       TestActualImportMixin):
-=======
-class TestBzrSvnImport(WorkerTest, SubversionImportHelpers,
                        TestActualImportMixin, PullingImportWorkerTests):
->>>>>>> 98fef158
 
     rcstype = 'bzr-svn'
 
@@ -1009,13 +948,6 @@
         super(TestBzrSvnImport, self).setUp()
         load_optional_plugin('svn')
         self.setUpImport()
-<<<<<<< HEAD
-
-    def makeImportWorker(self):
-        """Make a new `ImportWorker`."""
-        return BzrSvnImportWorker(
-            self.source_details, self.get_transport('import_data'),
-=======
         # XXX MichaelHudson, 2009-11-24, bug=464174:
         # TestCaseWithMemoryTransport likes to set these environment variables
         # to unicode strings and bzr-svn hits an assertion failure in this
@@ -1029,7 +961,6 @@
         """Make a new `ImportWorker`."""
         return BzrSvnImportWorker(
             source_details, self.get_transport('import_data'),
->>>>>>> 98fef158
             self.bazaar_store, logging.getLogger())
 
 
