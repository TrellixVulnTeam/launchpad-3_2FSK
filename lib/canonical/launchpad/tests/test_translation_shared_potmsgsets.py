# Copyright 2008 Canonical Ltd.  All rights reserved.

__metaclass__ = type

from datetime import datetime, timedelta
from pytz import timezone
import unittest

import transaction

from zope.component import getUtility
from zope.security.proxy import isinstance as zope_isinstance
from zope.security.proxy import removeSecurityProxy

from canonical.launchpad.database.translationmessage import (
    DummyTranslationMessage)
from canonical.launchpad.database.translationtemplateitem import (
    TranslationTemplateItem)
from canonical.launchpad.interfaces import (
    ILanguageSet, POTMsgSetInIncompatibleTemplatesError,
    TranslationFileFormat)
from canonical.launchpad.testing.factory import LaunchpadObjectFactory
from canonical.testing import LaunchpadZopelessLayer


class TestTranslationSharedPOTMsgSets(unittest.TestCase):
    """Test discovery of translation suggestions."""

    layer = LaunchpadZopelessLayer

    def setUp(self):
        """Set up context to test in."""
        # Create a product with two series and a shared POTemplate
        # in different series ('devel' and 'stable').
        factory = LaunchpadObjectFactory()
        self.factory = factory
        self.foo = factory.makeProduct()
        self.foo_devel = factory.makeProductSeries(
            name='devel', product=self.foo)
        self.foo_stable = factory.makeProductSeries(
            name='stable', product=self.foo)
        self.foo.official_rosetta = True

        # POTemplate is 'shared' if it has the same name ('messages').
        self.devel_potemplate = factory.makePOTemplate(
            productseries=self.foo_devel, name="messages")
        self.stable_potemplate = factory.makePOTemplate(self.foo_stable,
                                                        name="messages")

        # Create a single POTMsgSet that is used across all tests,
        # and add it to only one of the POTemplates.
        self.potmsgset = self.factory.makePOTMsgSet(self.devel_potemplate)
        self.potmsgset.setSequence(self.devel_potemplate, 1)

    def test_TranslationTemplateItem(self):
        self.potmsgset.setSequence(self.stable_potemplate, 1)

        devel_potmsgsets = list(self.devel_potemplate.getPOTMsgSets())
        stable_potmsgsets = list(self.stable_potemplate.getPOTMsgSets())

        self.assertEquals(devel_potmsgsets, [self.potmsgset])
        self.assertEquals(devel_potmsgsets, stable_potmsgsets)

    def test_POTMsgSetInIncompatiblePOTemplates(self):
        # Make sure a POTMsgSet cannot be used in two POTemplates with
        # different incompatible source_file_format (like XPI and PO).
        self.devel_potemplate.source_file_format = TranslationFileFormat.PO
        self.stable_potemplate.source_file_format = TranslationFileFormat.XPI

        potmsgset = self.potmsgset

        self.assertRaises(POTMsgSetInIncompatibleTemplatesError,
                          potmsgset.setSequence, self.stable_potemplate, 1)

        # If the two file formats are compatible, it works.
        self.stable_potemplate.source_file_format = (
            TranslationFileFormat.KDEPO)
        potmsgset.setSequence(self.stable_potemplate, 1)

        devel_potmsgsets = list(self.devel_potemplate.getPOTMsgSets())
        stable_potmsgsets = list(self.stable_potemplate.getPOTMsgSets())
        self.assertEquals(devel_potmsgsets, stable_potmsgsets)

        # We hack the POTemplate manually to make data inconsistent
        # in database.
        self.stable_potemplate.source_file_format = TranslationFileFormat.XPI
        transaction.commit()

        # We remove the security proxy to be able to get a callable for
        # properties like `uses_english_msgids` and `singular_text`.
        naked_potmsgset = removeSecurityProxy(potmsgset)

        self.assertRaises(POTMsgSetInIncompatibleTemplatesError,
                          naked_potmsgset.__getattribute__,
                          "uses_english_msgids")

        self.assertRaises(POTMsgSetInIncompatibleTemplatesError,
                          naked_potmsgset.__getattribute__, "singular_text")


    def test_POTMsgSetUsesEnglishMsgids(self):
        """Test that `uses_english_msgids` property works correctly."""

        # Gettext PO format uses English strings as msgids.
        self.devel_potemplate.source_file_format = TranslationFileFormat.PO
        transaction.commit()
        self.assertEquals(self.potmsgset.uses_english_msgids, True)

        # Mozilla XPI format doesn't use English strings as msgids.
        self.devel_potemplate.source_file_format = TranslationFileFormat.XPI
        transaction.commit()
        self.assertEquals(self.potmsgset.uses_english_msgids, False)

    def test_POTMsgSet_singular_text(self):
        """Test that `singular_text` property works correctly."""

        BASE_STRING = u"Base string"
        ENGLISH_STRING = u"English string"
        DIVERGED_ENGLISH_STRING = u"Diverged English string"

        # We create a POTMsgSet with a base English string.
        potmsgset = self.factory.makePOTMsgSet(self.devel_potemplate,
                                               BASE_STRING)
        potmsgset.setSequence(self.devel_potemplate, 2)

        # Gettext PO format uses English strings as msgids.
        self.devel_potemplate.source_file_format = TranslationFileFormat.PO
        transaction.commit()
        self.assertEquals(potmsgset.singular_text, BASE_STRING)
<<<<<<< HEAD

        # Mozilla XPI format doesn't use English strings as msgids,
        # unless there is no English POFile object.
        self.devel_potemplate.source_file_format = TranslationFileFormat.XPI
        transaction.commit()
        self.assertEquals(potmsgset.singular_text, BASE_STRING)

        # POTMsgSet singular_text is read from a shared English translation.
        en_pofile = self.factory.makePOFile('en', self.devel_potemplate)
        translation = self.factory.makeTranslationMessage(
            pofile=en_pofile, potmsgset=potmsgset,
            translations=[ENGLISH_STRING])
        translation.potemplate = None
        self.assertEquals(potmsgset.singular_text, ENGLISH_STRING)

        # A diverged (translation.potemplate != None) English translation
        # is not used as a singular_text.
        translation = self.factory.makeTranslationMessage(
            pofile=en_pofile, potmsgset=potmsgset,
            translations=[DIVERGED_ENGLISH_STRING])
        translation.potemplate = None
        self.assertEquals(potmsgset.singular_text, ENGLISH_STRING)

    def test_getCurrentDummyTranslationMessage(self):
        """Test that a DummyTranslationMessage is correctly returned."""

        # When there is no POFile, we get a DummyTranslationMessage inside
        # a DummyPOFile.
        serbian = getUtility(ILanguageSet).getLanguageByCode('sr')
        dummy = self.potmsgset.getCurrentDummyTranslationMessage(
            self.devel_potemplate, serbian)
        self.assertTrue(zope_isinstance(dummy, DummyTranslationMessage))

        # If a POFile exists, but there is no current translation message,
        # a dummy translation message is returned.
        sr_pofile = self.factory.makePOFile('sr', self.devel_potemplate)
        dummy = self.potmsgset.getCurrentDummyTranslationMessage(
            self.devel_potemplate, serbian)
        self.assertTrue(zope_isinstance(dummy, DummyTranslationMessage))

        # When there is a current translation message, an exception
        # is raised.
        translation = self.factory.makeTranslationMessage(
            pofile=sr_pofile, potmsgset=self.potmsgset)
        self.assertTrue(translation.is_current)
        self.assertRaises(AssertionError,
                          self.potmsgset.getCurrentDummyTranslationMessage,
                          self.devel_potemplate, serbian)
=======

        # Mozilla XPI format doesn't use English strings as msgids,
        # unless there is no English POFile object.
        self.devel_potemplate.source_file_format = TranslationFileFormat.XPI
        transaction.commit()
        self.assertEquals(potmsgset.singular_text, BASE_STRING)

        # POTMsgSet singular_text is read from a shared English translation.
        en_pofile = self.factory.makePOFile('en', self.devel_potemplate)
        translation = self.factory.makeSharedTranslationMessage(
            pofile=en_pofile, potmsgset=potmsgset,
            translations=[ENGLISH_STRING])
        self.assertEquals(potmsgset.singular_text, ENGLISH_STRING)

        # A diverged (translation.potemplate != None) English translation
        # is not used as a singular_text.
        translation = self.factory.makeTranslationMessage(
            pofile=en_pofile, potmsgset=potmsgset,
            translations=[DIVERGED_ENGLISH_STRING])
        translation.potemplate = self.devel_potemplate
        self.assertEquals(potmsgset.singular_text, ENGLISH_STRING)

    def test_getCurrentDummyTranslationMessage(self):
        """Test that a DummyTranslationMessage is correctly returned."""

        # When there is no POFile, we get a DummyTranslationMessage inside
        # a DummyPOFile.
        serbian = getUtility(ILanguageSet).getLanguageByCode('sr')
        dummy = self.potmsgset.getCurrentDummyTranslationMessage(
            self.devel_potemplate, serbian)
        self.assertTrue(zope_isinstance(dummy, DummyTranslationMessage))

        # If a POFile exists, but there is no current translation message,
        # a dummy translation message is returned.
        sr_pofile = self.factory.makePOFile('sr', self.devel_potemplate)
        dummy = self.potmsgset.getCurrentDummyTranslationMessage(
            self.devel_potemplate, serbian)
        self.assertTrue(zope_isinstance(dummy, DummyTranslationMessage))

        # When there is a current translation message, an exception
        # is raised.
        translation = self.factory.makeTranslationMessage(
            pofile=sr_pofile, potmsgset=self.potmsgset)
        self.assertTrue(translation.is_current)
        self.assertRaises(AssertionError,
                          self.potmsgset.getCurrentDummyTranslationMessage,
                          self.devel_potemplate, serbian)

    def test_getCurrentTranslationMessage(self):
        """Test how shared and diverged current translation messages
        interact."""
        # Share a POTMsgSet in two templates, and get a Serbian POFile.
        self.potmsgset.setSequence(self.stable_potemplate, 1)
        sr_pofile = self.factory.makePOFile('sr', self.devel_potemplate)
        serbian = sr_pofile.language

        # A shared translation is current in both templates.
        shared_translation = self.factory.makeSharedTranslationMessage(
            pofile=sr_pofile, potmsgset=self.potmsgset)
        self.assertEquals(self.potmsgset.getCurrentTranslationMessage(
            self.devel_potemplate, serbian), shared_translation)
        self.assertEquals(self.potmsgset.getCurrentTranslationMessage(
            self.stable_potemplate, serbian), shared_translation)

        # Adding a diverged translation in one template makes that one
        # current in it.
        diverged_translation = self.factory.makeTranslationMessage(
            pofile=sr_pofile, potmsgset=self.potmsgset)
        self.assertEquals(self.potmsgset.getCurrentTranslationMessage(
            self.devel_potemplate, serbian), diverged_translation)
        self.assertEquals(self.potmsgset.getCurrentTranslationMessage(
            self.stable_potemplate, serbian), shared_translation)

    def test_getImportedTranslationMessage(self):
        """Test how shared and diverged current translation messages
        interact."""
        # Share a POTMsgSet in two templates, and get a Serbian POFile.
        self.potmsgset.setSequence(self.stable_potemplate, 1)
        sr_pofile = self.factory.makePOFile('sr', self.devel_potemplate)
        serbian = sr_pofile.language

        # A shared translation is imported in both templates.
        shared_translation = self.factory.makeSharedTranslationMessage(
            pofile=sr_pofile, potmsgset=self.potmsgset, is_imported=True)
        self.assertEquals(self.potmsgset.getImportedTranslationMessage(
            self.devel_potemplate, serbian), shared_translation)
        self.assertEquals(self.potmsgset.getImportedTranslationMessage(
            self.stable_potemplate, serbian), shared_translation)

        # Adding a diverged translation in one template makes that one
        # an imported translation there.
        diverged_translation = self.factory.makeTranslationMessage(
            pofile=sr_pofile, potmsgset=self.potmsgset, is_imported=True)
        self.assertEquals(self.potmsgset.getImportedTranslationMessage(
            self.devel_potemplate, serbian), diverged_translation)
        self.assertEquals(self.potmsgset.getImportedTranslationMessage(
            self.stable_potemplate, serbian), shared_translation)

    def test_getLocalTranslationMessages(self):
        """Test retrieval of local suggestions."""
        # Share a POTMsgSet in two templates, and get a Serbian POFile.
        self.potmsgset.setSequence(self.stable_potemplate, 1)
        sr_pofile = self.factory.makePOFile('sr', self.devel_potemplate)
        sr_stable_pofile = self.factory.makePOFile(
            'sr', self.stable_potemplate)
        serbian = sr_pofile.language

        # When there are no suggestions, empty list is returned.
        self.assertEquals(
            list(self.potmsgset.getLocalTranslationMessages(
                self.devel_potemplate, serbian)),
            [])

        # A shared suggestion is shown in both templates.
        shared_suggestion = self.factory.makeSharedTranslationMessage(
            pofile=sr_pofile, potmsgset=self.potmsgset, suggestion=True)
        self.assertEquals(
            list(self.potmsgset.getLocalTranslationMessages(
                self.devel_potemplate, serbian)),
            [shared_suggestion])
        self.assertEquals(
            list(self.potmsgset.getLocalTranslationMessages(
                self.stable_potemplate, serbian)),
            [shared_suggestion])

        # A suggestion on another PO file is still shown in both templates.
        another_suggestion = self.factory.makeSharedTranslationMessage(
            pofile=sr_stable_pofile, potmsgset=self.potmsgset, suggestion=True)
        self.assertEquals(
            list(self.potmsgset.getLocalTranslationMessages(
                self.devel_potemplate, serbian)),
            [shared_suggestion, another_suggestion])
        self.assertEquals(
            list(self.potmsgset.getLocalTranslationMessages(
                self.stable_potemplate, serbian)),
            [shared_suggestion, another_suggestion])

        # Setting one of the suggestions as current will leave make
        # them both 'reviewed' and thus hidden.
        shared_suggestion = self.factory.makeSharedTranslationMessage(
            pofile=sr_pofile, potmsgset=self.potmsgset, suggestion=False)
        self.assertEquals(
            list(self.potmsgset.getLocalTranslationMessages(
                self.devel_potemplate, serbian)),
            [])
>>>>>>> 79ff9493

def test_suite():
    return unittest.TestLoader().loadTestsFromName(__name__)<|MERGE_RESOLUTION|>--- conflicted
+++ resolved
@@ -127,7 +127,6 @@
         self.devel_potemplate.source_file_format = TranslationFileFormat.PO
         transaction.commit()
         self.assertEquals(potmsgset.singular_text, BASE_STRING)
-<<<<<<< HEAD
 
         # Mozilla XPI format doesn't use English strings as msgids,
         # unless there is no English POFile object.
@@ -137,10 +136,9 @@
 
         # POTMsgSet singular_text is read from a shared English translation.
         en_pofile = self.factory.makePOFile('en', self.devel_potemplate)
-        translation = self.factory.makeTranslationMessage(
+        translation = self.factory.makeSharedTranslationMessage(
             pofile=en_pofile, potmsgset=potmsgset,
             translations=[ENGLISH_STRING])
-        translation.potemplate = None
         self.assertEquals(potmsgset.singular_text, ENGLISH_STRING)
 
         # A diverged (translation.potemplate != None) English translation
@@ -148,7 +146,7 @@
         translation = self.factory.makeTranslationMessage(
             pofile=en_pofile, potmsgset=potmsgset,
             translations=[DIVERGED_ENGLISH_STRING])
-        translation.potemplate = None
+        translation.potemplate = self.devel_potemplate
         self.assertEquals(potmsgset.singular_text, ENGLISH_STRING)
 
     def test_getCurrentDummyTranslationMessage(self):
@@ -176,54 +174,6 @@
         self.assertRaises(AssertionError,
                           self.potmsgset.getCurrentDummyTranslationMessage,
                           self.devel_potemplate, serbian)
-=======
-
-        # Mozilla XPI format doesn't use English strings as msgids,
-        # unless there is no English POFile object.
-        self.devel_potemplate.source_file_format = TranslationFileFormat.XPI
-        transaction.commit()
-        self.assertEquals(potmsgset.singular_text, BASE_STRING)
-
-        # POTMsgSet singular_text is read from a shared English translation.
-        en_pofile = self.factory.makePOFile('en', self.devel_potemplate)
-        translation = self.factory.makeSharedTranslationMessage(
-            pofile=en_pofile, potmsgset=potmsgset,
-            translations=[ENGLISH_STRING])
-        self.assertEquals(potmsgset.singular_text, ENGLISH_STRING)
-
-        # A diverged (translation.potemplate != None) English translation
-        # is not used as a singular_text.
-        translation = self.factory.makeTranslationMessage(
-            pofile=en_pofile, potmsgset=potmsgset,
-            translations=[DIVERGED_ENGLISH_STRING])
-        translation.potemplate = self.devel_potemplate
-        self.assertEquals(potmsgset.singular_text, ENGLISH_STRING)
-
-    def test_getCurrentDummyTranslationMessage(self):
-        """Test that a DummyTranslationMessage is correctly returned."""
-
-        # When there is no POFile, we get a DummyTranslationMessage inside
-        # a DummyPOFile.
-        serbian = getUtility(ILanguageSet).getLanguageByCode('sr')
-        dummy = self.potmsgset.getCurrentDummyTranslationMessage(
-            self.devel_potemplate, serbian)
-        self.assertTrue(zope_isinstance(dummy, DummyTranslationMessage))
-
-        # If a POFile exists, but there is no current translation message,
-        # a dummy translation message is returned.
-        sr_pofile = self.factory.makePOFile('sr', self.devel_potemplate)
-        dummy = self.potmsgset.getCurrentDummyTranslationMessage(
-            self.devel_potemplate, serbian)
-        self.assertTrue(zope_isinstance(dummy, DummyTranslationMessage))
-
-        # When there is a current translation message, an exception
-        # is raised.
-        translation = self.factory.makeTranslationMessage(
-            pofile=sr_pofile, potmsgset=self.potmsgset)
-        self.assertTrue(translation.is_current)
-        self.assertRaises(AssertionError,
-                          self.potmsgset.getCurrentDummyTranslationMessage,
-                          self.devel_potemplate, serbian)
 
     def test_getCurrentTranslationMessage(self):
         """Test how shared and diverged current translation messages
@@ -322,7 +272,6 @@
             list(self.potmsgset.getLocalTranslationMessages(
                 self.devel_potemplate, serbian)),
             [])
->>>>>>> 79ff9493
 
 def test_suite():
     return unittest.TestLoader().loadTestsFromName(__name__)