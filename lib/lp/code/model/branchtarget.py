--- conflicted
+++ resolved
@@ -103,15 +103,14 @@
         return True
 
     @property
-<<<<<<< HEAD
     def supports_short_identites(self):
         """See `IBranchTarget`."""
         return True
-=======
+
+    @property
     def supports_code_imports(self):
         """See `IBranchTarget`."""
         return False
->>>>>>> 673fcf88
 
     def areBranchesMergeable(self, other_target):
         """See `IBranchTarget`."""
@@ -201,11 +200,12 @@
         return False
 
     @property
-<<<<<<< HEAD
     def supports_short_identites(self):
-=======
+        """See `IBranchTarget`."""
+        return False
+
+    @property
     def supports_code_imports(self):
->>>>>>> 673fcf88
         """See `IBranchTarget`."""
         return False
 
@@ -286,11 +286,12 @@
         return True
 
     @property
-<<<<<<< HEAD
     def supports_short_identites(self):
-=======
+        """See `IBranchTarget`."""
+        return True
+
+    @property
     def supports_code_imports(self):
->>>>>>> 673fcf88
         """See `IBranchTarget`."""
         return True
 
