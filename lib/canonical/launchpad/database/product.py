--- conflicted
+++ resolved
@@ -49,11 +49,7 @@
 from canonical.launchpad.database.cal import Calendar
 from canonical.launchpad.interfaces import (
     IProduct, IProductSet, ILaunchpadCelebrities, ICalendarOwner,
-<<<<<<< HEAD
-    IQuestionTarget, NotFoundError, get_supported_languages,
-=======
     IQuestionTarget, IPersonSet, NotFoundError, get_supported_languages,
->>>>>>> 2d02a519
     QUESTION_STATUS_DEFAULT_SEARCH, IHasLogo, IHasMugshot, IHasIcon)
 
 
