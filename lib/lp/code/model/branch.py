--- conflicted
+++ resolved
@@ -464,12 +464,7 @@
     def browse_source_url(self):
         return self.codebrowse_url('files')
 
-<<<<<<< HEAD
-    @property
-    def bzr_identity(self):
-=======
     def composePublicURL(self, scheme='http'):
->>>>>>> da641043
         """See `IBranch`."""
         # Not all protocols work for private branches.
         public_schemes = ['http']
