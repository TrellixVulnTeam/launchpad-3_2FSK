# Copyright 2009 Canonical Ltd.  This software is licensed under the
# GNU Affero General Public License version 3 (see the file LICENSE).

"""Code for 'processing' 'uploads'. Also see nascentupload.py.

Uploads are directories in the 'incoming' queue directory. They may have
arrived manually from a distribution contributor, via a poppy upload, or
they may have come from a build.

Within an upload, we may find no changes file, one, or several. One is
the usual number. To process the upload, we process each changes file
in turn. These changes files may be within a structure of sub-directories,
in which case we extract information from the names of these, to calculate
which distribution and which PPA are being uploaded to.

To process a changes file, we make checks such as that the other files
referenced by it are present, formatting is valid, signatures are correct,
checksums match, and that the .changes file represents an upload which makes
sense, eg. it is not a binary for which we have no source, or an older
version than already exists in the same target distroseries pocket.

Depending on the outcome of these checks, the changes file will either be
accepted (and the information from it, and the referenced files, imported
into the database) or it won't (and the database will be unchanged). If not
accepted, a changes file might be 'failed' or 'rejected', where failed
changes files are dropped silently, but rejected ones generate a rejection
email back to the uploader.

There are several valid reasons to fail (the changes file is so mangled
that we can't read who we should send a rejection to, or it's not correctly
signed, so we can't be sure a rejection wouldn't be spam (it may not have
been uploaded by who it says it was uploaded by). In practice, in the code
as it stands, we also consider the processing of a changes file to have
failed if it generates an unexpected exception, and there are some known
cases where it does this and a rejection would have been more useful
(see bug 35965).

Each upload directory is saved after processing, in case it is needed for
debugging purposes. This is done by moving it to a directory inside the queue
directory, beside incoming, named after the result - 'failed', 'rejected' or
'accepted'. Where there are no changes files, the upload is considered failed,
and where there is more than one changes file, the upload is assigned the
worst of the results from the various changes files found (in the order
above, failed being worst).

"""

__metaclass__ = type

import datetime
import os
import pytz
import shutil
import stat
import sys

from sqlobject import SQLObjectNotFound

from zope.component import getUtility

from lp.app.errors import NotFoundError
from lp.archiveuploader.nascentupload import (
    NascentUpload, FatalUploadError, EarlyReturnUploadError)
from lp.archiveuploader.uploadpolicy import (
    BuildDaemonUploadPolicy,
    SOURCE_PACKAGE_RECIPE_UPLOAD_POLICY_NAME,
    UploadPolicyError)
from lp.buildmaster.interfaces.buildbase import BuildStatus
from lp.soyuz.interfaces.archive import IArchiveSet, NoSuchPPA
from lp.soyuz.interfaces.binarypackagebuild import IBinaryPackageBuildSet
from lp.registry.interfaces.distribution import IDistributionSet
from lp.registry.interfaces.person import IPersonSet
from canonical.launchpad.scripts.logger import BufferLogger
from canonical.launchpad.webapp.errorlog import (
    ErrorReportingUtility, ScriptRequest)

from contrib.glock import GlobalLock

__all__ = [
    'UploadProcessor',
    'parse_build_upload_leaf_name',
    'parse_upload_path',
    ]

UPLOAD_PATH_ERROR_TEMPLATE = (
"""Launchpad failed to process the upload path '%(upload_path)s':

%(path_error)s

It is likely that you have a configuration problem with dput/dupload.
%(extra_info)s
""")


def parse_build_upload_leaf_name(name):
    """Parse the leaf directory name of a build upload.

    :param name: Directory name.
    :return: Tuple with build id and build queue record id.
    """
    (build_id_str, queue_record_str) = name.split("-", 1)
    try:
        return int(build_id_str), int(queue_record_str)
    except TypeError:
        raise ValueError


class UploadStatusEnum:
    """Possible results from processing an upload.

    ACCEPTED: all goes well, we commit nascentupload's changes to the db
    REJECTED: nascentupload gives a well-formed rejection error,
              we send a rejection email and rollback.
    FAILED: nascentupload code raises an exception, no email, rollback
    """
    ACCEPTED = 'accepted'
    REJECTED = 'rejected'
    FAILED = 'failed'


class UploadPathError(Exception):
    """This exception happened when parsing the upload path."""


class PPAUploadPathError(Exception):
    """Exception when parsing a PPA upload path."""


class UploadProcessor:
    """Responsible for processing uploads. See module docstring."""

    def __init__(self, base_fsroot, dry_run, no_mails, builds, keep,
                 policy_for_distro, ztm, log):
        """Create a new upload processor.

        :param base_fsroot: Root path for queue to use
        :param dry_run: Run but don't commit changes to database
        :param no_mails: Don't send out any emails
        :param builds: Interpret leaf names as build ids
        :param keep: Leave the files in place, don't move them away
        :param policy_for_distro: callback to obtain Policy object for a
            distribution
        :param ztm: Database transaction to use
        :param log: Logger to use for reporting
        """
        self.base_fsroot = base_fsroot
        self.dry_run = dry_run
        self.keep = keep
        self.last_processed_upload = None
        self.log = log
        self.no_mails = no_mails
        self.builds = builds
        self._getPolicyForDistro = policy_for_distro
        self.ztm = ztm

    def processUploadQueue(self, leaf_name=None):
        """Search for uploads, and process them.

        Uploads are searched for in the 'incoming' directory inside the
        base_fsroot.

        This method also creates the 'incoming', 'accepted', 'rejected', and
        'failed' directories inside the base_fsroot if they don't yet exist.
        """
        try:
            self.log.debug("Beginning processing")

            for subdir in ["incoming", "accepted", "rejected", "failed"]:
                full_subdir = os.path.join(self.base_fsroot, subdir)
                if not os.path.exists(full_subdir):
                    self.log.debug("Creating directory %s" % full_subdir)
                    os.mkdir(full_subdir)

            fsroot = os.path.join(self.base_fsroot, "incoming")
            uploads_to_process = self.locateDirectories(fsroot)
            self.log.debug("Checked in %s, found %s"
                           % (fsroot, uploads_to_process))
            for upload in uploads_to_process:
                self.log.debug("Considering upload %s" % upload)
                if leaf_name is not None and upload != leaf_name:
                    self.log.debug("Skipping %s -- does not match %s" % (
                        upload, leaf_name))
                    continue
                if self.builds:
                    # Upload directories contain build results,
                    # directories are named after build ids.
                    self.processBuildUpload(fsroot, upload)
                else:
                    self.processUpload(fsroot, upload)
        finally:
            self.log.debug("Rolling back any remaining transactions.")
            self.ztm.abort()

    def processBuildUpload(self, fsroot, upload):
        """Process an upload that is the result of a build.

        The name of the leaf is the build id of the build.
        Build uploads always contain a single package per leaf.
        """
        try:
            (build_id, build_queue_record_id) = parse_build_upload_leaf_name(
                upload)
        except ValueError:
            self.log.warn("Unable to extract build id from leaf name %s,"
                " skipping." % upload)
            return
        build = getUtility(IBinaryPackageBuildSet).getByBuildID(int(build_id))
        self.log.debug("Build %s found" % build.id)
        logger = BufferLogger()
        upload_path = os.path.join(fsroot, upload)
        try:
            [changes_file] = self.locateChangesFiles(upload_path)
            logger.debug("Considering changefile %s" % changes_file)
            result = self.processChangesFile(
                upload_path, changes_file, logger)
        except (KeyboardInterrupt, SystemExit):
            raise
        except:
            info = sys.exc_info()
            message = (
                'Exception while processing upload %s' % upload_path)
            properties = [('error-explanation', message)]
            request = ScriptRequest(properties)
            error_utility = ErrorReportingUtility()
            error_utility.raising(info, request)
            logger.error('%s (%s)' % (message, request.oopsid))
            result = UploadStatusEnum.FAILED
        destination = {
            UploadStatusEnum.FAILED: "failed",
            UploadStatusEnum.REJECTED: "rejected",
            UploadStatusEnum.ACCEPTED: "accepted"}[result]
        self.moveProcessedUpload(upload_path, destination, logger)
        if not (result == UploadStatusEnum.ACCEPTED and
                build.verifySuccessfulUpload() and
                build.status == BuildStatus.FULLYBUILT):
            build.status = BuildStatus.FAILEDTOUPLOAD
            build.date_finished = datetime.datetime.now(pytz.UTC)
            build.notify(extra_info="Uploading build %s failed." % upload)
        build.storeUploadLog(logger.buffer.getvalue())

    def processUpload(self, fsroot, upload):
        """Process an upload's changes files, and move it to a new directory.

        The destination directory depends on the result of the processing
        of the changes files. If there are no changes files, the result
        is 'failed', otherwise it is the worst of the results from the
        individual changes files, in order 'failed', 'rejected', 'accepted'.

        """
        upload_path = os.path.join(fsroot, upload)
        changes_files = self.locateChangesFiles(upload_path)

        # Keep track of the various results
        some_failed = False
        some_rejected = False
        some_accepted = False

        for changes_file in changes_files:
            self.log.debug("Considering changefile %s" % changes_file)
            try:
                result = self.processChangesFile(
                    upload_path, changes_file, self.log)
                if result == UploadStatusEnum.FAILED:
                    some_failed = True
                elif result == UploadStatusEnum.REJECTED:
                    some_rejected = True
                else:
                    some_accepted = True
            except (KeyboardInterrupt, SystemExit):
                raise
            except:
                info = sys.exc_info()
                message = (
                    'Exception while processing upload %s' % upload_path)
                properties = [('error-explanation', message)]
                request = ScriptRequest(properties)
                error_utility = ErrorReportingUtility()
                error_utility.raising(info, request)
                self.log.error('%s (%s)' % (message, request.oopsid))
                some_failed = True

        if some_failed:
            destination = "failed"
        elif some_rejected:
            destination = "rejected"
        elif some_accepted:
            destination = "accepted"
        else:
            # There were no changes files at all. We consider
            # the upload to be failed in this case.
            destination = "failed"
        self.moveProcessedUpload(upload_path, destination, self.log)

    def locateDirectories(self, fsroot):
        """Return a list of upload directories in a given queue.

        This method operates on the queue atomically, i.e. it suppresses
        changes in the queue directory, like new uploads, by acquiring
        the shared upload_queue lockfile while the directory are listed.

        :param fsroot: path to a 'queue' directory to be inspected.

        :return: a list of upload directories found in the queue
            alphabetically sorted.
        """
        # Protecting listdir by a lock ensures that we only get completely
        # finished directories listed. See lp.poppy.hooks for the other
        # locking place.
        lockfile_path = os.path.join(fsroot, ".lock")
        fsroot_lock = GlobalLock(lockfile_path)
        mode = stat.S_IMODE(os.stat(lockfile_path).st_mode)

        # XXX cprov 20081024 bug=185731: The lockfile permission can only be
        # changed by its owner. Since we can't predict which process will
        # create it in production systems we simply ignore errors when trying
        # to grant the right permission. At least, one of the process will
        # be able to do so.
        try:
            os.chmod(lockfile_path, mode | stat.S_IWGRP)
        except OSError, err:
            self.log.debug('Could not fix the lockfile permission: %s' % err)

        try:
            fsroot_lock.acquire(blocking=True)
            dir_names = os.listdir(fsroot)
        finally:
            # Skip lockfile deletion, see similar code in lp.poppy.hooks.
            fsroot_lock.release(skip_delete=True)

        sorted_dir_names = sorted(
            dir_name
            for dir_name in dir_names
            if os.path.isdir(os.path.join(fsroot, dir_name)))

        return sorted_dir_names

    def locateChangesFiles(self, upload_path):
        """Locate .changes files in the given upload directory.

        Return .changes files sorted with *_source.changes first. This
        is important to us, as in an upload containing several changes files,
        it's possible the binary ones will depend on the source ones, so
        the source ones should always be considered first.
        """
        changes_files = []

        for dirpath, dirnames, filenames in os.walk(upload_path):
            relative_path = dirpath[len(upload_path) + 1:]
            for filename in filenames:
                if filename.endswith(".changes"):
                    changes_files.append(
                        os.path.join(relative_path, filename))
        return self.orderFilenames(changes_files)

    def processChangesFile(self, upload_path, changes_file, logger=None):
        """Process a single changes file.

        This is done by obtaining the appropriate upload policy (according
        to command-line options and the value in the .distro file beside
        the upload, if present), creating a NascentUpload object and calling
        its process method.

        We obtain the context for this processing from the relative path,
        within the upload folder, of this changes file. This influences
        our creation both of upload policy and the NascentUpload object.

        See nascentupload.py for the gory details.

        Returns a value from UploadStatusEnum, or re-raises an exception
        from NascentUpload.
        """
        if logger is None:
            logger = self.log
        # Calculate the distribution from the path within the upload
        # Reject the upload since we could not process the path,
        # Store the exception information as a rejection message.
        relative_path = os.path.dirname(changes_file)
        upload_path_error = None
        try:
            (distribution, suite_name,
             archive) = parse_upload_path(relative_path)
        except UploadPathError, e:
            # pick some defaults to create the NascentUpload() object.
            # We will be rejecting the upload so it doesn matter much.
            distribution = getUtility(IDistributionSet)['ubuntu']
            suite_name = None
            archive = distribution.main_archive
            upload_path_error = UPLOAD_PATH_ERROR_TEMPLATE % (
                dict(upload_path=relative_path, path_error=str(e),
                     extra_info=(
                         "Please update your dput/dupload configuration "
                         "and then re-upload.")))
        except PPAUploadPathError, e:
            # Again, pick some defaults but leave a hint for the rejection
            # emailer that it was a PPA failure.
            distribution = getUtility(IDistributionSet)['ubuntu']
            suite_name = None
            # XXX cprov 20071212: using the first available PPA is not exactly
            # fine because it can confuse the code that sends rejection
            # messages if it relies only on archive.purpose (which should be
            # enough). On the other hand if we set an arbitrary owner it
            # will break nascentupload ACL calculations.
            archive = distribution.getAllPPAs()[0]
            upload_path_error = UPLOAD_PATH_ERROR_TEMPLATE % (
                dict(upload_path=relative_path, path_error=str(e),
                     extra_info=(
                         "Please check the documentation at "
                         "https://help.launchpad.net/Packaging/PPA#Uploading "
                         "and update your configuration.")))
        logger.debug("Finding fresh policy")
        policy = self._getPolicyForDistro(distribution)
        policy.archive = archive

        # DistroSeries overriding respect the following precedence:
        #  1. process-upload.py command-line option (-r),
        #  2. upload path,
        #  3. changesfile 'Distribution' field.
        if suite_name is not None:
            policy.setDistroSeriesAndPocket(suite_name)

        # The path we want for NascentUpload is the path to the folder
        # containing the changes file (and the other files referenced by it).
        changesfile_path = os.path.join(upload_path, changes_file)
        upload = NascentUpload.from_changesfile_path(
            changesfile_path, policy, self.log)

        # Reject source upload to buildd upload paths.
        first_path = relative_path.split(os.path.sep)[0]
        is_not_buildd_nor_recipe_policy = policy.name not in [
            SOURCE_PACKAGE_RECIPE_UPLOAD_POLICY_NAME,
            BuildDaemonUploadPolicy.name]
        if first_path.isdigit() and is_not_buildd_nor_recipe_policy:
            error_message = (
                "Invalid upload path (%s) for this policy (%s)" %
                (relative_path, policy.name))
            upload.reject(error_message)
            logger.error(error_message)

        # Reject upload with path processing errors.
        if upload_path_error is not None:
            upload.reject(upload_path_error)

        # Store processed NascentUpload instance, mostly used for tests.
        self.last_processed_upload = upload

        try:
            logger.info("Processing upload %s" % upload.changes.filename)
            result = UploadStatusEnum.ACCEPTED

            try:
                upload.process()
            except UploadPolicyError, e:
                upload.reject("UploadPolicyError escaped upload.process: "
                              "%s " % e)
                logger.debug(
                    "UploadPolicyError escaped upload.process", exc_info=True)
            except FatalUploadError, e:
                upload.reject("UploadError escaped upload.process: %s" % e)
                logger.debug(
                    "UploadError escaped upload.process", exc_info=True)
            except (KeyboardInterrupt, SystemExit):
                raise
            except EarlyReturnUploadError:
                # An error occurred that prevented further error collection,
                # add this fact to the list of errors.
                upload.reject(
                    "Further error processing not possible because of "
                    "a critical previous error.")
            except Exception, e:
                # In case of unexpected unhandled exception, we'll
                # *try* to reject the upload. This may fail and cause
                # a further exception, depending on the state of the
                # nascentupload objects. In that case, we've lost nothing,
                # the new exception will be handled by the caller just like
                # the one we caught would have been, by failing the upload
                # with no email.
                logger.exception("Unhandled exception processing upload")
                upload.reject("Unhandled exception processing upload: %s" % e)

            # XXX julian 2007-05-25 bug=29744:
            # When bug #29744 is fixed (zopeless mails should only be sent
            # when transaction is committed) this will cause any emails sent
            # sent by do_reject to be lost.
            notify = True
            if self.dry_run or self.no_mails:
                notify = False
            if upload.is_rejected:
                result = UploadStatusEnum.REJECTED
                upload.do_reject(notify)
                self.ztm.abort()
            else:
                successful = upload.do_accept(notify=notify)
                if not successful:
                    result = UploadStatusEnum.REJECTED
                    logger.info(
                        "Rejection during accept. Aborting partial accept.")
                    self.ztm.abort()

            if upload.is_rejected:
                logger.warn("Upload was rejected:")
                for msg in upload.rejections:
                    logger.warn("\t%s" % msg)

            if self.dry_run:
                logger.info("Dry run, aborting transaction.")
                self.ztm.abort()
            else:
                logger.info(
                    "Committing the transaction and any mails associated "
                    "with this upload.")
                self.ztm.commit()
        except:
            self.ztm.abort()
            raise

        return result

    def removeUpload(self, upload, logger):
        """Remove an upload that has succesfully been processed.

        This includes moving the given upload directory and moving the
        matching .distro file, if it exists.
        """
        if self.keep or self.dry_run:
            logger.debug("Keeping contents untouched")
            return

<<<<<<< HEAD
        pathname = os.path.basename(upload)

        logger.debug("Removing upload directory %s", upload)
=======
        self.log.debug("Removing upload directory %s", upload)
>>>>>>> 30102279
        shutil.rmtree(upload)

        distro_filename = upload + ".distro"
        if os.path.isfile(distro_filename):
            logger.debug("Removing distro file %s", distro_filename)
            os.remove(distro_filename)

    def moveProcessedUpload(self, upload_path, destination, logger):
        """Move or remove the upload depending on the status of the upload.
        """
        if destination == "accepted":
            self.removeUpload(upload_path, logger)
        else:
            self.moveUpload(upload_path, destination, logger)

    def moveUpload(self, upload, subdir_name, logger):
        """Move the upload to the named subdir of the root, eg 'accepted'.

        This includes moving the given upload directory and moving the
        matching .distro file, if it exists.
        """
        if self.keep or self.dry_run:
            logger.debug("Keeping contents untouched")
            return

        pathname = os.path.basename(upload)

        target_path = os.path.join(
            self.base_fsroot, subdir_name, pathname)
        logger.debug("Moving upload directory %s to %s" %
            (upload, target_path))
        shutil.move(upload, target_path)

        distro_filename = upload + ".distro"
        if os.path.isfile(distro_filename):
            target_path = os.path.join(self.base_fsroot, subdir_name,
                                       os.path.basename(distro_filename))
            logger.debug("Moving distro file %s to %s" % (distro_filename,
                                                            target_path))
            shutil.move(distro_filename, target_path)

    def orderFilenames(self, fnames):
        """Order filenames, sorting *_source.changes before others.

        Aside from that, a standard string sort.
        """
        def sourceFirst(filename):
            return (not filename.endswith("_source.changes"), filename)

        return sorted(fnames, key=sourceFirst)


def _getDistributionAndSuite(parts, exc_type):
    """Return an `IDistribution` and a valid suite name for the given path.


    Helper function used within `parse_upload_path` for extracting and
    verifying the part of the upload path targeting a existing distribution
    and optionally one of its suite.

    It will fail with `AssertionError` if the given `parts` is not a list
    with one or two elements.

    :param parts: a list of path parts to be processed.
    :param exc_type: a specific Exception type that should be raised on
        errors.

    :return: a tuple containing a `IDistribution` and a suite name if it's
        appropriate. The suite name will be None if it wasn't present in the
        given path parts.

    :raises: the given `exc_type` if the corresponding distribution or suite
        could not be found.
    """
    # This assertion should never happens when this method is called from
    # 'parse_upload_path'.
    assert len(parts) <= 2, (
        "'%s' does not correspond to a [distribution[/suite]]."
        % '/'.join(parts))

    # Uploads with undefined distribution defaults to 'ubuntu'.
    if len(parts) == 0 or parts[0] is '':
        ubuntu = getUtility(IDistributionSet).getByName('ubuntu')
        return (ubuntu, None)

    distribution_name = parts[0]
    distribution = getUtility(IDistributionSet).getByName(distribution_name)
    if distribution is None:
        raise exc_type(
            "Could not find distribution '%s'." % distribution_name)

    if len(parts) == 1:
        return (distribution, None)

    suite_name = parts[1]
    try:
        distribution.getDistroSeriesAndPocket(suite_name)
    except NotFoundError:
        raise exc_type("Could not find suite '%s'." % suite_name)

    return (distribution, suite_name)


def parse_upload_path(relative_path):
    """Locate the distribution and archive for the upload.

    We do this by analysing the path to which the user has uploaded,
    ie. the relative path within the upload folder to the changes file.

    The valid paths are:
    '' - default distro, ubuntu
    '<distroname>' - given distribution
    '~<personname>[/ppa_name]/<distroname>[/distroseriesname]' - given ppa,
    distribution and optionally a distroseries.  If ppa_name is not
    specified it will default to the one referenced by IPerson.archive.

    I raises UploadPathError if something was wrong when parsing it.

    On success it returns a tuple of IDistribution, suite-name,
    IArchive for the given path, where the second field can be None.
    """
    parts = relative_path.split(os.path.sep)

    first_path = parts[0]

    if (not first_path.startswith('~') and not first_path.isdigit()
        and len(parts) <= 2):
        # Distribution upload (<distro>[/distroseries]). Always targeted to
        # the corresponding primary archive.
        distribution, suite_name = _getDistributionAndSuite(
            parts, UploadPathError)
        archive = distribution.main_archive

    elif (first_path.startswith('~') and
          len(parts) >= 2 and
          len(parts) <= 4):
        # PPA upload (~<person>[/ppa_name]/<distro>[/distroseries]).

        # Skip over '~' from the person name.
        person_name = first_path[1:]
        person = getUtility(IPersonSet).getByName(person_name)
        if person is None:
            raise PPAUploadPathError(
                "Could not find person or team named '%s'." % person_name)

        ppa_name = parts[1]

        # Compatibilty feature for allowing unamed-PPA upload paths
        # for a certain period of time.
        if ppa_name == 'ubuntu':
            ppa_name = 'ppa'
            distribution_and_suite = parts[1:]
        else:
            distribution_and_suite = parts[2:]

        try:
            archive = person.getPPAByName(ppa_name)
        except NoSuchPPA:
            raise PPAUploadPathError(
                "Could not find a PPA named '%s' for '%s'."
                % (ppa_name, person_name))

        distribution, suite_name = _getDistributionAndSuite(
            distribution_and_suite, PPAUploadPathError)

    elif first_path.isdigit():
        # This must be a binary upload from a build slave.
        try:
            archive = getUtility(IArchiveSet).get(int(first_path))
        except SQLObjectNotFound:
            raise UploadPathError(
                "Could not find archive with id=%s." % first_path)
        distribution, suite_name = _getDistributionAndSuite(
            parts[1:], UploadPathError)
    else:
        # Upload path does not match anything we support.
        raise UploadPathError("Path format mismatch.")

    if not archive.enabled:
        raise PPAUploadPathError("%s is disabled." % archive.displayname)

    if archive.distribution != distribution:
        raise PPAUploadPathError(
            "%s only supports uploads to '%s' distribution."
            % (archive.displayname, archive.distribution.name))

    return (distribution, suite_name, archive)

<|MERGE_RESOLUTION|>--- conflicted
+++ resolved
@@ -525,13 +525,7 @@
             logger.debug("Keeping contents untouched")
             return
 
-<<<<<<< HEAD
-        pathname = os.path.basename(upload)
-
         logger.debug("Removing upload directory %s", upload)
-=======
-        self.log.debug("Removing upload directory %s", upload)
->>>>>>> 30102279
         shutil.rmtree(upload)
 
         distro_filename = upload + ".distro"
