--- conflicted
+++ resolved
@@ -68,19 +68,6 @@
     >>> emails = pop_notifications()
     >>> len(emails)
     1
-<<<<<<< HEAD
-    >>> from_addr, to_addrs, body = test_emails.pop()
-    >>> to_addrs
-    ['mark@example.com']
-    >>> print_mail_body(body)
-    >
-    > Hello Mark Shuttleworth,
-    >
-    > The translation files you requested from Launchpad are ready for
-    > download from the following location:
-    >
-    >     http://localhost:58000/.../launchpad-export.tar.gz
-=======
     >>> print_emails(notifications=emails)
     From: ...
     To: downloader@example.com
@@ -102,7 +89,6 @@
     -- =
     Automatic message from Launchpad.net.
     ----------------------------------------
->>>>>>> 874e3a54
 
 The email contains a URL linking to where the exported file can be downloaded.
 
@@ -210,20 +196,6 @@
     >>> emails = pop_notifications()
     >>> len(emails)
     1
-<<<<<<< HEAD
-    >>> from_addr, to_addrs, body = test_emails.pop()
-    >>> to_addrs
-    ['mark@example.com']
-    >>> print_mail_body(body)
-    > 
-    > Hello Mark Shuttleworth,
-    > 
-    > The translation files you requested from Launchpad are ready for
-    > download from the following location:
-    > 
-    >     http://localhost:58000/.../cs_LC_MESSAGES_pmount.mo
-    >>> url = extract_url(body)
-=======
     >>> print_emails(notifications=emails)
     From: ...
     To: downloader@example.com
@@ -246,7 +218,6 @@
     -- =
     Automatic message from Launchpad.net.
     ----------------------------------------
->>>>>>> 874e3a54
 
 Check whether we generated a good .mo file.
 
