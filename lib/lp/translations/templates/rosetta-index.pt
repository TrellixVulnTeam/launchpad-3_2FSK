<html
  xmlns="http://www.w3.org/1999/xhtml"
  xmlns:tal="http://xml.zope.org/namespaces/tal"
  xmlns:metal="http://xml.zope.org/namespaces/metal"
  xmlns:i18n="http://xml.zope.org/namespaces/i18n"
  metal:use-macro="view/macro:page/searchless"
  i18n:domain="launchpad">

  <body>
    <h1 metal:fill-slot="heading">Software translations</h1>

    <div metal:fill-slot="main">
      <ul class="rollover buttons">
        <li>
          <a href="/+tour/translation"
             tal:attributes="href string:${rooturl}+tour/translation">
            <img
              alt="Take a tour"
              src="/+icing/but-lrg-takeatour.gif"
            />
          </a>
        </li>
      </ul>

      <form class="central" action="/projects/" method="get">
        <input id="text" name="text" size="50" type="text" />
        <input type="submit" value="Search Projects" />
      </form>

      <p id="application-summary">
        Launchpad helps you build a community to translate your project into
        almost any language. Translators use this simple web interface to
        contribute translations in a wiki-style of collaboration.
        (<a href="https://help.launchpad.net/Translations"
            id="link-to-translations-help">Read our guide</a>)
      </p>

      <div class="columns">

        <div class="three column left">
          <h2>Translatable operating systems</h2>
          <ul class="distroseries">
            <li tal:repeat="distroseries context/translatable_distroseriess">
              <a tal:attributes="href string:/${distroseries/distribution/name}/${distroseries/name}/+translations">
                <tal:distroname replace="distroseries/distribution/displayname" />
                <tal:version
                  condition="distroseries/version"
                  replace="distroseries/version"
                />
                <tal:codename
                  condition="not:distroseries/version"
                  replace="distroseries/title"
                />
              </a>
            </li>
          </ul>
        </div>

        <div class="three column middle">
          <h2>Translatable projects</h2>
          <span 
             tal:repeat="product context/featured_products"
             tal:attributes="style string:font-size:${product/font_size}%;">
            <a
              tal:attributes="
                href string:${product/pillar/fmt:url}/+translations"
              tal:content="product/pillar/displayname" />
          </span>
          <div>
          <a href="+products-with-translations">
            &raquo; List all translatable projects...</a>
          </div>
        </div>

<<<<<<< HEAD
        <div class="three column right">
          <h2>Your preferred languages</h2>
          <ul>
            <li tal:repeat="language view/translatable_languages">
              <a tal:replace="structure language/fmt:link">
                Spanish
              </a>
            </li>
          </ul>
          <a href="/+editmylanguages">
            &raquo; Change your preferred languages...
          </a>
        </div>
=======
                        </div>
                        <div class="three column right"
                             id="preferred-languages">
                          <h2>Preferred languages</h2>
                          <ul>
                            <li tal:repeat="language view/translatable_languages">
                              <a
                                tal:attributes="href language/fmt:url"
                                tal:content="language/englishname"
                                class="sprite language">
                                Spanish
                              </a>
                            </li>
                          </ul>
                          <a href="/+editmylanguages" id="change-languages">
                            &raquo; Change your preferred languages...
                          </a>
                        </div>
                        <div
                          id="application-footer"
                          tal:content="structure context/@@+portlet-stats"
                        />
>>>>>>> df276aa7

      </div>

      <div id="application-footer"
           tal:content="structure context/@@+portlet-stats" />
    </div><!--main-->
  </body>
</html><|MERGE_RESOLUTION|>--- conflicted
+++ resolved
@@ -67,13 +67,11 @@
               tal:content="product/pillar/displayname" />
           </span>
           <div>
-          <a href="+products-with-translations">
-            &raquo; List all translatable projects...</a>
+            <a href="+products-with-translations">&raquo; List all translatable projects...</a>
           </div>
         </div>
 
-<<<<<<< HEAD
-        <div class="three column right">
+        <div class="three column right" id="preferred-languages">
           <h2>Your preferred languages</h2>
           <ul>
             <li tal:repeat="language view/translatable_languages">
@@ -82,34 +80,8 @@
               </a>
             </li>
           </ul>
-          <a href="/+editmylanguages">
-            &raquo; Change your preferred languages...
-          </a>
+          <a href="/+editmylanguages" id="change-languages">&raquo; Change your preferred languages...</a>
         </div>
-=======
-                        </div>
-                        <div class="three column right"
-                             id="preferred-languages">
-                          <h2>Preferred languages</h2>
-                          <ul>
-                            <li tal:repeat="language view/translatable_languages">
-                              <a
-                                tal:attributes="href language/fmt:url"
-                                tal:content="language/englishname"
-                                class="sprite language">
-                                Spanish
-                              </a>
-                            </li>
-                          </ul>
-                          <a href="/+editmylanguages" id="change-languages">
-                            &raquo; Change your preferred languages...
-                          </a>
-                        </div>
-                        <div
-                          id="application-footer"
-                          tal:content="structure context/@@+portlet-stats"
-                        />
->>>>>>> df276aa7
 
       </div>
 
