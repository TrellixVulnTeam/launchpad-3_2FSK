--- conflicted
+++ resolved
@@ -161,11 +161,8 @@
     PillarView,
     )
 from lp.registry.browser.productseries import get_series_branch_error
-<<<<<<< HEAD
+from lp.registry.enums import AccessPolicyType
 from lp.registry.interfaces.accesspolicyservice import IAccessPolicyService
-=======
-from lp.registry.enums import AccessPolicyType
->>>>>>> 7d57225b
 from lp.registry.interfaces.pillar import IPillarNameSet
 from lp.registry.interfaces.product import (
     IProduct,
