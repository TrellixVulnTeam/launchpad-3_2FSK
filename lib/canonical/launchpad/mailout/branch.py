--- conflicted
+++ resolved
@@ -181,11 +181,7 @@
 
     def _diffText(self, max_diff):
         if self.diff is None:
-<<<<<<< HEAD
             return ''
-=======
-            return self.contents or ''
->>>>>>> 22c29bf0
         diff_size = self.diff.count('\n') + 1
         if max_diff != BranchSubscriptionDiffSize.WHOLEDIFF:
             if max_diff == BranchSubscriptionDiffSize.NODIFF:
