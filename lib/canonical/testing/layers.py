# Copyright 2006-2008 Canonical Ltd.  All rights reserved.
# We like global!
<<<<<<< HEAD
# pylint: disable-msg=W0603
# pylint: disable-msg=W0702
=======
# pylint: disable-msg=W0603,W0702
>>>>>>> 2d5df797

"""Layers used by Canonical tests.

Layers are the mechanism used by the Zope3 test runner to efficiently
provide environments for tests and are documented in the lib/zope/testing.

Note that every Layer should define all of setUp, tearDown, testSetUp
and testTearDown. If you don't do this, a base class' method will be called
instead probably breaking something.

Preferred style is to not use the 'cls' argument to Layer class methods,
as this is unambguious.

TODO: Make the Zope3 test runner handle multiple layers per test instead
of one, forcing us to attempt to make some sort of layer tree.
-- StuartBishop 20060619
"""

__metaclass__ = type

__all__ = [
    'BaseLayer', 'DatabaseLayer', 'LibrarianLayer', 'FunctionalLayer',
    'LaunchpadLayer', 'ZopelessLayer', 'LaunchpadFunctionalLayer',
    'LaunchpadZopelessLayer', 'LaunchpadScriptLayer', 'PageTestLayer',
    'LayerConsistencyError', 'LayerIsolationError', 'TwistedLayer',
    'ExperimentalLaunchpadZopelessLayer', 'TwistedLaunchpadZopelessLayer'
    ]

import gc
import logging
import os
import signal
import socket
import sys
from textwrap import dedent
import threading
import time
from unittest import TestCase, TestResult
from urllib import urlopen

import psycopg
import transaction

import zope.app.testing.functional
from zope.app.testing.functional import FunctionalTestSetup, ZopePublication
from zope.component import getUtility, getGlobalSiteManager
from zope.component.interfaces import ComponentLookupError
from zope.security.management import getSecurityPolicy
from zope.security.simplepolicies import PermissiveSecurityPolicy
from zope.server.logger.pythonlogger import PythonLogger

from canonical.config import config
from canonical.database.sqlbase import ZopelessTransactionManager
from canonical.launchpad.interfaces import IMailBox, IOpenLaunchBag
from canonical.launchpad.ftests import ANONYMOUS, login, logout, is_logged_in
import canonical.launchpad.mail.stub
from canonical.launchpad.mail.mailbox import TestMailBox
from canonical.launchpad.scripts import execute_zcml_for_scripts
from canonical.launchpad.webapp.servers import (
    LaunchpadAccessLogger, register_launchpad_request_publication_factories)
from canonical.lp import initZopeless
from canonical.librarian.ftests.harness import LibrarianTestSetup
from canonical.testing import reset_logging
from canonical.testing.profiled import profiled


orig__call__ = zope.app.testing.functional.HTTPCaller.__call__


class MockRootFolder:
    """Implement the minimum functionality required by Z3 ZODB dependencies

    Installed as part of FunctionalLayer.testSetUp() to allow the http()
    method (zope.app.testing.functional.HTTPCaller) to work.
    """
    @property
    def _p_jar(self):
        return self
    def sync(self):
        pass


class LayerError(Exception):
    pass


class LayerInvariantError(LayerError):
    """Layer self checks have detected a fault. Invariant has been violated.

    This indicates the Layer infrastructure has messed up. The test run
    should be aborted.
    """
    pass


class LayerIsolationError(LayerError):
    """Test isolation has been broken, probably by the test we just ran.

    This generally indicates a test has screwed up by not resetting
    something correctly to the default state.

    The test suite should abort if it cannot clean up the mess as further
    test failures may well be spurious.
    """


def is_ca_available():
    """Returns true if the component architecture has been loaded"""
    try:
        getUtility(IOpenLaunchBag)
    except ComponentLookupError:
        return False
    else:
        return True


class BaseLayer:
    """Base layer.

    All out layers should subclass Base, as this is where we will put
    test isolation checks to ensure that tests to not leave global
    resources in a mess.

    XXX: StuartBishop 2006-07-12: Unit tests (tests with no layer) will not
    get these checks. The Z3 test runner should be updated so that a layer
    can be specified to use for unit tests.
    """
    # Set to True when we are running tests in this layer.
    isSetUp = False

    # The name of this test - this is the same output that the testrunner
    # displays. It is probably unique, but not guaranteed to be so.
    test_name = None

    @classmethod
    @profiled
    def setUp(cls):
        BaseLayer.isSetUp = True

        # Kill any Librarian left running from a previous test run.
        LibrarianTestSetup().tearDown()

        # Kill any database left lying around from a previous test run.
        try:
            DatabaseLayer.connect().close()
        except psycopg.Error:
            pass
        else:
            DatabaseLayer._dropDb()

    @classmethod
    @profiled
    def tearDown(cls):
        BaseLayer.isSetUp = False

    @classmethod
    @profiled
    def testSetUp(cls):
        # Store currently running threads so we can detect if a test
        # leaves new threads running.
        BaseLayer._threads = threading.enumerate()

        BaseLayer.check()

        BaseLayer.original_working_directory = os.getcwd()

        # Tests and test infrastruture sometimes needs to know the test
        # name.  The testrunner doesn't provide this, so we have to do
        # some snooping.
        import inspect
        frame = inspect.currentframe()
        try:
            while frame.f_code.co_name != 'startTest':
                frame = frame.f_back
            BaseLayer.test_name = str(frame.f_locals['test'])
        finally:
            del frame # As per no-leak stack inspection in Python reference.

    @classmethod
    @profiled
    def testTearDown(cls):

        # Get our current working directory, handling the case where it no
        # longer exists (!).
        try:
            cwd = os.getcwd()
        except OSError:
            cwd = None

        # Handle a changed working directory. If the test succeeded,
        # add an error. Then restore the working directory so the test
        # run can continue.
        if cwd != BaseLayer.original_working_directory:
            BaseLayer.flagTestIsolationFailure(
                    "Test failed to restore working directory.")
            os.chdir(BaseLayer.original_working_directory)

        BaseLayer.original_working_directory = None

        reset_logging()

        del canonical.launchpad.mail.stub.test_emails[:]

        BaseLayer.test_name = None

        BaseLayer.check()

        # Check for tests that leave live threads around early.
        # A live thread may be the cause of other failures, such as
        # uncollectable garbage.
        new_threads = [
                thread for thread in threading.enumerate()
                    if thread not in BaseLayer._threads and thread.isAlive()]
        if new_threads:
            BaseLayer.flagTestIsolationFailure(
                    "Test left new live threads: %s" % repr(new_threads))
        del BaseLayer._threads

        # Objects with __del__ methods cannot participate in refence cycles.
        # Fail tests with memory leaks now rather than when Launchpad crashes
        # due to a leak because someone ignored the warnings.
        if gc.garbage:
            gc.collect() # Expensive, so only do if there might be garbage.
            if gc.garbage:
                BaseLayer.flagTestIsolationFailure(
                        "Test left uncollectable garbage\n"
                        "%s (referenced from %s)"
                        % (gc.garbage, gc.get_referrers(*gc.garbage)))

    @classmethod
    @profiled
    def check(cls):
        """Check that the environment is working as expected.

        We check here so we can detect tests that, for example,
        initialize the Zopeless or Functional environments and
        are using the incorrect layer.
        """
        if FunctionalLayer.isSetUp and ZopelessLayer.isSetUp:
            raise LayerInvariantError(
                "Both Zopefull and Zopeless CA environments setup"
                )

        # Detect a test that causes the component architecture to be loaded.
        # This breaks test isolation, as it cannot be torn down.
        if (is_ca_available() and not FunctionalLayer.isSetUp
                and not ZopelessLayer.isSetUp):
            raise LayerIsolationError(
                "Component architecture should not be loaded by tests. "
                "This should only be loaded by the Layer."
                )

        # Detect a test that installed the Zopeless database adapter
        # but failed to unregister it. This could be done automatically,
        # but it is better for the tear down to be explicit.
        if ZopelessTransactionManager._installed is not None:
            raise LayerIsolationError(
                    "Zopeless environment was setup and not torn down."
                    )

        # Detect a test that forgot to reset the default socket timeout.
        # This safety belt is cheap and protects us from very nasty
        # intermittent test failures: see bug #140068 for an example.
        if socket.getdefaulttimeout() is not None:
            raise LayerIsolationError(
                "Test didn't reset the socket default timeout.")

    @classmethod
    def flagTestIsolationFailure(cls, message):
        """Handle a breakdown in test isolation.

        If the test that broke isolation thinks it succeeded,
        add an error. If the test failed, don't add a notification
        as the isolation breakdown is probably just fallout.

        The layer that detected the isolation failure still needs to
        repair the damage, or in the worst case abort the test run.
        """
        test_result = BaseLayer.getCurrentTestResult()
        if test_result.wasSuccessful():
            # pylint: disable-msg=W0702
            test_case = BaseLayer.getCurrentTestCase()
            try:
                raise LayerIsolationError(message)
            except:
                test_result.addError(test_case, sys.exc_info())

    @classmethod
    def getCurrentTestResult(cls):
        """Return the TestResult currently in play."""
        import inspect
        frame = inspect.currentframe()
        try:
            while True:
                f_self = frame.f_locals.get('self', None)
                if isinstance(f_self, TestResult):
                    return frame.f_locals['self']
                frame = frame.f_back
        finally:
            del frame # As per no-leak stack inspection in Python reference.

    @classmethod
    def getCurrentTestCase(cls):
        """Return the test currently in play."""
        import inspect
        frame = inspect.currentframe()
        try:
            while True:
                f_self = frame.f_locals.get('self', None)
                if isinstance(f_self, TestCase):
                    return f_self
                f_test = frame.f_locals.get('test', None)
                if isinstance(f_test, TestCase):
                    return f_test
                frame = frame.f_back
            return frame.f_locals['test']
        finally:
            del frame # As per no-leak stack inspection in Python reference.


class LibrarianLayer(BaseLayer):
    """Provides tests access to a Librarian instance.

    Calls to the Librarian will fail unless there is also a Launchpad
    database available.
    """
    _reset_between_tests = True

    @classmethod
    @profiled
    def setUp(cls):
        if not LibrarianLayer._reset_between_tests:
            raise LayerInvariantError(
                    "_reset_between_tests changed before LibrarianLayer "
                    "was actually used."
                    )
        LibrarianTestSetup().setUp()
        LibrarianLayer._check_and_reset()

    @classmethod
    @profiled
    def tearDown(cls):
        if not LibrarianLayer._reset_between_tests:
            raise LayerInvariantError(
                    "_reset_between_tests not reset before LibrarianLayer "
                    "shutdown"
                    )
        LibrarianLayer._check_and_reset()
        LibrarianTestSetup().tearDown()

    @classmethod
    @profiled
    def _check_and_reset(cls):
        """Raise an exception if the Librarian has been killed.
        Reset the storage unless this has been disabled.
        """
        try:
            f = urlopen(config.librarian.download_url)
            f.read()
        except Exception, e:
            raise LayerIsolationError(
                    "Librarian has been killed or has hung."
                    "Tests should use LibrarianLayer.hide() and "
                    "LibrarianLayer.reveal() where possible, and ensure "
                    "the Librarian is restarted if it absolutetly must be "
                    "shutdown: " + str(e)
                    )
        if LibrarianLayer._reset_between_tests:
            LibrarianTestSetup().clear()

    @classmethod
    @profiled
    def testSetUp(cls):
        LibrarianLayer._check_and_reset()

    @classmethod
    @profiled
    def testTearDown(cls):
        if LibrarianLayer._hidden:
            LibrarianLayer.reveal()
        LibrarianLayer._check_and_reset()

    # Flag maintaining state of hide()/reveal() calls
    _hidden = False

    # Fake upload socket used when the librarian is hidden
    _fake_upload_socket = None

    @classmethod
    @profiled
    def hide(cls):
        """Hide the Librarian so nothing can find it. We don't want to
        actually shut it down because starting it up again is expensive.

        We do this by altering the configuration so the Librarian client
        looks for the Librarian server on the wrong port.
        """
        LibrarianLayer._hidden = True
        if LibrarianLayer._fake_upload_socket is None:
            # Bind to a socket, but don't listen to it.  This way we
            # guarantee that connections to the given port will fail.
            LibrarianLayer._fake_upload_socket = socket.socket(
                socket.AF_INET, socket.SOCK_STREAM)
            assert config.librarian.upload_host == 'localhost', (
                'Can only hide librarian if it is running locally')
            LibrarianLayer._fake_upload_socket.bind(('127.0.0.1', 0))

        host, port = LibrarianLayer._fake_upload_socket.getsockname()
        librarian_data = dedent("""
            [librarian]
            upload_port: %s
            """ % port)
        config.push('hide_librarian', librarian_data)

    @classmethod
    @profiled
    def reveal(cls):
        """Reveal a hidden Librarian.

        This just involves restoring the config to the original value.
        """
        LibrarianLayer._hidden = False
        config.pop('hide_librarian')


# We store a reference to the DB-API connect method here when we
# put a proxy in its place.
_org_connect = None


class DatabaseLayer(BaseLayer):
    """Provides tests access to the Launchpad sample database."""

    # If set to False, database will not be reset between tests. It is
    # your responsibility to set it back to True and call
    # Database.force_dirty_database() when you do so.
    _reset_between_tests = True

    @classmethod
    @profiled
    def setUp(cls):
        DatabaseLayer.force_dirty_database()

    @classmethod
    @profiled
    def tearDown(cls):
        # Don't leave the DB lying around or it might break tests
        # that depend on it not being there on startup, such as found
        # in test_layers.py
        DatabaseLayer.force_dirty_database()
        # Imported here to avoid circular import issues. This
        # functionality should be migrated into this module at some
        # point. -- StuartBishop 20060712
        from canonical.launchpad.ftests.harness import LaunchpadTestSetup
        LaunchpadTestSetup().tearDown()

    @classmethod
    @profiled
    def testSetUp(cls):
        # Imported here to avoid circular import issues. This
        # functionality should be migrated into this module at some
        # point. -- StuartBishop 20060712
        from canonical.launchpad.ftests.harness import LaunchpadTestSetup
        if DatabaseLayer._reset_between_tests:
            LaunchpadTestSetup().setUp()
        # Ensure that the database is connectable. Because we might have
        # just created it, keep trying for a few seconds incase PostgreSQL
        # is taking its time getting its house in order.
        attempts = 60
        for count in range(0, attempts):
            try:
                DatabaseLayer.connect().close()
            except psycopg.Error:
                if count == attempts - 1:
                    raise
                time.sleep(0.5)
            else:
                break

        if DatabaseLayer.use_mockdb is True:
            DatabaseLayer.installMockDb()

    @classmethod
    @profiled
    def testTearDown(cls):
        if DatabaseLayer.use_mockdb is True:
            DatabaseLayer.uninstallMockDb()

        # Ensure that the database is connectable
        DatabaseLayer.connect().close()

        # Imported here to avoid circular import issues. This
        # functionality should be migrated into this module at some
        # point. -- StuartBishop 20060712
        from canonical.launchpad.ftests.harness import LaunchpadTestSetup
        if DatabaseLayer._reset_between_tests:
            LaunchpadTestSetup().tearDown()

    use_mockdb = False
    mockdb_mode = None

    @classmethod
    @profiled
    def installMockDb(cls):
        assert DatabaseLayer.mockdb_mode is None, 'mock db already installed'

        from canonical.testing.mockdb import (
                script_filename, ScriptRecorder, ScriptPlayer,
                )

        # We need a unique key for each test to store the mock db script.
        test_key = BaseLayer.test_name
        assert test_key, "Invalid test_key %r" % (test_key,)

        # Determine if we are in replay or record mode and setup our
        # mock db script.
        filename = script_filename(test_key)
        if os.path.exists(filename):
            DatabaseLayer.mockdb_mode = 'replay'
            DatabaseLayer.script = ScriptPlayer(test_key)
        else:
            DatabaseLayer.mockdb_mode = 'record'
            DatabaseLayer.script = ScriptRecorder(test_key)

        global _org_connect
        _org_connect = psycopg.connect
        # Proxy real connections with our mockdb.
        def fake_connect(*args, **kw):
            return DatabaseLayer.script.connect(_org_connect, *args, **kw)
        psycopg.connect = fake_connect

    @classmethod
    @profiled
    def uninstallMockDb(cls):
        if DatabaseLayer.mockdb_mode is None:
            return # Already uninstalled

        # Store results if we are recording
        if DatabaseLayer.mockdb_mode == 'record':
            DatabaseLayer.script.store()
            assert os.path.exists(DatabaseLayer.script.script_filename), (
                    "Stored results but no script on disk.")

        DatabaseLayer.mockdb_mode = None
        global _org_connect
        psycopg.connect = _org_connect
        _org_connect = None

    @classmethod
    @profiled
    def force_dirty_database(cls):
        from canonical.launchpad.ftests.harness import LaunchpadTestSetup
        LaunchpadTestSetup().force_dirty_database()

    @classmethod
    @profiled
    def connect(cls):
        from canonical.launchpad.ftests.harness import LaunchpadTestSetup
        return LaunchpadTestSetup().connect()

    @classmethod
    @profiled
    def _dropDb(cls):
        from canonical.launchpad.ftests.harness import LaunchpadTestSetup
        return LaunchpadTestSetup().dropDb()


class LaunchpadLayer(DatabaseLayer, LibrarianLayer):
    """Provides access to the Launchpad database and daemons.

    We need to ensure that the database setup runs before the daemon
    setup, or the database setup will fail because the daemons are
    already connected to the database.

    This layer is mainly used by tests that call initZopeless() themselves.
    """
    @classmethod
    @profiled
    def setUp(cls):
        pass

    @classmethod
    @profiled
    def tearDown(cls):
        pass

    @classmethod
    @profiled
    def testSetUp(cls):
        pass

    @classmethod
    @profiled
    def testTearDown(cls):
        pass


class FunctionalLayer(BaseLayer):
    """Loads the Zope3 component architecture in appserver mode."""

    # Set to True if tests using the Functional layer are currently being run.
    isSetUp = False

    @classmethod
    @profiled
    def setUp(cls):
        FunctionalLayer.isSetUp = True
        FunctionalTestSetup().setUp()

        # Assert that FunctionalTestSetup did what it says it does
        if not is_ca_available():
            raise LayerInvariantError("Component architecture failed to load")

        # If our request publication factories were defined using ZCML,
        # they'd be set up by FunctionalTestSetup().setUp(). Since
        # they're defined by Python code, we need to call that code
        # here.
        register_launchpad_request_publication_factories()

    @classmethod
    @profiled
    def tearDown(cls):
        FunctionalLayer.isSetUp = False
        # Signal Layer cannot be torn down fully
        raise NotImplementedError

    @classmethod
    @profiled
    def testSetUp(cls):
        transaction.abort()
        transaction.begin()

        # Fake a root folder to keep Z3 ZODB dependencies happy.
        fs = FunctionalTestSetup()
        if not fs.connection:
            fs.connection = fs.db.open()
        root = fs.connection.root()
        root[ZopePublication.root_name] = MockRootFolder()

        # Should be impossible, as the CA cannot be unloaded. Something
        # mighty nasty has happened if this is triggered.
        if not is_ca_available():
            raise LayerInvariantError(
                "Component architecture not loaded or totally screwed"
                )

    @classmethod
    @profiled
    def testTearDown(cls):
        # Should be impossible, as the CA cannot be unloaded. Something
        # mighty nasty has happened if this is triggered.
        if not is_ca_available():
            raise LayerInvariantError(
                "Component architecture not loaded or totally screwed"
                )

        transaction.abort()


class ZopelessLayer(BaseLayer):
    """Layer for tests that need the Zopeless component architecture
    loaded using execute_zcml_for_scrips()
    """

    # Set to True if tests in the Zopeless layer are currently being run.
    isSetUp = False

    @classmethod
    @profiled
    def setUp(cls):
        ZopelessLayer.isSetUp = True
        execute_zcml_for_scripts()

        # Assert that execute_zcml_for_scripts did what it says it does.
        if not is_ca_available():
            raise LayerInvariantError(
                "Component architecture not loaded by "
                "execute_zcml_for_scripts")

        # If our request publication factories were defined using
        # ZCML, they'd be set up by execute_zcml_for_scripts(). Since
        # they're defined by Python code, we need to call that code
        # here.
        register_launchpad_request_publication_factories()

    @classmethod
    @profiled
    def tearDown(cls):
        ZopelessLayer.isSetUp = False
        # Signal Layer cannot be torn down fully
        raise NotImplementedError

    @classmethod
    @profiled
    def testSetUp(cls):
        # Should be impossible, as the CA cannot be unloaded. Something
        # mighty nasty has happened if this is triggered.
        if not is_ca_available():
            raise LayerInvariantError(
                "Component architecture not loaded or totally screwed"
                )
        # This should not happen here, it should be caught by the
        # testTearDown() method. If it does, something very nasty
        # happened.
        if getSecurityPolicy() != PermissiveSecurityPolicy:
            raise LayerInvariantError(
                "Previous test removed the PermissiveSecurityPolicy.")

        # execute_zcml_for_scripts() sets up an interaction for the
        # anonymous user. A previous script may have changed or removed
        # the interaction, so set it up again
        login(ANONYMOUS)

    @classmethod
    @profiled
    def testTearDown(cls):
        # Should be impossible, as the CA cannot be unloaded. Something
        # mighty nasty has happened if this is triggered.
        if not is_ca_available():
            raise LayerInvariantError(
                "Component architecture not loaded or totally screwed"
                )
        # Make sure that a test that changed the security policy, reset it
        # back to its default value.
        if getSecurityPolicy() != PermissiveSecurityPolicy:
            raise LayerInvariantError(
                "This test removed the PermissiveSecurityPolicy and didn't "
                "restore it.")
        logout()


class TwistedLayer(BaseLayer):
    """A layer for cleaning up the Twisted thread pool."""

    @classmethod
    @profiled
    def setUp(cls):
        pass

    @classmethod
    @profiled
    def tearDown(cls):
        pass

    @classmethod
    def _save_signals(cls):
        """Save the current signal handlers."""
        TwistedLayer._original_sigint = signal.getsignal(signal.SIGINT)
        TwistedLayer._original_sigterm = signal.getsignal(signal.SIGTERM)
        TwistedLayer._original_sigchld = signal.getsignal(signal.SIGCHLD)

    @classmethod
    def _restore_signals(cls):
        """Restore the signal handlers."""
        signal.signal(signal.SIGINT, TwistedLayer._original_sigint)
        signal.signal(signal.SIGTERM, TwistedLayer._original_sigterm)
        signal.signal(signal.SIGCHLD, TwistedLayer._original_sigchld)

    @classmethod
    @profiled
    def testSetUp(cls):
        TwistedLayer._save_signals()
        from twisted.internet import interfaces, reactor
        from twisted.python import threadpool
        if interfaces.IReactorThreads.providedBy(reactor):
            pool = getattr(reactor, 'threadpool', None)
            # If the Twisted threadpool has been obliterated (probably by
            # testTearDown), then re-build it using the values that Twisted
            # uses.
            if pool is None:
                reactor.threadpool = threadpool.ThreadPool(0, 10)
                reactor.threadpool.start()

    @classmethod
    @profiled
    def testTearDown(cls):
        # Shutdown and obliterate the Twisted threadpool, to plug up leaking
        # threads.
        from twisted.internet import interfaces, reactor
        if interfaces.IReactorThreads.providedBy(reactor):
            reactor.suggestThreadPoolSize(0)
            pool = getattr(reactor, 'threadpool', None)
            if pool is not None:
                reactor.threadpool.stop()
                reactor.threadpool = None
        TwistedLayer._restore_signals()


class LaunchpadFunctionalLayer(LaunchpadLayer, FunctionalLayer):
    """Provides the Launchpad Zope3 application server environment."""
    @classmethod
    @profiled
    def setUp(cls):
        pass

    @classmethod
    @profiled
    def tearDown(cls):
        pass

    @classmethod
    @profiled
    def testSetUp(cls):
        # Reset any statistics
        from canonical.launchpad.webapp.opstats import OpStats
        OpStats.resetStats()
        from canonical.launchpad.ftests.harness import _reconnect_sqlos

        # Connect SQLOS
        _reconnect_sqlos()

    @classmethod
    @profiled
    def testTearDown(cls):
        getUtility(IOpenLaunchBag).clear()

        # If tests forget to logout, we can do it for them.
        if is_logged_in():
            logout()

        # Reset any statistics
        from canonical.launchpad.webapp.opstats import OpStats
        OpStats.resetStats()

        # Disconnect SQLOS so it doesn't get in the way of database resets
        from canonical.launchpad.ftests.harness import _disconnect_sqlos
        _disconnect_sqlos()


class LaunchpadZopelessLayer(ZopelessLayer, LaunchpadLayer):
    """Full Zopeless environment including Component Architecture and
    database connections initialized.
    """
    @classmethod
    @profiled
    def setUp(cls):
        # Make a TestMailBox available
        # This is registered via ZCML in the LaunchpadFunctionalLayer
        # XXX flacoste 2006-10-25 bug=68189: This should be configured
        # from ZCML but execute_zcml_for_scripts() doesn't cannot support
        # a different testing configuration.
        getGlobalSiteManager().provideUtility(IMailBox, TestMailBox())

    @classmethod
    @profiled
    def tearDown(cls):
        # Signal Layer cannot be torn down fully
        raise NotImplementedError

    @classmethod
    @profiled
    def testSetUp(cls):
        from canonical.launchpad.ftests.harness import (
                LaunchpadZopelessTestSetup
                )
        if ZopelessTransactionManager._installed is not None:
            raise LayerIsolationError(
                "Last test using Zopeless failed to tearDown correctly"
                )
        LaunchpadZopelessLayer.txn = initZopeless()
        LaunchpadZopelessTestSetup.txn = LaunchpadZopelessLayer.txn

        # Connect SQLOS
        from canonical.launchpad.ftests.harness import _reconnect_sqlos
        _reconnect_sqlos()

    @classmethod
    @profiled
    def testTearDown(cls):
        LaunchpadZopelessLayer.txn.abort()
        LaunchpadZopelessLayer.txn.uninstall()
        if ZopelessTransactionManager._installed is not None:
            raise LayerInvariantError(
                "Failed to uninstall ZopelessTransactionManager"
                )
        from canonical.launchpad.ftests.harness import _disconnect_sqlos
        _disconnect_sqlos()

    @classmethod
    @profiled
    def commit(cls):
        LaunchpadZopelessLayer.txn.commit()

    @classmethod
    @profiled
    def abort(cls):
        LaunchpadZopelessLayer.txn.abort()

    @classmethod
    @profiled
    def switchDbUser(cls, dbuser):
        LaunchpadZopelessLayer.alterConnection(dbuser=dbuser)

    @classmethod
    @profiled
    def alterConnection(cls, **kw):
        """Reset the connection, and reopen the connection by calling
        initZopeless with the given keyword arguments.
        """
        from canonical.launchpad.ftests.harness import (
                LaunchpadZopelessTestSetup
                )
        LaunchpadZopelessLayer.txn.abort()
        LaunchpadZopelessLayer.txn.uninstall()
        LaunchpadZopelessLayer.txn = initZopeless(**kw)
        LaunchpadZopelessTestSetup.txn = LaunchpadZopelessLayer.txn


class ExperimentalLaunchpadZopelessLayer(LaunchpadZopelessLayer):
    """LaunchpadZopelessLayer using the mock database."""

    @classmethod
    def setUp(cls):
        DatabaseLayer.use_mockdb = True

    @classmethod
    def tearDown(cls):
        DatabaseLayer.use_mockdb = False

    @classmethod
    def testSetUp(cls):
        pass

    @classmethod
    def testTearDown(cls):
        pass


class LaunchpadScriptLayer(ZopelessLayer, LaunchpadLayer):
    """Testing layer for scripts using the main Launchpad database adapter"""

    @classmethod
    @profiled
    def setUp(cls):
        # Make a TestMailBox available
        # This is registered via ZCML in the LaunchpadFunctionalLayer
        # XXX flacoste 2006-10-25 bug=68189: This should be configured from
        # ZCML but execute_zcml_for_scripts() doesn't cannot support a
        # different testing configuration.
        getGlobalSiteManager().provideUtility(IMailBox, TestMailBox())

    @classmethod
    @profiled
    def tearDown(cls):
        # Signal Layer cannot be torn down fully
        raise NotImplementedError

    @classmethod
    @profiled
    def testSetUp(cls):
        from canonical.launchpad.ftests.harness import _reconnect_sqlos
        # Connect SQLOS
        _reconnect_sqlos()

    @classmethod
    @profiled
    def testTearDown(cls):
        # Disconnect SQLOS so it doesn't get in the way of database resets
        from canonical.launchpad.ftests.harness import _disconnect_sqlos
        _disconnect_sqlos()

    @classmethod
    @profiled
    def switchDbConfig(cls, database_config_section):
        from canonical.launchpad.ftests.harness import _reconnect_sqlos
        # Connect SQLOS
        _reconnect_sqlos(database_config_section=database_config_section)


class MockHTTPTask:

    class MockHTTPRequestParser:
        headers = None
        first_line = None

    class MockHTTPServerChannel:
        # This is not important to us, so we can hardcode it here.
        addr = ['127.0.0.88', 80]

    request_data = MockHTTPRequestParser()
    channel = MockHTTPServerChannel()

    def __init__(self, response, first_line):
        self.request = response._request
        # We have no way of knowing when the task started, so we use
        # the current time here. That shouldn't be a problem since we don't
        # care about that for our tests anyway.
        self.start_time = time.time()
        self.status = response.getStatus()
        self.bytes_written = int(response.getHeader('Content-length'))
        self.request_data.headers = self.request.headers
        self.request_data.first_line = first_line

    def getCGIEnvironment(self):
        return self.request._orig_env


class PageTestLayer(LaunchpadFunctionalLayer):
    """Environment for page tests.
    """
    @classmethod
    @profiled
    def resetBetweenTests(cls, flag):
        LibrarianLayer._reset_between_tests = flag
        DatabaseLayer._reset_between_tests = flag

    @classmethod
    @profiled
    def setUp(cls):
        file_handler = logging.FileHandler('pagetests-access.log', 'w')
        file_handler.setFormatter(logging.Formatter())
        logger = PythonLogger('pagetests-access')
        logger.logger.addHandler(file_handler)
        logger.logger.setLevel(logging.INFO)
        access_logger = LaunchpadAccessLogger(logger)
        def my__call__(obj, request_string, handle_errors=True, form=None):
            """Call HTTPCaller.__call__ and log the page hit."""
            response = orig__call__(
                obj, request_string, handle_errors=handle_errors, form=form)
            first_line = request_string.strip().splitlines()[0]
            access_logger.log(MockHTTPTask(response._response, first_line))
            return response

        PageTestLayer.orig__call__ = (
                zope.app.testing.functional.HTTPCaller.__call__)
        zope.app.testing.functional.HTTPCaller.__call__ = my__call__
        PageTestLayer.resetBetweenTests(True)

    @classmethod
    @profiled
    def tearDown(cls):
        PageTestLayer.resetBetweenTests(True)
        zope.app.testing.functional.HTTPCaller.__call__ = (
                PageTestLayer.orig__call__)

    @classmethod
    @profiled
    def startStory(cls):
        DatabaseLayer.testSetUp()
        LibrarianLayer.testSetUp()
        PageTestLayer.resetBetweenTests(False)

    @classmethod
    @profiled
    def endStory(cls):
        PageTestLayer.resetBetweenTests(True)
        LibrarianLayer.testTearDown()
        DatabaseLayer.testTearDown()

    @classmethod
    @profiled
    def testSetUp(cls):
        pass

    @classmethod
    @profiled
    def testTearDown(cls):
        pass


class TwistedLaunchpadZopelessLayer(TwistedLayer, LaunchpadZopelessLayer):
    """A layer for cleaning up the Twisted thread pool."""<|MERGE_RESOLUTION|>--- conflicted
+++ resolved
@@ -1,11 +1,6 @@
 # Copyright 2006-2008 Canonical Ltd.  All rights reserved.
 # We like global!
-<<<<<<< HEAD
-# pylint: disable-msg=W0603
-# pylint: disable-msg=W0702
-=======
 # pylint: disable-msg=W0603,W0702
->>>>>>> 2d5df797
 
 """Layers used by Canonical tests.
 
