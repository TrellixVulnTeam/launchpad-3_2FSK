--- conflicted
+++ resolved
@@ -28,17 +28,11 @@
         self.lines.append(s)
         if exc_info:
             self.lines.append(traceback.format_exception(*sys.exc_info()))
-<<<<<<< HEAD
-=======
 
     info = debug
     error = debug
     exception = debug
->>>>>>> 0e2102d0
 
-    info = debug
-    error = debug
-    
 
 class TestUploadProcessor(unittest.TestCase):
     """Tests for uploadprocessor.py."""
