<configure
    xmlns="http://namespaces.zope.org/zope"
    xmlns:browser="http://namespaces.zope.org/browser"
    xmlns:i18n="http://namespaces.zope.org/i18n"
    i18n_domain="launchpad">

  <facet facet="bugs">

    <browser:menus
        module="canonical.launchpad.browser"
        classes="BugContextMenu"
        />

    <!-- Bug -->
    <class class="canonical.launchpad.database.Bug">
        <implements interface="canonical.launchpad.interfaces.IBug" />
        <allow attributes="id private bugtasks default_bugtask
                           affected_pillars permits_expiration can_expire
                           subscriptions syncUpdate  date_last_updated
                           getDirectSubscribers getDirectSubscriptions
                           getIndirectSubscribers
                           mentoring_offers canMentor isMentor
                           getNullBugTask is_complete who_made_private
                           date_made_private"
                           />
        <require
            permission="launchpad.View"
            attributes="datecreated name title description ownerID
                        owner duplicateof communityscore communitytimestamp
                        hits hitstimestamp activityscore activitytimestamp
                        displayname activity initial_message bug_branches
                        watches cves cve_links duplicates
                        attachments questions specifications followup_subject
                        isSubscribed messages getBugNotificationRecipients
                        hasBranch security_related tags getMessageChunks
                        isSubscribedToDupes getSubscribersFromDuplicates
                        getSubscriptionsFromDuplicates indexed_messages
                        getAlsoNotifiedSubscribers getBugWatch getBugTask
                        canBeNominatedFor getNominationFor getNominations
                        date_last_message number_of_duplicates
                        message_count getQuestionCreatedFromBug
                        canBeAQuestion getBugTasksByPackageName
                        users_affected_count users_unaffected_count
<<<<<<< HEAD
                        readonly_duplicateof"
=======
                        users_affected"
>>>>>>> 4c6bc252
            />
        <require
            permission="launchpad.Edit"
            attributes="addChangeNotification addCommentNotification addWatch
                        removeWatch
                        linkCVE linkCVEAndReturnNothing unlinkCVE findCvesInText
                        newMessage linkMessage addBranch removeBranch
                        addAttachment
                        unsubscribeFromDupes subscribe unsubscribe addNomination
                        expireNotifications setStatus setPrivate
                        convertToQuestion isUserAffected
                        markUserAffected addTask addChange markAsDuplicate"
            set_attributes="datecreated date_last_updated name title description
                            ownerID owner duplicateof communityscore
                            communitytimestamp hits hitstimestamp activityscore
                            activitytimestamp activity initial_message
                            security_related tags who_made_private date_made_private"
            />
        <require
            permission="launchpad.AnyPerson"
            attributes="offerMentoring retractMentoring"
            />
    </class>

    <adapter
        for="canonical.launchpad.interfaces.IBug"
        provides="canonical.launchpad.webapp.interfaces.ILaunchpadContainer"
        factory="canonical.launchpad.components.launchpadcontainer.LaunchpadBugContainer"
        />

    <browser:menus
        module="canonical.launchpad.browser"
        classes="BugFacets"
        />

    <browser:defaultView
        for="canonical.launchpad.interfaces.IBug"
        name="+index" />

    <browser:url
        for="canonical.launchpad.interfaces.IBug"
        urldata="canonical.launchpad.browser.bug.BugURL" />

    <browser:navigation
        module="canonical.launchpad.browser"
        classes="BugNavigation"
        />

    <browser:page
        for="canonical.launchpad.interfaces.IBug"
        name="+index"
        class="canonical.launchpad.browser.BugWithoutContextView"
        permission="zope.Public"
        attribute="redirectToNewBugPage" />

    <browser:page
      for="canonical.launchpad.interfaces.IBug"
      class="canonical.launchpad.browser.BugTasksAndNominationsView"
      permission="launchpad.View"
      name="+bugtasks-and-nominations-table"
      template="../templates/bugtasks-and-nominations-table.pt" />

    <browser:page
        for="canonical.launchpad.interfaces.IBug"
        name="+text"
        class="canonical.launchpad.browser.BugTextView"
        permission="zope.Public"
        attribute="__call__"
        />

    <browser:page
        for="canonical.launchpad.interfaces.IBug"
        name="+listing-column"
        template="../templates/bug-listing-column.pt"
        permission="zope.Public" />

    <browser:page
        for="canonical.launchpad.interfaces.IBug"
        name="+listing-detailed"
        template="../templates/bug-listing-detailed.pt"
        permission="zope.Public" />

    <browser:pages
      for="canonical.launchpad.interfaces.IBug"
      class="canonical.launchpad.browser.BugView"
      permission="zope.Public">
      <browser:page
          name="+portlet-privacy"
          template="../templates/bug-portlet-privacy.pt" />
      <browser:page
          name="+portlet-watch"
          template="../templates/bug-portlet-watch.pt" />
      <browser:page
          name="+portlet-specs"
          template="../templates/bug-portlet-specs.pt" />
      <browser:page
          name="+portlet-questions"
          template="../templates/bug-portlet-questions.pt" />
      <browser:page
          name="+portlet-duplicates"
          template="../templates/bug-portlet-duplicates.pt" />
      <browser:page
          name="+portlet-cve"
          template="../templates/bug-portlet-cve.pt" />
      <browser:page
          name="+portlet-attachments"
          template="../templates/bug-portlet-attachments.pt" />
      <browser:page
          name="+portlet-subscribers"
          template="../templates/bug-portlet-subscribers.pt" />
      <browser:page
          name="+portlet-notified"
          template="../templates/bug-portlet-notified.pt" />
    </browser:pages>

    <browser:page
        for="canonical.launchpad.interfaces.IBug"
        name="+bug-portlet-subscribers-content"
        template="../templates/bug-portlet-subscribers-content.pt" 
        permission="zope.Public" />


    <!-- BugSet -->
    <class class="canonical.launchpad.database.BugSet">
        <allow interface="canonical.launchpad.interfaces.IBugSet" />
    </class>

    <securedutility
        class="canonical.launchpad.database.BugSet"
        provides="canonical.launchpad.interfaces.IBugSet">
        <allow interface="canonical.launchpad.interfaces.IBugSet" />
    </securedutility>

    <browser:navigation
        module="canonical.launchpad.browser"
        classes="BugSetNavigation"
        />

    <browser:url
        for="canonical.launchpad.interfaces.IBugSet"
        path_expression="string:bugs"
        parent_utility="canonical.launchpad.interfaces.IMaloneApplication"
        />

    <!-- BugDelta -->
    <class class="canonical.launchpad.components.bug.BugDelta">
        <allow interface="canonical.launchpad.interfaces.IBugDelta" />
    </class>

  </facet>

</configure><|MERGE_RESOLUTION|>--- conflicted
+++ resolved
@@ -41,11 +41,7 @@
                         message_count getQuestionCreatedFromBug
                         canBeAQuestion getBugTasksByPackageName
                         users_affected_count users_unaffected_count
-<<<<<<< HEAD
-                        readonly_duplicateof"
-=======
-                        users_affected"
->>>>>>> 4c6bc252
+                        readonly_duplicateof users_affected"
             />
         <require
             permission="launchpad.Edit"
