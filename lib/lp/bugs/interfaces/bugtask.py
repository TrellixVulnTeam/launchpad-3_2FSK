# Copyright 2009-2011 Canonical Ltd.  This software is licensed under the
# GNU Affero General Public License version 3 (see the file LICENSE).

# pylint: disable-msg=E0211,E0213,E0602

"""Bug task interfaces."""

__metaclass__ = type

__all__ = [
    'BUG_SUPERVISOR_BUGTASK_STATUSES',
    'BugBlueprintSearch',
    'BugBranchSearch',
    'BugTagsSearchCombinator',
    'BugTaskImportance',
    'BugTaskSearchParams',
    'BugTaskStatus',
    'BugTaskStatusSearch',
    'BugTaskStatusSearchDisplay',
    'CannotDeleteBugtask',
    'DB_INCOMPLETE_BUGTASK_STATUSES',
    'DB_UNRESOLVED_BUGTASK_STATUSES',
    'DEFAULT_SEARCH_BUGTASK_STATUSES_FOR_DISPLAY',
    'get_bugtask_status',
    'IAddBugTaskForm',
    'IAddBugTaskWithProductCreationForm',
    'IBugTask',
    'IBugTaskDelete',
    'IBugTaskDelta',
    'IBugTaskSearch',
    'IBugTaskSet',
    'ICreateQuestionFromBugTaskForm',
    'IFrontPageBugTaskSearch',
    'IllegalRelatedBugTasksParams',
    'IllegalTarget',
    'INominationsReviewTableBatchNavigator',
    'IPersonBugTaskSearch',
    'IRemoveQuestionFromBugTaskForm',
    'IUpstreamProductBugTaskSearch',
    'normalize_bugtask_status',
    'RESOLVED_BUGTASK_STATUSES',
    'UNRESOLVED_BUGTASK_STATUSES',
    'UserCannotEditBugTaskAssignee',
    'UserCannotEditBugTaskImportance',
    'UserCannotEditBugTaskMilestone',
    'UserCannotEditBugTaskStatus',
    'valid_remote_bug_url',
    ]

import httplib

from lazr.enum import (
    DBEnumeratedType,
    DBItem,
    EnumeratedType,
    Item,
    use_template,
    )
from lazr.restful.declarations import (
    call_with,
    error_status,
    export_as_webservice_entry,
    export_destructor_operation,
    export_read_operation,
    export_write_operation,
    exported,
    mutator_for,
    operation_for_version,
    operation_parameters,
    operation_returns_collection_of,
    rename_parameters_as,
    REQUEST_USER,
    )
from lazr.restful.fields import (
    CollectionField,
    Reference,
    ReferenceChoice,
    )
from lazr.restful.interface import copy_field
from zope.component import getUtility
from zope.interface import (
    Attribute,
    Interface,
    )
from zope.schema import (
    Bool,
    Choice,
    Datetime,
    Field,
    Int,
    List,
    Text,
    TextLine,
    )
from zope.schema.vocabulary import (
    SimpleTerm,
    SimpleVocabulary,
    )
from zope.security.interfaces import Unauthorized
from zope.security.proxy import isinstance as zope_isinstance

from canonical.launchpad import _
from canonical.launchpad.interfaces.launchpad import (
    IHasBug,
    IHasDateCreated,
    )
from canonical.launchpad.searchbuilder import (
    all,
    any,
    NULL,
    )
from canonical.launchpad.webapp.interfaces import ITableBatchNavigator
from lp.app.validators import LaunchpadValidationError
from lp.app.validators.name import name_validator
from lp.bugs.interfaces.bugwatch import (
    IBugWatch,
    IBugWatchSet,
    NoBugTrackerFound,
    UnrecognizedBugTrackerURL,
    )
from lp.services.fields import (
    BugField,
    PersonChoice,
    ProductNameField,
    SearchTag,
    StrippedTextLine,
    Summary,
    )
from lp.soyuz.interfaces.component import IComponent


class BugTaskImportance(DBEnumeratedType):
    """Bug Task Importance.

    Importance is used by developers and their managers to indicate how
    important fixing a bug is. Importance is typically a combination of the
    harm caused by the bug, and how often it is encountered.
    """

    UNKNOWN = DBItem(999, """
        Unknown

        The severity of this bug task is unknown.
        """)

    CRITICAL = DBItem(50, """
        Critical

        This bug is essential to fix as soon as possible. It affects
        system stability, data integrity and/or remote access
        security.
        """)

    HIGH = DBItem(40, """
        High

        This bug needs urgent attention from the maintainer or
        upstream. It affects local system security or data integrity.
        """)

    MEDIUM = DBItem(30, """
        Medium

        This bug warrants an upload just to fix it, but can be put
        off until other major or critical bugs have been fixed.
        """)

    LOW = DBItem(20, """
        Low

        This bug does not warrant an upload just to fix it, but
        it should be fixed, if possible, next time the maintainer
        does an upload. For example, it might be a typo in a document.
        """)

    WISHLIST = DBItem(10, """
        Wishlist

        This is not a bug, but a request for an enhancement or
        new feature that does not yet exist in the package. It does
        not affect system stability. For example: it might be a
        usability or documentation fix.
        """)

    UNDECIDED = DBItem(5, """
        Undecided

        A relevant developer or manager has not yet decided how
        important this bug is.
        """)


class BugTaskStatus(DBEnumeratedType):
    """Bug Task Status

    The various possible states for a bugfix in a specific place.
    """

    NEW = DBItem(10, """
        New

        This is a new bug and has not yet been confirmed by the maintainer of
        this product or source package.
        """)

    # INCOMPLETE is never actually stored now: INCOMPLETE_WITH_RESPONSE and
    # INCOMPLETE_WITHOUT_RESPONSE are mapped to INCOMPLETE on read, and on
    # write INCOMPLETE is mapped to INCOMPLETE_WITHOUT_RESPONSE. This permits
    # An index on the INCOMPLETE_WITH*_RESPONSE queries that the webapp
    # generates.
    INCOMPLETE = DBItem(15, """
        Incomplete

        More info is required before making further progress on this bug,
        likely from the reporter. E.g. the exact error message the user saw,
        the URL the user was visiting when the bug occurred, etc.
        """)

    OPINION = DBItem(16, """
        Opinion

        The bug remains open for discussion only. This status is usually
        used where there is disagreement over whether the bug is relevant
        to the current target and whether it should be fixed.
        """)

    INVALID = DBItem(17, """
        Invalid

        This is not a bug. It could be a support request, spam, or a
        misunderstanding.
        """)

    WONTFIX = DBItem(18, """
        Won't Fix

        This will not be fixed. For example, this might be a bug but it's not
        considered worth fixing, or it might not be fixed in this release.
        """)

    EXPIRED = DBItem(19, """
        Expired

        This bug is expired. There was no activity for a long time.
        """)

    CONFIRMED = DBItem(20, """
        Confirmed

        This bug has been reviewed, verified, and confirmed as something
        needing fixing. Anyone can set this status.
        """)

    TRIAGED = DBItem(21, """
        Triaged

        This bug has been reviewed, verified, and confirmed as
        something needing fixing. The user must be a bug supervisor to
        set this status, so it carries more weight than merely
        Confirmed.
        """)

    INPROGRESS = DBItem(22, """
        In Progress

        The person assigned to fix this bug is currently working on fixing it.
        """)

    FIXCOMMITTED = DBItem(25, """
        Fix Committed

        This bug has been fixed in version control, but the fix has
        not yet made it into a released version of the affected
        software.
        """)

    FIXRELEASED = DBItem(30, """
        Fix Released

        The fix for this bug is available in a released version of the
        affected software.
        """)

    UNKNOWN = DBItem(999, """
        Unknown

        The status of this bug task is unknown.
        """)


class BugTaskStatusSearch(DBEnumeratedType):
    """Bug Task Status

    The various possible states for a bugfix in searches.
    """
    use_template(BugTaskStatus, exclude=('UNKNOWN'))

    INCOMPLETE_WITH_RESPONSE = DBItem(13, """
        Incomplete (with response)

        This bug has new information since it was last marked
        as requiring a response.
        """)

    INCOMPLETE_WITHOUT_RESPONSE = DBItem(14, """
        Incomplete (without response)

        This bug requires more information, but no additional
        details were supplied yet..
        """)


def get_bugtask_status(status_id):
    """Get a member of `BugTaskStatus` or `BugTaskStatusSearch` by value.

    `BugTaskStatus` and `BugTaskStatusSearch` intersect, but neither is a
    subset of the other, so this searches first in `BugTaskStatus` then in
    `BugTaskStatusSearch` for a member with the given ID.
    """
    try:
        return BugTaskStatus.items[status_id]
    except KeyError:
        return BugTaskStatusSearch.items[status_id]


def normalize_bugtask_status(status):
    """Normalize `status`.

    It might be a member of any of three related enums: `BugTaskStatus`,
    `BugTaskStatusSearch`, or `BugTaskStatusSearchDisplay`. This tries to
    normalize by value back to the first of those three enums in which the
    status appears.
    """
    try:
        return BugTaskStatus.items[status.value]
    except KeyError:
        return BugTaskStatusSearch.items[status.value]


class BugTagsSearchCombinator(EnumeratedType):
    """Bug Tags Search Combinator

    The possible values for combining the list of tags in a bug search.
    """

    ANY = Item("""
        Any

        Search for bugs tagged with any of the specified tags.
        """)

    ALL = Item("""
        All

        Search for bugs tagged with all of the specified tags.
        """)


class BugTaskStatusSearchDisplay(DBEnumeratedType):
    """Bug Task Status

    The various possible states for a bugfix in advanced
    bug search forms.
    """
    use_template(BugTaskStatusSearch, exclude=('INCOMPLETE'))


class BugBranchSearch(EnumeratedType):
    """Bug branch search option.

    The possible values to search for bugs having branches attached
    or not having branches attached.
    """

    ALL = Item("Show all bugs")

    BUGS_WITH_BRANCHES = Item("Show only Bugs with linked Branches")

    BUGS_WITHOUT_BRANCHES = Item("Show only Bugs without linked Branches")


class BugBlueprintSearch(EnumeratedType):
    """Bug blueprint search option.

    The possible values to search for bugs having blueprints attached
    or not having blueprints attached.
    """

    ALL = Item("Show all bugs")

    BUGS_WITH_BLUEPRINTS = Item("Show only Bugs with linked Blueprints")

    BUGS_WITHOUT_BLUEPRINTS = Item("Show only Bugs without linked Blueprints")


UNRESOLVED_BUGTASK_STATUSES = (
    BugTaskStatus.NEW,
    BugTaskStatus.INCOMPLETE,
    BugTaskStatus.CONFIRMED,
    BugTaskStatus.TRIAGED,
    BugTaskStatus.INPROGRESS,
    BugTaskStatus.FIXCOMMITTED)

# Actual values stored in the DB:
DB_INCOMPLETE_BUGTASK_STATUSES = (
    BugTaskStatusSearch.INCOMPLETE_WITH_RESPONSE,
    BugTaskStatusSearch.INCOMPLETE_WITHOUT_RESPONSE,
    )

DB_UNRESOLVED_BUGTASK_STATUSES = (
    UNRESOLVED_BUGTASK_STATUSES +
    DB_INCOMPLETE_BUGTASK_STATUSES
    )

RESOLVED_BUGTASK_STATUSES = (
    BugTaskStatus.FIXRELEASED,
    BugTaskStatus.OPINION,
    BugTaskStatus.INVALID,
    BugTaskStatus.WONTFIX,
    BugTaskStatus.EXPIRED)

BUG_SUPERVISOR_BUGTASK_STATUSES = (
    BugTaskStatus.WONTFIX,
    BugTaskStatus.EXPIRED,
    BugTaskStatus.TRIAGED)

DEFAULT_SEARCH_BUGTASK_STATUSES = (
    BugTaskStatusSearch.NEW,
    BugTaskStatusSearch.INCOMPLETE_WITH_RESPONSE,
    BugTaskStatusSearch.INCOMPLETE_WITHOUT_RESPONSE,
    BugTaskStatusSearch.CONFIRMED,
    BugTaskStatusSearch.TRIAGED,
    BugTaskStatusSearch.INPROGRESS,
    BugTaskStatusSearch.FIXCOMMITTED)

DEFAULT_SEARCH_BUGTASK_STATUSES_FOR_DISPLAY = [
    BugTaskStatusSearchDisplay.items.mapping[item.value]
    for item in DEFAULT_SEARCH_BUGTASK_STATUSES]


@error_status(httplib.BAD_REQUEST)
class CannotDeleteBugtask(Exception):
    """The bugtask cannot be deleted.

    Raised when a user tries to delete a bugtask but the deletion cannot
    proceed because of a model constraint or other business rule violation.
    """


@error_status(httplib.UNAUTHORIZED)
class UserCannotEditBugTaskStatus(Unauthorized):
    """User not permitted to change status.

    Raised when a user tries to transition to a new status who doesn't
    have the necessary permissions.
    """


@error_status(httplib.UNAUTHORIZED)
class UserCannotEditBugTaskImportance(Unauthorized):
    """User not permitted to change importance.

    Raised when a user tries to transition to a new importance who
    doesn't have the necessary permissions.
    """


@error_status(httplib.UNAUTHORIZED)
class UserCannotEditBugTaskMilestone(Unauthorized):
    """User not permitted to change milestone.

    Raised when a user tries to transition to a milestone who doesn't have
    the necessary permissions.
    """


@error_status(httplib.UNAUTHORIZED)
class UserCannotEditBugTaskAssignee(Unauthorized):
    """User not permitted to change bugtask assignees.

    Raised when a user with insufficient prilieges tries to set
    the assignee of a bug task.
    """


@error_status(httplib.BAD_REQUEST)
class IllegalTarget(Exception):
    """Exception raised when trying to set an illegal bug task target."""


@error_status(httplib.BAD_REQUEST)
class IllegalRelatedBugTasksParams(Exception):
    """Exception raised when trying to overwrite all relevant parameters
    in a search for related bug tasks"""


class IBugTaskDelete(Interface):
    """An interface for operations allowed with the Delete permission."""
    @export_destructor_operation()
    @call_with(who=REQUEST_USER)
    @operation_for_version('devel')
    def delete(who):
        """Delete this bugtask.

        :param who: the user who is removing the bugtask.
        :raises: CannotDeleteBugtask if the bugtask cannot be deleted due to a
            business rule or other model constraint.
        :raises: Unauthorized if the user does not have permission
            to delete the bugtask.
        """


class IBugTask(IHasDateCreated, IHasBug, IBugTaskDelete):
    """A bug needing fixing in a particular product or package."""
    export_as_webservice_entry()

    id = Int(title=_("Bug Task #"))
    bug = exported(
        BugField(title=_("Bug"), readonly=True))
    product = Choice(
        title=_('Project'), required=False, vocabulary='Product')
    productID = Attribute('The product ID')
    productseries = Choice(
        title=_('Series'), required=False, vocabulary='ProductSeries')
    productseriesID = Attribute('The product series ID')
    sourcepackagename = Choice(
        title=_("Package"), required=False,
        vocabulary='SourcePackageName')
    sourcepackagenameID = Attribute('The sourcepackagename ID')
    distribution = Choice(
        title=_("Distribution"), required=False, vocabulary='Distribution')
    distributionID = Attribute('The distribution ID')
    distroseries = Choice(
        title=_("Series"), required=False,
        vocabulary='DistroSeries')
    distroseriesID = Attribute('The distroseries ID')
    milestone = exported(ReferenceChoice(
        title=_('Milestone'),
        required=False,
        readonly=True,
        vocabulary='Milestone',
        schema=Interface))  # IMilestone
    milestoneID = Attribute('The id of the milestone.')

    # The status and importance's vocabularies do not
    # contain an UNKNOWN item in bugtasks that aren't linked to a remote
    # bugwatch; this would be better described in a separate interface,
    # but adding a marker interface during initialization is expensive,
    # and adding it post-initialization is not trivial.
    # Note that status is a property because the model only exposes INCOMPLETE
    # but the DB stores INCOMPLETE_WITH_RESPONSE and
    # INCOMPLETE_WITHOUT_RESPONSE for query efficiency.
    status = exported(
        Choice(title=_('Status'), vocabulary=BugTaskStatus,
               default=BugTaskStatus.NEW, readonly=True))
    _status = Attribute('The actual status DB column used in queries.')
    importance = exported(
        Choice(title=_('Importance'), vocabulary=BugTaskImportance,
               default=BugTaskImportance.UNDECIDED, readonly=True))
    assignee = exported(
        PersonChoice(
            title=_('Assigned to'), required=False,
            vocabulary='ValidAssignee',
            readonly=True))
    assigneeID = Attribute('The assignee ID (for eager loading)')
    bugtargetdisplayname = exported(
        Text(title=_("The short, descriptive name of the target"),
             readonly=True),
        exported_as='bug_target_display_name')
    bugtargetname = exported(
        Text(title=_("The target as presented in mail notifications"),
             readonly=True),
        exported_as='bug_target_name')
    bugwatch = exported(
        ReferenceChoice(
            title=_("Remote Bug Details"), required=False,
            schema=IBugWatch,
            vocabulary='BugWatch', description=_(
                "Select the bug watch that "
                "represents this task in the relevant bug tracker. If none "
                "of the bug watches represents this particular bug task, "
                "leave it as (None). Linking the remote bug watch with the "
                "task in this way means that a change in the remote bug "
                "status will change the status of this bug task in "
                "Launchpad.")),
        exported_as='bug_watch')
    date_assigned = exported(
        Datetime(title=_("Date Assigned"),
                 description=_("The date on which this task was assigned "
                               "to someone."),
                 readonly=True,
                 required=False))
    datecreated = exported(
        Datetime(title=_("Date Created"),
                 description=_("The date on which this task was created."),
                 readonly=True),
        exported_as='date_created')
    date_confirmed = exported(
        Datetime(title=_("Date Confirmed"),
                 description=_("The date on which this task was marked "
                               "Confirmed."),
                 readonly=True,
                 required=False))
    date_incomplete = exported(
        Datetime(title=_("Date Incomplete"),
                 description=_("The date on which this task was marked "
                               "Incomplete."),
                 readonly=True,
                 required=False))
    date_inprogress = exported(
        Datetime(title=_("Date In Progress"),
                 description=_("The date on which this task was marked "
                               "In Progress."),
                 readonly=True,
                 required=False),
        exported_as='date_in_progress')
    date_closed = exported(
        Datetime(title=_("Date Closed"),
                 description=_("The date on which this task was marked "
                               "either Won't Fix, Invalid or Fix Released."),
                 readonly=True,
                 required=False))
    date_left_new = exported(
        Datetime(title=_("Date left new"),
                 description=_("The date on which this task was marked "
                               "with a status higher than New."),
                 readonly=True,
                 required=False))
    date_triaged = exported(
        Datetime(title=_("Date Triaged"),
                 description=_("The date on which this task was marked "
                               "Triaged."),
                 readonly=True,
                 required=False))
    date_fix_committed = exported(
        Datetime(title=_("Date Fix Committed"),
                 description=_("The date on which this task was marked "
                               "Fix Committed."),
                 readonly=True,
                 required=False))
    date_fix_released = exported(
        Datetime(title=_("Date Fix Released"),
                 description=_("The date on which this task was marked "
                               "Fix Released."),
                 readonly=True,
                 required=False))
    date_left_closed = exported(
        Datetime(title=_("Date left closed"),
                 description=_("The date on which this task was "
                               "last reopened."),
                 readonly=True,
                 required=False))
    age = Datetime(title=_("Age"),
                   description=_("The age of this task, expressed as the "
                                 "length of time between the creation date "
                                 "and now."))
    task_age = Int(title=_("Age of the bug task"),
            description=_("The age of this task in seconds, a delta between "
                         "now and the date the bug task was created."))
    owner = exported(
        Reference(title=_("The owner"), schema=Interface, readonly=True))
    target = exported(Reference(
        title=_('Target'), required=True, schema=Interface,  # IBugTarget
        readonly=True,
        description=_("The software in which this bug should be fixed.")))
    target_uses_malone = Bool(
        title=_("Whether the bugtask's target uses Launchpad officially"))
    title = exported(
        Text(title=_("The title of the bug related to this bugtask"),
             readonly=True))
    related_tasks = exported(
        CollectionField(
            description=_(
                "IBugTasks related to this one, namely other "
                "IBugTasks on the same IBug."),
            value_type=Reference(schema=Interface),  # Will be specified later
            readonly=True))
    pillar = Choice(
        title=_('Pillar'),
        description=_("The LP pillar (product or distribution) "
                      "associated with this task."),
        vocabulary='DistributionOrProduct', readonly=True)
    other_affected_pillars = Attribute(
        "The other pillars (products or distributions) affected by this bug. "
        "This returns a list of pillars OTHER THAN the pillar associated "
        "with this particular bug.")
    # This property does various database queries. It is a property so a
    # "snapshot" of its value will be taken when a bugtask is modified, which
    # allows us to compare it to the current value and see if there are any
    # new subscribers that should get an email containing full bug details
    # (rather than just the standard change mail.) It is a property on
    # IBugTask because we currently only ever need this value for events
    # handled on IBugTask.
    bug_subscribers = Field(
        title=_("A list of IPersons subscribed to the bug, whether directly "
                "or indirectly."), readonly=True)

    conjoined_master = Attribute(
        "The series-specific bugtask in a conjoined relationship")
    conjoined_slave = Attribute(
        "The generic bugtask in a conjoined relationship")

    is_complete = exported(
        Bool(description=_(
                "True or False depending on whether or not there is more "
                "work required on this bug task."),
             readonly=True))

    @operation_returns_collection_of(Interface)  # Actually IBug.
    @call_with(user=REQUEST_USER, limit=10)
    @export_read_operation()
    def findSimilarBugs(user, limit=10):
        """Return the list of possible duplicates for this BugTask."""

    @call_with(user=REQUEST_USER)
    @operation_parameters(person=copy_field(assignee))
    @export_read_operation()
    @operation_for_version("devel")
    def getContributorInfo(user, person):
        """Is the person a contributor to bugs in this task's pillar?

        :param user: The user doing the search. Private bugs that this
            user doesn't have access to won't be included in the search.
        :param person: The person to check to see if they are a contributor.

        Return a dict with the following values:
        is_contributor: True if the user has any bugs assigned to him in the
        context of this bug task's pillar, either directly or by team
        participation.
        person_name: the displayname of the person
        pillar_name: the displayname of the bug task's pillar

        This API call is provided for use by the client Javascript where the
        calling context does not have access to the person or pillar names.
        """

    def getConjoinedMaster(bugtasks, bugtasks_by_package=None):
        """Return the conjoined master in the given bugtasks, if any.

        :param bugtasks: The bugtasks to be considered when looking for
            the conjoined master.
        :param bugtasks_by_package: A cache, mapping a
            `ISourcePackageName` to a list of bug tasks targeted to such
            a package name. Both distribution and distro series tasks
            should be included in this list.

        This method exists mainly to allow calculating the conjoined
        master from a cached list of bug tasks, reducing the number of
        db queries needed.
        """

    def subscribe(person, subscribed_by):
        """Subscribe this person to the underlying bug.

        This method was documented as being required here so that
        MentorshipOffers could happen on IBugTask. If that was the sole reason
        this method should be deletable. When we move to context-less bug
        presentation (where the bug is at /bugs/n?task=ubuntu) then we can
        eliminate this if it is no longer useful.
        """

    def isSubscribed(person):
        """Return True if the person is an explicit subscriber to the
        underlying bug for this bugtask.

        This method was documented as being required here so that
        MentorshipOffers could happen on IBugTask. If that was the sole
        reason then this method should be deletable.  When we move to
        context-less bug presentation (where the bug is at
        /bugs/n?task=ubuntu) then we can eliminate this if it is no
        longer useful.
        """

    @mutator_for(milestone)
    @rename_parameters_as(new_milestone='milestone')
    @operation_parameters(new_milestone=copy_field(milestone))
    @call_with(user=REQUEST_USER)
    @export_write_operation()
    def transitionToMilestone(new_milestone, user):
        """Set the BugTask milestone.

        Set the bugtask milestone, making sure that the user is
        authorised to do so.
        """

    @mutator_for(importance)
    @rename_parameters_as(new_importance='importance')
    @operation_parameters(new_importance=copy_field(importance))
    @call_with(user=REQUEST_USER)
    @export_write_operation()
    def transitionToImportance(new_importance, user):
        """Set the BugTask importance.

        Set the bugtask importance, making sure that the user is
        authorised to do so.
        """

    def setImportanceFromDebbugs(severity):
        """Set the Launchpad BugTask importance on the basis of a debbugs
        severity.  This maps from the debbugs severity values ('normal',
        'important', 'critical', 'serious', 'minor', 'wishlist', 'grave') to
        the Launchpad importance values, and returns the relevant Launchpad
        importance.
        """

    def canTransitionToStatus(new_status, user):
        """Return True if the user is allowed to change the status to
        `new_status`.

        :new_status: new status from `BugTaskStatus`
        :user: the user requesting the change

        Some status transitions, e.g. Triaged, require that the user
        be a bug supervisor or the owner of the project.
        """

    @mutator_for(status)
    @rename_parameters_as(new_status='status')
    @operation_parameters(
        new_status=copy_field(status))
    @call_with(user=REQUEST_USER)
    @export_write_operation()
    def transitionToStatus(new_status, user):
        """Perform a workflow transition to the new_status.

        :new_status: new status from `BugTaskStatus`
        :user: the user requesting the change

        For certain statuses, e.g. Confirmed, other actions will
        happen, like recording the date when the task enters this
        status.

        Some status transitions require extra conditions to be met.
        See `canTransitionToStatus` for more details.
        """

    def userCanSetAnyAssignee(user):
        """Check if the current user can set anybody sa a bugtask assignee.

        Owners, drivers, bug supervisors and Launchpad admins can always
        assign to someone else.  Other users can assign to someone else if a
        bug supervisor is not defined.
        """

    def userCanUnassign(user):
        """Check if the current user can set assignee to None.

        Project owner, project drivers, series drivers, bug supervisors
        and Launchpad admins can do this always; other users can do this
        only if they or their reams are the assignee.
        """

    @mutator_for(assignee)
    @operation_parameters(
        assignee=copy_field(assignee))
    @export_write_operation()
    def transitionToAssignee(assignee):
        """Perform a workflow transition to the given assignee.

        When the bugtask assignee is changed from None to an IPerson
        object, the date_assigned is set on the task. If the assignee
        value is set to None, date_assigned is also set to None.
        """

    def validateTransitionToTarget(target):
        """Check whether a transition to this target is legal.

        :raises IllegalTarget: if the new target is not allowed.
        """

    @mutator_for(target)
    @operation_parameters(
        target=copy_field(target))
    @export_write_operation()
    def transitionToTarget(target):
        """Convert the bug task to a different bug target."""

    def updateTargetNameCache():
        """Update the targetnamecache field in the database.

        This method is meant to be called when an IBugTask is created or
        modified and will also be called from the update_stats.py cron script
        to ensure that the targetnamecache is properly updated when, for
        example, an IDistribution is renamed.
        """

    def asEmailHeaderValue():
        """Return a value suitable for an email header value for this bugtask.

        The return value is a single line of arbitrary length, so header
        folding should be done by the callsite, as needed.

        For an upstream task, this value might look like:

          product=firefox; status=New; importance=Critical; assignee=None;

        See doc/bugmail-headers.txt for a complete explanation and more
        examples.
        """

    def getDelta(old_task):
        """Compute the delta from old_task to this task.

        Returns an IBugTaskDelta or None if there were no changes between
        old_task and this task.
        """

    def getPackageComponent():
        """Return the task's package's component or None.

        Returns the component associated to the current published
        package in that distribution's current series. If the task is
        not a package task, returns None.
        """

<<<<<<< HEAD
    def userHasDriverPrivileges(user):
        """Does the user have driver privledges on the current bugtask?

        :return: A boolean.
        """

    def userHasBugSupervisorPrivileges(user):
        """Is the user a privledged one, allowed to changed details on a 
=======
    def userHasPrivileges(user):
        """Is the user a priviledged one, allowed to changed details on a
>>>>>>> 916aac01
        bug?.

        :return: A boolean.
        """


# Set schemas that were impossible to specify during the definition of
# IBugTask itself.
IBugTask['related_tasks'].value_type.schema = IBugTask

# We are forced to define this now to avoid circular import problems.
IBugWatch['bugtasks'].value_type.schema = IBugTask


UPSTREAM_STATUS_VOCABULARY = SimpleVocabulary(
    [SimpleTerm(
        "pending_bugwatch",
        title="Show bugs that need to be forwarded to an upstream "
              "bug tracker"),
    SimpleTerm(
        "hide_upstream",
        title="Show bugs that are not known to affect upstream"),
    SimpleTerm(
        "resolved_upstream",
        title="Show bugs that are resolved upstream"),
    SimpleTerm(
        "open_upstream",
        title="Show bugs that are open upstream"),
    ])

UPSTREAM_PRODUCT_STATUS_VOCABULARY = SimpleVocabulary(
    [SimpleTerm(
        "pending_bugwatch",
        title="Show bugs that need to be forwarded to an upstream bug "
              "tracker"),
    SimpleTerm(
        "resolved_upstream",
        title="Show bugs that are resolved elsewhere"),
    ])


class IBugTaskSearchBase(Interface):
    """The basic search controls."""
    searchtext = TextLine(title=_("Bug ID or search text."), required=False)
    status = List(
        title=_('Status'),
        description=_('Show only bugs with the given status value '
                      'or list of values.'),
        value_type=Choice(
            title=_('Status'),
            vocabulary=BugTaskStatusSearch,
            default=BugTaskStatusSearch.NEW),
        default=list(DEFAULT_SEARCH_BUGTASK_STATUSES),
        required=False)
    importance = List(
        title=_('Importance'),
        description=_('Show only bugs with the given importance '
                      'or list of importances.'),
        value_type=IBugTask['importance'],
        required=False)
    assignee = Choice(
        title=_('Assignee'),
        description=_('Person entity assigned for this bug.'),
        vocabulary='ValidAssignee', required=False)
    bug_reporter = Choice(
        title=_('Bug reporter'),
        description=_('Person entity that filed the bug report.'),
        vocabulary='ValidAssignee', required=False)
    omit_dupes = Bool(
        title=_('Omit bugs marked as duplicate,'), required=False,
        default=True)
    omit_targeted = Bool(
        title=_('Omit bugs targeted to a series'), required=False,
        default=True)
    has_patch = Bool(
        title=_('Show only bugs with patches available.'), required=False,
        default=False)
    has_no_package = Bool(
        title=_('Exclude bugs with packages specified'),
        required=False, default=False)
    milestone_assignment = Choice(
        title=_('Target'), vocabulary="Milestone", required=False)
    milestone = List(
        title=_('Milestone'),
        description=_('Show only bug tasks targeted to this milestone.'),
        value_type=IBugTask['milestone'], required=False)
    component = List(
        title=_('Component'),
        description=_('Distribution package archive grouping. '
                      'E.g. main, universe, multiverse'),
        value_type=IComponent['name'], required=False)
    tag = List(title=_("Tag"), value_type=SearchTag(), required=False)
    status_upstream = List(
        title=_('Status upstream'),
        description=_('Indicates the status of any remote watches '
                      'associated with the bug.  Possible values '
                      'include: pending_bugwatch, hide_upstream, '
                      'resolved_upstream, and open_upstream.'),
        value_type=Choice(vocabulary=UPSTREAM_STATUS_VOCABULARY),
        required=False)
    has_cve = Bool(
        title=_('Show only bugs associated with a CVE'), required=False)
    structural_subscriber = Choice(
        title=_('Structural Subscriber'), vocabulary='ValidPersonOrTeam',
        description=_(
            'Show only bugs in projects, series, distributions, and packages '
            'that this person or team is subscribed to.'),
        required=False)
    bug_commenter = Choice(
        title=_('Bug commenter'), vocabulary='ValidPersonOrTeam',
        description=_('Show only bugs commented on by this person.'),
        required=False)
    subscriber = Choice(
        title=_('Bug subscriber'), vocabulary='ValidPersonOrTeam',
        description=_('Show only bugs this person or team '
                      'is directly subscribed to.'),
        required=False)
    affects_me = Bool(
        title=_('Show only bugs affecting me'), required=False)
    has_branches = Bool(
        title=_('Show bugs with linked branches'), required=False,
        default=True)
    has_no_branches = Bool(
        title=_('Show bugs without linked branches'), required=False,
        default=True)
    has_blueprints = Bool(
        title=_('Show bugs with linked blueprints'), required=False,
        default=True)
    has_no_blueprints = Bool(
        title=_('Show bugs without linked blueprints'), required=False,
        default=True)


class IBugTaskSearch(IBugTaskSearchBase):
    """The schema used by a bug task search form not on a Person.

    Note that this is slightly different than simply IBugTask because
    some of the field types are different (e.g. it makes sense for
    status to be a Choice on a bug task edit form, but it makes sense
    for status to be a List field on a search form, where more than
    one value can be selected.)
    """
    tag = List(
        title=_("Tags"),
        description=_("String or list of strings for tags to search. "
                      "To exclude, prepend a '-', e.g. '-unwantedtag'"),
        value_type=SearchTag(), required=False)
    tags_combinator = Choice(
        title=_("Tags combination"),
        description=_("Search for any or all of the tags specified."),
        vocabulary=BugTagsSearchCombinator, required=False,
        default=BugTagsSearchCombinator.ANY)


class IPersonBugTaskSearch(IBugTaskSearchBase):
    """The schema used by the bug task search form of a person."""
    sourcepackagename = Choice(
        title=_("Source Package Name"), required=False,
        description=_("The source package in which the bug occurs. "
        "Leave blank if you are not sure."),
        vocabulary='SourcePackageName')
    distribution = Choice(
        title=_("Distribution"), required=False, vocabulary='Distribution')
    tags_combinator = Choice(
        title=_("Tags combination"),
        description=_("Search for any or all of the tags specified."),
        vocabulary=BugTagsSearchCombinator, required=False,
        default=BugTagsSearchCombinator.ANY)


class IUpstreamProductBugTaskSearch(IBugTaskSearch):
    """The schema used by the bug task search form for upstream products.

    This schema is the same as IBugTaskSearch, except that it has only
    one choice for Status Upstream.
    """
    status_upstream = List(
        title=_('Status Upstream'),
        value_type=Choice(
            vocabulary=UPSTREAM_PRODUCT_STATUS_VOCABULARY),
        required=False)


class IFrontPageBugTaskSearch(IBugTaskSearch):
    """Additional search options for the front page of bugs."""
    scope = Choice(
        title=u"Search Scope", required=False,
        vocabulary="DistributionOrProductOrProjectGroup")


class IBugTaskDelta(Interface):
    """The change made to a bug task (e.g. in an edit screen).

    If product is not None, the sourcepackagename must be None.

    Likewise, if sourcepackagename is not None, product must be None.
    """
    bugtask = Attribute("The modified IBugTask.")
    target = Attribute(
        """The change made to the IBugTarget for this task.

        The value is a dict like {'old' : IBugTarget, 'new' : IBugTarget},
        or None, if no change was made to the target.
        """)
    status = Attribute(
        """The change made to the status for this task.

        The value is a dict like
        {'old' : BugTaskStatus.FOO, 'new' : BugTaskStatus.BAR}, or None,
        if no change was made to the status.
        """)
    importance = Attribute(
        """The change made to the importance of this task.

        The value is a dict like
        {'old' : BugTaskImportance.FOO, 'new' : BugTaskImportance.BAR},
        or None, if no change was made to the importance.
        """)
    assignee = Attribute(
        """The change made to the assignee of this task.

        The value is a dict like {'old' : IPerson, 'new' : IPerson}, or None,
        if no change was made to the assignee.
        """)
    bugwatch = Attribute("The bugwatch which governs this task.")
    milestone = Attribute("The milestone for which this task is scheduled.")


class BugTaskSearchParams:
    """Encapsulates search parameters for BugTask.search()

    Details:

      user is an object that provides IPerson, and represents the
      person performing the query (which is important to know for, for
      example, privacy-aware results.) If user is None, the search
      will be filtered to only consider public bugs.

      product, distribution and distroseries (IBugTargets) should /not/
      be supplied to BugTaskSearchParams; instead, IBugTarget's
      searchTasks() method should be invoked with a single search_params
      argument.

      Keyword arguments should always be used. The argument passing
      semantics are as follows:

        * BugTaskSearchParams(arg='foo', user=bar): Match all IBugTasks
          where IBugTask.arg == 'foo' for user bar.

        * BugTaskSearchParams(arg=any('foo', 'bar')): Match all
          IBugTasks where IBugTask.arg == 'foo' or IBugTask.arg ==
          'bar'. In this case, no user was passed, so all private bugs
          are excluded from the search results.

        * BugTaskSearchParams(arg1='foo', arg2='bar'): Match all
          IBugTasks where IBugTask.arg1 == 'foo' and IBugTask.arg2 ==
          'bar'

    The set will be ordered primarily by the column specified in orderby,
    and then by bugtask id.

    For a more thorough treatment, check out:

        lib/lp/bugs/doc/bugtask-search.txt
    """

    product = None
    project = None
    distribution = None
    distroseries = None
    productseries = None

    def __init__(self, user, bug=None, searchtext=None, fast_searchtext=None,
                 status=None, importance=None, milestone=None,
                 assignee=None, sourcepackagename=None, owner=None,
                 attachmenttype=None, orderby=None, omit_dupes=False,
                 subscriber=None, component=None,
                 pending_bugwatch_elsewhere=False, resolved_upstream=False,
                 open_upstream=False, has_no_upstream_bugtask=False, tag=None,
                 has_cve=False, bug_supervisor=None, bug_reporter=None,
                 nominated_for=None, bug_commenter=None, omit_targeted=False,
                 date_closed=None, affected_user=None, affects_me=False,
                 hardware_bus=None, hardware_vendor_id=None,
                 hardware_product_id=None, hardware_driver_name=None,
                 hardware_driver_package_name=None,
                 hardware_owner_is_bug_reporter=None,
                 hardware_owner_is_affected_by_bug=False,
                 hardware_owner_is_subscribed_to_bug=False,
                 hardware_is_linked_to_bug=False,
                 linked_branches=None, linked_blueprints=None,
                 structural_subscriber=None, modified_since=None,
                 created_since=None, exclude_conjoined_tasks=False, cve=None):

        self.bug = bug
        self.searchtext = searchtext
        self.fast_searchtext = fast_searchtext
        self.status = status
        self.importance = importance
        self.milestone = milestone
        self.assignee = assignee
        self.sourcepackagename = sourcepackagename
        self.owner = owner
        self.attachmenttype = attachmenttype
        self.user = user
        self.orderby = orderby
        self.omit_dupes = omit_dupes
        self.omit_targeted = omit_targeted
        self.subscriber = subscriber
        self.component = component
        self.pending_bugwatch_elsewhere = pending_bugwatch_elsewhere
        self.resolved_upstream = resolved_upstream
        self.open_upstream = open_upstream
        self.has_no_upstream_bugtask = has_no_upstream_bugtask
        self.tag = tag
        self.has_cve = has_cve
        self.bug_supervisor = bug_supervisor
        self.bug_reporter = bug_reporter
        self.nominated_for = nominated_for
        self.bug_commenter = bug_commenter
        self.date_closed = date_closed
        self.affected_user = affected_user
        self.affects_me = affects_me
        self.hardware_bus = hardware_bus
        self.hardware_vendor_id = hardware_vendor_id
        self.hardware_product_id = hardware_product_id
        self.hardware_driver_name = hardware_driver_name
        self.hardware_driver_package_name = hardware_driver_package_name
        self.hardware_owner_is_bug_reporter = hardware_owner_is_bug_reporter
        self.hardware_owner_is_affected_by_bug = (
            hardware_owner_is_affected_by_bug)
        self.hardware_owner_is_subscribed_to_bug = (
            hardware_owner_is_subscribed_to_bug)
        self.hardware_is_linked_to_bug = hardware_is_linked_to_bug
        self.linked_branches = linked_branches
        self.linked_blueprints = linked_blueprints
        self.structural_subscriber = structural_subscriber
        self.modified_since = modified_since
        self.created_since = created_since
        self.exclude_conjoined_tasks = exclude_conjoined_tasks
        self.cve = cve

    def setProduct(self, product):
        """Set the upstream context on which to filter the search."""
        self.product = product

    def setProject(self, project):
        """Set the upstream context on which to filter the search."""
        self.project = project

    def setDistribution(self, distribution):
        """Set the distribution context on which to filter the search."""
        self.distribution = distribution

    def setDistroSeries(self, distroseries):
        """Set the distroseries context on which to filter the search."""
        self.distroseries = distroseries

    def setProductSeries(self, productseries):
        """Set the productseries context on which to filter the search."""
        self.productseries = productseries

    def setSourcePackage(self, sourcepackage):
        """Set the sourcepackage context on which to filter the search."""
        # Import this here to avoid circular dependencies
        from lp.registry.interfaces.sourcepackage import (
            ISourcePackage)
        if isinstance(sourcepackage, any):
            # Unwrap the source package.
            self.sourcepackagename = any(*[
                pkg.sourcepackagename for pkg in sourcepackage.query_values])
            distroseries = any(*[pkg.distroseries for pkg in
                sourcepackage.query_values if ISourcePackage.providedBy(pkg)])
            distributions = any(*[pkg.distribution for pkg in
                sourcepackage.query_values
                if not ISourcePackage.providedBy(pkg)])
            if distroseries.query_values and not distributions.query_values:
                self.distroseries = distroseries
            elif not distroseries.query_values and distributions.query_values:
                self.distributions = distributions
            else:
                # At this point we have determined that either we have both
                # distroseries and distributions, or we have neither of them.
                # We will set both.  Doing so will give us the cross-product,
                # because searching source packages is
                # sourcepackagename-specific rather than actually
                # context-specific. This is not ideal but is tolerable given
                # no actual use of mixed-type any() exists today.
                self.distroseries = distroseries
                self.distributions = distributions
            return
        if ISourcePackage.providedBy(sourcepackage):
            # This is a sourcepackage in a distro series.
            self.distroseries = sourcepackage.distroseries
        else:
            # This is a sourcepackage in a distribution.
            self.distribution = sourcepackage.distribution
        self.sourcepackagename = sourcepackage.sourcepackagename

    def setTarget(self, target):
        """Constrain the search to only return items in target.

        This is equivalent to calling setProduct etc but the type of target
        does not need to be known to the caller.

        :param target: A `IHasBug`, or some search term like all/any/none on
            `IHasBug`. If using all/any all the targets must be of the
            same type due to implementation limitations. Currently only
            distroseries and productseries `IHasBug` implementations are
            supported.
        """
        # Yay circular deps.
        from lp.registry.interfaces.distribution import IDistribution
        from lp.registry.interfaces.distroseries import IDistroSeries
        from lp.registry.interfaces.product import IProduct
        from lp.registry.interfaces.productseries import IProductSeries
        from lp.registry.interfaces.milestone import IMilestone
        from lp.registry.interfaces.projectgroup import IProjectGroup
        from lp.registry.interfaces.sourcepackage import ISourcePackage
        from lp.registry.interfaces.distributionsourcepackage import \
            IDistributionSourcePackage
        if isinstance(target, (any, all)):
            assert len(target.query_values), \
                'cannot determine target with no targets'
            instance = target.query_values[0]
        else:
            instance = target
        if IDistribution.providedBy(instance):
            self.setDistribution(target)
        elif IDistroSeries.providedBy(instance):
            self.setDistroSeries(target)
        elif IProduct.providedBy(instance):
            self.setProduct(target)
        elif IProductSeries.providedBy(instance):
            self.setProductSeries(target)
        elif IMilestone.providedBy(instance):
            self.milestone = target
        elif ISourcePackage.providedBy(instance):
            self.setSourcePackage(target)
        elif IDistributionSourcePackage.providedBy(instance):
            self.setSourcePackage(target)
        elif IProjectGroup.providedBy(instance):
            self.setProject(target)
        else:
            raise AssertionError("unknown target type %r" % target)

    @classmethod
    def _anyfy(cls, value):
        """If value is a sequence, wrap its items with the `any` combinator.

        Otherwise, return value as is, or None if it's a zero-length sequence.
        """
        if zope_isinstance(value, (list, tuple)):
            if len(value) > 1:
                return any(*value)
            elif len(value) == 1:
                return value[0]
            else:
                return None
        else:
            return value

    @classmethod
    def fromSearchForm(cls, user,
                       order_by=('-importance', ), search_text=None,
                       status=list(UNRESOLVED_BUGTASK_STATUSES),
                       importance=None,
                       assignee=None, bug_reporter=None, bug_supervisor=None,
                       bug_commenter=None, bug_subscriber=None, owner=None,
                       affected_user=None, affects_me=False,
                       has_patch=None, has_cve=None,
                       distribution=None, tags=None,
                       tags_combinator=BugTagsSearchCombinator.ALL,
                       omit_duplicates=True, omit_targeted=None,
                       status_upstream=None, milestone_assignment=None,
                       milestone=None, component=None, nominated_for=None,
                       sourcepackagename=None, has_no_package=None,
                       hardware_bus=None, hardware_vendor_id=None,
                       hardware_product_id=None, hardware_driver_name=None,
                       hardware_driver_package_name=None,
                       hardware_owner_is_bug_reporter=None,
                       hardware_owner_is_affected_by_bug=False,
                       hardware_owner_is_subscribed_to_bug=False,
                       hardware_is_linked_to_bug=False, linked_branches=None,
                       linked_blueprints=None, structural_subscriber=None,
                       modified_since=None, created_since=None):
        """Create and return a new instance using the parameter list."""
        search_params = cls(user=user, orderby=order_by)

        search_params.searchtext = search_text
        search_params.status = cls._anyfy(status)
        search_params.importance = cls._anyfy(importance)
        search_params.assignee = assignee
        search_params.bug_reporter = bug_reporter
        search_params.bug_supervisor = bug_supervisor
        search_params.bug_commenter = bug_commenter
        search_params.subscriber = bug_subscriber
        search_params.owner = owner
        search_params.affected_user = affected_user
        search_params.distribution = distribution
        if has_patch:
            # Import this here to avoid circular imports
            from lp.bugs.interfaces.bugattachment import (
                BugAttachmentType)
            search_params.attachmenttype = BugAttachmentType.PATCH
        search_params.has_cve = has_cve
        if zope_isinstance(tags, (list, tuple)):
            if len(tags) > 0:
                if tags_combinator == BugTagsSearchCombinator.ALL:
                    search_params.tag = all(*tags)
                else:
                    search_params.tag = any(*tags)
        elif zope_isinstance(tags, str):
            search_params.tag = tags
        elif tags is None:
            pass  # tags not supplied
        else:
            raise AssertionError(
                'Tags can only be supplied as a list or a string.')
        search_params.omit_dupes = omit_duplicates
        search_params.omit_targeted = omit_targeted
        if status_upstream is not None:
            if 'pending_bugwatch' in status_upstream:
                search_params.pending_bugwatch_elsewhere = True
            if 'resolved_upstream' in status_upstream:
                search_params.resolved_upstream = True
            if 'open_upstream' in status_upstream:
                search_params.open_upstream = True
            if 'hide_upstream' in status_upstream:
                search_params.has_no_upstream_bugtask = True
        search_params.milestone = cls._anyfy(milestone)
        search_params.component = cls._anyfy(component)
        search_params.sourcepackagename = sourcepackagename
        if has_no_package:
            search_params.sourcepackagename = NULL
        search_params.nominated_for = nominated_for

        search_params.hardware_bus = hardware_bus
        search_params.hardware_vendor_id = hardware_vendor_id
        search_params.hardware_product_id = hardware_product_id
        search_params.hardware_driver_name = hardware_driver_name
        search_params.hardware_driver_package_name = (
            hardware_driver_package_name)
        search_params.hardware_owner_is_bug_reporter = (
            hardware_owner_is_bug_reporter)
        search_params.hardware_owner_is_affected_by_bug = (
            hardware_owner_is_affected_by_bug)
        search_params.hardware_owner_is_subscribed_to_bug = (
            hardware_owner_is_subscribed_to_bug)
        search_params.hardware_is_linked_to_bug = (
            hardware_is_linked_to_bug)
        search_params.linked_branches = linked_branches
        search_params.linked_blueprints = linked_blueprints
        search_params.structural_subscriber = structural_subscriber
        search_params.modified_since = modified_since
        search_params.created_since = created_since

        return search_params


class IBugTaskSet(Interface):
    """A utility to retrieving BugTasks."""
    title = Attribute('Title')

    def get(task_id):
        """Retrieve a BugTask with the given id.

        Raise a NotFoundError if there is no IBugTask
        matching the given id. Raise a zope.security.interfaces.Unauthorized
        if the user doesn't have the permission to view this bug.
        """

    def getBugTasks(bug_ids):
        """Return the bugs with the given IDs and all of its bugtasks.

        :return: A dictionary mapping the bugs to their bugtasks.
        """

    def getBugTaskBadgeProperties(bugtasks):
        """Return whether the bugtasks should have badges.

        Return a mapping from a bug task, to a dict of badge properties.
        """

    def getMultiple(task_ids):
        """Retrieve a dictionary of bug tasks for the given sequence of IDs.

        :param task_ids: a sequence of bug task IDs.

        :return: a dictionary mapping task IDs to tasks. The
            dictionary contains an entry for every bug task ID in
            the given sequence that also matches a bug task in the
            database. The dictionary does not contain entries for
            bug task IDs not present in the database.

        :return: an empty dictionary if the given sequence of IDs
            is empty, or if none of the specified IDs matches a bug
            task in the database.
        """

    def findSimilar(user, summary, product=None, distribution=None,
                    sourcepackagename=None):
        """Find bugs similar to the given summary.

        The search is limited to the given product or distribution
        (together with an optional source package).

        Only BugTasks that the user has access to will be returned.
        """

    def search(params, *args, **kwargs):
        """Search IBugTasks with the given search parameters.

        Note: only use this method of BugTaskSet if you want to query
        tasks across multiple IBugTargets; otherwise, use the
        IBugTarget's searchTasks() method.

        :param search_params: a BugTaskSearchParams object
        :param args: any number of BugTaskSearchParams objects
        :param prejoins: (keyword) A sequence of tuples
            (table, table_join) which should be pre-joined in addition
            to the default prejoins.

        If more than one BugTaskSearchParams is given, return the union of
        IBugTasks which match any of them, with the results ordered by the
        orderby specified in the first BugTaskSearchParams object.
        """

    def searchBugIds(params):
        """Search bug ids.

        This is a variation on IBugTaskSet.search that returns only bug ids.

        :param params: the BugTaskSearchParams to search on.
        """

    def countBugs(user, contexts, group_on):
        """Count open bugs that match params, grouping by group_on.

        This serves results from the bugsummary fact table: it is fast but not
        completely precise. See the bug summary documentation for more detail.

        :param user: The user to query on behalf of.
        :param contexts: A list of contexts to search. Contexts must support
            the IBugSummaryDimension interface.
        :param group_on: The column(s) group on - .e.g (
            BugSummary.distroseries_id, BugSummary.milestone_id) will cause
            grouping by distro series and then milestone.
        :return: A dict {group_instance: count, ...}
        """

    def getStatusCountsForProductSeries(user, product_series):
        """Returns status counts for a product series' bugs.

        Both the nominated and scheduled blueprints are included
        in the count.

        :param product_series: ProductSeries object.
        :return: A list of tuples containing (status_id, count).
        """

    def createTask(bug, owner, target, status=None, importance=None,
                   assignee=None, milestone=None):
        """Create a bug task on a bug and return it.

        If the bug is public, bug supervisors will be automatically
        subscribed.

        If the bug has any accepted series nominations for a supplied
        distribution, series tasks will be created for them.
        """

    def findExpirableBugTasks(min_days_old, user, bug=None, target=None,
                              limit=None):
        """Return a list of bugtasks that are at least min_days_old.

        :param min_days_old: An int representing the minimum days of
            inactivity for a bugtask to be considered expirable. Setting
            this parameter to 0 will return all bugtask that can expire.
        :param user: The `IPerson` doing the search. Only bugs the user
            has permission to view are returned.
        :param bug: An `IBug`. If a bug is provided, only bugtasks that belong
            to the bug may be returned. If bug is None, all bugs are searched.
        :param target: An `IBugTarget`. If a target is provided, only
            bugtasks that belong to the target may be returned. If target
            is None, all bugtargets are searched.
        :param limit: An int for limiting the number of bugtasks returned.
        :return: A ResultSet of bugtasks that are considered expirable.

        A bugtask is expirable if its status is Incomplete, and the bug
        report has been never been confirmed, and it has been inactive for
        min_days_old. Only bugtasks that belong to Products or Distributions
        that use launchpad to track bugs can be returned. The implementation
        must define the criteria for determining that the bug report is
        inactive and have never been confirmed.
        """

    def maintainedBugTasks(person, minimportance=None,
                           showclosed=None, orderby=None, user=None):
        """Return all bug tasks assigned to a package/product maintained by
        :person:.

        By default, closed (FIXCOMMITTED, INVALID) tasks are not
        returned. If you want closed tasks too, just pass
        showclosed=True.

        If minimportance is not None, return only the bug tasks with
        importance greater than minimportance.

        If you want the results ordered, you have to explicitly specify an
        <orderBy>. Otherwise the order used is not predictable.
        <orderBy> can be either a string with the column name you want to sort
        or a list of column names as strings.

        The <user> parameter is necessary to make sure we don't return any
        bugtask of a private bug for which the user is not subscribed. If
        <user> is None, no private bugtasks will be returned.
        """

    def getOrderByColumnDBName(col_name):
        """Get the database name for col_name.

        If the col_name is unrecognized, a KeyError is raised.
        """

    def getBugCountsForPackages(user, packages):
        """Return open bug counts for the list of packages.

        :param user: The user doing the search. Private bugs that this
            user doesn't have access to won't be included in the count.
        :param packages: A list of `IDistributionSourcePackage`
            instances.

        :return: A list of dictionaries, where each dict contains:
            'package': The package the bugs are open on.
            'open': The number of open bugs.
            'open_critical': The number of open critical bugs.
            'open_unassigned': The number of open unassigned bugs.
            'open_inprogress': The number of open bugs that are In Progress.
        """

    def getOpenBugTasksPerProduct(user, products):
        """Return open bugtask count for multiple products."""

    def getPrecachedNonConjoinedBugTasks(user, milestone):
        """List of non-conjoined bugtasks targeted to the milestone.

        The assignee and the assignee's validity are precached.
        """

    def getBugTaskTargetMilestones(bugtasks):
        """Get all the milestones for the selected bugtasks' targets."""

    open_bugtask_search = Attribute("A search returning open bugTasks.")

    def buildUpstreamClause(params):
        """Create a SQL clause to do upstream checks in a bug search.

        :return: A string SQL expression.
        """


def valid_remote_bug_url(value):
    """Verify that the URL is to a bug to a known bug tracker."""
    try:
        getUtility(IBugWatchSet).extractBugTrackerAndBug(value)
    except NoBugTrackerFound:
        pass
    except UnrecognizedBugTrackerURL:
        raise LaunchpadValidationError(
            "Launchpad does not recognize the bug tracker at this URL.")
    return True


class ILinkPackaging(Interface):
    """Form for linking a source package to a project."""
    add_packaging = Bool(
        title=_('Link the package to the upstream project?'),
        description=_('Always suggest this project when adding an '
                      'upstream bug for this package.'),
        required=True, default=False)


class IAddBugTaskForm(ILinkPackaging):
    """Form for adding an upstream bugtask."""
    # It is tempting to replace the first three attributes here with their
    # counterparts from IUpstreamBugTask and IDistroBugTask.
    # BUT: This will cause OOPSes with adapters, hence IAddBugTask reinvents
    # the wheel somewhat. There is a test to ensure that this remains so.
    product = Choice(title=_('Project'), required=True, vocabulary='Product')
    distribution = Choice(
        title=_("Distribution"), required=True, vocabulary='Distribution')
    sourcepackagename = Choice(
        title=_("Source Package Name"), required=False,
        description=_("The source package in which the bug occurs. "
                      "Leave blank if you are not sure."),
        vocabulary='SourcePackageName')
    bug_url = StrippedTextLine(
        title=_('URL'), required=False, constraint=valid_remote_bug_url,
        description=_("The URL of this bug in the remote bug tracker."))


class IAddBugTaskWithProductCreationForm(ILinkPackaging):

    bug_url = StrippedTextLine(
        title=_('Bug URL'), required=True, constraint=valid_remote_bug_url,
        description=_("The URL of this bug in the remote bug tracker."))
    displayname = TextLine(title=_('Project name'))
    name = ProductNameField(
        title=_('Project ID'), constraint=name_validator, required=True,
        description=_(
            "A short name starting with a lowercase letter or number, "
            "followed by letters, dots, hyphens or plusses. e.g. firefox, "
            "linux, gnome-terminal."))
    summary = Summary(title=_('Project summary'), required=True)


class INominationsReviewTableBatchNavigator(ITableBatchNavigator):
    """Marker interface to render custom template for the bug nominations."""


class ICreateQuestionFromBugTaskForm(Interface):
    """Form for creating and question from a bug."""
    comment = Text(
        title=_('Comment'),
        description=_('An explanation of why the bug report is a question.'),
        required=False)


class IRemoveQuestionFromBugTaskForm(Interface):
    """Form for removing a question created from a bug."""
    comment = Text(
        title=_('Comment'),
        description=_('An explanation of why the bug report is valid.'),
        required=False)<|MERGE_RESOLUTION|>--- conflicted
+++ resolved
@@ -913,7 +913,6 @@
         not a package task, returns None.
         """
 
-<<<<<<< HEAD
     def userHasDriverPrivileges(user):
         """Does the user have driver privledges on the current bugtask?
 
@@ -922,11 +921,7 @@
 
     def userHasBugSupervisorPrivileges(user):
         """Is the user a privledged one, allowed to changed details on a 
-=======
-    def userHasPrivileges(user):
-        """Is the user a priviledged one, allowed to changed details on a
->>>>>>> 916aac01
-        bug?.
+        bug?
 
         :return: A boolean.
         """
