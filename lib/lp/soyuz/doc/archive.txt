--- conflicted
+++ resolved
@@ -1469,10 +1469,6 @@
     ...     ubuntu, ArchivePurpose.DEBUG).archive_url
     http://ftpmaster.internal/ubuntu-debug
 
-<<<<<<< HEAD
-Private archives have different URLs as they are published to a secure
-location.
-=======
 COPY archives use a URL format of <distro-name>-<archive-name>:
 
     >>> print copy_target.archive.is_copy
@@ -1482,7 +1478,6 @@
 
 If the archive is private, the url may be different as private PPAs
 are published to a secure location.
->>>>>>> cb6eab2b
 
     >>> print cprov_archive.archive_url
     http://ppa.launchpad.dev/cprov/ppa/ubuntu
