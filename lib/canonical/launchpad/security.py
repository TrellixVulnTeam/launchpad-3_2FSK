--- conflicted
+++ resolved
@@ -40,28 +40,16 @@
         self.obj = obj
 
     def checkUnauthenticated(self):
-<<<<<<< HEAD
-        """Must return True or False.
-
-        See IAuthorization.checkUnauthenticated.
-=======
         """See `IAuthorization.checkUnauthenticated`.
 
         :return: True or False.
->>>>>>> 90cc6b2a
         """
         return False
 
     def checkAuthenticated(self, user):
-<<<<<<< HEAD
-        """Must return True or False.
-
-        See IAuthorization.checkAuthenticated.
-=======
         """See `IAuthorization.checkAuthenticated`.
 
         :return: True or False.
->>>>>>> 90cc6b2a
         """
         return False
 
