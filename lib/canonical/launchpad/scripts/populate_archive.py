# Copyright 2008 Canonical Ltd.  All rights reserved.

"""Create a copy archive (if needed) and populate it with packages."""


__metaclass__ = type
__all__ = [
    'ArchivePopulator',
    ]


from zope.component import getUtility
from zope.security.proxy import removeSecurityProxy

from canonical.launchpad.components.packagelocation import (
    build_package_location)
from canonical.launchpad.interfaces import PackagePublishingStatus
from canonical.launchpad.interfaces.archive import (
    ArchivePurpose, IArchiveSet)
from canonical.launchpad.interfaces.archivearch import IArchiveArchSet
from canonical.launchpad.interfaces.component import IComponentSet
from canonical.launchpad.interfaces.packagecloner import IPackageCloner
from canonical.launchpad.interfaces.packagecopyrequest import (
    IPackageCopyRequestSet)
from canonical.launchpad.interfaces.person import IPersonSet
from canonical.launchpad.interfaces.processor import IProcessorFamilySet
from canonical.launchpad.scripts.ftpmasterbase import (
    SoyuzScript, SoyuzScriptError)
from canonical.launchpad.validators.name import valid_name
from canonical.launchpad.webapp.interfaces import NotFoundError


def specified(option):
    """Return False if option was not supplied or is an empty string.

    Return True otherwise.
    """
    if option is None:
        return False
    if isinstance(option, basestring) and option.strip() == '':
        return False
    return True


class ArchivePopulator(SoyuzScript):
    """
    Create a copy archive and populate it with packages.

    The logic needed to create a copy archive, populate it with source
    packages and instantiate the builds required.

    Please note: the destination copy archive must not exist yet. Otherwise
    the script will abort with an error.
    """

    usage = __doc__
    description = (
        'Create a copy archive and populate it with packages and build '
        'records.')

    def populateArchive(
<<<<<<< HEAD
        self, from_distribution, from_suite, component, to_distribution,
        to_suite, to_archive, to_user, reason, include_binaries,
        proc_families):
=======
        self, from_archive, from_distribution, from_suite, from_user,
        component, to_distribution, to_suite, to_archive, to_user, reason,
        include_binaries, proc_family_names, merge_copy_flag):
>>>>>>> 04dfed0a
        """Create archive, populate it with packages and builds.

        Please note: if a component was specified for the origin then the
        same component must be used for the destination.

<<<<<<< HEAD
        :param from_distribution: the origin's distribution.
        :param from_suite: the origin's suite.
=======
        :param from_archive: the (optional) origin archive name.
        :param from_distribution: the origin's distribution.
        :param from_suite: the origin's suite.
        :param from_user: the name of the origin PPA's owner.
>>>>>>> 04dfed0a
        :param component: the origin's component.

        :param to_distribution: destination distribution.
        :param to_suite: destination suite.

        :param to_archive: destination copy archive name.
        :param to_user: destination archive owner name.
        :param reason: reason for the package copy operation.

        :param include_binaries: whether binaries should be copied as well.
<<<<<<< HEAD
        :param proc_families: processor families for which to create builds.
=======
        :param proc_family_names: processor families for which to create
            builds.
        :param merge_copy_flag: whether this is a repeated population of an
            existing copy archive.
>>>>>>> 04dfed0a
        """
        def loadProcessorFamilies(proc_family_names):
            """Load processor families for specified family names."""
            proc_family_set = getUtility(IProcessorFamilySet)
            proc_families = set()
            for name in proc_family_names:
                proc_family = proc_family_set.getByName(name)
                if proc_family is None:
                    raise SoyuzScriptError(
                        "Invalid processor family: '%s'" % name)
                else:
                    proc_families.add(proc_family)

            return proc_families

        def set_archive_architectures(archive, proc_families):
            """Associate the archive with the processor families."""
            aa_set = getUtility(IArchiveArchSet)
            for proc_family in proc_families:
                ignore_this = aa_set.new(archive, proc_family)

        def build_location(distro, suite, component):
            """Build and return package location."""
            location = build_package_location(distro, suite=suite)
            if component is not None:
                try:
                    the_component = getUtility(IComponentSet)[component]
                except NotFoundError, e:
                    raise SoyuzScriptError(
                        "Invalid component name: '%s'" % component)
                location.component = the_component
            return location

        archive_set = getUtility(IArchiveSet)
        # Build the origin package location.
        the_origin = build_location(from_distribution, from_suite, component)
<<<<<<< HEAD
=======

        # Use a non-PPA(!) origin archive if specified and existent.
        if from_archive is not None and from_user is None:
            origin_archive = archive_set.getByDistroAndName(
                the_origin.distribution, from_archive)
            if origin_archive is not None:
                the_origin.archive = origin_archive
            else:
                raise SoyuzScriptError(
                    "Origin archive does not exist: '%s'" % from_archive)
        # Use a PPA if specified and existent.
        if from_user is not None:
            origin_archive = archive_set.getPPAByDistributionAndOwnerName(
                the_origin.distribution, from_user, from_archive)
            if origin_archive is not None:
                the_origin.archive = origin_archive
            else:
                raise SoyuzScriptError(
                    "No PPA for user: '%s'" % from_user)
>>>>>>> 04dfed0a

        # Build the destination package location.
        the_destination = build_location(to_distribution, to_suite, component)

        registrant = getUtility(IPersonSet).getByName(to_user)
        if registrant is None:
            raise SoyuzScriptError("Invalid user name: '%s'" % to_user)

        # First try to access the destination copy archive.
        copy_archive = getUtility(IArchiveSet).getByDistroAndName(
            the_destination.distribution, to_archive)

        merge_copy = False
        # No copy archive with the specified name found, create one.
        if copy_archive is None:
<<<<<<< HEAD
=======
            if not specified(reason):
                raise SoyuzScriptError(
                    "error: reason for copy archive creation not specified.")
            if merge_copy_flag:
                raise SoyuzScriptError(
                    "error: merge copy requested for non-existing archive.")
            # The processor families should only be specified if the
            # destination copy archive does not exist yet and needs to be
            # created.
            if not specified(proc_family_names):
                raise SoyuzScriptError(
                    "error: processor families not specified.")

>>>>>>> 04dfed0a
            # First load the processor families for the specified family names
            # from the database. This will fail if an invalid processor family
            # name was specified on the command line; that's why it should be
            # done before creating the copy archive.
<<<<<<< HEAD
            proc_families = loadProcessorFamilies(self.options.proc_families)
=======
            proc_families = loadProcessorFamilies(proc_family_names)
>>>>>>> 04dfed0a
            copy_archive = getUtility(IArchiveSet).new(
                ArchivePurpose.COPY, registrant, to_archive,
                the_destination.distribution, reason)
            the_destination.archive = copy_archive
            # Associate the newly created copy archive with the processor
            # families specified by the user.
            set_archive_architectures(copy_archive, proc_families)
        else:
            # Archive name clash! Creation requested for existing archive with
            # the same name and distribution.
            if not merge_copy_flag:
                raise SoyuzScriptError(
                    "error: archive '%s' already exists for '%s'."
                    % (to_archive, the_destination.distribution.name))
            # The user is not supposed to specify processor families on the
            # command line for existing copy archives. The processor families
            # specified when the archive was created will be read from the
            # database instead.
            if specified(proc_family_names):
                raise SoyuzScriptError(
                    "error: cannot specify processor families for *existing* "
                    "archive.")

            # The copy archive exists already, get the associated processor
            # families.
            def get_family(archivearch):
                """Extract the processor family from an `IArchiveArch`."""
                return removeSecurityProxy(archivearch).processorfamily

            proc_families = [
                get_family(archivearch) for archivearch
                in getUtility(IArchiveArchSet).getByArchive(copy_archive)]
            merge_copy = True

        the_destination.archive = copy_archive

        # Now instantiate the package copy request that will capture the
        # archive population parameters in the database.
        getUtility(IPackageCopyRequestSet).new(
            the_origin, the_destination, registrant,
            copy_binaries=include_binaries, reason=unicode(reason))

        # Clone the source packages. We currently do not support the copying
        # of binary packages. It's a forthcoming feature.
        pkg_cloner = getUtility(IPackageCloner)

        # Mark the package copy request as being "in progress".
        pcr.markAsInprogress()
        self.txn.commit()

        if merge_copy == True:
            pkg_cloner.mergeCopy(the_origin, the_destination)
        else:
            pkg_cloner.clonePackages(the_origin, the_destination)

        # Create builds for the cloned packages.
        self._createMissingBuilds(
            the_destination.distroseries, the_destination.archive,
            proc_families)
<<<<<<< HEAD
=======

        # Mark the package copy request as completed.
        pcr.markAsCompleted()
>>>>>>> 04dfed0a

    def mainTask(self):
        """Main function entry point."""
        opts = self.options

<<<<<<< HEAD
        if not_specified(self.options.proc_families):
            raise SoyuzScriptError(
                "error: processor families not specified.")

        if not_specified(self.options.from_distribution):
=======
        if not specified(opts.from_distribution):
>>>>>>> 04dfed0a
            raise SoyuzScriptError(
                "error: origin distribution not specified.")

        if not specified(opts.to_distribution):
            raise SoyuzScriptError(
                "error: destination distribution not specified.")

        if not specified(opts.to_user):
            raise SoyuzScriptError("error: copy archive owner not specified.")
        if not specified(opts.to_archive):
            raise SoyuzScriptError(
                "error: destination copy archive not specified.")
        if not valid_name(opts.to_archive):
            raise SoyuzScriptError(
                "Invalid destination archive name: '%s'" % opts.to_archive)
        if opts.include_binaries == True:
            raise SoyuzScriptError(
                "error: copying of binary packages is not supported yet.")

        if (specified(opts.from_user) and not specified(opts.from_archive)):
            opts.from_archive = 'ppa'

        if specified(opts.from_archive) and not valid_name(opts.from_archive):
            raise SoyuzScriptError(
                "Invalid origin archive name: '%s'" % opts.from_archive)

        self.populateArchive(
<<<<<<< HEAD
            self.options.from_distribution, self.options.from_suite,
            self.options.component, self.options.to_distribution,
            self.options.to_suite, self.options.to_archive,
            self.options.to_user, self.options.reason,
            self.options.include_binaries, self.options.proc_families)
=======
            opts.from_archive, opts.from_distribution, opts.from_suite,
            opts.from_user, opts.component, opts.to_distribution,
            opts.to_suite, opts.to_archive, opts.to_user, opts.reason,
            opts.include_binaries, opts.proc_families, opts.merge_copy_flag)
>>>>>>> 04dfed0a

    def add_my_options(self):
        """Parse command line arguments for copy archive creation/population.
        """
        SoyuzScript.add_my_options(self)

        self.parser.remove_option('-a')

        self.parser.add_option(
            "-a", "--architecture", dest="proc_families", action="append",
            help="The processor families for which to create build "
                 "records, repeat for each architecture required.")
        self.parser.add_option(
            "-b", "--include-binaries", dest="include_binaries",
            default=False, action="store_true",
            help='Whether to copy related binaries or not.')

        self.parser.add_option(
            '--from-archive', dest='from_archive', default=None,
            action='store', help='Origin archive name.')
        self.parser.add_option(
            '--from-distribution', dest='from_distribution',
            default='ubuntu', action='store',
            help='Origin distribution name.')
        self.parser.add_option(
            '--from-suite', dest='from_suite', default=None,
            action='store', help='Origin suite name.')
<<<<<<< HEAD
=======
        self.parser.add_option(
            '--from-user', dest='from_user', default=None,
            action='store', help='Origin PPA owner name.')
>>>>>>> 04dfed0a

        self.parser.add_option(
            '--to-distribution', dest='to_distribution',
            default='ubuntu', action='store',
            help='Destination distribution name.')
        self.parser.add_option(
            '--to-suite', dest='to_suite', default=None,
            action='store', help='Destination suite name.')

        self.parser.add_option(
            '--to-archive', dest='to_archive', default=None,
            action='store', help='Destination archive name.')

        self.parser.add_option(
            '--to-user', dest='to_user', default=None,
            action='store', help='Destination user name.')

        self.parser.add_option(
            "--reason", dest="reason",
            help="The reason for this packages copy operation.")

        self.parser.add_option(
            "--merge-copy", dest="merge_copy_flag",
            default=False, action="store_true",
            help='Repeated population of an existing copy archive.')

    def _createMissingBuilds(
        self, distroseries, archive, proc_families):
        """Create builds for all cloned source packages.

        :param distroseries: the distro series for which to create builds.
        :param archive: the archive for which to create builds.
        :param proc_families: the list of processor families for
            which to create builds (optional).
        """
        self.logger.info("Processing %s." % distroseries.name)

        # Listify the architectures to avoid hitting this MultipleJoin
        # multiple times.
        architectures = list(distroseries.architectures)

        # Filter the list of DistroArchSeries so that only the ones
        # specified on the command line remain.
        architectures = [architecture for architecture in architectures
             if architecture.processorfamily in proc_families]

        if len(architectures) == 0:
            self.logger.info(
                "No DistroArchSeries left for %s, done." % distroseries.name)
            return

        self.logger.info(
            "Supported architectures: %s." %
            " ".join(arch_series.architecturetag
                     for arch_series in architectures))

        # Both, PENDING and PUBLISHED sources will be considered for
        # as PUBLISHED. It's part of the assumptions made in:
        # https://launchpad.net/soyuz/+spec/build-unpublished-source
        pending = (
            PackagePublishingStatus.PENDING,
            PackagePublishingStatus.PUBLISHED,
            )
        sources_published = archive.getPublishedSources(
            distroseries=distroseries, status=pending)

        self.logger.info(
            "Found %d source(s) published." % sources_published.count())

        def get_spn(pub):
            """Return the source package name for a publishing record."""
            return pub.sourcepackagerelease.sourcepackagename.name

        for pubrec in sources_published:
            builds = pubrec.createMissingBuilds(
                architectures_available=architectures, logger=self.logger)
            if len(builds) == 0:
                self.logger.info("%s has no builds." % get_spn(pubrec))
            else:
                self.logger.info(
                    "%s has %s build(s)." % (get_spn(pubrec), len(builds)))
            self.txn.commit()<|MERGE_RESOLUTION|>--- conflicted
+++ resolved
@@ -59,29 +59,18 @@
         'records.')
 
     def populateArchive(
-<<<<<<< HEAD
-        self, from_distribution, from_suite, component, to_distribution,
-        to_suite, to_archive, to_user, reason, include_binaries,
-        proc_families):
-=======
         self, from_archive, from_distribution, from_suite, from_user,
         component, to_distribution, to_suite, to_archive, to_user, reason,
         include_binaries, proc_family_names, merge_copy_flag):
->>>>>>> 04dfed0a
         """Create archive, populate it with packages and builds.
 
         Please note: if a component was specified for the origin then the
         same component must be used for the destination.
 
-<<<<<<< HEAD
-        :param from_distribution: the origin's distribution.
-        :param from_suite: the origin's suite.
-=======
         :param from_archive: the (optional) origin archive name.
         :param from_distribution: the origin's distribution.
         :param from_suite: the origin's suite.
         :param from_user: the name of the origin PPA's owner.
->>>>>>> 04dfed0a
         :param component: the origin's component.
 
         :param to_distribution: destination distribution.
@@ -92,14 +81,10 @@
         :param reason: reason for the package copy operation.
 
         :param include_binaries: whether binaries should be copied as well.
-<<<<<<< HEAD
-        :param proc_families: processor families for which to create builds.
-=======
         :param proc_family_names: processor families for which to create
             builds.
         :param merge_copy_flag: whether this is a repeated population of an
             existing copy archive.
->>>>>>> 04dfed0a
         """
         def loadProcessorFamilies(proc_family_names):
             """Load processor families for specified family names."""
@@ -136,8 +121,6 @@
         archive_set = getUtility(IArchiveSet)
         # Build the origin package location.
         the_origin = build_location(from_distribution, from_suite, component)
-<<<<<<< HEAD
-=======
 
         # Use a non-PPA(!) origin archive if specified and existent.
         if from_archive is not None and from_user is None:
@@ -157,7 +140,6 @@
             else:
                 raise SoyuzScriptError(
                     "No PPA for user: '%s'" % from_user)
->>>>>>> 04dfed0a
 
         # Build the destination package location.
         the_destination = build_location(to_distribution, to_suite, component)
@@ -173,8 +155,6 @@
         merge_copy = False
         # No copy archive with the specified name found, create one.
         if copy_archive is None:
-<<<<<<< HEAD
-=======
             if not specified(reason):
                 raise SoyuzScriptError(
                     "error: reason for copy archive creation not specified.")
@@ -188,16 +168,11 @@
                 raise SoyuzScriptError(
                     "error: processor families not specified.")
 
->>>>>>> 04dfed0a
             # First load the processor families for the specified family names
             # from the database. This will fail if an invalid processor family
             # name was specified on the command line; that's why it should be
             # done before creating the copy archive.
-<<<<<<< HEAD
-            proc_families = loadProcessorFamilies(self.options.proc_families)
-=======
             proc_families = loadProcessorFamilies(proc_family_names)
->>>>>>> 04dfed0a
             copy_archive = getUtility(IArchiveSet).new(
                 ArchivePurpose.COPY, registrant, to_archive,
                 the_destination.distribution, reason)
@@ -236,7 +211,7 @@
 
         # Now instantiate the package copy request that will capture the
         # archive population parameters in the database.
-        getUtility(IPackageCopyRequestSet).new(
+        pcr = getUtility(IPackageCopyRequestSet).new(
             the_origin, the_destination, registrant,
             copy_binaries=include_binaries, reason=unicode(reason))
 
@@ -257,26 +232,15 @@
         self._createMissingBuilds(
             the_destination.distroseries, the_destination.archive,
             proc_families)
-<<<<<<< HEAD
-=======
 
         # Mark the package copy request as completed.
         pcr.markAsCompleted()
->>>>>>> 04dfed0a
 
     def mainTask(self):
         """Main function entry point."""
         opts = self.options
 
-<<<<<<< HEAD
-        if not_specified(self.options.proc_families):
-            raise SoyuzScriptError(
-                "error: processor families not specified.")
-
-        if not_specified(self.options.from_distribution):
-=======
         if not specified(opts.from_distribution):
->>>>>>> 04dfed0a
             raise SoyuzScriptError(
                 "error: origin distribution not specified.")
 
@@ -304,18 +268,10 @@
                 "Invalid origin archive name: '%s'" % opts.from_archive)
 
         self.populateArchive(
-<<<<<<< HEAD
-            self.options.from_distribution, self.options.from_suite,
-            self.options.component, self.options.to_distribution,
-            self.options.to_suite, self.options.to_archive,
-            self.options.to_user, self.options.reason,
-            self.options.include_binaries, self.options.proc_families)
-=======
             opts.from_archive, opts.from_distribution, opts.from_suite,
             opts.from_user, opts.component, opts.to_distribution,
             opts.to_suite, opts.to_archive, opts.to_user, opts.reason,
             opts.include_binaries, opts.proc_families, opts.merge_copy_flag)
->>>>>>> 04dfed0a
 
     def add_my_options(self):
         """Parse command line arguments for copy archive creation/population.
@@ -343,12 +299,9 @@
         self.parser.add_option(
             '--from-suite', dest='from_suite', default=None,
             action='store', help='Origin suite name.')
-<<<<<<< HEAD
-=======
         self.parser.add_option(
             '--from-user', dest='from_user', default=None,
             action='store', help='Origin PPA owner name.')
->>>>>>> 04dfed0a
 
         self.parser.add_option(
             '--to-distribution', dest='to_distribution',
