--- conflicted
+++ resolved
@@ -8,13 +8,9 @@
     >>> from BeautifulSoup import BeautifulStoneSoup as BSS
     >>> from BeautifulSoup import BeautifulSoup
     >>> from BeautifulSoup import SoupStrainer
-<<<<<<< HEAD
-    >>> from canonical.launchpad.ftests.feeds_helper import validate_feed
-=======
     >>> from canonical.launchpad.ftests.feeds_helper import (
-    ...     parse_ids, parse_links)
-
->>>>>>> 483509d3
+    ...     parse_ids, parse_links, validate_feed)
+
     >>> NOANNOUNCE = 'no announcements for this project'
     >>> SHOWLNK = 'Show announcements'
     >>> def latest_news(content):
