<configure xmlns="http://namespaces.zope.org/browser">
    <!-- Style sheets -->
    <resource name="ubuntu.css" file="../templates/ubuntu.css" />
    <resource name="ubuntu-discs.css" file="../templates/ubuntu-discs.css" />
    <resource name="ubuntu-plone.css" file="../templates/ubuntu-plone.css" />
    <resource name="ubuntu-masthead.css" file="../templates/ubuntu-masthead.css" />
    <resource name="kubuntu-masthead2.css" file="../templates/kubuntu-masthead2.css" />
    <resource name="edubuntu.css" file="../templates/edubuntu.css" />
    <resource name="edubuntu-screen.css" file="../templates/edubuntu-screen.css" />
    <resource name="edubuntu-common.css" file="../templates/edubuntu-common.css" />

    <!-- Javascript -->
    <resource name="launchpad.js" file="../templates/launchpad.js" />
    <resource name="SignalWrapper.js" file="../templates/SignalWrapper.js" />
    <resource name="lpmenu.js" file="../templates/lpmenu.js" />
    <resource name="sorttable.js" file="../../../contrib/templates/sorttable.js" />

    <!-- Missing images -->
    <resource name="nyet" file="../images/nyet.png" />
    <resource name="nyet-mini" file="../images/nyet-mini.png" />
    <resource name="nyet-large" file="../images/nyet-large.png" />
    <resource name="nyet-heading" file="../images/nyet-heading.png" />
    <resource name="nyet-mugshot" file="../images/nyet-mugshot.png" />   

    <!-- App-specific Images -->
    <resource name="malone" file="../images/malone.png" />
    <resource name="rosetta" file="../images/rosetta.png" />
    <resource name="soyuz" file="../images/soyuz.png" />

    <!-- General Images -->
    <resource name="add" file="../images/add.png" />
    <resource name="add-large" file="../images/add-large.png" />
    <resource name="architecture" file="../images/architecture.png" />
    <!-- arrowBlank is used in lib/contrib/templates/sorttable.js -->
    <resource name="arrowBlank" file="../images/arrowBlank.gif" />
    <resource name="arrowBottom" file="../images/arrowBottom.png" />
    <resource name="arrowDownAlternative" file="../images/arrowDownAlternative.gif" />
<<<<<<< HEAD
    <resource name="arrowDown" file="../images/arrowDown.png" />
    <resource name="arrowTop" file="../images/arrowTop.png" />
    <resource name="arrowUp" file="../images/arrowUp.png" />
=======
    <resource name="arrowDown" file="../images/arrowDown.gif" />
    <resource name="arrowRight" file="../images/arrowRight.gif" />
    <resource name="arrowTop" file="../images/arrowTop.gif" />
    <resource name="arrowUp" file="../images/arrowUp.gif" />
>>>>>>> 24adec1f
    <resource name="build-chrootwait" file="../images/build-chrootwait.png" />
    <resource name="build-depwait" file="../images/build-depwait.png" />
    <resource name="build-failure" file="../images/build-failure.png" />
    <resource name="build-needed" file="../images/build-needed.png" />
    <resource name="build-success" file="../images/build-success.png" />
    <resource name="blue-bar" file="../images/blue-bar.png" />
    <resource name="blueprint" file="../images/specification.png" />
    <resource name="bounty" file="../images/bounty.png" />
    <resource name="branch" file="../images/list.png" />
    <resource name="bug" file="../images/bug.png" />
    <resource name="bug-critical" file="../images/bug-critical.png" />
    <resource name="bug-high" file="../images/bug-high.png" />
    <resource name="bug-medium" file="../images/bug-medium.png" />
    <resource name="bug-low" file="../images/bug-low.png" />
    <resource name="bug-wishlist" file="../images/bug-wishlist.png" />
    <resource name="bug-undecided" file="../images/bug-undecided.png" />
    <resource name="bug-remote" file="../images/bug-remote.png" />
    <resource name="bug-unknown" file="../images/bug.png" />
    <resource name="bullet" file="../images/bullet.png" />
    <resource name="copy" file="../images/copy.png" />
<<<<<<< HEAD
    <resource name="cve" file="../images/cve.png" />
    <resource name="distribution" file="../images/distribution.png" />
    <resource name="distribution-mini" file="../images/distribution-mini.png" />
    <resource name="distribution-heading" file="../images/distribution-heading.png" />
=======
    <resource name="cve" file="../images/cve.ico" />
    <resource name="demo" file="../images/demo.png" />
    <resource name="distribution" file="../images/nyet.png" />
    <resource name="distribution-mini" file="../images/nyet-mini.png" />
    <resource name="distribution-heading" file="../images/nyet-heading.png" />
>>>>>>> 24adec1f
    <resource name="distribution-mugshot" file="../images/nyet-mugshot.png" />
    <resource name="divider" file="../images/divider.png" />
    <resource name="divider-highlighted"
              file="../images/divider-highlighted.png" />
    <resource name="download" file="../images/download.png" />
    <resource name="edit" file="../images/edit.png" />
    <resource name="error" file="../images/error.png" />
    <resource name="error-large" file="../images/error-large.png" />
    <resource name="green-bar" file="../images/green-bar.png" />
    <resource name="info" file="../images/info.png" />
    <resource name="info-large" file="../images/info-large.png" />
    <resource name="launchpad" file="../images/launchpad.png" />
    <resource name="launchpad-large" file="../images/launchpad-large.png" />
    <resource name="launchpad-heading" file="../images/launchpad-heading.png" />
    <resource name="list" file="../images/list.png" />
    <resource name="language" file="../images/language.png" />
    <resource name="link" file="../images/link.png" />
    <resource name="locked" file="../images/locked.png" />
    <resource name="locked-large" file="../images/locked-large.png" />
    <resource name="mail" file="../images/mail.png" />
    <resource name="milestone" file="../images/milestone.png" />
    <resource name="package-binary" file="../images/package-binary.png" />
    <resource name="package-source" file="../images/package-source.png" />
    <resource name="person" file="../images/person.png" />
    <resource name="person-mini" file="../images/person-mini.png" />
    <resource name="person-heading" file="../images/person-heading.png" />
    <resource name="person-mugshot" file="../images/person-mugshot.png" />
    <resource name="person-inactive" file="../images/person-inactive.png" />
    <resource name="person-inactive-mini" file="../images/person-inactive-mini.png" />
    <resource name="person-inactive-heading" file="../images/person-inactive-heading.png" />
    <resource name="person-inactive-mugshot" file="../images/person-inactive-mugshot.png" />
    <resource name="product" file="../images/product.png" />
    <resource name="product-mini" file="../images/product-mini.png" />
    <resource name="product-heading" file="../images/product-heading.png" />
    <resource name="product-mugshot" file="../images/nyet-mugshot.png" />
    <resource name="progress" file="../images/progress.gif" />
    <resource name="project" file="../images/project.png" />
    <resource name="project-mini" file="../images/project-mini.png" />
    <resource name="project-heading" file="../images/project-heading.png" />
    <resource name="project-mugshot" file="../images/nyet-mugshot.png" />
    <resource name="purple-bar" file="../images/purple-bar.png" />
    <resource name="red-bar" file="../images/red-bar.png" />
    <resource name="remove" file="../images/remove.png" />
    <resource name="required" file="../images/required.gif" />
    <!-- XXX mpt 20060822: Remove this once we use "(Optional)" instead -->
    <resource name="retry" file="../images/retry.png" />
    <resource name="search" file="../images/search.png" />
    <resource name="sorry-closed" file="../images/sorry-closed.png" />
    <resource name="stop" file="../images/stop.png" />
    <resource name="sprint" file="../images/meeting.png" />
    <resource name="subscriber-essential" file="../images/subscriber-essential.png" />
    <resource name="subscriber-inessential" file="../images/subscriber-inessential.png" />
    <resource name="team" file="../images/team.png" />
    <resource name="team-mini" file="../images/team-mini.png" />
    <resource name="team-heading" file="../images/team-heading.png" />
    <resource name="team-mugshot" file="../images/nyet-mugshot.png" />
    <resource name="ticket" file="../images/ticket.png" />
    <resource name="topic" file="../images/specification.png" />
    <resource name="translation-file" file="../images/translation-file.png" />
    <resource name="translation-newline" file="../images/translation-newline.png" />
    <resource name="translation-space" file="../images/translation-space.png" />
    <resource name="translation-template" file="../images/translation-template.png" />
    <resource name="translation" file="../images/translation.png" />
    <resource name="treeCollapsed" file="../images/treeCollapsed.png" />
    <resource name="treeExpanded" file="../images/treeExpanded.png" />
    <resource name="warning" file="../images/warning.png" />
    <resource name="warning-large" file="../images/warning-large.png" />
    <resource name="zoom-in" file="../images/zoom-in.png" />
    <resource name="zoom-out" file="../images/zoom-out.png" />

    <!-- project-specific icons -->
    <resource name="ubuntu-icon" file="../images/ubuntu-icon.png" />

    <!-- Shipit images (from www.ubuntu.com) -->
    <resource name="ubuntu-header-bg4.png" file="../images/ubuntu-header-bg4.png" />
    <resource name="ubuntu-header-image4.png" file="../images/ubuntu-header-image4.png" />

    <!-- Shipit KUbuntu images (from www.kubuntu.org) -->
    <resource name="kubuntu-header-bg"
        file="../images/kubuntu-header-bg.png" />
    <resource name="kubuntu-footer-bg"
        file="../images/kubuntu-footer-bg.png" />
    <resource name="kubuntu-header" file="../images/kubuntu-header.png" />
    <resource name="kubuntu-tab_off_ns1.gif" file="../images/kubuntu-tab_off_ns1.gif" />
    <resource name="kubuntu-tab_off_ns2.gif" file="../images/kubuntu-tab_off_ns2.gif" /> 
    <resource name="kubuntu-tab_on_ns2.gif" file="../images/kubuntu-tab_on_ns2.gif" />
    <resource name="kubuntu-tab_on_ns1.gif" file="../images/kubuntu-tab_on_ns1.gif" />
    <resource name="kubuntu-favicon.png" file="../images/kubuntu-favicon.png" />

    <!-- Shipit EdUbuntu images (from www.edubuntu.org) -->
    <resource name="edubuntu-header.png" file="../images/edubuntu-header.png" />
    <resource name="edubuntu-headerlogo.png" file="../images/edubuntu-headerlogo.png" />
    <resource name="edubuntu-icon" file="../images/edubuntu-icon.png" />

</configure><|MERGE_RESOLUTION|>--- conflicted
+++ resolved
@@ -35,16 +35,10 @@
     <resource name="arrowBlank" file="../images/arrowBlank.gif" />
     <resource name="arrowBottom" file="../images/arrowBottom.png" />
     <resource name="arrowDownAlternative" file="../images/arrowDownAlternative.gif" />
-<<<<<<< HEAD
     <resource name="arrowDown" file="../images/arrowDown.png" />
     <resource name="arrowTop" file="../images/arrowTop.png" />
     <resource name="arrowUp" file="../images/arrowUp.png" />
-=======
-    <resource name="arrowDown" file="../images/arrowDown.gif" />
     <resource name="arrowRight" file="../images/arrowRight.gif" />
-    <resource name="arrowTop" file="../images/arrowTop.gif" />
-    <resource name="arrowUp" file="../images/arrowUp.gif" />
->>>>>>> 24adec1f
     <resource name="build-chrootwait" file="../images/build-chrootwait.png" />
     <resource name="build-depwait" file="../images/build-depwait.png" />
     <resource name="build-failure" file="../images/build-failure.png" />
@@ -65,18 +59,11 @@
     <resource name="bug-unknown" file="../images/bug.png" />
     <resource name="bullet" file="../images/bullet.png" />
     <resource name="copy" file="../images/copy.png" />
-<<<<<<< HEAD
     <resource name="cve" file="../images/cve.png" />
+    <resource name="demo" file="../images/demo.png" />
     <resource name="distribution" file="../images/distribution.png" />
     <resource name="distribution-mini" file="../images/distribution-mini.png" />
     <resource name="distribution-heading" file="../images/distribution-heading.png" />
-=======
-    <resource name="cve" file="../images/cve.ico" />
-    <resource name="demo" file="../images/demo.png" />
-    <resource name="distribution" file="../images/nyet.png" />
-    <resource name="distribution-mini" file="../images/nyet-mini.png" />
-    <resource name="distribution-heading" file="../images/nyet-heading.png" />
->>>>>>> 24adec1f
     <resource name="distribution-mugshot" file="../images/nyet-mugshot.png" />
     <resource name="divider" file="../images/divider.png" />
     <resource name="divider-highlighted"
