--- conflicted
+++ resolved
@@ -263,13 +263,8 @@
 
     # XXX StuartBishop 2008-05-13 bug=237280: The password,
     # account_status and account_status_comment properties should go. Note
-<<<<<<< HEAD
     # that they override the current strict controls on Account, allowing
-    # access via Person to use the less strinct controls on that interface.
-=======
-    # that they override # the current strict controls on Account, allowing
     # access via Person to use the less strict controls on that interface.
->>>>>>> 35ec22cf
     # Part of the process of removing these methods from Person will be
     # loosening the permissions on Account or fixing the callsites.
     def _get_password(self):
