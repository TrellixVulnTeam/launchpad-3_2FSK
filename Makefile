--- conflicted
+++ resolved
@@ -44,15 +44,7 @@
 	$(MAKE) -C sourcecode check PYTHON=${PYTHON} \
 		PYTHON_VERSION=${PYTHON_VERSION} PYTHONPATH=$(PYTHONPATH)
 
-<<<<<<< HEAD
-check_merge_ui: build
-	env PYTHONPATH=$(PYTHONPATH) \
-	${PYTHON} -t ./test_on_merge.py -vvf canonical.launchpad.ftests.test_pages
-
-check_edge_merge: check_no_dbupdates check_merge
-=======
 check_merge_edge: check_no_dbupdates check_merge
->>>>>>> 789327ad
 	# Allow the merge if there are no database updates, including
 	# database patches or datamigration scripts (which should live
 	# in database/schema/pending. Used for maintaining the
