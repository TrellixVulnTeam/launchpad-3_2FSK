--- conflicted
+++ resolved
@@ -25,10 +25,7 @@
 
 import xmlrpclib
 
-<<<<<<< HEAD
-=======
-
->>>>>>> 010fdb18
+
 class LaunchpadFault(xmlrpclib.Fault):
     """Base class for a Launchpad XMLRPC fault.
 
