# Copyright 2004-2005 Canonical Ltd.  All rights reserved.

__metaclass__ = type
__all__ = ['DistroArchRelease',
           'DistroArchReleaseSet',
           'PocketChroot'
           ]

from zope.interface import implements
from zope.component import getUtility

from sqlobject import (
    BoolCol, IntCol, StringCol, ForeignKey, SQLRelatedJoin, SQLObjectNotFound)

from canonical.database.sqlbase import SQLBase, sqlvalues, quote_like, quote
from canonical.database.constants import DEFAULT

from canonical.launchpad.interfaces import (
    IDistroArchRelease, IBinaryPackageReleaseSet, IPocketChroot,
    IHasBuildRecords, IBinaryPackageName, IDistroArchReleaseSet,
    IBuildSet, IBinaryPackageNameSet, IPublishing)

from canonical.launchpad.database.binarypackagename import BinaryPackageName
from canonical.launchpad.database.distroarchreleasebinarypackage import (
    DistroArchReleaseBinaryPackage)
from canonical.launchpad.database.publishing import BinaryPackagePublishing
from canonical.launchpad.database.publishedpackage import PublishedPackage
from canonical.launchpad.database.processor import Processor
from canonical.launchpad.database.binarypackagerelease import (
    BinaryPackageRelease)
from canonical.launchpad.helpers import shortlist
from canonical.lp.dbschema import (
    EnumCol, PackagePublishingPocket, DistributionReleaseStatus,
    PackagePublishingStatus)

class DistroArchRelease(SQLBase):
    implements(IDistroArchRelease, IHasBuildRecords, IPublishing)
    _table = 'DistroArchRelease'

    distrorelease = ForeignKey(dbName='distrorelease',
        foreignKey='DistroRelease', notNull=True)
    processorfamily = ForeignKey(dbName='processorfamily',
        foreignKey='ProcessorFamily', notNull=True)
    architecturetag = StringCol(notNull=True)
    official = BoolCol(notNull=True)
    owner = ForeignKey(dbName='owner', foreignKey='Person', notNull=True)
    package_count = IntCol(notNull=True, default=DEFAULT)

    packages = SQLRelatedJoin('BinaryPackageRelease',
        joinColumn='distroarchrelease',
        intermediateTable='BinaryPackagePublishing',
        otherColumn='binarypackagerelease')

    def __getitem__(self, name):
        return self.getBinaryPackage(name)

    @property
    def default_processor(self):
        """See IDistroArchRelease"""
        return self.processors[0]

    @property
    def processors(self):
        """See IDistroArchRelease"""
        return Processor.selectBy(familyID=self.processorfamily.id,
                                  orderBy='id')

    @property
    def title(self):
        """See IDistroArchRelease """
        return '%s for %s (%s)' % (
            self.distrorelease.title, self.architecturetag,
            self.processorfamily.name
            )

    @property
    def displayname(self):
        """See IDistroArchRelease."""
        return '%s %s' % (self.distrorelease.name, self.architecturetag)

    def updatePackageCount(self):
        """See IDistroArchRelease """
        query = """
            BinaryPackagePublishing.distroarchrelease = %s AND
            BinaryPackagePublishing.status = %s AND
            BinaryPackagePublishing.pocket = %s
            """ % sqlvalues(
                    self.id,
                    PackagePublishingStatus.PUBLISHED,
                    PackagePublishingPocket.RELEASE
                 )
        self.package_count = BinaryPackagePublishing.select(query).count()

    @property
    def isNominatedArchIndep(self):
        """See IDistroArchRelease"""
        return (self.distrorelease.nominatedarchindep and
                self.id == self.distrorelease.nominatedarchindep.id)

    def getChroot(self, pocket=None, default=None):
        """See IDistroArchRelease"""
        if not pocket:
<<<<<<< HEAD
            pocket = PackagePublishingPocket.RELEASE
        # XXX cprov 20060210: no security proxy for dbschema is annoying
=======
            pocket = dbschema.PackagePublishingPocket.RELEASE

>>>>>>> eacf6660
        pchroot = PocketChroot.selectOneBy(distroarchreleaseID=self.id,
                                           pocket=pocket)
        if pchroot:
            # return the librarianfilealias of the chroot
            return pchroot.chroot

        return default

    def findPackagesByName(self, pattern, fti=False):
        """Search BinaryPackages matching pattern and archtag"""
        binset = getUtility(IBinaryPackageReleaseSet)
        return binset.findByNameInDistroRelease(
            self.distrorelease.id, pattern, self.architecturetag, fti)

    def searchBinaryPackages(self, text):
        """See IDistroArchRelease."""
        bprs = BinaryPackageRelease.select("""
            BinaryPackagePublishing.distroarchrelease = %s AND
            BinaryPackagePublishing.binarypackagerelease =
                BinaryPackageRelease.id AND
             BinaryPackageRelease.binarypackagename =
                BinaryPackageName.id AND
            (BinaryPackageRelease.fti @@ ftq(%s) OR
             BinaryPackageName.name ILIKE '%%' || %s || '%%')
            """ % (quote(self.id), quote(text), quote_like(text)),
            selectAlso="""
                rank(BinaryPackageRelease.fti, ftq(%s))
                AS rank""" % sqlvalues(text),
            clauseTables=['BinaryPackagePublishing',  'BinaryPackageName'],
            prejoinClauseTables=["BinaryPackageName"],
            orderBy=['-rank'],
            distinct=True)
        # import here to avoid circular import problems
        from canonical.launchpad.database import (
            DistroArchReleaseBinaryPackageRelease)
        return [DistroArchReleaseBinaryPackageRelease(
                    distroarchrelease=self,
                    binarypackagerelease=bpr) for bpr in bprs]

    def getBinaryPackage(self, name):
        """See IDistroArchRelease."""
        if not IBinaryPackageName.providedBy(name):
            try:
                name = BinaryPackageName.byName(name)
            except SQLObjectNotFound:
                return None
        return DistroArchReleaseBinaryPackage(
            self, name)

    def getBuildRecords(self, status=None, name=None, pocket=None):
        """See IHasBuildRecords"""
        # use facility provided by IBuildSet to retrieve the records
        return getUtility(IBuildSet).getBuildsByArchIds([self.id], status,
                                                        name, pocket)

    def getReleasedPackages(self, binary_name, pocket=None,
                            include_pending=False, exclude_pocket=None):
        """See IDistroArchRelease."""
        queries = []

        if not IBinaryPackageName.providedBy(binary_name):
            binname_set = getUtility(IBinaryPackageNameSet)
            binary_name = binname_set.getOrCreateByName(binary_name)

        queries.append("""
        binarypackagerelease=binarypackagerelease.id AND
        binarypackagerelease.binarypackagename=%s AND
        distroarchrelease=%s
        """ % sqlvalues(binary_name.id, self.id))

        if pocket is not None:
            queries.append("pocket=%s" % sqlvalues(pocket.value))

        if exclude_pocket is not None:
            queries.append("pocket!=%s" % sqlvalues(exclude_pocket.value))

        if include_pending:
            queries.append("status in (%s, %s)" % sqlvalues(
                PackagePublishingStatus.PUBLISHED,
                PackagePublishingStatus.PENDING))
        else:
            queries.append("status=%s" % sqlvalues(
                PackagePublishingStatus.PUBLISHED))

        published = BinaryPackagePublishing.select(
            " AND ".join(queries),
            clauseTables = ['BinaryPackageRelease'])

        return shortlist(published)

    def findDepCandidateByName(self, name):
        """See IPublishedSet."""
        return PublishedPackage.selectFirstBy(
            binarypackagename=name, distroarchreleaseID=self.id,
            packagepublishingstatus=PackagePublishingStatus.PUBLISHED,
            orderBy=['-id'])

    def getAllReleasesByStatus(self, status):
        """See IDistroArchRelease."""
        queries = ['distroarchrelease=%s AND status=%s'
                   % sqlvalues(self.id, status)]

        unstable_states = [
            DistributionReleaseStatus.FROZEN,
            DistributionReleaseStatus.DEVELOPMENT,
            DistributionReleaseStatus.EXPERIMENTAL,
            ]

        if self.distrorelease.releasestatus not in unstable_states:
            # do not consider publication to RELEASE pocket in
            # CURRENT/SUPPORTED distrorelease. They must not change.
            queries.append(
                'pocket!=%s' % sqlvalues(PackagePublishingPocket.RELEASE))

        return BinaryPackagePublishing.select(" AND ".join(queries))

    def publish(self, diskpool, log, careful=False):
        """See IPublishing."""
        log.debug("Attempting to publish pending binaries for %s"
              % self.architecturetag)

        bpps = self.getAllReleasesByStatus(
            PackagePublishingStatus.PENDING)

        if careful:
            bpps.union(self.getAllReleasesByStatus(
                PackagePublishingStatus.PUBLISHED))

        for bpp in bpps:
            bpp.publish(diskpool, log)


class DistroArchReleaseSet:
    """This class is to deal with DistroArchRelease related stuff"""

    implements(IDistroArchReleaseSet)

    def __iter__(self):
        return iter(DistroArchRelease.select())

    def get(self, dar_id):
        """See canonical.launchpad.interfaces.IDistributionSet."""
        return DistroArchRelease.get(dar_id)

    def count(self):
        return DistroArchRelease.select().count()

class PocketChroot(SQLBase):
    implements(IPocketChroot)
    _table = "PocketChroot"

    distroarchrelease = ForeignKey(
        dbName='distroarchrelease',foreignKey='DistroArchRelease',
        notNull=True)

    pocket = EnumCol(
        schema=PackagePublishingPocket,
        default=PackagePublishingPocket.RELEASE,
        notNull=True)

    chroot = ForeignKey(dbName='chroot', foreignKey='LibraryFileAlias')

<|MERGE_RESOLUTION|>--- conflicted
+++ resolved
@@ -100,13 +100,8 @@
     def getChroot(self, pocket=None, default=None):
         """See IDistroArchRelease"""
         if not pocket:
-<<<<<<< HEAD
             pocket = PackagePublishingPocket.RELEASE
-        # XXX cprov 20060210: no security proxy for dbschema is annoying
-=======
-            pocket = dbschema.PackagePublishingPocket.RELEASE
-
->>>>>>> eacf6660
+
         pchroot = PocketChroot.selectOneBy(distroarchreleaseID=self.id,
                                            pocket=pocket)
         if pchroot:
