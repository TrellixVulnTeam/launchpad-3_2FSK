# Copyright 2004-2009 Canonical Ltd.  All rights reserved.
"""View classes for `IProductSeries`."""

__metaclass__ = type

__all__ = [
    'get_series_branch_error',
    'ProductSeriesBreadcrumbBuilder',
    'ProductSeriesBugsMenu',
    'ProductSeriesDeleteView',
    'ProductSeriesEditView',
    'ProductSeriesFacets',
    'ProductSeriesFileBugRedirect',
    'ProductSeriesLinkBranchView',
    'ProductSeriesLinkBranchFromCodeView',
    'ProductSeriesNavigation',
    'ProductSeriesOverviewMenu',
    'ProductSeriesOverviewNavigationMenu',
    'ProductSeriesRdfView',
    'ProductSeriesReviewView',
    'ProductSeriesSourceListView',
    'ProductSeriesSpecificationsMenu',
    'ProductSeriesView',
    ]

import cgi

from bzrlib.revision import NULL_REVISION

from zope.component import getUtility
from zope.app.form.browser import TextAreaWidget, TextWidget

from z3c.ptcompat import ViewPageTemplateFile

from canonical.cachedproperty import cachedproperty
from canonical.launchpad import _
from lp.code.browser.branchref import BranchRef
from lp.bugs.browser.bugtask import BugTargetTraversalMixin
from canonical.launchpad.helpers import browserLanguages
from lp.code.interfaces.branchjob import IRosettaUploadJobSource
from lp.code.interfaces.codeimport import (
    ICodeImportSet)
from lp.services.worlddata.interfaces.country import ICountry
from lp.bugs.interfaces.bugtask import BugTaskSearchParams, IBugTaskSet
from canonical.launchpad.interfaces.launchpad import ILaunchpadCelebrities
from lp.translations.interfaces.potemplate import IPOTemplateSet
from lp.translations.interfaces.productserieslanguage import (
    IProductSeriesLanguageSet)
from lp.services.worlddata.interfaces.language import ILanguageSet
from canonical.launchpad.searchbuilder import any
from canonical.launchpad.webapp import (
    action, ApplicationMenu, canonical_url, custom_widget,
    enabled_with_permission, LaunchpadEditFormView,
    LaunchpadView, Link, Navigation, NavigationMenu, StandardLaunchpadFacets,
    stepthrough, stepto)
from canonical.launchpad.webapp.authorization import check_permission
from canonical.launchpad.webapp.batching import BatchNavigator
from canonical.launchpad.webapp.breadcrumb import BreadcrumbBuilder
from canonical.launchpad.webapp.interfaces import NotFoundError
from canonical.launchpad.webapp.menu import structured
from canonical.widgets.textwidgets import StrippedTextWidget

from lp.registry.browser import (
    get_status_counts, MilestoneOverlayMixin, RegistryDeleteViewMixin)
from lp.registry.interfaces.productseries import IProductSeries
from lp.registry.interfaces.sourcepackagename import (
    ISourcePackageNameSet)


def quote(text):
    """Escape and quite text."""
    return cgi.escape(text, quote=True)


class ProductSeriesNavigation(Navigation, BugTargetTraversalMixin):
    """A class to navigate `IProductSeries` URLs."""
    usedfor = IProductSeries

    @stepto('.bzr')
    def dotbzr(self):
        """Return the series branch."""
        if self.context.branch:
            return BranchRef(self.context.branch)
        else:
            return None

    @stepto('+pots')
    def pots(self):
        """Return the series templates."""
        potemplateset = getUtility(IPOTemplateSet)
        return potemplateset.getSubset(productseries=self.context)

    @stepthrough('+lang')
    def traverse_lang(self, langcode):
        """Retrieve the ProductSeriesLanguage or a dummy if it is None."""
        # We do not want users to see the 'en' pofile because
        # we store the messages we want to translate as English.
        if langcode == 'en':
            raise NotFoundError(langcode)

        langset = getUtility(ILanguageSet)
        try:
            lang = langset[langcode]
        except IndexError:
            # Unknown language code.
            raise NotFoundError
        psl_set = getUtility(IProductSeriesLanguageSet)
        psl = psl_set.getProductSeriesLanguage(self.context, lang)

        return psl

    def traverse(self, name):
        """See `INavigation`."""
        return self.context.getRelease(name)


class ProductSeriesBreadcrumbBuilder(BreadcrumbBuilder):
    """Builds a breadcrumb for an `IProductSeries`."""
    @property
    def text(self):
        """See `IBreadcrumbBuilder`."""
        return 'Series ' + self.context.name


class ProductSeriesFacets(StandardLaunchpadFacets):
    """A class that provides the series facets."""
    usedfor = IProductSeries
    enable_only = [
        'overview', 'branches', 'bugs', 'specifications', 'translations']

    def branches(self):
        """Return a link to view the branches related to this series."""
        # Override to go to the branches for the product.
        text = 'Code'
        summary = 'View related branches of code'
        link = canonical_url(self.context.product, rootsite='code')
        return Link(link, text, summary=summary)


class ProductSeriesOverviewMenu(ApplicationMenu):
    """The overview menu."""
    usedfor = IProductSeries
    facet = 'overview'
    links = [
        'edit', 'delete', 'driver', 'link_branch', 'ubuntupkg',
        'add_package', 'create_milestone', 'create_release',
        'rdf', 'subscribe'
        ]

    @enabled_with_permission('launchpad.Edit')
    def edit(self):
        """Return a link to edit this series."""
        text = 'Change details'
        summary = 'Edit this series'
        return Link('+edit', text, summary, icon='edit')

    @enabled_with_permission('launchpad.Edit')
    def delete(self):
        """Return a link to delete this series."""
        text = 'Delete series'
        summary = "Delete this series and all it's dependent items."
        return Link('+delete', text, summary, icon='trash-icon')

    @enabled_with_permission('launchpad.Edit')
    def driver(self):
        """Return a link to set the release manager."""
        text = 'Appoint release manager'
        summary = 'Someone with permission to set goals this series'
        return Link('+driver', text, summary, icon='edit')

    @enabled_with_permission('launchpad.Edit')
    def link_branch(self):
        """Return a link to set the bazaar branch for this series."""
        if self.context.branch is None:
            text = 'Link to branch'
            icon = 'add'
        else:
            text = "Change branch"
            icon = 'edit'
        summary = 'The code branch that for this series.'
        return Link('+linkbranch', text, summary, icon=icon)

    def ubuntupkg(self):
        """Return a link to link this series to an ubuntu sourcepackage."""
        text = 'Link to Ubuntu package'
        return Link('+ubuntupkg', text, icon='add')

    def add_package(self):
        """Return a link to link this series to a sourcepackage."""
        text = 'Link to other package'
        return Link('+addpackage', text, icon='add')

    @enabled_with_permission('launchpad.Edit')
    def create_milestone(self):
        """Return a link to create a milestone."""
        text = 'Create milestone'
        summary = 'Register a new milestone for this series'
        return Link('+addmilestone', text, summary, icon='add')

    @enabled_with_permission('launchpad.Edit')
    def create_release(self):
        """Return a link to create a release."""
        text = 'Create release'
        return Link('+addrelease', text, icon='add')

    def rdf(self):
        """Return a link to download the series RDF data."""
        text = 'Download RDF metadata'
        return Link('+rdf', text, icon='download')

    def subscribe(self):
        """Return a link to subscribe to bug mail."""
        text = 'Subscribe to bug mail'
        return Link('+subscribe', text, icon='edit')


class ProductSeriesBugsMenu(ApplicationMenu):
    """The bugs menu."""
    usedfor = IProductSeries
    facet = 'bugs'
    links = (
        'new',
        'nominations',
        'subscribe',
        )

    def new(self):
        """Return a link to report a bug in this series."""
        return Link('+filebug', 'Report a bug', icon='add')

    def nominations(self):
        """Return a link to review bugs nominated for this series."""
        return Link('+nominations', 'Review nominations', icon='bug')

    def subscribe(self):
        """Return a link to subscribe to bug mail."""
        return Link('+subscribe', 'Subscribe to bug mail')


class ProductSeriesSpecificationsMenu(ApplicationMenu):
    """Specs menu for ProductSeries.

    This menu needs to keep track of whether we are showing all the
    specs, or just those that are approved/declined/proposed. It should
    allow you to change the set your are showing while keeping the basic
    view intact.
    """

    usedfor = IProductSeries
    facet = 'specifications'
    links = ['listall', 'table', 'setgoals', 'listdeclined', 'new']

    def listall(self):
        """Return a link to show all blueprints."""
        text = 'List all blueprints'
        return Link('+specs?show=all', text, icon='info')

    def listaccepted(self):
        """Return a link to show the approved goals."""
        text = 'List approved blueprints'
        return Link('+specs?acceptance=accepted', text, icon='info')

    def listproposed(self):
        """Return a link to show the proposed goals."""
        text = 'List proposed blueprints'
        return Link('+specs?acceptance=proposed', text, icon='info')

    def listdeclined(self):
        """Return a link to show the declined goals."""
        text = 'List declined blueprints'
        summary = 'Show the goals which have been declined'
        return Link('+specs?acceptance=declined', text, summary, icon='info')

    def setgoals(self):
        """Return a link to set the series goals."""
        text = 'Set series goals'
        summary = 'Approve or decline feature goals that have been proposed'
        return Link('+setgoals', text, summary, icon='edit')

    def table(self):
        """Return a link to show the people assigned to the blueprint."""
        text = 'Assignments'
        summary = 'Show the assignee, drafter and approver of these specs'
        return Link('+assignments', text, summary, icon='info')

    def new(self):
        """Return a link to register a blueprint."""
        text = 'Register a blueprint'
        summary = 'Register a new blueprint for %s' % self.context.title
        return Link('+addspec', text, summary, icon='add')


class ProductSeriesOverviewNavigationMenu(NavigationMenu):
    """Overview navigation menus for `IProductSeries` objects."""
    # Suppress the ProductOverviewNavigationMenu from showing on series,
    # release, and milestone pages.
    usedfor = IProductSeries
    facet = 'overview'
    links = ()


<<<<<<< HEAD
class ProductSeriesTranslationsMenu(NavigationMenu,
                                    ProductSeriesTranslationsMenuMixIn):
    """Translations navigation menus for `IProductSeries` objects."""
    usedfor = IProductSeries
    facet = 'translations'
    links = ('overview', 'templates', 'settings', 'requestbzrimport',
             'translationupload', 'translationdownload', 'imports')


class ProductSeriesTranslationsExportView(BaseExportView):
    """Request tarball export of productseries' complete translations.

    Only complete downloads are supported for now; there is no option to
    select languages, and templates are always included.
    """

    def processForm(self):
        """Process form submission requesting translations export."""
        pofiles = []
        translation_templates = self.context.getCurrentTranslationTemplates()
        pofiles = self.context.getCurrentTranslationFiles()
        if not bool(pofiles.any()):
            pofiles = None
        return (translation_templates, pofiles)

    def getDefaultFormat(self):
        """Return the default template format."""
        for template in self.context.getCurrentTranslationTemplates():
            return template.source_file_format
        return None


=======
>>>>>>> 1968032d
def get_series_branch_error(product, branch):
    """Check if the given branch is suitable for the given product.

    Returns an HTML error message on error, and None otherwise.
    """
    if branch.product != product:
        return structured(
            '<a href="%s">%s</a> is not a branch of <a href="%s">%s</a>.',
            canonical_url(branch),
            branch.unique_name,
            canonical_url(product),
            product.displayname)
    return None


# A View Class for ProductSeries
#
# XXX: StuartBishop 2005-05-02:
# We should be using autogenerated add forms and edit forms so that
# this becomes maintainable and form validation handled for us.
# Currently, the pages just return 'System Error' as they trigger database
# constraints.
class ProductSeriesView(LaunchpadView, MilestoneOverlayMixin):
    """A view to show a series with translations."""
    def initialize(self):
        """See `LaunchpadFormView`."""
        self.form = self.request.form
        self.has_errors = False

        # Let's find out what source package is associated with this
        # productseries in the current release of ubuntu.
        ubuntu = getUtility(ILaunchpadCelebrities).ubuntu
        self.curr_ubuntu_series = ubuntu.currentseries
        self.setUpPackaging()

        # Check the form submission.
        self.processForm()

    def processForm(self):
        """Process a form if it was submitted."""
        if not self.request.method == "POST":
            # The form was not posted, we don't do anything.
            return
        assert 'set_ubuntu_pkg' in self.form, (
            "This can handle POST requests only for 'set_ubuntu_pkg' form.")
        self.setCurrentUbuntuPackage()

    def setUpPackaging(self):
        """Ensure that the View class correctly reflects the packaging of
        its product series context."""
        self.curr_ubuntu_package = None
        self.curr_ubuntu_pkgname = ''
        try:
            cr = self.curr_ubuntu_series
            self.curr_ubuntu_package = self.context.getPackage(cr)
            cp = self.curr_ubuntu_package
            self.curr_ubuntu_pkgname = cp.sourcepackagename.name
        except NotFoundError:
            pass
        ubuntu = self.curr_ubuntu_series.distribution
        self.ubuntu_history = self.context.getPackagingInDistribution(ubuntu)

    def setCurrentUbuntuPackage(self):
        """Set the Packaging record for this product series in the current
        Ubuntu distroseries to be for the source package name that is given
        in the form.
        """
        ubuntupkg = self.form.get('ubuntupkg', '')
        if ubuntupkg == '':
            # No package was selected.
            self.request.response.addWarningNotification(
                'Request ignored. You need to select a source package.')
            return
        # make sure we have a person to work with
        if self.user is None:
            self.request.response.addErrorNotification('Please log in first!')
            self.has_errors = True
            return
        # see if the name that is given is a real source package name
        spns = getUtility(ISourcePackageNameSet)
        try:
            spn = spns[ubuntupkg]
        except NotFoundError:
            self.request.response.addErrorNotification(
                'Invalid source package name %s' % ubuntupkg)
            self.has_errors = True
            return
        # set the packaging record for this productseries in the current
        # ubuntu series. if none exists, one will be created
        self.context.setPackaging(self.curr_ubuntu_series, spn, self.user)
        self.setUpPackaging()

    def requestCountry(self):
        """The country associated with the IP of the request."""
        return ICountry(self.request, None)

    def browserLanguages(self):
        """The languages the user's browser requested."""
        return browserLanguages(self.request)

    @property
    def request_import_link(self):
        """A link to the page for requesting a new code import."""
        return canonical_url(getUtility(ICodeImportSet), view_name='+new')

    @property
    def user_branch_visible(self):
        """Can the logged in user see the user branch."""
        branch = self.context.branch
        return (branch is not None and
                check_permission('launchpad.View', branch))

    @cachedproperty
    def bugtask_status_counts(self):
        """A list StatusCounts summarising the targeted bugtasks."""
        bugtaskset = getUtility(IBugTaskSet)
        # Nominated to be fixes in this series.
        params = BugTaskSearchParams(self.user)
        params.setProductSeries(self.context)
        all_bugtasks = set(
            list(bugtaskset.search(params)))
        # Targeted to be fixed in this series.
        milestones = [
            milestone.id for milestone in self.context.all_milestones]
        if len(milestones) > 0:
            params = BugTaskSearchParams(
                self.user, milestone=any(*milestones))
            all_bugtasks = all_bugtasks.union(
                list(bugtaskset.search(params)))
        return get_status_counts(all_bugtasks, 'status')

    @cachedproperty
    def specification_status_counts(self):
        """A list StatusCounts summarising the targeted specification."""
        # Series goals.
        all_specifications = set(
            list(self.context.all_specifications))
        # Targeted to be fixed in this series.
        for milestone in self.context.all_milestones:
            all_specifications = all_specifications.union(
                list(milestone.specifications))
        return get_status_counts(all_specifications, 'implementation_status')

    @property
    def milestone_table_class(self):
        """The milestone table will be unseen if there are no milestones."""
        if len(self.context.all_milestones) > 0:
            return 'listing'
        else:
            # The page can remove the 'unseen' class to make the table
            # visible.
            return 'listing unseen'

    @property
    def milestone_row_uri_template(self):
        return (
            '%s/+milestone/{name}/+productseries-table-row' %
            canonical_url(self.context.product, path_only_if_possible=True))


class ProductSeriesEditView(LaunchpadEditFormView):
    """A View to edit the attributes of a series."""
    schema = IProductSeries
    field_names = [
        'name', 'summary', 'status', 'branch', 'releasefileglob']
    custom_widget('summary', TextAreaWidget, height=7, width=62)
    custom_widget('releasefileglob', StrippedTextWidget, displayWidth=40)

    def validate(self, data):
        """See `LaunchpadFormView`."""
        branch = data.get('branch')
        if branch is not None:
            message = get_series_branch_error(self.context.product, branch)
            if message:
                self.setFieldError('branch', message)

    @action(_('Change'), name='change')
    def change_action(self, action, data):
        """Update the series."""
        self.updateContextFromData(data)

    @property
    def next_url(self):
        """See `LaunchpadFormView`."""
        return canonical_url(self.context)


class ProductSeriesDeleteView(RegistryDeleteViewMixin, LaunchpadEditFormView):
    """A view to remove a productseries from a product."""
    schema = IProductSeries
    field_names = []

    @property
    def label(self):
        """The form label."""
        return 'Delete %s series %s' % (
            self.context.product.displayname, self.context.name)

    @cachedproperty
    def milestones(self):
        """A list of all the series `IMilestone`s."""
        return self.context.all_milestones

    @cachedproperty
    def bugtasks(self):
        """A list of all `IBugTask`s targeted to this series."""
        all_bugtasks = []
        for milestone in self.milestones:
            all_bugtasks.extend(self._getBugtasks(milestone))
        return all_bugtasks

    @cachedproperty
    def specifications(self):
        """A list of all `ISpecification`s targeted to this series."""
        all_specifications = []
        for milestone in self.milestones:
            all_specifications.extend(self._getSpecifications(milestone))
        return all_specifications

    @cachedproperty
    def has_bugtasks_and_specifications(self):
        """Does the series have any targeted bugtasks or specifications."""
        return len(self.bugtasks) > 0 or len(self.specifications) > 0

    @cachedproperty
    def product_release_files(self):
        """A list of all `IProductReleaseFile`s that belong to this series."""
        all_files = []
        for milestone in self.milestones:
            all_files.extend(self._getProductReleaseFiles(milestone))
        return all_files

    @cachedproperty
    def can_delete(self):
        """Can this series be delete."""
        return not self.context.is_development_focus

    def canDeleteAction(self, action):
        """Is the delete action available."""
        if not self.can_delete:
            self.addError(
                "You cannot delete a series that is the focus of "
                "development. Make another series the focus of development "
                "before deleting this one.")
        return self.can_delete

    @action('Delete this Series', name='delete', condition=canDeleteAction)
    def delete_action(self, action, data):
        """Detach and delete associated objects and remove the series."""
        product = self.context.product
        name = self.context.name
        self._deleteProductSeries(self.context)
        self.request.response.addInfoNotification(
            "Series %s deleted." % name)
        self.next_url = canonical_url(product)


class ProductSeriesLinkBranchView(LaunchpadEditFormView):
    """View to set the bazaar branch for a product series."""

    schema = IProductSeries
    field_names = ['branch']

    @property
    def next_url(self):
        """See `LaunchpadFormView`."""
        return canonical_url(self.context)

    @action(_('Update'), name='update')
    def update_action(self, action, data):
        """Update the branch attribute."""
        if data['branch'] != self.context.branch:
            self.updateContextFromData(data)
            # Request an initial upload of translation files.
            getUtility(IRosettaUploadJobSource).create(
                self.context.branch, NULL_REVISION)
        else:
            self.updateContextFromData(data)
        self.request.response.addInfoNotification(
            'Series code location updated.')

    @action('Cancel', name='cancel', validator='validate_cancel')
    def cancel_action(self, action, data):
        """Do nothing and go back to the product series page."""


class ProductSeriesLinkBranchFromCodeView(ProductSeriesLinkBranchView):
    """Set the branch link from the code overview page."""

    @property
    def next_url(self):
        """Take the user back to the code overview page."""
        return canonical_url(self.context.product, rootsite="code")


class ProductSeriesReviewView(LaunchpadEditFormView):
    """A view to review and change the series `IProduct` and name."""
    schema = IProductSeries
    field_names = ['product', 'name']
    label = 'Review product series details'
    custom_widget('name', TextWidget, width=20)

    @action(_('Change'), name='change')
    def change_action(self, action, data):
        """Update the series."""
        self.updateContextFromData(data)
        self.request.response.addInfoNotification(
            _('This Series has been changed'))
        self.next_url = canonical_url(self.context)


class ProductSeriesRdfView(object):
    """A view that sets its mime-type to application/rdf+xml"""

    template = ViewPageTemplateFile(
        '../templates/productseries-rdf.pt')

    def __init__(self, context, request):
        self.context = context
        self.request = request

    def __call__(self):
        """Render RDF output, and return it as a string encoded in UTF-8.

        Render the page template to produce RDF output.
        The return value is string data encoded in UTF-8.

        As a side-effect, HTTP headers are set for the mime type
        and filename for download."""
        self.request.response.setHeader('Content-Type', 'application/rdf+xml')
        self.request.response.setHeader('Content-Disposition',
                                        'attachment; filename=%s-%s.rdf' % (
                                            self.context.product.name,
                                            self.context.name))
        unicodedata = self.template()
        encodeddata = unicodedata.encode('utf-8')
        return encodeddata


class ProductSeriesSourceListView(LaunchpadView):
    """A listing of all the running imports.

    See `ICodeImportSet.getActiveImports` for our definition of running.
    """

    def initialize(self):
        """See `LaunchpadFormView`."""
        self.text = self.request.get('text')
        results = getUtility(ICodeImportSet).getActiveImports(text=self.text)

        self.batchnav = BatchNavigator(results, self.request)


class ProductSeriesFileBugRedirect(LaunchpadView):
    """Redirect to the product's +filebug page."""

    def initialize(self):
        """See `LaunchpadFormView`."""
        filebug_url = "%s/+filebug" % canonical_url(self.context.product)
        self.request.response.redirect(filebug_url)<|MERGE_RESOLUTION|>--- conflicted
+++ resolved
@@ -299,41 +299,6 @@
     links = ()
 
 
-<<<<<<< HEAD
-class ProductSeriesTranslationsMenu(NavigationMenu,
-                                    ProductSeriesTranslationsMenuMixIn):
-    """Translations navigation menus for `IProductSeries` objects."""
-    usedfor = IProductSeries
-    facet = 'translations'
-    links = ('overview', 'templates', 'settings', 'requestbzrimport',
-             'translationupload', 'translationdownload', 'imports')
-
-
-class ProductSeriesTranslationsExportView(BaseExportView):
-    """Request tarball export of productseries' complete translations.
-
-    Only complete downloads are supported for now; there is no option to
-    select languages, and templates are always included.
-    """
-
-    def processForm(self):
-        """Process form submission requesting translations export."""
-        pofiles = []
-        translation_templates = self.context.getCurrentTranslationTemplates()
-        pofiles = self.context.getCurrentTranslationFiles()
-        if not bool(pofiles.any()):
-            pofiles = None
-        return (translation_templates, pofiles)
-
-    def getDefaultFormat(self):
-        """Return the default template format."""
-        for template in self.context.getCurrentTranslationTemplates():
-            return template.source_file_format
-        return None
-
-
-=======
->>>>>>> 1968032d
 def get_series_branch_error(product, branch):
     """Check if the given branch is suitable for the given product.
 
