  >>> from canonical.launchpad.helpers import backslashreplace

Check that some important fields are present in the builder index.
The overview-menu does not appear in public access.

  >>> print backslashreplace(str(http(r"""
  ... GET /+builds/bob HTTP/1.1
  ... """)))
  HTTP/1.1 200 Ok
  Content-Length: ...
  Content-Type: text/html;charset=utf-8
  ...Build machine \u201cBob The Builder\u201d...
<<<<<<< HEAD
  ...progress...
  ...i386 build of mozilla-firefox 0.9 in ubuntu warty...
  ...2004-09-27 11:57:13 UTC...
  ...FAILEDTOBUILD...
=======
  ...i386 build of mozilla-firefox 0.9 in ubuntu hoary...
  ...2005-09-30 00:00:00 UTC...
  ...progress...
>>>>>>> 8de78a5a
  ...i386 build of pmount 0.1-1 in ubuntu warty...
  ...2005-10-01 00:00:00 UTC...
  ...2005-10-02 00:00:01 UTC...
  ...three minutes...
  ...FULLYBUILT...
  ...i386 build of pmount 0.1-1 in ubuntu hoary...
  ...2005-03-24 00:00:00 UTC...
  ...2005-03-25 00:00:01 UTC...
  ...a minute...
  ...FULLYBUILT...
  ...i386 build of mozilla-firefox 0.9 in ubuntu warty...
  ...2004-09-27 11:57:13 UTC...
  ...2004-09-27 11:57:13 UTC...
  ...two minutes...
  ...Bob The Builder...
  ...386...
  ...http://localhost:8221/...
  ...False...
  ...The default build-slave...
  ...NOT OK : None (AUTO)...
  ...Mark Shuttleworth...


Check if the overview-menu appears for an authorized access (admins
member):

  >>> print http(r"""
  ... GET /+builds/bob HTTP/1.1
  ... Authorization: Basic Y2FybG9zQGNhbm9uaWNhbC5jb206dGVzdA==
  ... """)
  HTTP/1.1 200 Ok
  Content-Length: ...
  ...Edit Details...
  ...Change Mode...
  ...Cancel Current Job...
  ...Administer Builder...<|MERGE_RESOLUTION|>--- conflicted
+++ resolved
@@ -10,16 +10,10 @@
   Content-Length: ...
   Content-Type: text/html;charset=utf-8
   ...Build machine \u201cBob The Builder\u201d...
-<<<<<<< HEAD
   ...progress...
   ...i386 build of mozilla-firefox 0.9 in ubuntu warty...
-  ...2004-09-27 11:57:13 UTC...
+  ...2005-09-30 00:00:00 UTC...
   ...FAILEDTOBUILD...
-=======
-  ...i386 build of mozilla-firefox 0.9 in ubuntu hoary...
-  ...2005-09-30 00:00:00 UTC...
-  ...progress...
->>>>>>> 8de78a5a
   ...i386 build of pmount 0.1-1 in ubuntu warty...
   ...2005-10-01 00:00:00 UTC...
   ...2005-10-02 00:00:01 UTC...
