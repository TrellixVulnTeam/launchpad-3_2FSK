--- conflicted
+++ resolved
@@ -846,11 +846,10 @@
         if bug_supervisor is not None:
             subscription = self.addBugSubscription(bug_supervisor, user)
 
-<<<<<<< HEAD
     def isWithin(self, context):
         """See `ILaunchpadContext`."""
         return context == self or context == self.project
-=======
+
     def getCustomLanguageCode(self, language_code):
         """See `IProduct`."""
         return CustomLanguageCode.selectOneBy(
@@ -860,7 +859,6 @@
 def get_allowed_default_stacking_names():
     """Return a list of names of `Product`s that allow default stacking."""
     return config.codehosting.allow_default_stacking.split(',')
->>>>>>> 60682ae0
 
 
 class ProductSet:
