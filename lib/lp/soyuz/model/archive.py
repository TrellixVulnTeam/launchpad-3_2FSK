# Copyright 2009-2013 Canonical Ltd.  This software is licensed under the
# GNU Affero General Public License version 3 (see the file LICENSE).

"""Database class for table Archive."""

__metaclass__ = type

__all__ = [
    'Archive',
    'ArchiveSet',
    'get_archive_privacy_filter',
    'get_enabled_archive_filter',
    'validate_ppa',
    ]

from operator import attrgetter
import re

from lazr.lifecycle.event import ObjectCreatedEvent
from sqlobject import (
    BoolCol,
    ForeignKey,
    IntCol,
    StringCol,
    )
from sqlobject.sqlbuilder import SQLConstant
from storm.expr import (
    And,
    Desc,
    Not,
    Or,
    Select,
    Sum,
    )
from storm.locals import (
    Count,
    Join,
    )
from storm.store import Store
from zope.component import getUtility
from zope.event import notify
from zope.interface import (
    alsoProvides,
    implements,
    )

from lp.app.errors import NotFoundError
from lp.app.interfaces.launchpad import ILaunchpadCelebrities
from lp.app.validators.name import valid_name
from lp.archivepublisher.debversion import Version
from lp.archivepublisher.interfaces.publisherconfig import IPublisherConfigSet
from lp.archiveuploader.utils import (
    re_isadeb,
    re_issource,
    )
from lp.buildmaster.enums import BuildStatus
from lp.buildmaster.interfaces.buildfarmjob import IBuildFarmJobSet
from lp.registry.enums import (
    INCLUSIVE_TEAM_POLICY,
    PersonVisibility,
    )
from lp.registry.errors import NoSuchDistroSeries
from lp.registry.interfaces.distroseries import IDistroSeriesSet
from lp.registry.interfaces.person import (
    IPersonSet,
    validate_person,
    )
from lp.registry.interfaces.pocket import PackagePublishingPocket
from lp.registry.interfaces.role import (
    IHasOwner,
    IPersonRoles,
    )
from lp.registry.interfaces.series import SeriesStatus
from lp.registry.interfaces.sourcepackagename import ISourcePackageNameSet
from lp.registry.model.sourcepackagename import SourcePackageName
from lp.registry.model.teammembership import TeamParticipation
from lp.services.config import config
from lp.services.database.constants import UTC_NOW
from lp.services.database.datetimecol import UtcDateTimeCol
from lp.services.database.decoratedresultset import DecoratedResultSet
from lp.services.database.enumcol import EnumCol
from lp.services.database.interfaces import (
    DEFAULT_FLAVOR,
    IStoreSelector,
    MAIN_STORE,
    )
from lp.services.database.lpstorm import ISlaveStore
from lp.services.database.sqlbase import (
    cursor,
    quote,
    quote_like,
    SQLBase,
    sqlvalues,
    )
from lp.services.job.interfaces.job import JobStatus
from lp.services.librarian.model import (
    LibraryFileAlias,
    LibraryFileContent,
    )
from lp.services.propertycache import (
    cachedproperty,
    get_property_cache,
    )
from lp.services.tokens import (
    create_token,
    create_unique_token_for_table,
    )
from lp.services.webapp.authorization import check_permission
from lp.services.webapp.interfaces import ILaunchBag
from lp.services.webapp.url import urlappend
from lp.soyuz.adapters.archivedependencies import expand_dependencies
from lp.soyuz.adapters.packagelocation import PackageLocation
from lp.soyuz.enums import (
    archive_suffixes,
    ArchivePermissionType,
    ArchivePurpose,
    ArchiveStatus,
    ArchiveSubscriberStatus,
    PackageCopyPolicy,
    PackagePublishingStatus,
    PackageUploadStatus,
    )
from lp.soyuz.interfaces.archive import (
    AlreadySubscribed,
    ArchiveDependencyError,
    ArchiveDisabled,
    ArchiveNotPrivate,
    CannotCopy,
    CannotSwitchPrivacy,
    CannotUploadToPocket,
    CannotUploadToPPA,
    ComponentNotFound,
    default_name_by_purpose,
    FULL_COMPONENT_SUPPORT,
    IArchive,
    IArchiveSet,
    IDistributionArchive,
    InsufficientUploadRights,
    InvalidComponent,
    InvalidExternalDependencies,
    InvalidPocketForPartnerArchive,
    InvalidPocketForPPA,
    IPPA,
    MAIN_ARCHIVE_PURPOSES,
    NoRightsForArchive,
    NoRightsForComponent,
    NoSuchPPA,
    NoTokensForTeams,
    PocketNotFound,
    RedirectedPocket,
    validate_external_dependencies,
    VersionRequiresName,
    )
from lp.soyuz.interfaces.archivearch import IArchiveArchSet
from lp.soyuz.interfaces.archiveauthtoken import IArchiveAuthTokenSet
from lp.soyuz.interfaces.archivepermission import IArchivePermissionSet
from lp.soyuz.interfaces.archivesubscriber import (
    ArchiveSubscriptionError,
    IArchiveSubscriberSet,
    )
from lp.soyuz.interfaces.binarypackagebuild import IBinaryPackageBuildSet
from lp.soyuz.interfaces.buildrecords import (
    IHasBuildRecords,
    IncompatibleArguments,
    )
from lp.soyuz.interfaces.component import (
    IComponent,
    IComponentSet,
    )
from lp.soyuz.interfaces.packagecopyjob import IPlainPackageCopyJobSource
from lp.soyuz.interfaces.packagecopyrequest import IPackageCopyRequestSet
from lp.soyuz.interfaces.publishing import (
    active_publishing_status,
    IPublishingSet,
    )
from lp.soyuz.model.archiveauthtoken import ArchiveAuthToken
from lp.soyuz.model.archivedependency import ArchiveDependency
from lp.soyuz.model.archivepermission import ArchivePermission
from lp.soyuz.model.binarypackagebuild import BinaryPackageBuild
from lp.soyuz.model.binarypackagename import BinaryPackageName
from lp.soyuz.model.binarypackagerelease import (
    BinaryPackageRelease,
    BinaryPackageReleaseDownloadCount,
    )
from lp.soyuz.model.component import Component
from lp.soyuz.model.files import (
    BinaryPackageFile,
    SourcePackageReleaseFile,
    )
from lp.soyuz.model.packagediff import PackageDiff
from lp.soyuz.model.publishing import (
    BinaryPackagePublishingHistory,
    SourcePackagePublishingHistory,
    )
from lp.soyuz.model.queue import (
    PackageUpload,
    PackageUploadSource,
    )
from lp.soyuz.model.section import Section
from lp.soyuz.model.sourcepackagerelease import SourcePackageRelease
from lp.soyuz.scripts.packagecopier import check_copy_permissions


def storm_validate_external_dependencies(archive, attr, value):
    assert attr == 'external_dependencies'
    errors = validate_external_dependencies(value)
    if len(errors) > 0:
        raise InvalidExternalDependencies(errors)
    return value


class Archive(SQLBase):
    implements(IArchive, IHasOwner, IHasBuildRecords)
    _table = 'Archive'
    _defaultOrder = 'id'

    owner = ForeignKey(
        dbName='owner', foreignKey='Person',
        storm_validator=validate_person, notNull=True)

    def _validate_archive_name(self, attr, value):
        """Only allow renaming of COPY archives.

        Also assert the name is valid when set via an unproxied object.
        """
        if not self._SO_creating:
            assert self.is_copy, "Only COPY archives can be renamed."
        assert valid_name(value), "Invalid name given to unproxied object."
        return value

    def _validate_archive_privacy(self, attr, value):
        """Require private team owners to have private archives.

        If the owner of the archive is private, then the archive cannot be
        made public.
        """
        if value is False:
            # The archive is transitioning from private to public.
            assert self.owner.visibility != PersonVisibility.PRIVATE, (
                "Private teams may not have public PPAs.")

        # If the privacy is being changed ensure there are no sources
        # published.
        sources_count = self.getPublishedSources().count()
        if sources_count > 0:
            raise CannotSwitchPrivacy(
                "This archive has had %d sources published and therefore "
                "cannot have its privacy switched." % sources_count)

        return value

    name = StringCol(
        dbName='name', notNull=True, storm_validator=_validate_archive_name)

    displayname = StringCol(dbName='displayname', notNull=True)

    description = StringCol(dbName='description', notNull=False, default=None)

    distribution = ForeignKey(
        foreignKey='Distribution', dbName='distribution', notNull=False)

    purpose = EnumCol(
        dbName='purpose', unique=False, notNull=True, schema=ArchivePurpose)

    status = EnumCol(
        dbName="status", unique=False, notNull=True, schema=ArchiveStatus,
        default=ArchiveStatus.ACTIVE)

    _enabled = BoolCol(dbName='enabled', notNull=True, default=True)
    enabled = property(lambda x: x._enabled)

    publish = BoolCol(dbName='publish', notNull=True, default=True)

    _private = BoolCol(dbName='private', notNull=True, default=False,
                      storm_validator=_validate_archive_privacy)

    require_virtualized = BoolCol(
        dbName='require_virtualized', notNull=True, default=True)

    build_debug_symbols = BoolCol(
        dbName='build_debug_symbols', notNull=True, default=False)

    authorized_size = IntCol(
        dbName='authorized_size', notNull=False, default=2048)

    sources_cached = IntCol(
        dbName='sources_cached', notNull=False, default=0)

    binaries_cached = IntCol(
        dbName='binaries_cached', notNull=False, default=0)

    package_description_cache = StringCol(
        dbName='package_description_cache', notNull=False, default=None)

    buildd_secret = StringCol(dbName='buildd_secret', default=None)

    total_count = IntCol(dbName='total_count', notNull=True, default=0)

    pending_count = IntCol(dbName='pending_count', notNull=True, default=0)

    succeeded_count = IntCol(
        dbName='succeeded_count', notNull=True, default=0)

    building_count = IntCol(
        dbName='building_count', notNull=True, default=0)

    failed_count = IntCol(dbName='failed_count', notNull=True, default=0)

    date_created = UtcDateTimeCol(dbName='date_created')

    signing_key = ForeignKey(
        foreignKey='GPGKey', dbName='signing_key', notNull=False)

    relative_build_score = IntCol(
        dbName='relative_build_score', notNull=True, default=0)

    # This field is specifically and only intended for OEM migration to
    # Launchpad and should be re-examined in October 2010 to see if it
    # is still relevant.
    external_dependencies = StringCol(
        dbName='external_dependencies', notNull=False, default=None,
        storm_validator=storm_validate_external_dependencies)

    suppress_subscription_notifications = BoolCol(
        dbName='suppress_subscription_notifications',
        notNull=True, default=False)

    def _init(self, *args, **kw):
        """Provide the right interface for URL traversal."""
        SQLBase._init(self, *args, **kw)

        # Provide the additional marker interface depending on what type
        # of archive this is.  See also the browser:url declarations in
        # zcml/archive.zcml.
        if self.is_ppa:
            alsoProvides(self, IPPA)
        else:
            alsoProvides(self, IDistributionArchive)

    # Note: You may safely ignore lint when it complains about this
    # declaration.  As of Python 2.6, this is a perfectly valid way
    # of adding a setter
    @property
    def private(self):
        return self._private

    @private.setter  # pyflakes:ignore
    def private(self, private):
        self._private = private
        if private:
            if not self.buildd_secret:
                self.buildd_secret = create_token(20)
        else:
            self.buildd_secret = None

    @property
    def title(self):
        """See `IArchive`."""
        return self.displayname

    @property
    def is_ppa(self):
        """See `IArchive`."""
        return self.purpose == ArchivePurpose.PPA

    @property
    def is_partner(self):
        """See `IArchive`."""
        return self.purpose == ArchivePurpose.PARTNER

    @property
    def is_copy(self):
        """See `IArchive`."""
        return self.purpose == ArchivePurpose.COPY

    @property
    def is_main(self):
        """See `IArchive`."""
        return self.purpose in MAIN_ARCHIVE_PURPOSES

    @property
    def is_active(self):
        """See `IArchive`."""
        return self.status == ArchiveStatus.ACTIVE

    @property
    def series_with_sources(self):
        """See `IArchive`."""
        store = getUtility(IStoreSelector).get(MAIN_STORE, DEFAULT_FLAVOR)

        # Import DistroSeries here to avoid circular imports.
        from lp.registry.model.distroseries import DistroSeries

        distro_series = store.find(
            DistroSeries,
            DistroSeries.distribution == self.distribution,
            SourcePackagePublishingHistory.distroseries == DistroSeries.id,
            SourcePackagePublishingHistory.archive == self,
            SourcePackagePublishingHistory.status.is_in(
                active_publishing_status))

        distro_series.config(distinct=True)

        # Ensure the ordering is the same as presented by
        # Distribution.series
        return sorted(
            distro_series, key=lambda a: Version(a.version), reverse=True)

    @property
    def dependencies(self):
        query = """
            ArchiveDependency.dependency = Archive.id AND
            Archive.owner = Person.id AND
            ArchiveDependency.archive = %s
        """ % sqlvalues(self)
        clauseTables = ["Archive", "Person"]
        orderBy = ['Person.displayname']
        dependencies = ArchiveDependency.select(
            query, clauseTables=clauseTables, orderBy=orderBy)
        return dependencies

    @cachedproperty
    def debug_archive(self):
        """See `IArchive`."""
        if self.purpose == ArchivePurpose.PRIMARY:
            return getUtility(IArchiveSet).getByDistroPurpose(
                self.distribution, ArchivePurpose.DEBUG)
        else:
            return self

    @cachedproperty
    def default_component(self):
        """See `IArchive`."""
        if self.is_partner:
            return getUtility(IComponentSet)['partner']
        elif self.is_ppa:
            return getUtility(IComponentSet)['main']
        else:
            return None

    @property
    def archive_url(self):
        """See `IArchive`."""
        if self.is_ppa:
            if self.private:
                url = config.personalpackagearchive.private_base_url
            else:
                url = config.personalpackagearchive.base_url
            return urlappend(
                url, "/".join(
                    (self.owner.name, self.name, self.distribution.name)))

        db_pubconf = getUtility(
            IPublisherConfigSet).getByDistribution(self.distribution)
        if self.is_copy:
            url = urlappend(
                db_pubconf.copy_base_url,
                self.distribution.name + '-' + self.name)
            return urlappend(url, self.distribution.name)

        try:
            postfix = archive_suffixes[self.purpose]
        except KeyError:
            raise AssertionError(
                "archive_url unknown for purpose: %s" % self.purpose)
        return urlappend(
            db_pubconf.base_url, self.distribution.name + postfix)

    @property
    def signing_key_fingerprint(self):
        if self.signing_key is not None:
            return self.signing_key.fingerprint

        return None

    def getBuildRecords(self, build_state=None, name=None, pocket=None,
                        arch_tag=None, user=None, binary_only=True):
        """See IHasBuildRecords"""
        # Ignore "user", since anyone already accessing this archive
        # will implicitly have permission to see it.

        if binary_only:
            return getUtility(IBinaryPackageBuildSet).getBuildsForArchive(
                self, build_state, name, pocket, arch_tag)
        else:
            if arch_tag is not None or name is not None or pocket is not None:
                raise IncompatibleArguments(
                    "The 'arch_tag' and 'name' parameters can be used only "
                    "with binary_only=True.")
            return getUtility(IBuildFarmJobSet).getBuildsForArchive(
                self, status=build_state)

    def getPublishedSources(self, name=None, version=None, status=None,
                            distroseries=None, pocket=None,
                            exact_match=False, created_since_date=None,
                            eager_load=False, component_name=None):
        """See `IArchive`."""
        # clauses contains literal sql expressions for things that don't work
        # easily in storm : this method was migrated from sqlobject but some
        # callers are problematic. (Migrate them and test to see).
        clauses = [
            SourcePackagePublishingHistory.archiveID == self.id,
            SourcePackagePublishingHistory.sourcepackagereleaseID ==
                SourcePackageRelease.id,
            SourcePackagePublishingHistory.sourcepackagenameID ==
                SourcePackageName.id,
            ]
        orderBy = [
            SourcePackageName.name,
            Desc(SourcePackagePublishingHistory.id),
            ]

        if name is not None:
            if type(name) in (str, unicode):
                if exact_match:
                    clauses.append(SourcePackageName.name == name)
                else:
                    clauses.append(
                        SourcePackageName.name.contains_string(name))
            elif len(name) != 0:
                clauses.append(SourcePackageName.name.is_in(name))

        if version is not None:
            if name is None:
                raise VersionRequiresName(
                    "The 'version' parameter can be used only together with"
                    " the 'name' parameter.")
            clauses.append(SourcePackageRelease.version == version)
        else:
            orderBy.insert(1, Desc(SourcePackageRelease.version))

        if component_name is not None:
            clauses.extend(
                [SourcePackagePublishingHistory.componentID == Component.id,
                 Component.name == component_name,
                 ])

        if status is not None:
            try:
                status = tuple(status)
            except TypeError:
                status = (status, )
            clauses.append(SourcePackagePublishingHistory.status.is_in(status))

        if distroseries is not None:
            clauses.append(
                SourcePackagePublishingHistory.distroseriesID ==
                    distroseries.id)

        if pocket is not None:
            try:
                pockets = tuple(pocket)
            except TypeError:
                pockets = (pocket,)
            clauses.append(
                SourcePackagePublishingHistory.pocket.is_in(pockets))

        if created_since_date is not None:
            clauses.append(
                SourcePackagePublishingHistory.datecreated >=
                    created_since_date)

        store = Store.of(self)
        resultset = store.find(
            SourcePackagePublishingHistory, *clauses).order_by(*orderBy)
        if not eager_load:
            return resultset

        # Its not clear that this eager load is necessary or sufficient, it
        # replaces a prejoin that had pathological query plans.
        def eager_load(rows):
            # \o/ circular imports.
            from lp.registry.model.distroseries import DistroSeries
            from lp.registry.model.gpgkey import GPGKey
            ids = set(map(attrgetter('distroseriesID'), rows))
            ids.discard(None)
            if ids:
                list(store.find(DistroSeries, DistroSeries.id.is_in(ids)))
            ids = set(map(attrgetter('sectionID'), rows))
            ids.discard(None)
            if ids:
                list(store.find(Section, Section.id.is_in(ids)))
            ids = set(map(attrgetter('sourcepackagereleaseID'), rows))
            ids.discard(None)
            if not ids:
                return
            releases = list(store.find(
                SourcePackageRelease, SourcePackageRelease.id.is_in(ids)))
            ids = set(map(attrgetter('creatorID'), releases))
            ids.discard(None)
            if ids:
                list(getUtility(IPersonSet).getPrecachedPersonsFromIDs(ids))
            ids = set(map(attrgetter('dscsigningkeyID'), releases))
            ids.discard(None)
            if ids:
                list(store.find(GPGKey, GPGKey.id.is_in(ids)))
        return DecoratedResultSet(resultset, pre_iter_hook=eager_load)

    def getSourcesForDeletion(self, name=None, status=None,
            distroseries=None):
        """See `IArchive`."""
        clauses = ["""
            SourcePackagePublishingHistory.archive = %s AND
            SourcePackagePublishingHistory.sourcepackagerelease =
                SourcePackageRelease.id AND
            SourcePackagePublishingHistory.sourcepackagename =
                SourcePackageName.id
        """ % sqlvalues(self)]

        has_published_binaries_clause = """
            EXISTS (SELECT TRUE FROM
                BinaryPackagePublishingHistory bpph,
                BinaryPackageRelease bpr, BinaryPackageBuild
            WHERE
                bpph.archive = %s AND
                bpph.status = %s AND
                bpph.binarypackagerelease = bpr.id AND
                bpr.build = BinaryPackageBuild.id AND
                BinaryPackageBuild.source_package_release =
                    SourcePackageRelease.id)
        """ % sqlvalues(self, PackagePublishingStatus.PUBLISHED)

        source_deletable_states = (
            PackagePublishingStatus.PENDING,
            PackagePublishingStatus.PUBLISHED,
            )
        clauses.append("""
           (%s OR SourcePackagePublishingHistory.status IN %s)
        """ % (has_published_binaries_clause,
               quote(source_deletable_states)))

        if status is not None:
            try:
                status = tuple(status)
            except TypeError:
                status = (status, )
            clauses.append("""
                SourcePackagePublishingHistory.status IN %s
            """ % sqlvalues(status))

        if distroseries is not None:
            clauses.append("""
                SourcePackagePublishingHistory.distroseries = %s
            """ % sqlvalues(distroseries))

        clauseTables = ['SourcePackageRelease', 'SourcePackageName']

        order_const = "SourcePackageRelease.version"
        desc_version_order = SQLConstant(order_const + " DESC")
        orderBy = ['SourcePackageName.name', desc_version_order,
                   '-SourcePackagePublishingHistory.id']

        if name is not None:
            clauses.append("""
                    SourcePackageName.name LIKE '%%' || %s || '%%'
                """ % quote_like(name))

        preJoins = ['sourcepackagerelease']
        sources = SourcePackagePublishingHistory.select(
            ' AND '.join(clauses), clauseTables=clauseTables, orderBy=orderBy,
            prejoins=preJoins)

        return sources

    @property
    def number_of_sources(self):
        """See `IArchive`."""
        return self.getPublishedSources(
            status=PackagePublishingStatus.PUBLISHED).count()

    @property
    def sources_size(self):
        """See `IArchive`."""
        store = getUtility(IStoreSelector).get(MAIN_STORE, DEFAULT_FLAVOR)
        result = store.find((
            LibraryFileAlias.filename,
            LibraryFileContent.sha1,
            LibraryFileContent.filesize),
            SourcePackagePublishingHistory.archive == self.id,
            SourcePackagePublishingHistory.dateremoved == None,
            SourcePackagePublishingHistory.sourcepackagereleaseID ==
                SourcePackageReleaseFile.sourcepackagereleaseID,
            SourcePackageReleaseFile.libraryfileID == LibraryFileAlias.id,
            LibraryFileAlias.contentID == LibraryFileContent.id)

        # Note: we can't use the LFC.sha1 instead of LFA.filename above
        # because some archives publish the same file content with different
        # names in the archive, so although the duplication will be removed
        # in the librarian by the librarian-gc, we do not (yet) remove
        # this duplication in the pool when the filenames are different.

        # We need to select distinct on the (filename, filesize) result
        # so that we only count duplicate files (with the same filename)
        # once (ie. the same tarball used for different distroseries) as
        # we do avoid this duplication in the pool when the names are
        # the same.
        result = result.config(distinct=True)

        # Using result.sum(LibraryFileContent.filesize) throws errors when
        # the result is empty, so instead:
        return sum(result.values(LibraryFileContent.filesize))

    def _getBinaryPublishingBaseClauses(
        self, name=None, version=None, status=None, distroarchseries=None,
        pocket=None, exact_match=False, created_since_date=None,
        ordered=True):
        """Base clauses and clauseTables for binary publishing queries.

        Returns a list of 'clauses' (to be joined in the callsite) and
        a list of clauseTables required according to the given arguments.
        """
        clauses = ["""
            BinaryPackagePublishingHistory.archive = %s AND
            BinaryPackagePublishingHistory.binarypackagerelease =
                BinaryPackageRelease.id AND
            BinaryPackagePublishingHistory.binarypackagename =
                BinaryPackageName.id
        """ % sqlvalues(self)]
        clauseTables = ['BinaryPackageRelease', 'BinaryPackageName']
        if ordered:
            orderBy = ['BinaryPackageName.name',
                       '-BinaryPackagePublishingHistory.id']
        else:
            # Strictly speaking, this is ordering, but it's an indexed
            # ordering so it will be quick.  It's needed so that we can
            # batch results on the webservice.
            orderBy = ['-BinaryPackagePublishingHistory.id']

        if name is not None:
            if exact_match:
                clauses.append("""
                    BinaryPackageName.name=%s
                """ % sqlvalues(name))
            else:
                clauses.append("""
                    BinaryPackageName.name LIKE '%%' || %s || '%%'
                """ % quote_like(name))

        if version is not None:
            if name is None:
                raise VersionRequiresName(
                    "The 'version' parameter can be used only together with"
                    " the 'name' parameter.")

            clauses.append("""
                BinaryPackageRelease.version = %s
            """ % sqlvalues(version))
        elif ordered:
            order_const = "BinaryPackageRelease.version"
            desc_version_order = SQLConstant(order_const + " DESC")
            orderBy.insert(1, desc_version_order)

        if status is not None:
            try:
                status = tuple(status)
            except TypeError:
                status = (status, )
            clauses.append("""
                BinaryPackagePublishingHistory.status IN %s
            """ % sqlvalues(status))

        if distroarchseries is not None:
            try:
                distroarchseries = tuple(distroarchseries)
            except TypeError:
                distroarchseries = (distroarchseries, )
            # XXX cprov 20071016: there is no sqlrepr for DistroArchSeries
            # uhmm, how so ?
            das_ids = "(%s)" % ", ".join(str(d.id) for d in distroarchseries)
            clauses.append("""
                BinaryPackagePublishingHistory.distroarchseries IN %s
            """ % das_ids)

        if pocket is not None:
            clauses.append("""
                BinaryPackagePublishingHistory.pocket = %s
            """ % sqlvalues(pocket))

        if created_since_date is not None:
            clauses.append(
                "BinaryPackagePublishingHistory.datecreated >= %s"
                % sqlvalues(created_since_date))

        return clauses, clauseTables, orderBy

    def getAllPublishedBinaries(self, name=None, version=None, status=None,
                                distroarchseries=None, pocket=None,
                                exact_match=False, created_since_date=None,
                                ordered=True):
        """See `IArchive`."""
        clauses, clauseTables, orderBy = self._getBinaryPublishingBaseClauses(
            name=name, version=version, status=status, pocket=pocket,
            distroarchseries=distroarchseries, exact_match=exact_match,
            created_since_date=created_since_date, ordered=ordered)

        all_binaries = BinaryPackagePublishingHistory.select(
            ' AND '.join(clauses), clauseTables=clauseTables,
            orderBy=orderBy)

        return all_binaries

    def getPublishedOnDiskBinaries(self, name=None, version=None, status=None,
                                   distroarchseries=None, pocket=None,
                                   exact_match=False,
                                   created_since_date=None):
        """See `IArchive`."""
        clauses, clauseTables, orderBy = self._getBinaryPublishingBaseClauses(
            name=name, version=version, status=status, pocket=pocket,
            distroarchseries=distroarchseries, exact_match=exact_match,
            created_since_date=created_since_date)

        clauses.append("""
            BinaryPackagePublishingHistory.distroarchseries =
                DistroArchSeries.id AND
            DistroArchSeries.distroseries = DistroSeries.id
        """)
        clauseTables.extend(['DistroSeries', 'DistroArchSeries'])

        # Retrieve only the binaries published for the 'nominated architecture
        # independent' (usually i386) in the distroseries in question.
        # It includes all architecture-independent binaries only once and the
        # architecture-specific built for 'nominatedarchindep'.
        nominated_arch_independent_clause = ["""
            DistroSeries.nominatedarchindep =
                BinaryPackagePublishingHistory.distroarchseries
        """]
        nominated_arch_independent_query = ' AND '.join(
            clauses + nominated_arch_independent_clause)
        nominated_arch_independents = BinaryPackagePublishingHistory.select(
            nominated_arch_independent_query, clauseTables=clauseTables)

        # Retrieve all architecture-specific binary publications except
        # 'nominatedarchindep' (already included in the previous query).
        no_nominated_arch_independent_clause = ["""
            DistroSeries.nominatedarchindep !=
                BinaryPackagePublishingHistory.distroarchseries AND
            BinaryPackageRelease.architecturespecific = true
        """]
        no_nominated_arch_independent_query = ' AND '.join(
            clauses + no_nominated_arch_independent_clause)
        no_nominated_arch_independents = (
            BinaryPackagePublishingHistory.select(
            no_nominated_arch_independent_query, clauseTables=clauseTables))

        # XXX cprov 20071016: It's not possible to use the same ordering
        # schema returned by self._getBinaryPublishingBaseClauses.
        # It results in:
        # ERROR:  missing FROM-clause entry for table "binarypackagename"
        unique_binary_publications = nominated_arch_independents.union(
            no_nominated_arch_independents).orderBy("id")

        return unique_binary_publications

    @property
    def number_of_binaries(self):
        """See `IArchive`."""
        return self.getPublishedOnDiskBinaries(
            status=PackagePublishingStatus.PUBLISHED).count()

    @property
    def binaries_size(self):
        """See `IArchive`."""
        store = getUtility(IStoreSelector).get(MAIN_STORE, DEFAULT_FLAVOR)

        clauses = [
            BinaryPackagePublishingHistory.archive == self.id,
            BinaryPackagePublishingHistory.dateremoved == None,
            BinaryPackagePublishingHistory.binarypackagereleaseID ==
                BinaryPackageFile.binarypackagereleaseID,
            BinaryPackageFile.libraryfileID == LibraryFileAlias.id,
            LibraryFileAlias.contentID == LibraryFileContent.id,
            ]
        result = store.find(LibraryFileContent, *clauses)

        # See `IArchive.sources_size`.
        result = result.config(distinct=True)
        size = sum([lfc.filesize for lfc in result])
        return size

    @property
    def estimated_size(self):
        """See `IArchive`."""
        size = self.sources_size + self.binaries_size
        # 'cruft' represents the increase in the size of the archive
        # indexes related to each publication. We assume it is around 1K
        # but that's over-estimated.
        cruft = (
            self.number_of_sources + self.number_of_binaries) * 1024
        return size + cruft

    def allowUpdatesToReleasePocket(self):
        """See `IArchive`."""
        purposeToPermissionMap = {
            ArchivePurpose.COPY: True,
            ArchivePurpose.PARTNER: True,
            ArchivePurpose.PPA: True,
            ArchivePurpose.PRIMARY: False,
        }

        try:
            permission = purposeToPermissionMap[self.purpose]
        except KeyError:
            # Future proofing for when new archive types are added.
            permission = False

        return permission

    def getComponentsForSeries(self, distroseries):
        """See `IArchive`."""
        # DistroSeries.components and Archive.default_component are
        # cachedproperties, so this is fairly cheap.
        if self.purpose in FULL_COMPONENT_SUPPORT:
            return distroseries.components
        else:
            return [self.default_component]

    def updateArchiveCache(self):
        """See `IArchive`."""
        from lp.soyuz.model.distributionsourcepackagecache import (
            DistributionSourcePackageCache,
            )
        from lp.soyuz.model.distroseriespackagecache import (
            DistroSeriesPackageCache)
        # Compiled regexp to remove puntication.
        clean_text = re.compile('(,|;|:|\.|\?|!)')

        # XXX cprov 20080402 bug=207969: The set() is only used because we
        # have a limitation in our FTI setup, it only indexes the first 2500
        # chars of the target columns. When such limitation
        # gets fixed we should probably change it to a normal list and
        # benefit of the FTI rank for ordering.
        cache_contents = set()

        def add_cache_content(content):
            """Sanitise and add contents to the cache."""
            content = clean_text.sub(' ', content)
            terms = [term.lower() for term in content.strip().split()]
            for term in terms:
                cache_contents.add(term)

        # Cache owner name and displayname.
        add_cache_content(self.owner.name)
        add_cache_content(self.owner.displayname)

        # Cache source package name and its binaries information, binary
        # names and summaries.
        sources_cached = DistributionSourcePackageCache.select(
            "archive = %s" % sqlvalues(self), prejoins=["distribution"])
        for cache in sources_cached:
            add_cache_content(cache.distribution.name)
            add_cache_content(cache.name)
            add_cache_content(cache.binpkgnames)
            add_cache_content(cache.binpkgsummaries)

        # Cache distroseries names with binaries.
        binaries_cached = DistroSeriesPackageCache.select(
            "archive = %s" % sqlvalues(self), prejoins=["distroseries"])
        for cache in binaries_cached:
            add_cache_content(cache.distroseries.name)

        # Collapse all relevant terms in 'package_description_cache' and
        # update the package counters.
        self.package_description_cache = " ".join(cache_contents)
        self.sources_cached = sources_cached.count()
        self.binaries_cached = binaries_cached.count()

    def findDepCandidates(self, distro_arch_series, pocket, component,
                          source_package_name, dep_name):
        """See `IArchive`."""
        deps = expand_dependencies(
            self, distro_arch_series, pocket, component, source_package_name)
        archive_clause = Or([And(
            BinaryPackagePublishingHistory.archiveID == archive.id,
            BinaryPackagePublishingHistory.pocket == pocket,
            Component.name.is_in(components))
            for (archive, not_used, pocket, components) in deps])

        store = ISlaveStore(BinaryPackagePublishingHistory)
        return store.find(
            BinaryPackagePublishingHistory,
            BinaryPackageName.name == dep_name,
            BinaryPackagePublishingHistory.binarypackagename ==
                BinaryPackageName.id,
            BinaryPackagePublishingHistory.binarypackagerelease ==
                BinaryPackageRelease.id,
            BinaryPackagePublishingHistory.distroarchseries ==
                distro_arch_series,
            BinaryPackagePublishingHistory.status ==
                PackagePublishingStatus.PUBLISHED,
            BinaryPackagePublishingHistory.componentID == Component.id,
            archive_clause).order_by(
                Desc(BinaryPackagePublishingHistory.id))

    def getArchiveDependency(self, dependency):
        """See `IArchive`."""
        return ArchiveDependency.selectOneBy(
            archive=self, dependency=dependency)

    def removeArchiveDependency(self, dependency):
        """See `IArchive`."""
        dependency = self.getArchiveDependency(dependency)
        if dependency is None:
            raise AssertionError("This dependency does not exist.")
        dependency.destroySelf()

    def addArchiveDependency(self, dependency, pocket, component=None):
        """See `IArchive`."""
        if dependency == self:
            raise ArchiveDependencyError(
                "An archive should not depend on itself.")

        a_dependency = self.getArchiveDependency(dependency)
        if a_dependency is not None:
            raise ArchiveDependencyError(
                "This dependency is already registered.")
        if not check_permission('launchpad.View', dependency):
            raise ArchiveDependencyError(
                "You don't have permission to use this dependency.")
            return
        if dependency.private and not self.private:
            raise ArchiveDependencyError(
                "Public PPAs cannot depend on private ones.")

        if dependency.is_ppa:
            if pocket is not PackagePublishingPocket.RELEASE:
                raise ArchiveDependencyError(
                    "Non-primary archives only support the RELEASE pocket.")
            if (component is not None and
                component != dependency.default_component):
                raise ArchiveDependencyError(
                    "Non-primary archives only support the '%s' component." %
                    dependency.default_component.name)

        return ArchiveDependency(
            archive=self, dependency=dependency, pocket=pocket,
            component=component)

    def _addArchiveDependency(self, dependency, pocket, component=None):
        """See `IArchive`."""
        if isinstance(component, basestring):
            try:
                component = getUtility(IComponentSet)[component]
            except NotFoundError as e:
                raise ComponentNotFound(e)
        return self.addArchiveDependency(dependency, pocket, component)

    def getPermissions(self, user, item, perm_type, distroseries=None):
        """See `IArchive`."""
        permission_set = getUtility(IArchivePermissionSet)
        return permission_set.checkAuthenticated(
            user, self, perm_type, item, distroseries=distroseries)

    def getAllPermissions(self):
        """See `IArchive`."""
        permission_set = getUtility(IArchivePermissionSet)
        return permission_set.permissionsForArchive(self)

    def getPermissionsForPerson(self, person):
        """See `IArchive`."""
        permission_set = getUtility(IArchivePermissionSet)
        return permission_set.permissionsForPerson(self, person)

    def getUploadersForPackage(self, source_package_name):
        """See `IArchive`."""
        permission_set = getUtility(IArchivePermissionSet)
        return permission_set.uploadersForPackage(self, source_package_name)

    def getUploadersForComponent(self, component_name=None):
        """See `IArchive`."""
        permission_set = getUtility(IArchivePermissionSet)
        return permission_set.uploadersForComponent(self, component_name)

    def getUploadersForPocket(self, pocket):
        """See `IArchive`."""
        permission_set = getUtility(IArchivePermissionSet)
        return permission_set.uploadersForPocket(self, pocket)

    def getQueueAdminsForComponent(self, component_name):
        """See `IArchive`."""
        permission_set = getUtility(IArchivePermissionSet)
        return permission_set.queueAdminsForComponent(self, component_name)

    def getComponentsForQueueAdmin(self, person):
        """See `IArchive`."""
        permission_set = getUtility(IArchivePermissionSet)
        return permission_set.componentsForQueueAdmin(self, person)

    def getQueueAdminsForPocket(self, pocket, distroseries=None):
        """See `IArchive`."""
        permission_set = getUtility(IArchivePermissionSet)
        return permission_set.queueAdminsForPocket(
            self, pocket, distroseries=distroseries)

    def getPocketsForQueueAdmin(self, person):
        """See `IArchive`."""
        permission_set = getUtility(IArchivePermissionSet)
        return permission_set.pocketsForQueueAdmin(self, person)

    def hasAnyPermission(self, person):
        """See `IArchive`."""
        any_perm_on_archive = Store.of(self).find(
            TeamParticipation,
            ArchivePermission.archive == self.id,
            TeamParticipation.person == person.id,
            TeamParticipation.teamID == ArchivePermission.personID,
            )
        return not any_perm_on_archive.is_empty()

    def getBuildCounters(self, include_needsbuild=True):
        """See `IArchiveSet`."""

        # First grab a count of each build state for all the builds in
        # this archive:
        store = Store.of(self)
        extra_exprs = []
        if not include_needsbuild:
            extra_exprs.append(
                BinaryPackageBuild.status != BuildStatus.NEEDSBUILD)

        result = store.find(
            (BinaryPackageBuild.status, Count(BinaryPackageBuild.id)),
            BinaryPackageBuild.archive == self,
            *extra_exprs).group_by(BinaryPackageBuild.status).order_by(
                BinaryPackageBuild.status)

        # Create a map for each count summary to a number of buildstates:
        count_map = {
            'failed': (
                BuildStatus.CHROOTWAIT,
                BuildStatus.FAILEDTOBUILD,
                BuildStatus.FAILEDTOUPLOAD,
                BuildStatus.MANUALDEPWAIT,
                ),
            'pending': [
                BuildStatus.BUILDING,
                BuildStatus.UPLOADING,
                ],
            'succeeded': (
                BuildStatus.FULLYBUILT,
                ),
            'superseded': (
                BuildStatus.SUPERSEDED,
                ),
             # The 'total' count is a list because we may append to it
             # later.
            'total': [
                BuildStatus.CHROOTWAIT,
                BuildStatus.FAILEDTOBUILD,
                BuildStatus.FAILEDTOUPLOAD,
                BuildStatus.MANUALDEPWAIT,
                BuildStatus.BUILDING,
                BuildStatus.UPLOADING,
                BuildStatus.FULLYBUILT,
                BuildStatus.SUPERSEDED,
                ],
            }

        # If we were asked to include builds with the state NEEDSBUILD,
        # then include those builds in the 'pending' and total counts.
        if include_needsbuild:
            count_map['pending'].append(BuildStatus.NEEDSBUILD)
            count_map['total'].append(BuildStatus.NEEDSBUILD)

        # Initialize all the counts in the map to zero:
        build_counts = dict((count_type, 0) for count_type in count_map)

        # For each count type that we want to return ('failed', 'total'),
        # there may be a number of corresponding buildstate counts.
        # So for each buildstate count in the result set...
        for buildstate, count in result:
            # ...go through the count map checking which counts this
            # buildstate belongs to and add it to the aggregated
            # count.
            for count_type, build_states in count_map.items():
                if buildstate in build_states:
                    build_counts[count_type] += count

        return build_counts

    def getBuildSummariesForSourceIds(self, source_ids):
        """See `IArchive`."""
        publishing_set = getUtility(IPublishingSet)
        return publishing_set.getBuildStatusSummariesForSourceIdsAndArchive(
            source_ids,
            archive=self)

    def checkArchivePermission(self, user, item=None):
        """See `IArchive`."""
        # PPA access is immediately granted if the user is in the PPA
        # team.
        if self.is_ppa:
            if user.inTeam(self.owner):
                return True
            else:
                # If the user is not in the PPA team, default to using
                # the main component for further ACL checks.  This is
                # not ideal since PPAs don't use components, but when
                # packagesets replace them for main archive uploads this
                # interface will no longer require them because we can
                # then relax the database constraint on
                # ArchivePermission.
                item = self.default_component

        # Flatly refuse uploads to copy archives, at least for now.
        if self.is_copy:
            return False

        # Otherwise any archive, including PPAs, uses the standard
        # ArchivePermission entries.
        return self._authenticate(user, item, ArchivePermissionType.UPLOAD)

    def canUploadSuiteSourcePackage(self, person, suitesourcepackage):
        """See `IArchive`."""
        sourcepackage = suitesourcepackage.sourcepackage
        pocket = suitesourcepackage.pocket
        distroseries = sourcepackage.distroseries
        sourcepackagename = sourcepackage.sourcepackagename
        component = sourcepackage.latest_published_component
        # strict_component is True because the source package already
        # exists (otherwise we couldn't have a suitesourcepackage
        # object) and nascentupload passes True as a matter of policy
        # when the package exists.
        reason = self.checkUpload(
            person, distroseries, sourcepackagename, component, pocket,
            strict_component=True)
        return reason is None

    def canModifySuite(self, distroseries, pocket):
        """See `IArchive`."""
        # PPA and PARTNER allow everything.
        if self.allowUpdatesToReleasePocket():
            return True

        # Allow everything for distroseries in FROZEN state.
        if distroseries.status == SeriesStatus.FROZEN:
            return True

        # Define stable/released states.
        stable_states = (SeriesStatus.SUPPORTED,
                         SeriesStatus.CURRENT)

        # Deny uploads for RELEASE pocket in stable states.
        if (pocket == PackagePublishingPocket.RELEASE and
            distroseries.status in stable_states):
            return False

        # Deny uploads for post-release-only pockets in unstable states.
        pre_release_pockets = (
            PackagePublishingPocket.RELEASE,
            PackagePublishingPocket.PROPOSED,
            PackagePublishingPocket.BACKPORTS,
            )
        if (pocket not in pre_release_pockets and
            distroseries.status not in stable_states):
            return False

        # Allow anything else.
        return True

    def checkUploadToPocket(self, distroseries, pocket, person=None):
        """See `IArchive`."""
        if self.is_partner:
            if pocket not in (
                PackagePublishingPocket.RELEASE,
                PackagePublishingPocket.PROPOSED):
                return InvalidPocketForPartnerArchive()
        elif self.is_ppa:
            if pocket != PackagePublishingPocket.RELEASE:
                return InvalidPocketForPPA()
        elif self.is_copy:
            # Any pocket is allowed for COPY archives, otherwise it can
            # make the buildd-manager throw exceptions when dispatching
            # existing builds after a series is released.
            return
        else:
            if (self.purpose == ArchivePurpose.PRIMARY and
                person is not None and
                not self.canAdministerQueue(
                    person, pocket=pocket, distroseries=distroseries) and
                pocket == PackagePublishingPocket.RELEASE and
                self.distribution.redirect_release_uploads):
                return RedirectedPocket(
                    distroseries, pocket, PackagePublishingPocket.PROPOSED)
            # Uploads to the partner archive are allowed in any distroseries
            # state.
            # XXX julian 2005-05-29 bug=117557:
            # This is a greasy hack until bug #117557 is fixed.
            if not self.canModifySuite(distroseries, pocket):
                return CannotUploadToPocket(distroseries, pocket)

    def _checkUpload(self, person, distroseries, sourcepackagename, component,
                    pocket, strict_component=True):
        """See `IArchive`."""
        if isinstance(component, basestring):
            component = getUtility(IComponentSet)[component]
        if isinstance(sourcepackagename, basestring):
            sourcepackagename = getUtility(
                ISourcePackageNameSet)[sourcepackagename]
        reason = self.checkUpload(person, distroseries, sourcepackagename,
            component, pocket, strict_component)
        if reason is not None:
            raise reason
        return True

    def checkUpload(self, person, distroseries, sourcepackagename, component,
                    pocket, strict_component=True):
        """See `IArchive`."""
        reason = self.checkUploadToPocket(distroseries, pocket)
        if reason is not None:
            return reason
        return self.verifyUpload(
            person, sourcepackagename, component, distroseries,
            strict_component=strict_component, pocket=pocket)

    def verifyUpload(self, person, sourcepackagename, component,
                     distroseries, strict_component=True, pocket=None):
        """See `IArchive`."""
        if not self.enabled:
            return ArchiveDisabled(self.displayname)

        # For PPAs...
        if self.is_ppa:
            if not self.checkArchivePermission(person):
                return CannotUploadToPPA()
            else:
                return None

        # Users with pocket upload permissions may upload to anything in the
        # given pocket.
        if pocket is not None and self.checkArchivePermission(person, pocket):
            return None

        if sourcepackagename is not None:
            # Check whether user may upload because they hold a permission for
            #   - the given source package directly
            #   - a package set in the correct distro series that includes the
            #     given source package
            source_allowed = self.checkArchivePermission(
                person, sourcepackagename)
            set_allowed = self.isSourceUploadAllowed(
                sourcepackagename, person, distroseries)
            if source_allowed or set_allowed:
                return None

        if not self.getComponentsForUploader(person):
            if self.getPackagesetsForUploader(person).is_empty():
                return NoRightsForArchive()
            else:
                return InsufficientUploadRights()

        if (component is not None
            and strict_component
            and not self.checkArchivePermission(person, component)):
            return NoRightsForComponent(component)

        return None

    def canAdministerQueue(self, user, components=None, pocket=None,
                           distroseries=None):
        """See `IArchive`."""
        if components is None:
            components = []
        elif IComponent.providedBy(components):
            components = [components]
        component_permissions = self.getComponentsForQueueAdmin(user)
        if not component_permissions.is_empty():
            allowed_components = set(
                permission.component for permission in component_permissions)
            # The intersection of allowed_components and components must be
            # equal to components to allow the operation to go ahead.
            if allowed_components.intersection(components) == set(components):
                return True
        if pocket is not None:
            pocket_permissions = self.getPocketsForQueueAdmin(user)
            for permission in pocket_permissions:
                if (permission.pocket == pocket and
                    permission.distroseries in (None, distroseries)):
                    return True
        return False

    def _authenticate(self, user, item, permission, distroseries=None):
        """Private helper method to check permissions."""
        permissions = self.getPermissions(
            user, item, permission, distroseries=distroseries)
        return bool(permissions)

    def newPackageUploader(self, person, source_package_name):
        """See `IArchive`."""
        permission_set = getUtility(IArchivePermissionSet)
        return permission_set.newPackageUploader(
            self, person, source_package_name)

    def newPackagesetUploader(self, person, packageset, explicit=False):
        """See `IArchive`."""
        permission_set = getUtility(IArchivePermissionSet)
        return permission_set.newPackagesetUploader(
            self, person, packageset, explicit)

    def newComponentUploader(self, person, component_name):
        """See `IArchive`."""
        if self.is_ppa:
            if IComponent.providedBy(component_name):
                name = component_name.name
            elif isinstance(component_name, basestring):
                name = component_name
            else:
                name = None

            if name != self.default_component.name:
                raise InvalidComponent(
                    "Component for PPAs should be '%s'" %
                    self.default_component.name)

        permission_set = getUtility(IArchivePermissionSet)
        return permission_set.newComponentUploader(
            self, person, component_name)

    def newPocketUploader(self, person, pocket):
        if self.is_partner:
            if pocket not in (
                PackagePublishingPocket.RELEASE,
                PackagePublishingPocket.PROPOSED):
                raise InvalidPocketForPartnerArchive()
        elif self.is_ppa:
            if pocket != PackagePublishingPocket.RELEASE:
                raise InvalidPocketForPPA()

        permission_set = getUtility(IArchivePermissionSet)
        return permission_set.newPocketUploader(self, person, pocket)

    def newQueueAdmin(self, person, component_name):
        """See `IArchive`."""
        permission_set = getUtility(IArchivePermissionSet)
        return permission_set.newQueueAdmin(self, person, component_name)

    def newPocketQueueAdmin(self, person, pocket, distroseries=None):
        """See `IArchive`."""
        permission_set = getUtility(IArchivePermissionSet)
        return permission_set.newPocketQueueAdmin(
            self, person, pocket, distroseries=distroseries)

    def deletePackageUploader(self, person, source_package_name):
        """See `IArchive`."""
        permission_set = getUtility(IArchivePermissionSet)
        return permission_set.deletePackageUploader(
            self, person, source_package_name)

    def deleteComponentUploader(self, person, component_name):
        """See `IArchive`."""
        permission_set = getUtility(IArchivePermissionSet)
        return permission_set.deleteComponentUploader(
            self, person, component_name)

    def deletePocketUploader(self, person, pocket):
        """See `IArchive`."""
        permission_set = getUtility(IArchivePermissionSet)
        return permission_set.deletePocketUploader(self, person, pocket)

    def deleteQueueAdmin(self, person, component_name):
        """See `IArchive`."""
        permission_set = getUtility(IArchivePermissionSet)
        return permission_set.deleteQueueAdmin(self, person, component_name)

    def deletePocketQueueAdmin(self, person, pocket, distroseries=None):
        """See `IArchive`."""
        permission_set = getUtility(IArchivePermissionSet)
        return permission_set.deletePocketQueueAdmin(
            self, person, pocket, distroseries=distroseries)

    def getUploadersForPackageset(self, packageset, direct_permissions=True):
        """See `IArchive`."""
        permission_set = getUtility(IArchivePermissionSet)
        return permission_set.uploadersForPackageset(
            self, packageset, direct_permissions)

    def deletePackagesetUploader(self, person, packageset, explicit=False):
        """See `IArchive`."""
        permission_set = getUtility(IArchivePermissionSet)
        return permission_set.deletePackagesetUploader(
            self, person, packageset, explicit)

    def getComponentsForUploader(self, person):
        """See `IArchive`."""
        permission_set = getUtility(IArchivePermissionSet)
        return permission_set.componentsForUploader(self, person)

    def getPocketsForUploader(self, person):
        """See `IArchive`."""
        permission_set = getUtility(IArchivePermissionSet)
        return permission_set.pocketsForUploader(self, person)

    def getPackagesetsForUploader(self, person):
        """See `IArchive`."""
        permission_set = getUtility(IArchivePermissionSet)
        return permission_set.packagesetsForUploader(self, person)

    def getPackagesetsForSourceUploader(self, sourcepackagename, person):
        """See `IArchive`."""
        permission_set = getUtility(IArchivePermissionSet)
        return permission_set.packagesetsForSourceUploader(
            self, sourcepackagename, person)

    def getPackagesetsForSource(
        self, sourcepackagename, direct_permissions=True):
        """See `IArchive`."""
        permission_set = getUtility(IArchivePermissionSet)
        return permission_set.packagesetsForSource(
            self, sourcepackagename, direct_permissions)

    def isSourceUploadAllowed(
        self, sourcepackagename, person, distroseries=None):
        """See `IArchive`."""
        permission_set = getUtility(IArchivePermissionSet)
        return permission_set.isSourceUploadAllowed(
            self, sourcepackagename, person, distroseries)

    def getFileByName(self, filename):
        """See `IArchive`."""
        store = getUtility(IStoreSelector).get(MAIN_STORE, DEFAULT_FLAVOR)

        base_clauses = (
            LibraryFileAlias.filename == filename,
            LibraryFileAlias.content != None,
            )

        if re_issource.match(filename):
            clauses = (
                SourcePackagePublishingHistory.archive == self.id,
                SourcePackagePublishingHistory.sourcepackagereleaseID ==
                    SourcePackageReleaseFile.sourcepackagereleaseID,
                SourcePackageReleaseFile.libraryfileID ==
                    LibraryFileAlias.id,
                )
        elif re_isadeb.match(filename):
            clauses = (
                BinaryPackagePublishingHistory.archive == self.id,
                BinaryPackagePublishingHistory.binarypackagereleaseID ==
                    BinaryPackageFile.binarypackagereleaseID,
                BinaryPackageFile.libraryfileID == LibraryFileAlias.id,
                )
        elif filename.endswith('.changes'):
            clauses = (
                SourcePackagePublishingHistory.archive == self.id,
                SourcePackagePublishingHistory.sourcepackagereleaseID ==
                    PackageUploadSource.sourcepackagereleaseID,
                PackageUploadSource.packageuploadID == PackageUpload.id,
                PackageUpload.status == PackageUploadStatus.DONE,
                PackageUpload.changes_file_id == LibraryFileAlias.id,
                )
        else:
            raise NotFoundError(filename)

        def do_query():
            result = store.find((LibraryFileAlias), *(base_clauses + clauses))
            result = result.config(distinct=True)
            result.order_by(LibraryFileAlias.id)
            return result.first()

        archive_file = do_query()

        if archive_file is None:
            # If a diff.gz wasn't found in the source-files domain, try in
            # the PackageDiff domain.
            if filename.endswith('.diff.gz'):
                clauses = (
                    SourcePackagePublishingHistory.archive == self.id,
                    SourcePackagePublishingHistory.sourcepackagereleaseID ==
                        PackageDiff.to_sourceID,
                    PackageDiff.diff_contentID == LibraryFileAlias.id,
                    )
                package_diff_file = do_query()
                if package_diff_file is not None:
                    return package_diff_file

            raise NotFoundError(filename)

        return archive_file

    def getBinaryPackageRelease(self, name, version, archtag):
        """See `IArchive`."""
        from lp.soyuz.model.distroarchseries import DistroArchSeries

        store = getUtility(IStoreSelector).get(MAIN_STORE, DEFAULT_FLAVOR)
        results = store.find(
            BinaryPackageRelease,
            BinaryPackagePublishingHistory.archive == self,
            BinaryPackagePublishingHistory.binarypackagename == name,
            BinaryPackagePublishingHistory.binarypackagereleaseID ==
                BinaryPackageRelease.id,
            BinaryPackageRelease.version == version,
            BinaryPackageBuild.id == BinaryPackageRelease.buildID,
            DistroArchSeries.id == BinaryPackageBuild.distro_arch_series_id,
            DistroArchSeries.architecturetag == archtag,
            ).config(distinct=True)
        if results.count() > 1:
            return None
        return results.one()

    def getBinaryPackageReleaseByFileName(self, filename):
        store = getUtility(IStoreSelector).get(MAIN_STORE, DEFAULT_FLAVOR)
        return store.find(
            BinaryPackageRelease,
            BinaryPackageFile.binarypackagereleaseID ==
                BinaryPackageRelease.id,
            BinaryPackageFile.libraryfileID == LibraryFileAlias.id,
            LibraryFileAlias.filename == filename,
            BinaryPackagePublishingHistory.archive == self,
            BinaryPackagePublishingHistory.binarypackagereleaseID ==
                BinaryPackageRelease.id,
            ).order_by(Desc(BinaryPackagePublishingHistory.id)).first()

    def requestPackageCopy(self, target_location, requestor, suite=None,
        copy_binaries=False, reason=None):
        """See `IArchive`."""
        if suite is None:
            distroseries = self.distribution.currentseries
            pocket = PackagePublishingPocket.RELEASE
        else:
            # Note: a NotFoundError will be raised if it is not found.
            distroseries, pocket = self.distribution.getDistroSeriesAndPocket(
                suite)

        source_location = PackageLocation(self, self.distribution,
                                          distroseries, pocket)

        return getUtility(IPackageCopyRequestSet).new(
            source_location, target_location, requestor, copy_binaries,
            reason)

    def syncSources(self, source_names, from_archive, to_pocket,
                    to_series=None, from_series=None, include_binaries=False,
                    person=None):
        """See `IArchive`."""
        # Find and validate the source package names in source_names.
        sources = self._collectLatestPublishedSources(
            from_archive, from_series, source_names)
        self._copySources(
            sources, to_pocket, to_series, include_binaries,
            person=person)

    def _validateAndFindSource(self, from_archive, source_name, version,
                               from_series=None, from_pocket=None):
        # Check to see if the source package exists, and raise a useful error
        # if it doesn't.
        getUtility(ISourcePackageNameSet)[source_name]
        # Find and validate the source package version required.
        source = from_archive.getPublishedSources(
            name=source_name, version=version, exact_match=True,
            distroseries=from_series, pocket=from_pocket).first()
        if source is None:
            raise CannotCopy(
                "%s is not published in %s." %
                (source_name, from_archive.displayname))
        return source

    def syncSource(self, source_name, version, from_archive, to_pocket,
                   to_series=None, include_binaries=False, person=None):
        """See `IArchive`."""
        source = self._validateAndFindSource(
            from_archive, source_name, version)

        self._copySources(
            [source], to_pocket, to_series, include_binaries,
            person=person)

    def copyPackage(self, source_name, version, from_archive, to_pocket,
                    person, to_series=None, include_binaries=False,
                    sponsored=None, unembargo=False, auto_approve=False,
                    from_pocket=None, from_series=None):
        """See `IArchive`."""
        # Asynchronously copy a package using the job system.
        pocket = self._text_to_pocket(to_pocket)
        series = self._text_to_series(to_series)
        if from_pocket:
            from_pocket = self._text_to_pocket(from_pocket)
        if from_series:
            from_series = self._text_to_series(
                from_series, distribution=from_archive.distribution)
        # Upload permission checks, this will raise CannotCopy as
        # necessary.
        source = self._validateAndFindSource(
            from_archive, source_name, version, from_series=from_series,
            from_pocket=from_pocket)
        if series is None:
            series = source.distroseries
        check_copy_permissions(person, self, series, pocket, [source])

        job_source = getUtility(IPlainPackageCopyJobSource)
        job_source.create(
            package_name=source_name, source_archive=from_archive,
            target_archive=self, target_distroseries=series,
            target_pocket=pocket,
            package_version=version, include_binaries=include_binaries,
            copy_policy=PackageCopyPolicy.INSECURE, requester=person,
            sponsored=sponsored, unembargo=unembargo,
            auto_approve=auto_approve, source_distroseries=from_series,
            source_pocket=from_pocket)

    def copyPackages(self, source_names, from_archive, to_pocket,
                     person, to_series=None, from_series=None,
                     include_binaries=None, sponsored=None, unembargo=False,
                     auto_approve=False):
        """See `IArchive`."""
        sources = self._collectLatestPublishedSources(
            from_archive, from_series, source_names)

        # Now do a mass check of permissions.
        pocket = self._text_to_pocket(to_pocket)
        series = self._text_to_series(to_series)
        check_copy_permissions(person, self, series, pocket, sources)

        # If we get this far then we can create the PackageCopyJob.
        copy_tasks = []
        for source in sources:
            task = (
                source.sourcepackagerelease.sourcepackagename.name,
                source.sourcepackagerelease.version,
                from_archive,
                self,
                series if series is not None else source.distroseries,
                pocket,
                )
            copy_tasks.append(task)

        job_source = getUtility(IPlainPackageCopyJobSource)
        job_source.createMultiple(
            copy_tasks, person, copy_policy=PackageCopyPolicy.MASS_SYNC,
            include_binaries=include_binaries, sponsored=sponsored,
            unembargo=unembargo, auto_approve=auto_approve)

    def _collectLatestPublishedSources(self, from_archive, from_series,
                                       source_names):
        """Private helper to collect the latest published sources for an
        archive.

        :raises NoSuchSourcePackageName: If any of the source_names do not
            exist.
        :raises CannotCopy: If none of the source_names are published in
            from_archive.
        """
        from_series_obj = self._text_to_series(
            from_series, distribution=from_archive.distribution)
        # XXX bigjools bug=810421
        # This code is inefficient.  It should try to bulk load all the
        # sourcepackagenames and publications instead of iterating.
        sources = []
        for name in source_names:
            # Check to see if the source package exists. This will raise
            # a NoSuchSourcePackageName exception if the source package
            # doesn't exist.
            getUtility(ISourcePackageNameSet)[name]
            # Grabbing the item at index 0 ensures it's the most recent
            # publication.
            published_sources = from_archive.getPublishedSources(
                name=name, distroseries=from_series_obj, exact_match=True,
                status=(PackagePublishingStatus.PUBLISHED,
                        PackagePublishingStatus.PENDING))
            first_source = published_sources.first()
            if first_source is not None:
                sources.append(first_source)
        if not sources:
            raise CannotCopy(
                "None of the supplied package names are published in %s." %
                from_archive.displayname)
        return sources

    def _text_to_series(self, to_series, distribution=None):
        if distribution is None:
            distribution = self.distribution
        if to_series is not None:
            result = getUtility(IDistroSeriesSet).queryByName(
                distribution, to_series)
            if result is None:
                raise NoSuchDistroSeries(to_series)
            series = result
        else:
            series = None

        return series

    def _text_to_pocket(self, to_pocket):
        # Convert the to_pocket string to its enum.
        try:
            pocket = PackagePublishingPocket.items[to_pocket.upper()]
        except KeyError:
            raise PocketNotFound(to_pocket.upper())

        return pocket

    def _copySources(self, sources, to_pocket, to_series=None,
                     include_binaries=False, person=None):
        """Private helper function to copy sources to this archive.

        It takes a list of SourcePackagePublishingHistory but the other args
        are strings.
        """
        # Circular imports.
        from lp.soyuz.scripts.packagecopier import do_copy

        pocket = self._text_to_pocket(to_pocket)
        series = self._text_to_series(to_series)
        reason = self.checkUploadToPocket(series, pocket, person=person)
        if reason:
            # Wrap any forbidden-pocket error in CannotCopy.
            raise CannotCopy(unicode(reason))

        # Perform the copy, may raise CannotCopy. Don't do any further
        # permission checking: this method is protected by
        # launchpad.Append, which is mostly more restrictive than archive
        # permissions.
        do_copy(
            sources, self, series, pocket, include_binaries, person=person,
            check_permissions=False, unembargo=True)

    def getAuthToken(self, person):
        """See `IArchive`."""

        token_set = getUtility(IArchiveAuthTokenSet)
        return token_set.getActiveTokenForArchiveAndPerson(self, person)

    def newAuthToken(self, person, token=None, date_created=None):
        """See `IArchive`."""

        # Bail if the archive isn't private
        if not self.private:
            raise ArchiveNotPrivate("Archive must be private.")

        # Tokens can only be created for individuals.
        if person.is_team:
            raise NoTokensForTeams(
                "Subscription tokens can be created for individuals only.")

        # Ensure that the current subscription does not already have a token
        if self.getAuthToken(person) is not None:
            raise ArchiveSubscriptionError(
                "%s already has a token for %s." % (
                    person.displayname, self.displayname))

        # Now onto the actual token creation:
        if token is None:
            token = create_unique_token_for_table(20, ArchiveAuthToken.token)
        archive_auth_token = ArchiveAuthToken()
        archive_auth_token.archive = self
        archive_auth_token.person = person
        archive_auth_token.token = token
        if date_created is not None:
            archive_auth_token.date_created = date_created
        store = getUtility(IStoreSelector).get(MAIN_STORE, DEFAULT_FLAVOR)
        store.add(archive_auth_token)
        return archive_auth_token

    def newSubscription(self, subscriber, registrant, date_expires=None,
                        description=None):
        """See `IArchive`."""
        from lp.soyuz.model.archivesubscriber import ArchiveSubscriber

        # We do not currently allow subscriptions for non-private archives:
        if self.private is False:
            raise ArchiveNotPrivate(
                "Only private archives can have subscriptions.")

        # Ensure there is not already a current subscription for subscriber:
        subscriptions = getUtility(IArchiveSubscriberSet).getBySubscriber(
            subscriber, archive=self)
        if subscriptions.count() > 0:
            raise AlreadySubscribed(
            "%s already has a current subscription for '%s'." % (
                subscriber.displayname, self.displayname))

        subscription = ArchiveSubscriber()
        subscription.archive = self
        subscription.registrant = registrant
        subscription.subscriber = subscriber
        subscription.date_expires = date_expires
        subscription.description = description
        subscription.status = ArchiveSubscriberStatus.CURRENT
        subscription.date_created = UTC_NOW
        store = getUtility(IStoreSelector).get(MAIN_STORE, DEFAULT_FLAVOR)
        store.add(subscription)

        # Notify any listeners that a new subscription was created.
        # This is used currently for sending email notifications.
        notify(ObjectCreatedEvent(subscription))

        return subscription

    @property
    def num_pkgs_building(self):
        """See `IArchive`."""
        store = Store.of(self)

        sprs_building = store.find(
            BinaryPackageBuild.source_package_release_id,
            BinaryPackageBuild.archive == self,
            BinaryPackageBuild.status == BuildStatus.BUILDING)
        sprs_waiting = store.find(
            BinaryPackageBuild.source_package_release_id,
            BinaryPackageBuild.archive == self,
            BinaryPackageBuild.status == BuildStatus.NEEDSBUILD)

        # A package is not counted as waiting if it already has at least
        # one build building.
        pkgs_building_count = sprs_building.count()
        pkgs_waiting_count = sprs_waiting.difference(sprs_building).count()

        return pkgs_building_count, pkgs_waiting_count

<<<<<<< HEAD
    def getSourcePackageReleases(self, build_status=None):
        """See `IArchive`."""
        store = Store.of(self)

        extra_exprs = []
        if build_status is not None:
            extra_exprs = [BinaryPackageBuild.status == build_status]

        result_set = store.find(
            SourcePackageRelease,
            (BinaryPackageBuild.source_package_release_id ==
                SourcePackageRelease.id),
            BinaryPackageBuild.archive == self,
            *extra_exprs)

        result_set.config(distinct=True).order_by(SourcePackageRelease.id)
        return result_set

=======
>>>>>>> 98cb900e
    def updatePackageDownloadCount(self, bpr, day, country, count):
        """See `IArchive`."""
        store = Store.of(self)
        entry = store.find(
            BinaryPackageReleaseDownloadCount, archive=self,
            binary_package_release=bpr, day=day, country=country).one()
        if entry is None:
            entry = BinaryPackageReleaseDownloadCount(
                archive=self, binary_package_release=bpr, day=day,
                country=country, count=count)
        else:
            entry.count += count

    def getPackageDownloadTotal(self, bpr):
        """See `IArchive`."""
        store = Store.of(self)
        count = store.find(
            Sum(BinaryPackageReleaseDownloadCount.count),
            BinaryPackageReleaseDownloadCount.archive == self,
            BinaryPackageReleaseDownloadCount.binary_package_release == bpr,
            ).one()
        return count or 0

    def getPackageDownloadCount(self, bpr, day, country):
        """See `IArchive`."""
        return Store.of(self).find(
            BinaryPackageReleaseDownloadCount, archive=self,
            binary_package_release=bpr, day=day, country=country).one()

    def _setBuildStatuses(self, status):
        """Update the pending Build Jobs' status for this archive."""

        query = """
            UPDATE Job SET status = %s
            FROM BinaryPackageBuild, BuildPackageJob, BuildQueue
            WHERE
                -- insert self.id here
                BinaryPackageBuild.archive = %s
                AND BuildPackageJob.build = BinaryPackageBuild.id
                AND BuildPackageJob.job = BuildQueue.job
                AND Job.id = BuildQueue.job
                -- Build is in state BuildStatus.NEEDSBUILD (0)
                AND BinaryPackageBuild.status = %s;
        """ % sqlvalues(status, self, BuildStatus.NEEDSBUILD)

        store = Store.of(self)
        store.execute(query)

    def enable(self):
        """See `IArchive`."""
        assert self._enabled == False, "This archive is already enabled."
        self._enabled = True
        self._setBuildStatuses(JobStatus.WAITING)

    def disable(self):
        """See `IArchive`."""
        assert self._enabled == True, "This archive is already disabled."
        self._enabled = False
        self._setBuildStatuses(JobStatus.SUSPENDED)

    def delete(self, deleted_by):
        """See `IArchive`."""
        assert self.status not in (
            ArchiveStatus.DELETING, ArchiveStatus.DELETED,
            "This archive is already deleted.")

        # Set all the publications to DELETED.
        sources = self.getPublishedSources(status=active_publishing_status)
        getUtility(IPublishingSet).requestDeletion(
            sources, removed_by=deleted_by,
            removal_comment="Removed when deleting archive")

        # Mark the archive's status as DELETING so the repository can be
        # removed by the publisher.
        self.status = ArchiveStatus.DELETING
        if self.enabled:
            self.disable()

    def getFilesAndSha1s(self, source_files):
        """See `IArchive`."""
        return dict(Store.of(self).find(
            (LibraryFileAlias.filename, LibraryFileContent.sha1),
            SourcePackagePublishingHistory.archive == self,
            SourcePackageRelease.id ==
                SourcePackagePublishingHistory.sourcepackagereleaseID,
            SourcePackageReleaseFile.sourcepackagerelease ==
                SourcePackageRelease.id,
            LibraryFileAlias.id == SourcePackageReleaseFile.libraryfileID,
            LibraryFileAlias.filename.is_in(source_files),
            LibraryFileContent.id == LibraryFileAlias.contentID).config(
                distinct=True))

    def _getEnabledRestrictedFamilies(self):
        """Retrieve the restricted architecture families this archive can
        build on."""
        families = getUtility(IArchiveArchSet).getRestrictedFamilies(self)
        return [
            family for (family, archive_arch) in families
            if archive_arch is not None]

    def _setEnabledRestrictedFamilies(self, value):
        """Set the restricted architecture families this archive can
        build on."""
        archive_arch_set = getUtility(IArchiveArchSet)
        restricted_families = archive_arch_set.getRestrictedFamilies(self)
        for (family, archive_arch) in restricted_families:
            if family in value and archive_arch is None:
                archive_arch_set.new(self, family)
            if family not in value and archive_arch is not None:
                Store.of(self).remove(archive_arch)

    enabled_restricted_families = property(_getEnabledRestrictedFamilies,
                                           _setEnabledRestrictedFamilies)

    def enableRestrictedFamily(self, family):
        """See `IArchive`."""
        restricted = set(self.enabled_restricted_families)
        restricted.add(family)
        self.enabled_restricted_families = restricted

    def getPockets(self):
        """See `IArchive`."""
        if self.is_ppa:
            return [PackagePublishingPocket.RELEASE]

        # Cast to a list so we don't trip up with the security proxy not
        # understandiung EnumItems.
        return list(PackagePublishingPocket.items)

    def getOverridePolicy(self):
        """See `IArchive`."""
        # Circular imports.
        from lp.soyuz.adapters.overrides import UbuntuOverridePolicy
        # XXX StevenK: bug=785004 2011-05-19 Return PPAOverridePolicy() for
        # a PPA that overrides the component/pocket to main/RELEASE.
        if self.purpose in MAIN_ARCHIVE_PURPOSES:
            return UbuntuOverridePolicy()
        return None

    def removeCopyNotification(self, job_id):
        """See `IArchive`."""
        # Circular imports R us.
        from lp.soyuz.model.packagecopyjob import PlainPackageCopyJob
        pcj = PlainPackageCopyJob.get(job_id)
        job = pcj.job
        if job.status != JobStatus.FAILED:
            raise AssertionError("Job is not failed")
        Store.of(pcj.context).remove(pcj.context)
        job.destroySelf()


def validate_ppa(owner, proposed_name, private=False):
    """Can 'person' create a PPA called 'proposed_name'?

    :param owner: The proposed owner of the PPA.
    :param proposed_name: The proposed name.
    :param private: Whether or not to make it private.
    """
    creator = getUtility(ILaunchBag).user
    ubuntu = getUtility(ILaunchpadCelebrities).ubuntu
    if private:
        # NOTE: This duplicates the policy in lp/soyuz/configure.zcml which
        # says that one needs 'launchpad.Commercial' permission to set
        # 'private', and the logic in `AdminByCommercialTeamOrAdmins` which
        # determines who is granted launchpad.Commercial permissions. The
        # difference is that here we grant ability to set 'private' to people
        # with a commercial subscription.
        if not (owner.private or creator.checkAllowVisibility()):
            return '%s is not allowed to make private PPAs' % creator.name
    elif owner.private:
        return 'Private teams may not have public archives.'
    if owner.is_team and (
        owner.membership_policy in INCLUSIVE_TEAM_POLICY):
        return "Open teams cannot have PPAs."
    if proposed_name is not None and proposed_name == ubuntu.name:
        return (
            "A PPA cannot have the same name as its distribution.")
    if proposed_name is None:
        proposed_name = 'ppa'
    try:
        owner.getPPAByName(proposed_name)
    except NoSuchPPA:
        return None
    else:
        text = "You already have a PPA named '%s'." % proposed_name
        if owner.is_team:
            text = "%s already has a PPA named '%s'." % (
                owner.displayname, proposed_name)
        return text


class ArchiveSet:
    implements(IArchiveSet)
    title = "Archives registered in Launchpad"

    def get(self, archive_id):
        """See `IArchiveSet`."""
        return Archive.get(archive_id)

    def getPPAByDistributionAndOwnerName(self, distribution, person_name,
                                         ppa_name):
        """See `IArchiveSet`"""
        query = """
            Archive.purpose = %s AND
            Archive.distribution = %s AND
            Person.id = Archive.owner AND
            Archive.name = %s AND
            Person.name = %s
        """ % sqlvalues(
                ArchivePurpose.PPA, distribution, ppa_name, person_name)

        return Archive.selectOne(query, clauseTables=['Person'])

    def _getDefaultArchiveNameByPurpose(self, purpose):
        """Return the default for a archive in a given purpose.

        The default names are:

         * PRIMARY: 'primary';
         * PARTNER: 'partner';
         * PPA: 'ppa'.

        :param purpose: queried `ArchivePurpose`.

        :raise: `AssertionError` If the given purpose is not in this list,
            i.e. doesn't have a default name.

        :return: the name text to be used as name.
        """
        if purpose not in default_name_by_purpose.keys():
            raise AssertionError(
                "'%s' purpose has no default name." % purpose.name)

        return default_name_by_purpose[purpose]

    def getByDistroPurpose(self, distribution, purpose, name=None):
        """See `IArchiveSet`."""
        if purpose == ArchivePurpose.PPA:
            raise AssertionError(
                "This method should not be used to lookup PPAs. "
                "Use 'getPPAByDistributionAndOwnerName' instead.")

        if name is None:
            name = self._getDefaultArchiveNameByPurpose(purpose)

        return Archive.selectOneBy(
            distribution=distribution, purpose=purpose, name=name)

    def getByDistroAndName(self, distribution, name):
        """See `IArchiveSet`."""
        return Archive.selectOne("""
            Archive.distribution = %s AND
            Archive.name = %s AND
            Archive.purpose != %s
            """ % sqlvalues(distribution, name, ArchivePurpose.PPA))

    def _getDefaultDisplayname(self, name, owner, distribution, purpose):
        """See `IArchive`."""
        if purpose == ArchivePurpose.PPA:
            if name == default_name_by_purpose.get(purpose):
                displayname = 'PPA for %s' % owner.displayname
            else:
                displayname = 'PPA named %s for %s' % (
                    name, owner.displayname)
            return displayname

        if purpose == ArchivePurpose.COPY:
            displayname = "Copy archive %s for %s" % (
                name, owner.displayname)
            return displayname

        return '%s for %s' % (purpose.title, distribution.title)

    def new(self, purpose, owner, name=None, displayname=None,
            distribution=None, description=None, enabled=True,
            require_virtualized=True, private=False,
            suppress_subscription_notifications=False):
        """See `IArchiveSet`."""
        if distribution is None:
            distribution = getUtility(ILaunchpadCelebrities).ubuntu

        if name is None:
            name = self._getDefaultArchiveNameByPurpose(purpose)

        # Deny Archives names equal their distribution names. This conflict
        # results in archives with awkward repository URLs
        if name == distribution.name:
            raise AssertionError(
                'Archives cannot have the same name as their distribution.')

        # If displayname is not given, create a default one.
        if displayname is None:
            displayname = self._getDefaultDisplayname(
                name=name, owner=owner, distribution=distribution,
                purpose=purpose)

        # Copy archives are to be instantiated with the 'publish' flag turned
        # off.
        if purpose == ArchivePurpose.COPY:
            publish = False
        else:
            publish = True

        # For non-PPA archives we enforce unique names within the context of a
        # distribution.
        if purpose != ArchivePurpose.PPA:
            archive = Archive.selectOne(
                "Archive.distribution = %s AND Archive.name = %s" %
                sqlvalues(distribution, name))
            if archive is not None:
                raise AssertionError(
                    "archive '%s' exists already in '%s'." %
                    (name, distribution.name))
        else:
            archive = Archive.selectOneBy(
                owner=owner, name=name, purpose=ArchivePurpose.PPA)
            if archive is not None:
                raise AssertionError(
                    "Person '%s' already has a PPA named '%s'." %
                    (owner.name, name))

        # Signing-key for the default PPA is reused when it's already present.
        signing_key = None
        if purpose == ArchivePurpose.PPA:
            if owner.archive is not None:
                signing_key = owner.archive.signing_key
            else:
                # owner.archive is a cached property and we've just cached it.
                del get_property_cache(owner).archive

        new_archive = Archive(
            owner=owner, distribution=distribution, name=name,
            displayname=displayname, description=description,
            purpose=purpose, publish=publish, signing_key=signing_key,
            require_virtualized=require_virtualized)

        # Upon creation archives are enabled by default.
        if enabled == False:
            new_archive.disable()

        if purpose == ArchivePurpose.DEBUG:
            if distribution.main_archive is not None:
                del get_property_cache(
                    distribution.main_archive).debug_archive

        # Private teams cannot have public PPAs.
        if owner.visibility == PersonVisibility.PRIVATE:
            new_archive.buildd_secret = create_unique_token_for_table(
                20, Archive.buildd_secret)
            new_archive.private = True
        else:
            new_archive.private = private

        new_archive.suppress_subscription_notifications = (
            suppress_subscription_notifications)

        return new_archive

    def __iter__(self):
        """See `IArchiveSet`."""
        return iter(Archive.select())

    def getPPAOwnedByPerson(self, person, name=None, statuses=None,
                            has_packages=False):
        """See `IArchiveSet`."""
        # See Person._members which also directly queries this.
        store = Store.of(person)
        clause = [
            Archive.purpose == ArchivePurpose.PPA,
            Archive.owner == person]
        if name is not None:
            clause.append(Archive.name == name)
        if statuses is not None:
            clause.append(Archive.status.is_in(statuses))
        if has_packages:
            clause.append(
                    SourcePackagePublishingHistory.archive == Archive.id)
        result = store.find(Archive, *clause).order_by(Archive.id).first()
        if name is not None and result is None:
            raise NoSuchPPA(name)
        return result

    def getPPAsForUser(self, user):
        """See `IArchiveSet`."""
        # If there's no user logged in, then there's no archives.
        if user is None:
            return []
        store = Store.of(user)
        direct_membership = store.find(
            Archive,
            Archive.purpose == ArchivePurpose.PPA,
            TeamParticipation.team == Archive.ownerID,
            TeamParticipation.person == user,
            )
        third_party_upload_acl = store.find(
            Archive,
            Archive.purpose == ArchivePurpose.PPA,
            ArchivePermission.archiveID == Archive.id,
            TeamParticipation.person == user,
            TeamParticipation.team == ArchivePermission.personID,
            )

        result = direct_membership.union(third_party_upload_acl)
        result.order_by(Archive.displayname)

        return result

    def getPPAsPendingSigningKey(self):
        """See `IArchiveSet`."""
        store = getUtility(IStoreSelector).get(MAIN_STORE, DEFAULT_FLAVOR)
        origin = (
            Archive,
            Join(SourcePackagePublishingHistory,
                 SourcePackagePublishingHistory.archive == Archive.id),
            )
        results = store.using(*origin).find(
            Archive,
            Archive.signing_key == None,
            Archive.purpose == ArchivePurpose.PPA,
            Archive._enabled == True)
        results.order_by(Archive.date_created)
        return results.config(distinct=True)

    def getLatestPPASourcePublicationsForDistribution(self, distribution):
        """See `IArchiveSet`."""
        query = """
            SourcePackagePublishingHistory.archive = Archive.id AND
            SourcePackagePublishingHistory.distroseries =
                DistroSeries.id AND
            Archive.private = FALSE AND
            Archive.enabled = TRUE AND
            DistroSeries.distribution = %s AND
            Archive.purpose = %s
        """ % sqlvalues(distribution, ArchivePurpose.PPA)

        return SourcePackagePublishingHistory.select(
            query, limit=5, clauseTables=['Archive', 'DistroSeries'],
            orderBy=['-datecreated', '-id'])

    def getMostActivePPAsForDistribution(self, distribution):
        """See `IArchiveSet`."""
        cur = cursor()
        query = """
             SELECT a.id, count(*) as C
             FROM Archive a, SourcePackagePublishingHistory spph
             WHERE
                 spph.archive = a.id AND
                 a.private = FALSE AND
                 spph.datecreated >= now() - INTERVAL '1 week' AND
                 a.distribution = %s AND
                 a.purpose = %s
             GROUP BY a.id
             ORDER BY C DESC, a.id
             LIMIT 5
        """ % sqlvalues(distribution, ArchivePurpose.PPA)

        cur.execute(query)

        most_active = []
        for archive_id, number_of_uploads in cur.fetchall():
            archive = Archive.get(int(archive_id))
            the_dict = {'archive': archive, 'uploads': number_of_uploads}
            most_active.append(the_dict)

        return most_active

<<<<<<< HEAD
    def getBuildCountersForArchitecture(self, archive, distroarchseries):
        """See `IArchiveSet`."""
        result = IStore(BinaryPackageBuild).find(
            (BinaryPackageBuild.status, Count(BinaryPackageBuild.id)),
            BinaryPackageBuild.archive == archive,
            BinaryPackageBuild.distro_arch_series == distroarchseries,
            ).group_by(
                BinaryPackageBuild.status
            ).order_by(BinaryPackageBuild.status)

        status_map = {
            'failed': (
                BuildStatus.CHROOTWAIT,
                BuildStatus.FAILEDTOBUILD,
                BuildStatus.FAILEDTOUPLOAD,
                BuildStatus.MANUALDEPWAIT,
                ),
            'pending': (
                BuildStatus.BUILDING,
                BuildStatus.UPLOADING,
                BuildStatus.NEEDSBUILD,
                ),
            'succeeded': (
                BuildStatus.FULLYBUILT,
                ),
            }

        status_and_counters = {}

        # Set 'total' counter
        status_and_counters['total'] = sum(
            [counter for status, counter in result])

        # Set each counter according 'status_map'
        for key, status in status_map.iteritems():
            status_and_counters[key] = 0
            for status_value, status_counter in result:
                if status_value in status:
                    status_and_counters[key] += status_counter

        return status_and_counters

=======
>>>>>>> 98cb900e
    def getPrivatePPAs(self):
        """See `IArchiveSet`."""
        store = getUtility(IStoreSelector).get(MAIN_STORE, DEFAULT_FLAVOR)
        return store.find(
            Archive,
            Archive._private == True,
            Archive.purpose == ArchivePurpose.PPA)

    def getArchivesForDistribution(self, distribution, name=None,
                                   purposes=None, user=None,
                                   exclude_disabled=True):
        """See `IArchiveSet`."""
        extra_exprs = []

        # If a single purpose is passed in, convert it into a tuple,
        # otherwise assume a list was passed in.
        if purposes in ArchivePurpose:
            purposes = (purposes, )

        if purposes:
            extra_exprs.append(Archive.purpose.is_in(purposes))

        if name is not None:
            extra_exprs.append(Archive.name == name)

        public_archive = And(Archive._private == False,
                             Archive._enabled == True)

        if user is not None:
            admins = getUtility(ILaunchpadCelebrities).admin
            if not user.inTeam(admins):
                # Enforce privacy-awareness for logged-in, non-admin users,
                # so that they can only see the private archives that they're
                # allowed to see.

                # Create a subselect to capture all the teams that are
                # owners of archives AND the user is a member of:
                user_teams_subselect = Select(
                    TeamParticipation.teamID,
                    where=And(
                       TeamParticipation.personID == user.id,
                       TeamParticipation.teamID == Archive.ownerID))

                # Append the extra expression to capture either public
                # archives, or archives owned by the user, or archives
                # owned by a team of which the user is a member:
                # Note: 'Archive.ownerID == user.id'
                # is unnecessary below because there is a TeamParticipation
                # entry showing that each person is a member of the "team"
                # that consists of themselves.

                # FIXME: Include private PPA's if user is an uploader
                extra_exprs.append(
                    Or(public_archive,
                       Archive.ownerID.is_in(user_teams_subselect)))
        else:
            # Anonymous user; filter to include only public archives in
            # the results.
            extra_exprs.append(public_archive)

        if exclude_disabled:
            extra_exprs.append(Archive._enabled == True)

        query = Store.of(distribution).find(
            Archive,
            Archive.distribution == distribution,
            *extra_exprs)

        return query.order_by(Archive.name)

    def getPublicationsInArchives(self, source_package_name, archive_list,
                                  distribution):
        """See `IArchiveSet`."""
        archive_ids = [archive.id for archive in archive_list]

        store = Store.of(source_package_name)

        # Return all the published source pubs for the given name in the
        # given list of archives. Note: importing DistroSeries here to
        # avoid circular imports.
        from lp.registry.model.distroseries import DistroSeries
        results = store.find(
            SourcePackagePublishingHistory,
            Archive.id.is_in(archive_ids),
            SourcePackagePublishingHistory.archive == Archive.id,
            (SourcePackagePublishingHistory.status ==
                PackagePublishingStatus.PUBLISHED),
            SourcePackagePublishingHistory.sourcepackagename ==
                source_package_name,
            SourcePackagePublishingHistory.distroseries == DistroSeries.id,
            DistroSeries.distribution == distribution,
            )

        return results.order_by(SourcePackagePublishingHistory.id)


def get_archive_privacy_filter(user):
    if user is None:
        privacy_filter = Not(Archive._private)
    elif IPersonRoles(user).in_admin:
        privacy_filter = True
    else:
        privacy_filter = Or(
            Not(Archive._private),
            Archive.ownerID.is_in(
                Select(
                    TeamParticipation.teamID,
                    where=(TeamParticipation.person == user))))
    return privacy_filter


def get_enabled_archive_filter(user, purpose=None,
                            include_public=False, include_subscribed=False):
    """ Return a filter that can be used with a Storm query to filter Archives.

    The archive must be enabled, plus satisfy the other specified conditions.
    """
    purpose_term = True
    if purpose:
        purpose_term = Archive.purpose == purpose
    if user is None:
        if include_public:
            terms = [
                purpose_term, Archive._private == False,
                Archive._enabled == True]
            return And(*terms)
        else:
            return False

    # Administrator are allowed to view private archives.
    roles = IPersonRoles(user)
    if roles.in_admin or roles.in_commercial_admin:
        return purpose_term

    main = getUtility(IComponentSet)['main']
    user_teams = Select(
                TeamParticipation.teamID,
                where=TeamParticipation.person == user)

    is_owner = Archive.ownerID.is_in(user_teams)

    from lp.soyuz.model.archivesubscriber import ArchiveSubscriber

    is_allowed = Select(
        ArchivePermission.archiveID, where=And(
            ArchivePermission.permission == ArchivePermissionType.UPLOAD,
            ArchivePermission.component == main,
            ArchivePermission.personID.is_in(user_teams)),
        tables=ArchivePermission, distinct=True)

    is_subscribed = Select(
        ArchiveSubscriber.archive_id, where=And(
            ArchiveSubscriber.status == ArchiveSubscriberStatus.CURRENT,
            ArchiveSubscriber.subscriber_id.is_in(user_teams)),
        tables=ArchiveSubscriber, distinct=True)

    filter_terms = [
        is_owner,
        And(
            Archive.purpose == ArchivePurpose.PPA,
            Archive.id.is_in(is_allowed))]
    if include_subscribed:
        filter_terms.append(And(
            Archive.purpose == ArchivePurpose.PPA,
            Archive.id.is_in(is_subscribed)))

    if include_public:
        filter_terms.append(
            And(Archive._enabled == True, Archive._private == False))
    return And(purpose_term, Or(*filter_terms))<|MERGE_RESOLUTION|>--- conflicted
+++ resolved
@@ -1905,27 +1905,6 @@
 
         return pkgs_building_count, pkgs_waiting_count
 
-<<<<<<< HEAD
-    def getSourcePackageReleases(self, build_status=None):
-        """See `IArchive`."""
-        store = Store.of(self)
-
-        extra_exprs = []
-        if build_status is not None:
-            extra_exprs = [BinaryPackageBuild.status == build_status]
-
-        result_set = store.find(
-            SourcePackageRelease,
-            (BinaryPackageBuild.source_package_release_id ==
-                SourcePackageRelease.id),
-            BinaryPackageBuild.archive == self,
-            *extra_exprs)
-
-        result_set.config(distinct=True).order_by(SourcePackageRelease.id)
-        return result_set
-
-=======
->>>>>>> 98cb900e
     def updatePackageDownloadCount(self, bpr, day, country, count):
         """See `IArchive`."""
         store = Store.of(self)
@@ -2392,51 +2371,6 @@
 
         return most_active
 
-<<<<<<< HEAD
-    def getBuildCountersForArchitecture(self, archive, distroarchseries):
-        """See `IArchiveSet`."""
-        result = IStore(BinaryPackageBuild).find(
-            (BinaryPackageBuild.status, Count(BinaryPackageBuild.id)),
-            BinaryPackageBuild.archive == archive,
-            BinaryPackageBuild.distro_arch_series == distroarchseries,
-            ).group_by(
-                BinaryPackageBuild.status
-            ).order_by(BinaryPackageBuild.status)
-
-        status_map = {
-            'failed': (
-                BuildStatus.CHROOTWAIT,
-                BuildStatus.FAILEDTOBUILD,
-                BuildStatus.FAILEDTOUPLOAD,
-                BuildStatus.MANUALDEPWAIT,
-                ),
-            'pending': (
-                BuildStatus.BUILDING,
-                BuildStatus.UPLOADING,
-                BuildStatus.NEEDSBUILD,
-                ),
-            'succeeded': (
-                BuildStatus.FULLYBUILT,
-                ),
-            }
-
-        status_and_counters = {}
-
-        # Set 'total' counter
-        status_and_counters['total'] = sum(
-            [counter for status, counter in result])
-
-        # Set each counter according 'status_map'
-        for key, status in status_map.iteritems():
-            status_and_counters[key] = 0
-            for status_value, status_counter in result:
-                if status_value in status:
-                    status_and_counters[key] += status_counter
-
-        return status_and_counters
-
-=======
->>>>>>> 98cb900e
     def getPrivatePPAs(self):
         """See `IArchiveSet`."""
         store = getUtility(IStoreSelector).get(MAIN_STORE, DEFAULT_FLAVOR)
