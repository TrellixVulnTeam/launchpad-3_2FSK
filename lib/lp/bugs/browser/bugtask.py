# Copyright 2009 Canonical Ltd.  This software is licensed under the
# GNU Affero General Public License version 3 (see the file LICENSE).

"""IBugTask-related browser views."""

__metaclass__ = type

__all__ = [
    'assignee_renderer',
    'BugListingBatchNavigator',
    'BugListingPortletInfoView',
    'BugListingPortletStatsView',
    'BugNominationsView',
    'bugtarget_renderer',
    'BugTargetTraversalMixin',
    'BugTargetView',
    'BugTaskContextMenu',
    'BugTaskCreateQuestionView',
    'BugTaskBreadcrumb',
    'BugTaskEditView',
    'BugTaskExpirableListingView',
    'BugTaskListingItem',
    'BugTaskListingView',
    'BugTaskNavigation',
    'BugTaskPortletView',
    'BugTaskPrivacyAdapter',
    'BugTaskRemoveQuestionView',
    'BugTaskSOP',
    'BugTaskSearchListingView',
    'BugTaskSetNavigation',
    'BugTaskStatusView',
    'BugTaskTableRowView',
    'BugTaskTextView',
    'BugTaskView',
    'BugTasksAndNominationsView',
    'bugtask_heat_html',
    'BugsBugTaskSearchListingView',
    'calculate_heat_display',
    'NominationsReviewTableBatchNavigatorView',
    'TextualBugTaskSearchListingView',
    'get_buglisting_search_filter_url',
    'get_comments_for_bugtask',
    'get_sortorder_from_request',
    'get_visible_comments',
    ]

from datetime import datetime, timedelta
import cgi
import pytz
import re
from simplejson import dumps
import urllib
from operator import attrgetter, itemgetter
from math import floor, log

from zope import component
from zope.app.form import CustomWidgetFactory
from zope.app.form.browser.itemswidgets import RadioWidget
from zope.app.form.interfaces import (
    IInputWidget, IDisplayWidget, InputErrors, WidgetsError)
from zope.app.form.utility import setUpWidget, setUpWidgets
from zope.component import (
    ComponentLookupError, getAdapter, getMultiAdapter, getUtility,
    queryMultiAdapter)
from zope.event import notify
from zope import formlib
from zope.interface import implementer, implements, Interface, providedBy
from zope.schema import Choice
from zope.schema.interfaces import IContextSourceBinder, IList
from zope.schema.vocabulary import (
    getVocabularyRegistry, SimpleVocabulary, SimpleTerm)
from zope.security.interfaces import Unauthorized
from zope.security.proxy import (
    isinstance as zope_isinstance, removeSecurityProxy)
from zope.traversing.interfaces import IPathAdapter

from z3c.ptcompat import ViewPageTemplateFile
from lazr.delegates import delegates
from lazr.enum import EnumeratedType, Item

from lazr.lifecycle.event import ObjectModifiedEvent
from lazr.lifecycle.snapshot import Snapshot
from lazr.restful.interface import copy_field
from lazr.restful.interfaces import (
    IFieldHTMLRenderer, IReference, IReferenceChoice,
    IWebServiceClientRequest)

from canonical.config import config
from canonical.database.sqlbase import cursor
from canonical.launchpad import _
from canonical.cachedproperty import cachedproperty
from canonical.launchpad.fields import ParticipatingPersonChoice
from canonical.launchpad.mailnotification import get_unified_diff
from canonical.launchpad.validators import LaunchpadValidationError
from canonical.launchpad.webapp import (
    action, custom_widget, canonical_url, enabled_with_permission,
    GetitemNavigation, LaunchpadEditFormView, LaunchpadFormView,
    LaunchpadView, Link, Navigation, NavigationMenu, redirection, stepthrough)
from canonical.lazr.utils import smartquote
from lazr.uri import URI
from lp.answers.interfaces.questiontarget import IQuestionTarget
from lp.bugs.interfaces.bugattachment import (
    BugAttachmentType, IBugAttachmentSet)
from lp.bugs.interfaces.bugactivity import IBugActivity
from lp.bugs.interfaces.bugnomination import (
    BugNominationStatus, IBugNominationSet)
from lp.bugs.interfaces.bug import IBug, IBugSet
from lp.bugs.interfaces.bugtask import (
    BugBranchSearch, BugTagsSearchCombinator, BugTaskImportance,
    BugTaskSearchParams, BugTaskStatus, BugTaskStatusSearchDisplay,
    DEFAULT_SEARCH_BUGTASK_STATUSES_FOR_DISPLAY, IBugTask, IBugTaskSearch,
    IBugTaskSet, ICreateQuestionFromBugTaskForm, IDistroBugTask,
    IDistroSeriesBugTask, IFrontPageBugTaskSearch,
    INominationsReviewTableBatchNavigator, INullBugTask, IPersonBugTaskSearch,
    IProductSeriesBugTask, IRemoveQuestionFromBugTaskForm, IUpstreamBugTask,
    IUpstreamProductBugTaskSearch, UNRESOLVED_BUGTASK_STATUSES,
<<<<<<< HEAD
    RESOLVED_BUGTASK_STATUSES)
=======
    UNRESOLVED_PLUS_FIXRELEASED_BUGTASK_STATUSES)
>>>>>>> e86db8a9
from lp.bugs.interfaces.bugtracker import BugTrackerType
from lp.bugs.interfaces.cve import ICveSet
from lp.registry.interfaces.distribution import IDistribution
from lp.registry.interfaces.distributionsourcepackage import (
    IDistributionSourcePackage)
from lp.registry.interfaces.distroseries import IDistroSeries
from canonical.launchpad.interfaces.launchpad import (
    ILaunchpadCelebrities, IStructuralObjectPresentation)
from lp.registry.interfaces.person import IPerson, IPersonSet
from lp.registry.interfaces.product import IProduct
from lp.registry.interfaces.productseries import IProductSeries
from lp.registry.interfaces.projectgroup import IProjectGroup
from lp.registry.interfaces.sourcepackage import ISourcePackage
from canonical.launchpad.interfaces.validation import (
    valid_upstreamtask, validate_distrotask)
from canonical.launchpad.webapp.breadcrumb import Breadcrumb
from canonical.launchpad.webapp.interfaces import (
    ILaunchBag, NotFoundError, UnexpectedFormData)

from canonical.launchpad.searchbuilder import all, any, NULL

from canonical.launchpad import helpers

from lp.bugs.browser.bug import BugContextMenu, BugViewMixin, BugTextView
from lp.bugs.browser.bugcomment import build_comments_from_chunks
from canonical.launchpad.browser.feeds import (
    BugTargetLatestBugsFeedLink, FeedsMixin)
from lp.registry.browser.mentoringoffer import CanBeMentoredView
from canonical.launchpad.browser.launchpad import StructuralObjectPresentation

from canonical.launchpad.webapp.authorization import check_permission
from canonical.launchpad.webapp.batching import TableBatchNavigator
from canonical.launchpad.webapp.menu import structured
from canonical.launchpad.webapp.tales import (
    FormattersAPI, ObjectImageDisplayAPI, PersonFormatterAPI)

from canonical.lazr.interfaces import IObjectPrivacy
from lazr.restful.interfaces import IJSONRequestCache

from canonical.widgets.bug import BugTagsWidget
from canonical.widgets.bugtask import (
    AssigneeDisplayWidget, BugTaskAssigneeWidget, BugTaskBugWatchWidget,
    BugTaskSourcePackageNameWidget, DBItemDisplayWidget,
    NewLineToSpacesWidget, NominationReviewActionWidget)
from canonical.widgets.itemswidgets import LabeledMultiCheckBoxWidget
from canonical.widgets.lazrjs import (
    TextAreaEditorWidget, TextLineEditorWidget,
    vocabulary_to_choice_edit_items)
from canonical.widgets.project import ProjectScopeWidget

from lp.registry.vocabularies import MilestoneVocabulary


@component.adapter(IBugTask, IReferenceChoice, IWebServiceClientRequest)
@implementer(IFieldHTMLRenderer)
def assignee_renderer(context, field, request):
    """Render a bugtask assignee as a link."""
    def render(value):
        if context.assignee is None:
            return ''
        else:
            return (
                '<span>%s</span>' %
                PersonFormatterAPI(context.assignee).link(None))
    return render

@component.adapter(IBugTask, IReference, IWebServiceClientRequest)
@implementer(IFieldHTMLRenderer)
def bugtarget_renderer(context, field, request):
    """Render a bugtarget as a link."""
    def render(value):
        html = """<span>
          <a href="%(href)s" class="%(class)s">%(displayname)s</a>
        </span>""" % {
            'href': canonical_url(context.target),
            'class': ObjectImageDisplayAPI(context.target).sprite_css(),
            'displayname': cgi.escape(context.bugtargetdisplayname)}
        return html
    return render

def unique_title(title):
    """Canonicalise a message title to help identify messages with new
    information in their titles.
    """
    if title is None:
        return None
    title = title.lower()
    if title.startswith('re:'):
        title = title[3:]
    return title.strip()

def get_comments_for_bugtask(bugtask, truncate=False):
    """Return BugComments related to a bugtask.

    This code builds a sorted list of BugComments in one shot,
    requiring only two database queries. It removes the titles
    for those comments which do not have a "new" subject line
    """
    chunks = bugtask.bug.getMessageChunks()
    comments = build_comments_from_chunks(chunks, bugtask, truncate=truncate)
    for attachment in bugtask.bug.attachments:
        message_id = attachment.message.id
        # All attachments are related to a message, so we can be
        # sure that the BugComment is already created.
        assert comments.has_key(message_id), message_id
        if attachment.type == BugAttachmentType.PATCH:
            comments[message_id].patches.append(attachment)
        else:
            comments[message_id].bugattachments.append(attachment)
    comments = sorted(comments.values(), key=attrgetter("index"))
    current_title = bugtask.bug.title
    for comment in comments:
        if not ((unique_title(comment.title) == \
                 unique_title(current_title)) or \
                (unique_title(comment.title) == \
                 unique_title(bugtask.bug.title))):
            # this comment has a new title, so make that the rolling focus
            current_title = comment.title
            comment.display_title = True
    return comments


def get_visible_comments(comments):
    """Return comments, filtering out empty or duplicated ones."""
    visible_comments = []
    previous_comment = None
    for comment in comments:
        # Omit comments that are identical to their previous
        # comment, which were probably produced by
        # double-submissions or user errors, and which don't add
        # anything useful to the bug itself.
        # Also omit comments with no body text or attachments to display.
        if (comment.isEmpty() or
            previous_comment and
            previous_comment.isIdenticalTo(comment)):
            continue

        visible_comments.append(comment)
        previous_comment = comment

    # These two lines are here to fill the ValidPersonOrTeamCache cache,
    # so that checking owner.is_valid_person, when rendering the link,
    # won't issue a DB query.
    commenters = set(comment.owner for comment in visible_comments)
    getUtility(IPersonSet).getValidPersons(commenters)

    return visible_comments


def get_sortorder_from_request(request):
    """Get the sortorder from the request.

    >>> from canonical.launchpad.webapp.servers import LaunchpadTestRequest
    >>> get_sortorder_from_request(LaunchpadTestRequest(form={}))
    ['-importance']
    >>> get_sortorder_from_request(
    ...     LaunchpadTestRequest(form={'orderby': '-status'}))
    ['-status']
    >>> get_sortorder_from_request(LaunchpadTestRequest(
    ...     form={'orderby': 'status,-severity,importance'}))
    ['status', 'importance']
    >>> get_sortorder_from_request(
    ...     LaunchpadTestRequest(form={'orderby': 'priority,-severity'}))
    ['-importance']
    """
    order_by_string = request.get("orderby", '')
    if order_by_string:
        if not zope_isinstance(order_by_string, list):
            order_by = order_by_string.split(',')
        else:
            order_by = order_by_string
    else:
        order_by = []
    # Remove old order_by values that people might have in bookmarks.
    for old_order_by_column in ['priority', 'severity']:
        if old_order_by_column in order_by:
            order_by.remove(old_order_by_column)
        if '-' + old_order_by_column in order_by:
            order_by.remove('-' + old_order_by_column)
    if order_by:
        return order_by
    else:
        # No sort ordering specified, so use a reasonable default.
        return ["-importance"]


def get_default_search_params(user):
    """Return a BugTaskSearchParams instance with default values.

    By default, a search includes any bug that is unresolved and not a
    duplicate of another bug.

    If this search will be used to display a list of bugs to the user
    it may be a good idea to set the orderby attribute using
    get_sortorder_from_request():

      params = get_default_search_params(user)
      params.orderby = get_sortorder_from_request(request)

    """
    return BugTaskSearchParams(
        user=user, status=any(*UNRESOLVED_BUGTASK_STATUSES), omit_dupes=True)


OLD_BUGTASK_STATUS_MAP = {
    'Unconfirmed': 'New',
    'Needs Info': 'Incomplete',
    'Rejected': 'Invalid',
    }


def rewrite_old_bugtask_status_query_string(query_string):
    """Return a query string with old status names replaced with new.

    If an old status string has been used in the query, construct a
    corrected query string for the search, else return the original
    query string.
    """
    query_elements = cgi.parse_qsl(
        query_string, keep_blank_values=True, strict_parsing=False)
    query_elements_mapped = []

    for name, value in query_elements:
        if name == 'field.status:list':
            value = OLD_BUGTASK_STATUS_MAP.get(value, value)
        query_elements_mapped.append((name, value))

    if query_elements == query_elements_mapped:
        return query_string
    else:
        return urllib.urlencode(query_elements_mapped, doseq=True)


def target_has_expirable_bugs_listing(target):
    """Return True or False if the target has the expirable-bugs listing.

    The target must be a Distribution, DistroSeries, Product, or
    ProductSeries, and the pillar must have enabled bug expiration.
    """
    if IDistribution.providedBy(target) or IProduct.providedBy(target):
        return target.enable_bug_expiration
    elif IProductSeries.providedBy(target):
        return target.product.enable_bug_expiration
    elif IDistroSeries.providedBy(target):
        return target.distribution.enable_bug_expiration
    else:
        # This context is not a supported bugtarget.
        return False


class BugTargetTraversalMixin:
    """Mix-in in class that provides .../+bug/NNN traversal."""

    redirection('+bug', '+bugs')

    @stepthrough('+bug')
    def traverse_bug(self, name):
        """Traverses +bug portions of URLs"""
        return self._get_task_for_context(name)

    def _get_task_for_context(self, name):
        """Return the IBugTask for this name in this context.

        If the bug has been reported, but not in this specific context, a
        NullBugTask will be returned.

        Raises NotFoundError if no bug with the given name is found.

        If the context type does provide IProduct, IDistribution,
        IDistroSeries, ISourcePackage or IDistributionSourcePackage
        a TypeError is raised.
        """
        context = self.context

        # Raises NotFoundError if no bug is found
        bug = getUtility(IBugSet).getByNameOrID(name)

        # Loop through this bug's tasks to try and find the appropriate task
        # for this context. We always want to return a task, whether or not
        # the user has the permission to see it so that, for example, an
        # anonymous user is presented with a login screen at the correct URL,
        # rather than making it look as though this task was "not found",
        # because it was filtered out by privacy-aware code.
        for bugtask in list(bug.bugtasks):
            if bugtask.target == context:
                # Security proxy this object on the way out.
                return getUtility(IBugTaskSet).get(bugtask.id)

        # If we've come this far, it means that no actual task exists in this
        # context, so we'll return a null bug task. This makes it possible to,
        # for example, return a bug page for a context in which the bug hasn't
        # yet been reported.
        if IProduct.providedBy(context):
            null_bugtask = bug.getNullBugTask(product=context)
        elif IProductSeries.providedBy(context):
            null_bugtask = bug.getNullBugTask(productseries=context)
        elif IDistribution.providedBy(context):
            null_bugtask = bug.getNullBugTask(distribution=context)
        elif IDistributionSourcePackage.providedBy(context):
            null_bugtask = bug.getNullBugTask(
                distribution=context.distribution,
                sourcepackagename=context.sourcepackagename)
        elif IDistroSeries.providedBy(context):
            null_bugtask = bug.getNullBugTask(distroseries=context)
        elif ISourcePackage.providedBy(context):
            null_bugtask = bug.getNullBugTask(
                distroseries=context.distroseries,
                sourcepackagename=context.sourcepackagename)
        else:
            raise TypeError(
                "Unknown context type for bug task: %s" % repr(context))

        return null_bugtask


class BugTaskNavigation(Navigation):
    """Navigation for the `IBugTask`."""
    usedfor = IBugTask

    def traverse(self, name):
        """Traverse the `IBugTask`."""
        # Are we traversing to the view or edit status page of the
        # bugtask? If so, and the task actually exists, return the
        # appropriate page. If the task doesn't yet exist (i.e. it's a
        # NullBugTask), then return a 404. In other words, the URL:
        #
        #   /products/foo/+bug/1/+viewstatus
        #
        # will return the +viewstatus page if bug 1 has actually been
        # reported in "foo". If bug 1 has not yet been reported in "foo",
        # a 404 will be returned.
        if name not in ("+viewstatus", "+editstatus"):
            # You're going in the wrong direction.
            return None
        if INullBugTask.providedBy(self.context):
            # The bug has not been reported in this context.
            return None
        # Yes! The bug has been reported in this context.
        return getMultiAdapter((self.context, self.request),
            name=(name + "-page"))

    @stepthrough('attachments')
    def traverse_attachments(self, name):
        """traverse to an attachment by id."""
        if name.isdigit():
            attachment = getUtility(IBugAttachmentSet)[name]
            if attachment is not None and attachment.bug == self.context.bug:
                return redirection(canonical_url(attachment), status=301)

    @stepthrough('+attachment')
    def traverse_attachment(self, name):
        """traverse to an attachment by id."""
        if name.isdigit():
            attachment = getUtility(IBugAttachmentSet)[name]
            if attachment is not None and attachment.bug == self.context.bug:
                return attachment

    @stepthrough('comments')
    def traverse_comments(self, name):
        """Traverse to a comment by id."""
        if not name.isdigit():
            return None
        index = int(name)
        comments = get_comments_for_bugtask(self.context)
        # I couldn't find a way of using index to restrict the queries
        # in get_comments_for_bugtask in a way that wasn't horrible, and
        # it wouldn't really save us a lot in terms of database time, so
        # I have chosed to use this simple solution for now.
        #   -- kiko, 2006-07-11
        try:
            return comments[index]
        except IndexError:
            return None

    @stepthrough('nominations')
    def traverse_nominations(self, nomination_id):
        """Traverse to a nomination by id."""
        if not nomination_id.isdigit():
            return None
        return getUtility(IBugNominationSet).get(nomination_id)

    redirection('references', '..')


class BugTaskSetNavigation(GetitemNavigation):
    """Navigation for the `IbugTaskSet`."""
    usedfor = IBugTaskSet


class BugTaskContextMenu(BugContextMenu):
    """Context menu of actions that can be performed upon an `IBugTask`."""
    usedfor = IBugTask


class BugTaskTextView(LaunchpadView):
    """View for a simple text page displaying information about a bug task."""

    def render(self):
        """Return a text representation of the parent bug."""
        view = BugTextView(self.context.bug, self.request)
        view.initialize()
        return view.render()


class BugTaskView(LaunchpadView, BugViewMixin, CanBeMentoredView, FeedsMixin):
    """View class for presenting information about an `IBugTask`."""

    override_title_breadcrumbs = True

    def __init__(self, context, request):
        LaunchpadView.__init__(self, context, request)

        self.notices = []

        # Make sure we always have the current bugtask.
        if not IBugTask.providedBy(context):
            self.context = getUtility(ILaunchBag).bugtask
        else:
            self.context = context

    @property
    def page_title(self):
        return smartquote('%s: "%s"') % (
            IStructuralObjectPresentation(self.context).getMainHeading(),
            self.context.bug.title)

    def initialize(self):
        """Set up the needed widgets."""
        bug = self.context.bug
        IJSONRequestCache(self.request).objects['bug'] = bug

        # See render() for how this flag is used.
        self._redirecting_to_bug_list = False

        # If the bug is not reported in this context, redirect
        # to the default bug task.
        if not self.isReportedInContext():
            self.request.response.redirect(
                canonical_url(self.context.bug.default_bugtask))

        self.bug_title_edit_widget = TextLineEditorWidget(
            bug, 'title', canonical_url(self.context, view_name='+edit'),
            id="bug-title", title="Edit this summary")

        if self.user is None:
            return

        # Set up widgets in order to handle subscription requests.
        if bug.isSubscribed(self.user) or bug.isSubscribedToDupes(self.user):
            subscription_terms = [
                SimpleTerm(
                    self.user, self.user.name,
                    'Unsubscribe me from this bug')]
        else:
            subscription_terms = [
                SimpleTerm(
                    self.user, self.user.name, 'Subscribe me to this bug')]
        for team in self.user.teams_participated_in:
            if (bug.isSubscribed(team) or bug.isSubscribedToDupes(team)):
                subscription_terms.append(
                    SimpleTerm(
                        team, team.name,
                        'Unsubscribe <a href="%s">%s</a> from this bug' % (
                            canonical_url(team),
                            cgi.escape(team.displayname))))
        subscription_vocabulary = SimpleVocabulary(subscription_terms)
        person_field = Choice(
            __name__='subscription',
            vocabulary=subscription_vocabulary, required=True)
        self.subscription_widget = CustomWidgetFactory(RadioWidget)
        setUpWidget(
            self, 'subscription', person_field, IInputWidget, value=self.user)

        self.handleSubscriptionRequest()

    def userIsSubscribed(self):
        """Is the user subscribed to this bug?"""
        return (
            self.context.bug.isSubscribed(self.user) or
            self.context.bug.isSubscribedToDupes(self.user))

    def shouldShowUnsubscribeFromDupesWarning(self):
        """Should we warn the user about unsubscribing and duplicates?

        The warning should tell the user that, when unsubscribing, they
        will also be unsubscribed from dupes of this bug.
        """
        if self.userIsSubscribed():
            return True

        bug = self.context.bug
        for team in self.user.teams_participated_in:
            if bug.isSubscribed(team) or bug.isSubscribedToDupes(team):
                return True

        return False

    def render(self):
        """Render the bug list if the user has permission to see the bug."""
        # Prevent normal rendering when redirecting to the bug list
        # after unsubscribing from a private bug, because rendering the
        # bug page would raise Unauthorized errors!
        if self._redirecting_to_bug_list:
            return u''
        else:
            return LaunchpadView.render(self)

    def handleSubscriptionRequest(self):
        """Subscribe or unsubscribe the user from the bug, if requested."""
        if not self._isSubscriptionRequest():
            return

        subscription_person = self.subscription_widget.getInputValue()

        # 'subscribe' appears in the request whether the request is to
        # subscribe or unsubscribe. Since "subscribe someone else" is
        # handled by a different view we can assume that 'subscribe' +
        # current user as a parameter means "subscribe the current
        # user", and any other kind of 'subscribe' request actually
        # means "unsubscribe". (Yes, this *is* very confusing!)
        if ('subscribe' in self.request.form and
            (subscription_person == self.user)):
            self._handleSubscribe()
        else:
            self._handleUnsubscribe(subscription_person)

    def _isSubscriptionRequest(self):
        """Return True if the form contains subscribe/unsubscribe input."""
        return (
            self.user and
            self.request.method == 'POST' and
            'cancel' not in self.request.form and
            self.subscription_widget.hasValidInput())

    def _handleSubscribe(self):
        """Handle a subscribe request."""
        self.context.bug.subscribe(self.user, self.user)
        self.notices.append("You have been subscribed to this bug.")

    def _handleUnsubscribe(self, user):
        """Handle an unsubscribe request."""
        if user == self.user:
            self._handleUnsubscribeCurrentUser()
        else:
            self._handleUnsubscribeOtherUser(user)

    def _handleUnsubscribeCurrentUser(self):
        """Handle the special cases for unsubscribing the current user.

        when the bug is private. The user must be unsubscribed from all dupes
        too, or they would keep getting mail about this bug!
        """

        # ** Important ** We call unsubscribeFromDupes() before
        # unsubscribe(), because if the bug is private, the current user
        # will be prevented from calling methods on the main bug after
        # they unsubscribe from it!
        unsubed_dupes = self.context.bug.unsubscribeFromDupes(
            self.user, self.user)
        self.context.bug.unsubscribe(self.user, self.user)

        self.request.response.addNotification(
            structured(
                self._getUnsubscribeNotification(self.user, unsubed_dupes)))

        # Because the unsubscribe above may change what the security policy
        # says about the bug, we need to clear its cache.
        self.request.clearSecurityPolicyCache()

        if not check_permission("launchpad.View", self.context.bug):
            # Redirect the user to the bug listing, because they can no
            # longer see a private bug from which they've unsubscribed.
            self.request.response.redirect(
                canonical_url(self.context.target) + "/+bugs")
            self._redirecting_to_bug_list = True

    def _handleUnsubscribeOtherUser(self, user):
        """Handle unsubscribing someone other than the current user."""
        assert user != self.user, (
            "Expected a user other than the currently logged-in user.")

        # We'll also unsubscribe the other user from dupes of this bug,
        # otherwise they'll keep getting this bug's mail.
        self.context.bug.unsubscribe(user, self.user)
        unsubed_dupes = self.context.bug.unsubscribeFromDupes(user, user)
        self.request.response.addNotification(
            structured(
                self._getUnsubscribeNotification(user, unsubed_dupes)))

    def _getUnsubscribeNotification(self, user, unsubed_dupes):
        """Construct and return the unsubscribe-from-bug feedback message.

        :user: The IPerson or ITeam that was unsubscribed from the bug.
        :unsubed_dupes: The list of IBugs that are dupes from which the
                        user was unsubscribed.
        """
        current_bug = self.context.bug
        current_user = self.user
        unsubed_dupes_msg_fragment = self._getUnsubscribedDupesMsgFragment(
            unsubed_dupes)

        if user == current_user:
            # Consider that the current user may have been "locked out"
            # of a bug if they unsubscribed themselves from a private
            # bug!
            if check_permission("launchpad.View", current_bug):
                # The user still has permission to see this bug, so no
                # special-casing needed.
                return (
                    "You have been unsubscribed from this bug%s." %
                    unsubed_dupes_msg_fragment)
            else:
                return (
                    "You have been unsubscribed from bug %d%s. You no "
                    "longer have access to this private bug.") % (
                        current_bug.id, unsubed_dupes_msg_fragment)
        else:
            return "%s has been unsubscribed from this bug%s." % (
                cgi.escape(user.displayname), unsubed_dupes_msg_fragment)

    def _getUnsubscribedDupesMsgFragment(self, unsubed_dupes):
        """Return the duplicates fragment of the unsubscription notification.

        This piece lists the duplicates from which the user was
        unsubscribed.
        """
        if not unsubed_dupes:
            return ""

        dupe_links = []
        for unsubed_dupe in unsubed_dupes:
            dupe_links.append(
                '<a href="%s" title="%s">#%d</a>' % (
                canonical_url(unsubed_dupe), unsubed_dupe.title,
                unsubed_dupe.id))
        dupe_links_string = ", ".join(dupe_links)

        num_dupes = len(unsubed_dupes)
        if num_dupes > 1:
            plural_suffix = "s"
        else:
            plural_suffix = ""

        return (
            " and %(num_dupes)d duplicate%(plural_suffix)s "
            "(%(dupe_links_string)s)") % ({
                'num_dupes': num_dupes,
                'plural_suffix': plural_suffix,
                'dupe_links_string': dupe_links_string})

    def _nominateBug(self, series):
        """Nominate the bug for the series and redirect to the bug page."""
        self.context.bug.addNomination(self.user, series)
        self.request.response.addInfoNotification(
            'This bug has been nominated to be fixed in %s.' %
                series.bugtargetdisplayname)
        self.request.response.redirect(canonical_url(self.context))

    def reportBugInContext(self):
        """Report the bug affects the current context."""
        fake_task = self.context
        if self.request.form.get("reportbug"):
            if self.isReportedInContext():
                self.notices.append(
                    "The bug is already reported in this context.")
                return
            # The user has requested that the bug be reported in this
            # context.
            if IUpstreamBugTask.providedBy(fake_task):
                # Create a real upstream task in this context.
                real_task = fake_task.bug.addTask(
                    getUtility(ILaunchBag).user, fake_task.product)
            elif IDistroBugTask.providedBy(fake_task):
                # Create a real distro bug task in this context.
                real_task = fake_task.bug.addTask(
                    getUtility(ILaunchBag).user, fake_task.target)
            elif IDistroSeriesBugTask.providedBy(fake_task):
                self._nominateBug(fake_task.distroseries)
                return
            elif IProductSeriesBugTask.providedBy(fake_task):
                self._nominateBug(fake_task.productseries)
                return
            else:
                raise TypeError(
                    "Unknown bug task type: %s" % repr(fake_task))

            self.context = real_task

            # Add an appropriate feedback message
            self.notices.append("Thank you for your bug report.")

    def isReportedInContext(self):
        """Is the bug reported in this context? Returns True or False.

        It considers a nominated bug to be reported.

        This is particularly useful for views that may render a
        NullBugTask.
        """
        params = BugTaskSearchParams(user=self.user, bug=self.context.bug)
        matching_bugtasks = self.context.target.searchTasks(params)
        if self.context.productseries is not None:
            nomination_target = self.context.productseries
        elif self.context.distroseries is not None:
            nomination_target = self.context.distroseries
        else:
            nomination_target = None
        if nomination_target is not None:
            try:
                nomination = self.context.bug.getNominationFor(
                    nomination_target)
            except NotFoundError:
                nomination = None
        else:
            nomination = None

        return nomination is not None or matching_bugtasks.count() > 0

    def isSeriesTargetableContext(self):
        """Is the context something that supports Series targeting?

        Returns True or False.
        """
        return (
            IDistroBugTask.providedBy(self.context) or
            IDistroSeriesBugTask.providedBy(self.context))

    @cachedproperty
    def comments(self):
        """Return the bugtask's comments."""
        comments = get_comments_for_bugtask(self.context, truncate=True)
        # We show the text of the first comment as the bug description,
        # or via the special link "View original description", but we want
        # to display attachments filed together with the bug in the
        # comment list.
        comments[0].text_for_display = ''
        assert len(comments) > 0, "A bug should have at least one comment."
        return comments

    @cachedproperty
    def activity_by_date(self):
        """Return a list of `BugActivityItem`s for the current bug.

        The `BugActivityItem`s will be grouped by the date on which they
        occurred.
        """
        activity_by_date = {}
        bugtask_change_re = (
            '[a-z0-9][a-z0-9\+\.\-]+( \([A-Za-z0-9\s]+\))?: '
            '(assignee|importance|milestone|status)')
        interesting_changes = [
             'description',
             'security vulnerability',
             'summary',
             'tags',
             'visibility',
             'affects',
             bugtask_change_re,
             ]

        # Turn the interesting_changes list into a regex so that we can
        # do complex matches.
        interesting_changes_expression = "|".join(interesting_changes)
        interesting_changes_regex = re.compile(
            "^(%s)$" % interesting_changes_expression)

        for activity in self.context.bug.activity:
            # If we're not interested in the change, skip it.
            if interesting_changes_regex.match(activity.whatchanged) is None:
                continue

            activity = BugActivityItem(activity)
            if activity.datechanged not in activity_by_date:
                activity_by_date[activity.datechanged] = {
                    activity.target: [activity]}
            else:
                activity_dict = activity_by_date[activity.datechanged]
                if activity.target in activity_dict:
                    activity_dict[activity.target].append(activity)
                else:
                    activity_dict[activity.target] = [activity]

        # Sort all the lists to ensure that changes are written out in
        # alphabetical order.
        for date, activity_by_target in activity_by_date.items():
            # We convert each {target: activty_list} mapping into a list
            # of {target, activity_list} dicts for the sake of making
            # them usable in templates.
            activity_by_date[date] = [{
                'target': target,
                'activity': sorted(
                    activity_list, key=attrgetter('attribute')),
                }
                for target, activity_list in activity_by_target.items()]

        return activity_by_date

    @cachedproperty
    def activity_and_comments(self):
        # Add the activity to the activity_and_comments list. For each
        # activity dict we use the person responsible for the first
        # activity item as the owner of the list of activities.
        activity_by_date = [
            {'activity': activity_dict, 'date': date,
             'person': activity_dict[0]['activity'][0].person}
            for date, activity_dict in self.activity_by_date.items()]

        activity_and_comments = []
        for comment in self.visible_comments_for_display:
            # Check to see if there are any activities for this
            # comment's datecreated.
            activity_for_comment = []

            # Loop over a copy of activity_by_date to ensure that we
            # don't break the looping by removing things from the list
            # over which we're iterating.
            for activity_dict in list(activity_by_date):
                if activity_dict['date'] == comment.datecreated:
                    activity_for_comment.extend(activity_dict['activity'])

                    # Remove the activity from the list of activity by date;
                    # we don't need it there any more.
                    activity_by_date.remove(activity_dict)

            activity_for_comment.sort(key=itemgetter('target'))
            comment.activity = activity_for_comment

            activity_and_comments.append({
                'comment': comment,
                'date': comment.datecreated,
                })

        activity_and_comments.extend(activity_by_date)
        activity_and_comments.sort(key=itemgetter('date'))
        return activity_and_comments

    @cachedproperty
    def visible_comments(self):
        """All visible comments.

        See `get_visible_comments` for the definition of a "visible"
        comment.
        """
        return get_visible_comments(self.comments)

    @cachedproperty
    def visible_comments_for_display(self):
        """The list of visible comments to be rendered.

        This considers truncating the comment list if there are tons
        of comments, but also obeys any explicitly requested ways to
        display comments (currently only "all" is recognised).
        """
        show_all = (self.request.form_ng.getOne('comments') == 'all')
        max_comments = config.malone.comments_list_max_length
        if show_all or len(self.visible_comments) <= max_comments:
            return self.visible_comments
        else:
            truncate_to = config.malone.comments_list_truncate_to
            return self.visible_comments[:truncate_to]

    @property
    def visible_comments_truncated_for_display(self):
        """Wether the visible comment list truncated for display."""
        return (len(self.visible_comments) >
                len(self.visible_comments_for_display))

    def wasDescriptionModified(self):
        """Return a boolean indicating whether the description was modified"""
        return self.comments[0].text_contents != self.context.bug.description

    @cachedproperty
    def linked_branches(self):
        """Filter out the bug_branch links to non-visible private branches."""
        linked_branches = []
        for linked_branch in self.context.bug.linked_branches:
            if check_permission('launchpad.View', linked_branch.branch):
                linked_branches.append(linked_branch)
        return linked_branches

    @property
    def days_to_expiration(self):
        """Return the number of days before the bug is expired, or None."""
        if not self.context.bug.can_expire:
            return None

        expire_after = timedelta(days=config.malone.days_before_expiration)
        expiration_date = self.context.bug.date_last_updated + expire_after
        remaining_time = expiration_date - datetime.now(pytz.timezone('UTC'))
        return remaining_time.days

    @property
    def expiration_message(self):
        """Return a message indicating the time to expiration for the bug.

        If the expiration date of the bug has already passed, the
        message returned will indicate this. This deals with situations
        where a bug is due to be marked invalid but has not yet been
        dealt with by the bug expiration script.

        If the bug is not due to be expired None will be returned.
        """
        if not self.context.bug.can_expire:
            return None

        days_to_expiration = self.days_to_expiration
        if days_to_expiration <= 0:
            # We should always display a positive number to the user,
            # whether we're talking about the past or the future.
            days_to_expiration = -days_to_expiration
            message = ("This bug report was marked for expiration %i days "
                "ago.")
        else:
            message = ("This bug report will be marked for expiration in %i "
                "days if no further activity occurs.")

        return message % days_to_expiration

    @property
    def official_tags(self):
        """The list of official tags for this bug."""
        target_official_tags = self.context.target.official_bug_tags
        return [tag for tag in self.context.bug.tags
                if tag in target_official_tags]

    @property
    def unofficial_tags(self):
        """The list of unofficial tags for this bug."""
        target_official_tags = self.context.target.official_bug_tags
        return [tag for tag in self.context.bug.tags
                if tag not in target_official_tags]

    @property
    def available_official_tags_js(self):
        """Return the list of available official tags for the bug as JSON.

        The list comprises of the official tags for all targets for which the
        bug has a task. It is returned as Javascript snippet, to be ambedded in
        the bug page.
        """
        available_tags = set()
        for task in self.context.bug.bugtasks:
            available_tags.update(task.target.official_bug_tags)
        return 'var available_official_tags = %s;' % dumps(list(sorted(
            available_tags)))

    @property
    def user_is_admin(self):
        """Is the user a Launchpad admin?"""
        return check_permission('launchpad.Admin', self.context)

    @property
    def bug_description_html(self):
        """The bug's description as HTML."""
        formatter = FormattersAPI
        hide_email = formatter(self.context.bug.description).obfuscate_email()
        description = formatter(hide_email).text_to_html()
        return TextAreaEditorWidget(
            self.context.bug,
            'description',
            canonical_url(self.context, view_name='+edit'),
            id="edit-description",
            title="Bug Description",
            value=description)

    @property
    def bug_heat_html(self):
        """HTML representation of the bug heat."""
        return bugtask_heat_html(self.context)


def calculate_heat_display(heat, max_bug_heat):
    """Calculate the number of heat 'flames' to display."""
    heat = float(heat)
    max_bug_heat = float(max_bug_heat)
    if max_bug_heat == 0:
        return 0
    if heat / max_bug_heat < 0.33333:
        return 0
    if heat / max_bug_heat < 0.66666 or max_bug_heat < 2:
        return int(floor((heat / max_bug_heat) * 4))
    else:
        heat_index = int(floor((log(heat) / log(max_bug_heat)) * 4))
        # ensure that we never return a value > 4, even if
        # max_bug_heat is outdated.
        return min(heat_index, 4)


def bugtask_heat_html(bugtask):
    """Render the HTML representing bug heat for a given bugask."""
    max_bug_heat = bugtask.target.max_bug_heat
    if max_bug_heat is None:
        max_bug_heat = 5000
    heat_ratio = calculate_heat_display(bugtask.bug.heat, max_bug_heat)
    html = (
        '<span><img src="/@@/bug-heat-%(ratio)i.png" '
        'alt="%(ratio)i out of 4 heat flames"  title="Heat: %(heat)i" />'
        '</span>'
        % {'ratio': heat_ratio, 'heat': bugtask.bug.heat})
    return html


class BugTaskPortletView:
    """A portlet for displaying a bug's bugtasks."""

    def alsoReportedIn(self):
        """Return a list of IUpstreamBugTasks in which this bug is reported.

        If self.context is an IUpstreamBugTasks, it will be excluded
        from this list.
        """
        return [
            task for task in self.context.bug.bugtasks
            if task.id is not self.context.id]


def get_prefix(bugtask):
    """Return a prefix that can be used for this form.

    The prefix is constructed using the name of the bugtask's target so as
    to ensure that it's unique within the context of a bug. This is needed
    in order to included multiple edit forms on the bug page, while still
    keeping the field ids unique.
    """
    parts = []
    if IUpstreamBugTask.providedBy(bugtask):
        parts.append(bugtask.product.name)

    elif IProductSeriesBugTask.providedBy(bugtask):
        parts.append(bugtask.productseries.name)
        parts.append(bugtask.productseries.product.name)

    elif IDistroBugTask.providedBy(bugtask):
        parts.append(bugtask.distribution.name)
        if bugtask.sourcepackagename is not None:
            parts.append(bugtask.sourcepackagename.name)

    elif IDistroSeriesBugTask.providedBy(bugtask):
        parts.append(bugtask.distroseries.distribution.name)
        parts.append(bugtask.distroseries.name)

        if bugtask.sourcepackagename is not None:
            parts.append(bugtask.sourcepackagename.name)

    else:
        raise AssertionError("Unknown IBugTask: %r" % bugtask)
    return '_'.join(parts)


class BugTaskEditView(LaunchpadEditFormView):
    """The view class used for the task +editstatus page."""

    schema = IBugTask
    milestone_source = None
    user_is_subscribed = None
    edit_form = ViewPageTemplateFile('../templates/bugtask-edit-form.pt')

    # The field names that we use by default. This list will be mutated
    # depending on the current context and the permissions of the user viewing
    # the form.
    default_field_names = ['assignee', 'bugwatch', 'importance', 'milestone',
                           'product', 'sourcepackagename', 'status',
                           'statusexplanation']
    custom_widget('sourcepackagename', BugTaskSourcePackageNameWidget)
    custom_widget('bugwatch', BugTaskBugWatchWidget)
    custom_widget('assignee', BugTaskAssigneeWidget)

    def initialize(self):
        super(BugTaskEditView, self).initialize()
        # Initialize user_is_subscribed, if it hasn't already been set.
        if self.user_is_subscribed is None:
            self.user_is_subscribed = self.context.bug.isSubscribed(self.user)


    @cachedproperty
    def field_names(self):
        """Return the field names that can be edited by the user."""
        field_names = set(self.default_field_names)

        # The fields that we present to the users change based upon the
        # current context and the user's permissions, so we update field_names
        # with any fields that may need to be added.
        field_names.update(self.editable_field_names)

        # To help with caching, return an immutable object.
        return frozenset(field_names)

    @cachedproperty
    def editable_field_names(self):
        """Return the names of fields the user has permission to edit."""
        if self.context.target_uses_malone:
            # Don't edit self.field_names directly, because it's shared by all
            # BugTaskEditView instances.
            editable_field_names = set(self.default_field_names)
            editable_field_names.discard('bugwatch')

            # XXX: Brad Bollenbach 2006-09-29 bug=63000: Permission checking
            # doesn't belong here!
            if ('milestone' in editable_field_names and
                not self.userCanEditMilestone()):
                editable_field_names.remove("milestone")

            if ('importance' in editable_field_names and
                not self.userCanEditImportance()):
                editable_field_names.remove("importance")
        else:
            editable_field_names = set(('bugwatch',))
            if not IUpstreamBugTask.providedBy(self.context):
                #XXX: Bjorn Tillenius 2006-03-01:
                #     Should be possible to edit the product as well,
                #     but that's harder due to complications with bug
                #     watches. The new product might use Launchpad
                #     officially, thus we need to handle that case.
                #     Let's deal with that later.
                editable_field_names.add('sourcepackagename')
            if self.context.bugwatch is None:
                editable_field_names.update(('status', 'assignee'))
                if ('importance' in self.default_field_names
                    and self.userCanEditImportance()):
                    editable_field_names.add('importance')
            else:
                bugtracker = self.context.bugwatch.bugtracker
                if bugtracker.bugtrackertype == BugTrackerType.EMAILADDRESS:
                    editable_field_names.add('status')
                    if ('importance' in self.default_field_names
                        and self.userCanEditImportance()):
                        editable_field_names.add('importance')

        # To help with caching, return an immutable object.
        return frozenset(editable_field_names)

    @property
    def is_question(self):
        """Return True or False if this bug was converted into a question.

        Bugtasks cannot be edited if the bug was converted into a question.
        """
        return self.context.bug.getQuestionCreatedFromBug() is not None

    @property
    def next_url(self):
        """See `LaunchpadFormView`."""
        return canonical_url(self.context)

    @property
    def initial_values(self):
        """See `LaunchpadFormView.`"""
        field_values = {}
        for name in self.field_names:
            field_values[name] = getattr(self.context, name)

        return field_values

    @property
    def prefix(self):
        """Return a prefix that can be used for this form.

        The prefix is constructed using the name of the bugtask's target so as
        to ensure that it's unique within the context of a bug. This is needed
        in order to included multiple edit forms on the bug page, while still
        keeping the field ids unique.
        """
        return get_prefix(self.context)

    def setUpFields(self):
        """Sets up the fields for the bug task edit form.

        See `LaunchpadFormView`.
        """
        super(BugTaskEditView, self).setUpFields()
        read_only_field_names = self._getReadOnlyFieldNames()

        # The status field is a special case because we alter the vocabulary
        # it uses based on the permissions of the user viewing form.
        if 'status' in self.editable_field_names:
            if self.user is None:
                status_noshow = list(BugTaskStatus.items)
            else:
                status_noshow = [BugTaskStatus.UNKNOWN]
                status_noshow.extend(
                    status for status in BugTaskStatus.items
                    if not self.context.canTransitionToStatus(
                        status, self.user))

            if self.context.status in status_noshow:
                # The user has to be able to see the current value.
                status_noshow.remove(self.context.status)

            # We shouldn't have to build our vocabulary out of (item.title,
            # item) tuples -- iterating over an EnumeratedType gives us
            # ITokenizedTerms that we could use. However, the terms generated
            # by EnumeratedType have their name as the token and here we need
            # the title as the token for backwards compatibility.
            status_items = [
                (item.title, item) for item in BugTaskStatus.items
                if item not in status_noshow]
            status_field = Choice(
                __name__='status', title=self.schema['status'].title,
                vocabulary=SimpleVocabulary.fromItems(status_items))

            self.form_fields = self.form_fields.omit('status')
            self.form_fields += formlib.form.Fields(status_field)

        # If we have a milestone vocabulary already, create a new field
        # to use it, instead of creating a new one.
        if self.milestone_source is not None:
            milestone_source = self.milestone_source
            milestone_field = Choice(
                __name__='milestone',
                title=self.schema['milestone'].title,
                source=milestone_source, required=False)
        else:
            milestone_field = copy_field(
                IBugTask['milestone'], readonly=False)

        self.form_fields = self.form_fields.omit('milestone')
        self.form_fields += formlib.form.Fields(milestone_field)

        for field in read_only_field_names:
            self.form_fields[field].for_display = True

        # In cases where the status or importance fields are read only we give
        # them a custom widget so that they are rendered correctly.
        for field in ['status', 'importance']:
            if field in read_only_field_names:
                self.form_fields[field].custom_widget = CustomWidgetFactory(
                    DBItemDisplayWidget)

        if 'importance' not in read_only_field_names:
            # Users shouldn't be able to set a bugtask's importance to
            # `UNKOWN`, only bug watches do that.
            importance_vocab_items = [
                item for item in BugTaskImportance.items.items
                if item != BugTaskImportance.UNKNOWN]
            self.form_fields = self.form_fields.omit('importance')
            self.form_fields += formlib.form.Fields(
                Choice(__name__='importance',
                       title=_('Importance'),
                       values=importance_vocab_items,
                       default=BugTaskImportance.UNDECIDED))

        if self.context.target_uses_malone:
            self.form_fields = self.form_fields.omit('bugwatch')

        elif (self.context.bugwatch is not None and
            self.form_fields.get('assignee', False)):
            self.form_fields['assignee'].custom_widget = CustomWidgetFactory(
                AssigneeDisplayWidget)

        if (self.context.bugwatch is None and
            self.form_fields.get('assignee', False)):
            # Make the assignee field editable
            self.form_fields = self.form_fields.omit('assignee')
            self.form_fields += formlib.form.Fields(ParticipatingPersonChoice(
                __name__='assignee', title=_('Assigned to'), required=False,
                vocabulary='ValidAssignee', readonly=False))
            self.form_fields['assignee'].custom_widget = CustomWidgetFactory(
                BugTaskAssigneeWidget)

    def _getReadOnlyFieldNames(self):
        """Return the names of fields that will be rendered read only."""
        if self.context.target_uses_malone:
            read_only_field_names = []

            if not self.userCanEditMilestone():
                read_only_field_names.append("milestone")

            if not self.userCanEditImportance():
                read_only_field_names.append("importance")
        else:
            editable_field_names = self.editable_field_names
            read_only_field_names = [
                field_name for field_name in self.field_names
                if field_name not in editable_field_names]

        return read_only_field_names

    def userCanEditMilestone(self):
        """Can the user edit the Milestone field?

        If yes, return True, otherwise return False.
        """
        return self.context.userCanEditMilestone(self.user)

    def userCanEditImportance(self):
        """Can the user edit the Importance field?

        If yes, return True, otherwise return False.
        """
        return self.context.userCanEditImportance(self.user)

    def _getProductOrDistro(self):
        """Return the product or distribution relevant to the context."""
        bugtask = self.context
        if IUpstreamBugTask.providedBy(bugtask):
            return bugtask.product
        elif IProductSeriesBugTask.providedBy(bugtask):
            return bugtask.productseries.product
        elif IDistroBugTask.providedBy(bugtask):
            return bugtask.distribution
        else:
            return bugtask.distroseries.distribution

    def validate(self, data):
        """See `LaunchpadFormView`."""
        bugtask = self.context
        if bugtask.distroseries is not None:
            distro = bugtask.distroseries.distribution
        else:
            distro = bugtask.distribution
        sourcename = bugtask.sourcepackagename
        old_product = bugtask.product

        if distro is not None and sourcename != data.get('sourcepackagename'):
            try:
                validate_distrotask(
                    bugtask.bug, distro, data.get('sourcepackagename'))
            except LaunchpadValidationError, error:
                self.setFieldError('sourcepackagename', str(error))

        new_product = data.get('product')
        if (old_product is None or old_product == new_product or
            not bugtask.pillar.official_malone):
            # Either the product wasn't changed, we're dealing with a #
            # distro task, or the bugtask's product doesn't use Launchpad,
            # which means the product can't be changed.
            return

        if new_product is None:
            self.setFieldError('product', 'Enter a project name')
        else:
            try:
                valid_upstreamtask(bugtask.bug, new_product)
            except WidgetsError, errors:
                self.setFieldError('product', errors.args[0])

    def updateContextFromData(self, data, context=None):
        """Updates the context object using the submitted form data.

        This method overrides that of LaunchpadEditFormView because of the
        fairly involved thread of logic behind updating some BugTask
        attributes, in particular the status, assignee and bugwatch fields.
        """
        if context is None:
            context = self.context
        bugtask = context

        if self.request.form.get('subscribe', False):
            bugtask.bug.subscribe(self.user, self.user)
            self.request.response.addNotification(
                "You have been subscribed to this bug.")

        # Save the field names we extract from the form in a separate
        # list, because we modify this list of names later if the
        # bugtask is reassigned to a different product.
        field_names = data.keys()
        new_values = data.copy()
        data_to_apply = data.copy()

        bugtask_before_modification = Snapshot(
            bugtask, providing=providedBy(bugtask))

        # If the user is reassigning an upstream task to a different
        # product, we'll clear out the milestone value, to avoid
        # violating DB constraints that ensure an upstream task can't
        # be assigned to a milestone on a different product.
        milestone_cleared = None
        milestone_ignored = False
        if (IUpstreamBugTask.providedBy(bugtask) and
            (bugtask.product != new_values.get("product")) and
            'milestone' in field_names):
            # We clear the milestone value if one was already set. We ignore
            # the milestone value if it was currently None, and the user tried
            # to set a milestone value while also changing the product. This
            # allows us to provide slightly clearer feedback messages.
            if bugtask.milestone:
                milestone_cleared = bugtask.milestone
            elif new_values.get('milestone') is not None:
                milestone_ignored = True

            bugtask.milestone = None
            # Remove the "milestone" field from the list of fields
            # whose changes we want to apply, because we don't want
            # the form machinery to try and set this value back to
            # what it was!
            del data_to_apply["milestone"]

        # We special case setting assignee and status, because there's
        # a workflow associated with changes to these fields.
        if "assignee" in data_to_apply:
            del data_to_apply["assignee"]
        if "status" in data_to_apply:
            del data_to_apply["status"]

        # We grab the comment_on_change field before we update bugtask so as
        # to avoid problems accessing the field if the user has changed the
        # product of the BugTask.
        comment_on_change = self.request.form.get(
            "%s.comment_on_change" % self.prefix)

        changed = formlib.form.applyChanges(
            bugtask, self.form_fields, data_to_apply, self.adapters)

        # Now that we've updated the bugtask we can add messages about
        # milestone changes, if there were any.
        if milestone_cleared:
            self.request.response.addWarningNotification(
                "The %s milestone setting has been removed because "
                "you reassigned the bug to %s." % (
                    milestone_cleared.displayname,
                    bugtask.bugtargetdisplayname))
        elif milestone_ignored:
            self.request.response.addWarningNotification(
                "The milestone setting was ignored because "
                "you reassigned the bug to %s." %
                bugtask.bugtargetdisplayname)

        if comment_on_change:
            bugtask.bug.newMessage(
                owner=getUtility(ILaunchBag).user,
                subject=bugtask.bug.followup_subject(),
                content=comment_on_change)

        # Set the "changed" flag properly, just in case status and/or assignee
        # happen to be the only values that changed. We explicitly verify that
        # we got a new status and/or assignee, because the form is not always
        # guaranteed to pass all the values. For example: bugtasks linked to a
        # bug watch don't allow editting the form, and the value is missing
        # from the form.
        missing = object()
        new_status = new_values.pop("status", missing)
        new_assignee = new_values.pop("assignee", missing)
        if new_status is not missing and bugtask.status != new_status:
            changed = True
            bugtask.transitionToStatus(new_status, self.user)

        if new_assignee is not missing and bugtask.assignee != new_assignee:
            if new_assignee is not None and new_assignee != self.user:
                is_contributor = new_assignee.isBugContributorInTarget(
                    user=self.user, target=bugtask.pillar)
                if not is_contributor:
                    # If we have a new assignee who isn't a bug
                    # contributor in this pillar, we display a warning
                    # to the user, in case they made a mistake.
                    self.request.response.addWarningNotification(
                        structured(
                        """<a href="%s">%s</a>
                        did not previously have any assigned bugs in
                        <a href="%s">%s</a>.
                        <br /><br />
                        If this bug was assigned by mistake,
                        you may <a href="%s/+editstatus"
                        >change the assignment</a>.""" % (
                        canonical_url(new_assignee),
                        new_assignee.displayname,
                        canonical_url(bugtask.pillar),
                        bugtask.pillar.title,
                        canonical_url(bugtask))))
            changed = True
            bugtask.transitionToAssignee(new_assignee)

        if bugtask_before_modification.bugwatch != bugtask.bugwatch:
            bug_importer = getUtility(ILaunchpadCelebrities).bug_importer
            if bugtask.bugwatch is None:
                # Reset the status and importance to the default values,
                # since Unknown isn't selectable in the UI.
                bugtask.transitionToStatus(
                    IBugTask['status'].default, bug_importer)
                bugtask.transitionToImportance(
                    IBugTask['importance'].default, bug_importer)
            else:
                #XXX: Bjorn Tillenius 2006-03-01:
                #     Reset the bug task's status information. The right
                #     thing would be to convert the bug watch's status to a
                #     Launchpad status, but it's not trivial to do at the
                #     moment. I will fix this later.
                bugtask.transitionToStatus(
                    BugTaskStatus.UNKNOWN, bug_importer)
                bugtask.transitionToImportance(
                    BugTaskImportance.UNKNOWN,  bug_importer)
                bugtask.transitionToAssignee(None)

        if changed:
            # We only set the statusexplanation field to the value of the
            # change comment if the BugTask has actually been changed in some
            # way. Otherwise, we just leave it as a comment on the bug.
            if comment_on_change:
                bugtask.statusexplanation = comment_on_change
            else:
                bugtask.statusexplanation = ""

            notify(
                ObjectModifiedEvent(
                    object=bugtask,
                    object_before_modification=bugtask_before_modification,
                    edited_fields=field_names))

        if bugtask.sourcepackagename is not None:
            real_package_name = bugtask.sourcepackagename.name

            # We get entered_package_name directly from the form here, since
            # validating the sourcepackagename field mutates its value in to
            # the one already in real_package_name, which makes our comparison
            # of the two below useless.
            entered_package_name = self.request.form.get(
                self.widgets['sourcepackagename'].name)

            if real_package_name != entered_package_name:
                # The user entered a binary package name which got
                # mapped to a source package.
                self.request.response.addNotification(
                    "'%(entered_package)s' is a binary package. This bug has"
                    " been assigned to its source package '%(real_package)s'"
                    " instead." %
                    {'entered_package': entered_package_name,
                     'real_package': real_package_name})

        if (bugtask_before_modification.sourcepackagename !=
            bugtask.sourcepackagename):
            # The source package was changed, so tell the user that we've
            # subscribed the new bug supervisors.
            self.request.response.addNotification(
                "The bug supervisor for %s has been subscribed to this bug."
                 % (bugtask.bugtargetdisplayname))

    @action('Save Changes', name='save')
    def save_action(self, action, data):
        """Update the bugtask with the form data."""
        self.updateContextFromData(data)


class BugTaskStatusView(LaunchpadView):
    """Viewing the status of a bug task."""

    def initialize(self):
        """Set up the appropriate widgets.

        Different widgets are shown depending on if it's a remote bug
        task or not.
        """
        field_names = [
            'status', 'importance', 'assignee', 'statusexplanation']
        if not self.context.target_uses_malone:
            field_names += ['bugwatch']
            self.milestone_widget = None
        else:
            field_names += ['milestone']
            self.bugwatch_widget = None

        if not IUpstreamBugTask.providedBy(self.context):
            field_names += ['sourcepackagename']

        self.assignee_widget = CustomWidgetFactory(AssigneeDisplayWidget)
        self.status_widget = CustomWidgetFactory(DBItemDisplayWidget)
        self.importance_widget = CustomWidgetFactory(DBItemDisplayWidget)

        setUpWidgets(self, IBugTask, IDisplayWidget, names=field_names)


class BugTaskListingView(LaunchpadView):
    """A view designed for displaying bug tasks in lists."""
    # Note that this right now is only used in tests and to render
    # status in the CVEReportView. It may be a candidate for refactoring
    # or removal.
    @property
    def status(self):
        """Return an HTML representation of the bugtask status.

        The assignee is included.
        """
        bugtask = self.context

        if INullBugTask.providedBy(bugtask):
            return u"Not reported in %s" % bugtask.bugtargetname

        assignee = bugtask.assignee
        status = bugtask.status
        status_title = status.title.capitalize()

        if not assignee:
            return status_title + ' (unassigned)'

        assignee_html = PersonFormatterAPI(assignee).link('+assignedbugs')

        if status in (BugTaskStatus.INVALID,
                      BugTaskStatus.FIXCOMMITTED):
            return '%s by %s' % (status_title, assignee_html)
        else:
            return '%s, assigned to %s' % (status_title, assignee_html)

    @property
    def status_elsewhere(self):
        """Return human-readable representation of the status of this bug
        in other contexts for which it's reported.
        """
        bugtask = self.context
        related_tasks = bugtask.related_tasks
        if not related_tasks:
            return "not filed elsewhere"

        fixes_found = len(
            [task for task in related_tasks
             if task.status in (BugTaskStatus.FIXCOMMITTED,
                                BugTaskStatus.FIXRELEASED)])
        if fixes_found:
            return "fixed in %d of %d places" % (
                fixes_found, len(bugtask.bug.bugtasks))
        elif len(related_tasks) == 1:
            return "filed in 1 other place"
        else:
            return "filed in %d other places" % len(related_tasks)

    def render(self):
        """Make rendering this template-less view not crash."""
        return u""


class BugsInfoMixin:
    """Contains properties giving URLs to bug information."""

    @property
    def bugs_fixed_elsewhere_url(self):
        """A URL to a list of bugs fixed elsewhere."""
        return "%s?field.status_upstream=resolved_upstream" % (
            canonical_url(self.context, view_name='+bugs'))

    @property
    def open_cve_bugs_url(self):
        """A URL to a list of open bugs linked to CVEs."""
        return "%s?field.has_cve=on" % (
            canonical_url(self.context, view_name='+bugs'))

    @property
    def open_cve_bugs_has_report(self):
        """Whether or not the context has a CVE report page."""
        return queryMultiAdapter(
            (self.context, self.request), name='+cve') is not None

    @property
    def pending_bugwatches_url(self):
        """A URL to a list of bugs that need a bugwatch.

        None is returned if the context is not an upstream product.
        """
        if not IProduct.providedBy(self.context):
            return None
        if self.context.official_malone:
            return None
        return "%s?field.status_upstream=pending_bugwatch" % (
            canonical_url(self.context, view_name='+bugs'))

    @property
    def expirable_bugs_url(self):
        """A URL to a list of bugs that can expire, or None.

        If the bugtarget is not a supported implementation, or its pillar
        does not have enable_bug_expiration set to True, None is returned.
        The bugtarget may be an `IDistribution`, `IDistroSeries`, `IProduct`,
        or `IProductSeries`.
        """
        if target_has_expirable_bugs_listing(self.context):
            return canonical_url(self.context, view_name='+expirable-bugs')
        else:
            return None

    @property
    def new_bugs_url(self):
        """A URL to a page of new bugs."""
        return get_buglisting_search_filter_url(
            status=BugTaskStatus.NEW.title)

    @property
    def open_bugs_url(self):
        """A URL to a list of open bugs."""
        return canonical_url(self.context, view_name='+bugs')

    @property
    def critical_bugs_url(self):
        """A URL to a list of critical bugs."""
        return get_buglisting_search_filter_url(
            status=[status.title for status in UNRESOLVED_BUGTASK_STATUSES],
            importance=BugTaskImportance.CRITICAL.title)

    @property
    def my_bugs_url(self):
        """A URL to a list of bugs assigned to the user, or None."""
        if self.user is None:
            return None
        else:
            return get_buglisting_search_filter_url(assignee=self.user.name)


class BugsStatsMixin(BugsInfoMixin):
    """Contains properties giving bug stats.

    These can be expensive to obtain.
    """

    @property
    def bugs_fixed_elsewhere_count(self):
        """A count of bugs fixed elsewhere."""
        params = get_default_search_params(self.user)
        params.resolved_upstream = True
        return self.context.searchTasks(params).count()

    @property
    def open_cve_bugs_count(self):
        """A count of open bugs linked to CVEs."""
        params = get_default_search_params(self.user)
        params.has_cve = True
        return self.context.searchTasks(params).count()

    @property
    def pending_bugwatches_count(self):
        """A count of bugs that need a bugwatch.

        None is returned if the context is not an upstream product.
        """
        if not IProduct.providedBy(self.context):
            return None
        if self.context.official_malone:
            return None
        params = get_default_search_params(self.user)
        params.pending_bugwatch_elsewhere = True
        return self.context.searchTasks(params).count()

    @property
    def expirable_bugs_count(self):
        """A count of bugs that can expire, or None.

        If the bugtarget is not a supported implementation, or its pillar
        does not have enable_bug_expiration set to True, None is returned.
        The bugtarget may be an `IDistribution`, `IDistroSeries`, `IProduct`,
        or `IProductSeries`.
        """
        if target_has_expirable_bugs_listing(self.context):
            return getUtility(IBugTaskSet).findExpirableBugTasks(
                0, user=self.user, target=self.context).count()
        else:
            return None

    @property
    def new_bugs_count(self):
        """A count of new bugs."""
        return self.context.new_bugtasks.count()

    @property
    def open_bugs_count(self):
        """A count of open bugs."""
        return self.context.open_bugtasks.count()

    @property
    def critical_bugs_count(self):
        """A count of critical bugs."""
        return self.context.critical_bugtasks.count()

    @property
    def my_bugs_count(self):
        """A count of bugs assigned to the user, or None."""
        if self.user is None:
            return None
        else:
            params = get_default_search_params(self.user)
            params.assignee = self.user
            return self.context.searchTasks(params).count()

    @property
    def bugs_with_patches_count(self):
        """A count of unresolved bugs with patches."""
        return self.context.searchTasks(
            None, user=self.user,
<<<<<<< HEAD
            status=(UNRESOLVED_BUGTASK_STATUSES + RESOLVED_BUGTASK_STATUSES),
=======
            status=UNRESOLVED_PLUS_FIXRELEASED_BUGTASK_STATUSES,
>>>>>>> e86db8a9
            omit_duplicates=True, has_patch=True).count()


class BugListingPortletInfoView(LaunchpadView, BugsInfoMixin):
    """Portlet containing available bug listings without stats."""


class BugListingPortletStatsView(LaunchpadView, BugsStatsMixin):
    """Portlet containing available bug listings with stats."""


def get_buglisting_search_filter_url(
        assignee=None, importance=None, status=None, status_upstream=None,
        has_patches=None):
    """Return the given URL with the search parameters specified."""
    search_params = []

    if assignee is not None:
        search_params.append(('field.assignee', assignee))
    if importance is not None:
        search_params.append(('field.importance', importance))
    if status is not None:
        search_params.append(('field.status', status))
    if status_upstream is not None:
        search_params.append(('field.status_upstream', status_upstream))
    if has_patches is not None:
        search_params.append(('field.has_patch', 'on'))

    query_string = urllib.urlencode(search_params, doseq=True)

    search_filter_url = "+bugs?search=Search"
    if query_string != '':
        search_filter_url += "&" + query_string

    return search_filter_url


def getInitialValuesFromSearchParams(search_params, form_schema):
    """Build a dictionary that can be given as initial values to
    setUpWidgets, based on the given search params.

    >>> initial = getInitialValuesFromSearchParams(
    ...     {'status': any(*UNRESOLVED_BUGTASK_STATUSES)}, IBugTaskSearch)
    >>> [status.name for status in initial['status']]
    ['NEW', 'INCOMPLETE', 'CONFIRMED', 'TRIAGED', 'INPROGRESS', 'FIXCOMMITTED']

    >>> initial = getInitialValuesFromSearchParams(
    ...     {'status': BugTaskStatus.INVALID}, IBugTaskSearch)
    >>> [status.name for status in initial['status']]
    ['INVALID']

    >>> initial = getInitialValuesFromSearchParams(
    ...     {'importance': [BugTaskImportance.CRITICAL,
    ...                   BugTaskImportance.HIGH]}, IBugTaskSearch)
    >>> [importance.name for importance in initial['importance']]
    ['CRITICAL', 'HIGH']

    >>> getInitialValuesFromSearchParams(
    ...     {'assignee': NULL}, IBugTaskSearch)
    {'assignee': None}
    """
    initial = {}
    for key, value in search_params.items():
        if IList.providedBy(form_schema[key]):
            if isinstance(value, any):
                value = value.query_values
            elif isinstance(value, (list, tuple)):
                value = value
            else:
                value = [value]
        elif value == NULL:
            value = None
        else:
            # Should be safe to pass value as it is to setUpWidgets, no need
            # to worry
            pass

        initial[key] = value

    return initial


class BugTaskListingItem:
    """A decorated bug task.

    Some attributes that we want to display are too convoluted or expensive
    to get on the fly for each bug task in the listing.  These items are
    prefetched by the view and decorate the bug task.
    """
    delegates(IBugTask, 'bugtask')

    def __init__(self, bugtask, has_mentoring_offer, has_bug_branch,
                 has_specification, has_patch, request=None):
        self.bugtask = bugtask
        self.review_action_widget = None
        self.has_mentoring_offer = has_mentoring_offer
        self.has_bug_branch = has_bug_branch
        self.has_specification = has_specification
        self.has_patch = has_patch
        self.request = request

    @property
    def last_significant_change_date(self):
        """The date of the last significant change."""
        return (self.bugtask.date_closed or self.bugtask.date_fix_committed or
                self.bugtask.date_inprogress or self.bugtask.date_left_new or
                self.bugtask.datecreated)

    @property
    def bug_heat_html(self):
        """Returns the bug heat flames HTML."""
        return bugtask_heat_html(self.bugtask)


class BugListingBatchNavigator(TableBatchNavigator):
    """A specialised batch navigator to load smartly extra bug information."""
    # XXX sinzui 2009-05-29 bug=381672: Extract the BugTaskListingItem rules
    # to a mixin so that MilestoneView and others can use it.

    def __init__(self, tasks, request, columns_to_show, size):
        self.request = request
        TableBatchNavigator.__init__(
            self, tasks, request, columns_to_show=columns_to_show, size=size)

    @cachedproperty
    def bug_badge_properties(self):
        return getUtility(IBugTaskSet).getBugTaskBadgeProperties(
            self.currentBatch())

    def _getListingItem(self, bugtask):
        """Return a decorated bugtask for the bug listing."""
        badge_property = self.bug_badge_properties[bugtask]
        return BugTaskListingItem(
            bugtask,
            badge_property['has_mentoring_offer'],
            badge_property['has_branch'],
            badge_property['has_specification'],
            badge_property['has_patch'],
            request=self.request)

    def getBugListingItems(self):
        """Return a decorated list of visible bug tasks."""
        return [self._getListingItem(bugtask) for bugtask in self.batch]


class NominatedBugReviewAction(EnumeratedType):
    """Enumeration for nomination review actions"""

    ACCEPT = Item("""
        Accept

        Accept the bug nomination.
        """)

    DECLINE = Item("""
        Decline

        Decline the bug nomination.
        """)

    NO_CHANGE = Item("""
        No change

        Do not change the status of the bug nomination.
        """)


class NominatedBugListingBatchNavigator(BugListingBatchNavigator):
    """Batch navigator for nominated bugtasks. """

    implements(INominationsReviewTableBatchNavigator)

    def __init__(self, tasks, request, columns_to_show, size,
                 nomination_target, user):
        BugListingBatchNavigator.__init__(
            self, tasks, request, columns_to_show, size)
        self.nomination_target = nomination_target
        self.user = user

    def _getListingItem(self, bugtask):
        """See BugListingBatchNavigator."""
        bugtask_listing_item = BugListingBatchNavigator._getListingItem(
            self, bugtask)
        bug_nomination = bugtask_listing_item.bug.getNominationFor(
            self.nomination_target)
        if self.user is None or not bug_nomination.canApprove(self.user):
            return bugtask_listing_item

        review_action_field = Choice(
            __name__='review_action_%d' % (bug_nomination.id,),
            vocabulary=NominatedBugReviewAction,
            title=u'Review action', required=True)

        # This is so setUpWidget expects a view, and so
        # view.request. We're not passing a view but we still want it
        # to work.
        bugtask_listing_item.request = self.request

        bugtask_listing_item.review_action_widget = CustomWidgetFactory(
            NominationReviewActionWidget)
        setUpWidget(
            bugtask_listing_item, 'review_action',
            review_action_field, IInputWidget,
            value=NominatedBugReviewAction.NO_CHANGE, context=bug_nomination)

        return bugtask_listing_item


class IBugTaskSearchListingMenu(Interface):
    """A marker interface for the search listing navigation menu."""


class BugTaskSearchListingMenu(NavigationMenu):
    """The search listing navigation menu."""
    usedfor = IBugTaskSearchListingMenu
    facet = 'bugs'

    @property
    def links(self):
        bug_target = self.context.context
        if IDistribution.providedBy(bug_target):
            return (
                'bugsupervisor',
                'securitycontact',
                'cve',
                'subscribe',
                )
        elif IDistroSeries.providedBy(bug_target):
            return (
                'cve',
                'nominations',
                'subscribe',
                )
        elif IDistributionSourcePackage.providedBy(bug_target):
            return (
                'subscribe',
                )
        elif IProduct.providedBy(bug_target):
            return (
                'bugsupervisor',
                'securitycontact',
                'cve',
                'subscribe'
                )
        elif IProductSeries.providedBy(bug_target):
            return (
                'nominations',
                'subscribe',
                )
        elif IProjectGroup.providedBy(bug_target):
            return ()
        else:
            return ()

    def cve(self):
        return Link('+cve', 'CVE reports', icon='cve')

    @enabled_with_permission('launchpad.Edit')
    def bugsupervisor(self):
        return Link('+bugsupervisor', 'Change bug supervisor', icon='edit')

    @enabled_with_permission('launchpad.Edit')
    def securitycontact(self):
        return Link(
            '+securitycontact', 'Change security contact', icon='edit')

    def subscribe(self):
        return Link('+subscribe', 'Subscribe to bug mail', icon='edit')

    def nominations(self):
        return Link('+nominations', 'Review nominations', icon='bug')


class BugTaskSearchListingView(LaunchpadFormView, FeedsMixin, BugsInfoMixin):
    """View that renders a list of bugs for a given set of search criteria."""

    implements(IBugTaskSearchListingMenu)

    # Only include <link> tags for bug feeds when using this view.
    feed_types = (
        BugTargetLatestBugsFeedLink,
        )

    # These widgets are customised so as to keep the presentation of this view
    # and its descendants consistent after refactoring to use
    # LaunchpadFormView as a parent.
    custom_widget('searchtext', NewLineToSpacesWidget)
    custom_widget('status_upstream', LabeledMultiCheckBoxWidget)
    custom_widget('tag', BugTagsWidget)
    custom_widget('tags_combinator', RadioWidget)
    custom_widget('component', LabeledMultiCheckBoxWidget)

    @property
    def schema(self):
        """Return the schema that defines the form."""
        if self._personContext():
            return IPersonBugTaskSearch
        elif self.isUpstreamProduct:
            return IUpstreamProductBugTaskSearch
        else:
            return IBugTaskSearch

    @property
    def feed_links(self):
        """Prevent conflicts between the page and the atom feed.

        The latest-bugs atom feed matches the default output of this
        view, but it does not match this view's bug listing when
        any search parameters are passed in.
        """
        if self.request.get('QUERY_STRING', '') == '':
            # There is no query in this request, so it's okay for this page to
            # have its feed links.
            return super(BugTaskSearchListingView, self).feed_links
        else:
            # The query changes the results so that they would not match the
            # feed.  In this case, suppress the feed links.
            return []

    def initialize(self):
        """Initialize the view with the request.

        Look for old status names and redirect to a new location if found.
        """
        query_string = self.request.get('QUERY_STRING')
        if query_string:
            query_string_rewritten = (
                rewrite_old_bugtask_status_query_string(query_string))
            if query_string_rewritten != query_string:
                redirect_uri = URI(self.request.getURL()).replace(
                    query=query_string_rewritten)
                self.request.response.redirect(str(redirect_uri), status=301)
                return

        self._migrateOldUpstreamStatus()
        LaunchpadFormView.initialize(self)

        # We call self._validate() here because LaunchpadFormView only
        # validates the form if an action is submitted but, because this form
        # can be called through a query string, we don't want to require an
        # action. We pass an empty dict to _validate() because all the data
        # needing validation is already available internally to self.
        self._validate(None, {})

    @property
    def columns_to_show(self):
        """Returns a sequence of column names to be shown in the listing."""
        upstream_context = self._upstreamContext()
        productseries_context = self._productSeriesContext()
        project_context = self._projectContext()
        distribution_context = self._distributionContext()
        distroseries_context = self._distroSeriesContext()
        distrosourcepackage_context = self._distroSourcePackageContext()
        sourcepackage_context = self._sourcePackageContext()

        if (upstream_context or productseries_context or
            distrosourcepackage_context or sourcepackage_context):
            return ["id", "summary", "importance", "status", "heat"]
        elif distribution_context or distroseries_context:
            return [
                "id", "summary", "packagename", "importance", "status",
                "heat"]
        elif project_context:
            return [
                "id", "summary", "productname", "importance", "status",
                "heat"]
        else:
            raise AssertionError(
                "Unrecognized context; don't know which report "
                "columns to show.")

    def validate_search_params(self):
        """Validate the params passed for the search.

        An UnexpectedFormData exception is raised if the user submitted a URL
        that could not have been created from the UI itself.
        """
        # The only way the user should get these field values incorrect is
        # through a stale bookmark or a hand-hacked URL.
        for field_name in ("status", "importance", "milestone", "component",
                           "status_upstream"):
            if self.getFieldError(field_name):
                raise UnexpectedFormData(
                    "Unexpected value for field '%s'. Perhaps your bookmarks "
                    "are out of date or you changed the URL by hand?" %
                    field_name)

        orderby = get_sortorder_from_request(self.request)
        bugset = getUtility(IBugTaskSet)
        for orderby_col in orderby:
            if orderby_col.startswith("-"):
                orderby_col = orderby_col[1:]

            try:
                bugset.getOrderByColumnDBName(orderby_col)
            except KeyError:
                raise UnexpectedFormData(
                    "Unknown sort column '%s'" % orderby_col)

    def setUpWidgets(self):
        """Customize the onKeyPress event of the assignee chooser."""
        LaunchpadFormView.setUpWidgets(self)

        self.widgets["assignee"].onKeyPress = (
            "selectWidget('assignee_option', event)")

    def validate(self, data):
        """Validates the form."""
        self.validateVocabulariesAdvancedForm()
        self.validate_search_params()

    def _migrateOldUpstreamStatus(self):
        """Converts old upstream status value parameters to new ones.

        Before Launchpad version 1.1.6 (build 4412), the upstream parameter
        in the request was a single string value, coming from a set of
        radio buttons. From that version on, the user can select multiple
        values in the web UI. In order to keep old bookmarks working,
        convert the old string parameter into a list.
        """
        old_upstream_status_values_to_new_values = {
            'only_resolved_upstream': 'resolved_upstream'}

        status_upstream = self.request.get('field.status_upstream')
        if status_upstream in old_upstream_status_values_to_new_values.keys():
            self.request.form['field.status_upstream'] = [
                old_upstream_status_values_to_new_values[status_upstream]]
        elif status_upstream == '':
            del self.request.form['field.status_upstream']
        else:
            # The value of status_upstream is either correct, so nothing to
            # do, or it has some other error, which is handled in
            # LaunchpadFormView's own validation.
            pass

    def buildSearchParams(self, searchtext=None, extra_params=None):
        """Build the BugTaskSearchParams object for the given arguments and
        values specified by the user on this form's widgets.
        """
        # Calling _validate populates the data dictionary as a side-effect
        # of validation.
        data = {}
        self._validate(None, data)

        if extra_params:
            data.update(extra_params)

        if data:
            searchtext = data.get("searchtext")
            if searchtext and searchtext.isdigit():
                try:
                    bug = getUtility(IBugSet).get(searchtext)
                except NotFoundError:
                    pass
                else:
                    self.request.response.redirect(canonical_url(bug))

            assignee_option = self.request.form.get("assignee_option")
            if assignee_option == "none":
                data['assignee'] = NULL

            has_patch = data.pop("has_patch", False)
            if has_patch:
                data["attachmenttype"] = BugAttachmentType.PATCH

            has_branches = data.get('has_branches', True)
            has_no_branches = data.get('has_no_branches', True)
            if has_branches and not has_no_branches:
                data['linked_branches'] = BugBranchSearch.BUGS_WITH_BRANCHES
            elif not has_branches and has_no_branches:
                data['linked_branches'] = (
                    BugBranchSearch.BUGS_WITHOUT_BRANCHES)
            else:
                data['linked_branches'] = BugBranchSearch.ALL

            # Filter appropriately if the user wants to restrict the
            # search to only bugs with no package information.
            has_no_package = data.pop("has_no_package", False)
            if has_no_package:
                data["sourcepackagename"] = NULL

        self._buildUpstreamStatusParams(data)

        # "Normalize" the form data into search arguments.
        form_values = {}
        for key, value in data.items():
            if key in ('tag'):
                # Skip tag-related parameters, they
                # are handled later on.
                continue
            if zope_isinstance(value, (list, tuple)):
                if len(value) > 0:
                    form_values[key] = any(*value)
            else:
                form_values[key] = value

        if 'tag' in data:
            # Tags require special handling, since they can be used
            # to search either inclusively or exclusively.
            # We take a look at the `tags_combinator` field, and wrap
            # the tag list in the appropriate search directive (either
            # `any` or `all`). If no value is supplied, we assume `any`,
            # in order to remain compatible with old saved search URLs.
            tags = data['tag']
            tags_combinator_all = (
                'tags_combinator' in data and
                data['tags_combinator'] == BugTagsSearchCombinator.ALL)
            if zope_isinstance(tags, (list, tuple)) and len(tags) > 0:
                if tags_combinator_all:
                    form_values['tag'] = all(*tags)
                else:
                    form_values['tag'] = any(*tags)
            else:
                form_values['tag'] = tags

        search_params = get_default_search_params(self.user)
        search_params.orderby = get_sortorder_from_request(self.request)
        for name, value in form_values.items():
            setattr(search_params, name, value)
        return search_params

    def _buildUpstreamStatusParams(self, data):
        """ Convert the status_upstream value to parameters we can
        send to BugTaskSet.search().
        """
        if 'status_upstream' in data:
            status_upstream = data['status_upstream']
            if 'pending_bugwatch' in status_upstream:
                data['pending_bugwatch_elsewhere'] = True
            if 'resolved_upstream' in status_upstream:
                data['resolved_upstream'] = True
            if 'open_upstream' in status_upstream:
                data['open_upstream'] = True
            if 'hide_upstream' in status_upstream:
                data['has_no_upstream_bugtask'] = True
            del data['status_upstream']

    def _getBatchNavigator(self, tasks):
        """Return the batch navigator to be used to batch the bugtasks."""
        return BugListingBatchNavigator(
            tasks, self.request, columns_to_show=self.columns_to_show,
            size=config.malone.buglist_batch_size)

    def buildBugTaskSearchParams(self, searchtext=None, extra_params=None):
        """Build the parameters to submit to the `searchTasks` method.

        Use the data submitted in the form to populate a dictionary
        which, when expanded (using **params notation) can serve as the
        input for searchTasks().
        """

        # We force the view to populate the data dictionary by calling
        # _validate here.
        data = {}
        self._validate(None, data)

        searchtext = data.get("searchtext")
        if searchtext and searchtext.isdigit():
            try:
                bug = getUtility(IBugSet).get(searchtext)
            except NotFoundError:
                pass
            else:
                self.request.response.redirect(canonical_url(bug))

        if extra_params:
            data.update(extra_params)

        params = {}

        # A mapping of parameters that appear in the destination
        # with a different name, or are being dropped altogether.
        param_names_map = {
            'searchtext': 'search_text',
            'omit_dupes': 'omit_duplicates',
            'subscriber': 'bug_subscriber',
            'tag': 'tags',
            # The correct value is being retrieved
            # using get_sortorder_from_request()
            'orderby': None,
            }

        for key, value in data.items():
            if key in param_names_map:
                param_name = param_names_map[key]
                if param_name is not None:
                    params[param_name] = value
            else:
                params[key] = value

        assignee_option = self.request.form.get("assignee_option")
        if assignee_option == "none":
            params['assignee'] = NULL

        params['order_by'] = get_sortorder_from_request(self.request)

        return params

    def search(self, searchtext=None, context=None, extra_params=None):
        """Return an `ITableBatchNavigator` for the GET search criteria.

        :param searchtext: Text that must occur in the bug report. If
            searchtext is None, the search text will be gotten from the
            request.

        :param extra_params: A dict that provides search params added to
            the search criteria taken from the request. Params in
            `extra_params` take precedence over request params.
        """
        unbatchedTasks = self.searchUnbatched(
            searchtext, context, extra_params)
        return self._getBatchNavigator(unbatchedTasks)

    def searchUnbatched(self, searchtext=None, context=None,
                        extra_params=None):
        """Return a `SelectResults` object for the GET search criteria.

        :param searchtext: Text that must occur in the bug report. If
            searchtext is None, the search text will be gotten from the
            request.

        :param extra_params: A dict that provides search params added to
            the search criteria taken from the request. Params in
            `extra_params` take precedence over request params.
        """
        # Base classes can provide an explicit search context.
        if not context:
            context = self.context

        search_params = self.buildSearchParams(
            searchtext=searchtext, extra_params=extra_params)
        search_params.user = self.user
        tasks = context.searchTasks(search_params)
        return tasks

    def getWidgetValues(
        self, vocabulary_name=None, vocabulary=None, default_values=()):
        """Return data used to render a field's widget.

        Either `vocabulary_name` or `vocabulary` must be supplied."""
        widget_values = []

        if vocabulary is None:
            assert vocabulary_name is not None, 'No vocabulary specified.'
            vocabulary_registry = getVocabularyRegistry()
            vocabulary = vocabulary_registry.get(
                self.context, vocabulary_name)
        for term in vocabulary:
            widget_values.append(
                dict(
                    value=term.token, title=term.title or term.token,
                    checked=term.value in default_values))
        return helpers.shortlist(widget_values, longest_expected=10)

    def getStatusWidgetValues(self):
        """Return data used to render the status checkboxes."""
        return self.getWidgetValues(
            vocabulary=BugTaskStatusSearchDisplay,
            default_values=DEFAULT_SEARCH_BUGTASK_STATUSES_FOR_DISPLAY)

    def getImportanceWidgetValues(self):
        """Return data used to render the Importance checkboxes."""
        return self.getWidgetValues(vocabulary=BugTaskImportance)

    def getMilestoneWidgetValues(self):
        """Return data used to render the milestone checkboxes."""
        return self.getWidgetValues("Milestone")

    def getAdvancedSearchPageHeading(self):
        """The header for the advanced search page."""
        return "Bugs in %s: Advanced search" % self.context.displayname

    def getSimpleSearchURL(self):
        """Return a URL that can be used as an href to the simple search."""
        return canonical_url(self.context) + "/+bugs"

    def shouldShowAssigneeWidget(self):
        """Should the assignee widget be shown on the advanced search page?"""
        return True

    def shouldShowCommenterWidget(self):
        """Show the commenter widget on the advanced search page?"""
        return True

    def shouldShowComponentWidget(self):
        """Show the component widget on the advanced search page?"""
        context = self.context
        return (
            (IDistribution.providedBy(context) and
             context.currentseries is not None) or
            IDistroSeries.providedBy(context) or
            ISourcePackage.providedBy(context))

    def shouldShowSupervisorWidget(self):
        """
        Should the bug supervisor widget be shown on the advanced search page?
        """
        return True

    def shouldShowNoPackageWidget(self):
        """Should the widget to filter on bugs with no package be shown?

        The widget will be shown only on a distribution or
        distroseries's advanced search page.
        """
        return (IDistribution.providedBy(self.context) or
                IDistroSeries.providedBy(self.context))

    def shouldShowReporterWidget(self):
        """Should the reporter widget be shown on the advanced search page?"""
        return True

    def shouldShowTagsCombinatorWidget(self):
        """Should the tags combinator widget show on the search page?"""
        return True

    def shouldShowReleaseCriticalPortlet(self):
        """Should the page include a portlet showing release-critical bugs
        for different series.
        """
        return (
            IDistribution.providedBy(self.context) and self.context.series
            or IDistroSeries.providedBy(self.context)
            or IProduct.providedBy(self.context) and self.context.series
            or IProductSeries.providedBy(self.context))

    def shouldShowSubscriberWidget(self):
        """Show the subscriber widget on the advanced search page?"""
        return True

    def shouldShowUpstreamStatusBox(self):
        """Should the upstream status filtering widgets be shown?"""
        return self.isUpstreamProduct or not (
            IProduct.providedBy(self.context) or
            IProjectGroup.providedBy(self.context))

    def getSortLink(self, colname):
        """Return a link that can be used to sort results by colname."""
        form = self.request.form
        sortlink = ""
        if form.get("search") is None:
            # There is no search criteria to preserve.
            sortlink = "%s?search=Search&orderby=%s" % (
                str(self.request.URL), colname)
            return sortlink

        # XXX: kiko 2005-08-23:
        # Is it not possible to get the exact request supplied and
        # just sneak a "-" in front of the orderby argument, if it
        # exists? If so, the code below could be a lot simpler.

        # There is search criteria to preserve.
        sortlink = str(self.request.URL) + "?"
        for fieldname in form:
            fieldvalue = form.get(fieldname)
            if isinstance(fieldvalue, (list, tuple)):
                fieldvalue = [value.encode("utf-8") for value in fieldvalue]
            else:
                fieldvalue = fieldvalue.encode("utf-8")

            if fieldname != "orderby":
                sortlink += "%s&" % urllib.urlencode(
                    {fieldname : fieldvalue}, doseq=True)

        sorted, ascending = self._getSortStatus(colname)
        if sorted and ascending:
            # If we are currently ascending, revert the direction
            colname = "-" + colname

        sortlink += "orderby=%s" % colname

        return sortlink

    def getSortedColumnCSSClass(self, colname):
        """Return a class appropriate for sorted columns"""
        sorted, ascending = self._getSortStatus(colname)
        if not sorted:
            return ""
        if ascending:
            return "sorted ascending"
        return "sorted descending"

    def _getSortStatus(self, colname):
        """Finds out if the list is sorted by the column specified.

        Returns a tuple (sorted, ascending), where sorted is true if the
        list is currently sorted by the column specified, and ascending
        is true if sorted in ascending order.
        """
        current_sort_column = self.request.form.get("orderby")
        if current_sort_column is None:
            return (False, False)

        ascending = True
        sorted = True
        if current_sort_column.startswith("-"):
            ascending = False
            current_sort_column = current_sort_column[1:]

        if current_sort_column != colname:
            sorted = False

        return (sorted, ascending)

    def shouldShowTargetName(self):
        """Should the bug target name be displayed in the list of results?

        This is mainly useful for the listview.
        """
        # It doesn't make sense to show the target name when viewing product
        # bugs.
        if IProduct.providedBy(self.context):
            return False
        else:
            return True

    def shouldShowAdvancedForm(self):
        """Return True if the advanced form should be shown, or False."""
        if (self.request.form.get('advanced')
            or self.form_has_errors):
            return True
        else:
            return False

    @property
    def form_has_errors(self):
        """Return True of the form has errors, otherwise False."""
        return len(self.errors) > 0

    def validateVocabulariesAdvancedForm(self):
        """Provides a meaningful message for vocabulary validation errors."""
        error_message = _(
            "There's no person with the name or email address '%s'.")

        for name in ('assignee', 'bug_reporter', 'bug_supervisor',
                     'bug_commenter', 'subscriber'):
            if self.getFieldError(name):
                self.setFieldError(
                    name, error_message %
                        self.request.get('field.%s' % name))

    @property
    def isUpstreamProduct(self):
        """Is the context a Product that does not use Malone?"""
        return (
            IProduct.providedBy(self.context)
            and not self.context.official_malone)

    def _upstreamContext(self):
        """Is this page being viewed in an upstream context?

        Return the IProduct if yes, otherwise return None.
        """
        return IProduct(self.context, None)

    def _productSeriesContext(self):
        """Is this page being viewed in a product series context?

        Return the IProductSeries if yes, otherwise return None.
        """
        return IProductSeries(self.context, None)

    def _projectContext(self):
        """Is this page being viewed in a project context?

        Return the IProjectGroup if yes, otherwise return None.
        """
        return IProjectGroup(self.context, None)

    def _personContext(self):
        """Is this page being viewed in a person context?

        Return the IPerson if yes, otherwise return None.
        """
        return IPerson(self.context, None)

    def _distributionContext(self):
        """Is this page being viewed in a distribution context?

        Return the IDistribution if yes, otherwise return None.
        """
        return IDistribution(self.context, None)

    def _distroSeriesContext(self):
        """Is this page being viewed in a distroseries context?

        Return the IDistroSeries if yes, otherwise return None.
        """
        return IDistroSeries(self.context, None)

    def _sourcePackageContext(self):
        """Is this view in a [distroseries] sourcepackage context?

        Return the ISourcePackage if yes, otherwise return None.
        """
        return ISourcePackage(self.context, None)

    def _distroSourcePackageContext(self):
        """Is this page being viewed in a distribution sourcepackage context?

        Return the IDistributionSourcePackage if yes, otherwise return None.
        """
        return IDistributionSourcePackage(self.context, None)

    @property
    def addquestion_url(self):
        """Return the URL for the +addquestion view for the context."""
        if IQuestionTarget.providedBy(self.context):
            return canonical_url(
                self.context, rootsite='answers', view_name='+addquestion')
        else:
            return None



class BugNominationsView(BugTaskSearchListingView):
    """View for accepting/declining bug nominations."""

    def _getBatchNavigator(self, tasks):
        """See BugTaskSearchListingView."""
        batch_navigator = NominatedBugListingBatchNavigator(
            tasks, self.request, columns_to_show=self.columns_to_show,
            size=config.malone.buglist_batch_size,
            nomination_target=self.context, user=self.user)
        return batch_navigator

    def search(self):
        """Return all the nominated tasks for this series."""
        if IDistroSeries.providedBy(self.context):
            main_context = self.context.distribution
        elif IProductSeries.providedBy(self.context):
            main_context = self.context.product
        else:
            raise AssertionError(
                'Unknown nomination target: %r' % self.context)
        return BugTaskSearchListingView.search(
            self, context=main_context,
            extra_params=dict(nominated_for=self.context))


class NominationsReviewTableBatchNavigatorView(LaunchpadFormView):
    """View for displaying a list of nominated bugs."""

    def canApproveNominations(self, action=None):
        """Whether the user can approve any of the shown nominations."""
        return len(list(self.widgets)) > 0

    def setUpFields(self):
        """See LaunchpadFormView."""
        # We set up the widgets ourselves.
        self.form_fields = []

    def setUpWidgets(self):
        """See LaunchpadFormView."""
        widgets_list = [
            (True, bug_listing_item.review_action_widget)
            for bug_listing_item in self.context.getBugListingItems()
            if bug_listing_item.review_action_widget is not None]
        self.widgets = formlib.form.Widgets(widgets_list, len(self.prefix)+1)

    @action('Save changes', name='submit', condition=canApproveNominations)
    def submit_action(self, action, data):
        """Accept/Decline bug nominations."""
        accepted = declined = 0

        for name, review_action in data.items():
            if review_action == NominatedBugReviewAction.NO_CHANGE:
                continue
            field = self.widgets[name].context
            bug_nomination = field.context
            if review_action == NominatedBugReviewAction.ACCEPT:
                bug_nomination.approve(self.user)
                accepted += 1
            elif review_action == NominatedBugReviewAction.DECLINE:
                bug_nomination.decline(self.user)
                declined += 1
            else:
                raise AssertionError(
                    'Unknown NominatedBugReviewAction: %r' % (
                        review_action,))

        if accepted > 0:
            self.request.response.addInfoNotification(
                '%d nomination(s) accepted' % accepted)
        if declined > 0:
            self.request.response.addInfoNotification(
                '%d nomination(s) declined' % declined)

        self.next_url = self.request.getURL()
        query_string = self.request.get('QUERY_STRING')
        if query_string:
            self.next_url += '?%s' % query_string


class BugTargetView(LaunchpadView):
    """Used to grab bugs for a bug target; used by the latest bugs portlet"""

    def latestBugTasks(self, quantity=5):
        """Return <quantity> latest bugs reported against this target."""
        params = BugTaskSearchParams(orderby="-datecreated",
                                     omit_dupes=True,
                                     user=getUtility(ILaunchBag).user)

        tasklist = self.context.searchTasks(params)
        return tasklist[:quantity]

    def getMostRecentlyUpdatedBugTasks(self, limit=5):
        """Return the most recently updated bugtasks for this target."""
        params = BugTaskSearchParams(
            orderby="-date_last_updated", omit_dupes=True, user=self.user)
        return list(self.context.searchTasks(params)[:limit])


class TextualBugTaskSearchListingView(BugTaskSearchListingView):
    """View that renders a list of bug IDs for a given set of search criteria.
    """

    def render(self):
        """Render the BugTarget for text display."""
        self.request.response.setHeader(
            'Content-type', 'text/plain')

        # This uses the BugTaskSet internal API instead of using the
        # standard searchTasks() because the latter can retrieve a lot
        # of bugs and we don't want to load all of that data in memory.
        # Retrieving only the bug numbers is much more efficient.
        search_params = self.buildSearchParams()

        # XXX flacoste 2008/04/24 This should be moved to a
        # BugTaskSearchParams.setTarget().
        if IDistroSeries.providedBy(self.context):
            search_params.setDistroSeries(self.context)
        elif IDistribution.providedBy(self.context):
            search_params.setDistribution(self.context)
        elif IProductSeries.providedBy(self.context):
            search_params.setProductSeries(self.context)
        elif IProduct.providedBy(self.context):
            search_params.setProduct(self.context)
        elif IProjectGroup.providedBy(self.context):
            search_params.setProject(self.context)
        elif (ISourcePackage.providedBy(self.context) or
              IDistributionSourcePackage.providedBy(self.context)):
            search_params.setSourcePackage(self.context)
        else:
            raise AssertionError('Uknown context type: %s' % self.context)

        # XXX flacoste 2008/04/25 bug=221947 This should be moved to an
        # IBugTaskSet.findBugIds(search_params) method.
        # buildQuery() is part of the internal API.
        taskset = removeSecurityProxy(getUtility(IBugTaskSet))
        query, clauseTables, orderBy = taskset.buildQuery(search_params)

        # Convert list of SQLObject order by spec into SQL.
        order_by_clause = []
        for field in orderBy:
            if field[0] == '-':
                field = "%s DESC" % field[1:]
            order_by_clause.append(field)

        sql = 'SELECT BugTask.bug FROM %s WHERE %s ORDER BY %s' % (
            ', '.join(clauseTables), query, ', '.join(order_by_clause))

        cur = cursor()
        cur.execute(sql)
        return u"".join("%d\n" % row[0] for row in cur.fetchall())


def _by_targetname(bugtask):
    """Normalize the bugtask.targetname, for sorting."""
    return re.sub(r"\W", "", bugtask.bugtargetdisplayname)


class CachedMilestoneSourceFactory:
    """A factory for milestone vocabularies.

    When rendering a page with many bug tasks, this factory is useful,
    in order to avoid the number of db queries issues. For each bug task
    target, we cache the milestone vocabulary, so we don't have to
    create a new one for each target.
    """

    implements(IContextSourceBinder)

    def __init__(self):
        self.vocabularies = {}

    def __call__(self, context):
        target = MilestoneVocabulary.getMilestoneTarget(context)
        milestone_vocabulary = self.vocabularies.get(target)
        if milestone_vocabulary is None:
            milestone_vocabulary = MilestoneVocabulary(context)
            self.vocabularies[target] = milestone_vocabulary
        return milestone_vocabulary


class BugTasksAndNominationsView(LaunchpadView):
    """Browser class for rendering the bugtasks and nominations table."""

    target_releases = None

    def __init__(self, context, request):
        """Ensure we always have a bug context."""
        LaunchpadView.__init__(self, IBug(context), request)

    def initialize(self):
        """Cache the list of bugtasks and set up the release mapping."""
        # Cache some values, so that we don't have to recalculate them
        # for each bug task.
        self.bugtasks = list(self.context.bugtasks)
        self.many_bugtasks = len(self.bugtasks) >= 10
        self.cached_milestone_source = CachedMilestoneSourceFactory()
        self.user_is_subscribed = self.context.isSubscribed(self.user)
        distro_packages = {}
        for bugtask in self.bugtasks:
            target = bugtask.target
            if IDistributionSourcePackage.providedBy(target):
                distro_packages.setdefault(target.distribution, [])
                distro_packages[target.distribution].append(
                    target.sourcepackagename)
            if ISourcePackage.providedBy(target):
                distro_packages.setdefault(target.distroseries, [])
                distro_packages[target.distroseries].append(
                    target.sourcepackagename)
        # Set up a mapping from a target to its current release, using
        # only a few DB queries. It would be easier to use the packages'
        # currentrelease attributes, but that causes many DB queries to
        # be issued.
        self.target_releases = {}
        for distro_or_series, package_names in distro_packages.items():
            releases = distro_or_series.getCurrentSourceReleases(
                package_names)
            self.target_releases.update(releases)

    def getTargetLinkTitle(self, target):
        """Return text to put as the title for the link to the target."""
        if not (IDistributionSourcePackage.providedBy(target) or
                ISourcePackage.providedBy(target)):
            return None
        current_release = self.target_releases.get(target)
        if current_release is None:
            return "No current release for this source package in %s" % (
                target.distribution.displayname)
        uploader = current_release.creator
        maintainer = current_release.maintainer
        return (
            "Latest release: %(version)s, uploaded to %(component)s"
            " on %(date_uploaded)s by %(uploader)s,"
            " maintained by %(maintainer)s" % dict(
                version=current_release.version,
                component=current_release.component.name,
                date_uploaded=current_release.dateuploaded,
                uploader=uploader.unique_displayname,
                maintainer=maintainer.unique_displayname,
                ))

    def _getTableRowView(self, context, is_converted_to_question,
                         is_conjoined_slave):
        """Get the view for the context, and initialize it.

        The view's is_conjoined_slave and is_converted_to_question
        attributes are set, as well as the edit view.
        """
        view = getMultiAdapter(
            (context, self.request),
            name='+bugtasks-and-nominations-table-row')
        view.is_converted_to_question = is_converted_to_question
        view.is_conjoined_slave = is_conjoined_slave
        if IBugTask.providedBy(context):
            view.target_link_title = self.getTargetLinkTitle(context.target)

        view.edit_view = getMultiAdapter(
            (context, self.request), name='+edit-form')
        view.edit_view.milestone_source = self.cached_milestone_source
        view.edit_view.user_is_subscribed = self.user_is_subscribed
        # Hint to optimize when there are many bugtasks.
        view.many_bugtasks = self.many_bugtasks
        return view

    def getBugTaskAndNominationViews(self):
        """Return the IBugTasks and IBugNominations views for this bug.

        Returns a list of views, sorted by the context's targetname,
        with upstream tasks sorted before distribution tasks, and
        nominations sorted after tasks. Approved nominations are not
        included in the returned results.
        """
        bug = self.context
        bugtasks = self.bugtasks

        upstream_tasks = [
            bugtask for bugtask in bugtasks
            if bugtask.product or bugtask.productseries]

        distro_tasks = [
            bugtask for bugtask in bugtasks
            if bugtask.distribution or bugtask.distroseries]

        upstream_tasks.sort(key=_by_targetname)
        distro_tasks.sort(key=_by_targetname)

        all_bugtasks = upstream_tasks + distro_tasks

        # Cache whether the bug was converted to a question, since
        # bug.getQuestionCreatedFromBug issues a db query each time it
        # is called.
        is_converted_to_question = bug.getQuestionCreatedFromBug() is not None
        # Insert bug nominations in between the appropriate tasks.
        bugtask_and_nomination_views = []
        # Having getNominations() get the list of bug nominations each
        # time it gets called in the for loop is expensive. Get the
        # nominations here, so we can pass it to getNominations() later
        # on.
        nominations = list(bug.getNominations())

        # Build a cache we can pass on to getConjoinedMaster(), so that
        # it doesn't have to iterate over all the bug tasks in each loop
        # iteration.
        bugtasks_by_package = bug.getBugTasksByPackageName(all_bugtasks)

        for bugtask in all_bugtasks:
            conjoined_master = bugtask.getConjoinedMaster(
                bugtasks, bugtasks_by_package)
            view = self._getTableRowView(
                bugtask, is_converted_to_question,
                conjoined_master is not None)
            bugtask_and_nomination_views.append(view)
            target = bugtask.product or bugtask.distribution
            if not target:
                continue

            target_nominations = bug.getNominations(
                target, nominations=nominations)
            bugtask_and_nomination_views.extend(
                self._getTableRowView(
                    nomination, is_converted_to_question, False)
                for nomination in target_nominations
                if nomination.status != BugNominationStatus.APPROVED
                )

        # Fill the ValidPersonOrTeamCache cache (using getValidPersons()),
        # so that checking person.is_valid_person, when rendering the
        # link, won't issue a DB query.
        assignees = set(
            bugtask.assignee for bugtask in all_bugtasks
            if bugtask.assignee is not None)
        reporters = set(
            bugtask.owner for bugtask in all_bugtasks)
        getUtility(IPersonSet).getValidPersons(assignees.union(reporters))

        return bugtask_and_nomination_views

    @property
    def current_bugtask(self):
        """Return the current `IBugTask`.

        'current' is determined by simply looking in the ILaunchBag utility.
        """
        return getUtility(ILaunchBag).bugtask

    def displayAlsoAffectsLinks(self):
        """Return True if the Also Affects links should be displayed."""
        # Hide the links when the bug is viewed in a CVE context
        return self.request.getNearest(ICveSet) == (None, None)

    @property
    def current_user_affected_status(self):
        """Is the current user marked as affected by this bug?"""
        return self.context.isUserAffected(self.user)

    @property
    def current_user_affected_js_status(self):
        """A javascript literal indicating if the user is affected."""
        affected = self.current_user_affected_status
        if affected is None:
            return 'null'
        elif affected:
            return 'true'
        else:
            return 'false'

    @property
    def other_users_affected_count(self):
        """The number of other users affected by this bug."""
        if self.current_user_affected_status:
            return self.context.users_affected_count - 1
        else:
            return self.context.users_affected_count

    @property
    def affected_statement(self):
        """The default "this bug affects" statement to show.

        The outputs of this method should be mirrored in
        MeTooChoiceSource._getSourceNames() (Javascript).
        """
        if self.other_users_affected_count == 1:
            if self.current_user_affected_status is None:
                return "This bug affects 1 person. Does this bug affect you?"
            elif self.current_user_affected_status:
                return "This bug affects you and 1 other person"
            else:
                return "This bug affects 1 person, but not you"
        elif self.other_users_affected_count > 1:
            if self.current_user_affected_status is None:
                return (
                    "This bug affects %d people. Does this bug "
                    "affect you?" % (self.other_users_affected_count))
            elif self.current_user_affected_status:
                return "This bug affects you and %d other people" % (
                    self.other_users_affected_count)
            else:
                return "This bug affects %d people, but not you" % (
                    self.other_users_affected_count)
        else:
            if self.current_user_affected_status is None:
                return "Does this bug affect you?"
            elif self.current_user_affected_status:
                return "This bug affects you"
            else:
                return "This bug doesn't affect you"

    @property
    def anon_affected_statement(self):
        """The "this bug affects" statement to show to anonymous users.

        The outputs of this method should be mirrored in
        MeTooChoiceSource._getSourceNames() (Javascript).
        """
        if self.context.users_affected_count == 1:
            return "This bug affects 1 person"
        elif self.context.users_affected_count > 1:
            return "This bug affects %d people" % (
                self.context.users_affected_count)
        else:
            return None


class BugTaskTableRowView(LaunchpadView):
    """Browser class for rendering a bugtask row on the bug page."""

    is_conjoined_slave = None
    is_converted_to_question = None
    target_link_title = None
    many_bugtasks = False

    def canSeeTaskDetails(self):
        """Whether someone can see a task's status details.

        Return True if this is not a conjoined task, and the bug is
        not a duplicate, and a question was not made from this report.
        It is independent of whether they can *change* the status; you
        need to expand the details to see any milestone set.
        """
        assert self.is_conjoined_slave is not None, (
            'is_conjoined_slave should be set before rendering the page.')
        assert self.is_converted_to_question is not None, (
            'is_converted_to_question should be set before rendering the'
            ' page.')
        return (self.displayEditForm() and
                not self.is_conjoined_slave and
                self.context.bug.duplicateof is None and
                not self.is_converted_to_question)

    def getTaskRowCSSClass(self):
        """The appropriate CSS class for the row in the Affects table.

        Currently this consists solely of highlighting the current context.
        """
        bugtask = self.context
        if bugtask == getUtility(ILaunchBag).bugtask:
            return 'highlight'
        else:
            return None

    def shouldIndentTask(self):
        """Should this task be indented in the task listing on the bug page?

        Returns True or False.
        """
        bugtask = self.context
        return (IDistroSeriesBugTask.providedBy(bugtask) or
                IProductSeriesBugTask.providedBy(bugtask))

    def taskLink(self):
        """Return the proper link to the bugtask whether it's editable."""
        user = getUtility(ILaunchBag).user
        bugtask = self.context
        if check_permission('launchpad.Edit', user):
            return canonical_url(bugtask) + "/+editstatus"
        else:
            return canonical_url(bugtask) + "/+viewstatus"

    def _getSeriesTargetNameHelper(self, bugtask):
        """Return the short name of bugtask's targeted series."""
        if IDistroSeriesBugTask.providedBy(bugtask):
            return bugtask.distroseries.name.capitalize()
        elif IProductSeriesBugTask.providedBy(bugtask):
            return bugtask.productseries.name.capitalize()
        else:
            assert (
                "Expected IDistroSeriesBugTask or IProductSeriesBugTask. "
                "Got: %r" % bugtask)

    def getSeriesTargetName(self):
        """Get the series to which this task is targeted."""
        return self._getSeriesTargetNameHelper(self.context)

    def getConjoinedMasterName(self):
        """Get the conjoined master's name for displaying."""
        return self._getSeriesTargetNameHelper(self.context.conjoined_master)

    @property
    def bugtask_icon(self):
        """Which icon should be shown for the task, if any?"""
        return getAdapter(self.context, IPathAdapter, 'image').sprite_css()

    def displayEditForm(self):
        """Return true if the BugTask edit form should be shown."""
        # Hide the edit form when the bug is viewed in a CVE context
        return self.request.getNearest(ICveSet) == (None, None)

    @property
    def status_widget_items(self):
        """The available status items as JSON."""
        if self.user is not None:
            # We shouldn't have to build our vocabulary out of (item.title,
            # item) tuples -- iterating over an EnumeratedType gives us
            # ITokenizedTerms that we could use. However, the terms generated
            # by EnumeratedType have their name as the token and here we need
            # the title as the token for backwards compatibility.
            status_items = [
                (item.title, item) for item in BugTaskStatus.items
                if item != BugTaskStatus.UNKNOWN]

            disabled_items = [status for status in BugTaskStatus.items
                if not self.context.canTransitionToStatus(status, self.user)]

            items = vocabulary_to_choice_edit_items(
                SimpleVocabulary.fromItems(status_items),
                css_class_prefix='status',
                disabled_items=disabled_items)
        else:
            items = '[]'

        return items

    @property
    def importance_widget_items(self):
        """The available status items as JSON."""
        if self.user is not None:
            # We shouldn't have to build our vocabulary out of (item.title,
            # item) tuples -- iterating over an EnumeratedType gives us
            # ITokenizedTerms that we could use. However, the terms generated
            # by EnumeratedType have their name as the token and here we need
            # the title as the token for backwards compatibility.
            importance_items = [
                (item.title, item) for item in BugTaskImportance.items
                if item != BugTaskImportance.UNKNOWN]

            items = vocabulary_to_choice_edit_items(
                SimpleVocabulary.fromItems(importance_items),
                css_class_prefix='importance')
        else:
            items = '[]'

        return items

    @property
    def milestone_widget_items(self):
        """The available milestone items as JSON."""
        if self.user is not None:
            items = vocabulary_to_choice_edit_items(
                MilestoneVocabulary(self.context),
                value_fn=lambda item: canonical_url(
                    item, request=IWebServiceClientRequest(self.request)))
            items.append({
                "name": "Remove milestone",
                "disabled": False,
                "value": None})
        else:
            items = '[]'

        return items

    @property
    def target_has_milestones(self):
        """Are there any milestones we can target?"""
        return list(MilestoneVocabulary(self.context)) != []

    def bugtask_canonical_url(self):
        """Return the canonical url for the bugtask."""
        return canonical_url(self.context)

    @property
    def user_can_edit_importance(self):
        """Can the user edit the Importance field?

        If yes, return True, otherwise return False.
        """
        return self.context.userCanEditImportance(self.user)

    @property
    def user_can_edit_milestone(self):
        """Can the user edit the Milestone field?

        If yes, return True, otherwise return False.
        """
        return self.context.userCanEditMilestone(self.user)

    def js_config(self):
        """Configuration for the JS widgets on the row, JSON-serialized."""
        return dumps({
            'row_id': 'tasksummary%s' % self.context.id,
            'bugtask_path': '/'.join(
                [''] + canonical_url(self.context).split('/')[3:]),
            'prefix': get_prefix(self.context),
            'target_is_product': IProduct.providedBy(self.context.target),
            'status_widget_items': self.status_widget_items,
            'status_value': self.context.status.title,
            'importance_widget_items': self.importance_widget_items,
            'importance_value': self.context.importance.title,
            'milestone_widget_items': self.milestone_widget_items,
            'milestone_value': (self.context.milestone and
                                canonical_url(
                                    self.context.milestone,
                                    request=IWebServiceClientRequest(
                                        self.request)) or
                                None),
            'user_can_edit_milestone': self.user_can_edit_milestone,
            'user_can_edit_status': not self.context.bugwatch,
            'user_can_edit_importance': (
                self.user_can_edit_importance and
                not self.context.bugwatch)})


class BugsBugTaskSearchListingView(BugTaskSearchListingView):
    """Search all bug reports."""

    columns_to_show = ["id", "summary", "bugtargetdisplayname",
                       "importance", "status", "heat"]
    schema = IFrontPageBugTaskSearch
    custom_widget('scope', ProjectScopeWidget)
    page_title = 'Search'

    def initialize(self):
        """Initialize the view for the request."""
        BugTaskSearchListingView.initialize(self)
        if not self._isRedirected():
            self._redirectToSearchContext()

    def _redirectToSearchContext(self):
        """Check wether a target was given and redirect to it.

        All the URL parameters will be passed on to the target's +bugs
        page.

        If the target widget contains errors, redirect to the front page
        which will handle the error.
        """
        try:
            search_target = self.widgets['scope'].getInputValue()
        except InputErrors:
            query_string = self.request['QUERY_STRING']
            bugs_url = "%s?%s" % (canonical_url(self.context), query_string)
            self.request.response.redirect(bugs_url)
        else:
            if search_target is not None:
                query_string = self.request['QUERY_STRING']
                search_url = "%s/+bugs?%s" % (
                    canonical_url(search_target), query_string)
                self.request.response.redirect(search_url)

    def getSearchPageHeading(self):
        """Return the heading to search all Bugs."""
        return "Search all bug reports"

    @property
    def label(self):
        return self.getSearchPageHeading()


class BugTaskPrivacyAdapter:
    """Provides `IObjectPrivacy` for `IBugTask`."""

    implements(IObjectPrivacy)

    def __init__(self, context):
        self.context = context

    @property
    def is_private(self):
        """Return True if the bug is private, otherwise False."""
        return self.context.bug.private


# XXX mars 2008-08-25 bug=261188
# This whole class hierarchy should be replaced with something more
# specific, ie. a class that generates BugTask page titles.
class BugTaskSOP(StructuralObjectPresentation):
    """Provides the structural heading for `IBugTask`."""

    def getIntroHeading(self):
        """Return None."""
        return None

    def getMainHeading(self):
        """Return the heading using the BugTask."""
        bugtask = self.context
        if INullBugTask.providedBy(bugtask):
            return 'Bug #%s is not in %s' % (
                bugtask.bug.id, bugtask.bugtargetdisplayname)
        else:
            return 'Bug #%s in %s' % (
                bugtask.bug.id, bugtask.bugtargetdisplayname)

    def listChildren(self, num):
        """Return an empty list."""
        return []

    def listAltChildren(self, num):
        """Return None."""
        return None


class BugTaskCreateQuestionView(LaunchpadFormView):
    """View for creating a question from a bug."""
    schema = ICreateQuestionFromBugTaskForm

    def setUpFields(self):
        """See `LaunchpadFormView`."""
        LaunchpadFormView.setUpFields(self)
        if not self.can_be_a_question:
            self.form_fields = self.form_fields.omit('comment')

    @property
    def next_url(self):
        """See `LaunchpadFormView`."""
        return canonical_url(self.context)

    @property
    def can_be_a_question(self):
        """Return True if this bug can become a question, otherwise False."""
        return self.context.bug.canBeAQuestion()

    @action('Convert this Bug into a Question', name='create')
    def create_action(self, action, data):
        """Create a question from this bug and set this bug to Invalid.

        The bugtask's status will be set to Invalid. The question
        will be linked to this bug.

        A question will not be created if a question was previously created,
        the pillar does not use Launchpad to track bugs, or there is more
        than one valid bugtask.
        """
        if not self.context.bug.canBeAQuestion():
            self.request.response.addNotification(
                'This bug could not be converted into a question.')
            return

        comment = data.get('comment', None)
        self.context.bug.convertToQuestion(self.user, comment=comment)

    label = 'Convert this bug to a question'

    page_title = label


class BugTaskRemoveQuestionView(LaunchpadFormView):
    """View for creating a question from a bug."""
    schema = IRemoveQuestionFromBugTaskForm

    def setUpFields(self):
        """See `LaunchpadFormView`."""
        LaunchpadFormView.setUpFields(self)
        if not self.has_question:
            self.form_fields = self.form_fields.omit('comment')

    @property
    def next_url(self):
        """See `LaunchpadFormView`."""
        return canonical_url(self.context)

    @property
    def has_question(self):
        """Return True if a question was created from this bug, or False."""
        return self.context.bug.getQuestionCreatedFromBug() is not None

    @action('Convert Back to Bug', name='remove')
    def remove_action(self, action, data):
        """Remove a question from this bug.

        The question will be unlinked from the bug. The question is not
        altered in any other way; it belongs to the question workflow.
        The bug's bugtasks are editable, though none are changed. Bug
        supervisors are responsible for updating the bugtasks.
        """
        question = self.context.bug.getQuestionCreatedFromBug()
        if question is None:
            self.request.response.addNotification(
                'This bug does not have a question to remove')
            return

        owner_is_subscribed = question.isSubscribed(self.context.bug.owner)
        question.unlinkBug(self.context.bug)
        # The question.owner was implicitly unsubscribed when the bug
        # was unlinked. We resubscribe the owner if he was subscribed.
        if owner_is_subscribed is True:
            self.context.bug.subscribe(question.owner, self.user)
        self.request.response.addNotification(
            structured(
                'Removed Question #%s: <a href="%s">%s<a>.',
                str(question.id),
                canonical_url(question),
                question.title))

        comment = data.get('comment', None)
        if comment is not None:
            self.context.bug.newMessage(
                owner=getUtility(ILaunchBag).user,
                subject=self.context.bug.followup_subject(),
                content=comment)

    @property
    def label(self):
        return ('Bug #%i - Convert this question back to a bug'
                % self.context.bug.id)

    page_title = label


class BugTaskExpirableListingView(LaunchpadView):
    """View for listing Incomplete bugs that can expire."""
    @property
    def can_show_expirable_bugs(self):
        """Return True or False if expirable bug listing can be shown."""
        return target_has_expirable_bugs_listing(self.context)

    @property
    def inactive_expiration_age(self):
        """Return the number of days an bug must be inactive to expire."""
        return config.malone.days_before_expiration

    @property
    def columns_to_show(self):
        """Show the columns that summarise expirable bugs."""
        if (IDistribution.providedBy(self.context)
            or IDistroSeries.providedBy(self.context)):
            return [
                'id', 'summary', 'packagename', 'date_last_updated', 'heat']
        else:
            return ['id', 'summary', 'date_last_updated', 'heat']

    @property
    def search(self):
        """Return an `ITableBatchNavigator` for the expirable bugtasks."""
        bugtaskset = getUtility(IBugTaskSet)
        bugtasks = bugtaskset.findExpirableBugTasks(
            0, user=self.user, target=self.context)
        return BugListingBatchNavigator(
            bugtasks, self.request, columns_to_show=self.columns_to_show,
            size=config.malone.buglist_batch_size)

    @property
    def page_title(self):
        return "Bugs that can expire in %s" % self.context.title


class BugActivityItem:
    """A decorated BugActivity."""
    delegates(IBugActivity, 'activity')

    # The regular expression we use for matching bug task changes.
    bugtask_change_re = re.compile(
        '(?P<target>[a-z0-9][a-z0-9\+\.\-]+( \([A-Za-z0-9\s]+\))?): '
        '(?P<attribute>assignee|importance|milestone|status)')

    def __init__(self, activity):
        self.activity = activity

    @property
    def target(self):
        """Return the target of this BugActivityItem.

        `target` is determined based on the `whatchanged` string of the
        original BugAcitivity.

        :return: The target name of the item if `whatchanged` is of the
        form <target_name>: <attribute>. Otherwise, return None.
        """
        match = self.bugtask_change_re.match(self.whatchanged)
        if match is None:
            return None
        else:
            return match.groupdict()['target']

    @property
    def attribute(self):
        """Return the attribute changed in this BugActivityItem.

        `attribute` is determined based on the `whatchanged` string of the
        original BugAcitivity.

        :return: The attribute name of the item if `whatchanged` is of
            the form <target_name>: <attribute>. Otherwise, return the
            original `whatchanged` string.
        """
        match = self.bugtask_change_re.match(self.whatchanged)
        if match is None:
            return self.whatchanged
        else:
            return match.groupdict()['attribute']

    @property
    def change_summary(self):
        """Return a formatted summary of the change."""
        return self.attribute

    @property
    def _formatted_tags_change(self):
        """Return a tags change as lists of added and removed tags."""
        assert self.whatchanged == 'tags', (
            "Can't return a formatted tags change for a change in %s."
            % self.whatchanged)

        # Turn the strings of newvalue and oldvalue into sets so we
        # can work out the differences.
        if self.newvalue != '':
            new_tags = set(re.split('\s+', self.newvalue))
        else:
            new_tags = set()

        if self.oldvalue != '':
            old_tags = set(re.split('\s+', self.oldvalue))
        else:
            old_tags = set()

        added_tags = sorted(new_tags.difference(old_tags))
        removed_tags = sorted(old_tags.difference(new_tags))

        return_string = ''
        if len(added_tags) > 0:
            return_string = "added: %s\n" % ' '.join(added_tags)
        if len(removed_tags) > 0:
            return_string = (
                return_string + "removed: %s" % ' '.join(removed_tags))

        # Trim any leading or trailing \ns and then convert the to
        # <br />s so they're displayed correctly.
        return return_string.strip('\n')

    @property
    def change_details(self):
        """Return a detailed description of the change."""
        # Our default return dict. We may mutate this depending on
        # what's changed.
        return_dict = {
            'old_value': self.oldvalue,
            'new_value': self.newvalue,
            }
        if self.attribute == 'summary':
            # We display summary changes as a unified diff, replacing
            # \ns with <br />s so that the lines are separated properly.
            diff = cgi.escape(
                get_unified_diff(self.oldvalue, self.newvalue, 72), True)
            return diff.replace("\n", "<br />")

        elif self.attribute == 'description':
            # Description changes can be quite long, so we just return
            # 'updated' rather than returning the whole new description
            # or a diff.
            return 'updated'

        elif self.attribute == 'tags':
            # We special-case tags because we can work out what's been
            # added and what's been removed.
            return self._formatted_tags_change.replace('\n', '<br />')

        elif self.attribute == 'assignee':
            for key in return_dict:
                if return_dict[key] is None:
                    return_dict[key] = 'nobody'

        elif self.attribute == 'milestone':
            for key in return_dict:
                if return_dict[key] is None:
                    return_dict[key] = 'none'

        else:
            # Our default state is to just return oldvalue and newvalue.
            # Since we don't necessarily know what they are, we escape
            # them.
            for key in return_dict:
                return_dict[key] = cgi.escape(return_dict[key])

        return "%(old_value)s &#8594; %(new_value)s" % return_dict


class BugTaskBreadcrumb(Breadcrumb):
    """Breadcrumb for an `IBugTask`."""

    def __init__(self, context):
        super(BugTaskBreadcrumb, self).__init__(context)
        # If the user does not have permission to view the bug for
        # whatever reason, raise ComponentLookupError.
        try:
            context.bug.displayname
        except Unauthorized:
            raise ComponentLookupError()

    @property
    def text(self):
        return self.context.bug.displayname<|MERGE_RESOLUTION|>--- conflicted
+++ resolved
@@ -114,11 +114,7 @@
     INominationsReviewTableBatchNavigator, INullBugTask, IPersonBugTaskSearch,
     IProductSeriesBugTask, IRemoveQuestionFromBugTaskForm, IUpstreamBugTask,
     IUpstreamProductBugTaskSearch, UNRESOLVED_BUGTASK_STATUSES,
-<<<<<<< HEAD
-    RESOLVED_BUGTASK_STATUSES)
-=======
     UNRESOLVED_PLUS_FIXRELEASED_BUGTASK_STATUSES)
->>>>>>> e86db8a9
 from lp.bugs.interfaces.bugtracker import BugTrackerType
 from lp.bugs.interfaces.cve import ICveSet
 from lp.registry.interfaces.distribution import IDistribution
@@ -1890,11 +1886,7 @@
         """A count of unresolved bugs with patches."""
         return self.context.searchTasks(
             None, user=self.user,
-<<<<<<< HEAD
-            status=(UNRESOLVED_BUGTASK_STATUSES + RESOLVED_BUGTASK_STATUSES),
-=======
             status=UNRESOLVED_PLUS_FIXRELEASED_BUGTASK_STATUSES,
->>>>>>> e86db8a9
             omit_duplicates=True, has_patch=True).count()
 
 
