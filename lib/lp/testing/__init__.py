# Copyright 2009, 2010 Canonical Ltd.  This software is licensed under the
# GNU Affero General Public License version 3 (see the file LICENSE).

# pylint: disable-msg=W0401,C0301,F0401


from __future__ import with_statement


__metaclass__ = type
__all__ = [
    'ANONYMOUS',
    'build_yui_unittest_suite',
    'capture_events',
    'FakeTime',
    'get_lsb_information',
    'is_logged_in',
    'launchpadlib_for',
    'launchpadlib_credentials_for',
    'login',
    'login_person',
    'logout',
    'map_branch_contents',
    'normalize_whitespace',
    'oauth_access_token_for',
    'record_statements',
    'run_with_login',
    'run_with_storm_debug',
    'run_script',
    'TestCase',
    'TestCaseWithFactory',
    'test_tales',
    'time_counter',
    # XXX: This really shouldn't be exported from here. People should import
    # it from Zope.
    'verifyObject',
    'validate_mock_class',
    'WindmillTestCase',
    'with_anonymous_login',
    'YUIUnitTestCase',
    'ZopeTestInSubProcess',
    ]

<<<<<<< HEAD
from contextlib import contextmanager
import copy
=======
>>>>>>> 6173a4e3
from datetime import datetime, timedelta
from inspect import getargspec, getmembers, getmro, isclass, ismethod
import os
from pprint import pformat
import shutil
import subprocess
import subunit
import sys
import tempfile
import time
import unittest

from bzrlib.branch import Branch as BzrBranch
from bzrlib.bzrdir import BzrDir, format_registry
from bzrlib.transport import get_transport

import pytz
from storm.expr import Variable
from storm.store import Store
from storm.tracer import install_tracer, remove_tracer_type

import testtools
import transaction

from twisted.python.util import mergeFunctionMetadata

from windmill.authoring import WindmillTestClient

from zope.component import getUtility
import zope.event
from zope.interface.verify import verifyClass, verifyObject
from zope.security.proxy import (
    isinstance as zope_isinstance, removeSecurityProxy)
from zope.testing.testrunner.runner import TestResult as ZopeTestResult

from canonical.launchpad.webapp import errorlog
from canonical.config import config
from canonical.launchpad.webapp.interaction import ANONYMOUS
from canonical.launchpad.webapp.interfaces import ILaunchBag
from canonical.launchpad.windmill.testing import constants
from lp.codehosting.vfs import branch_id_to_path, get_multi_server
# Import the login and logout functions here as it is a much better
# place to import them from in tests.
from lp.testing._login import (
    is_logged_in, login, login_person, logout)
# canonical.launchpad.ftests expects test_tales to be imported from here.
# XXX: JonathanLange 2010-01-01: Why?!
from lp.testing._tales import test_tales
from lp.testing._webservice import (
    launchpadlib_credentials_for, launchpadlib_for, oauth_access_token_for)

# zope.exception demands more of frame objects than twisted.python.failure
# provides in its fake frames.  This is enough to make it work with them
# as of 2009-09-16.  See https://bugs.edge.launchpad.net/bugs/425113.
from twisted.python.failure import _Frame
_Frame.f_locals = property(lambda self: {})


class FakeTime:
    """Provides a controllable implementation of time.time().

    You can either advance the time manually using advance() or have it done
    automatically using next_now(). The amount of seconds to advance the
    time by is set during initialization but can also be changed for single
    calls of advance() or next_now().

    >>> faketime = FakeTime(1000)
    >>> print faketime.now()
    1000
    >>> print faketime.now()
    1000
    >>> faketime.advance(10)
    >>> print faketime.now()
    1010
    >>> print faketime.next_now()
    1011
    >>> print faketime.next_now(100)
    1111
    >>> faketime = FakeTime(1000, 5)
    >>> print faketime.next_now()
    1005
    >>> print faketime.next_now()
    1010
    """

    def __init__(self, start=None, advance=1):
        """Set up the instance.

        :param start: The value that will initially be returned by `now()`.
            If None, the current time will be used.
        :param advance: The value in secounds to advance the clock by by
            default.
        """
        if start is not None:
            self._now = start
        else:
            self._now = time.time()
        self._advance = advance

    def advance(self, amount=None):
        """Advance the value that will be returned by `now()`.

        :param amount: The amount of seconds to advance the value by.
            If None, the configured default value will be used.
        """
        if amount is None:
            self._now += self._advance
        else:
            self._now += amount

    def now(self):
        """Use this bound method instead of time.time in tests."""
        return self._now

    def next_now(self, amount=None):
        """Read the current time and advance it.

        Calls advance() and returns the current value of now().
        :param amount: The amount of seconds to advance the value by.
            If None, the configured default value will be used.
        """
        self.advance(amount)
        return self.now()


class StormStatementRecorder:
    """A storm tracer to count queries."""

    def __init__(self):
        self.statements = []

    def connection_raw_execute(self, ignored, raw_cursor, statement, params):
        """Increment the counter.  We don't care about the args."""

        raw_params = []
        for param in params:
            if isinstance(param, Variable):
                raw_params.append(param.get())
            else:
                raw_params.append(param)
        raw_params = tuple(raw_params)
        self.statements.append("%r, %r" % (statement, raw_params))


def record_statements(function, *args, **kwargs):
    """Run the function and record the sql statements that are executed.

    :return: a tuple containing the return value of the function,
        and a list of sql statements.
    """
    recorder = StormStatementRecorder()
    try:
        install_tracer(recorder)
        ret = function(*args, **kwargs)
    finally:
        remove_tracer_type(StormStatementRecorder)
    return (ret, recorder.statements)


def run_with_storm_debug(function, *args, **kwargs):
    """A helper function to run a function with storm debug tracing on."""
    from storm.tracer import debug
    debug(True)
    try:
        return function(*args, **kwargs)
    finally:
        debug(False)


class TestCase(testtools.TestCase):
    """Provide Launchpad-specific test facilities."""

    def installFixture(self, fixture):
        """Install 'fixture', an object that has a `setUp` and `tearDown`.

        `installFixture` will run 'fixture.setUp' and schedule
        'fixture.tearDown' to be run during the test's tear down (using
        `addCleanup`).

        :param fixture: Any object that has a `setUp` and `tearDown` method.
        """
        fixture.setUp()
        self.addCleanup(fixture.tearDown)

    def makeTemporaryDirectory(self):
        """Create a temporary directory, and return its path."""
        tempdir = tempfile.mkdtemp()
        self.addCleanup(shutil.rmtree, tempdir)
        return tempdir

    def assertProvides(self, obj, interface):
        """Assert 'obj' correctly provides 'interface'."""
        self.assertTrue(
            interface.providedBy(obj),
            "%r does not provide %r." % (obj, interface))
        self.assertTrue(
            verifyObject(interface, obj),
            "%r claims to provide %r but does not do so correctly."
            % (obj, interface))

    def assertClassImplements(self, cls, interface):
        """Assert 'cls' may correctly implement 'interface'."""
        self.assertTrue(
            verifyClass(interface, cls),
            "%r does not correctly implement %r." % (cls, interface))

    def assertNotifies(self, event_type, callable_obj, *args, **kwargs):
        """Assert that a callable performs a given notification.

        :param event_type: The type of event that notification is expected
            for.
        :param callable_obj: The callable to call.
        :param *args: The arguments to pass to the callable.
        :param **kwargs: The keyword arguments to pass to the callable.
        :return: (result, event), where result was the return value of the
            callable, and event is the event emitted by the callable.
        """
        result, events = capture_events(callable_obj, *args, **kwargs)
        if len(events) == 0:
            raise AssertionError('No notification was performed.')
        elif len(events) > 1:
            raise AssertionError('Too many (%d) notifications performed.'
                % len(events))
        elif not isinstance(events[0], event_type):
            raise AssertionError('Wrong event type: %r (expected %r).' %
                (events[0], event_type))
        return result, events[0]

    def assertNoNotification(self, callable_obj, *args, **kwargs):
        """Assert that no notifications are generated by the callable.

        :param callable_obj: The callable to call.
        :param *args: The arguments to pass to the callable.
        :param **kwargs: The keyword arguments to pass to the callable.
        """
        result, events = capture_events(callable_obj, *args, **kwargs)
        if len(events) == 1:
            raise AssertionError('An event was generated: %r.' % events[0])
        elif len(events) > 1:
            raise AssertionError('Events were generated: %s.' %
                                 ', '.join([repr(event) for event in events]))
        return result

    def assertNoNewOops(self, old_oops):
        """Assert that no oops has been recorded since old_oops."""
        oops = errorlog.globalErrorUtility.getLastOopsReport()
        if old_oops is None:
            self.assertIs(None, oops)
        else:
            self.assertEqual(oops.id, old_oops.id)

    def assertSqlAttributeEqualsDate(self, sql_object, attribute_name, date):
        """Fail unless the value of the attribute is equal to the date.

        Use this method to test that date value that may be UTC_NOW is equal
        to another date value. Trickery is required because SQLBuilder truth
        semantics cause UTC_NOW to appear equal to all dates.

        :param sql_object: a security-proxied SQLObject instance.
        :param attribute_name: the name of a database column in the table
            associated to this object.
        :param date: `datetime.datetime` object or `UTC_NOW`.
        """
        # XXX: Aaron Bentley 2008-04-14: Probably does not belong here, but
        # better location not clear. Used primarily for testing ORM objects,
        # which ought to use factory.
        sql_object = removeSecurityProxy(sql_object)
        sql_class = type(sql_object)
        store = Store.of(sql_object)
        found_object = store.find(
            sql_class, **({'id': sql_object.id, attribute_name: date})).one()
        if found_object is None:
            self.fail(
                "Expected %s to be %s, but it was %s."
                % (attribute_name, date, getattr(sql_object, attribute_name)))

    def assertEqual(self, a, b, message=''):
        """Assert that 'a' equals 'b'."""
        if a == b:
            return
        if message:
            message += '\n'
        self.fail("%snot equal:\na = %s\nb = %s\n"
                  % (message, pformat(a), pformat(b)))

    def assertIsInstance(self, instance, assert_class):
        """Assert that an instance is an instance of assert_class.

        instance and assert_class have the same semantics as the parameters
        to isinstance.
        """
        self.assertTrue(zope_isinstance(instance, assert_class),
            '%r is not an instance of %r' % (instance, assert_class))

    def assertIsNot(self, expected, observed, msg=None):
        """Assert that `expected` is not the same object as `observed`."""
        if msg is None:
            msg = "%r is %r" % (expected, observed)
        self.assertTrue(expected is not observed, msg)

    def assertContentEqual(self, iter1, iter2):
        """Assert that 'iter1' has the same content as 'iter2'."""
        list1 = sorted(iter1)
        list2 = sorted(iter2)
        self.assertEqual(
            list1, list2, '%s != %s' % (pformat(list1), pformat(list2)))

    def assertRaisesWithContent(self, exception, exception_content,
                                func, *args):
        """Check if the given exception is raised with given content.

        If the exception isn't raised or the exception_content doesn't
        match what was raised an AssertionError is raised.
        """
        err = self.assertRaises(exception, func, *args)
        self.assertEqual(exception_content, str(err))

    def assertBetween(self, lower_bound, variable, upper_bound):
        """Assert that 'variable' is strictly between two boundaries."""
        self.assertTrue(
            lower_bound < variable < upper_bound,
            "%r < %r < %r" % (lower_bound, variable, upper_bound))

    def pushConfig(self, section, **kwargs):
        """Push some key-value pairs into a section of the config.

        The config values will be restored during test tearDown.
        """
        name = self.factory.getUniqueString()
        body = '\n'.join(["%s: %s" % (k, v) for k, v in kwargs.iteritems()])
        config.push(name, "\n[%s]\n%s\n" % (section, body))
        self.addCleanup(config.pop, name)

    def setUp(self):
        testtools.TestCase.setUp(self)
        from lp.testing.factory import ObjectFactory
        self.factory = ObjectFactory()

    def assertStatementCount(self, expected_count, function, *args, **kwargs):
        """Assert that the expected number of SQL statements occurred.

        :return: Returns the result of calling the function.
        """
        ret, statements = record_statements(function, *args, **kwargs)
        if len(statements) != expected_count:
            self.fail(
                "Expected %d statements, got %d:\n%s"
                % (expected_count, len(statements), "\n".join(statements)))
        return ret

    def useTempDir(self):
        """Use a temporary directory for this test."""
        tempdir = self.makeTemporaryDirectory()
        cwd = os.getcwd()
        os.chdir(tempdir)
        self.addCleanup(os.chdir, cwd)


class TestCaseWithFactory(TestCase):

    def setUp(self, user=ANONYMOUS):
        TestCase.setUp(self)
        login(user)
        self.addCleanup(logout)
        from lp.testing.factory import LaunchpadObjectFactory
        self.factory = LaunchpadObjectFactory()
        self.real_bzr_server = False

    def getUserBrowser(self, url=None, user=None, password='test'):
        """Return a Browser logged in as a fresh user, maybe opened at `url`.

        :param user: The user to open a browser for.
        :param password: The password to use.  (This cannot be determined
            because it's stored as a hash.)
        """
        # Do the import here to avoid issues with import cycles.
        from canonical.launchpad.testing.pages import setupBrowser
        login(ANONYMOUS)
        if user is None:
            user = self.factory.makePerson(password=password)
        naked_user = removeSecurityProxy(user)
        email = naked_user.preferredemail.email
        logout()
        browser = setupBrowser(
            auth="Basic %s:%s" % (str(email), password))
        if url is not None:
            browser.open(url)
        return browser

    def createBranchAtURL(self, branch_url, format=None):
        """Create a branch at the supplied URL.

        The branch will be scheduled for deletion when the test terminates.
        :param branch_url: The URL to create the branch at.
        :param format: The format of branch to create.
        """
        if format is not None and isinstance(format, basestring):
            format = format_registry.get(format)()
        transport = get_transport(branch_url)
        if not self.real_bzr_server:
            # for real bzr servers, the prefix always exists.
            transport.create_prefix()
        self.addCleanup(transport.delete_tree, '.')
        return BzrDir.create_branch_convenience(
            branch_url, format=format)

    def create_branch_and_tree(self, tree_location=None, product=None,
                               hosted=False, db_branch=None, format=None,
                               **kwargs):
        """Create a database branch, bzr branch and bzr checkout.

        :param tree_location: The path on disk to create the tree at.
        :param product: The product to associate with the branch.
        :param hosted: If True, create in the hosted area.  Otherwise, create
            in the mirrored area.
        :param db_branch: If supplied, the database branch to use.
        :param format: Override the default bzrdir format to create.
        :return: a `Branch` and a workingtree.
        """
        if db_branch is None:
            if product is None:
                db_branch = self.factory.makeAnyBranch(**kwargs)
            else:
                db_branch = self.factory.makeProductBranch(product, **kwargs)
        if hosted:
            branch_url = db_branch.getPullURL()
        else:
            branch_url = db_branch.warehouse_url
        if self.real_bzr_server:
            transaction.commit()
        bzr_branch = self.createBranchAtURL(branch_url, format=format)
        if tree_location is None:
            tree_location = tempfile.mkdtemp()
            self.addCleanup(lambda: shutil.rmtree(tree_location))
        return db_branch, bzr_branch.create_checkout(
            tree_location, lightweight=True)

    def createBzrBranch(self, db_branch, parent=None):
        """Create a bzr branch for a database branch.

        :param db_branch: The database branch to create the branch for.
        :param parent: If supplied, the bzr branch to use as a parent.
        """
        bzr_branch = self.createBranchAtURL(db_branch.warehouse_url)
        if parent:
            bzr_branch.pull(parent)
        return bzr_branch

    @staticmethod
    def getBranchPath(branch, base):
        """Return the path of the branch in the mirrored area.

        This always uses the configured mirrored area, ignoring whatever
        server might be providing lp-mirrored: urls.
        """
        # XXX gary 2009-5-28 bug 381325
        # This is a work-around for some failures on PQM, arguably caused by
        # relying on test set-up that is happening in the Makefile rather than
        # the actual test set-up.
        get_transport(base).create_prefix()
        return os.path.join(base, branch_id_to_path(branch.id))

    def createMirroredBranchAndTree(self):
        """Create a database branch, bzr branch and bzr checkout.

        This always uses the configured mirrored area, ignoring whatever
        server might be providing lp-mirrored: urls.

        Unlike normal codehosting operation, the working tree is stored in the
        branch directory.

        The branch and tree files are automatically deleted at the end of the
        test.

        :return: a `Branch` and a workingtree.
        """
        db_branch = self.factory.makeAnyBranch()
        bzr_branch = self.createBranchAtURL(self.getBranchPath(
                db_branch, config.codehosting.internal_branch_by_id_root))
        return db_branch, bzr_branch.bzrdir.open_workingtree()

    def useTempBzrHome(self):
        self.useTempDir()
        # Avoid leaking local user configuration into tests.
        old_bzr_home = os.environ.get('BZR_HOME')
        def restore_bzr_home():
            if old_bzr_home is None:
                del os.environ['BZR_HOME']
            else:
                os.environ['BZR_HOME'] = old_bzr_home
        os.environ['BZR_HOME'] = os.getcwd()
        self.addCleanup(restore_bzr_home)

    def useBzrBranches(self, real_server=False, direct_database=False):
        """Prepare for using bzr branches.

        This sets up support for lp-hosted and lp-mirrored URLs,
        changes to a temp directory, and overrides the bzr home directory.

        :param real_server: If true, use the "real" code hosting server,
            using an xmlrpc server, etc.
        """
        from lp.codehosting.scanner.tests.test_bzrsync import (
            FakeTransportServer)
        self.useTempBzrHome()
        self.real_bzr_server = real_server
        if real_server:
            server = get_multi_server(
                write_hosted=True, write_mirrored=True,
                direct_database=direct_database)
            server.start_server()
            self.addCleanup(server.destroy)
        else:
            os.mkdir('lp-mirrored')
            mirror_server = FakeTransportServer(get_transport('lp-mirrored'))
            mirror_server.start_server()
            self.addCleanup(mirror_server.stop_server)
            os.mkdir('lp-hosted')
            hosted_server = FakeTransportServer(
                get_transport('lp-hosted'), url_prefix='lp-hosted:///')
            hosted_server.start_server()
            self.addCleanup(hosted_server.stop_server)


class WindmillTestCase(TestCaseWithFactory):
    """A TestCase class for Windmill tests.

    It provides a WindmillTestClient (self.client) with Launchpad's front
    page loaded.
    """

    suite_name = ''

    def setUp(self):
        TestCaseWithFactory.setUp(self)
        self.client = WindmillTestClient(self.suite_name)
        # Load the front page to make sure we don't get fooled by stale pages
        # left by the previous test. (For some reason, when you create a new
        # WindmillTestClient you get a new session and everything, but if you
        # do anything before you open() something you'd be operating on the
        # page that was last accessed by the previous test, which is the cause
        # of things like https://launchpad.net/bugs/515494)
        self.client.open(url=u'http://launchpad.dev:8085')


class YUIUnitTestCase(WindmillTestCase):

    layer = None
    suite_name = ''

    _yui_results = None
    _view_name = u'http://launchpad.dev:8085/+yui-unittest/'

    def initialize(self, test_path):
        self.test_path = test_path
        self.yui_runner_url = self._view_name + test_path

    def setUp(self):
        super(YUIUnitTestCase, self).setUp()
        client = self.client
        client.open(url=self.yui_runner_url)
        client.waits.forPageLoad(timeout=constants.PAGE_LOAD)
        client.waits.forElement(id='complete')
        response = client.commands.getPageText()
        self._yui_results = {}
        # Maybe testing.pages should move to lp to avoid circular imports.
        from canonical.launchpad.testing.pages import find_tags_by_class
        entries = find_tags_by_class(
            response['result'], 'yui-console-entry-TestRunner')
        for entry in entries:
            category = entry.find(
                attrs={'class': 'yui-console-entry-cat'})
            if category is None:
                continue
            result = category.string
            if result not in ('pass', 'fail'):
                continue
            message = entry.pre.string
            test_name, ignore = message.split(':', 1)
            self._yui_results[test_name] = dict(
                result=result, message=message)

    def runTest(self):
        if self._yui_results is None or len(self._yui_results) == 0:
            self.fail("Test harness or js failed.")
        for test_name in self._yui_results:
            result = self._yui_results[test_name]
            self.assertTrue('pass' == result['result'],
                    'Failure in %s.%s: %s' % (
                        self.test_path, test_name, result['message']))


def build_yui_unittest_suite(app_testing_path, yui_test_class):
    suite = unittest.TestSuite()
    testing_path = os.path.join(config.root, 'lib', app_testing_path)
    unit_test_names = [
        file_name for file_name in os.listdir(testing_path)
        if file_name.startswith('test_') and file_name.endswith('.html')]
    for unit_test_name in unit_test_names:
        test_path = os.path.join(app_testing_path, unit_test_name)
        test_case = yui_test_class()
        test_case.initialize(test_path)
        suite.addTest(test_case)
    return suite


class ZopeTestInSubProcess:
    """Run tests in a sub-process, respecting Zope idiosyncrasies.

    Use this as a mixin with an interesting `TestCase` to isolate
    tests with side-effects. Each and every test *method* in the test
    case is run in a new, forked, sub-process. This will slow down
    your tests, so use it sparingly. However, when you need to, for
    example, start the Twisted reactor (which cannot currently be
    safely stopped and restarted in process) it is invaluable.

    This is basically a reimplementation of subunit's
    `IsolatedTestCase` or `IsolatedTestSuite`, but adjusted to work
    with Zope. In particular, Zope's TestResult object is responsible
    for calling testSetUp() and testTearDown() on the selected layer.
    """

    def run(self, result):
        # The result must be an instance of Zope's TestResult because
        # we construct a super() of it later on. Other result classes
        # could be supported with a more general approach, but it's
        # unlikely that any one approach is going to work for every
        # class. It's better to fail early and draw attention here.
        assert isinstance(result, ZopeTestResult), (
            "result must be a Zope result object, not %r." % (result,))
        pread, pwrite = os.pipe()
        pid = os.fork()
        if pid == 0:
            # Child.
            os.close(pread)
            fdwrite = os.fdopen(pwrite, 'w', 1)
            # Send results to both the Zope result object (so that
            # layer setup and teardown are done properly, etc.) and to
            # the subunit stream client so that the parent process can
            # obtain the result.
            result = testtools.MultiTestResult(
                result, subunit.TestProtocolClient(fdwrite))
            super(ZopeTestInSubProcess, self).run(result)
            fdwrite.flush()
            sys.stdout.flush()
            sys.stderr.flush()
            # Exit hard to avoid running onexit handlers and to avoid
            # anything that could suppress SystemExit; this exit must
            # not be prevented.
            os._exit(0)
        else:
            # Parent.
            os.close(pwrite)
            fdread = os.fdopen(pread, 'rU')
            # Skip all the Zope-specific result stuff by using a
            # super() of the result. This is because the Zope result
            # object calls testSetUp() and testTearDown() on the
            # layer, and handles post-mortem debugging. These things
            # do not make sense in the parent process. More
            # immediately, it also means that the results are not
            # reported twice; they are reported on stdout by the child
            # process, so they need to be suppressed here.
            result = super(ZopeTestResult, result)
            # Accept the result from the child process.
            protocol = subunit.TestProtocolServer(result)
            protocol.readFrom(fdread)
            fdread.close()
            os.waitpid(pid, 0)


def capture_events(callable_obj, *args, **kwargs):
    """Capture the events emitted by a callable.

    :param callable_obj: The callable to call.
    :param *args: The arguments to pass to the callable.
    :param **kwargs: The keyword arguments to pass to the callable.
    :return: (result, events), where result was the return value of the
        callable, and events are the events emitted by the callable.
    """
    events = []
    def on_notify(event):
        events.append(event)
    old_subscribers = zope.event.subscribers[:]
    try:
        zope.event.subscribers[:] = [on_notify]
        result = callable_obj(*args, **kwargs)
        return result, events
    finally:
        zope.event.subscribers[:] = old_subscribers


# XXX: This doesn't seem like a generically-useful testing function. Perhaps
# it should go in a sub-module or something? -- jml
def get_lsb_information():
    """Returns a dictionary with the LSB host information.

    Code stolen form /usr/bin/lsb-release
    """
    distinfo = {}
    if os.path.exists('/etc/lsb-release'):
        for line in open('/etc/lsb-release'):
            line = line.strip()
            if not line:
                continue
            # Skip invalid lines
            if not '=' in line:
                continue
            var, arg = line.split('=', 1)
            if var.startswith('DISTRIB_'):
                var = var[8:]
                if arg.startswith('"') and arg.endswith('"'):
                    arg = arg[1:-1]
                distinfo[var] = arg

    return distinfo


def with_anonymous_login(function):
    """Decorate 'function' so that it runs in an anonymous login."""
    def wrapped(*args, **kwargs):
        login(ANONYMOUS)
        try:
            return function(*args, **kwargs)
        finally:
            logout()
    return mergeFunctionMetadata(function, wrapped)


@contextmanager
def person_logged_in(person):
    current_person = getUtility(ILaunchBag).user
    logout()
    login_person(person)
    try:
        yield
    finally:
        logout()
        login_person(current_person)


def run_with_login(person, function, *args, **kwargs):
    """Run 'function' with 'person' logged in."""
    with person_logged_in(person):
        return function(*args, **kwargs)


def time_counter(origin=None, delta=timedelta(seconds=5)):
    """A generator for yielding datetime values.

    Each time the generator yields a value, the origin is incremented
    by the delta.

    >>> now = time_counter(datetime(2007, 12, 1), timedelta(days=1))
    >>> now.next()
    datetime.datetime(2007, 12, 1, 0, 0)
    >>> now.next()
    datetime.datetime(2007, 12, 2, 0, 0)
    >>> now.next()
    datetime.datetime(2007, 12, 3, 0, 0)
    """
    if origin is None:
        origin = datetime.now(pytz.UTC)
    now = origin
    while True:
        yield now
        now += delta


def run_script(cmd_line):
    """Run the given command line as a subprocess.

    Return a 3-tuple containing stdout, stderr and the process' return code.

    The environment given to the subprocess is the same as the one in the
    parent process except for the PYTHONPATH, which is removed so that the
    script, passed as the `cmd_line` parameter, will fail if it doesn't set it
    up properly.
    """
    env = os.environ.copy()
    env.pop('PYTHONPATH', None)
    process = subprocess.Popen(
        cmd_line, shell=True, stdin=subprocess.PIPE, stdout=subprocess.PIPE,
        stderr=subprocess.PIPE, env=env)
    (out, err) = process.communicate()
    return out, err, process.returncode


def normalize_whitespace(string):
    """Replace all sequences of whitespace with a single space."""
    # In Python 2.4, splitting and joining a string to normalize
    # whitespace is roughly 6 times faster than using an uncompiled
    # regex (for the expression \s+), and 4 times faster than a
    # compiled regex.
    return " ".join(string.split())


# XXX: This doesn't seem to be a generically useful testing function. Perhaps
# it should go into a sub-module? -- jml
def map_branch_contents(branch_url):
    """Return all files in branch at `branch_url`.

    :param branch_url: the URL for an accessible branch.
    :return: a dict mapping file paths to file contents.  Only regular
        files are included.
    """
    contents = {}
    branch = BzrBranch.open(branch_url)
    tree = branch.basis_tree()
    tree.lock_read()
    try:
        for dir, entries in tree.walkdirs():
            dirname, id = dir
            for entry in entries:
                file_path, file_name, file_type = entry[:3]
                if file_type == 'file':
                    stored_file = tree.get_file_by_path(file_path)
                    contents[file_path] = stored_file.read()
    finally:
        tree.unlock()

    return contents


def validate_mock_class(mock_class):
    """Validate method signatures in mock classes derived from real classes.

    We often use mock classes in tests which are derived from real
    classes.

    This function ensures that methods redefined in the mock
    class have the same signature as the corresponding methods of
    the base class.

    >>> class A:
    ...
    ...     def method_one(self, a):
    ...         pass

    >>>
    >>> class B(A):
    ...     def method_one(self, a):
    ...        pass
    >>> validate_mock_class(B)

    If a class derived from A defines method_one with a different
    signature, we get an AssertionError.

    >>> class C(A):
    ...     def method_one(self, a, b):
    ...        pass
    >>> validate_mock_class(C)
    Traceback (most recent call last):
    ...
    AssertionError: Different method signature for method_one:...

    Even a parameter name must not be modified.

    >>> class D(A):
    ...     def method_one(self, b):
    ...        pass
    >>> validate_mock_class(D)
    Traceback (most recent call last):
    ...
    AssertionError: Different method signature for method_one:...

    If validate_mock_class() for anything but a class, we get an
    AssertionError.

    >>> validate_mock_class('a string')
    Traceback (most recent call last):
    ...
    AssertionError: validate_mock_class() must be called for a class
    """
    assert isclass(mock_class), (
        "validate_mock_class() must be called for a class")
    base_classes = getmro(mock_class)
    for name, obj in getmembers(mock_class):
        if ismethod(obj):
            for base_class in base_classes[1:]:
                if name in base_class.__dict__:
                    mock_args = getargspec(obj)
                    real_args = getargspec(base_class.__dict__[name])
                    if mock_args != real_args:
                        raise AssertionError(
                            'Different method signature for %s: %r %r' % (
                            name, mock_args, real_args))
                    else:
                        break<|MERGE_RESOLUTION|>--- conflicted
+++ resolved
@@ -41,11 +41,7 @@
     'ZopeTestInSubProcess',
     ]
 
-<<<<<<< HEAD
 from contextlib import contextmanager
-import copy
-=======
->>>>>>> 6173a4e3
 from datetime import datetime, timedelta
 from inspect import getargspec, getmembers, getmro, isclass, ismethod
 import os
