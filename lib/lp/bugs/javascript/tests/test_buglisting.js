YUI({
    base: '../../../../canonical/launchpad/icing/yui/',
    filter: 'raw', combine: false, fetchCSS: false
    }).use('test', 'console', 'lp.bugs.buglisting', 'lp.testing.mockio',
           'lp.testing.assert',
           function(Y) {

var suite = new Y.Test.Suite("lp.bugs.buglisting Tests");
var module = Y.lp.bugs.buglisting;

/**
 * Set the HTML fixture to the desired value.
 */
var set_fixture = function(value){
    var fixture = Y.one('#fixture');
    fixture.set('innerHTML', value);
};

suite.add(new Y.Test.Case({
    name: 'rendertable',

    setUp: function () {
        this.MY_NAME = "ME";
        window.LP = { links: { me: "/~" + this.MY_NAME } };
    },

    tearDown: function() {
        delete window.LP;
        set_fixture('');
    },

    test_rendertable_no_client_listing: function() {
        // Rendering should not error with no #client-listing.
        module.rendertable();
    },
    test_rendertable: function() {
        // Rendering should work with #client-listing supplied.
        set_fixture('<div id="client-listing"></div>');
        window.LP.cache = {
            mustache_model: {
                foo: 'bar'
            }
        };
        window.LP.mustache_listings = "{{foo}}";
        module.rendertable();
        Y.Assert.areEqual('bar', Y.one('#client-listing').get('innerHTML'));
    }
}));

suite.add(new Y.Test.Case({
    name: 'update_listing',

    setUp: function () {
        this.MY_NAME = "ME";
        var lp_client = new Y.lp.client.Launchpad();
        window.LP = { links: { me: "/~" + this.MY_NAME } };
        set_fixture('<div id="client-listing"></div>');
        window.LP.cache = {
            context: {
                resource_type_link: 'http://foo_type',
                web_link: 'http://foo/bar'
            },
            mustache_model: {
                foo: 'bar'
            }
        };
        window.LP.mustache_listings = "<ol>" +
            "{{#item}}<li>{{name}}</li>{{/item}}</ol>";
    },
    tearDown: function() {
        delete window.LP;
        module.batches = {};
    },
<<<<<<< HEAD
    get_intensity_listing: function(){
=======
    test_update_listing: function() {
        /* update_listing retrieves a listing for the new ordering and
         * displays it */
>>>>>>> 2cff22fb
        mock_io = new Y.lp.testing.mockio.MockIo();
        module.update_listing('intensity', {io_provider: mock_io});
        Y.Assert.areEqual('',
            Y.one('#client-listing').get('innerHTML'));
        mock_io.last_request.successJSON({mustache_model:
            {item: [
                {name: 'first'},
                {name: 'second'}
            ]}
        });
        return mock_io;
    },
    test_update_listing: function() {
        mock_io = this.get_intensity_listing();
        Y.Assert.areEqual('<ol><li>first</li><li>second</li></ol>',
            Y.one('#client-listing').get('innerHTML'));
        Y.Assert.areEqual('/bar/+bugs/++model++?orderby=intensity',
            mock_io.last_request.url);
    },
    test_update_listing_uses_cache: function() {
        mock_io = this.get_intensity_listing();
        Y.Assert.areEqual(1, mock_io.requests.length);
        module.update_listing('intensity', {io_provider: mock_io});
        Y.Assert.areEqual(1, mock_io.requests.length);
    }
}));
suite.add(new Y.Test.Case({
    name: 'Batch caching',

    setUp: function () {
        this.MY_NAME = "ME";
        var lp_client = new Y.lp.client.Launchpad();
        window.LP = { links: { me: "/~" + this.MY_NAME } };
        set_fixture('<div id="client-listing"></div>');
        window.LP.cache = {
            context: {
                resource_type_link: 'http://foo_type',
                web_link: 'http://foo/bar'
            },
            mustache_model: {
                foo: 'bar'
            }
        };
        window.LP.mustache_listings = "<ol>" +
            "{{#item}}<li>{{name}}</li>{{/item}}</ol>";
    },
    tearDown: function() {
        delete window.LP;
        module.batches = {};
    },
    test_update_from_model_caches: function() {
        module.update_from_model('intensity', {mustache_model: {item: [
                {name: 'first'},
                {name: 'second'}
            ]}});
        Y.lp.testing.assert.assert_equal_structure(
            {item: [{name: 'first'}, {name: 'second'}]},
            module.batches.intensity);
    }
}));

suite.add(new Y.Test.Case({
    name: 'get_query',

    setUp: function () {
    },
    tearDown: function() {
        delete window.LP;
    },
    test_get_query: function() {
        // get_query returns the query portion of a URL in structured form.
        var query = module.get_query('http://yahoo.com?me=you&a=b&a=c');
        Y.lp.testing.assert.assert_equal_structure(
            {me: 'you', a: ['b', 'c']}, query);
    }
}));

var handle_complete = function(data) {
    window.status = '::::' + JSON.stringify(data);
    };
Y.Test.Runner.on('complete', handle_complete);
Y.Test.Runner.add(suite);

var console = new Y.Console({newestOnTop: false});
console.render('#log');

Y.on('domready', function() {
    Y.Test.Runner.run();
});
});<|MERGE_RESOLUTION|>--- conflicted
+++ resolved
@@ -71,13 +71,7 @@
         delete window.LP;
         module.batches = {};
     },
-<<<<<<< HEAD
     get_intensity_listing: function(){
-=======
-    test_update_listing: function() {
-        /* update_listing retrieves a listing for the new ordering and
-         * displays it */
->>>>>>> 2cff22fb
         mock_io = new Y.lp.testing.mockio.MockIo();
         module.update_listing('intensity', {io_provider: mock_io});
         Y.Assert.areEqual('',
@@ -91,6 +85,8 @@
         return mock_io;
     },
     test_update_listing: function() {
+        /* update_listing retrieves a listing for the new ordering and
+         * displays it */
         mock_io = this.get_intensity_listing();
         Y.Assert.areEqual('<ol><li>first</li><li>second</li></ol>',
             Y.one('#client-listing').get('innerHTML'));
