--- conflicted
+++ resolved
@@ -47,12 +47,9 @@
         stderr = None
     env = dict(os.environ)
     env['LPCONFIG'] = config.instance_name
-<<<<<<< HEAD
-=======
     # We want to make sure that the Launchpad process will have the benefit of
     # all of the dependency paths inserted by the buildout bin/run script. We
     # pass them via PYTHONPATH.
->>>>>>> fd3da288
     env['PYTHONPATH'] = os.path.pathsep.join(sys.path)
     process = subprocess.Popen(
         args, cwd=mailman_bin, stdout=stdout, stderr=stderr, env=env)
