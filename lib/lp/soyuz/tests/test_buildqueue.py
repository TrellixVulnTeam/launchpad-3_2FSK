# Copyright 2009 Canonical Ltd.  This software is licensed under the
# GNU Affero General Public License version 3 (see the file LICENSE).
# pylint: disable-msg=C0324

"""Test BuildQueue features."""

from datetime import datetime, timedelta
from pytz import utc

from zope.component import getUtility

from canonical.launchpad.webapp.interfaces import (
    IStoreSelector, MAIN_STORE, DEFAULT_FLAVOR)
from canonical.testing import LaunchpadZopelessLayer

from lp.buildmaster.interfaces.builder import IBuilderSet
from lp.buildmaster.interfaces.buildfarmjob import BuildFarmJobType
from lp.buildmaster.model.builder import specific_job_classes
from lp.buildmaster.model.buildfarmjob import BuildFarmJob
from lp.soyuz.interfaces.archive import ArchivePurpose
from lp.soyuz.interfaces.build import BuildStatus
from lp.soyuz.model.processor import ProcessorFamilySet
from lp.soyuz.interfaces.publishing import PackagePublishingStatus
from lp.soyuz.model.build import Build
from lp.soyuz.tests.test_publishing import SoyuzTestPublisher
from lp.testing import TestCaseWithFactory


def find_job(test, name, processor='386'):
    """Find build and queue instance for the given source and processor."""
    for build in test.builds:
        if (build.sourcepackagerelease.name == name
            and build.processor.name == processor):
            return (build, build.buildqueue_record)
    return (None, None)


def nth_builder(test, build, n):
    """Find nth builder that can execute the given build."""
    builder = None
    builders = test.builders.get(builder_key(build), [])
    try:
        builder = builders[n-1]
    except IndexError:
        pass
    return builder


def assign_to_builder(test, job_name, builder_number, processor='386'):
    """Simulate assigning a build to a builder."""
    build, bq = find_job(test, job_name, processor)
    builder = nth_builder(test, build, builder_number)
    bq.markAsBuilding(builder)


def print_build_setup(builds):
    """Show the build set-up for a particular test."""
    for build in builds:
        bq = build.buildqueue_record
        spr = build.sourcepackagerelease
        print "%12s, p:%5s, v:%5s e:%s *** s:%5s" % (
            spr.name, build.processor.name, build.is_virtualized,
            bq.estimated_duration, bq.lastscore)


def builder_key(job):
    """Access key for builders capable of running the given job."""
    return (job.processor.id, job.is_virtualized)


def check_mintime_to_builder(
    test, bq, head_job_processor, head_job_virtualized, min_time):
    """Test the estimated time until a builder becomes available."""
    delay = bq._estimateTimeToNextBuilder(
        head_job_processor, head_job_virtualized)
    if min_time is not None:
        test.assertTrue(
            almost_equal(delay, min_time),
            "Wrong min time to next available builder (%s != %s)"
            % (delay, min_time))
    else:
        test.assertTrue(delay is None, "No delay to next builder available")


def almost_equal(a, b, deviation=1):
    """Compare the values tolerating the given deviation.

    This used to  spurious failures in time based tests.
    """
    if abs(a - b) <= deviation:
        return True
    else:
        return False


def set_remaining_time_for_running_job(bq, remainder):
    """Set remaining running time for job."""
    offset = bq.estimated_duration.seconds - remainder
    bq.setDateStarted(
        datetime.utcnow().replace(tzinfo=utc) - timedelta(seconds=offset))


class TestBuildQueueBase(TestCaseWithFactory):
    """Setup the test publisher and some builders."""

    layer = LaunchpadZopelessLayer

    def setUp(self):
        super(TestBuildQueueBase, self).setUp()
        self.publisher = SoyuzTestPublisher()
        self.publisher.prepareBreezyAutotest()

        # First make nine 'i386' builders.
        self.i1 = self.factory.makeBuilder(name='i386-v-1')
        self.i2 = self.factory.makeBuilder(name='i386-v-2')
        self.i3 = self.factory.makeBuilder(name='i386-v-3')
        self.i4 = self.factory.makeBuilder(name='i386-v-4')
        self.i5 = self.factory.makeBuilder(name='i386-v-5')
        self.i6 = self.factory.makeBuilder(name='i386-n-6', virtualized=False)
        self.i7 = self.factory.makeBuilder(name='i386-n-7', virtualized=False)
        self.i8 = self.factory.makeBuilder(name='i386-n-8', virtualized=False)
        self.i9 = self.factory.makeBuilder(name='i386-n-9', virtualized=False)

        # Next make seven 'hppa' builders.
        processor_fam = ProcessorFamilySet().getByName('hppa')
        hppa_proc = processor_fam.processors[0]
        self.h1 = self.factory.makeBuilder(
            name='hppa-v-1', processor=hppa_proc)
        self.h2 = self.factory.makeBuilder(
            name='hppa-v-2', processor=hppa_proc)
        self.h3 = self.factory.makeBuilder(
            name='hppa-v-3', processor=hppa_proc)
        self.h4 = self.factory.makeBuilder(
            name='hppa-v-4', processor=hppa_proc)
        self.h5 = self.factory.makeBuilder(
            name='hppa-n-5', processor=hppa_proc, virtualized=False)
        self.h6 = self.factory.makeBuilder(
            name='hppa-n-6', processor=hppa_proc, virtualized=False)
        self.h7 = self.factory.makeBuilder(
            name='hppa-n-7', processor=hppa_proc, virtualized=False)

        # Finally make five 'amd64' builders.
        processor_fam = ProcessorFamilySet().getByName('amd64')
        amd_proc = processor_fam.processors[0]
        self.a1 = self.factory.makeBuilder(
            name='amd64-v-1', processor=amd_proc)
        self.a2 = self.factory.makeBuilder(
            name='amd64-v-2', processor=amd_proc)
        self.a3 = self.factory.makeBuilder(
            name='amd64-v-3', processor=amd_proc)
        self.a4 = self.factory.makeBuilder(
            name='amd64-n-4', processor=amd_proc, virtualized=False)
        self.a5 = self.factory.makeBuilder(
            name='amd64-n-5', processor=amd_proc, virtualized=False)

        self.builders = dict()
        processor_fam = ProcessorFamilySet().getByName('x86')
        x86_proc = processor_fam.processors[0]
        # x86 native
        self.builders[(x86_proc.id, False)] = [
            self.i6, self.i7, self.i8, self.i9]
        # x86 virtual
        self.builders[(x86_proc.id, True)] = [
            self.i1, self.i2, self.i3, self.i4, self.i5]

        # amd64 native
        self.builders[(amd_proc.id, False)] = [self.a4, self.a5]
        # amd64 virtual
        self.builders[(amd_proc.id, True)] = [self.a1, self.a2, self.a3]

        # hppa native
        self.builders[(hppa_proc.id, False)] = [self.h5, self.h6, self.h7]
        # hppa virtual
        self.builders[(hppa_proc.id, True)] = [
            self.h1, self.h2, self.h3, self.h4]

        # Ensure all builders are operational.
        for builders in self.builders.values():
            for builder in builders:
                builder.builderok = True
                builder.manual = False

        # Disable the sample data builders.
        getUtility(IBuilderSet)['bob'].builderok = False
        getUtility(IBuilderSet)['frog'].builderok = False


class SingleArchBuildsBase(TestBuildQueueBase):
    """Set up a test environment with builds that target a single
    processor."""
    def setUp(self):
        """Set up some native x86 builds for the test archive."""
        super(SingleArchBuildsBase, self).setUp()
        # The builds will be set up as follows:
        #
        #      gedit, p:  386, v:False e:0:01:00 *** s: 1001
        #    firefox, p:  386, v:False e:0:02:00 *** s: 1002
        #        apg, p:  386, v:False e:0:03:00 *** s: 1003
        #        vim, p:  386, v:False e:0:04:00 *** s: 1004
        #        gcc, p:  386, v:False e:0:05:00 *** s: 1005
        #      bison, p:  386, v:False e:0:06:00 *** s: 1006
        #       flex, p:  386, v:False e:0:07:00 *** s: 1007
        #   postgres, p:  386, v:False e:0:08:00 *** s: 1008
        #
        # p=processor, v=virtualized, e=estimated_duration, s=score

        # First mark all builds in the sample data as already built.
        store = getUtility(IStoreSelector).get(MAIN_STORE, DEFAULT_FLAVOR)
        sample_data = store.find(Build)
        for build in sample_data:
            build.buildstate = BuildStatus.FULLYBUILT
        store.flush()

        # We test builds that target a primary archive.
        self.non_ppa = self.factory.makeArchive(
            name="primary", purpose=ArchivePurpose.PRIMARY)
        self.non_ppa.require_virtualized = False

        self.builds = []
        self.builds.extend(
            self.publisher.getPubSource(
                sourcename="gedit", status=PackagePublishingStatus.PUBLISHED,
                archive=self.non_ppa).createMissingBuilds())
        self.builds.extend(
            self.publisher.getPubSource(
                sourcename="firefox",
                status=PackagePublishingStatus.PUBLISHED,
                archive=self.non_ppa).createMissingBuilds())
        self.builds.extend(
            self.publisher.getPubSource(
                sourcename="apg", status=PackagePublishingStatus.PUBLISHED,
                archive=self.non_ppa).createMissingBuilds())
        self.builds.extend(
            self.publisher.getPubSource(
                sourcename="vim", status=PackagePublishingStatus.PUBLISHED,
                archive=self.non_ppa).createMissingBuilds())
        self.builds.extend(
            self.publisher.getPubSource(
                sourcename="gcc", status=PackagePublishingStatus.PUBLISHED,
                archive=self.non_ppa).createMissingBuilds())
        self.builds.extend(
            self.publisher.getPubSource(
                sourcename="bison", status=PackagePublishingStatus.PUBLISHED,
                archive=self.non_ppa).createMissingBuilds())
        self.builds.extend(
            self.publisher.getPubSource(
                sourcename="flex", status=PackagePublishingStatus.PUBLISHED,
                archive=self.non_ppa).createMissingBuilds())
        self.builds.extend(
            self.publisher.getPubSource(
                sourcename="postgres",
                status=PackagePublishingStatus.PUBLISHED,
                archive=self.non_ppa).createMissingBuilds())
        # Set up the builds for test.
        score = 1000
        duration = 0
        for build in self.builds:
            score += 1
            duration += 60
            bq = build.buildqueue_record
            bq.lastscore = score
            bq.estimated_duration = timedelta(seconds=duration)
        # print_build_setup(self.builds)


class TestBuilderData(SingleArchBuildsBase):
    """Test the retrieval of builder related data. The latter is required
    for job dispatch time estimations irrespective of job processor
    architecture and virtualization setting."""
    def test_builder_data(self):
        # Make sure the builder numbers are correct. The builder data will
        # be the same for all of our builds.
        bq = self.builds[0].buildqueue_record
        builder_data = bq._getBuilderData()
        builders_in_total, builders_for_job, builder_stats = builder_data
        self.assertEqual(
            builders_in_total, 21, "The total number of builders is wrong.")
        self.assertEqual(
            builders_for_job, 4,
            "[1] The total number of builders that can build the job in "
            "question is wrong.")
        processor_fam = ProcessorFamilySet().getByName('x86')
        x86_proc = processor_fam.processors[0]
        self.assertEqual(
            builder_stats[(x86_proc.id, False)], 4,
            "The number of native x86 builders is wrong")
        self.assertEqual(
            builder_stats[(x86_proc.id, True)], 5,
            "The number of virtual x86 builders is wrong")
        processor_fam = ProcessorFamilySet().getByName('amd64')
        amd_proc = processor_fam.processors[0]
        self.assertEqual(
            builder_stats[(amd_proc.id, False)], 2,
            "The number of native amd64 builders is wrong")
        self.assertEqual(
            builder_stats[(amd_proc.id, True)], 3,
            "The number of virtual amd64 builders is wrong")
        processor_fam = ProcessorFamilySet().getByName('hppa')
        hppa_proc = processor_fam.processors[0]
        self.assertEqual(
            builder_stats[(hppa_proc.id, False)], 3,
            "The number of native hppa builders is wrong")
        self.assertEqual(
            builder_stats[(hppa_proc.id, True)], 4,
            "The number of virtual hppa builders is wrong")
        # Disable the native x86 builders.
        for builder in self.builders[(x86_proc.id, False)]:
            builder.builderok = False
        # Get the builder statistics again.
        builder_data = bq._getBuilderData()
        builders_in_total, builders_for_job, builder_stats = builder_data
        # Since all native x86 builders were disabled there are none left
        # to build the job.
        self.assertEqual(
            builders_for_job, 0,
            "[2] The total number of builders that can build the job in "
            "question is wrong.")
        # Re-enable one of them.
        for builder in self.builders[(x86_proc.id, False)]:
            builder.builderok = True
            break
        # Get the builder statistics again.
        builder_data = bq._getBuilderData()
        builders_in_total, builders_for_job, builder_stats = builder_data
        # Now there should be one builder available to build the job.
        self.assertEqual(
            builders_for_job, 1,
            "[3] The total number of builders that can build the job in "
            "question is wrong.")
        # Disable the *virtual* x86 builders -- should not make any
        # difference.
        for builder in self.builders[(x86_proc.id, True)]:
            builder.builderok = False
        # Get the builder statistics again.
        builder_data = bq._getBuilderData()
        builders_in_total, builders_for_job, builder_stats = builder_data
        # There should still be one builder available to build the job.
        self.assertEqual(
            builders_for_job, 1,
            "[4] The total number of builders that can build the job in "
            "question is wrong.")

    def test_free_builder_counts(self):
        # Make sure the builder numbers are correct. The builder data will
        # be the same for all of our builds.
        processor_fam = ProcessorFamilySet().getByName('x86')
        proc_386 = processor_fam.processors[0]
        build = self.builds[0]
        # The build in question is an x86/native one.
        self.assertEqual(build.processor.id, proc_386.id)
        self.assertEqual(build.is_virtualized, False)
        bq = build.buildqueue_record
        builder_data = bq._getBuilderData()
        builders_in_total, builders_for_job, builder_stats = builder_data
        # We have 4 x86 native builders.
        self.assertEqual(
            builder_stats[(proc_386.id, False)], 4,
            "The number of native x86 builders is wrong")
        # Initially all 4 builders are free.
        free_count = bq._freeBuildersCount(
            build.processor, build.is_virtualized)
        self.assertEqual(free_count, 4)
        # Once we assign a build to one of them we should see the free
        # builders count drop by one.
        assign_to_builder(self, 'postgres', 1)
        free_count = bq._freeBuildersCount(
            build.processor, build.is_virtualized)
        self.assertEqual(free_count, 3)
        # When we assign another build to one of them we should see the free
        # builders count drop by one again.
        assign_to_builder(self, 'gcc', 2)
        free_count = bq._freeBuildersCount(
            build.processor, build.is_virtualized)
        self.assertEqual(free_count, 2)
        # Let's use up another builder.
        assign_to_builder(self, 'apg', 3)
        free_count = bq._freeBuildersCount(
            build.processor, build.is_virtualized)
        self.assertEqual(free_count, 1)
        # And now for the last one.
        assign_to_builder(self, 'flex', 4)
        free_count = bq._freeBuildersCount(
            build.processor, build.is_virtualized)
        self.assertEqual(free_count, 0)
        # If we reset the 'flex' build the builder that was assigned to it
        # will be free again.
        build, bq = find_job(self, 'flex')
        bq.reset()
        free_count = bq._freeBuildersCount(
            build.processor, build.is_virtualized)
        self.assertEqual(free_count, 1)


class TestMinTimeToNextBuilder(SingleArchBuildsBase):
    """Test estimated time-to-builder with builds targetting a single
    processor."""
    def test_min_time_to_next_builder(self):
        """When is the next builder capable of running the job at the head of
        the queue becoming available?"""
        # Test the estimation of the minimum time until a builder becomes
        # available.

        # The builds will be set up as follows:
        #
        #      gedit, p:  386, v:False e:0:01:00 *** s: 1001
        #    firefox, p:  386, v:False e:0:02:00 *** s: 1002
        #        apg, p:  386, v:False e:0:03:00 *** s: 1003
        #        vim, p:  386, v:False e:0:04:00 *** s: 1004
        #        gcc, p:  386, v:False e:0:05:00 *** s: 1005
        #      bison, p:  386, v:False e:0:06:00 *** s: 1006
        #       flex, p:  386, v:False e:0:07:00 *** s: 1007
        #   postgres, p:  386, v:False e:0:08:00 *** s: 1008
        #
        # p=processor, v=virtualized, e=estimated_duration, s=score

        processor_fam = ProcessorFamilySet().getByName('x86')
        x86_proc = processor_fam.processors[0]
        # This will be the job of interest.
        apg_build, apg_job = find_job(self, 'apg')
        # One of four builders for the 'apg' build is immediately available.
        check_mintime_to_builder(self, apg_job, x86_proc, False, 0)

        # Assign the postgres job to a builder.
        assign_to_builder(self, 'postgres', 1)
        # Now one builder is gone. But there should still be a builder
        # immediately available.
        check_mintime_to_builder(self, apg_job, x86_proc, False, 0)

        assign_to_builder(self, 'flex', 2)
        check_mintime_to_builder(self, apg_job, x86_proc, False, 0)

        assign_to_builder(self, 'bison', 3)
        check_mintime_to_builder(self, apg_job, x86_proc, False, 0)

        assign_to_builder(self, 'gcc', 4)
        # Now that no builder is immediately available, the shortest
        # remaing build time (based on the estimated duration) is returned:
        #   300 seconds 
        # This is equivalent to the 'gcc' job's estimated duration.
        check_mintime_to_builder(self, apg_job, x86_proc, False, 300)

        # Now we pretend that the 'postgres' started 6 minutes ago. Its
        # remaining execution time should be 2 minutes = 120 seconds and
        # it now becomes the job whose builder becomes available next.
        build, bq = find_job(self, 'postgres')
        set_remaining_time_for_running_job(bq, 120)
        check_mintime_to_builder(self, apg_job, x86_proc, False, 120)

        # What happens when jobs overdraw the estimated duration? Let's
        # pretend the 'flex' job started 8 minutes ago.
        build, bq = find_job(self, 'flex')
        set_remaining_time_for_running_job(bq, -60)
        # In such a case we assume that the job will complete within 2
        # minutes, this is a guess that has worked well so far.
        check_mintime_to_builder(self, apg_job, x86_proc, False, 120)

        # If there's a job that will complete within a shorter time then
        # we expect to be given that time frame.
        build, bq = find_job(self, 'postgres')
        set_remaining_time_for_running_job(bq, 30)
        check_mintime_to_builder(self, apg_job, x86_proc, False, 30)

        # Disable the native x86 builders.
        for builder in self.builders[(x86_proc.id, False)]:
            builder.builderok = False

        # No builders capable of running the job at hand are available now,
        # this is indicated by a None value.
        check_mintime_to_builder(self, apg_job, x86_proc, False, None)


class MultiArchBuildsBase(TestBuildQueueBase):
    """Set up a test environment with builds and multiple processors."""
    def setUp(self):
        """Set up some native x86 builds for the test archive."""
        super(MultiArchBuildsBase, self).setUp()
        # The builds will be set up as follows:
        #
        #      gedit, p: hppa, v:False e:0:01:00 *** s: 1001
        #      gedit, p:  386, v:False e:0:02:00 *** s: 1002
        #    firefox, p: hppa, v:False e:0:03:00 *** s: 1003
        #    firefox, p:  386, v:False e:0:04:00 *** s: 1004
        #        apg, p: hppa, v:False e:0:05:00 *** s: 1005
        #        apg, p:  386, v:False e:0:06:00 *** s: 1006
        #        vim, p: hppa, v:False e:0:07:00 *** s: 1007
        #        vim, p:  386, v:False e:0:08:00 *** s: 1008
        #        gcc, p: hppa, v:False e:0:09:00 *** s: 1009
        #        gcc, p:  386, v:False e:0:10:00 *** s: 1010
        #      bison, p: hppa, v:False e:0:11:00 *** s: 1011
        #      bison, p:  386, v:False e:0:12:00 *** s: 1012
        #       flex, p: hppa, v:False e:0:13:00 *** s: 1013
        #       flex, p:  386, v:False e:0:14:00 *** s: 1014
        #   postgres, p: hppa, v:False e:0:15:00 *** s: 1015
        #   postgres, p:  386, v:False e:0:16:00 *** s: 1016
        #
        # p=processor, v=virtualized, e=estimated_duration, s=score

        # First mark all builds in the sample data as already built.
        store = getUtility(IStoreSelector).get(MAIN_STORE, DEFAULT_FLAVOR)
        sample_data = store.find(Build)
        for build in sample_data:
            build.buildstate = BuildStatus.FULLYBUILT
        store.flush()

        # We test builds that target a primary archive.
        self.non_ppa = self.factory.makeArchive(
            name="primary", purpose=ArchivePurpose.PRIMARY)
        self.non_ppa.require_virtualized = False

        self.builds = []
        self.builds.extend(
            self.publisher.getPubSource(
                sourcename="gedit", status=PackagePublishingStatus.PUBLISHED,
                archive=self.non_ppa,
                architecturehintlist='any').createMissingBuilds())
        self.builds.extend(
            self.publisher.getPubSource(
                sourcename="firefox",
                status=PackagePublishingStatus.PUBLISHED,
                archive=self.non_ppa,
                architecturehintlist='any').createMissingBuilds())
        self.builds.extend(
            self.publisher.getPubSource(
                sourcename="apg", status=PackagePublishingStatus.PUBLISHED,
                archive=self.non_ppa,
                architecturehintlist='any').createMissingBuilds())
        self.builds.extend(
            self.publisher.getPubSource(
                sourcename="vim", status=PackagePublishingStatus.PUBLISHED,
                archive=self.non_ppa,
                architecturehintlist='any').createMissingBuilds())
        self.builds.extend(
            self.publisher.getPubSource(
                sourcename="gcc", status=PackagePublishingStatus.PUBLISHED,
                archive=self.non_ppa,
                architecturehintlist='any').createMissingBuilds())
        self.builds.extend(
            self.publisher.getPubSource(
                sourcename="bison", status=PackagePublishingStatus.PUBLISHED,
                archive=self.non_ppa,
                architecturehintlist='any').createMissingBuilds())
        self.builds.extend(
            self.publisher.getPubSource(
                sourcename="flex", status=PackagePublishingStatus.PUBLISHED,
                archive=self.non_ppa,
                architecturehintlist='any').createMissingBuilds())
        self.builds.extend(
            self.publisher.getPubSource(
                sourcename="postgres",
                status=PackagePublishingStatus.PUBLISHED,
                archive=self.non_ppa,
                architecturehintlist='any').createMissingBuilds())
        # Set up the builds for test.
        score = 1000
        duration = 0
        for build in self.builds:
            score += 1
            duration += 60
            bq = build.buildqueue_record
            bq.lastscore = score
            bq.estimated_duration = timedelta(seconds=duration)
        # print_build_setup(self.builds)


class TestMinTimeToNextBuilderMulti(MultiArchBuildsBase):
    """Test estimated time-to-builder with builds and multiple processors."""
    def test_min_time_to_next_builder(self):
        """When is the next builder capable of running the job at the head of
        the queue becoming available?"""
        processor_fam = ProcessorFamilySet().getByName('hppa')
        hppa_proc = processor_fam.processors[0]

        # One of four builders for the 'apg' build is immediately available.
        apg_build, apg_job = find_job(self, 'apg', 'hppa')
        check_mintime_to_builder(self, apg_job, hppa_proc, False, 0)

        # Assign the postgres job to a builder.
        assign_to_builder(self, 'postgres', 1, 'hppa')
        # Now one builder is gone. But there should still be a builder
        # immediately available.
        check_mintime_to_builder(self, apg_job, hppa_proc, False, 0)

        assign_to_builder(self, 'flex', 2, 'hppa')
        check_mintime_to_builder(self, apg_job, hppa_proc, False, 0)

        assign_to_builder(self, 'bison', 3, 'hppa')
        # Now that no builder is immediately available, the shortest
        # remaing build time (based on the estimated duration) is returned:
        #   660 seconds 
        # This is equivalent to the 'bison' job's estimated duration.
        check_mintime_to_builder(self, apg_job, hppa_proc, False, 660)

        # Now we pretend that the 'postgres' started 13 minutes ago. Its
        # remaining execution time should be 2 minutes = 120 seconds and
        # it now becomes the job whose builder becomes available next.
        build, bq = find_job(self, 'postgres', 'hppa')
        set_remaining_time_for_running_job(bq, 120)
        check_mintime_to_builder(self, apg_job, hppa_proc, False, 120)

        # What happens when jobs overdraw the estimated duration? Let's
        # pretend the 'flex' job started 14 minutes ago.
        build, bq = find_job(self, 'flex', 'hppa')
        set_remaining_time_for_running_job(bq, -60)
        # In such a case we assume that the job will complete within 2
        # minutes, this is a guess that has worked well so far.
        check_mintime_to_builder(self, apg_job, hppa_proc, False, 120)

        # If there's a job that will complete within a shorter time then
        # we expect to be given that time frame.
        build, bq = find_job(self, 'postgres', 'hppa')
        set_remaining_time_for_running_job(bq, 30)
        check_mintime_to_builder(self, apg_job, hppa_proc, False, 30)

        # Disable the native hppa builders.
        for builder in self.builders[(hppa_proc.id, False)]:
            builder.builderok = False

        # No builders capable of running the job at hand are available now,
        # this is indicated by a None value.
        check_mintime_to_builder(self, apg_job, hppa_proc, False, None)

        # Let's assume for the moment that the job at the head of the 'apg'
        # build queue is processor independent. In that case we'd ask for
        # *any* next available builder.
        self.assertTrue(
            bq._freeBuildersCount(None, None) > 0,
            "Builders are immediately available for jobs that don't care "
            "about processor architectures or virtualization")
        check_mintime_to_builder(self, apg_job, None, None, 0)

        # Let's disable all builders.
        for builders in self.builders.itervalues():
            for builder in builders:
                builder.builderok = False

        # There are no builders capable of running even the processor
        # independent jobs now and that this is indicated by a None value.
        check_mintime_to_builder(self, apg_job, None, None, None)

        # Re-enable the native hppa builders.
        for builder in self.builders[(hppa_proc.id, False)]:
            builder.builderok = True

        # The builder that's becoming available next is the one that's
        # running the 'postgres' build.
        check_mintime_to_builder(self, apg_job, None, None, 30)

        # Make sure we'll find an x86 builder as well.
        processor_fam = ProcessorFamilySet().getByName('x86')
        x86_proc = processor_fam.processors[0]
        builder = self.builders[(x86_proc.id, False)][0]
        builder.builderok = True

        # Now this builder is the one that becomes available next (29 minutes
        # remaining build time).
        assign_to_builder(self, 'gcc', 1, '386')
        build, bq = find_job(self, 'gcc', '386')
        set_remaining_time_for_running_job(bq, 29)

        check_mintime_to_builder(self, apg_job, None, None, 29)

        # Make a second, idle x86 builder available.
        builder = self.builders[(x86_proc.id, False)][1]
        builder.builderok = True

        # That builder should be available immediately since it's idle.
        check_mintime_to_builder(self, apg_job, None, None, 0)


class TestJobClasses(TestCaseWithFactory):
    """Tests covering build farm job type classes."""
    layer = LaunchpadZopelessLayer
    def setUp(self):
        """Set up a native x86 build for the test archive."""
        super(TestJobClasses, self).setUp()

        self.publisher = SoyuzTestPublisher()
        self.publisher.prepareBreezyAutotest()

        # First mark all builds in the sample data as already built.
        store = getUtility(IStoreSelector).get(MAIN_STORE, DEFAULT_FLAVOR)
        sample_data = store.find(Build)
        for build in sample_data:
            build.buildstate = BuildStatus.FULLYBUILT
        store.flush()

        # We test builds that target a primary archive.
        self.non_ppa = self.factory.makeArchive(
            name="primary", purpose=ArchivePurpose.PRIMARY)
        self.non_ppa.require_virtualized = False

        self.builds = []
        self.builds.extend(
            self.publisher.getPubSource(
                sourcename="gedit", status=PackagePublishingStatus.PUBLISHED,
                archive=self.non_ppa).createMissingBuilds())

    def test_BuildPackageJob(self):
        """`BuildPackageJob` is one of the job type classes."""
        from lp.soyuz.model.buildpackagejob import BuildPackageJob
        _build, bq = find_job(self, 'gedit')

        # This is a binary package build.
        self.assertEqual(
            bq.job_type, BuildFarmJobType.PACKAGEBUILD,
            "This is a binary package build")

        # The class registered for 'PACKAGEBUILD' is `BuildPackageJob`.
        self.assertEqual(
            specific_job_classes()[BuildFarmJobType.PACKAGEBUILD],
            BuildPackageJob,
            "The class registered for 'PACKAGEBUILD' is `BuildPackageJob`")

        # The 'specific_job' object associated with this `BuildQueue`
        # instance is of type `BuildPackageJob`.
        self.assertTrue(bq.specific_job is not None)
        self.assertEqual(
            bq.specific_job.__class__, BuildPackageJob,
            "The 'specific_job' object associated with this `BuildQueue` "
            "instance is of type `BuildPackageJob`")

    def test_OtherTypeClasses(self):
        """Other job type classes are picked up as well."""
        from zope import component
        from lp.buildmaster.interfaces.buildfarmjob import IBuildFarmJob
        class FakeBranchBuild(BuildFarmJob):
            pass

        _build, bq = find_job(self, 'gedit')
        # First make sure that we don't have a job type class registered for
        # 'BRANCHBUILD' yet.
        self.assertTrue(
            specific_job_classes().get(BuildFarmJobType.BRANCHBUILD) is None)

        # Pretend that our `FakeBranchBuild` class implements the
        # `IBuildFarmJob` interface.
        component.provideUtility(
            FakeBranchBuild, IBuildFarmJob, 'BRANCHBUILD')

        # Now we should see the `FakeBranchBuild` class "registered" in the
        # `specific_job_classes` dictionary under the 'BRANCHBUILD' key.
        self.assertEqual(
<<<<<<< HEAD
            bq.specific_job_classes[BuildFarmJobType.BRANCHBUILD],
=======
            specific_job_classes()[BuildFarmJobType.BRANCHBUILD],
>>>>>>> 02c376dd
            FakeBranchBuild)


class TestPlatformData(TestCaseWithFactory):
    """Tests covering the processor/virtualized properties."""

    layer = LaunchpadZopelessLayer

    def setUp(self):
        """Set up a native x86 build for the test archive."""
        super(TestPlatformData, self).setUp()

        self.publisher = SoyuzTestPublisher()
        self.publisher.prepareBreezyAutotest()

        # First mark all builds in the sample data as already built.
        store = getUtility(IStoreSelector).get(MAIN_STORE, DEFAULT_FLAVOR)
        sample_data = store.find(Build)
        for build in sample_data:
            build.buildstate = BuildStatus.FULLYBUILT
        store.flush()

        # We test builds that target a primary archive.
        self.non_ppa = self.factory.makeArchive(
            name="primary", purpose=ArchivePurpose.PRIMARY)
        self.non_ppa.require_virtualized = False

        self.builds = []
        self.builds.extend(
            self.publisher.getPubSource(
                sourcename="gedit", status=PackagePublishingStatus.PUBLISHED,
                archive=self.non_ppa).createMissingBuilds())

    def test_JobPlatformSettings(self):
        """The `BuildQueue` instance shares the processor/virtualized
        properties with the associated `Build`."""
        build, bq = find_job(self, 'gedit')

        # Make sure the 'processor' properties are the same.
        self.assertEqual(
            bq.processor, build.processor,
            "The 'processor' property deviates.")

        # Make sure the 'virtualized' properties are the same.
        self.assertEqual(
            bq.virtualized, build.is_virtualized,
            "The 'virtualized' property deviates.")
<|MERGE_RESOLUTION|>--- conflicted
+++ resolved
@@ -740,11 +740,7 @@
         # Now we should see the `FakeBranchBuild` class "registered" in the
         # `specific_job_classes` dictionary under the 'BRANCHBUILD' key.
         self.assertEqual(
-<<<<<<< HEAD
-            bq.specific_job_classes[BuildFarmJobType.BRANCHBUILD],
-=======
             specific_job_classes()[BuildFarmJobType.BRANCHBUILD],
->>>>>>> 02c376dd
             FakeBranchBuild)
 
 
