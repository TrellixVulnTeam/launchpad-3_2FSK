# Copyright 2005 Canonical Ltd.  All rights reserved.

"""Generalised Form View Classes
"""

__docformat__ = 'restructuredtext'

__all__ = [
    'GeneralFormView',
    'GeneralFormViewFactory',
    'NoRenderingOnRedirect',
    ]

from transaction import get_transaction

from zope.interface import Interface
from zope.schema import getFieldNamesInOrder
from zope.publisher.interfaces.browser import IBrowserRequest
from zope.security.checker import defineChecker, NamesChecker

from zope.app import zapi
from zope.app.i18n import ZopeMessageIDFactory as _
from zope.app.form.interfaces import (
    IInputWidget, WidgetsError, ErrorContainer)
from zope.app.pagetemplate.viewpagetemplatefile import ViewPageTemplateFile
from zope.app.pagetemplate.simpleviewclass import SimpleViewClass
from zope.app.form.utility import setUpWidgets, getWidgetsData

from canonical.launchpad.webapp.publisher import LaunchpadView

class NoRenderingOnRedirect:
    """Mix-in for not rendering the page on redirects."""

    def __call__(self):
        # Call update() here instead of from the template to avoid
        # rendering the page on redirects.
        self.update()
        if self.request.response.getStatus() in [302, 303]:
            # Don't render the page on redirects.
            return u''
        else:
            page_attribute = getattr(self, '__page_attribute__', None)
            if page_attribute is not None:
                output = getattr(self, page_attribute)
            else:
                output = self.index
            return output()


class GeneralFormView(LaunchpadView, NoRenderingOnRedirect):
    """Simple Generalised Form Base Class

    Subclasses should provide a `schema` attribute defining the schema
    to be edited.

    The automatically generated widgets are available by name through
    the attributes `*_widget`.
    (E.g. ``view.title_widget for the title widget``)
    """

    top_of_page_errors = ()
    label = ''
    _arguments = []
    _keyword_arguments = []
    _nextURL = None

    # Fall-back field names computed from schema
    fieldNames = property(lambda self: getFieldNamesInOrder(self.schema))

    # Fall-back template
    generated_form = ViewPageTemplateFile('../templates/launchpad-generalform.pt')
    process_status = None

    def __init__(self, context, request):
        LaunchpadView.__init__(self, context, request)
        self.errors = {}
        self._setUpWidgets()

    # methods that should be overridden
    def process(self, *args, **kw):
        """Override this method in your own browser class, to process the
        form submission results.
        """
        pass

    def nextURL(self):
        """Override this to tell the form where to go after it has
        processed. Alternatively, just set self._nextURL and this method
        will send you there after self.process()
        """
        return self._nextURL

    def validate(self, data):
        """Validate the form.

        If errors are encountered, a WidgetsError exception is raised.

        Returns a dict of fieldname:value pairs if all form data
        submitted is valid.
        """
        pass

    @property
    def initial_values(self):
        """Override this in your subclass if you want any widgets to have
        initial values.
        """
        return {}

<<<<<<< HEAD
    # internal methods, should not be overridden
    def __init__(self, context, request):
        LaunchpadView.__init__(self, context, request)

        self.errors = ErrorContainer()
        self.process_status = None

        self._setUpWidgets()
=======
    def _setUpWidgets(self, context=None):
        """Set up the widgets.
>>>>>>> e561b44e

        :param context: The context to use. If it's None, self.context
                        is used.
        """
        setUpWidgets(self, self.schema, IInputWidget, names=self.fieldNames,
                     initial=self.initial_values, context=context)

    def setPrefix(self, prefix):
        for widget in self.widgets():
            widget.setPrefix(prefix)

    def widgets(self):
        return [getattr(self, name+'_widget')
                for name in self.fieldNames]

    def process_form(self):
        """This method extracts all the meaningful data from the form, and
        then calls self.process(), passing the contents of the form. You
        should override self.process() in your own View class.
        """
        if self.process_status is not None:
            # We've been called before, so just return the status we previously
            # computed.
            return self.process_status

        if not self.submitted():
            self.process_status = ''
            if self.request.method == 'POST':
                self.process_status = 'Please fill in the form.'
            return self.process_status

        # Extract and validate the POSTed data.
        try:
            data = getWidgetsData(self, self.schema, names=self.fieldNames)
        except WidgetsError, errors:
            self.errors = errors
            self._abortAndSetStatus()
            return self.process_status

        # Do custom validation defined in subclasses. This would generally
        # include form-level validation, or validation of fields shown on the
        # form that don't map to schema fields, and thus don't have "widgets" in
        # the Zope 3 sense. We set both self.error and self.top_of_page_errors
        # so we can provide an easy way of both getting the total number of errors,
        # and of displaying more specific errors at the top of the page.
        try:
            self.validate(data)
        except WidgetsError, errors:
            self.top_of_page_errors = errors
            self.errors = errors
            self._abortAndSetStatus()
            return self.process_status

        # Pass the validated data to the form's self.process().
        args = []
        if self._arguments:
            for name in self._arguments:
                args.append(data[name])

        kw = {}
        if self._keyword_arguments:
            for name in self._keyword_arguments:
                if name in data:
                    kw[str(name)] = data[name]

        self.process_status = self.process(*args, **kw)

        # Go to the nextURL(), if we have one.
        if self.nextURL():
            self.request.response.redirect(self.nextURL())

        return self.process_status

    def submitted(self):
        """Has the form been submitted?"""
        return "FORM_SUBMIT" in self.request

    def update(self):
        """NoRenderingOnRedirect class calls this method."""
        return self.process_form()

    def _abortAndSetStatus(self):
        """Abort the current transaction and set self.process_status."""
        self.process_status = _("Please fix the problems below and try again.")
        get_transaction().abort()

    def __call__(self):
        #XXX: BrowserView doesn't define __call__(), but somehow
        #     NoRenderingOnRedirect.__call__() won't be called unless
        #     we define this method and call it explicitly. It's
        #     probably due to some ZCML magic which should be removed.
        #     -- Bjorn Tillenius, 2006-02-22

        # We call initialize explicitly here (it's normally called by
        # GeneralFormView.__call__), because of the hack Bjorn
        # mentions above.
        self.initialize()

        return NoRenderingOnRedirect.__call__(self)


def GeneralFormViewFactory(name, schema, label, permission, layer,
                    template, default_template, bases, for_, fields,
                    arguments, keyword_arguments, fulledit_path=None,
                    fulledit_label=None, menu=u''):
    class_ = SimpleViewClass(template, used_for=schema, bases=bases)
    class_.schema = schema
    class_.label = label
    class_.fieldNames = fields
    class_._arguments = arguments
    class_._keyword_arguments = keyword_arguments

    class_.fulledit_path = fulledit_path
    if fulledit_path and (fulledit_label is None):
        fulledit_label = "Full edit"

    class_.fulledit_label = fulledit_label

    class_.generated_form = ViewPageTemplateFile(default_template)

    defineChecker(class_,
                  NamesChecker(("__call__", "__getitem__",
                                "browserDefault", "publishTraverse"),
                               permission))
    if layer is None:
        layer = IBrowserRequest

    s = zapi.getGlobalService(zapi.servicenames.Adapters)
    s.register((for_, layer), Interface, name, class_)
<|MERGE_RESOLUTION|>--- conflicted
+++ resolved
@@ -73,8 +73,10 @@
 
     def __init__(self, context, request):
         LaunchpadView.__init__(self, context, request)
-        self.errors = {}
+        self.errors = ErrorContainer()
+        self.process_status = None
         self._setUpWidgets()
+
 
     # methods that should be overridden
     def process(self, *args, **kw):
@@ -107,19 +109,8 @@
         """
         return {}
 
-<<<<<<< HEAD
-    # internal methods, should not be overridden
-    def __init__(self, context, request):
-        LaunchpadView.__init__(self, context, request)
-
-        self.errors = ErrorContainer()
-        self.process_status = None
-
-        self._setUpWidgets()
-=======
     def _setUpWidgets(self, context=None):
         """Set up the widgets.
->>>>>>> e561b44e
 
         :param context: The context to use. If it's None, self.context
                         is used.
