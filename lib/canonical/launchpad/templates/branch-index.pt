<html xmlns="http://www.w3.org/1999/xhtml" xml:lang="en"
      lang="en"
      metal:use-macro="context/@@main_template/master"
      i18n:domain="launchpad">

<body>

<metal:main_template fill-slot="titleheader">
   <tal:display_name replace="context/displayname" />
</metal:main_template>

<metal:leftportlets fill-slot="portlets_one">
  <div tal:replace="structure context/@@+portlet-details" />
  <div tal:replace="structure context/@@+portlet-subscribers" />
</metal:leftportlets>

<div metal:fill-slot="main">

  <p tal:repeat="notice view/notices" tal:content="notice"
     class="error message">
    notice goes here
  </p>

  <p class="highlighted" tal:condition="context/summary"
     tal:content="context/summary">
    $Branch.summary goes here. This should be quite short, just a single
    paragraph of text really, giving the branch highlights.
  </p>

  <p class="highlighted" tal:condition="not:context/summary">
    <tal:comment condition="nothing">
      <!-- XXX: That duplicates the 'edit' link from the action portlet and
           should be changed when bug #5313 is fixed to comply with DNRY.
             DavidAllouche 2005-12-02
      -->
    </tal:comment>
    <i>This branch has no summary. You can 
    <img src="/++resource++edit.gif" />
    <a tal:attributes="href view/edit_link_url">edit branch details</a>.</i>
  </p>

<<<<<<< HEAD
  <p>
    Click <a tal:attributes="href view/url">here</a> for the branch source
    code. Note: this may not be a viewable web page, but you can
    point the bzr revision control tool at this URL to retrieve the code
    in the branch.
  </p>

  <p class="informational message" tal:condition="context/whiteboard">
    <b>Whiteboard:</b><br />
    <span tal:replace="context/whiteboard">whiteboard</span>
  </p>
=======
  <table>
    <tbody>
      <tr>
        <th>URL:</th>
        <td><tt><a tal:attributes="href view/url"
                   tal:content="view/url"
          >http://example.com/software/hello.devel</a></tt></td>
      </tr>
      <tr>
        <th>Status:</th>
        <td tal:content="context/lifecycle_status/title">Stable</td>
      </tr>
      <tr tal:condition="context/mirror_failures">
        <th>Failures:</th>
        <td>
          This branch failed to mirror 
          <span tal:replace="context/mirror_failures" /> times.
        </td>
      </tr>
      <tr tal:condition="context/mirror_status_message">
        <th>Last Failure:</th>
        <td tal:content="context/mirror_status_message">
        </td>
      </tr>
      <tr tal:condition="context/whiteboard">
        <th>Whiteboard:</th>
        <td tal:content="context/whiteboard">whiteboard</td>
      </tr>
    </tbody>
  </table>
>>>>>>> cb04bef3

  <h2>Recent revisions</h2>

  <p tal:condition="not:context/revision_count">
    This branch has not been scanned for revisions yet, or no revisions were
    found on the last scan. Branches are scanned at least once a day.
  </p>

  <tal:history_available condition="context/revision_count">
  <table class="listing">
    <thead>
      <tr>
        <th colspan="2">Revision</th>
        <th tal:condition="view/user">Author</th>
        <th>Message</th>
      </tr>
    </thead>
    <tbody>
      <tr tal:repeat="rev_no context/latest_revisions">
        <td tal:content="rev_no/sequence">1</td>
        <td tal:content="rev_no/revision/revision_date/fmt:date">2005-10-05</td>
        <td tal:condition="view/user" tal:content="rev_no/revision/revision_author/name">John Doe &lt;jdoe@example.com&gt;</td>
        <td tal:content="rev_no/revision/log_body">The revision commit message.</td>
      </tr>
    </tbody>
  </table>
  </tal:history_available>

  <tal:related_bugs condition="context/related_bugs">
    <h2>Related Bugs</h2>
    <ul style="list-style: none">
      <span tal:repeat="bug context/related_bugs"
            tal:omit-tag="">
        <li tal:condition="bug/required:launchpad.View">
          <a href="#"
             tal:content="string:${bug/id}. ${bug/title}"
             tal:attributes="href bug/fmt:url">Foo is Broken</a>
        </li>
      </span>
    </ul>
  </tal:related_bugs>

      <h2>Nearby</h2>
      <ul style="list-style: none">
        <li tal:condition="context/product">
          <a tal:attributes="href string:${context/product/fmt:url}/+branches">
            Other <tal:product replace="context/product/displayname" />
            branches
          </a>
        </li>
        <li>
          <tal:author condition="context/author">
            <a tal:attributes="href string:${context/owner/fmt:url}/+authoredbranches">
              Other branches authored by
              <tal:person replace="context/author/displayname">Author</tal:person>
            </a>
          </tal:author>
          <tal:no-author condition="not:context/author">
            <a tal:attributes="href string:${context/owner/fmt:url}/+registeredbranches">
              Other branches registered (and not authored) by
              <tal:person replace="context/owner/displayname">Owner</tal:person>
            </a>
          </tal:no-author>
        </li>
      </ul>
</div>
</body>
</html><|MERGE_RESOLUTION|>--- conflicted
+++ resolved
@@ -39,7 +39,6 @@
     <a tal:attributes="href view/edit_link_url">edit branch details</a>.</i>
   </p>
 
-<<<<<<< HEAD
   <p>
     Click <a tal:attributes="href view/url">here</a> for the branch source
     code. Note: this may not be a viewable web page, but you can
@@ -47,42 +46,19 @@
     in the branch.
   </p>
 
+  <p class="error message" tal:condition="context/mirror_failures">
+    <b>Mirror Failures:</b> This branch failed to mirror 
+    <span tal:replace="context/mirror_failures" /> times.
+    <tal:has_mirror_msg condition="context/mirror_status_message">
+      The last failure message was:
+      <span tal:replace="context/mirror_status_message">Error 1</span>
+    </tal:has_mirror_msg>
+  </p>
+
   <p class="informational message" tal:condition="context/whiteboard">
     <b>Whiteboard:</b><br />
     <span tal:replace="context/whiteboard">whiteboard</span>
   </p>
-=======
-  <table>
-    <tbody>
-      <tr>
-        <th>URL:</th>
-        <td><tt><a tal:attributes="href view/url"
-                   tal:content="view/url"
-          >http://example.com/software/hello.devel</a></tt></td>
-      </tr>
-      <tr>
-        <th>Status:</th>
-        <td tal:content="context/lifecycle_status/title">Stable</td>
-      </tr>
-      <tr tal:condition="context/mirror_failures">
-        <th>Failures:</th>
-        <td>
-          This branch failed to mirror 
-          <span tal:replace="context/mirror_failures" /> times.
-        </td>
-      </tr>
-      <tr tal:condition="context/mirror_status_message">
-        <th>Last Failure:</th>
-        <td tal:content="context/mirror_status_message">
-        </td>
-      </tr>
-      <tr tal:condition="context/whiteboard">
-        <th>Whiteboard:</th>
-        <td tal:content="context/whiteboard">whiteboard</td>
-      </tr>
-    </tbody>
-  </table>
->>>>>>> cb04bef3
 
   <h2>Recent revisions</h2>
 
@@ -104,7 +80,9 @@
       <tr tal:repeat="rev_no context/latest_revisions">
         <td tal:content="rev_no/sequence">1</td>
         <td tal:content="rev_no/revision/revision_date/fmt:date">2005-10-05</td>
-        <td tal:condition="view/user" tal:content="rev_no/revision/revision_author/name">John Doe &lt;jdoe@example.com&gt;</td>
+        <td tal:condition="view/user"
+            tal:content="rev_no/revision/revision_author/name"
+            >John Doe &lt;jdoe@example.com&gt;</td>
         <td tal:content="rev_no/revision/log_body">The revision commit message.</td>
       </tr>
     </tbody>
