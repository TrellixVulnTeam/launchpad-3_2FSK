# Copyright 2004 Canonical Ltd.  All rights reserved.

"""Browser views for products."""

__metaclass__ = type

__all__ = [
    'ProductNavigation',
    'ProductShortLink',
    'ProductSOP',
    'ProductFacets',
    'ProductOverviewMenu',
    'ProductBugsMenu',
    'ProductSpecificationsMenu',
    'ProductBountiesMenu',
    'ProductBranchesMenu',
    'ProductTranslationsMenu',
    'ProductView',
    'ProductAddView',
    'ProductEditView',
    'ProductAddSeriesView',
    'ProductBugContactEditView',
    'ProductReassignmentView',
    'ProductLaunchpadUsageEditView',
    'ProductRdfView',
    'ProductSetFacets',
    'ProductSetSOP',
    'ProductSetNavigation',
    'ProductSetContextMenu',
    'ProductSetView',
    ]

from operator import attrgetter
from warnings import warn

import zope.security.interfaces
from zope.component import getUtility
from zope.event import notify
from zope.app.form.browser import TextAreaWidget, TextWidget
from zope.app.event.objectevent import ObjectCreatedEvent
from zope.app.pagetemplate.viewpagetemplatefile import ViewPageTemplateFile
from zope.formlib import form
from zope.interface import providedBy

from canonical.launchpad import _
from canonical.launchpad.interfaces import (
    ILaunchpadCelebrities, IProduct, IProductLaunchpadUsageForm,
    IProductSet, IProductSeries, ISourcePackage, ICountry,
    ICalendarOwner, ITranslationImportQueue, NotFoundError,
    ILaunchpadRoot)
from canonical.launchpad import helpers
from canonical.launchpad.browser.branchref import BranchRef
from canonical.launchpad.browser.bugtask import BugTargetTraversalMixin
from canonical.launchpad.browser.cal import CalendarTraversalMixin
from canonical.launchpad.browser.editview import SQLObjectEditView
from canonical.launchpad.browser.person import ObjectReassignmentView
from canonical.launchpad.browser.launchpad import (
    StructuralObjectPresentation, DefaultShortLink)
from canonical.launchpad.browser.productseries import get_series_branch_error
from canonical.launchpad.browser.questiontarget import (
    QuestionTargetFacetMixin, QuestionTargetTraversalMixin)
from canonical.launchpad.event import SQLObjectModifiedEvent
from canonical.launchpad.webapp import (
    action, ApplicationMenu, canonical_url, ContextMenu, custom_widget,
    enabled_with_permission, LaunchpadView, LaunchpadEditFormView,
    LaunchpadFormView, Link, Navigation, RedirectionNavigation,
    sorted_version_numbers, StandardLaunchpadFacets, stepto, stepthrough, 
    structured)
from canonical.launchpad.webapp.snapshot import Snapshot
from canonical.widgets.image import ImageAddWidget
from canonical.widgets.product import ProductBugTrackerWidget
from canonical.widgets.textwidgets import StrippedTextWidget


class ProductNavigation(
    Navigation, BugTargetTraversalMixin, CalendarTraversalMixin,
    QuestionTargetTraversalMixin):

    usedfor = IProduct

    def breadcrumb(self):
        return self.context.displayname

    @stepto('.bzr')
    def dotbzr(self):
        if self.context.development_focus.series_branch:
            return BranchRef(self.context.development_focus.series_branch)
        else:
            return None

    @stepthrough('+spec')
    def traverse_spec(self, name):
        return self.context.getSpecification(name)

    @stepthrough('+milestone')
    def traverse_milestone(self, name):
        return self.context.getMilestone(name)

    @stepthrough('+release')
    def traverse_release(self, name):
        return self.context.getRelease(name)

    def traverse(self, name):
        return self.context.getSeries(name)


class ProductSetNavigation(RedirectionNavigation):

    usedfor = IProductSet

    def breadcrumb(self):
        return 'Products'

    @property
    def redirection_root_url(self):
        return canonical_url(getUtility(ILaunchpadRoot))

    def traverse(self, name):
        # Raise a 404 on an invalid product name
        if self.context.getByName(name) is None:
            raise NotFoundError(name)
        return RedirectionNavigation.traverse(self, name)


class ProductSOP(StructuralObjectPresentation):

    def getIntroHeading(self):
        return None

    def getMainHeading(self):
        return self.context.title

    def listChildren(self, num):
        # product series, most recent first
        return list(self.context.serieslist[:num])

    def listAltChildren(self, num):
        return None


class ProductFacets(QuestionTargetFacetMixin, StandardLaunchpadFacets):
    """The links that will appear in the facet menu for an IProduct."""

    usedfor = IProduct

    enable_only = ['overview', 'bugs', 'answers', 'specifications',
                   'translations', 'branches']

    links = StandardLaunchpadFacets.links

    def overview(self):
        target = ''
        text = 'Overview'
        summary = 'General information about %s' % self.context.displayname
        return Link(target, text, summary)

    def bugs(self):
        target = '+bugs'
        text = 'Bugs'
        summary = 'Bugs reported about %s' % self.context.displayname
        return Link(target, text, summary)

    def bounties(self):
        target = '+bounties'
        text = 'Bounties'
        summary = 'Bounties related to %s' % self.context.displayname
        return Link(target, text, summary)

    def branches(self):
        target = ''
        text = 'Code'
        summary = 'Branches for %s' % self.context.displayname
        return Link(target, text, summary)

    def specifications(self):
        target = ''
        text = 'Features'
        summary = 'Feature specifications for %s' % self.context.displayname
        return Link(target, text, summary)

    def translations(self):
        target = '+translations'
        text = 'Translations'
        summary = 'Translations of %s in Rosetta' % self.context.displayname
        return Link(target, text, summary)

    def calendar(self):
        target = '+calendar'
        text = 'Calendar'
        # only link to the calendar if it has been created
        enabled = ICalendarOwner(self.context).calendar is not None
        return Link(target, text, enabled=enabled)


class ProductOverviewMenu(ApplicationMenu):

    usedfor = IProduct
    facet = 'overview'
    links = [
        'edit', 'driver', 'reassign', 'top_contributors',
        'distributions', 'packages', 'branch_add', 'series_add',
        'launchpad_usage', 'administer', 'rdf']

    @enabled_with_permission('launchpad.Edit')
    def edit(self):
        text = 'Change details'
        return Link('+edit', text, icon='edit')

    @enabled_with_permission('launchpad.Edit')
    def driver(self):
        text = 'Appoint driver'
        summary = 'Someone with permission to set goals for all series'
        return Link('+driver', text, summary, icon='edit')

    @enabled_with_permission('launchpad.Edit')
    def reassign(self):
        text = 'Change maintainer'
        return Link('+reassign', text, icon='edit')

    def top_contributors(self):
        text = 'List top contributors'
        return Link('+topcontributors', text, icon='info')

    def distributions(self):
        text = 'Packaging information'
        return Link('+distributions', text, icon='info')

    def packages(self):
        text = 'Show distribution packages'
        return Link('+packages', text, icon='info')

    def series_add(self):
        text = 'Add series'
        return Link('+addseries', text, icon='add')

    def branch_add(self):
        text = 'Register branch'
        return Link('+addbranch', text, icon='add')

    @enabled_with_permission('launchpad.Edit')
    def launchpad_usage(self):
        text = 'Define Launchpad usage'
        return Link('+launchpad', text, icon='edit')

    def rdf(self):
        text = structured(
            'Download <abbr title="Resource Description Framework">'
            'RDF</abbr> metadata')
        return Link('+rdf', text, icon='download')

    @enabled_with_permission('launchpad.Admin')
    def administer(self):
        text = 'Administer'
        return Link('+review', text, icon='edit')


class ProductBugsMenu(ApplicationMenu):

    usedfor = IProduct
    facet = 'bugs'
    links = ['filebug', 'bugcontact', 'securitycontact', 'cve']

    def filebug(self):
        text = 'Report a bug'
        return Link('+filebug', text, icon='add')

    def cve(self):
        return Link('+cve', 'CVE reports', icon='cve')

    @enabled_with_permission('launchpad.Edit')
    def bugcontact(self):
        text = 'Change bug contact'
        return Link('+bugcontact', text, icon='edit')

    @enabled_with_permission('launchpad.Edit')
    def securitycontact(self):
        text = 'Change security contact'
        return Link('+securitycontact', text, icon='edit')


class ProductBranchesMenu(ApplicationMenu):

    usedfor = IProduct
    facet = 'branches'
    links = ['listing', 'branch_add', ]

    def branch_add(self):
        text = 'Register branch'
        summary = 'Register a new Bazaar branch for this product'
        return Link('+addbranch', text, icon='add')

    def listing(self):
        text = 'Show branch listing'
        summary = 'Show detailed branch listing'
        return Link('+branchlisting', text, summary, icon='branch')


class ProductSpecificationsMenu(ApplicationMenu):

    usedfor = IProduct
    facet = 'specifications'
    links = ['listall', 'doc', 'roadmap', 'table', 'new']

    def listall(self):
        text = 'List all blueprints'
        summary = 'Show all specifications for %s' %  self.context.title
        return Link('+specs?show=all', text, summary, icon='info')

    def doc(self):
        text = 'List documentation'
        summary = 'List all complete informational specifications'
        return Link('+documentation', text, summary,
            icon='info')

    def roadmap(self):
        text = 'Roadmap'
        summary = 'Show the recommended sequence of specification implementation'
        return Link('+roadmap', text, summary, icon='info')

    def table(self):
        text = 'Assignments'
        summary = 'Show the full assignment of work, drafting and approving'
        return Link('+assignments', text, summary, icon='info')

    def new(self):
        text = 'Register blueprint'
        summary = 'Register a new blueprint for %s' % self.context.title
        return Link('+addspec', text, summary, icon='add')


class ProductBountiesMenu(ApplicationMenu):

    usedfor = IProduct
    facet = 'bounties'
    links = ['new', 'link']

    def new(self):
        text = 'Register bounty'
        return Link('+addbounty', text, icon='add')

    def link(self):
        text = 'Link existing bounty'
        return Link('+linkbounty', text, icon='edit')


class ProductTranslationsMenu(ApplicationMenu):

    usedfor = IProduct
    facet = 'translations'
    links = ['translators', 'edit']

    def translators(self):
        text = 'Change translators'
        return Link('+changetranslators', text, icon='edit')

    @enabled_with_permission('launchpad.Admin')
    def edit(self):
        text = 'Edit template names'
        return Link('+potemplatenames', text, icon='edit')


def _sort_distros(a, b):
    """Put Ubuntu first, otherwise in alpha order."""
    if a['name'] == 'ubuntu':
        return -1
    return cmp(a['name'], b['name'])


class ProductSetSOP(StructuralObjectPresentation):

    def getIntroHeading(self):
        return None

    def getMainHeading(self):
        return self.context.title

    def listChildren(self, num):
        return []

    def listAltChildren(self, num):
        return None


class ProductSetFacets(StandardLaunchpadFacets):
    """The links that will appear in the facet menu for the IProductSet."""

    usedfor = IProductSet

    enable_only = ['overview',]


class ProductSetContextMenu(ContextMenu):

    usedfor = IProductSet
<<<<<<< HEAD
    links = ['register', 'listall', 'withcode']
=======

    links = ['products', 'distributions', 'people', 'meetings',
             'register', 'listall']
>>>>>>> a68e6181

    def register(self):
        text = 'Register a project'
        return Link('+new', text, icon='add')

    def listall(self):
        text = 'List all projects'
        return Link('+all', text, icon='list')
    
    def products(self):
        return Link('/products/', 'View projects')

    def distributions(self):
        return Link('/distros/', 'View distributions')

    def people(self):
        return Link('/people/', 'View people')

    def meetings(self):
        return Link('/sprints/', 'View meetings')

    def withcode(self):
        text = 'Show Products with Code'
        productset = getUtility(IProductSet)
        return Link(canonical_url(
            productset, rootsite='code'), text, icon='list')


class ProductView:

    __used_for__ = IProduct

    def __init__(self, context, request):
        self.context = context
        self.product = context
        self.request = request
        self.form = request.form
        self.status_message = None

    def primary_translatable(self):
        """Return a dictionary with the info for a primary translatable.

        If there is no primary translatable object, returns None.

        The dictionary has the keys:
         * 'title': The title of the translatable object.
         * 'potemplates': a set of PO Templates for this object.
         * 'base_url': The base URL to reach the base URL for this object.
        """
        translatable = self.context.primary_translatable

        if translatable is not None:
            if ISourcePackage.providedBy(translatable):
                sourcepackage = translatable

                object_translatable = {
                    'title': sourcepackage.title,
                    'potemplates': sourcepackage.currentpotemplates,
                    'base_url': '/distros/%s/%s/+sources/%s' % (
                        sourcepackage.distribution.name,
                        sourcepackage.distrorelease.name,
                        sourcepackage.name)
                    }

            elif IProductSeries.providedBy(translatable):
                productseries = translatable

                object_translatable = {
                    'title': productseries.title,
                    'potemplates': productseries.currentpotemplates,
                    'base_url': '/products/%s/%s' %(
                        self.context.name,
                        productseries.name)
                    }
            else:
                # The translatable object does not implements an
                # ISourcePackage nor a IProductSeries. As it's not a critical
                # failure, we log only it instead of raise an exception.
                warn("Got an unknown type object as primary translatable",
                     RuntimeWarning)
                return None

            return object_translatable

        else:
            return None

    def requestCountry(self):
        return ICountry(self.request, None)

    def browserLanguages(self):
        return helpers.browserLanguages(self.request)

    def distro_packaging(self):
        """This method returns a representation of the product packagings
        for this product, in a special structure used for the
        product-distros.pt page template.

        Specifically, it is a list of "distro" objects, each of which has a
        title, and an attribute "packagings" which is a list of the relevant
        packagings for this distro and product.
        """
        distros = {}
        # first get a list of all relevant packagings
        all_packagings = []
        for series in self.context.serieslist:
            for packaging in series.packagings:
                all_packagings.append(packaging)
        # we sort it so that the packagings will always be displayed in the
        # distrorelease version, then productseries name order
        all_packagings.sort(key=lambda a: (a.distrorelease.version,
            a.productseries.name, a.id))
        for packaging in all_packagings:
            if distros.has_key(packaging.distrorelease.distribution.name):
                distro = distros[packaging.distrorelease.distribution.name]
            else:
                distro = {}
                distro['name'] = packaging.distrorelease.distribution.name
                distro['title'] = packaging.distrorelease.distribution.title
                distro['packagings'] = []
                distros[packaging.distrorelease.distribution.name] = distro
            distro['packagings'].append(packaging)
        # now we sort the resulting set of "distro" objects, and return that
        result = distros.values()
        result.sort(cmp=_sort_distros)
        return result

    def projproducts(self):
        """Return a list of other products from the same project as this
        product, excluding this product"""
        if self.context.project is None:
            return []
        return [product for product in self.context.project.products
                        if product.id != self.context.id]

    def potemplatenames(self):
        potemplatenames = set([])

        for series in self.context.serieslist:
            for potemplate in series.potemplates:
                potemplatenames.add(potemplate.potemplatename)

        return sorted(potemplatenames, key=lambda item: item.name)

    def sorted_serieslist(self):
        """Return the series list from the product with the dev focus first."""
        series_list = list(self.context.serieslist)
        series_list.remove(self.context.development_focus)
        # now sort the list by name with newer versions before older
        series_list = sorted_version_numbers(series_list,
                                             key=attrgetter('name'))
        series_list.insert(0, self.context.development_focus)
        return series_list

class ProductEditView(SQLObjectEditView):
    """View class that lets you edit a Product object."""

    def changed(self):
        # If the name changed then the URL will have changed
        if self.context.active:
            self.request.response.redirect(canonical_url(self.context))
        else:
            productset = getUtility(IProductSet)
            self.request.response.redirect(canonical_url(productset))


class ProductLaunchpadUsageEditView(LaunchpadEditFormView):
    """View class for defining Launchpad usage."""

    schema = IProductLaunchpadUsageForm
    label = "Describe Launchpad usage"
    custom_widget('bugtracker', ProductBugTrackerWidget)

    @action("Change", name='change')
    def change_action(self, action, data):
        #XXX: self.updateContextFromData(data) is not used since we need
        #     to pass an adapters dictionary to form.applyChanges in
        #     order to prevent adaptation failures while trying adapt to
        #     IProductLaunchpadUsageForm.
        #     -- Bjorn Tillenius, 2006-09-05
        context_before_modification = Snapshot(
            self.context, providing=providedBy(self.context))
        if form.applyChanges(
                self.context, self.form_fields, data,
                adapters={self.schema: self.context}):
            field_names = [form_field.__name__
                           for form_field in self.form_fields]
            notify(SQLObjectModifiedEvent(self.context,
                                          context_before_modification,
                                          field_names))

    @property
    def next_url(self):
        return canonical_url(self.context)

    #XXX: setUpWidgets is needed only because we need to pass in adapters
    #     in order to prevent zope.formlib trying adapt the context to
    #     IProductLaunchpadUsageForm. We should decide how to solve this
    #     properly and modify LaunchpadEditFormView accordingly.
    #     -- Bjorn Tillenius, 2006-09-05
    def setUpWidgets(self):
        self.widgets = form.setUpWidgets(
            self.form_fields, self.prefix, self.context, self.request,
            data=self.initial_values, ignore_request=False,
            adapters={self.schema: self.context})


class ProductAddSeriesView(LaunchpadFormView):
    """A form to add new product release series"""

    schema = IProductSeries
    field_names = ['name', 'summary', 'user_branch', 'releasefileglob']
    custom_widget('summary', TextAreaWidget, height=7, width=62)
    custom_widget('releasefileglob', StrippedTextWidget, displayWidth=40)

    series = None

    def validate(self, data):
        branch = data.get('user_branch')
        if branch is not None:
            message = get_series_branch_error(self.context, branch)
            if message:
                self.setFieldError('user_branch', message)

    @action(_('Add Series'), name='add')
    def add_action(self, action, data):
        self.series = self.context.newSeries(
            owner=self.user,
            name=data['name'],
            summary=data['summary'],
            branch=data['user_branch'])

    @property
    def next_url(self):
        assert self.series is not None, 'No series has been created'
        return canonical_url(self.series)


class ProductRdfView:
    """A view that sets its mime-type to application/rdf+xml"""

    template = ViewPageTemplateFile(
        '../templates/product-rdf.pt')

    def __init__(self, context, request):
        self.context = context
        self.request = request

    def __call__(self):
        """Render RDF output, and return it as a string encoded in UTF-8.

        Render the page template to produce RDF output.
        The return value is string data encoded in UTF-8.

        As a side-effect, HTTP headers are set for the mime type
        and filename for download."""
        self.request.response.setHeader('Content-Type', 'application/rdf+xml')
        self.request.response.setHeader('Content-Disposition',
                                        'attachment; filename=%s.rdf' %
                                        self.context.name)
        unicodedata = self.template()
        encodeddata = unicodedata.encode('utf-8')
        return encodeddata


class ProductDynMenu(LaunchpadView):

    def render(self):
        L = []
        L.append('<ul class="menu"')
        L.append('    lpm:mid="/products/%s/+menudata"' % self.context.name)
        L.append('    lpm:midroot="/products/%s/$$/+menudata"'
            % self.context.name)
        L.append('>')

        producturl = '/products/%s' % self.context.name

        for link, name in [
            ('+branches', 'Branches'),
            ('+sprints', 'Meetings'),
            ('+milestones', 'Milestones'),
            ('+series', 'Product series')
            ]:
            L.append('<li class="item container" lpm:midpart="%s">' % link)
            L.append('<a href="%s/%s">%s</a>' % (producturl, link, name))
            L.append('</li>')
        L.append('</ul>')
        return u'\n'.join(L)

class ProductSetDynMenu(LaunchpadView):

    def render(self):
        L = []
        L.append('<ul class="menu"')
        L.append('    lpm:mid="/products/+menudata"')
        L.append('>')
        for product in self.context:
            # given in full because there was an error in the JS when
            # i use midpart / midbase.
            L.append('<li class="item container" lpm:mid="/products/%s/+menudata">' % product.name)
            L.append('<a href="/products/%s">' % product.name)
            L.append(product.name)
            L.append('</a>')
            L.append('</li>')
        L.append('</ul>')
        return u'\n'.join(L)


class ProductSetView(LaunchpadView):

    __used_for__ = IProductSet

    def initialize(self):
        form = self.request.form
        self.soyuz = form.get('soyuz')
        self.rosetta = form.get('rosetta')
        self.malone = form.get('malone')
        self.bazaar = form.get('bazaar')
        self.text = form.get('text')
        self.matches = 0
        self.results = None

        self.searchrequested = False
        if (self.text is not None or
            self.bazaar is not None or
            self.malone is not None or
            self.rosetta is not None or
            self.soyuz is not None):
            self.searchrequested = True

        if form.get('exact_name'):
            # If exact_name is supplied, we try and locate this name in
            # the ProductSet -- if we find it, bingo, redirect. This
            # argument can be optionally supplied by callers.
            try:
                product = self.context[self.text]
            except NotFoundError:
                return
            url = canonical_url(product)
            if form.get('malone'):
                url = url + "/+bugs"
            self.request.response.redirect(url)

    def searchresults(self):
        """Use searchtext to find the list of Products that match
        and then present those as a list. Only do this the first
        time the method is called, otherwise return previous results.
        """
        if self.results is None:
            self.results = self.context.search(
                text=self.text,
                bazaar=self.bazaar,
                malone=self.malone,
                rosetta=self.rosetta,
                soyuz=self.soyuz)
        self.matches = self.results.count()
        return self.results


class ProductAddView(LaunchpadFormView):

    schema = IProduct
    field_names = ['name', 'owner', 'displayname', 'title', 'summary',
                   'description', 'project', 'homepageurl', 'gotchi',
                   'emblem', 'sourceforgeproject', 'freshmeatproject',
                   'wikiurl', 'screenshotsurl', 'downloadurl',
                   'programminglang', 'reviewed']
    custom_widget('homepageurl', TextWidget, displayWidth=30)
    custom_widget('screenshotsurl', TextWidget, displayWidth=30)
    custom_widget('wikiurl', TextWidget, displayWidth=30)
    custom_widget('downloadurl', TextWidget, displayWidth=30)
    custom_widget('gotchi', ImageAddWidget)
    custom_widget('emblem', ImageAddWidget)

    label = "Register an upstream open source product"
    product = None

    def isVCSImport(self):
        if self.user is None:
            return False
        vcs_imports = getUtility(ILaunchpadCelebrities).vcs_imports
        return self.user.inTeam(vcs_imports)

    def setUpFields(self):
        LaunchpadFormView.setUpFields(self)
        if not self.isVCSImport():
            # vcs-imports members get it easy and are able to change
            # the owner and reviewed status during the edit process;
            # this saves time wasted on getting to product/+admin.
            # The fields are not displayed for other people though.
            self.form_fields = self.form_fields.omit('owner', 'reviewed')

    @action(_('Add'), name='add')
    def add_action(self, action, data):
        if self.user is None:
            raise zope.security.interfaces.Unauthorized(
                "Need an authenticated Launchpad owner")
        if not self.isVCSImport():
            # Zope makes sure these are never set, since they are not in
            # self.form_fields
            assert "owner" not in data
            assert "reviewed" not in data
            data['owner'] = self.user
            data['reviewed'] = False
        self.product = getUtility(IProductSet).createProduct(
            name=data['name'],
            title=data['title'],
            summary=data['summary'],
            description=data['description'],
            displayname=data['displayname'],
            homepageurl=data['homepageurl'],
            downloadurl=data['downloadurl'],
            screenshotsurl=data['screenshotsurl'],
            wikiurl=data['wikiurl'],
            freshmeatproject=data['freshmeatproject'],
            sourceforgeproject=data['sourceforgeproject'],
            programminglang=data['programminglang'],
            project=data['project'],
            owner=data['owner'],
            reviewed=data['reviewed'],
            gotchi=data['gotchi'],
            emblem=data['emblem'])
        notify(ObjectCreatedEvent(self.product))

    @property
    def next_url(self):
        assert self.product is not None, 'No product has been created'
        return canonical_url(self.product)


class ProductBugContactEditView(SQLObjectEditView):
    """Browser view class for editing the product bug contact."""

    def changed(self):
        """Redirect to the product page with a success message."""
        product = self.context

        bugcontact = product.bugcontact
        if bugcontact:
            contact_display_value = None
            if bugcontact.preferredemail:
                # The bug contact was set to a new person or team.
                contact_display_value = bugcontact.preferredemail.email
            else:
                # The bug contact doesn't have a preferred email address, so it
                # must be a team.
                assert bugcontact.isTeam(), (
                    "Expected bug contact with no email address to be a team.")
                contact_display_value = bugcontact.browsername

            self.request.response.addNotification(
                "Successfully changed the bug contact to %s" %
                contact_display_value)
        else:
            # The bug contact was set to noone.
            self.request.response.addNotification(
                "Successfully cleared the bug contact. There is no longer a "
                "contact address that will receive all bugmail for this "
                "product. You can set the bug contact again at any time.")

        self.request.response.redirect(canonical_url(product))


class ProductReassignmentView(ObjectReassignmentView):
    """Reassign product to a new owner."""

    def __init__(self, context, request):
        ObjectReassignmentView.__init__(self, context, request)
        self.callback = self._reassignProductDependencies

    def _reassignProductDependencies(self, product, oldOwner, newOwner):
        """Reassign ownership of objects related to this product.

        Objects related to this product includes: ProductSeries,
        ProductReleases and TranslationImportQueueEntries that are owned
        by oldOwner of the product.

        """
        import_queue = getUtility(ITranslationImportQueue)
        for series in product.serieslist:
            for entry in import_queue.getEntryByProductSeries(series):
                if entry.importer == oldOwner:
                    entry.importer = newOwner
            if series.owner == oldOwner:
                series.owner = newOwner
        for release in product.releases:
            if release.owner == oldOwner:
                release.owner = newOwner

class ProductShortLink(DefaultShortLink):

    def getLinkText(self):
        return self.context.displayname<|MERGE_RESOLUTION|>--- conflicted
+++ resolved
@@ -392,13 +392,9 @@
 class ProductSetContextMenu(ContextMenu):
 
     usedfor = IProductSet
-<<<<<<< HEAD
-    links = ['register', 'listall', 'withcode']
-=======
 
     links = ['products', 'distributions', 'people', 'meetings',
-             'register', 'listall']
->>>>>>> a68e6181
+             'register', 'listall', 'withcode']
 
     def register(self):
         text = 'Register a project'
@@ -421,7 +417,7 @@
         return Link('/sprints/', 'View meetings')
 
     def withcode(self):
-        text = 'Show Products with Code'
+        text = 'Show projects with code'
         productset = getUtility(IProductSet)
         return Link(canonical_url(
             productset, rootsite='code'), text, icon='list')
