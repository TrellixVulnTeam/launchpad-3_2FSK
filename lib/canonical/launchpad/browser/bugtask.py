# Copyright 2004-2006 Canonical Ltd.  All rights reserved.

"""IBugTask-related browser views."""

__metaclass__ = type

__all__ = [
<<<<<<< HEAD
    'get_comments_for_bugtask',
    'BugCreateQuestionView',
    'BugRemoveQuestionView',
=======
    'BugListingBatchNavigator',
    'BugListingPortletView',
    'BugNominationsView',
    'BugsBugTaskSearchListingView',
>>>>>>> 0529ab35
    'BugTargetTraversalMixin',
    'BugTargetView',
    'BugTaskContextMenu',
    'BugTaskEditView',
    'BugTaskListingView',
    'BugTaskNavigation',
    'BugTaskPortletView',
    'BugTasksAndNominationsView',
    'BugTaskSearchListingView',
    'BugTaskSetNavigation',
    'BugTaskSOP',
    'BugTaskStatusView',
    'BugTaskTableRowView',
    'BugTaskTextView',
    'BugTaskView',
    'get_buglisting_search_filter_url',
    'get_comments_for_bugtask',
    'get_sortorder_from_request',
    'NominationsReviewTableBatchNavigatorView',
    'TextualBugTaskSearchListingView',
    ]

import cgi
import gettext
import re
import urllib
from operator import attrgetter

from zope.app.form import CustomWidgetFactory
from zope.app.form.browser.itemswidgets import RadioWidget
from zope.app.form.interfaces import (
    IInputWidget, IDisplayWidget, InputErrors, WidgetsError)
from zope.app.form.utility import setUpWidget, setUpWidgets
from zope.component import getUtility, getMultiAdapter
from zope.event import notify
from zope.formlib import form
from zope.interface import implements, providedBy
from zope.schema import Choice
from zope.schema.interfaces import IList
from zope.schema.vocabulary import (
    getVocabularyRegistry, SimpleVocabulary, SimpleTerm)
from zope.security.proxy import isinstance as zope_isinstance

from canonical.config import config
from canonical.lp import decorates
from canonical.launchpad import _
from canonical.cachedproperty import cachedproperty
from canonical.launchpad.validators import LaunchpadValidationError
from canonical.launchpad.webapp import (
    action, custom_widget, canonical_url, GetitemNavigation,
    LaunchpadEditFormView, LaunchpadFormView, LaunchpadView, Navigation,
    redirection, stepthrough)
from canonical.launchpad.webapp.uri import URI
from canonical.launchpad.interfaces import (
    BugNominationStatus, BugTaskImportance, BugTaskSearchParams,
    BugTaskStatus, BugTaskStatusSearchDisplay, IBug, IBugAttachmentSet,
    IBugBranchSet, IBugNominationSet, IBugSet, IBugTask, IBugTaskSearch,
    IBugTaskSet, IConvertToQuestionForm, ICveSet, IDistribution,
    IDistributionSourcePackage, IDistroBugTask, IDistroSeries,
    IDistroSeriesBugTask, IFrontPageBugTaskSearch, ILaunchBag,
    INominationsReviewTableBatchNavigator, INullBugTask, IPerson,
    IPersonBugTaskSearch, IProduct, IProductSeries, IProductSeriesBugTask,
    IProject, IRemoveQuestionFromBugForm, ISourcePackage, IUpstreamBugTask,
    IUpstreamProductBugTaskSearch, NotFoundError,
    RESOLVED_BUGTASK_STATUSES, UNRESOLVED_BUGTASK_STATUSES,
    UnexpectedFormData, valid_upstreamtask, validate_distrotask,
    BugAttachmentType)

from canonical.launchpad.searchbuilder import any, NULL

from canonical.launchpad import helpers

from canonical.launchpad.event.sqlobjectevent import SQLObjectModifiedEvent

from canonical.launchpad.browser.bug import BugContextMenu, BugTextView
from canonical.launchpad.browser.bugcomment import build_comments_from_chunks
from canonical.launchpad.browser.mentoringoffer import CanBeMentoredView
from canonical.launchpad.browser.launchpad import StructuralObjectPresentation

from canonical.launchpad.webapp.authorization import check_permission
from canonical.launchpad.webapp.batching import TableBatchNavigator
from canonical.launchpad.webapp.snapshot import Snapshot
from canonical.launchpad.webapp.tales import PersonFormatterAPI
from canonical.launchpad.webapp.vocabulary import vocab_factory

from canonical.lazr import EnumeratedType, Item

from canonical.widgets.bug import BugTagsWidget
from canonical.widgets.bugtask import (
    AssigneeDisplayWidget, BugTaskAssigneeWidget, BugTaskBugWatchWidget,
    BugTaskSourcePackageNameWidget, DBItemDisplayWidget,
    NewLineToSpacesWidget, NominationReviewActionWidget)
from canonical.widgets.itemswidgets import LabeledMultiCheckBoxWidget
from canonical.widgets.project import ProjectScopeWidget


def unique_title(title):
    """Canonicalise a message title to help identify messages with new
    information in their titles.
    """
    if title is None:
        return None
    title = title.lower()
    if title.startswith('re:'):
        title = title[3:]
    return title.strip()


def get_comments_for_bugtask(bugtask, truncate=False):
    """Return BugComments related to a bugtask.

    This code builds a sorted list of BugComments in one shot,
    requiring only two database queries. It removes the titles
    for those comments which do not have a "new" subject line
    """
    chunks = bugtask.bug.getMessageChunks()
    comments = build_comments_from_chunks(chunks, bugtask, truncate=truncate)
    for attachment in bugtask.bug.attachments:
        message_id = attachment.message.id
        # All attachments are related to a message, so we can be
        # sure that the BugComment is already created.
        assert comments.has_key(message_id), message_id
        comments[message_id].bugattachments.append(attachment)
    comments = sorted(comments.values(), key=attrgetter("index"))
    current_title = bugtask.bug.title
    for comment in comments:
        if not ((unique_title(comment.title) == \
                 unique_title(current_title)) or \
                (unique_title(comment.title) == \
                 unique_title(bugtask.bug.title))):
            # this comment has a new title, so make that the rolling focus
            current_title = comment.title
            comment.display_title = True
    return comments


def get_visible_comments(comments):
    """Return comments, filtering out empty or duplicated ones."""
    visible_comments = []
    previous_comment = None
    for comment in comments:
        # Omit comments that are identical to their previous
        # comment, which were probably produced by
        # double-submissions or user errors, and which don't add
        # anything useful to the bug itself.
        # Also omit comments with no body text or attachments to display.
        if (comment.isEmpty() or
            previous_comment and
            previous_comment.isIdenticalTo(comment)):
            continue

        visible_comments.append(comment)
        previous_comment = comment

    return visible_comments


def get_sortorder_from_request(request):
    """Get the sortorder from the request.

    >>> from zope.publisher.browser import TestRequest
    >>> get_sortorder_from_request(TestRequest(form={}))
    ['-importance']
    >>> get_sortorder_from_request(TestRequest(form={'orderby': '-status'}))
    ['-status']
    >>> get_sortorder_from_request(
    ...     TestRequest(form={'orderby': 'status,-severity,importance'}))
    ['status', 'importance']
    >>> get_sortorder_from_request(
    ...     TestRequest(form={'orderby': 'priority,-severity'}))
    ['-importance']
    """
    order_by_string = request.get("orderby", '')
    if order_by_string:
        if not zope_isinstance(order_by_string, list):
            order_by = order_by_string.split(',')
        else:
            order_by = order_by_string
    else:
        order_by = []
    # Remove old order_by values that people might have in bookmarks.
    for old_order_by_column in ['priority', 'severity']:
        if old_order_by_column in order_by:
            order_by.remove(old_order_by_column)
        if '-' + old_order_by_column in order_by:
            order_by.remove('-' + old_order_by_column)
    if order_by:
        return order_by
    else:
        # No sort ordering specified, so use a reasonable default.
        return ["-importance"]


OLD_BUGTASK_STATUS_MAP = {
    'Unconfirmed': 'New',
    'Needs Info': 'Incomplete',
    'Rejected': 'Invalid',
    }


def rewrite_old_bugtask_status_query_string(query_string):
    """Return a query string with old status names replaced with new.

    If an old status string has been used in the query, construct a
    corrected query string for the search, else return the original
    query string.
    """
    query_elements = cgi.parse_qsl(
        query_string, keep_blank_values=True, strict_parsing=False)
    query_elements_mapped = []

    for name, value in query_elements:
        if name == 'field.status:list':
            value = OLD_BUGTASK_STATUS_MAP.get(value, value)
        query_elements_mapped.append((name, value))

    if query_elements == query_elements_mapped:
        return query_string
    else:
        return urllib.urlencode(query_elements_mapped, doseq=True)


class BugTargetTraversalMixin:
    """Mix-in in class that provides .../+bug/NNN traversal."""

    redirection('+bug', '+bugs')

    @stepthrough('+bug')
    def traverse_bug(self, name):
        """Traverses +bug portions of URLs"""
        return self._get_task_for_context(name)

    def _get_task_for_context(self, name):
        """Return the IBugTask for this name in this context.

        If the bug has been reported, but not in this specific context, a
        NullBugTask will be returned.

        Raises NotFoundError if no bug with the given name is found.

        If the context type does provide IProduct, IDistribution,
        IDistroSeries, ISourcePackage or IDistributionSourcePackage
        a TypeError is raised.
        """
        context = self.context

        # Raises NotFoundError if no bug is found
        bug = getUtility(IBugSet).getByNameOrID(name)

        # Loop through this bug's tasks to try and find the appropriate task
        # for this context. We always want to return a task, whether or not
        # the user has the permission to see it so that, for example, an
        # anonymous user is presented with a login screen at the correct URL,
        # rather than making it look as though this task was "not found",
        # because it was filtered out by privacy-aware code.
        for bugtask in helpers.shortlist(bug.bugtasks):
            if bugtask.target == context:
                # Security proxy this object on the way out.
                return getUtility(IBugTaskSet).get(bugtask.id)

        # If we've come this far, it means that no actual task exists in this
        # context, so we'll return a null bug task. This makes it possible to,
        # for example, return a bug page for a context in which the bug hasn't
        # yet been reported.
        if IProduct.providedBy(context):
            null_bugtask = bug.getNullBugTask(product=context)
        elif IProductSeries.providedBy(context):
            null_bugtask = bug.getNullBugTask(productseries=context)
        elif IDistribution.providedBy(context):
            null_bugtask = bug.getNullBugTask(distribution=context)
        elif IDistributionSourcePackage.providedBy(context):
            null_bugtask = bug.getNullBugTask(
                distribution=context.distribution,
                sourcepackagename=context.sourcepackagename)
        elif IDistroSeries.providedBy(context):
            null_bugtask = bug.getNullBugTask(distroseries=context)
        elif ISourcePackage.providedBy(context):
            null_bugtask = bug.getNullBugTask(
                distroseries=context.distroseries,
                sourcepackagename=context.sourcepackagename)
        else:
            raise TypeError(
                "Unknown context type for bug task: %s" % repr(context))

        return null_bugtask


class BugTaskNavigation(Navigation):
    """Navigation for the `IBugTask`."""
    usedfor = IBugTask

    def traverse(self, name):
        """Traverse the `IBugTask`."""
        # Are we traversing to the view or edit status page of the
        # bugtask? If so, and the task actually exists, return the
        # appropriate page. If the task doesn't yet exist (i.e. it's a
        # NullBugTask), then return a 404. In other words, the URL:
        #
        #   /products/foo/+bug/1/+viewstatus
        #
        # will return the +viewstatus page if bug 1 has actually been
        # reported in "foo". If bug 1 has not yet been reported in "foo",
        # a 404 will be returned.
        if name not in ("+viewstatus", "+editstatus"):
            # You're going in the wrong direction.
            return None
        if INullBugTask.providedBy(self.context):
            # The bug has not been reported in this context.
            return None
        # Yes! The bug has been reported in this context.
        return getMultiAdapter((self.context, self.request),
            name=(name + "-page"))

    @stepthrough('attachments')
    def traverse_attachments(self, name):
        """traverse to an attachment by id."""
        if name.isdigit():
            return getUtility(IBugAttachmentSet)[name]

    @stepthrough('comments')
    def traverse_comments(self, name):
        """Traverse to a comment by id."""
        if not name.isdigit():
            return None
        index = int(name)
        comments = get_comments_for_bugtask(self.context)
        # I couldn't find a way of using index to restrict the queries
        # in get_comments_for_bugtask in a way that wasn't horrible, and
        # it wouldn't really save us a lot in terms of database time, so
        # I have chosed to use this simple solution for now.
        #   -- kiko, 2006-07-11
        try:
            return comments[index]
        except IndexError:
            return None

    @stepthrough('nominations')
    def traverse_nominations(self, nomination_id):
        """Traverse to a nomination by id."""
        if not nomination_id.isdigit():
            return None
        return getUtility(IBugNominationSet).get(nomination_id)

    redirection('references', '..')


class BugTaskSetNavigation(GetitemNavigation):
    """Navigation for the `IbugTaskSet`."""
    usedfor = IBugTaskSet


class BugTaskContextMenu(BugContextMenu):
    """Context menu of actions that can be performed upon an `IBugTask`."""
    usedfor = IBugTask


class BugTaskTextView(LaunchpadView):
    """View for a simple text page displaying information about a bug task."""

    def render(self):
        """Return a text representation of the parent bug."""
        view = BugTextView(self.context.bug, self.request)
        view.initialize()
        return view.render()


class BugTaskView(LaunchpadView, CanBeMentoredView):
    """View class for presenting information about an `IBugTask`."""

    def __init__(self, context, request):
        LaunchpadView.__init__(self, context, request)

        self.notices = []

        # Make sure we always have the current bugtask.
        if not IBugTask.providedBy(context):
            self.context = getUtility(ILaunchBag).bugtask
        else:
            self.context = context

    def initialize(self):
        """Set up the needed widgets."""
        bug = self.context.bug
        # See render() for how this flag is used.
        self._redirecting_to_bug_list = False

        if self.user is None:
            return

        # Set up widgets in order to handle subscription requests.
        if bug.isSubscribed(self.user) or bug.isSubscribedToDupes(self.user):
            subscription_terms = [
                SimpleTerm(
                    self.user, self.user.name,
                    'Unsubscribe me from this bug')]
        else:
            subscription_terms = [
                SimpleTerm(
                    self.user, self.user.name, 'Subscribe me to this bug')]
        for team in self.user.teams_participated_in:
            if (bug.isSubscribed(team) or bug.isSubscribedToDupes(team)):
                subscription_terms.append(
                    SimpleTerm(
                        team, team.name,
                        'Unsubscribe <a href="%s">%s</a> from this bug' % (
                            canonical_url(team),
                            cgi.escape(team.displayname))))
        subscription_vocabulary = SimpleVocabulary(subscription_terms)
        person_field = Choice(
            __name__='subscription',
            vocabulary=subscription_vocabulary, required=True)
        self.subscription_widget = CustomWidgetFactory(RadioWidget)
        setUpWidget(
            self, 'subscription', person_field, IInputWidget, value=self.user)

        self.handleSubscriptionRequest()

    def userIsSubscribed(self):
        """Is the user subscribed to this bug?"""
        return (
            self.context.bug.isSubscribed(self.user) or
            self.context.bug.isSubscribedToDupes(self.user))

    def shouldShowUnsubscribeFromDupesWarning(self):
        """Should we warn the user about unsubscribing and duplicates?

        The warning should tell the user that, when unsubscribing, they
        will also be unsubscribed from dupes of this bug.
        """
        if self.userIsSubscribed():
            return True

        bug = self.context.bug
        for team in self.user.teams_participated_in:
            if bug.isSubscribed(team) or bug.isSubscribedToDupes(team):
                return True

        return False

    def render(self):
        """Render the bug list if the user has permission to see the bug."""
        # Prevent normal rendering when redirecting to the bug list
        # after unsubscribing from a private bug, because rendering the
        # bug page would raise Unauthorized errors!
        if self._redirecting_to_bug_list:
            return u''
        else:
            return LaunchpadView.render(self)

    def handleSubscriptionRequest(self):
        """Subscribe or unsubscribe the user from the bug, if requested."""
        if not self._isSubscriptionRequest():
            return

        subscription_person = self.subscription_widget.getInputValue()

        # 'subscribe' appears in the request whether the request is to
        # subscribe or unsubscribe. Since "subscribe someone else" is
        # handled by a different view we can assume that 'subscribe' +
        # current user as a parameter means "subscribe the current
        # user", and any other kind of 'subscribe' request actually
        # means "unsubscribe". (Yes, this *is* very confusing!)
        if ('subscribe' in self.request.form and
            (subscription_person == self.user)):
            self._handleSubscribe()
        else:
            self._handleUnsubscribe(subscription_person)

    def _isSubscriptionRequest(self):
        """Return True if the form contains subscribe/unsubscribe input."""
        return (
            self.user and
            self.request.method == 'POST' and
            'cancel' not in self.request.form and
            self.subscription_widget.hasValidInput())

    def _handleSubscribe(self):
        """Handle a subscribe request."""
        self.context.bug.subscribe(self.user)
        self.notices.append("You have been subscribed to this bug.")

    def _handleUnsubscribe(self, user):
        """Handle an unsubscribe request."""
        if user == self.user:
            self._handleUnsubscribeCurrentUser()
        else:
            self._handleUnsubscribeOtherUser(user)

    def _handleUnsubscribeCurrentUser(self):
        """Handle the special cases for unsubscribing the current user.

        when the bug is private. The user must be unsubscribed from all dupes
        too, or they would keep getting mail about this bug!
        """

        # ** Important ** We call unsubscribeFromDupes() before
        # unsubscribe(), because if the bug is private, the current user
        # will be prevented from calling methods on the main bug after
        # they unsubscribe from it!
        unsubed_dupes = self.context.bug.unsubscribeFromDupes(self.user)
        self.context.bug.unsubscribe(self.user)

        self.request.response.addNotification(
            self._getUnsubscribeNotification(self.user, unsubed_dupes))

        if not check_permission("launchpad.View", self.context.bug):
            # Redirect the user to the bug listing, because they can no
            # longer see a private bug from which they've unsubscribed.
            self.request.response.redirect(
                canonical_url(self.context.target) + "/+bugs")
            self._redirecting_to_bug_list = True

    def _handleUnsubscribeOtherUser(self, user):
        """Handle unsubscribing someone other than the current user."""
        assert user != self.user, (
            "Expected a user other than the currently logged-in user.")

        # We'll also unsubscribe the other user from dupes of this bug,
        # otherwise they'll keep getting this bug's mail.
        self.context.bug.unsubscribe(user)
        unsubed_dupes = self.context.bug.unsubscribeFromDupes(user)
        self.request.response.addNotification(
            self._getUnsubscribeNotification(user, unsubed_dupes))

    def _getUnsubscribeNotification(self, user, unsubed_dupes):
        """Construct and return the unsubscribe-from-bug feedback message.

        :user: The IPerson or ITeam that was unsubscribed from the bug.
        :unsubed_dupes: The list of IBugs that are dupes from which the
                        user was unsubscribed.
        """
        current_bug = self.context.bug
        current_user = self.user
        unsubed_dupes_msg_fragment = self._getUnsubscribedDupesMsgFragment(
            unsubed_dupes)

        if user == current_user:
            # Consider that the current user may have been "locked out"
            # of a bug if they unsubscribed themselves from a private
            # bug!
            if check_permission("launchpad.View", current_bug):
                # The user still has permission to see this bug, so no
                # special-casing needed.
                return (
                    "You have been unsubscribed from this bug%s." %
                    unsubed_dupes_msg_fragment)
            else:
                return (
                    "You have been unsubscribed from bug %d%s. You no "
                    "longer have access to this private bug.") % (
                        current_bug.id, unsubed_dupes_msg_fragment)
        else:
            return "%s has been unsubscribed from this bug%s." % (
                cgi.escape(user.displayname), unsubed_dupes_msg_fragment)

    def _getUnsubscribedDupesMsgFragment(self, unsubed_dupes):
        """Return the duplicates fragment of the unsubscription notification.

        This piece lists the duplicates from which the user was
        unsubscribed.
        """
        if not unsubed_dupes:
            return ""

        dupe_links = []
        for unsubed_dupe in unsubed_dupes:
            dupe_links.append(
                '<a href="%s" title="%s">#%d</a>' % (
                canonical_url(unsubed_dupe), unsubed_dupe.title,
                unsubed_dupe.id))
        dupe_links_string = ", ".join(dupe_links)

        num_dupes = len(unsubed_dupes)
        if num_dupes > 1:
            plural_suffix = "s"
        else:
            plural_suffix = ""

        return (
            " and %(num_dupes)d duplicate%(plural_suffix)s "
            "(%(dupe_links_string)s)") % ({
                'num_dupes': num_dupes,
                'plural_suffix': plural_suffix,
                'dupe_links_string': dupe_links_string})

    def _nominateBug(self, series):
        """Nominate the bug for the series and redirect to the bug page."""
        self.context.bug.addNomination(self.user, series)
        self.request.response.addInfoNotification(
            'This bug has been nominated to be fixed in %(target)s.',
            target=series.bugtargetdisplayname)
        self.request.response.redirect(canonical_url(self.context))

    def reportBugInContext(self):
        """Report the bug affects the current context."""
        form = self.request.form
        fake_task = self.context
        if form.get("reportbug"):
            if self.isReportedInContext():
                self.notices.append(
                    "The bug is already reported in this context.")
                return
            # The user has requested that the bug be reported in this
            # context.
            if IUpstreamBugTask.providedBy(fake_task):
                # Create a real upstream task in this context.
                real_task = getUtility(IBugTaskSet).createTask(
                    bug=fake_task.bug, owner=getUtility(ILaunchBag).user,
                    product=fake_task.product)
            elif IDistroBugTask.providedBy(fake_task):
                # Create a real distro bug task in this context.
                real_task = getUtility(IBugTaskSet).createTask(
                    bug=fake_task.bug, owner=getUtility(ILaunchBag).user,
                    distribution=fake_task.distribution,
                    sourcepackagename=fake_task.sourcepackagename)
            elif IDistroSeriesBugTask.providedBy(fake_task):
                self._nominateBug(fake_task.distroseries)
                return
            elif IProductSeriesBugTask.providedBy(fake_task):
                self._nominateBug(fake_task.productseries)
                return
            else:
                raise TypeError(
                    "Unknown bug task type: %s" % repr(fake_task))

            self.context = real_task

            # Add an appropriate feedback message
            self.notices.append("Thank you for your bug report.")

    def isReportedInContext(self):
        """Is the bug reported in this context? Returns True or False.

        It considers a nominated bug to be reported.

        This is particularly useful for views that may render a
        NullBugTask.
        """
        params = BugTaskSearchParams(user=self.user, bug=self.context.bug)
        matching_bugtasks = self.context.target.searchTasks(params)
        if self.context.productseries is not None:
            nomination_target = self.context.productseries
        elif self.context.distroseries is not None:
            nomination_target = self.context.distroseries
        else:
            nomination_target = None
        if nomination_target is not None:
            try:
                nomination = self.context.bug.getNominationFor(
                    nomination_target)
            except NotFoundError:
                nomination = None
        else:
            nomination = None

        return nomination is not None or matching_bugtasks.count() > 0

    def isSeriesTargetableContext(self):
        """Is the context something that supports Series targeting?

        Returns True or False.
        """
        return (
            IDistroBugTask.providedBy(self.context) or
            IDistroSeriesBugTask.providedBy(self.context))

    @cachedproperty
    def comments(self):
        """Return the bugtask's comments."""
        comments = get_comments_for_bugtask(self.context, truncate=True)
        assert len(comments) > 0, "A bug should have at least one comment."
        return comments

    def getBugCommentsForDisplay(self):
        """Return all the bug comments together with their index."""
        # The first comment is generally identical to the description,
        # and we include a special link to it in the template if it
        # isn't.
        return get_visible_comments(self.comments[1:])

    def wasDescriptionModified(self):
        """Return a boolean indicating whether the description was modified"""
        return self.comments[0].text_contents != self.context.bug.description

    @cachedproperty
    def bug_branches(self):
        """Filter out the bug_branch links to non-visible private branches."""
        bug_branches = []
        for bug_branch in self.context.bug.bug_branches:
            if check_permission('launchpad.View', bug_branch.branch):
                bug_branches.append(bug_branch)
        return bug_branches


class BugTaskPortletView:
    """A portlet for displaying a bug's bugtasks."""

    def alsoReportedIn(self):
        """Return a list of IUpstreamBugTasks in which this bug is reported.

        If self.context is an IUpstreamBugTasks, it will be excluded
        from this list.
        """
        return [
            task for task in self.context.bug.bugtasks
            if task.id is not self.context.id]


class BugTaskEditView(LaunchpadEditFormView):
    """The view class used for the task +editstatus page."""

    schema = IBugTask

    # The field names that we use by default. This list will be mutated
    # depending on the current context and the permissions of the user viewing
    # the form.
    default_field_names = ['assignee', 'bugwatch', 'importance', 'milestone',
                           'product', 'sourcepackagename', 'status',
                           'statusexplanation']
    custom_widget('sourcepackagename', BugTaskSourcePackageNameWidget)
    custom_widget('bugwatch', BugTaskBugWatchWidget)
    custom_widget('assignee', BugTaskAssigneeWidget)

    @cachedproperty
    def field_names(self):
        """Return the field names that can be edited by the user."""
        field_names = list(self.default_field_names)

        # The fields that we present to the users change based upon the
        # current context and the user's permissions, so we update field_names
        # with any fields that may need to be added.
        for field in self.editable_field_names:
            if field not in field_names:
                field_names.append(field)

        return field_names

    @cachedproperty
    def editable_field_names(self):
        """Return the names of fields the user has permission to edit."""
        if self.context.target_uses_malone:
            # Don't edit self.field_names directly, because it's shared by all
            # BugTaskEditView instances.
            editable_field_names = list(self.default_field_names)

            if 'bugwatch' in editable_field_names:
                editable_field_names.remove('bugwatch')

            # XXX, Brad Bollenbach, 2006-09-29: Permission checking
            # doesn't belong here! See https://launchpad.net/bugs/63000
            if (not self.userCanEditMilestone() and
                'milestone' in editable_field_names):
                editable_field_names.remove("milestone")

            if (not self.userCanEditImportance() and
                'importance' in editable_field_names):
                editable_field_names.remove("importance")
        else:
            editable_field_names = ['bugwatch']
            if not IUpstreamBugTask.providedBy(self.context):
                #XXX: Bjorn Tillenius 2006-03-01:
                #     Should be possible to edit the product as well,
                #     but that's harder due to complications with bug
                #     watches. The new product might use Launchpad
                #     officially, thus we need to handle that case.
                #     Let's deal with that later.
                editable_field_names += ['sourcepackagename']
            if self.context.bugwatch is None:
                editable_field_names += ['status', 'assignee']
                if ('importance' in self.default_field_names
                    and self.userCanEditImportance()):
                    editable_field_names += ["importance"]

        return editable_field_names

    @property
    def next_url(self):
        """See `LaunchpadFormView`."""
        return canonical_url(self.context)

    @property
    def initial_values(self):
        """See `LaunchpadFormView.`"""
        field_values = {}
        for name in self.field_names:
            field_values[name] = getattr(self.context, name)

        return field_values

    @property
    def prefix(self):
        """Return a prefix that can be used for this form.

        The prefix is constructed using the name of the bugtask's target so as
        to ensure that it's unique within the context of a bug. This is needed
        in order to included multiple edit forms on the bug page, while still
        keeping the field ids unique.
        """
        parts = []
        if IUpstreamBugTask.providedBy(self.context):
            parts.append(self.context.product.name)

        elif IProductSeriesBugTask.providedBy(self.context):
            parts.append(self.context.productseries.name)
            parts.append(self.context.productseries.product.name)

        elif IDistroBugTask.providedBy(self.context):
            parts.append(self.context.distribution.name)
            if self.context.sourcepackagename is not None:
                parts.append(self.context.sourcepackagename.name)

        elif IDistroSeriesBugTask.providedBy(self.context):
            parts.append(self.context.distroseries.distribution.name)
            parts.append(self.context.distroseries.name)

            if self.context.sourcepackagename is not None:
                parts.append(self.context.sourcepackagename.name)

        else:
            raise AssertionError("Unknown IBugTask: %r" % self.context)
        return '_'.join(parts)

    def setUpFields(self):
        """Sets up the fields for the bug task edit form.

        See `LaunchpadFormView`.
        """
        super(BugTaskEditView, self).setUpFields()
        read_only_field_names = self._getReadOnlyFieldNames()

        # The status field is a special case because we alter the vocabulary
        # it uses based on the permissions of the user viewing form.
        if 'status' in self.editable_field_names:
            if self.user is None:
                status_noshow = list(BugTaskStatus.items)
            else:
                status_noshow = [BugTaskStatus.UNKNOWN]
                status_noshow.extend(
                    status for status in BugTaskStatus.items
                    if not self.context.canTransitionToStatus(
                        status, self.user))

            if self.context.status in status_noshow:
                # The user has to be able to see the current value.
                status_noshow.remove(self.context.status)

            status_vocab_factory = vocab_factory(
                BugTaskStatus, noshow=status_noshow)
            status_field = Choice(
                __name__='status',
                title=self.schema['status'].title,
                vocabulary=status_vocab_factory(self.context))

            self.form_fields = self.form_fields.omit('status')
            self.form_fields += form.Fields(status_field)

        for field in read_only_field_names:
            self.form_fields[field].for_display = True

        # In cases where the status or importance fields are read only we give
        # them a custom widget so that they are rendered correctly.
        for field in ['status', 'importance']:
            if field in read_only_field_names:
                self.form_fields[field].custom_widget = CustomWidgetFactory(
                    DBItemDisplayWidget)

        if self.context.target_uses_malone:
            self.form_fields = self.form_fields.omit('bugwatch')

        elif (self.context.bugwatch is not None and
            self.form_fields.get('assignee', False)):
            self.form_fields['assignee'].custom_widget = CustomWidgetFactory(
                AssigneeDisplayWidget)

    def _getReadOnlyFieldNames(self):
        """Return the names of fields that will be rendered read only."""
        if self.context.target_uses_malone:
            read_only_field_names = []

            if not self.userCanEditMilestone():
                read_only_field_names.append("milestone")

            if not self.userCanEditImportance():
                read_only_field_names.append("importance")
        else:
            editable_field_names = self.editable_field_names
            read_only_field_names = [
                field_name for field_name in self.field_names
                if field_name not in editable_field_names]

        return read_only_field_names

    def userCanEditMilestone(self):
        """Can the user edit the Milestone field?

        If yes, return True, otherwise return False.
        """
        product_or_distro = self._getProductOrDistro()

        return (
            ((product_or_distro.bugcontact and
                 self.user and
                 self.user.inTeam(product_or_distro.bugcontact)) or
                check_permission("launchpad.Edit", product_or_distro)))

    def userCanEditImportance(self):
        """Can the user edit the Importance field?

        If yes, return True, otherwise return False.
        """
        product_or_distro = self._getProductOrDistro()

        return (
            ((product_or_distro.bugcontact and
                 self.user and
                 self.user.inTeam(product_or_distro.bugcontact)) or
                check_permission("launchpad.Edit", product_or_distro)))

    def _getProductOrDistro(self):
        """Return the product or distribution relevant to the context."""
        bugtask = self.context
        if IUpstreamBugTask.providedBy(bugtask):
            return bugtask.product
        elif IProductSeriesBugTask.providedBy(bugtask):
            return bugtask.productseries.product
        elif IDistroBugTask.providedBy(bugtask):
            return bugtask.distribution
        else:
            return bugtask.distroseries.distribution

    def validate(self, data):
        """See `LaunchpadFormView`."""
        bugtask = self.context
        if bugtask.distroseries is not None:
            distro = bugtask.distroseries.distribution
        else:
            distro = bugtask.distribution
        sourcename = bugtask.sourcepackagename
        product = bugtask.product

        if distro is not None and sourcename != data.get('sourcepackagename'):
            try:
                validate_distrotask(
                    bugtask.bug, distro, data.get('sourcepackagename'))
            except LaunchpadValidationError, error:
                self.setFieldError('sourcepackagename', str(error))

        if (product is not None and 'product' in data and
            product != data.get('product')):
            try:
                valid_upstreamtask(bugtask.bug, data.get('product'))
            except WidgetsError, errors:
                self.setFieldError('product', errors.args[0])

    def updateContextFromData(self, data, context=None):
        """Updates the context object using the submitted form data.

        This method overrides that of LaunchpadEditFormView because of the
        fairly involved thread of logic behind updating some BugTask
        attributes, in particular the status, assignee and bugwatch fields.
        """
        if context is None:
            context = self.context
        bugtask = context

        if self.request.form.get('subscribe', False):
            bugtask.bug.subscribe(self.user)
            self.request.response.addNotification(
                "You have been subscribed to this bug.")

        # Save the field names we extract from the form in a separate
        # list, because we modify this list of names later if the
        # bugtask is reassigned to a different product.
        field_names = data.keys()
        new_values = data.copy()
        data_to_apply = data.copy()

        bugtask_before_modification = Snapshot(
            bugtask, providing=providedBy(bugtask))

        # If the user is reassigning an upstream task to a different
        # product, we'll clear out the milestone value, to avoid
        # violating DB constraints that ensure an upstream task can't
        # be assigned to a milestone on a different product.
        milestone_cleared = None
        milestone_ignored = False
        if (IUpstreamBugTask.providedBy(bugtask) and
            (bugtask.product != new_values.get("product")) and
            'milestone' in field_names):
            # We clear the milestone value if one was already set. We ignore
            # the milestone value if it was currently None, and the user tried
            # to set a milestone value while also changing the product. This
            # allows us to provide slightly clearer feedback messages.
            if bugtask.milestone:
                milestone_cleared = bugtask.milestone
            elif new_values.get('milestone') is not None:
                milestone_ignored = True

            bugtask.milestone = None
            # Remove the "milestone" field from the list of fields
            # whose changes we want to apply, because we don't want
            # the form machinery to try and set this value back to
            # what it was!
            del data_to_apply["milestone"]

        # We special case setting assignee and status, because there's
        # a workflow associated with changes to these fields.
        if "assignee" in data_to_apply:
            del data_to_apply["assignee"]
        if "status" in data_to_apply:
            del data_to_apply["status"]

        # We grab the comment_on_change field before we update bugtask so as
        # to avoid problems accessing the field if the user has changed the
        # product of the BugTask.
        comment_on_change = self.request.form.get(
            "%s.comment_on_change" % self.prefix)

        changed = form.applyChanges(
            bugtask, self.form_fields, data_to_apply, self.adapters)

        # Now that we've updated the bugtask we can add messages about
        # milestone changes, if there were any.
        if milestone_cleared:
            self.request.response.addWarningNotification(
                "The %s milestone setting has been removed because "
                "you reassigned the bug to %s." % (
                    milestone_cleared.displayname,
                    bugtask.bugtargetdisplayname))
        elif milestone_ignored:
            self.request.response.addWarningNotification(
                "The milestone setting was ignored because "
                "you reassigned the bug to %s." %
                bugtask.bugtargetdisplayname)

        if comment_on_change:
            bugtask.bug.newMessage(
                owner=getUtility(ILaunchBag).user,
                subject=bugtask.bug.followup_subject(),
                content=comment_on_change)

        # Set the "changed" flag properly, just in case status and/or assignee
        # happen to be the only values that changed. We explicitly verify that
        # we got a new status and/or assignee, because our test suite doesn't
        # always pass all form values.
        new_status = new_values.pop("status", False)
        new_assignee = new_values.pop("assignee", False)
        if ((new_status is not False) and
            (bugtask.status != new_status)):
            changed = True
            bugtask.transitionToStatus(new_status, self.user)

        if ((new_assignee is not False) and
            (bugtask.assignee != new_assignee)):
            changed = True
            bugtask.transitionToAssignee(new_assignee)

        if bugtask_before_modification.bugwatch != bugtask.bugwatch:
            if bugtask.bugwatch is None:
                # Reset the status and importance to the default values,
                # since Unknown isn't selectable in the UI.
                bugtask.transitionToStatus(
                    IBugTask['status'].default, self.user)
                bugtask.importance = IBugTask['importance'].default
            else:
                #XXX: Bjorn Tillenius 2006-03-01:
                #     Reset the bug task's status information. The right
                #     thing would be to convert the bug watch's status to a
                #     Launchpad status, but it's not trivial to do at the
                #     moment. I will fix this later.
                bugtask.transitionToStatus(
                    BugTaskStatus.UNKNOWN, self.user)
                bugtask.importance = BugTaskImportance.UNKNOWN
                bugtask.transitionToAssignee(None)

        if changed:
            # We only set the statusexplanation field to the value of the
            # change comment if the BugTask has actually been changed in some
            # way. Otherwise, we just leave it as a comment on the bug.
            if comment_on_change:
                bugtask.statusexplanation = comment_on_change
            else:
                bugtask.statusexplanation = ""

            notify(
                SQLObjectModifiedEvent(
                    object=bugtask,
                    object_before_modification=bugtask_before_modification,
                    edited_fields=field_names))

        if bugtask.sourcepackagename is not None:
            real_package_name = bugtask.sourcepackagename.name

            # We get entered_package_name directly from the form here, since
            # validating the sourcepackagename field mutates its value in to
            # the one already in real_package_name, which makes our comparison
            # of the two below useless.
            entered_package_name = self.request.form.get(
                self.widgets['sourcepackagename'].name)

            if real_package_name != entered_package_name:
                # The user entered a binary package name which got
                # mapped to a source package.
                self.request.response.addNotification(
                    "'%(entered_package)s' is a binary package. This bug has"
                    " been assigned to its source package '%(real_package)s'"
                    " instead." %
                    {'entered_package': entered_package_name,
                     'real_package': real_package_name})

        if (bugtask_before_modification.sourcepackagename !=
            bugtask.sourcepackagename):
            # The source package was changed, so tell the user that we've
            # subscribed the new bug contacts.
            self.request.response.addNotification(
                "The bug contacts for %s have been subscribed to this bug."
                 % (bugtask.bugtargetdisplayname))

    @action('Save Changes', name='save')
    def save_action(self, action, data):
        """Update the bugtask with the form data."""
        self.updateContextFromData(data)


class BugTaskStatusView(LaunchpadView):
    """Viewing the status of a bug task."""

    def initialize(self):
        """Set up the appropriate widgets.

        Different widgets are shown depending on if it's a remote bug
        task or not.
        """
        field_names = [
            'status', 'importance', 'assignee', 'statusexplanation']
        if not self.context.target_uses_malone:
            field_names += ['bugwatch']
            self.milestone_widget = None
        else:
            field_names += ['milestone']
            self.bugwatch_widget = None

        if not IUpstreamBugTask.providedBy(self.context):
            field_names += ['sourcepackagename']

        self.assignee_widget = CustomWidgetFactory(AssigneeDisplayWidget)
        self.status_widget = CustomWidgetFactory(DBItemDisplayWidget)
        self.importance_widget = CustomWidgetFactory(DBItemDisplayWidget)

        setUpWidgets(self, IBugTask, IDisplayWidget, names=field_names)


class BugTaskListingView(LaunchpadView):
    """A view designed for displaying bug tasks in lists."""
    # Note that this right now is only used in tests and to render
    # status in the CVEReportView. It may be a candidate for refactoring
    # or removal.
    @property
    def status(self):
        """Return an HTML representation of the bugtask status.

        The assignee is included.
        """
        bugtask = self.context

        if INullBugTask.providedBy(bugtask):
            return u"Not reported in %s" % bugtask.bugtargetname

        assignee = bugtask.assignee
        status = bugtask.status
        status_title = status.title.capitalize()

        if not assignee:
            return status_title + ' (unassigned)'

        assignee_html = PersonFormatterAPI(assignee).link('+assignedbugs')

        if status in (BugTaskStatus.INVALID,
                      BugTaskStatus.FIXCOMMITTED):
            return '%s by %s' % (status_title, assignee_html)
        else:
            return '%s, assigned to %s' % (status_title, assignee_html)

    @property
    def status_elsewhere(self):
        """Return human-readable representation of the status of this bug
        in other contexts for which it's reported.
        """
        bugtask = self.context
        related_tasks = bugtask.related_tasks
        if not related_tasks:
            return "not filed elsewhere"

        fixes_found = len(
            [task for task in related_tasks
             if task.status in (BugTaskStatus.FIXCOMMITTED,
                                BugTaskStatus.FIXRELEASED)])
        if fixes_found:
            return "fixed in %d of %d places" % (
                fixes_found, len(bugtask.bug.bugtasks))
        elif len(related_tasks) == 1:
            return "filed in 1 other place"
        else:
            return "filed in %d other places" % len(related_tasks)

    def render(self):
        """Make rendering this template-less view not crash."""
        return u""


class BugListingPortletView(LaunchpadView):
    """Portlet containing all available bug listings."""
    def getOpenBugsURL(self):
        """Return the URL for open bugs on this bug target."""
        return get_buglisting_search_filter_url(
            status=[status.title for status in UNRESOLVED_BUGTASK_STATUSES])

    def getBugsAssignedToMeURL(self):
        """Return the URL for bugs assigned to the current user on target."""
        if self.user:
            return get_buglisting_search_filter_url(assignee=self.user.name)
        else:
            return str(self.request.URL) + "/+login"

    def getBugsAssignedToMeCount(self):
        """Return the count of bugs assinged to the logged-in user."""
        assert self.user, (
            "Counting 'bugs assigned to me' requires a logged-in user")

        search_params = BugTaskSearchParams(
            user=self.user, assignee=self.user,
            status=any(*UNRESOLVED_BUGTASK_STATUSES),
            omit_dupes=True)

        return self.context.searchTasks(search_params).count()

    def getCriticalBugsURL(self):
        """Return the URL for critical bugs on this bug target."""
        return get_buglisting_search_filter_url(
            status=[status.title for status in UNRESOLVED_BUGTASK_STATUSES],
            importance=BugTaskImportance.CRITICAL.title)

    def getUnassignedBugsURL(self):
        """Return the URL for critical bugs on this bug target."""
        unresolved_tasks_query_string = get_buglisting_search_filter_url(
            status=[status.title for status in UNRESOLVED_BUGTASK_STATUSES])

        return unresolved_tasks_query_string + "&assignee_option=none"

    def getNewBugsURL(self):
        """Return the URL for new bugs on this bug target."""
        return get_buglisting_search_filter_url(
            status=BugTaskStatus.NEW.title)

    def getAllBugsEverReportedURL(self):
        """Return the URL to list all bugs reported."""
        all_statuses = UNRESOLVED_BUGTASK_STATUSES + RESOLVED_BUGTASK_STATUSES
        all_status_query_string = get_buglisting_search_filter_url(
            status=[status.title for status in all_statuses])

        # Add the bit that simulates the "omit dupes" checkbox
        # being unchecked.
        return all_status_query_string + "&field.omit_dupes.used="


def get_buglisting_search_filter_url(
        assignee=None, importance=None, status=None):
    """Return the given URL with the search parameters specified."""
    search_params = []

    if assignee:
        search_params.append(('field.assignee', assignee))
    if importance:
        search_params.append(('field.importance', importance))
    if status:
        search_params.append(('field.status', status))

    query_string = urllib.urlencode(search_params, doseq=True)

    search_filter_url = "+bugs?search=Search"
    if query_string:
        search_filter_url += "&" + query_string

    return search_filter_url


def getInitialValuesFromSearchParams(search_params, form_schema):
    """Build a dictionary that can be given as initial values to
    setUpWidgets, based on the given search params.

    >>> initial = getInitialValuesFromSearchParams(
    ...     {'status': any(*UNRESOLVED_BUGTASK_STATUSES)}, IBugTaskSearch)
    >>> [status.name for status in initial['status']]
    ['NEW', 'INCOMPLETE', 'CONFIRMED', 'TRIAGED', 'INPROGRESS', 'FIXCOMMITTED']

    >>> initial = getInitialValuesFromSearchParams(
    ...     {'status': BugTaskStatus.INVALID}, IBugTaskSearch)
    >>> [status.name for status in initial['status']]
    ['INVALID']

    >>> initial = getInitialValuesFromSearchParams(
    ...     {'importance': [BugTaskImportance.CRITICAL,
    ...                   BugTaskImportance.HIGH]}, IBugTaskSearch)
    >>> [importance.name for importance in initial['importance']]
    ['CRITICAL', 'HIGH']

    >>> getInitialValuesFromSearchParams(
    ...     {'assignee': NULL}, IBugTaskSearch)
    {'assignee': None}
    """
    initial = {}
    for key, value in search_params.items():
        if IList.providedBy(form_schema[key]):
            if isinstance(value, any):
                value = value.query_values
            elif isinstance(value, (list, tuple)):
                value = value
            else:
                value = [value]
        elif value == NULL:
            value = None
        else:
            # Should be safe to pass value as it is to setUpWidgets, no need
            # to worry
            pass

        initial[key] = value

    return initial


class BugTaskListingItem:
    """A decorated bug task.

    Some attributes that we want to display are too convoluted or expensive
    to get on the fly for each bug task in the listing.  These items are
    prefetched by the view and decorate the bug task.
    """
    decorates(IBugTask, 'bugtask')

    def __init__(self, bugtask, bugbranches):
        self.bugtask = bugtask
        self.bugbranches = bugbranches
        self.review_action_widget = None


class BugListingBatchNavigator(TableBatchNavigator):
    """A specialised batch navigator to load smartly extra bug information."""

    def __init__(self, tasks, request, columns_to_show, size):
        TableBatchNavigator.__init__(
            self, tasks, request, columns_to_show=columns_to_show, size=size)
        # Now load the bug-branch links for this batch
        bugbranches = getUtility(IBugBranchSet).getBugBranchesForBugTasks(
            self.currentBatch())
        # Create a map from the bug id to the branches.
        self.bug_id_mapping = {}
        for bugbranch in bugbranches:
            if check_permission('launchpad.View', bugbranch.branch):
                self.bug_id_mapping.setdefault(
                    bugbranch.bug.id, []).append(bugbranch)

    def _getListingItem(self, bugtask):
        """Return a decorated bugtask for the bug listing."""
        return BugTaskListingItem(
            bugtask, self.bug_id_mapping.get(bugtask.bug.id, None))

    def getBugListingItems(self):
        """Return a decorated list of visible bug tasks."""
        return [self._getListingItem(bugtask) for bugtask in self.batch]


class NominatedBugReviewAction(EnumeratedType):
    """Enumeration for nomination review actions"""

    ACCEPT = Item("""
        Accept

        Accept the bug nomination.
        """)

    DECLINE = Item("""
        Decline

        Decline the bug nomination.
        """)

    NO_CHANGE = Item("""
        No change

        Do not change the status of the bug nomination.
        """)


class NominatedBugListingBatchNavigator(BugListingBatchNavigator):
    """Batch navigator for nominated bugtasks. """

    implements(INominationsReviewTableBatchNavigator)

    def __init__(self, tasks, request, columns_to_show, size,
                 nomination_target, user):
        BugListingBatchNavigator.__init__(
            self, tasks, request, columns_to_show, size)
        self.nomination_target = nomination_target
        self.user = user

    def _getListingItem(self, bugtask):
        """See BugListingBatchNavigator."""
        bugtask_listing_item = BugListingBatchNavigator._getListingItem(
            self, bugtask)
        bug_nomination = bugtask_listing_item.bug.getNominationFor(
            self.nomination_target)
        if self.user is None or not bug_nomination.canApprove(self.user):
            return bugtask_listing_item

        review_action_field = Choice(
            __name__='review_action_%d' % (bug_nomination.id,),
            vocabulary=NominatedBugReviewAction,
            title=u'Review action', required=True)

        # This is so setUpWidget expects a view, and so
        # view.request. We're not passing a view but we still want it
        # to work.
        bugtask_listing_item.request = self.request

        bugtask_listing_item.review_action_widget = CustomWidgetFactory(
            NominationReviewActionWidget)
        setUpWidget(
            bugtask_listing_item, 'review_action',
            review_action_field, IInputWidget,
            value=NominatedBugReviewAction.NO_CHANGE, context=bug_nomination)

        return bugtask_listing_item


class BugTaskSearchListingView(LaunchpadFormView):
    """View that renders a list of bugs for a given set of search criteria."""

    # These widgets are customised so as to keep the presentation of this view
    # and its descendants consistent after refactoring to use
    # LaunchpadFormView as a parent.
    custom_widget('searchtext', NewLineToSpacesWidget)
    custom_widget('status_upstream', LabeledMultiCheckBoxWidget)
    custom_widget('tag', BugTagsWidget)
    custom_widget('component', LabeledMultiCheckBoxWidget)

    @property
    def schema(self):
        """Return the schema that defines the form."""
        if self._personContext():
            return IPersonBugTaskSearch
        elif self.isUpstreamProduct:
            return IUpstreamProductBugTaskSearch
        else:
            return IBugTaskSearch

    def initialize(self):
        """Initialize the view with the request.

        Look for old status names and redirect to a new location if found.
        """
        query_string = self.request.get('QUERY_STRING')
        if query_string:
            query_string_rewritten = (
                rewrite_old_bugtask_status_query_string(query_string))
            if query_string_rewritten != query_string:
                redirect_uri = URI(self.request.getURL()).replace(
                    query=query_string_rewritten)
                self.request.response.redirect(str(redirect_uri), status=301)
                return

        self._migrateOldUpstreamStatus()
        LaunchpadFormView.initialize(self)

        # We call self._validate() here because LaunchpadFormView only
        # validates the form if an action is submitted but, because this form
        # can be called through a query string, we don't want to require an
        # action. We pass an empty dict to _validate() because all the data
        # needing validation is already available internally to self.
        self._validate(None, {})

    @property
    def columns_to_show(self):
        """Returns a sequence of column names to be shown in the listing."""
        upstream_context = self._upstreamContext()
        productseries_context = self._productSeriesContext()
        project_context = self._projectContext()
        distribution_context = self._distributionContext()
        distroseries_context = self._distroSeriesContext()
        distrosourcepackage_context = self._distroSourcePackageContext()
        sourcepackage_context = self._sourcePackageContext()

        if (upstream_context or productseries_context or
            distrosourcepackage_context or sourcepackage_context):
            return ["id", "summary", "importance", "status"]
        elif distribution_context or distroseries_context:
            return ["id", "summary", "packagename", "importance", "status"]
        elif project_context:
            return ["id", "summary", "productname", "importance", "status"]
        else:
            raise AssertionError(
                "Unrecognized context; don't know which report "
                "columns to show.")

    def validate_search_params(self):
        """Validate the params passed for the search.

        An UnexpectedFormData exception is raised if the user submitted a URL
        that could not have been created from the UI itself.
        """
        # The only way the user should get these field values incorrect is
        # through a stale bookmark or a hand-hacked URL.
        for field_name in ("status", "importance", "milestone", "component",
                           "status_upstream"):
            if self.getWidgetError(field_name):
                raise UnexpectedFormData(
                    "Unexpected value for field '%s'. Perhaps your bookmarks "
                    "are out of date or you changed the URL by hand?" %
                    field_name)

        orderby = get_sortorder_from_request(self.request)
        bugset = getUtility(IBugTaskSet)
        for orderby_col in orderby:
            if orderby_col.startswith("-"):
                orderby_col = orderby_col[1:]

            try:
                bugset.getOrderByColumnDBName(orderby_col)
            except KeyError:
                raise UnexpectedFormData(
                    "Unknown sort column '%s'" % orderby_col)

    def setUpWidgets(self):
        """Customize the onKeyPress event of the assignee chooser."""
        LaunchpadFormView.setUpWidgets(self)

        self.widgets["assignee"].onKeyPress = (
            "selectWidget('assignee_option', event)")

    def validate(self, data):
        """Validates the form."""
        self.validateVocabulariesAdvancedForm()
        self.validate_search_params()

    def _migrateOldUpstreamStatus(self):
        """Converts old upstream status value parameters to new ones.

        Before Launchpad version 1.1.6 (build 4412), the upstream parameter
        in the request was a single string value, coming from a set of
        radio buttons. From that version on, the user can select multiple
        values in the web UI. In order to keep old bookmarks working,
        convert the old string parameter into a list.
        """
        old_upstream_status_values_to_new_values = {
            'only_resolved_upstream': 'resolved_upstream'}

        status_upstream = self.request.get('field.status_upstream')
        if status_upstream in old_upstream_status_values_to_new_values.keys():
            self.request.form['field.status_upstream'] = [
                old_upstream_status_values_to_new_values[status_upstream]]
        elif status_upstream == '':
            del self.request.form['field.status_upstream']
        else:
            # The value of status_upstream is either correct, so nothing to
            # do, or it has some other error, which is handled in
            # LaunchpadFormView's own validation.
            pass

    def _getDefaultSearchParams(self):
        """Return a BugTaskSearchParams instance with default values.

        By default, a search includes any bug that is unresolved and not
        a duplicate of another bug.
        """
        search_params = BugTaskSearchParams(
            user=self.user, status=any(*UNRESOLVED_BUGTASK_STATUSES),
            omit_dupes=True)
        search_params.orderby = get_sortorder_from_request(self.request)
        return search_params

    def buildSearchParams(self, searchtext=None, extra_params=None):
        """Build the BugTaskSearchParams object for the given arguments and
        values specified by the user on this form's widgets.
        """
        # Calling _validate populates the data dictionary as a side-effect
        # of validation.
        data = {}
        self._validate(None, data)

        if extra_params:
            data.update(extra_params)

        if data:
            searchtext = data.get("searchtext")
            if searchtext and searchtext.isdigit():
                try:
                    bug = getUtility(IBugSet).get(searchtext)
                except NotFoundError:
                    pass
                else:
                    self.request.response.redirect(canonical_url(bug))

            assignee_option = self.request.form.get("assignee_option")
            if assignee_option == "none":
                data['assignee'] = NULL

            has_patch = data.pop("has_patch", False)
            if has_patch:
                data["attachmenttype"] = BugAttachmentType.PATCH

            # Filter appropriately if the user wants to restrict the
            # search to only bugs with no package information.
            has_no_package = data.pop("has_no_package", False)
            if has_no_package:
                data["sourcepackagename"] = NULL

        self._buildUpstreamStatusParams(data)

        # "Normalize" the form data into search arguments.
        form_values = {}
        for key, value in data.items():
            if zope_isinstance(value, (list, tuple)):
                if len(value) > 0:
                    form_values[key] = any(*value)
            else:
                form_values[key] = value

        search_params = self._getDefaultSearchParams()
        for name, value in form_values.items():
            setattr(search_params, name, value)
        return search_params

    def _buildUpstreamStatusParams(self, data):
        """ Convert the status_upstream value to parameters we can
        send to BugTaskSet.search().
        """
        if 'status_upstream' in data:
            status_upstream = data['status_upstream']
            if 'pending_bugwatch' in status_upstream:
                data['pending_bugwatch_elsewhere'] = True
            if 'resolved_upstream' in status_upstream:
                data['resolved_upstream'] = True
            if 'open_upstream' in status_upstream:
                data['open_upstream'] = True
            if 'hide_upstream' in status_upstream:
                data['has_no_upstream_bugtask'] = True
            del data['status_upstream']

    def _getBatchNavigator(self, tasks):
        """Return the batch navigator to be used to batch the bugtasks."""
        return BugListingBatchNavigator(
            tasks, self.request, columns_to_show=self.columns_to_show,
            size=config.malone.buglist_batch_size)

    def search(self, searchtext=None, context=None, extra_params=None):
        """Return an `ITableBatchNavigator` for the GET search criteria.

        :param searchtext: If the searchtext is None, the search text will be
        gotten from the request.

        :param extra_params: is a dict that provides search params added to the
        search criteria taken from the request. Params in `extra_params` take
        precedence over request params.
        """
        unbatchedTasks = self.searchUnbatched(searchtext, context, extra_params)
        return self._getBatchNavigator(unbatchedTasks)

    def searchUnbatched(self, searchtext=None, context=None, extra_params=None):
        """Return a `SelectResults` object for the GET search criteria.

        :param searchtext: If the searchtext is None, the search text will be
        gotten from the request.

        :param extra_params: is a dict that provides search params added to the
        search criteria taken from the request. Params in `extra_params` take
        precedence over request params.
        """
        # Base classes can provide an explicit search context.
        if not context:
            context = self.context

        search_params = self.buildSearchParams(
            searchtext=searchtext, extra_params=extra_params)
        tasks = context.searchTasks(search_params)
        return tasks

    def getWidgetValues(
        self, vocabulary_name=None, vocabulary=None, default_values=()):
        """Return data used to render a field's widget.

        Either `vocabulary_name` or `vocabulary` must be supplied."""
        widget_values = []

        if vocabulary is None:
            assert vocabulary_name is not None, 'No vocabulary specified.'
            vocabulary_registry = getVocabularyRegistry()
            vocabulary = vocabulary_registry.get(
                self.context, vocabulary_name)
        for term in vocabulary:
            widget_values.append(
                dict(
                    value=term.token, title=term.title or term.token,
                    checked=term.value in default_values))

        return helpers.shortlist(widget_values, longest_expected=10)

    def getStatusWidgetValues(self):
        """Return data used to render the status checkboxes."""
        return self.getWidgetValues(
            vocabulary=BugTaskStatusSearchDisplay,
            default_values=UNRESOLVED_BUGTASK_STATUSES)

    def getImportanceWidgetValues(self):
        """Return data used to render the Importance checkboxes."""
        return self.getWidgetValues(vocabulary=BugTaskImportance)

    def getMilestoneWidgetValues(self):
        """Return data used to render the milestone checkboxes."""
        return self.getWidgetValues("Milestone")

    def getAdvancedSearchPageHeading(self):
        """The header for the advanced search page."""
        return "Bugs in %s: Advanced search" % self.context.displayname

    def getSimpleSearchURL(self):
        """Return a URL that can be used as an href to the simple search."""
        return canonical_url(self.context) + "/+bugs"

    def shouldShowAssigneeWidget(self):
        """Should the assignee widget be shown on the advanced search page?"""
        return True

    def shouldShowCommenterWidget(self):
        """Show the commenter widget on the advanced search page?"""
        return True

    def shouldShowComponentWidget(self):
        """Show the component widget on the advanced search page?"""
        context = self.context
        return (
            (IDistribution.providedBy(context) and
             context.currentseries is not None) or
            IDistroSeries.providedBy(context) or
            ISourcePackage.providedBy(context))

    def shouldShowContactWidget(self):
        """Should the contact widget be shown on the advanced search page?"""
        return True

    def shouldShowNoPackageWidget(self):
        """Should the widget to filter on bugs with no package be shown?

        The widget will be shown only on a distribution or
        distroseries's advanced search page.
        """
        return (IDistribution.providedBy(self.context) or
                IDistroSeries.providedBy(self.context))

    def shouldShowReporterWidget(self):
        """Should the reporter widget be shown on the advanced search page?"""
        return True

    def shouldShowReleaseCriticalPortlet(self):
        """Should the page include a portlet showing release-critical bugs
        for different series.
        """
        return (
            IDistribution.providedBy(self.context) and self.context.serieses
            or IDistroSeries.providedBy(self.context)
            or IProduct.providedBy(self.context) and self.context.serieses
            or IProductSeries.providedBy(self.context))

    def shouldShowSubscriberWidget(self):
        """Show the subscriber widget on the advanced search page?"""
        return True

    def shouldShowUpstreamStatusBox(self):
        """Should the upstream status filtering widgets be shown?"""
        return self.isUpstreamProduct or not (
            IProduct.providedBy(self.context) or
            IProject.providedBy(self.context))

    def getSortLink(self, colname):
        """Return a link that can be used to sort results by colname."""
        form = self.request.form
        sortlink = ""
        if form.get("search") is None:
            # There is no search criteria to preserve.
            sortlink = "%s?search=Search&orderby=%s" % (
                str(self.request.URL), colname)
            return sortlink

        # XXX: kiko 2005-08-23:
        # Is it not possible to get the exact request supplied and
        # just sneak a "-" in front of the orderby argument, if it
        # exists? If so, the code below could be a lot simpler.

        # There is search criteria to preserve.
        sortlink = str(self.request.URL) + "?"
        for fieldname in form:
            fieldvalue = form.get(fieldname)
            if isinstance(fieldvalue, (list, tuple)):
                fieldvalue = [value.encode("utf-8") for value in fieldvalue]
            else:
                fieldvalue = fieldvalue.encode("utf-8")

            if fieldname != "orderby":
                sortlink += "%s&" % urllib.urlencode(
                    {fieldname : fieldvalue}, doseq=True)

        sorted, ascending = self._getSortStatus(colname)
        if sorted and ascending:
            # If we are currently ascending, revert the direction
            colname = "-" + colname

        sortlink += "orderby=%s" % colname

        return sortlink

    def getSortedColumnCSSClass(self, colname):
        """Return a class appropriate for sorted columns"""
        sorted, ascending = self._getSortStatus(colname)
        if not sorted:
            return ""
        if ascending:
            return "sorted ascending"
        return "sorted descending"

    def _getSortStatus(self, colname):
        """Finds out if the list is sorted by the column specified.

        Returns a tuple (sorted, ascending), where sorted is true if the
        list is currently sorted by the column specified, and ascending
        is true if sorted in ascending order.
        """
        current_sort_column = self.request.form.get("orderby")
        if current_sort_column is None:
            return (False, False)

        ascending = True
        sorted = True
        if current_sort_column.startswith("-"):
            ascending = False
            current_sort_column = current_sort_column[1:]

        if current_sort_column != colname:
            sorted = False

        return (sorted, ascending)

    def shouldShowTargetName(self):
        """Should the bug target name be displayed in the list of results?

        This is mainly useful for the listview.
        """
        # It doesn't make sense to show the target name when viewing product
        # bugs.
        if IProduct.providedBy(self.context):
            return False
        else:
            return True

    def shouldShowAdvancedForm(self):
        """Return True if the advanced form should be shown, or False."""
        if (self.request.form.get('advanced')
            or self.form_has_errors):
            return True
        else:
            return False

    @property
    def form_has_errors(self):
        """Return True of the form has errors, otherwise False."""
        return len(self.errors) > 0

    def validateVocabulariesAdvancedForm(self):
        """Provides a meaningful message for vocabulary validation errors."""
        error_message = _(
            "There's no person with the name or email address '%s'.")

        for name in ('assignee', 'bug_reporter', 'bug_contact',
                     'bug_commenter', 'subscriber'):
            if self.getWidgetError(name):
                self.setFieldError(
                    name, error_message %
                        cgi.escape(self.request.get('field.%s' % name)))

    @property
    def isUpstreamProduct(self):
        """Is the context a Product that does not use Malone?"""
        return (
            IProduct.providedBy(self.context)
            and not self.context.official_malone)

    def _upstreamContext(self):
        """Is this page being viewed in an upstream context?

        Return the IProduct if yes, otherwise return None.
        """
        return IProduct(self.context, None)

    def _productSeriesContext(self):
        """Is this page being viewed in a product series context?

        Return the IProductSeries if yes, otherwise return None.
        """
        return IProductSeries(self.context, None)

    def _projectContext(self):
        """Is this page being viewed in a project context?

        Return the IProject if yes, otherwise return None.
        """
        return IProject(self.context, None)

    def _personContext(self):
        """Is this page being viewed in a person context?

        Return the IPerson if yes, otherwise return None.
        """
        return IPerson(self.context, None)

    def _distributionContext(self):
        """Is this page being viewed in a distribution context?

        Return the IDistribution if yes, otherwise return None.
        """
        return IDistribution(self.context, None)

    def _distroSeriesContext(self):
        """Is this page being viewed in a distroseries context?

        Return the IDistroSeries if yes, otherwise return None.
        """
        return IDistroSeries(self.context, None)

    def _sourcePackageContext(self):
        """Is this view in a [distroseries] sourcepackage context?

        Return the ISourcePackage if yes, otherwise return None.
        """
        return ISourcePackage(self.context, None)

    def _distroSourcePackageContext(self):
        """Is this page being viewed in a distribution sourcepackage context?

        Return the IDistributionSourcePackage if yes, otherwise return None.
        """
        return IDistributionSourcePackage(self.context, None)

    def getBugsFixedElsewhereInfo(self):
        """Return a dict with count and URL of bugs fixed elsewhere.

        The available keys are:
        'count' - The number of bugs.
        'url' - The URL of the search.
        'label' - Either 'bug' or 'bugs' depending on the count.
        """
        params = self._getDefaultSearchParams()
        params.resolved_upstream = True
        fixed_elsewhere = self.context.searchTasks(params)
        count = fixed_elsewhere.count()
        label = gettext.ngettext('bug', 'bugs', count)
        search_url = (
            "%s/+bugs?field.status_upstream=resolved_upstream" %
                canonical_url(self.context))
        return dict(count=count, url=search_url, label=label)

    def getOpenCVEBugsInfo(self):
        """Return a dict with count and URL of open bugs linked to CVEs.

        The available keys are:
        'count' - The number of bugs.
        'url' - The URL of the search.
        'label' - Either 'bug' or 'bugs' depending on the count.
        """
        params = self._getDefaultSearchParams()
        params.has_cve = True
        open_cve_bugs = self.context.searchTasks(params)
        count = open_cve_bugs.count()
        label = gettext.ngettext('bug', 'bugs', count)
        search_url = (
            "%s/+bugs?field.has_cve=on" % canonical_url(self.context))
        return dict(count=count, url=search_url, label=label)

    def getPendingBugWatches(self):
        """Return a dict with count and URL of bugs that need a bugwatch.

        The available keys are:
        'count' - The number of bugs.
        'url' - The URL of the search.
        'label' - Either 'bug' or 'bugs' depending on the count.
        """
        params = self._getDefaultSearchParams()
        params.pending_bugwatch_elsewhere = True
        pending_bugwatch_elsewhere = self.context.searchTasks(params)
        count = pending_bugwatch_elsewhere.count()
        label = gettext.ngettext('bug', 'bugs', count)
        search_url = (
            "%s/+bugs?field.status_upstream=pending_bugwatch" %
            canonical_url(self.context))
        return dict(count=count, url=search_url, label=label)


class BugNominationsView(BugTaskSearchListingView):
    """View for accepting/declining bug nominations."""

    def _getBatchNavigator(self, tasks):
        """See BugTaskSearchListingView."""
        batch_navigator = NominatedBugListingBatchNavigator(
            tasks, self.request, columns_to_show=self.columns_to_show,
            size=config.malone.buglist_batch_size,
            nomination_target=self.context, user=self.user)
        return batch_navigator

    def search(self):
        """Return all the nominated tasks for this series."""
        if IDistroSeries.providedBy(self.context):
            main_context = self.context.distribution
        elif IProductSeries.providedBy(self.context):
            main_context = self.context.product
        else:
            raise AssertionError(
                'Unknown nomination target: %r' % self.context)
        return BugTaskSearchListingView.search(
            self, context=main_context,
            extra_params=dict(nominated_for=self.context))


class NominationsReviewTableBatchNavigatorView(LaunchpadFormView):
    """View for displaying a list of nominated bugs."""

    def canApproveNominations(self, action=None):
        """Whether the user can approve any of the shown nominations."""
        return len(list(self.widgets)) > 0

    def setUpFields(self):
        """See LaunchpadFormView."""
        # We set up the widgets ourselves.
        self.form_fields = []

    def setUpWidgets(self):
        """See LaunchpadFormView."""
        widgets_list = [
            (True, bug_listing_item.review_action_widget)
            for bug_listing_item in self.context.getBugListingItems()
            if bug_listing_item.review_action_widget is not None]
        self.widgets = form.Widgets(widgets_list, len(self.prefix)+1)

    @action('Save changes', name='submit',
            condition=canApproveNominations)
    def submit_action(self, action, data):
        """Accept/Decline bug nominations."""
        accepted = declined = 0

        for name, review_action in data.items():
            if review_action == NominatedBugReviewAction.NO_CHANGE:
                continue
            field = self.widgets[name].context
            bug_nomination = field.context
            if review_action == NominatedBugReviewAction.ACCEPT:
                bug_nomination.approve(self.user)
                accepted += 1
            elif review_action == NominatedBugReviewAction.DECLINE:
                bug_nomination.decline(self.user)
                declined += 1
            else:
                raise AssertionError(
                    'Unknown NominatedBugReviewAction: %r' % (
                        review_action,))

        if accepted > 0:
            self.request.response.addInfoNotification(
                '%d nomination(s) accepted' % accepted)
        if declined > 0:
            self.request.response.addInfoNotification(
                '%d nomination(s) declined' % declined)

        self.next_url = self.request.getURL()
        query_string = self.request.get('QUERY_STRING')
        if query_string:
            self.next_url += '?%s' % query_string


class BugTargetView(LaunchpadView):
    """Used to grab bugs for a bug target; used by the latest bugs portlet"""

    def latestBugTasks(self, quantity=5):
        """Return <quantity> latest bugs reported against this target."""
        params = BugTaskSearchParams(orderby="-datecreated",
                                     omit_dupes=True,
                                     user=getUtility(ILaunchBag).user)

        tasklist = self.context.searchTasks(params)
        return tasklist[:quantity]

    def getMostRecentlyUpdatedBugTasks(self, limit=5):
        """Return the most recently updated bugtasks for this target."""
        params = BugTaskSearchParams(
            orderby="-date_last_updated", omit_dupes=True, user=self.user)
        return self.context.searchTasks(params)[:limit]


class TextualBugTaskSearchListingView(BugTaskSearchListingView):
    """View that renders a list of bug IDs for a given set of search criteria."""

    def render(self):
        """Render the BugTarget for text display."""
        self.request.response.setHeader('Content-type', 'text/plain')
        tasks = self.searchUnbatched()

        # We use task.bugID rather than task.bug.id here as the latter
        # would require an extra query per task.
        return u''.join('%d\n' % task.bugID for task in tasks)


def _by_targetname(bugtask):
    """Normalize the bugtask.targetname, for sorting."""
    return re.sub(r"\W", "", bugtask.bugtargetdisplayname)

class BugTasksAndNominationsView(LaunchpadView):
    """Browser class for rendering the bugtasks and nominations table."""

    def __init__(self, context, request):
        """Ensure we always have a bug context."""
        LaunchpadView.__init__(self, IBug(context), request)

    def getBugTasksAndNominations(self):
        """Return the IBugTasks and IBugNominations associated with this bug.

        Returns a list, sorted by targetname, with upstream tasks sorted
        before distribution tasks, and nominations sorted after
        tasks. Approved nominations are not included in the returned
        results.
        """
        bug = self.context
        bugtasks = helpers.shortlist(bug.bugtasks)

        upstream_tasks = [
            bugtask for bugtask in bugtasks
            if bugtask.product or bugtask.productseries]

        distro_tasks = [
            bugtask for bugtask in bugtasks
            if bugtask.distribution or bugtask.distroseries]

        upstream_tasks.sort(key=_by_targetname)
        distro_tasks.sort(key=_by_targetname)

        all_bugtasks = upstream_tasks + distro_tasks

        # Insert bug nominations in between the appropriate tasks.
        bugtasks_and_nominations = []
        for bugtask in all_bugtasks:
            bugtasks_and_nominations.append(bugtask)

            target = bugtask.product or bugtask.distribution
            if not target:
                continue

            bugtasks_and_nominations += [
                nomination for nomination in bug.getNominations(target)
                if (nomination.status !=
                    BugNominationStatus.APPROVED)
                ]

        return bugtasks_and_nominations

    def currentBugTask(self):
        """Return the current `IBugTask`.

        'current' is determined by simply looking in the ILaunchBag utility.
        """
        return getUtility(ILaunchBag).bugtask

    def displayAlsoAffectsLinks(self):
        """Return True if the Also Affects links should be displayed."""
        # Hide the links when the bug is viewed in a CVE context
        return self.request.getNearest(ICveSet) == (None, None)


class BugTaskTableRowView(LaunchpadView):
    """Browser class for rendering a bugtask row on the bug page."""

    def canSeeTaskDetails(self):
        """Whether someone can see a task's status details.

        Return True if this is not a conjoined task, and the bug is
        not a duplicate, and a question was not made from this report.
        It is independent of whether they can *change* the status; you
        need to expand the details to see any milestone set.
        """
        return (self.displayEditForm() and
                self.context.conjoined_master is None and
                self.context.bug.duplicateof is None and
                self.context.bug.getQuestionCreatedFromBug() is None)

    def getTaskRowCSSClass(self):
        """The appropriate CSS class for the row in the Affects table.

        Currently this consists solely of highlighting the current context.
        """
        bugtask = self.context
        if bugtask == getUtility(ILaunchBag).bugtask:
            return 'highlight'
        else:
            return None

    def shouldIndentTask(self):
        """Should this task be indented in the task listing on the bug page?

        Returns True or False.
        """
        bugtask = self.context
        return (IDistroSeriesBugTask.providedBy(bugtask) or
                IProductSeriesBugTask.providedBy(bugtask))

    def taskLink(self):
        """Return the proper link to the bugtask whether it's editable."""
        user = getUtility(ILaunchBag).user
        bugtask = self.context
        if check_permission('launchpad.Edit', user):
            return canonical_url(bugtask) + "/+editstatus"
        else:
            return canonical_url(bugtask) + "/+viewstatus"

    def _getSeriesTargetNameHelper(self, bugtask):
        """Return the short name of bugtask's targeted series."""
        if IDistroSeriesBugTask.providedBy(bugtask):
            return bugtask.distroseries.name.capitalize()
        elif IProductSeriesBugTask.providedBy(bugtask):
            return bugtask.productseries.name.capitalize()
        else:
            assert (
                "Expected IDistroSeriesBugTask or IProductSeriesBugTask. "
                "Got: %r" % bugtask)

    def getSeriesTargetName(self):
        """Get the series to which this task is targeted."""
        return self._getSeriesTargetNameHelper(self.context)

    def getConjoinedMasterName(self):
        """Get the conjoined master's name for displaying."""
        return self._getSeriesTargetNameHelper(self.context.conjoined_master)

    @property
    def bugtask_icon(self):
        """Which icon should be shown for the task, if any?"""
        if IDistroBugTask.providedBy(self.context):
            if self.context.sourcepackagename:
                return "/@@/package-source"
            else:
                return "/@@/distribution"
        elif IUpstreamBugTask.providedBy(self.context):
            return "/@@/product"
        else:
            return None

    def displayEditForm(self):
        """Return true if the BugTask edit form should be shown."""
        # Hide the edit form when the bug is viewed in a CVE context
        return self.request.getNearest(ICveSet) == (None, None)


class BugsBugTaskSearchListingView(BugTaskSearchListingView):
    """Search all bug reports."""

    columns_to_show = ["id", "summary", "bugtargetdisplayname",
                       "importance", "status"]
    schema = IFrontPageBugTaskSearch
    custom_widget('scope', ProjectScopeWidget)

    def initialize(self):
        """Initialize the view for the request."""
        BugTaskSearchListingView.initialize(self)
        if not self._isRedirected():
            self._redirectToSearchContext()

    def _redirectToSearchContext(self):
        """Check wether a target was given and redirect to it.

        All the URL parameters will be passed on to the target's +bugs
        page.

        If the target widget contains errors, redirect to the front page
        which will handle the error.
        """
        try:
            search_target = self.widgets['scope'].getInputValue()
        except InputErrors:
            query_string = self.request['QUERY_STRING']
            bugs_url = "%s?%s" % (canonical_url(self.context), query_string)
            self.request.response.redirect(bugs_url)
        else:
            if search_target is not None:
                query_string = self.request['QUERY_STRING']
                search_url = "%s/+bugs?%s" % (
                    canonical_url(search_target), query_string)
                self.request.response.redirect(search_url)

    def getSearchPageHeading(self):
        """Return the heading to search all Bugs."""
        return "Search all bug reports"


class BugTaskSOP(StructuralObjectPresentation):
    """Provides the structural heading for `IBugTask`."""

    def isPrivate(self):
        """Return True if the bug is private, otherwise False."""
        return self.context.bug.private

    def getIntroHeading(self):
        """Return None."""
        return None

    def getMainHeading(self):
        """Return the heading using the BugTask."""
        bugtask = self.context
        if INullBugTask.providedBy(bugtask):
            return 'Bug #%s is not in %s' % (
                bugtask.bug.id, bugtask.bugtargetdisplayname)
        else:
            return 'Bug #%s in %s' % (
                bugtask.bug.id, bugtask.bugtargetdisplayname)

    def listChildren(self, num):
        """Return an empty list."""
        return []

    def listAltChildren(self, num):
        """Return None."""
        return None


class BugCreateQuestionView(LaunchpadFormView):
    """View for creating a question from a bug."""
    schema = IConvertToQuestionForm

    @property
    def next_url(self):
        """See `LaunchpadFormView`."""
        return canonical_url(self.context)

    @property
    def can_be_a_question(self):
        """Return True if this bug can become a question, otherwise False."""
        return self.context.bug.canBeAQuestion()

    @action('Convert this Bug into a Question', name='create')
    def create_action(self, action, data):
        """Create a question from this bug and set this bug to Invalid.

        The bugtask's status will be set to Invalid. The question
        will be linked to this bug.

        A question will not be created if a question was previously created,
        the pillar does not use Launchpad to track bugs, or there is more
        than one valid bugtask.
        """
        if not self.context.bug.canBeAQuestion():
            self.request.response.addNotification(
                'This bug could not be converted into a question.')
            return

        comment = data.get('comment', None)
        self.context.bug.convertToQuestion(self.user, comment=comment)


class BugRemoveQuestionView(LaunchpadFormView):
    """View for creating a question from a bug."""
    schema = IRemoveQuestionFromBugForm

    @property
    def next_url(self):
        """See `LaunchpadFormView`."""
        return canonical_url(self.context)

    @property
    def has_question(self):
        """Return True if a question was created from this bug, or False."""
        return self.context.bug.getQuestionCreatedFromBug() is not None

    @action('Remove the Question', name='remove')
    def remove_action(self, action, data):
        """Remove a question from this bug.

        The question will be unlinked from the bug. The question is not
        altered in any other way; it belongs to the question workflow.
        The bug's bugtasks are editable, though none are changed. Bug
        contacts are responsible for updating the bugtasks.
        """
        question = self.context.bug.getQuestionCreatedFromBug()
        if question is None:
            self.request.response.addNotification(
                'This bug does not have a question to remove')
            return

        owner_is_subscribed = question.isSubscribed(self.context.bug.owner)
        question.unlinkBug(self.context.bug)
        # The question.owner was implicitly unsubscribed when the bug
        # was unlinked. We resubscribe the owner if he was subscribed.
        if owner_is_subscribed is True:
            self.context.bug.subscribe(question.owner)
        self.request.response.addNotification(
            'Removed Question #%s: <a href="%s">%s<a>.'
            % (question.id, canonical_url(question),
               cgi.escape(question.title)))<|MERGE_RESOLUTION|>--- conflicted
+++ resolved
@@ -5,16 +5,12 @@
 __metaclass__ = type
 
 __all__ = [
-<<<<<<< HEAD
-    'get_comments_for_bugtask',
     'BugCreateQuestionView',
-    'BugRemoveQuestionView',
-=======
     'BugListingBatchNavigator',
     'BugListingPortletView',
     'BugNominationsView',
+    'BugRemoveQuestionView',
     'BugsBugTaskSearchListingView',
->>>>>>> 0529ab35
     'BugTargetTraversalMixin',
     'BugTargetView',
     'BugTaskContextMenu',
@@ -1679,10 +1675,12 @@
         search criteria taken from the request. Params in `extra_params` take
         precedence over request params.
         """
-        unbatchedTasks = self.searchUnbatched(searchtext, context, extra_params)
+        unbatchedTasks = self.searchUnbatched(
+            searchtext, context, extra_params)
         return self._getBatchNavigator(unbatchedTasks)
 
-    def searchUnbatched(self, searchtext=None, context=None, extra_params=None):
+    def searchUnbatched(
+        self, searchtext=None, context=None, extra_params=None):
         """Return a `SelectResults` object for the GET search criteria.
 
         :param searchtext: If the searchtext is None, the search text will be
@@ -2119,7 +2117,8 @@
 
 
 class TextualBugTaskSearchListingView(BugTaskSearchListingView):
-    """View that renders a list of bug IDs for a given set of search criteria."""
+    """View that renders a list of bug IDs for a given set of search criteria.
+    """
 
     def render(self):
         """Render the BugTarget for text display."""
